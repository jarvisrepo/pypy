from pypy.interpreter.astcompiler import ast, consts, misc
from pypy.interpreter.astcompiler import asthelpers # Side effects
from pypy.interpreter.astcompiler import fstring
from pypy.interpreter import error
from pypy.interpreter.pyparser.pygram import syms, tokens
from pypy.interpreter.pyparser.error import SyntaxError
from rpython.rlib.objectmodel import always_inline, we_are_translated


def ast_from_node(space, node, compile_info, recursive_parser=None):
    """Turn a parse tree, node, to AST."""
    ast = ASTBuilder(space, node, compile_info, recursive_parser).build_ast()
    #
    # When we are not translated, we send this ast to validate_ast.
    # The goal is to check that validate_ast doesn't crash on valid
    # asts, at least.
    if not we_are_translated():
        from pypy.interpreter.astcompiler import validate
        validate.validate_ast(space, ast)
    return ast


augassign_operator_map = {
    '+='  : ast.Add,
    '-='  : ast.Sub,
    '/='  : ast.Div,
    '//=' : ast.FloorDiv,
    '%='  : ast.Mod,
    '@='  : ast.MatMult,
    '<<='  : ast.LShift,
    '>>='  : ast.RShift,
    '&='  : ast.BitAnd,
    '|='  : ast.BitOr,
    '^='  : ast.BitXor,
    '*='  : ast.Mult,
    '**=' : ast.Pow
}

operator_map = misc.dict_to_switch({
    tokens.VBAR : ast.BitOr,
    tokens.CIRCUMFLEX : ast.BitXor,
    tokens.AMPER : ast.BitAnd,
    tokens.LEFTSHIFT : ast.LShift,
    tokens.RIGHTSHIFT : ast.RShift,
    tokens.PLUS : ast.Add,
    tokens.MINUS : ast.Sub,
    tokens.STAR : ast.Mult,
    tokens.SLASH : ast.Div,
    tokens.DOUBLESLASH : ast.FloorDiv,
    tokens.PERCENT : ast.Mod,
    tokens.AT : ast.MatMult
})


class ASTBuilder(object):

    def __init__(self, space, n, compile_info, recursive_parser=None):
        self.space = space
        self.compile_info = compile_info
        self.root_node = n
        self.recursive_parser = recursive_parser

    def build_ast(self):
        """Convert an top level parse tree node into an AST mod."""
        n = self.root_node
        if n.type == syms.file_input:
            stmts = []
            for i in range(n.num_children() - 1):
                stmt = n.get_child(i)
                if stmt.type == tokens.NEWLINE:
                    continue
                sub_stmts_count = self.number_of_statements(stmt)
                if sub_stmts_count == 1:
                    stmts.append(self.handle_stmt(stmt))
                else:
                    stmt = stmt.get_child(0)
                    for j in range(sub_stmts_count):
                        small_stmt = stmt.get_child(j * 2)
                        stmts.append(self.handle_stmt(small_stmt))
            return ast.Module(stmts)
        elif n.type == syms.eval_input:
            body = self.handle_testlist(n.get_child(0))
            return ast.Expression(body)
        elif n.type == syms.single_input:
            first_child = n.get_child(0)
            if first_child.type == tokens.NEWLINE:
                # An empty line.
                return ast.Interactive([])
            else:
                num_stmts = self.number_of_statements(first_child)
                if num_stmts == 1:
                    stmts = [self.handle_stmt(first_child)]
                else:
                    stmts = []
                    for i in range(0, first_child.num_children(), 2):
                        stmt = first_child.get_child(i)
                        if stmt.type == tokens.NEWLINE:
                            break
                        stmts.append(self.handle_stmt(stmt))
                return ast.Interactive(stmts)
        else:
            raise AssertionError("unknown root node")

    def number_of_statements(self, n):
        """Compute the number of AST statements contained in a node."""
        stmt_type = n.type
        if stmt_type == syms.compound_stmt:
            return 1
        elif stmt_type == syms.stmt:
            return self.number_of_statements(n.get_child(0))
        elif stmt_type == syms.simple_stmt:
            # Divide to remove semi-colons.
            return n.num_children() // 2
        else:
            raise AssertionError("non-statement node")

    def error(self, msg, n):
        """Raise a SyntaxError with the lineno and column set to n's."""
        raise SyntaxError(msg, n.get_lineno(), n.get_column(),
                          filename=self.compile_info.filename)

    def error_ast(self, msg, ast_node):
        raise SyntaxError(msg, ast_node.lineno, ast_node.col_offset,
                          filename=self.compile_info.filename)

    def check_forbidden_name(self, name, node):
        try:
            misc.check_forbidden_name(name)
        except misc.ForbiddenNameAssignment as e:
            self.error("cannot assign to %s" % (e.name,), node)

    def new_identifier(self, name):
        return misc.new_identifier(self.space, name)

    def set_context(self, expr, ctx):
        """Set the context of an expression to Store or Del if possible."""
        try:
            expr.set_context(ctx)
        except ast.UnacceptableExpressionContext as e:
            self.error_ast(e.msg, e.node)
        except misc.ForbiddenNameAssignment as e:
            self.error_ast("cannot assign to %s" % (e.name,), e.node)

    def handle_del_stmt(self, del_node):
        targets = self.handle_exprlist(del_node.get_child(1), ast.Del)
        return ast.Delete(targets, del_node.get_lineno(), del_node.get_column())

    def handle_flow_stmt(self, flow_node):
        first_child = flow_node.get_child(0)
        first_child_type = first_child.type
        if first_child_type == syms.break_stmt:
            return ast.Break(flow_node.get_lineno(), flow_node.get_column())
        elif first_child_type == syms.continue_stmt:
            return ast.Continue(flow_node.get_lineno(), flow_node.get_column())
        elif first_child_type == syms.yield_stmt:
            yield_expr = self.handle_expr(first_child.get_child(0))
            return ast.Expr(yield_expr, flow_node.get_lineno(), flow_node.get_column())
        elif first_child_type == syms.return_stmt:
            if first_child.num_children() == 1:
                values = None
            else:
                values = self.handle_testlist(first_child.get_child(1))
            return ast.Return(values, flow_node.get_lineno(), flow_node.get_column())
        elif first_child_type == syms.raise_stmt:
            exc = None
            cause = None
            child_count = first_child.num_children()
            if child_count >= 2:
                exc = self.handle_expr(first_child.get_child(1))
            if child_count >= 4:
                cause = self.handle_expr(first_child.get_child(3))
            return ast.Raise(exc, cause, flow_node.get_lineno(), flow_node.get_column())
        else:
            raise AssertionError("unknown flow statement")

    def alias_for_import_name(self, import_name, store=True):
        while True:
            import_name_type = import_name.type
            if import_name_type == syms.import_as_name:
                name = self.new_identifier(import_name.get_child(0).get_value())
                if import_name.num_children() == 3:
                    as_name = self.new_identifier(
                        import_name.get_child(2).get_value())
                    self.check_forbidden_name(as_name, import_name.get_child(2))
                else:
                    as_name = None
                    self.check_forbidden_name(name, import_name.get_child(0))
                return ast.alias(name, as_name)
            elif import_name_type == syms.dotted_as_name:
                if import_name.num_children() == 1:
                    import_name = import_name.get_child(0)
                    continue
                alias = self.alias_for_import_name(import_name.get_child(0),
                                                   store=False)
                asname_node = import_name.get_child(2)
                alias.asname = self.new_identifier(asname_node.get_value())
                self.check_forbidden_name(alias.asname, asname_node)
                return alias
            elif import_name_type == syms.dotted_name:
                if import_name.num_children() == 1:
                    name = self.new_identifier(import_name.get_child(0).get_value())
                    if store:
                        self.check_forbidden_name(name, import_name.get_child(0))
                    return ast.alias(name, None)
                name_parts = [import_name.get_child(i).get_value()
                              for i in range(0, import_name.num_children(), 2)]
                name = ".".join(name_parts)
                return ast.alias(name, None)
            elif import_name_type == tokens.STAR:
                return ast.alias("*", None)
            else:
                raise AssertionError("unknown import name")

    def handle_import_stmt(self, import_node):
        import_node = import_node.get_child(0)
        if import_node.type == syms.import_name:
            dotted_as_names = import_node.get_child(1)
            aliases = [self.alias_for_import_name(dotted_as_names.get_child(i))
                       for i in range(0, dotted_as_names.num_children(), 2)]
            return ast.Import(aliases, import_node.get_lineno(), import_node.get_column())
        elif import_node.type == syms.import_from:
            child_count = import_node.num_children()
            module = None
            modname = None
            i = 1
            dot_count = 0
            while i < child_count:
                child = import_node.get_child(i)
                child_type = child.type
                if child_type == syms.dotted_name:
                    module = self.alias_for_import_name(child, False)
                    i += 1
                    break
                elif child_type == tokens.ELLIPSIS:
                    # Special case for tokenization.
                    dot_count += 2
                elif child_type != tokens.DOT:
                    break
                i += 1
                dot_count += 1
            i += 1
            after_import_type = import_node.get_child(i).type
            star_import = False
            if after_import_type == tokens.STAR:
                names_node = import_node.get_child(i)
                star_import = True
            elif after_import_type == tokens.LPAR:
                names_node = import_node.get_child(i + 1)
            elif after_import_type == syms.import_as_names:
                names_node = import_node.get_child(i)
                if names_node.num_children() % 2 == 0:
                    self.error("trailing comma is only allowed with "
                               "surronding parenthesis", names_node)
            else:
                raise AssertionError("unknown import node")
            if star_import:
                aliases = [self.alias_for_import_name(names_node)]
            else:
                aliases = [self.alias_for_import_name(names_node.get_child(i))
                           for i in range(0, names_node.num_children(), 2)]
            if module is not None:
                modname = module.name
            return ast.ImportFrom(modname, aliases, dot_count,
                                  import_node.get_lineno(), import_node.get_column())
        else:
            raise AssertionError("unknown import node")

    def handle_global_stmt(self, global_node):
        names = [self.new_identifier(global_node.get_child(i).get_value())
                 for i in range(1, global_node.num_children(), 2)]
        return ast.Global(names, global_node.get_lineno(), global_node.get_column())

    def handle_nonlocal_stmt(self, nonlocal_node):
        names = [self.new_identifier(nonlocal_node.get_child(i).get_value())
                 for i in range(1, nonlocal_node.num_children(), 2)]
        return ast.Nonlocal(names, nonlocal_node.get_lineno(), nonlocal_node.get_column())

    def handle_assert_stmt(self, assert_node):
        expr = self.handle_expr(assert_node.get_child(1))
        msg = None
        if assert_node.num_children() == 4:
            msg = self.handle_expr(assert_node.get_child(3))
        return ast.Assert(expr, msg, assert_node.get_lineno(), assert_node.get_column())

    def handle_suite(self, suite_node):
        first_child = suite_node.get_child(0)
        if first_child.type == syms.simple_stmt:
            end = first_child.num_children() - 1
            if first_child.get_child(end - 1).type == tokens.SEMI:
                end -= 1
            stmts = [self.handle_stmt(first_child.get_child(i))
                     for i in range(0, end, 2)]
        else:
            stmts = []
            for i in range(2, suite_node.num_children() - 1):
                stmt = suite_node.get_child(i)
                stmt_count = self.number_of_statements(stmt)
                if stmt_count == 1:
                    stmts.append(self.handle_stmt(stmt))
                else:
                    simple_stmt = stmt.get_child(0)
                    for j in range(0, simple_stmt.num_children(), 2):
                        stmt = simple_stmt.get_child(j)
                        if not stmt.num_children():
                            break
                        stmts.append(self.handle_stmt(stmt))
        return stmts

    def handle_if_stmt(self, if_node):
        child_count = if_node.num_children()
        if child_count == 4:
            test = self.handle_expr(if_node.get_child(1))
            suite = self.handle_suite(if_node.get_child(3))
            return ast.If(test, suite, None, if_node.get_lineno(), if_node.get_column())
        otherwise_string = if_node.get_child(4).get_value()
        if otherwise_string == "else":
            test = self.handle_expr(if_node.get_child(1))
            suite = self.handle_suite(if_node.get_child(3))
            else_suite = self.handle_suite(if_node.get_child(6))
            return ast.If(test, suite, else_suite, if_node.get_lineno(),
                          if_node.get_column())
        elif otherwise_string == "elif":
            elif_count = child_count - 4
            after_elif = if_node.get_child(elif_count + 1)
            if after_elif.type == tokens.NAME and \
                    after_elif.get_value() == "else":
                has_else = True
                elif_count -= 3
            else:
                has_else = False
            elif_count /= 4
            if has_else:
                last_elif = if_node.get_child(-6)
                last_elif_test = self.handle_expr(last_elif)
                elif_body = self.handle_suite(if_node.get_child(-4))
                else_body = self.handle_suite(if_node.get_child(-1))
                otherwise = [ast.If(last_elif_test, elif_body, else_body,
                                    last_elif.get_lineno(), last_elif.get_column())]
                elif_count -= 1
            else:
                otherwise = None
            for i in range(elif_count):
                offset = 5 + (elif_count - i - 1) * 4
                elif_test_node = if_node.get_child(offset)
                elif_test = self.handle_expr(elif_test_node)
                elif_body = self.handle_suite(if_node.get_child(offset + 2))
                new_if = ast.If(elif_test, elif_body, otherwise,
                                elif_test_node.get_lineno(), elif_test_node.get_column())
                otherwise = [new_if]
            expr = self.handle_expr(if_node.get_child(1))
            body = self.handle_suite(if_node.get_child(3))
            return ast.If(expr, body, otherwise, if_node.get_lineno(), if_node.get_column())
        else:
            raise AssertionError("unknown if statement configuration")

    def handle_while_stmt(self, while_node):
        loop_test = self.handle_expr(while_node.get_child(1))
        body = self.handle_suite(while_node.get_child(3))
        if while_node.num_children() == 7:
            otherwise = self.handle_suite(while_node.get_child(6))
        else:
            otherwise = None
        return ast.While(loop_test, body, otherwise, while_node.get_lineno(),
                         while_node.get_column())

    def handle_for_stmt(self, for_node, is_async):
        target_node = for_node.get_child(1)
        target_as_exprlist = self.handle_exprlist(target_node, ast.Store)
        if target_node.num_children() == 1:
            target = target_as_exprlist[0]
        else:
            target = ast.Tuple(target_as_exprlist, ast.Store,
                               target_node.get_lineno(), target_node.get_column())
        expr = self.handle_testlist(for_node.get_child(3))
        body = self.handle_suite(for_node.get_child(5))
        if for_node.num_children() == 9:
            otherwise = self.handle_suite(for_node.get_child(8))
        else:
            otherwise = None
        if is_async:
            return ast.AsyncFor(target, expr, body, otherwise, for_node.get_lineno(),
                                for_node.get_column())
        else:
            return ast.For(target, expr, body, otherwise, for_node.get_lineno(),
                           for_node.get_column())

    def handle_except_clause(self, exc, body):
        test = None
        name = None
        suite = self.handle_suite(body)
        child_count = exc.num_children()
        if child_count >= 2:
            test = self.handle_expr(exc.get_child(1))
        if child_count == 4:
            name_node = exc.get_child(3)
            name = self.new_identifier(name_node.get_value())
            self.check_forbidden_name(name, name_node)
        return ast.ExceptHandler(test, name, suite, exc.get_lineno(), exc.get_column())

    def handle_try_stmt(self, try_node):
        body = self.handle_suite(try_node.get_child(2))
        child_count = try_node.num_children()
        except_count = (child_count - 3 ) // 3
        otherwise = None
        finally_suite = None
        possible_extra_clause = try_node.get_child(-3)
        if possible_extra_clause.type == tokens.NAME:
            if possible_extra_clause.get_value() == "finally":
                if child_count >= 9 and \
                        try_node.get_child(-6).type == tokens.NAME:
                    otherwise = self.handle_suite(try_node.get_child(-4))
                    except_count -= 1
                finally_suite = self.handle_suite(try_node.get_child(-1))
                except_count -= 1
            else:
                otherwise = self.handle_suite(try_node.get_child(-1))
                except_count -= 1
        handlers = []
        if except_count:
            for i in range(except_count):
                base_offset = i * 3
                exc = try_node.get_child(3 + base_offset)
                except_body = try_node.get_child(5 + base_offset)
                handlers.append(self.handle_except_clause(exc, except_body))
        return ast.Try(body, handlers, otherwise, finally_suite,
                       try_node.get_lineno(), try_node.get_column())

    def handle_with_item(self, item_node):
        test = self.handle_expr(item_node.get_child(0))
        if item_node.num_children() == 3:
            target = self.handle_expr(item_node.get_child(2))
            self.set_context(target, ast.Store)
        else:
            target = None
        return ast.withitem(test, target)

    def handle_with_stmt(self, with_node, is_async):
        body = self.handle_suite(with_node.get_child(-1))
        items = [self.handle_with_item(with_node.get_child(i))
                 for i in range(1, with_node.num_children()-2, 2)]
        if is_async:
            return ast.AsyncWith(items, body, with_node.get_lineno(),
                                 with_node.get_column())
        else:
            return ast.With(items, body, with_node.get_lineno(),
                            with_node.get_column())

    def handle_classdef(self, classdef_node, decorators=None):
        name_node = classdef_node.get_child(1)
        name = self.new_identifier(name_node.get_value())
        self.check_forbidden_name(name, name_node)
        if classdef_node.num_children() == 4:
            # class NAME ':' suite
            body = self.handle_suite(classdef_node.get_child(3))
            return ast.ClassDef(name, None, None, body, decorators,
                                classdef_node.get_lineno(), classdef_node.get_column())
        if classdef_node.get_child(3).type == tokens.RPAR:
            # class NAME '(' ')' ':' suite
            body = self.handle_suite(classdef_node.get_child(5))
            return ast.ClassDef(name, None, None, body, decorators,
                                classdef_node.get_lineno(), classdef_node.get_column())

        # class NAME '(' arglist ')' ':' suite
        # build up a fake Call node so we can extract its pieces
        call_name = ast.Name(name, ast.Load, classdef_node.get_lineno(),
                             classdef_node.get_column())
        call = self.handle_call(classdef_node.get_child(3), call_name)
        body = self.handle_suite(classdef_node.get_child(6))
        return ast.ClassDef(
            name, call.args, call.keywords,
            body, decorators, classdef_node.get_lineno(), classdef_node.get_column())

    def handle_class_bases(self, bases_node):
        if bases_node.num_children() == 1:
            return [self.handle_expr(bases_node.get_child(0))]
        return self.get_expression_list(bases_node)

    def handle_funcdef_impl(self, funcdef_node, is_async, decorators=None):
        name_node = funcdef_node.get_child(1)
        name = self.new_identifier(name_node.get_value())
        self.check_forbidden_name(name, name_node)
        args = self.handle_arguments(funcdef_node.get_child(2))
        suite = 4
        returns = None
        if funcdef_node.get_child(3).type == tokens.RARROW:
            returns = self.handle_expr(funcdef_node.get_child(4))
            suite += 2
        body = self.handle_suite(funcdef_node.get_child(suite))
        if is_async:
            return ast.AsyncFunctionDef(name, args, body, decorators, returns,
                                        funcdef_node.get_lineno(), funcdef_node.get_column())
        else:
            return ast.FunctionDef(name, args, body, decorators, returns,
                                   funcdef_node.get_lineno(), funcdef_node.get_column())

    def handle_async_funcdef(self, node, decorators=None):
        return self.handle_funcdef_impl(node.get_child(1), 1, decorators)
    
    def handle_funcdef(self, node, decorators=None):
        return self.handle_funcdef_impl(node, 0, decorators)
    
    def handle_async_stmt(self, node):
        ch = node.get_child(1)
        if ch.type == syms.funcdef:
            return self.handle_funcdef_impl(ch, 1)
        elif ch.type == syms.with_stmt:
            return self.handle_with_stmt(ch, 1)
        elif ch.type == syms.for_stmt:
            return self.handle_for_stmt(ch, 1)
        else:
            raise AssertionError("invalid async statement")

    def handle_decorated(self, decorated_node):
        decorators = self.handle_decorators(decorated_node.get_child(0))
        definition = decorated_node.get_child(1)
        if definition.type == syms.funcdef:
            node = self.handle_funcdef(definition, decorators)
        elif definition.type == syms.classdef:
            node = self.handle_classdef(definition, decorators)
        elif definition.type == syms.async_funcdef:
            node = self.handle_async_funcdef(definition, decorators)
        else:
            raise AssertionError("unkown decorated")
        node.lineno = decorated_node.get_lineno()
        node.col_offset = decorated_node.get_column()
        return node

    def handle_decorators(self, decorators_node):
        return [self.handle_decorator(decorators_node.get_child(i))
                    for i in range(decorators_node.num_children())]

    def handle_decorator(self, decorator_node):
        dec_name = self.handle_dotted_name(decorator_node.get_child(1))
        if decorator_node.num_children() == 3:
            dec = dec_name
        elif decorator_node.num_children() == 5:
            dec = ast.Call(dec_name, None, None,
                           decorator_node.get_lineno(), decorator_node.get_column())
        else:
            dec = self.handle_call(decorator_node.get_child(3), dec_name)
        return dec

    def handle_dotted_name(self, dotted_name_node):
        base_value = self.new_identifier(dotted_name_node.get_child(0).get_value())
        name = ast.Name(base_value, ast.Load, dotted_name_node.get_lineno(),
                        dotted_name_node.get_column())
        for i in range(2, dotted_name_node.num_children(), 2):
            attr = dotted_name_node.get_child(i).get_value()
            attr = self.new_identifier(attr)
            name = ast.Attribute(name, attr, ast.Load, dotted_name_node.get_lineno(),
                                 dotted_name_node.get_column())
        return name

    def handle_arguments(self, arguments_node):
        # This function handles both typedargslist (function definition)
        # and varargslist (lambda definition).
        if arguments_node.type == syms.parameters:
            if arguments_node.num_children() == 2:
                return ast.arguments(None, None, None, None, None, None)
            arguments_node = arguments_node.get_child(1)
        i = 0
        child_count = arguments_node.num_children()
        n_pos = 0
        n_pos_def = 0
        n_kwdonly = 0
        # scan args
        while i < child_count:
            arg_type = arguments_node.get_child(i).type
            if arg_type == tokens.STAR:
                i += 1
                if i < child_count:
                    next_arg_type = arguments_node.get_child(i).type
                    if (next_arg_type == syms.tfpdef or
                        next_arg_type == syms.vfpdef):
                        i += 1
                break
            if arg_type == tokens.DOUBLESTAR:
                break
            if arg_type == syms.vfpdef or arg_type == syms.tfpdef:
                n_pos += 1
            if arg_type == tokens.EQUAL:
                n_pos_def += 1
            i += 1
        while i < child_count:
            arg_type = arguments_node.get_child(i).type
            if arg_type == tokens.DOUBLESTAR:
                break
            if arg_type == syms.vfpdef or arg_type == syms.tfpdef:
                n_kwdonly += 1
            i += 1
        pos = []
        posdefaults = []
        kwonly = [] if n_kwdonly else None
        kwdefaults = []
        kwarg = None
        vararg = None
        if n_pos + n_kwdonly > 255:
            self.error("more than 255 arguments", arguments_node)
        # process args
        i = 0
        have_default = False
        while i < child_count:
            arg = arguments_node.get_child(i)
            arg_type = arg.type
            if arg_type == syms.tfpdef or arg_type == syms.vfpdef:
                if i + 1 < child_count and \
                        arguments_node.get_child(i + 1).type == tokens.EQUAL:
                    default_node = arguments_node.get_child(i + 2)
                    posdefaults.append(self.handle_expr(default_node))
                    i += 2
                    have_default = True
                elif have_default:
                    msg = "non-default argument follows default argument"
                    self.error(msg, arguments_node)
                pos.append(self.handle_arg(arg))
                i += 2
            elif arg_type == tokens.STAR:
                if i + 1 >= child_count:
                    self.error("named arguments must follow bare *",
                               arguments_node)
                name_node = arguments_node.get_child(i + 1)
                keywordonly_args = []
                if name_node.type == tokens.COMMA:
                    i += 2
                    i = self.handle_keywordonly_args(arguments_node, i, kwonly,
                                                     kwdefaults)
                else:
                    vararg = self.handle_arg(name_node)
                    i += 3
                    if i < child_count:
                        next_arg_type = arguments_node.get_child(i).type
                        if (next_arg_type == syms.tfpdef or
                            next_arg_type == syms.vfpdef):
                            i = self.handle_keywordonly_args(arguments_node, i,
                                                             kwonly, kwdefaults)
            elif arg_type == tokens.DOUBLESTAR:
                name_node = arguments_node.get_child(i + 1)
                kwarg = self.handle_arg(name_node)
                i += 3
            else:
                raise AssertionError("unknown node in argument list")
        return ast.arguments(pos, vararg, kwonly, kwdefaults, kwarg,
                             posdefaults)

    def handle_keywordonly_args(self, arguments_node, i, kwonly, kwdefaults):
        if kwonly is None:
            self.error("named arguments must follows bare *",
                       arguments_node.get_child(i))
        child_count = arguments_node.num_children()
        while i < child_count:
            arg = arguments_node.get_child(i)
            arg_type = arg.type
            if arg_type == syms.vfpdef or arg_type == syms.tfpdef:
                if (i + 1 < child_count and
                    arguments_node.get_child(i + 1).type == tokens.EQUAL):
                    expr = self.handle_expr(arguments_node.get_child(i + 2))
                    kwdefaults.append(expr)
                    i += 2
                else:
                    kwdefaults.append(None)
                ann = None
                if arg.num_children() == 3:
                    ann = self.handle_expr(arg.get_child(2))
                name_node = arg.get_child(0)
                argname = name_node.get_value()
                argname = self.new_identifier(argname)
                self.check_forbidden_name(argname, name_node)
                kwonly.append(ast.arg(argname, ann, arg.get_lineno(),
                                                    arg.get_column()))
                i += 2
            elif arg_type == tokens.DOUBLESTAR:
                return i
        return i

    def handle_arg(self, arg_node):
        name_node = arg_node.get_child(0)
        name = self.new_identifier(name_node.get_value())
        self.check_forbidden_name(name, arg_node)
        ann = None
        if arg_node.num_children() == 3:
            ann = self.handle_expr(arg_node.get_child(2))
        return ast.arg(name, ann, arg_node.get_lineno(), arg_node.get_column())

    def handle_stmt(self, stmt):
        stmt_type = stmt.type
        if stmt_type == syms.stmt:
            stmt = stmt.get_child(0)
            stmt_type = stmt.type
        if stmt_type == syms.simple_stmt:
            stmt = stmt.get_child(0)
            stmt_type = stmt.type
        if stmt_type == syms.small_stmt:
            stmt = stmt.get_child(0)
            stmt_type = stmt.type
            if stmt_type == syms.expr_stmt:
                return self.handle_expr_stmt(stmt)
            elif stmt_type == syms.del_stmt:
                return self.handle_del_stmt(stmt)
            elif stmt_type == syms.pass_stmt:
                return ast.Pass(stmt.get_lineno(), stmt.get_column())
            elif stmt_type == syms.flow_stmt:
                return self.handle_flow_stmt(stmt)
            elif stmt_type == syms.import_stmt:
                return self.handle_import_stmt(stmt)
            elif stmt_type == syms.global_stmt:
                return self.handle_global_stmt(stmt)
            elif stmt_type == syms.nonlocal_stmt:
                return self.handle_nonlocal_stmt(stmt)
            elif stmt_type == syms.assert_stmt:
                return self.handle_assert_stmt(stmt)
            else:
                raise AssertionError("unhandled small statement")
        elif stmt_type == syms.compound_stmt:
            stmt = stmt.get_child(0)
            stmt_type = stmt.type
            if stmt_type == syms.if_stmt:
                return self.handle_if_stmt(stmt)
            elif stmt_type == syms.while_stmt:
                return self.handle_while_stmt(stmt)
            elif stmt_type == syms.for_stmt:
                return self.handle_for_stmt(stmt, 0)
            elif stmt_type == syms.try_stmt:
                return self.handle_try_stmt(stmt)
            elif stmt_type == syms.with_stmt:
                return self.handle_with_stmt(stmt, 0)
            elif stmt_type == syms.funcdef:
                return self.handle_funcdef(stmt)
            elif stmt_type == syms.classdef:
                return self.handle_classdef(stmt)
            elif stmt_type == syms.decorated:
                return self.handle_decorated(stmt)
            elif stmt_type == syms.async_stmt:
                return self.handle_async_stmt(stmt)
            else:
                raise AssertionError("unhandled compound statement")
        else:
            raise AssertionError("unknown statment type")

    def handle_expr_stmt(self, stmt):
        if stmt.num_children() == 1:
            expression = self.handle_testlist(stmt.get_child(0))
            return ast.Expr(expression, stmt.get_lineno(), stmt.get_column())
        elif stmt.get_child(1).type == syms.augassign:
            # Augmented assignment.
            target_child = stmt.get_child(0)
            target_expr = self.handle_testlist(target_child)
            self.set_context(target_expr, ast.Store)
            value_child = stmt.get_child(2)
            if value_child.type == syms.testlist:
                value_expr = self.handle_testlist(value_child)
            else:
                value_expr = self.handle_expr(value_child)
            op_str = stmt.get_child(1).get_child(0).get_value()
            operator = augassign_operator_map[op_str]
            return ast.AugAssign(target_expr, operator, value_expr,
                                 stmt.get_lineno(), stmt.get_column())
        else:
            # Normal assignment.
            targets = []
            for i in range(0, stmt.num_children() - 2, 2):
                target_node = stmt.get_child(i)
                if target_node.type == syms.yield_expr:
                    self.error("assignment to yield expression not possible",
                               target_node)
                target_expr = self.handle_testlist(target_node)
                self.set_context(target_expr, ast.Store)
                targets.append(target_expr)
            value_child = stmt.get_child(-1)
            if value_child.type == syms.testlist_star_expr:
                value_expr = self.handle_testlist(value_child)
            else:
                value_expr = self.handle_expr(value_child)
            return ast.Assign(targets, value_expr, stmt.get_lineno(), stmt.get_column())

    def get_expression_list(self, tests):
        return [self.handle_expr(tests.get_child(i))
                for i in range(0, tests.num_children(), 2)]

    def handle_testlist(self, tests):
        if tests.num_children() == 1:
            return self.handle_expr(tests.get_child(0))
        else:
            elts = self.get_expression_list(tests)
            return ast.Tuple(elts, ast.Load, tests.get_lineno(), tests.get_column())

    def handle_expr(self, expr_node):
        # Loop until we return something.
        while True:
            expr_node_type = expr_node.type
            if expr_node_type == syms.test or expr_node_type == syms.test_nocond:
                first_child = expr_node.get_child(0)
                if first_child.type in (syms.lambdef, syms.lambdef_nocond):
                    return self.handle_lambdef(first_child)
                elif expr_node.num_children() > 1:
                    return self.handle_ifexp(expr_node)
                else:
                    expr_node = first_child
            elif expr_node_type == syms.or_test or \
                    expr_node_type == syms.and_test:
                if expr_node.num_children() == 1:
                    expr_node = expr_node.get_child(0)
                    continue
                seq = [self.handle_expr(expr_node.get_child(i))
                       for i in range(0, expr_node.num_children(), 2)]
                if expr_node_type == syms.or_test:
                    op = ast.Or
                else:
                    op = ast.And
                return ast.BoolOp(op, seq, expr_node.get_lineno(), expr_node.get_column())
            elif expr_node_type == syms.not_test:
                if expr_node.num_children() == 1:
                    expr_node = expr_node.get_child(0)
                    continue
                expr = self.handle_expr(expr_node.get_child(1))
                return ast.UnaryOp(ast.Not, expr, expr_node.get_lineno(),
                                   expr_node.get_column())
            elif expr_node_type == syms.comparison:
                if expr_node.num_children() == 1:
                    expr_node = expr_node.get_child(0)
                    continue
                operators = []
                operands = []
                expr = self.handle_expr(expr_node.get_child(0))
                for i in range(1, expr_node.num_children(), 2):
                    operators.append(self.handle_comp_op(expr_node.get_child(i)))
                    operands.append(self.handle_expr(expr_node.get_child(i + 1)))
                return ast.Compare(expr, operators, operands, expr_node.get_lineno(),
                                   expr_node.get_column())
            elif expr_node_type == syms.star_expr:
                return self.handle_star_expr(expr_node)
            elif expr_node_type == syms.expr or \
                    expr_node_type == syms.xor_expr or \
                    expr_node_type == syms.and_expr or \
                    expr_node_type == syms.shift_expr or \
                    expr_node_type == syms.arith_expr or \
                    expr_node_type == syms.term:
                if expr_node.num_children() == 1:
                    expr_node = expr_node.get_child(0)
                    continue
                return self.handle_binop(expr_node)
            elif expr_node_type == syms.yield_expr:
                is_from = False
                if expr_node.num_children() > 1:
                    arg_node = expr_node.get_child(1)  # yield arg
                    if arg_node.num_children() == 2:
                        is_from = True
                        expr = self.handle_expr(arg_node.get_child(1))
                    else:
                        expr = self.handle_testlist(arg_node.get_child(0))
                else:
                    expr = None
                if is_from:
                    return ast.YieldFrom(expr, expr_node.get_lineno(), expr_node.get_column())
                return ast.Yield(expr, expr_node.get_lineno(), expr_node.get_column())
            elif expr_node_type == syms.factor:
                if expr_node.num_children() == 1:
                    expr_node = expr_node.get_child(0)
                    continue
                return self.handle_factor(expr_node)
            elif expr_node_type == syms.power:
                return self.handle_power(expr_node)
            else:
                raise AssertionError("unknown expr")

    def handle_star_expr(self, star_expr_node):
        expr = self.handle_expr(star_expr_node.get_child(1))
        return ast.Starred(expr, ast.Load, star_expr_node.get_lineno(),
                           star_expr_node.get_column())

    def handle_lambdef(self, lambdef_node):
        expr = self.handle_expr(lambdef_node.get_child(-1))
        if lambdef_node.num_children() == 3:
            args = ast.arguments(None, None, None, None, None, None)
        else:
            args = self.handle_arguments(lambdef_node.get_child(1))
        return ast.Lambda(args, expr, lambdef_node.get_lineno(), lambdef_node.get_column())

    def handle_ifexp(self, if_expr_node):
        body = self.handle_expr(if_expr_node.get_child(0))
        expression = self.handle_expr(if_expr_node.get_child(2))
        otherwise = self.handle_expr(if_expr_node.get_child(4))
        return ast.IfExp(expression, body, otherwise, if_expr_node.get_lineno(),
                         if_expr_node.get_column())

    def handle_comp_op(self, comp_op_node):
        comp_node = comp_op_node.get_child(0)
        comp_type = comp_node.type
        if comp_op_node.num_children() == 1:
            if comp_type == tokens.LESS:
                return ast.Lt
            elif comp_type == tokens.GREATER:
                return ast.Gt
            elif comp_type == tokens.EQEQUAL:
                return ast.Eq
            elif comp_type == tokens.LESSEQUAL:
                return ast.LtE
            elif comp_type == tokens.GREATEREQUAL:
                return ast.GtE
            elif comp_type == tokens.NOTEQUAL:
                flufl = self.compile_info.flags & consts.CO_FUTURE_BARRY_AS_BDFL
                if flufl and comp_node.get_value() == '!=':
                    self.error('invalid comparison', comp_node)
                elif not flufl and comp_node.get_value() == '<>':
                    self.error('invalid comparison', comp_node)
                return ast.NotEq
            elif comp_type == tokens.NAME:
                if comp_node.get_value() == "is":
                    return ast.Is
                elif comp_node.get_value() == "in":
                    return ast.In
                else:
                    raise AssertionError("invalid comparison")
            else:
                raise AssertionError("invalid comparison")
        else:
            if comp_op_node.get_child(1).get_value() == "in":
                return ast.NotIn
            elif comp_node.get_value() == "is":
                return ast.IsNot
            else:
                raise AssertionError("invalid comparison")

    def handle_binop(self, binop_node):
        left = self.handle_expr(binop_node.get_child(0))
        right = self.handle_expr(binop_node.get_child(2))
        op = operator_map(binop_node.get_child(1).type)
        result = ast.BinOp(left, op, right, binop_node.get_lineno(),
                           binop_node.get_column())
        number_of_ops = (binop_node.num_children() - 1) / 2
        for i in range(1, number_of_ops):
            op_node = binop_node.get_child(i * 2 + 1)
            op = operator_map(op_node.type)
            sub_right = self.handle_expr(binop_node.get_child(i * 2 + 2))
            result = ast.BinOp(result, op, sub_right, op_node.get_lineno(),
                               op_node.get_column())
        return result

    def handle_factor(self, factor_node):
        from pypy.interpreter.pyparser.parser import Terminal
        expr = self.handle_expr(factor_node.get_child(1))
        op_type = factor_node.get_child(0).type
        if op_type == tokens.PLUS:
            op = ast.UAdd
        elif op_type == tokens.MINUS:
            op = ast.USub
        elif op_type == tokens.TILDE:
            op = ast.Invert
        else:
            raise AssertionError("invalid factor node")
        return ast.UnaryOp(op, expr, factor_node.get_lineno(), factor_node.get_column())

    def handle_atom_expr(self, atom_node):
        start = 0
        num_ch = atom_node.num_children()
        if atom_node.get_child(0).type == tokens.AWAIT:
            start = 1
        atom_expr = self.handle_atom(atom_node.get_child(start))
        if num_ch == 1:
            return atom_expr
        if start and num_ch == 2:
            return ast.Await(atom_expr, atom_node.get_lineno(),
                             atom_node.get_column())
        for i in range(start+1, num_ch):
            trailer = atom_node.get_child(i)
            if trailer.type != syms.trailer:
                break
            tmp_atom_expr = self.handle_trailer(trailer, atom_expr)
            tmp_atom_expr.lineno = atom_expr.lineno
            tmp_atom_expr.col_offset = atom_expr.col_offset
            atom_expr = tmp_atom_expr
        if start:
            return ast.Await(atom_expr, atom_node.get_lineno(),
                             atom_node.get_column())
        else:
            return atom_expr
    
    def handle_power(self, power_node):
        atom_expr = self.handle_atom_expr(power_node.get_child(0))
        if power_node.num_children() == 1:
            return atom_expr
        if power_node.get_child(-1).type == syms.factor:
            right = self.handle_expr(power_node.get_child(-1))
            atom_expr = ast.BinOp(atom_expr, ast.Pow, right, power_node.get_lineno(),
                                  power_node.get_column())
        return atom_expr

    def handle_slice(self, slice_node):
        first_child = slice_node.get_child(0)
        if slice_node.num_children() == 1 and first_child.type == syms.test:
            index = self.handle_expr(first_child)
            return ast.Index(index)
        lower = None
        upper = None
        step = None
        if first_child.type == syms.test:
            lower = self.handle_expr(first_child)
        if first_child.type == tokens.COLON:
            if slice_node.num_children() > 1:
                second_child = slice_node.get_child(1)
                if second_child.type == syms.test:
                    upper = self.handle_expr(second_child)
        elif slice_node.num_children() > 2:
            third_child = slice_node.get_child(2)
            if third_child.type == syms.test:
                upper = self.handle_expr(third_child)
        last_child = slice_node.get_child(-1)
        if last_child.type == syms.sliceop:
            if last_child.num_children() != 1:
                step_child = last_child.get_child(1)
                if step_child.type == syms.test:
                    step = self.handle_expr(step_child)
        return ast.Slice(lower, upper, step)

    def handle_trailer(self, trailer_node, left_expr):
        first_child = trailer_node.get_child(0)
        if first_child.type == tokens.LPAR:
            if trailer_node.num_children() == 2:
                return ast.Call(left_expr, None, None,
                                trailer_node.get_lineno(), trailer_node.get_column())
            else:
                return self.handle_call(trailer_node.get_child(1), left_expr)
        elif first_child.type == tokens.DOT:
            attr = self.new_identifier(trailer_node.get_child(1).get_value())
            return ast.Attribute(left_expr, attr, ast.Load,
                                 trailer_node.get_lineno(), trailer_node.get_column())
        else:
            middle = trailer_node.get_child(1)
            if middle.num_children() == 1:
                slice = self.handle_slice(middle.get_child(0))
                return ast.Subscript(left_expr, slice, ast.Load,
                                     middle.get_lineno(), middle.get_column())
            slices = []
            simple = True
            for i in range(0, middle.num_children(), 2):
                slc = self.handle_slice(middle.get_child(i))
                if not isinstance(slc, ast.Index):
                    simple = False
                slices.append(slc)
            if not simple:
                ext_slice = ast.ExtSlice(slices)
                return ast.Subscript(left_expr, ext_slice, ast.Load,
                                     middle.get_lineno(), middle.get_column())
            elts = []
            for idx in slices:
                assert isinstance(idx, ast.Index)
                elts.append(idx.value)
            tup = ast.Tuple(elts, ast.Load, middle.get_lineno(), middle.get_column())
            return ast.Subscript(left_expr, ast.Index(tup), ast.Load,
                                 middle.get_lineno(), middle.get_column())

    def handle_call(self, args_node, callable_expr):
        arg_count = 0 # position args + iterable args unpackings
        keyword_count = 0 # keyword args + keyword args unpackings
        generator_count = 0 
        for i in range(args_node.num_children()):
            argument = args_node.get_child(i)
            if argument.type == syms.argument:
                if argument.num_children() == 1:
                    arg_count += 1
                elif argument.get_child(1).type == syms.comp_for:
                    generator_count += 1
                elif argument.get_child(0).type == tokens.STAR:
                    arg_count += 1
                else:
                    # argument.get_child(0).type == tokens.DOUBLESTAR
                    # or keyword arg
                    keyword_count += 1
        if generator_count > 1 or \
                (generator_count and (keyword_count or arg_count)):
            self.error("Generator expression must be parenthesized "
                       "if not sole argument", args_node)
        if arg_count + keyword_count + generator_count > 255:
            self.error("more than 255 arguments", args_node)
        args = []
        keywords = []
        used_keywords = {}
        doublestars_count = 0 # just keyword argument unpackings
        child_count = args_node.num_children()
        i = 0
        while i < child_count:
            argument = args_node.get_child(i)
            if argument.type == syms.argument:
                expr_node = argument.get_child(0)
                if argument.num_children() == 1:
                    # a positional argument
                    if keywords:
                        if doublestars_count:
                            self.error("positional argument follows "
                                       "keyword argument unpacking",
                                       expr_node)
                        else:
                            self.error("positional argument follows "
                                       "keyword argument",
                                       expr_node)
                    args.append(self.handle_expr(expr_node))
                elif expr_node.type == tokens.STAR:
                    # an iterable argument unpacking
                    if doublestars_count:
                        self.error("iterable argument unpacking follows "
                                   "keyword argument unpacking",
                                   expr_node)
                    expr = self.handle_expr(argument.get_child(1))
                    args.append(ast.Starred(expr, ast.Load,
                                            expr_node.get_lineno(),
                                            expr_node.get_column()))
                elif expr_node.type == tokens.DOUBLESTAR:
                    # a keyword argument unpacking
                    i += 1
                    expr = self.handle_expr(argument.get_child(1))
                    keywords.append(ast.keyword(None, expr))
                    doublestars_count += 1
                elif argument.get_child(1).type == syms.comp_for:
                    # the lone generator expression
                    args.append(self.handle_genexp(argument))
                else:
                    # a keyword argument
                    keyword_expr = self.handle_expr(expr_node)
                    if isinstance(keyword_expr, ast.Lambda):
                        self.error("lambda cannot contain assignment",
                                   expr_node)
                    elif not isinstance(keyword_expr, ast.Name):
                        self.error("keyword can't be an expression",
                                   expr_node)
                    keyword = keyword_expr.id
                    if keyword in used_keywords:
                        self.error("keyword argument repeated", expr_node)
                    used_keywords[keyword] = None
                    self.check_forbidden_name(keyword, expr_node)
                    keyword_value = self.handle_expr(argument.get_child(2))
                    keywords.append(ast.keyword(keyword, keyword_value))
            i += 1
        if not args:
            args = None
        if not keywords:
            keywords = None
        return ast.Call(callable_expr, args, keywords, callable_expr.lineno,
                        callable_expr.col_offset)

    def parse_number(self, raw):
        base = 10
        if raw.startswith("-"):
            negative = True
            raw = raw.lstrip("-")
        else:
            negative = False
        if raw.startswith("0"):
            if len(raw) > 2 and raw[1] in "Xx":
                base = 16
            elif len(raw) > 2 and raw[1] in "Bb":
                base = 2
            ## elif len(raw) > 2 and raw[1] in "Oo": # Fallback below is enough
            ##     base = 8
            elif len(raw) > 1:
                base = 8
            # strip leading characters
            i = 0
            limit = len(raw) - 1
            while i < limit:
                if base == 16 and raw[i] not in "0xX":
                    break
                if base == 8 and raw[i] not in "0oO":
                    break
                if base == 2 and raw[i] not in "0bB":
                    break
                i += 1
            raw = raw[i:]
            if not raw[0].isdigit():
                raw = "0" + raw
        if negative:
            raw = "-" + raw
        w_num_str = self.space.newtext(raw)
        w_base = self.space.newint(base)
        if raw[-1] in "jJ":
            tp = self.space.w_complex
            return self.space.call_function(tp, w_num_str)
        try:
            return self.space.call_function(self.space.w_int, w_num_str, w_base)
        except error.OperationError as e:
            if not e.match(self.space, self.space.w_ValueError):
                raise
            return self.space.call_function(self.space.w_float, w_num_str)

    @always_inline
    def handle_dictelement(self, node, i):
        if node.get_child(i).type == tokens.DOUBLESTAR:
            key = None
            value = self.handle_expr(node.get_child(i+1))
            i += 2
        else:
            key = self.handle_expr(node.get_child(i))
            value = self.handle_expr(node.get_child(i+2))
            i += 3
        return (i,key,value)

    def handle_atom(self, atom_node):
        first_child = atom_node.get_child(0)
        first_child_type = first_child.type
        if first_child_type == tokens.NAME:
<<<<<<< HEAD
            name = first_child.get_value()
            if name == "None":
                w_singleton = self.space.w_None
            elif name == "True":
                w_singleton = self.space.w_True
            elif name == "False":
                w_singleton = self.space.w_False
=======
            return ast.Name(first_child.get_value(), ast.Load,
                            first_child.get_lineno(), first_child.get_column())
        elif first_child_type == tokens.STRING:
            space = self.space
            encoding = self.compile_info.encoding
            flags = self.compile_info.flags
            unicode_literals = flags & consts.CO_FUTURE_UNICODE_LITERALS
            sub_strings_w = []
            for index in range(atom_node.num_children()):
                child = atom_node.get_child(index)
                try:
                    sub_strings_w.append(parsestring.parsestr(space, encoding, child.get_value(),
                                                              unicode_literals))
                except error.OperationError as e:
                    if not e.match(space, space.w_UnicodeError):
                        raise
                    # UnicodeError in literal: turn into SyntaxError
                    e.normalize_exception(space)
                    errmsg = space.text_w(space.str(e.get_w_value(space)))
                    if child is None:
                        child = atom_node
                    raise self.error('(unicode error) %s' % errmsg, child)
            # This implements implicit string concatenation.
            if len(sub_strings_w) > 1:
                w_sub_strings = space.newlist(sub_strings_w)
                w_join = space.getattr(space.newtext(""), space.newtext("join"))
                final_string = space.call_function(w_join, w_sub_strings)
>>>>>>> 4f74d513
            else:
                name = self.new_identifier(name)
                return ast.Name(name, ast.Load, first_child.get_lineno(),
                                first_child.get_column())
            return ast.NameConstant(w_singleton, first_child.get_lineno(),
                                first_child.get_column())
        #
        elif first_child_type == tokens.STRING:
            return fstring.string_parse_literal(self, atom_node)
        #
        elif first_child_type == tokens.NUMBER:
            num_value = self.parse_number(first_child.get_value())
            return ast.Num(num_value, atom_node.get_lineno(), atom_node.get_column())
        elif first_child_type == tokens.ELLIPSIS:
            return ast.Ellipsis(atom_node.get_lineno(), atom_node.get_column())
        elif first_child_type == tokens.LPAR:
            second_child = atom_node.get_child(1)
            if second_child.type == tokens.RPAR:
                return ast.Tuple(None, ast.Load, atom_node.get_lineno(),
                                 atom_node.get_column())
            elif second_child.type == syms.yield_expr:
                return self.handle_expr(second_child)
            return self.handle_testlist_gexp(second_child)
        elif first_child_type == tokens.LSQB:
            second_child = atom_node.get_child(1)
            if second_child.type == tokens.RSQB:
                return ast.List(None, ast.Load, atom_node.get_lineno(),
                                atom_node.get_column())
            if second_child.num_children() == 1 or \
                    second_child.get_child(1).type == tokens.COMMA:
                elts = self.get_expression_list(second_child)
                return ast.List(elts, ast.Load, atom_node.get_lineno(),
                                atom_node.get_column())
            return self.handle_listcomp(second_child)
        elif first_child_type == tokens.LBRACE:
            maker = atom_node.get_child(1)
            n_maker_children = maker.num_children()
            if maker.type == tokens.RBRACE:
                # an empty dict
                return ast.Dict(None, None, atom_node.get_lineno(), atom_node.get_column())
            else:
                is_dict = maker.get_child(0).type == tokens.DOUBLESTAR
                if (n_maker_children == 1 or
                    (n_maker_children > 1 and
                     maker.get_child(1).type == tokens.COMMA)):
                    # a set display
                    return self.handle_setdisplay(maker, atom_node)
                elif n_maker_children > 1 and maker.get_child(1).type == syms.comp_for:
                    # a set comprehension
                    return self.handle_setcomp(maker, atom_node)
                elif (n_maker_children > (3-is_dict) and
                      maker.get_child(3-is_dict).type == syms.comp_for):
                    # a dictionary comprehension
                    if is_dict:
                        raise self.error("dict unpacking cannot be used in "
                                         "dict comprehension", atom_node)
                    
                    return self.handle_dictcomp(maker, atom_node)
                else:
                    # a dictionary display
                    return self.handle_dictdisplay(maker, atom_node)
        else:
            raise AssertionError("unknown atom")

    def handle_testlist_gexp(self, gexp_node):
        if gexp_node.num_children() > 1 and \
                gexp_node.get_child(1).type == syms.comp_for:
            return self.handle_genexp(gexp_node)
        return self.handle_testlist(gexp_node)

    def count_comp_fors(self, comp_node):
        count = 0
        current_for = comp_node
        while True:
            count += 1
            if current_for.num_children() == 5:
                current_iter = current_for.get_child(4)
            else:
                return count
            while True:
                first_child = current_iter.get_child(0)
                if first_child.type == syms.comp_for:
                    current_for = current_iter.get_child(0)
                    break
                elif first_child.type == syms.comp_if:
                    if first_child.num_children() == 3:
                        current_iter = first_child.get_child(2)
                    else:
                        return count
                else:
                    raise AssertionError("should not reach here")

    def count_comp_ifs(self, iter_node):
        count = 0
        while True:
            first_child = iter_node.get_child(0)
            if first_child.type == syms.comp_for:
                return count
            count += 1
            if first_child.num_children() == 2:
                return count
            iter_node = first_child.get_child(2)

    def comprehension_helper(self, comp_node):
        fors_count = self.count_comp_fors(comp_node)
        comps = []
        for i in range(fors_count):
            for_node = comp_node.get_child(1)
            for_targets = self.handle_exprlist(for_node, ast.Store)
            expr = self.handle_expr(comp_node.get_child(3))
            assert isinstance(expr, ast.expr)
            if for_node.num_children() == 1:
                comp = ast.comprehension(for_targets[0], expr, None)
            else:
                # Modified in python2.7, see http://bugs.python.org/issue6704
                # Fixing unamed tuple location
                expr_node = for_targets[0]
                assert isinstance(expr_node, ast.expr)
                col = expr_node.col_offset
                line = expr_node.lineno
                target = ast.Tuple(for_targets, ast.Store, line, col)
                comp = ast.comprehension(target, expr, None)
            if comp_node.num_children() == 5:
                comp_node = comp_iter = comp_node.get_child(4)
                assert comp_iter.type == syms.comp_iter
                ifs_count = self.count_comp_ifs(comp_iter)
                if ifs_count:
                    ifs = []
                    for j in range(ifs_count):
                        comp_node = comp_if = comp_iter.get_child(0)
                        ifs.append(self.handle_expr(comp_if.get_child(1)))
                        if comp_if.num_children() == 3:
                            comp_node = comp_iter = comp_if.get_child(2)
                    comp.ifs = ifs
                if comp_node.type == syms.comp_iter:
                    comp_node = comp_node.get_child(0)
            assert isinstance(comp, ast.comprehension)
            comps.append(comp)
        return comps

    def handle_genexp(self, genexp_node):
        ch = genexp_node.get_child(0)
        elt = self.handle_expr(ch)
        if isinstance(elt, ast.Starred):
            self.error("iterable unpacking cannot be used in comprehension", ch)
        comps = self.comprehension_helper(genexp_node.get_child(1))
        return ast.GeneratorExp(elt, comps, genexp_node.get_lineno(),
                                genexp_node.get_column())

    def handle_listcomp(self, listcomp_node):
        ch = listcomp_node.get_child(0)
        elt = self.handle_expr(ch)
        if isinstance(elt, ast.Starred):
            self.error("iterable unpacking cannot be used in comprehension", ch)
        comps = self.comprehension_helper(listcomp_node.get_child(1))
        return ast.ListComp(elt, comps, listcomp_node.get_lineno(),
                            listcomp_node.get_column())

    def handle_setcomp(self, set_maker, atom_node):
        ch = set_maker.get_child(0)
        elt = self.handle_expr(ch)
        if isinstance(elt, ast.Starred):
            self.error("iterable unpacking cannot be used in comprehension", ch)
        comps = self.comprehension_helper(set_maker.get_child(1))
        return ast.SetComp(elt, comps, atom_node.get_lineno(),
                                       atom_node.get_column())

    def handle_dictcomp(self, dict_maker, atom_node):
        i, key, value = self.handle_dictelement(dict_maker, 0)
        comps = self.comprehension_helper(dict_maker.get_child(i))
        return ast.DictComp(key, value, comps, atom_node.get_lineno(),
                                               atom_node.get_column())
    
    def handle_dictdisplay(self, node, atom_node):
        keys = []
        values = []
        i = 0
        while i < node.num_children():
            i, key, value = self.handle_dictelement(node, i)
            keys.append(key)
            values.append(value)
            i += 1
        return ast.Dict(keys, values, atom_node.get_lineno(),
                                      atom_node.get_column())
    
    def handle_setdisplay(self, node, atom_node):
        elts = []
        i = 0
        while i < node.num_children():
            expr = self.handle_expr(node.get_child(i))
            elts.append(expr)
            i += 2
        return ast.Set(elts, atom_node.get_lineno(),
                             atom_node.get_column())

    def handle_exprlist(self, exprlist, context):
        exprs = []
        for i in range(0, exprlist.num_children(), 2):
            child = exprlist.get_child(i)
            expr = self.handle_expr(child)
            self.set_context(expr, context)
            exprs.append(expr)
        return exprs<|MERGE_RESOLUTION|>--- conflicted
+++ resolved
@@ -1,23 +1,15 @@
 from pypy.interpreter.astcompiler import ast, consts, misc
 from pypy.interpreter.astcompiler import asthelpers # Side effects
-from pypy.interpreter.astcompiler import fstring
 from pypy.interpreter import error
 from pypy.interpreter.pyparser.pygram import syms, tokens
 from pypy.interpreter.pyparser.error import SyntaxError
-from rpython.rlib.objectmodel import always_inline, we_are_translated
-
-
-def ast_from_node(space, node, compile_info, recursive_parser=None):
+from pypy.interpreter.pyparser import parsestring
+from rpython.rlib.objectmodel import specialize
+
+
+def ast_from_node(space, node, compile_info):
     """Turn a parse tree, node, to AST."""
-    ast = ASTBuilder(space, node, compile_info, recursive_parser).build_ast()
-    #
-    # When we are not translated, we send this ast to validate_ast.
-    # The goal is to check that validate_ast doesn't crash on valid
-    # asts, at least.
-    if not we_are_translated():
-        from pypy.interpreter.astcompiler import validate
-        validate.validate_ast(space, ast)
-    return ast
+    return ASTBuilder(space, node, compile_info).build_ast()
 
 
 augassign_operator_map = {
@@ -26,7 +18,6 @@
     '/='  : ast.Div,
     '//=' : ast.FloorDiv,
     '%='  : ast.Mod,
-    '@='  : ast.MatMult,
     '<<='  : ast.LShift,
     '>>='  : ast.RShift,
     '&='  : ast.BitAnd,
@@ -47,18 +38,16 @@
     tokens.STAR : ast.Mult,
     tokens.SLASH : ast.Div,
     tokens.DOUBLESLASH : ast.FloorDiv,
-    tokens.PERCENT : ast.Mod,
-    tokens.AT : ast.MatMult
+    tokens.PERCENT : ast.Mod
 })
 
 
 class ASTBuilder(object):
 
-    def __init__(self, space, n, compile_info, recursive_parser=None):
+    def __init__(self, space, n, compile_info):
         self.space = space
         self.compile_info = compile_info
         self.root_node = n
-        self.recursive_parser = recursive_parser
 
     def build_ast(self):
         """Convert an top level parse tree node into an AST mod."""
@@ -129,9 +118,6 @@
         except misc.ForbiddenNameAssignment as e:
             self.error("cannot assign to %s" % (e.name,), node)
 
-    def new_identifier(self, name):
-        return misc.new_identifier(self.space, name)
-
     def set_context(self, expr, ctx):
         """Set the context of an expression to Store or Del if possible."""
         try:
@@ -140,6 +126,23 @@
             self.error_ast(e.msg, e.node)
         except misc.ForbiddenNameAssignment as e:
             self.error_ast("cannot assign to %s" % (e.name,), e.node)
+
+    def handle_print_stmt(self, print_node):
+        dest = None
+        expressions = None
+        newline = True
+        start = 1
+        child_count = print_node.num_children()
+        if child_count > 2 and print_node.get_child(1).type == tokens.RIGHTSHIFT:
+            dest = self.handle_expr(print_node.get_child(2))
+            start = 4
+        if (child_count + 1 - start) // 2:
+            expressions = [self.handle_expr(print_node.get_child(i))
+                           for i in range(start, child_count, 2)]
+        if print_node.get_child(-1).type == tokens.COMMA:
+            newline = False
+        return ast.Print(dest, expressions, newline, print_node.get_lineno(),
+                         print_node.get_column())
 
     def handle_del_stmt(self, del_node):
         targets = self.handle_exprlist(del_node.get_child(1), ast.Del)
@@ -163,13 +166,17 @@
             return ast.Return(values, flow_node.get_lineno(), flow_node.get_column())
         elif first_child_type == syms.raise_stmt:
             exc = None
-            cause = None
+            value = None
+            traceback = None
             child_count = first_child.num_children()
             if child_count >= 2:
                 exc = self.handle_expr(first_child.get_child(1))
             if child_count >= 4:
-                cause = self.handle_expr(first_child.get_child(3))
-            return ast.Raise(exc, cause, flow_node.get_lineno(), flow_node.get_column())
+                value = self.handle_expr(first_child.get_child(3))
+            if child_count == 6:
+                traceback = self.handle_expr(first_child.get_child(5))
+            return ast.Raise(exc, value, traceback, flow_node.get_lineno(),
+                             flow_node.get_column())
         else:
             raise AssertionError("unknown flow statement")
 
@@ -177,10 +184,9 @@
         while True:
             import_name_type = import_name.type
             if import_name_type == syms.import_as_name:
-                name = self.new_identifier(import_name.get_child(0).get_value())
+                name = import_name.get_child(0).get_value()
                 if import_name.num_children() == 3:
-                    as_name = self.new_identifier(
-                        import_name.get_child(2).get_value())
+                    as_name = import_name.get_child(2).get_value()
                     self.check_forbidden_name(as_name, import_name.get_child(2))
                 else:
                     as_name = None
@@ -193,12 +199,12 @@
                 alias = self.alias_for_import_name(import_name.get_child(0),
                                                    store=False)
                 asname_node = import_name.get_child(2)
-                alias.asname = self.new_identifier(asname_node.get_value())
+                alias.asname = asname_node.get_value()
                 self.check_forbidden_name(alias.asname, asname_node)
                 return alias
             elif import_name_type == syms.dotted_name:
                 if import_name.num_children() == 1:
-                    name = self.new_identifier(import_name.get_child(0).get_value())
+                    name = import_name.get_child(0).get_value()
                     if store:
                         self.check_forbidden_name(name, import_name.get_child(0))
                     return ast.alias(name, None)
@@ -226,15 +232,11 @@
             dot_count = 0
             while i < child_count:
                 child = import_node.get_child(i)
-                child_type = child.type
-                if child_type == syms.dotted_name:
+                if child.type == syms.dotted_name:
                     module = self.alias_for_import_name(child, False)
                     i += 1
                     break
-                elif child_type == tokens.ELLIPSIS:
-                    # Special case for tokenization.
-                    dot_count += 2
-                elif child_type != tokens.DOT:
+                elif child.type != tokens.DOT:
                     break
                 i += 1
                 dot_count += 1
@@ -266,14 +268,28 @@
             raise AssertionError("unknown import node")
 
     def handle_global_stmt(self, global_node):
-        names = [self.new_identifier(global_node.get_child(i).get_value())
+        names = [global_node.get_child(i).get_value()
                  for i in range(1, global_node.num_children(), 2)]
         return ast.Global(names, global_node.get_lineno(), global_node.get_column())
 
-    def handle_nonlocal_stmt(self, nonlocal_node):
-        names = [self.new_identifier(nonlocal_node.get_child(i).get_value())
-                 for i in range(1, nonlocal_node.num_children(), 2)]
-        return ast.Nonlocal(names, nonlocal_node.get_lineno(), nonlocal_node.get_column())
+    def handle_exec_stmt(self, exec_node):
+        child_count = exec_node.num_children()
+        globs = None
+        locs = None
+        to_execute = self.handle_expr(exec_node.get_child(1))
+        if child_count < 4:
+            if isinstance(to_execute, ast.Tuple) and \
+                    (len(to_execute.elts) == 2 or len(to_execute.elts) == 3):
+                globs = to_execute.elts[1]
+                if len(to_execute.elts) == 3:
+                    locs = to_execute.elts[2]
+                to_execute = to_execute.elts[0]
+        elif child_count >= 4:
+            globs = self.handle_expr(exec_node.get_child(3))
+            if child_count == 6:
+                locs = self.handle_expr(exec_node.get_child(5))
+        return ast.Exec(to_execute, globs, locs, exec_node.get_lineno(),
+                        exec_node.get_column())
 
     def handle_assert_stmt(self, assert_node):
         expr = self.handle_expr(assert_node.get_child(1))
@@ -363,7 +379,7 @@
         return ast.While(loop_test, body, otherwise, while_node.get_lineno(),
                          while_node.get_column())
 
-    def handle_for_stmt(self, for_node, is_async):
+    def handle_for_stmt(self, for_node):
         target_node = for_node.get_child(1)
         target_as_exprlist = self.handle_exprlist(target_node, ast.Store)
         if target_node.num_children() == 1:
@@ -377,25 +393,21 @@
             otherwise = self.handle_suite(for_node.get_child(8))
         else:
             otherwise = None
-        if is_async:
-            return ast.AsyncFor(target, expr, body, otherwise, for_node.get_lineno(),
-                                for_node.get_column())
-        else:
-            return ast.For(target, expr, body, otherwise, for_node.get_lineno(),
-                           for_node.get_column())
+        return ast.For(target, expr, body, otherwise, for_node.get_lineno(),
+                       for_node.get_column())
 
     def handle_except_clause(self, exc, body):
         test = None
-        name = None
+        target = None
         suite = self.handle_suite(body)
         child_count = exc.num_children()
         if child_count >= 2:
             test = self.handle_expr(exc.get_child(1))
         if child_count == 4:
-            name_node = exc.get_child(3)
-            name = self.new_identifier(name_node.get_value())
-            self.check_forbidden_name(name, name_node)
-        return ast.ExceptHandler(test, name, suite, exc.get_lineno(), exc.get_column())
+            target_child = exc.get_child(3)
+            target = self.handle_expr(target_child)
+            self.set_context(target, ast.Store)
+        return ast.ExceptHandler(test, target, suite, exc.get_lineno(), exc.get_column())
 
     def handle_try_stmt(self, try_node):
         body = self.handle_suite(try_node.get_child(2))
@@ -415,100 +427,70 @@
             else:
                 otherwise = self.handle_suite(try_node.get_child(-1))
                 except_count -= 1
-        handlers = []
         if except_count:
+            handlers = []
             for i in range(except_count):
                 base_offset = i * 3
                 exc = try_node.get_child(3 + base_offset)
                 except_body = try_node.get_child(5 + base_offset)
                 handlers.append(self.handle_except_clause(exc, except_body))
-        return ast.Try(body, handlers, otherwise, finally_suite,
-                       try_node.get_lineno(), try_node.get_column())
-
-    def handle_with_item(self, item_node):
-        test = self.handle_expr(item_node.get_child(0))
-        if item_node.num_children() == 3:
-            target = self.handle_expr(item_node.get_child(2))
-            self.set_context(target, ast.Store)
-        else:
-            target = None
-        return ast.withitem(test, target)
-
-    def handle_with_stmt(self, with_node, is_async):
+            except_ast = ast.TryExcept(body, handlers, otherwise,
+                                       try_node.get_lineno(), try_node.get_column())
+            if finally_suite is None:
+                return except_ast
+            body = [except_ast]
+        return ast.TryFinally(body, finally_suite, try_node.get_lineno(),
+                              try_node.get_column())
+
+    def handle_with_stmt(self, with_node):
         body = self.handle_suite(with_node.get_child(-1))
-        items = [self.handle_with_item(with_node.get_child(i))
-                 for i in range(1, with_node.num_children()-2, 2)]
-        if is_async:
-            return ast.AsyncWith(items, body, with_node.get_lineno(),
-                                 with_node.get_column())
-        else:
-            return ast.With(items, body, with_node.get_lineno(),
-                            with_node.get_column())
+        i = with_node.num_children() - 1
+        while True:
+            i -= 2
+            item = with_node.get_child(i)
+            test = self.handle_expr(item.get_child(0))
+            if item.num_children() == 3:
+                target = self.handle_expr(item.get_child(2))
+                self.set_context(target, ast.Store)
+            else:
+                target = None
+            wi = ast.With(test, target, body, with_node.get_lineno(),
+                          with_node.get_column())
+            if i == 1:
+                break
+            body = [wi]
+        return wi
 
     def handle_classdef(self, classdef_node, decorators=None):
         name_node = classdef_node.get_child(1)
-        name = self.new_identifier(name_node.get_value())
+        name = name_node.get_value()
         self.check_forbidden_name(name, name_node)
         if classdef_node.num_children() == 4:
-            # class NAME ':' suite
             body = self.handle_suite(classdef_node.get_child(3))
-            return ast.ClassDef(name, None, None, body, decorators,
+            return ast.ClassDef(name, None, body, decorators,
                                 classdef_node.get_lineno(), classdef_node.get_column())
         if classdef_node.get_child(3).type == tokens.RPAR:
-            # class NAME '(' ')' ':' suite
             body = self.handle_suite(classdef_node.get_child(5))
-            return ast.ClassDef(name, None, None, body, decorators,
+            return ast.ClassDef(name, None, body, decorators,
                                 classdef_node.get_lineno(), classdef_node.get_column())
-
-        # class NAME '(' arglist ')' ':' suite
-        # build up a fake Call node so we can extract its pieces
-        call_name = ast.Name(name, ast.Load, classdef_node.get_lineno(),
-                             classdef_node.get_column())
-        call = self.handle_call(classdef_node.get_child(3), call_name)
+        bases = self.handle_class_bases(classdef_node.get_child(3))
         body = self.handle_suite(classdef_node.get_child(6))
-        return ast.ClassDef(
-            name, call.args, call.keywords,
-            body, decorators, classdef_node.get_lineno(), classdef_node.get_column())
+        return ast.ClassDef(name, bases, body, decorators, classdef_node.get_lineno(),
+                            classdef_node.get_column())
 
     def handle_class_bases(self, bases_node):
         if bases_node.num_children() == 1:
             return [self.handle_expr(bases_node.get_child(0))]
         return self.get_expression_list(bases_node)
 
-    def handle_funcdef_impl(self, funcdef_node, is_async, decorators=None):
+    def handle_funcdef(self, funcdef_node, decorators=None):
         name_node = funcdef_node.get_child(1)
-        name = self.new_identifier(name_node.get_value())
+        name = name_node.get_value()
         self.check_forbidden_name(name, name_node)
         args = self.handle_arguments(funcdef_node.get_child(2))
-        suite = 4
-        returns = None
-        if funcdef_node.get_child(3).type == tokens.RARROW:
-            returns = self.handle_expr(funcdef_node.get_child(4))
-            suite += 2
-        body = self.handle_suite(funcdef_node.get_child(suite))
-        if is_async:
-            return ast.AsyncFunctionDef(name, args, body, decorators, returns,
-                                        funcdef_node.get_lineno(), funcdef_node.get_column())
-        else:
-            return ast.FunctionDef(name, args, body, decorators, returns,
-                                   funcdef_node.get_lineno(), funcdef_node.get_column())
-
-    def handle_async_funcdef(self, node, decorators=None):
-        return self.handle_funcdef_impl(node.get_child(1), 1, decorators)
-    
-    def handle_funcdef(self, node, decorators=None):
-        return self.handle_funcdef_impl(node, 0, decorators)
-    
-    def handle_async_stmt(self, node):
-        ch = node.get_child(1)
-        if ch.type == syms.funcdef:
-            return self.handle_funcdef_impl(ch, 1)
-        elif ch.type == syms.with_stmt:
-            return self.handle_with_stmt(ch, 1)
-        elif ch.type == syms.for_stmt:
-            return self.handle_for_stmt(ch, 1)
-        else:
-            raise AssertionError("invalid async statement")
+        body = self.handle_suite(funcdef_node.get_child(4))
+        return ast.FunctionDef(name, args, body, decorators,
+                               funcdef_node.get_lineno(), funcdef_node.get_column())
 
     def handle_decorated(self, decorated_node):
         decorators = self.handle_decorators(decorated_node.get_child(0))
@@ -517,8 +499,6 @@
             node = self.handle_funcdef(definition, decorators)
         elif definition.type == syms.classdef:
             node = self.handle_classdef(definition, decorators)
-        elif definition.type == syms.async_funcdef:
-            node = self.handle_async_funcdef(definition, decorators)
         else:
             raise AssertionError("unkown decorated")
         node.lineno = decorated_node.get_lineno()
@@ -534,152 +514,110 @@
         if decorator_node.num_children() == 3:
             dec = dec_name
         elif decorator_node.num_children() == 5:
-            dec = ast.Call(dec_name, None, None,
+            dec = ast.Call(dec_name, None, None, None, None,
                            decorator_node.get_lineno(), decorator_node.get_column())
         else:
             dec = self.handle_call(decorator_node.get_child(3), dec_name)
         return dec
 
     def handle_dotted_name(self, dotted_name_node):
-        base_value = self.new_identifier(dotted_name_node.get_child(0).get_value())
+        base_value = dotted_name_node.get_child(0).get_value()
         name = ast.Name(base_value, ast.Load, dotted_name_node.get_lineno(),
                         dotted_name_node.get_column())
         for i in range(2, dotted_name_node.num_children(), 2):
             attr = dotted_name_node.get_child(i).get_value()
-            attr = self.new_identifier(attr)
             name = ast.Attribute(name, attr, ast.Load, dotted_name_node.get_lineno(),
                                  dotted_name_node.get_column())
         return name
 
     def handle_arguments(self, arguments_node):
-        # This function handles both typedargslist (function definition)
-        # and varargslist (lambda definition).
         if arguments_node.type == syms.parameters:
             if arguments_node.num_children() == 2:
-                return ast.arguments(None, None, None, None, None, None)
+                return ast.arguments(None, None, None, None)
             arguments_node = arguments_node.get_child(1)
         i = 0
         child_count = arguments_node.num_children()
-        n_pos = 0
-        n_pos_def = 0
-        n_kwdonly = 0
-        # scan args
-        while i < child_count:
-            arg_type = arguments_node.get_child(i).type
-            if arg_type == tokens.STAR:
-                i += 1
-                if i < child_count:
-                    next_arg_type = arguments_node.get_child(i).type
-                    if (next_arg_type == syms.tfpdef or
-                        next_arg_type == syms.vfpdef):
-                        i += 1
-                break
-            if arg_type == tokens.DOUBLESTAR:
-                break
-            if arg_type == syms.vfpdef or arg_type == syms.tfpdef:
-                n_pos += 1
-            if arg_type == tokens.EQUAL:
-                n_pos_def += 1
-            i += 1
-        while i < child_count:
-            arg_type = arguments_node.get_child(i).type
-            if arg_type == tokens.DOUBLESTAR:
-                break
-            if arg_type == syms.vfpdef or arg_type == syms.tfpdef:
-                n_kwdonly += 1
-            i += 1
-        pos = []
-        posdefaults = []
-        kwonly = [] if n_kwdonly else None
-        kwdefaults = []
-        kwarg = None
-        vararg = None
-        if n_pos + n_kwdonly > 255:
-            self.error("more than 255 arguments", arguments_node)
-        # process args
-        i = 0
+        defaults = []
+        args = []
+        variable_arg = None
+        keywords_arg = None
         have_default = False
         while i < child_count:
-            arg = arguments_node.get_child(i)
-            arg_type = arg.type
-            if arg_type == syms.tfpdef or arg_type == syms.vfpdef:
-                if i + 1 < child_count and \
-                        arguments_node.get_child(i + 1).type == tokens.EQUAL:
-                    default_node = arguments_node.get_child(i + 2)
-                    posdefaults.append(self.handle_expr(default_node))
+            argument = arguments_node.get_child(i)
+            arg_type = argument.type
+            if arg_type == syms.fpdef:
+                parenthesized = False
+                complex_args = False
+                while True:
+                    if i + 1 < child_count and \
+                            arguments_node.get_child(i + 1).type == tokens.EQUAL:
+                        default_node = arguments_node.get_child(i + 2)
+                        defaults.append(self.handle_expr(default_node))
+                        i += 2
+                        have_default = True
+                    elif have_default:
+                        if parenthesized and not complex_args:
+                            msg = "parenthesized arg with default"
+                        else:
+                            msg = ("non-default argument follows default "
+                                   "argument")
+                        self.error(msg, arguments_node)
+                    if argument.num_children() == 3:
+                        sub_arg = argument.get_child(1)
+                        if sub_arg.num_children() != 1:
+                            complex_args = True
+                            args.append(self.handle_arg_unpacking(sub_arg))
+                        else:
+                            parenthesized = True
+                            argument = sub_arg.get_child(0)
+                            continue
+                    if argument.get_child(0).type == tokens.NAME:
+                        name_node = argument.get_child(0)
+                        arg_name = name_node.get_value()
+                        self.check_forbidden_name(arg_name, name_node)
+                        name = ast.Name(arg_name, ast.Param, name_node.get_lineno(),
+                                        name_node.get_column())
+                        args.append(name)
                     i += 2
-                    have_default = True
-                elif have_default:
-                    msg = "non-default argument follows default argument"
-                    self.error(msg, arguments_node)
-                pos.append(self.handle_arg(arg))
-                i += 2
+                    break
             elif arg_type == tokens.STAR:
-                if i + 1 >= child_count:
-                    self.error("named arguments must follow bare *",
-                               arguments_node)
                 name_node = arguments_node.get_child(i + 1)
-                keywordonly_args = []
-                if name_node.type == tokens.COMMA:
-                    i += 2
-                    i = self.handle_keywordonly_args(arguments_node, i, kwonly,
-                                                     kwdefaults)
-                else:
-                    vararg = self.handle_arg(name_node)
-                    i += 3
-                    if i < child_count:
-                        next_arg_type = arguments_node.get_child(i).type
-                        if (next_arg_type == syms.tfpdef or
-                            next_arg_type == syms.vfpdef):
-                            i = self.handle_keywordonly_args(arguments_node, i,
-                                                             kwonly, kwdefaults)
+                variable_arg = name_node.get_value()
+                self.check_forbidden_name(variable_arg, name_node)
+                i += 3
             elif arg_type == tokens.DOUBLESTAR:
                 name_node = arguments_node.get_child(i + 1)
-                kwarg = self.handle_arg(name_node)
+                keywords_arg = name_node.get_value()
+                self.check_forbidden_name(keywords_arg, name_node)
                 i += 3
             else:
                 raise AssertionError("unknown node in argument list")
-        return ast.arguments(pos, vararg, kwonly, kwdefaults, kwarg,
-                             posdefaults)
-
-    def handle_keywordonly_args(self, arguments_node, i, kwonly, kwdefaults):
-        if kwonly is None:
-            self.error("named arguments must follows bare *",
-                       arguments_node.get_child(i))
-        child_count = arguments_node.num_children()
-        while i < child_count:
-            arg = arguments_node.get_child(i)
-            arg_type = arg.type
-            if arg_type == syms.vfpdef or arg_type == syms.tfpdef:
-                if (i + 1 < child_count and
-                    arguments_node.get_child(i + 1).type == tokens.EQUAL):
-                    expr = self.handle_expr(arguments_node.get_child(i + 2))
-                    kwdefaults.append(expr)
-                    i += 2
+        if not defaults:
+            defaults = None
+        if not args:
+            args = None
+        return ast.arguments(args, variable_arg, keywords_arg, defaults)
+
+    def handle_arg_unpacking(self, fplist_node):
+        args = []
+        for i in range((fplist_node.num_children() + 1) / 2):
+            fpdef_node = fplist_node.get_child(i * 2)
+            while True:
+                child = fpdef_node.get_child(0)
+                if child.type == tokens.NAME:
+                    arg = ast.Name(child.get_value(), ast.Store, child.get_lineno(),
+                                   child.get_column())
+                    args.append(arg)
                 else:
-                    kwdefaults.append(None)
-                ann = None
-                if arg.num_children() == 3:
-                    ann = self.handle_expr(arg.get_child(2))
-                name_node = arg.get_child(0)
-                argname = name_node.get_value()
-                argname = self.new_identifier(argname)
-                self.check_forbidden_name(argname, name_node)
-                kwonly.append(ast.arg(argname, ann, arg.get_lineno(),
-                                                    arg.get_column()))
-                i += 2
-            elif arg_type == tokens.DOUBLESTAR:
-                return i
-        return i
-
-    def handle_arg(self, arg_node):
-        name_node = arg_node.get_child(0)
-        name = self.new_identifier(name_node.get_value())
-        self.check_forbidden_name(name, arg_node)
-        ann = None
-        if arg_node.num_children() == 3:
-            ann = self.handle_expr(arg_node.get_child(2))
-        return ast.arg(name, ann, arg_node.get_lineno(), arg_node.get_column())
+                    child = fpdef_node.get_child(1)
+                    if child.num_children() == 1:
+                        fpdef_node = child.get_child(0)
+                        continue
+                    args.append(self.handle_arg_unpacking(child))
+                break
+        tup = ast.Tuple(args, ast.Store, fplist_node.get_lineno(), fplist_node.get_column())
+        self.set_context(tup, ast.Store)
+        return tup
 
     def handle_stmt(self, stmt):
         stmt_type = stmt.type
@@ -694,6 +632,8 @@
             stmt_type = stmt.type
             if stmt_type == syms.expr_stmt:
                 return self.handle_expr_stmt(stmt)
+            elif stmt_type == syms.print_stmt:
+                return self.handle_print_stmt(stmt)
             elif stmt_type == syms.del_stmt:
                 return self.handle_del_stmt(stmt)
             elif stmt_type == syms.pass_stmt:
@@ -704,10 +644,10 @@
                 return self.handle_import_stmt(stmt)
             elif stmt_type == syms.global_stmt:
                 return self.handle_global_stmt(stmt)
-            elif stmt_type == syms.nonlocal_stmt:
-                return self.handle_nonlocal_stmt(stmt)
             elif stmt_type == syms.assert_stmt:
                 return self.handle_assert_stmt(stmt)
+            elif stmt_type == syms.exec_stmt:
+                return self.handle_exec_stmt(stmt)
             else:
                 raise AssertionError("unhandled small statement")
         elif stmt_type == syms.compound_stmt:
@@ -718,19 +658,17 @@
             elif stmt_type == syms.while_stmt:
                 return self.handle_while_stmt(stmt)
             elif stmt_type == syms.for_stmt:
-                return self.handle_for_stmt(stmt, 0)
+                return self.handle_for_stmt(stmt)
             elif stmt_type == syms.try_stmt:
                 return self.handle_try_stmt(stmt)
             elif stmt_type == syms.with_stmt:
-                return self.handle_with_stmt(stmt, 0)
+                return self.handle_with_stmt(stmt)
             elif stmt_type == syms.funcdef:
                 return self.handle_funcdef(stmt)
             elif stmt_type == syms.classdef:
                 return self.handle_classdef(stmt)
             elif stmt_type == syms.decorated:
                 return self.handle_decorated(stmt)
-            elif stmt_type == syms.async_stmt:
-                return self.handle_async_stmt(stmt)
             else:
                 raise AssertionError("unhandled compound statement")
         else:
@@ -760,13 +698,12 @@
             for i in range(0, stmt.num_children() - 2, 2):
                 target_node = stmt.get_child(i)
                 if target_node.type == syms.yield_expr:
-                    self.error("assignment to yield expression not possible",
-                               target_node)
+                    self.error("can't assign to yield expression", target_node)
                 target_expr = self.handle_testlist(target_node)
                 self.set_context(target_expr, ast.Store)
                 targets.append(target_expr)
             value_child = stmt.get_child(-1)
-            if value_child.type == syms.testlist_star_expr:
+            if value_child.type == syms.testlist:
                 value_expr = self.handle_testlist(value_child)
             else:
                 value_expr = self.handle_expr(value_child)
@@ -787,9 +724,9 @@
         # Loop until we return something.
         while True:
             expr_node_type = expr_node.type
-            if expr_node_type == syms.test or expr_node_type == syms.test_nocond:
+            if expr_node_type == syms.test or expr_node_type == syms.old_test:
                 first_child = expr_node.get_child(0)
-                if first_child.type in (syms.lambdef, syms.lambdef_nocond):
+                if first_child.type in (syms.lambdef, syms.old_lambdef):
                     return self.handle_lambdef(first_child)
                 elif expr_node.num_children() > 1:
                     return self.handle_ifexp(expr_node)
@@ -826,8 +763,6 @@
                     operands.append(self.handle_expr(expr_node.get_child(i + 1)))
                 return ast.Compare(expr, operators, operands, expr_node.get_lineno(),
                                    expr_node.get_column())
-            elif expr_node_type == syms.star_expr:
-                return self.handle_star_expr(expr_node)
             elif expr_node_type == syms.expr or \
                     expr_node_type == syms.xor_expr or \
                     expr_node_type == syms.and_expr or \
@@ -839,19 +774,11 @@
                     continue
                 return self.handle_binop(expr_node)
             elif expr_node_type == syms.yield_expr:
-                is_from = False
-                if expr_node.num_children() > 1:
-                    arg_node = expr_node.get_child(1)  # yield arg
-                    if arg_node.num_children() == 2:
-                        is_from = True
-                        expr = self.handle_expr(arg_node.get_child(1))
-                    else:
-                        expr = self.handle_testlist(arg_node.get_child(0))
+                if expr_node.num_children() == 2:
+                    exp = self.handle_testlist(expr_node.get_child(1))
                 else:
-                    expr = None
-                if is_from:
-                    return ast.YieldFrom(expr, expr_node.get_lineno(), expr_node.get_column())
-                return ast.Yield(expr, expr_node.get_lineno(), expr_node.get_column())
+                    exp = None
+                return ast.Yield(exp, expr_node.get_lineno(), expr_node.get_column())
             elif expr_node_type == syms.factor:
                 if expr_node.num_children() == 1:
                     expr_node = expr_node.get_child(0)
@@ -862,15 +789,10 @@
             else:
                 raise AssertionError("unknown expr")
 
-    def handle_star_expr(self, star_expr_node):
-        expr = self.handle_expr(star_expr_node.get_child(1))
-        return ast.Starred(expr, ast.Load, star_expr_node.get_lineno(),
-                           star_expr_node.get_column())
-
     def handle_lambdef(self, lambdef_node):
         expr = self.handle_expr(lambdef_node.get_child(-1))
         if lambdef_node.num_children() == 3:
-            args = ast.arguments(None, None, None, None, None, None)
+            args = ast.arguments(None, None, None, None)
         else:
             args = self.handle_arguments(lambdef_node.get_child(1))
         return ast.Lambda(args, expr, lambdef_node.get_lineno(), lambdef_node.get_column())
@@ -897,11 +819,6 @@
             elif comp_type == tokens.GREATEREQUAL:
                 return ast.GtE
             elif comp_type == tokens.NOTEQUAL:
-                flufl = self.compile_info.flags & consts.CO_FUTURE_BARRY_AS_BDFL
-                if flufl and comp_node.get_value() == '!=':
-                    self.error('invalid comparison', comp_node)
-                elif not flufl and comp_node.get_value() == '<>':
-                    self.error('invalid comparison', comp_node)
                 return ast.NotEq
             elif comp_type == tokens.NAME:
                 if comp_node.get_value() == "is":
@@ -937,6 +854,20 @@
 
     def handle_factor(self, factor_node):
         from pypy.interpreter.pyparser.parser import Terminal
+        # Fold '-' on constant numbers.
+        if factor_node.get_child(0).type == tokens.MINUS and \
+                factor_node.num_children() == 2:
+            factor = factor_node.get_child(1)
+            if factor.type == syms.factor and factor.num_children() == 1:
+                power = factor.get_child(0)
+                if power.type == syms.power and power.num_children() == 1:
+                    atom = power.get_child(0)
+                    if atom.type == syms.atom and \
+                            atom.get_child(0).type == tokens.NUMBER:
+                        num = atom.get_child(0)
+                        assert isinstance(num, Terminal)
+                        num.value = "-" + num.get_value()
+                        return self.handle_atom(atom)
         expr = self.handle_expr(factor_node.get_child(1))
         op_type = factor_node.get_child(0).type
         if op_type == tokens.PLUS:
@@ -949,35 +880,18 @@
             raise AssertionError("invalid factor node")
         return ast.UnaryOp(op, expr, factor_node.get_lineno(), factor_node.get_column())
 
-    def handle_atom_expr(self, atom_node):
-        start = 0
-        num_ch = atom_node.num_children()
-        if atom_node.get_child(0).type == tokens.AWAIT:
-            start = 1
-        atom_expr = self.handle_atom(atom_node.get_child(start))
-        if num_ch == 1:
+    def handle_power(self, power_node):
+        atom_expr = self.handle_atom(power_node.get_child(0))
+        if power_node.num_children() == 1:
             return atom_expr
-        if start and num_ch == 2:
-            return ast.Await(atom_expr, atom_node.get_lineno(),
-                             atom_node.get_column())
-        for i in range(start+1, num_ch):
-            trailer = atom_node.get_child(i)
+        for i in range(1, power_node.num_children()):
+            trailer = power_node.get_child(i)
             if trailer.type != syms.trailer:
                 break
             tmp_atom_expr = self.handle_trailer(trailer, atom_expr)
             tmp_atom_expr.lineno = atom_expr.lineno
             tmp_atom_expr.col_offset = atom_expr.col_offset
             atom_expr = tmp_atom_expr
-        if start:
-            return ast.Await(atom_expr, atom_node.get_lineno(),
-                             atom_node.get_column())
-        else:
-            return atom_expr
-    
-    def handle_power(self, power_node):
-        atom_expr = self.handle_atom_expr(power_node.get_child(0))
-        if power_node.num_children() == 1:
-            return atom_expr
         if power_node.get_child(-1).type == syms.factor:
             right = self.handle_expr(power_node.get_child(-1))
             atom_expr = ast.BinOp(atom_expr, ast.Pow, right, power_node.get_lineno(),
@@ -986,6 +900,8 @@
 
     def handle_slice(self, slice_node):
         first_child = slice_node.get_child(0)
+        if first_child.type == tokens.DOT:
+            return ast.Ellipsis()
         if slice_node.num_children() == 1 and first_child.type == syms.test:
             index = self.handle_expr(first_child)
             return ast.Index(index)
@@ -1005,7 +921,10 @@
                 upper = self.handle_expr(third_child)
         last_child = slice_node.get_child(-1)
         if last_child.type == syms.sliceop:
-            if last_child.num_children() != 1:
+            if last_child.num_children() == 1:
+                step = ast.Name("None", ast.Load, last_child.get_lineno(),
+                                last_child.get_column())
+            else:
                 step_child = last_child.get_child(1)
                 if step_child.type == syms.test:
                     step = self.handle_expr(step_child)
@@ -1015,12 +934,12 @@
         first_child = trailer_node.get_child(0)
         if first_child.type == tokens.LPAR:
             if trailer_node.num_children() == 2:
-                return ast.Call(left_expr, None, None,
+                return ast.Call(left_expr, None, None, None, None,
                                 trailer_node.get_lineno(), trailer_node.get_column())
             else:
                 return self.handle_call(trailer_node.get_child(1), left_expr)
         elif first_child.type == tokens.DOT:
-            attr = self.new_identifier(trailer_node.get_child(1).get_value())
+            attr = trailer_node.get_child(1).get_value()
             return ast.Attribute(left_expr, attr, ast.Load,
                                  trailer_node.get_lineno(), trailer_node.get_column())
         else:
@@ -1049,9 +968,9 @@
                                  middle.get_lineno(), middle.get_column())
 
     def handle_call(self, args_node, callable_expr):
-        arg_count = 0 # position args + iterable args unpackings
-        keyword_count = 0 # keyword args + keyword args unpackings
-        generator_count = 0 
+        arg_count = 0
+        keyword_count = 0
+        generator_count = 0
         for i in range(args_node.num_children()):
             argument = args_node.get_child(i)
             if argument.type == syms.argument:
@@ -1059,11 +978,7 @@
                     arg_count += 1
                 elif argument.get_child(1).type == syms.comp_for:
                     generator_count += 1
-                elif argument.get_child(0).type == tokens.STAR:
-                    arg_count += 1
                 else:
-                    # argument.get_child(0).type == tokens.DOUBLESTAR
-                    # or keyword arg
                     keyword_count += 1
         if generator_count > 1 or \
                 (generator_count and (keyword_count or arg_count)):
@@ -1074,66 +989,53 @@
         args = []
         keywords = []
         used_keywords = {}
-        doublestars_count = 0 # just keyword argument unpackings
+        variable_arg = None
+        keywords_arg = None
         child_count = args_node.num_children()
         i = 0
         while i < child_count:
             argument = args_node.get_child(i)
             if argument.type == syms.argument:
-                expr_node = argument.get_child(0)
                 if argument.num_children() == 1:
-                    # a positional argument
+                    expr_node = argument.get_child(0)
                     if keywords:
-                        if doublestars_count:
-                            self.error("positional argument follows "
-                                       "keyword argument unpacking",
-                                       expr_node)
-                        else:
-                            self.error("positional argument follows "
-                                       "keyword argument",
-                                       expr_node)
+                        self.error("non-keyword arg after keyword arg",
+                                   expr_node)
+                    if variable_arg:
+                        self.error("only named arguments may follow "
+                                   "*expression", expr_node)
                     args.append(self.handle_expr(expr_node))
-                elif expr_node.type == tokens.STAR:
-                    # an iterable argument unpacking
-                    if doublestars_count:
-                        self.error("iterable argument unpacking follows "
-                                   "keyword argument unpacking",
-                                   expr_node)
-                    expr = self.handle_expr(argument.get_child(1))
-                    args.append(ast.Starred(expr, ast.Load,
-                                            expr_node.get_lineno(),
-                                            expr_node.get_column()))
-                elif expr_node.type == tokens.DOUBLESTAR:
-                    # a keyword argument unpacking
-                    i += 1
-                    expr = self.handle_expr(argument.get_child(1))
-                    keywords.append(ast.keyword(None, expr))
-                    doublestars_count += 1
                 elif argument.get_child(1).type == syms.comp_for:
-                    # the lone generator expression
                     args.append(self.handle_genexp(argument))
                 else:
-                    # a keyword argument
-                    keyword_expr = self.handle_expr(expr_node)
+                    keyword_node = argument.get_child(0)
+                    keyword_expr = self.handle_expr(keyword_node)
                     if isinstance(keyword_expr, ast.Lambda):
                         self.error("lambda cannot contain assignment",
-                                   expr_node)
+                                   keyword_node)
                     elif not isinstance(keyword_expr, ast.Name):
                         self.error("keyword can't be an expression",
-                                   expr_node)
+                                   keyword_node)
                     keyword = keyword_expr.id
                     if keyword in used_keywords:
-                        self.error("keyword argument repeated", expr_node)
+                        self.error("keyword argument repeated", keyword_node)
                     used_keywords[keyword] = None
-                    self.check_forbidden_name(keyword, expr_node)
+                    self.check_forbidden_name(keyword, keyword_node)
                     keyword_value = self.handle_expr(argument.get_child(2))
                     keywords.append(ast.keyword(keyword, keyword_value))
+            elif argument.type == tokens.STAR:
+                variable_arg = self.handle_expr(args_node.get_child(i + 1))
+                i += 1
+            elif argument.type == tokens.DOUBLESTAR:
+                keywords_arg = self.handle_expr(args_node.get_child(i + 1))
+                i += 1
             i += 1
         if not args:
             args = None
         if not keywords:
             keywords = None
-        return ast.Call(callable_expr, args, keywords, callable_expr.lineno,
+        return ast.Call(callable_expr, args, keywords, variable_arg,
+                        keywords_arg, callable_expr.lineno,
                         callable_expr.col_offset)
 
     def parse_number(self, raw):
@@ -1170,7 +1072,10 @@
             raw = "-" + raw
         w_num_str = self.space.newtext(raw)
         w_base = self.space.newint(base)
-        if raw[-1] in "jJ":
+        if raw[-1] in "lL":
+            tp = self.space.w_long
+            return self.space.call_function(tp, w_num_str, w_base)
+        elif raw[-1] in "jJ":
             tp = self.space.w_complex
             return self.space.call_function(tp, w_num_str)
         try:
@@ -1180,31 +1085,10 @@
                 raise
             return self.space.call_function(self.space.w_float, w_num_str)
 
-    @always_inline
-    def handle_dictelement(self, node, i):
-        if node.get_child(i).type == tokens.DOUBLESTAR:
-            key = None
-            value = self.handle_expr(node.get_child(i+1))
-            i += 2
-        else:
-            key = self.handle_expr(node.get_child(i))
-            value = self.handle_expr(node.get_child(i+2))
-            i += 3
-        return (i,key,value)
-
     def handle_atom(self, atom_node):
         first_child = atom_node.get_child(0)
         first_child_type = first_child.type
         if first_child_type == tokens.NAME:
-<<<<<<< HEAD
-            name = first_child.get_value()
-            if name == "None":
-                w_singleton = self.space.w_None
-            elif name == "True":
-                w_singleton = self.space.w_True
-            elif name == "False":
-                w_singleton = self.space.w_False
-=======
             return ast.Name(first_child.get_value(), ast.Load,
                             first_child.get_lineno(), first_child.get_column())
         elif first_child_type == tokens.STRING:
@@ -1232,22 +1116,12 @@
                 w_sub_strings = space.newlist(sub_strings_w)
                 w_join = space.getattr(space.newtext(""), space.newtext("join"))
                 final_string = space.call_function(w_join, w_sub_strings)
->>>>>>> 4f74d513
-            else:
-                name = self.new_identifier(name)
-                return ast.Name(name, ast.Load, first_child.get_lineno(),
-                                first_child.get_column())
-            return ast.NameConstant(w_singleton, first_child.get_lineno(),
-                                first_child.get_column())
-        #
-        elif first_child_type == tokens.STRING:
-            return fstring.string_parse_literal(self, atom_node)
-        #
+            else:
+                final_string = sub_strings_w[0]
+            return ast.Str(final_string, atom_node.get_lineno(), atom_node.get_column())
         elif first_child_type == tokens.NUMBER:
             num_value = self.parse_number(first_child.get_value())
             return ast.Num(num_value, atom_node.get_lineno(), atom_node.get_column())
-        elif first_child_type == tokens.ELLIPSIS:
-            return ast.Ellipsis(atom_node.get_lineno(), atom_node.get_column())
         elif first_child_type == tokens.LPAR:
             second_child = atom_node.get_child(1)
             if second_child.type == tokens.RPAR:
@@ -1269,31 +1143,28 @@
             return self.handle_listcomp(second_child)
         elif first_child_type == tokens.LBRACE:
             maker = atom_node.get_child(1)
+            if maker.type == tokens.RBRACE:
+                return ast.Dict(None, None, atom_node.get_lineno(), atom_node.get_column())
             n_maker_children = maker.num_children()
-            if maker.type == tokens.RBRACE:
-                # an empty dict
-                return ast.Dict(None, None, atom_node.get_lineno(), atom_node.get_column())
-            else:
-                is_dict = maker.get_child(0).type == tokens.DOUBLESTAR
-                if (n_maker_children == 1 or
-                    (n_maker_children > 1 and
-                     maker.get_child(1).type == tokens.COMMA)):
-                    # a set display
-                    return self.handle_setdisplay(maker, atom_node)
-                elif n_maker_children > 1 and maker.get_child(1).type == syms.comp_for:
-                    # a set comprehension
-                    return self.handle_setcomp(maker, atom_node)
-                elif (n_maker_children > (3-is_dict) and
-                      maker.get_child(3-is_dict).type == syms.comp_for):
-                    # a dictionary comprehension
-                    if is_dict:
-                        raise self.error("dict unpacking cannot be used in "
-                                         "dict comprehension", atom_node)
-                    
-                    return self.handle_dictcomp(maker, atom_node)
-                else:
-                    # a dictionary display
-                    return self.handle_dictdisplay(maker, atom_node)
+            if n_maker_children == 1 or maker.get_child(1).type == tokens.COMMA:
+                elts = []
+                for i in range(0, n_maker_children, 2):
+                    elts.append(self.handle_expr(maker.get_child(i)))
+                return ast.Set(elts, atom_node.get_lineno(), atom_node.get_column())
+            if maker.get_child(1).type == syms.comp_for:
+                return self.handle_setcomp(maker)
+            if (n_maker_children > 3 and
+                maker.get_child(3).type == syms.comp_for):
+                return self.handle_dictcomp(maker)
+            keys = []
+            values = []
+            for i in range(0, n_maker_children, 4):
+                keys.append(self.handle_expr(maker.get_child(i)))
+                values.append(self.handle_expr(maker.get_child(i + 2)))
+            return ast.Dict(keys, values, atom_node.get_lineno(), atom_node.get_column())
+        elif first_child_type == tokens.BACKQUOTE:
+            expr = self.handle_testlist(atom_node.get_child(1))
+            return ast.Repr(expr, atom_node.get_lineno(), atom_node.get_column())
         else:
             raise AssertionError("unknown atom")
 
@@ -1303,7 +1174,7 @@
             return self.handle_genexp(gexp_node)
         return self.handle_testlist(gexp_node)
 
-    def count_comp_fors(self, comp_node):
+    def count_comp_fors(self, comp_node, for_type, if_type):
         count = 0
         current_for = comp_node
         while True:
@@ -1314,10 +1185,10 @@
                 return count
             while True:
                 first_child = current_iter.get_child(0)
-                if first_child.type == syms.comp_for:
+                if first_child.type == for_type:
                     current_for = current_iter.get_child(0)
                     break
-                elif first_child.type == syms.comp_if:
+                elif first_child.type == if_type:
                     if first_child.num_children() == 3:
                         current_iter = first_child.get_child(2)
                     else:
@@ -1325,40 +1196,48 @@
                 else:
                     raise AssertionError("should not reach here")
 
-    def count_comp_ifs(self, iter_node):
+    def count_comp_ifs(self, iter_node, for_type):
         count = 0
         while True:
             first_child = iter_node.get_child(0)
-            if first_child.type == syms.comp_for:
+            if first_child.type == for_type:
                 return count
             count += 1
             if first_child.num_children() == 2:
                 return count
             iter_node = first_child.get_child(2)
 
-    def comprehension_helper(self, comp_node):
-        fors_count = self.count_comp_fors(comp_node)
+    @specialize.arg(2)
+    def comprehension_helper(self, comp_node,
+                             handle_source_expr_meth="handle_expr",
+                             for_type=syms.comp_for, if_type=syms.comp_if,
+                             iter_type=syms.comp_iter,
+                             comp_fix_unamed_tuple_location=False):
+        handle_source_expression = getattr(self, handle_source_expr_meth)
+        fors_count = self.count_comp_fors(comp_node, for_type, if_type)
         comps = []
         for i in range(fors_count):
             for_node = comp_node.get_child(1)
             for_targets = self.handle_exprlist(for_node, ast.Store)
-            expr = self.handle_expr(comp_node.get_child(3))
+            expr = handle_source_expression(comp_node.get_child(3))
             assert isinstance(expr, ast.expr)
             if for_node.num_children() == 1:
                 comp = ast.comprehension(for_targets[0], expr, None)
             else:
+                col = comp_node.get_column()
+                line = comp_node.get_lineno()
                 # Modified in python2.7, see http://bugs.python.org/issue6704
-                # Fixing unamed tuple location
-                expr_node = for_targets[0]
-                assert isinstance(expr_node, ast.expr)
-                col = expr_node.col_offset
-                line = expr_node.lineno
+                if comp_fix_unamed_tuple_location:
+                    expr_node = for_targets[0]
+                    assert isinstance(expr_node, ast.expr)
+                    col = expr_node.col_offset
+                    line = expr_node.lineno
                 target = ast.Tuple(for_targets, ast.Store, line, col)
                 comp = ast.comprehension(target, expr, None)
             if comp_node.num_children() == 5:
                 comp_node = comp_iter = comp_node.get_child(4)
-                assert comp_iter.type == syms.comp_iter
-                ifs_count = self.count_comp_ifs(comp_iter)
+                assert comp_iter.type == iter_type
+                ifs_count = self.count_comp_ifs(comp_iter, for_type)
                 if ifs_count:
                     ifs = []
                     for j in range(ifs_count):
@@ -1367,66 +1246,42 @@
                         if comp_if.num_children() == 3:
                             comp_node = comp_iter = comp_if.get_child(2)
                     comp.ifs = ifs
-                if comp_node.type == syms.comp_iter:
+                if comp_node.type == iter_type:
                     comp_node = comp_node.get_child(0)
             assert isinstance(comp, ast.comprehension)
             comps.append(comp)
         return comps
 
     def handle_genexp(self, genexp_node):
-        ch = genexp_node.get_child(0)
-        elt = self.handle_expr(ch)
-        if isinstance(elt, ast.Starred):
-            self.error("iterable unpacking cannot be used in comprehension", ch)
-        comps = self.comprehension_helper(genexp_node.get_child(1))
+        elt = self.handle_expr(genexp_node.get_child(0))
+        comps = self.comprehension_helper(genexp_node.get_child(1),
+                                          comp_fix_unamed_tuple_location=True)
         return ast.GeneratorExp(elt, comps, genexp_node.get_lineno(),
                                 genexp_node.get_column())
 
     def handle_listcomp(self, listcomp_node):
-        ch = listcomp_node.get_child(0)
-        elt = self.handle_expr(ch)
-        if isinstance(elt, ast.Starred):
-            self.error("iterable unpacking cannot be used in comprehension", ch)
-        comps = self.comprehension_helper(listcomp_node.get_child(1))
+        elt = self.handle_expr(listcomp_node.get_child(0))
+        comps = self.comprehension_helper(listcomp_node.get_child(1),
+                                          "handle_testlist",
+                                          syms.list_for, syms.list_if,
+                                          syms.list_iter,
+                                          comp_fix_unamed_tuple_location=True)
         return ast.ListComp(elt, comps, listcomp_node.get_lineno(),
                             listcomp_node.get_column())
 
-    def handle_setcomp(self, set_maker, atom_node):
-        ch = set_maker.get_child(0)
-        elt = self.handle_expr(ch)
-        if isinstance(elt, ast.Starred):
-            self.error("iterable unpacking cannot be used in comprehension", ch)
-        comps = self.comprehension_helper(set_maker.get_child(1))
-        return ast.SetComp(elt, comps, atom_node.get_lineno(),
-                                       atom_node.get_column())
-
-    def handle_dictcomp(self, dict_maker, atom_node):
-        i, key, value = self.handle_dictelement(dict_maker, 0)
-        comps = self.comprehension_helper(dict_maker.get_child(i))
-        return ast.DictComp(key, value, comps, atom_node.get_lineno(),
-                                               atom_node.get_column())
-    
-    def handle_dictdisplay(self, node, atom_node):
-        keys = []
-        values = []
-        i = 0
-        while i < node.num_children():
-            i, key, value = self.handle_dictelement(node, i)
-            keys.append(key)
-            values.append(value)
-            i += 1
-        return ast.Dict(keys, values, atom_node.get_lineno(),
-                                      atom_node.get_column())
-    
-    def handle_setdisplay(self, node, atom_node):
-        elts = []
-        i = 0
-        while i < node.num_children():
-            expr = self.handle_expr(node.get_child(i))
-            elts.append(expr)
-            i += 2
-        return ast.Set(elts, atom_node.get_lineno(),
-                             atom_node.get_column())
+    def handle_setcomp(self, set_maker):
+        elt = self.handle_expr(set_maker.get_child(0))
+        comps = self.comprehension_helper(set_maker.get_child(1),
+                                          comp_fix_unamed_tuple_location=True)
+        return ast.SetComp(elt, comps, set_maker.get_lineno(), set_maker.get_column())
+
+    def handle_dictcomp(self, dict_maker):
+        key = self.handle_expr(dict_maker.get_child(0))
+        value = self.handle_expr(dict_maker.get_child(2))
+        comps = self.comprehension_helper(dict_maker.get_child(3),
+                                          comp_fix_unamed_tuple_location=True)
+        return ast.DictComp(key, value, comps, dict_maker.get_lineno(),
+                            dict_maker.get_column())
 
     def handle_exprlist(self, exprlist, context):
         exprs = []
