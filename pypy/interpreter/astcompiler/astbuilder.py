--- conflicted
+++ resolved
@@ -1243,7 +1243,6 @@
             if maker.type == tokens.RBRACE:
                 # an empty dict
                 return ast.Dict(None, None, atom_node.get_lineno(), atom_node.get_column())
-<<<<<<< HEAD
             else:
                 is_dict = maker.get_child(0).type == tokens.DOUBLESTAR
                 if (n_maker_children == 1 or
@@ -1265,33 +1264,11 @@
                 else:
                     # a dictionary display
                     return self.handle_dictdisplay(maker, atom_node)
-=======
-            n_maker_children = maker.num_children()
-            if n_maker_children == 1 or maker.get_child(1).type == tokens.COMMA:
-                elts = []
-                for i in range(0, n_maker_children, 2):
-                    elts.append(self.handle_expr(maker.get_child(i)))
-                return ast.Set(elts, atom_node.get_lineno(), atom_node.get_column())
-            if maker.get_child(1).type == syms.comp_for:
-                return self.handle_setcomp(maker)
-            if (n_maker_children > 3 and
-                maker.get_child(3).type == syms.comp_for):
-                return self.handle_dictcomp(maker)
-            keys = []
-            values = []
-            for i in range(0, n_maker_children, 4):
-                keys.append(self.handle_expr(maker.get_child(i)))
-                values.append(self.handle_expr(maker.get_child(i + 2)))
-            return ast.Dict(keys, values, atom_node.get_lineno(), atom_node.get_column())
-        elif first_child_type == tokens.BACKQUOTE:
-            expr = self.handle_testlist(atom_node.get_child(1))
-            return ast.Repr(expr, atom_node.get_lineno(), atom_node.get_column())
         elif first_child_type == tokens.REVDBMETAVAR:
             string = atom_node.get_child(0).get_value()
             return ast.RevDBMetaVar(int(string[1:]),
                                     atom_node.get_lineno(),
                                     atom_node.get_column())
->>>>>>> 93b108f3
         else:
             raise AssertionError("unknown atom")
 
