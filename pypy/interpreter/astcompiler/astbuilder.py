--- conflicted
+++ resolved
@@ -1216,13 +1216,16 @@
                             space, encoding, atom_node.get_child(i).get_value())
                         for i in range(atom_node.num_children())]
             except error.OperationError as e:
-                if not (e.match(space, space.w_UnicodeError) or
-                        e.match(space, space.w_ValueError)):
+                if e.match(space, space.w_UnicodeError):
+                    kind = 'unicode error'
+                elif e.match(space, space.w_ValueError):
+                    kind = 'value error'
+                else:
                     raise
-<<<<<<< HEAD
                 # Unicode/ValueError in literal: turn into SyntaxError
-                self.error(e.errorstr(space), atom_node)
-                sub_strings_w = [] # please annotator
+                e.normalize_exception(space)
+                errmsg = space.str_w(space.str(e.get_w_value(space)))
+                raise self.error('(%s) %s' % (kind, errmsg), atom_node)
             # Implement implicit string concatenation.
             w_string = sub_strings_w[0]
             for i in range(1, len(sub_strings_w)):
@@ -1237,20 +1240,6 @@
             strdata = space.isinstance_w(w_string, space.w_unicode)
             node = ast.Str if strdata else ast.Bytes
             return node(w_string, atom_node.get_lineno(), atom_node.get_column())
-=======
-                # UnicodeError in literal: turn into SyntaxError
-                e.normalize_exception(space)
-                errmsg = space.str_w(space.str(e.get_w_value(space)))
-                raise self.error('(unicode error) %s' % errmsg, atom_node)
-            # This implements implicit string concatenation.
-            if len(sub_strings_w) > 1:
-                w_sub_strings = space.newlist(sub_strings_w)
-                w_join = space.getattr(space.wrap(""), space.wrap("join"))
-                final_string = space.call_function(w_join, w_sub_strings)
-            else:
-                final_string = sub_strings_w[0]
-            return ast.Str(final_string, atom_node.get_lineno(), atom_node.get_column())
->>>>>>> 6bb2fe2b
         elif first_child_type == tokens.NUMBER:
             num_value = self.parse_number(first_child.get_value())
             return ast.Num(num_value, atom_node.get_lineno(), atom_node.get_column())
