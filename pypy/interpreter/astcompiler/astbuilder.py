from pypy.interpreter.astcompiler import ast, consts, misc
from pypy.interpreter.astcompiler import asthelpers # Side effects
from pypy.interpreter.astcompiler import fstring
from pypy.interpreter import error
from pypy.interpreter.pyparser.pygram import syms, tokens
from pypy.interpreter.pyparser.error import SyntaxError
from rpython.rlib.objectmodel import always_inline, we_are_translated


def ast_from_node(space, node, compile_info, recursive_parser=None):
    """Turn a parse tree, node, to AST."""
    ast = ASTBuilder(space, node, compile_info, recursive_parser).build_ast()
    #
    # When we are not translated, we send this ast to validate_ast.
    # The goal is to check that validate_ast doesn't crash on valid
    # asts, at least.
    if not we_are_translated():
        from pypy.interpreter.astcompiler import validate
        validate.validate_ast(space, ast)
    return ast


augassign_operator_map = {
    '+='  : ast.Add,
    '-='  : ast.Sub,
    '/='  : ast.Div,
    '//=' : ast.FloorDiv,
    '%='  : ast.Mod,
    '@='  : ast.MatMult,
    '<<='  : ast.LShift,
    '>>='  : ast.RShift,
    '&='  : ast.BitAnd,
    '|='  : ast.BitOr,
    '^='  : ast.BitXor,
    '*='  : ast.Mult,
    '**=' : ast.Pow
}

operator_map = misc.dict_to_switch({
    tokens.VBAR : ast.BitOr,
    tokens.CIRCUMFLEX : ast.BitXor,
    tokens.AMPER : ast.BitAnd,
    tokens.LEFTSHIFT : ast.LShift,
    tokens.RIGHTSHIFT : ast.RShift,
    tokens.PLUS : ast.Add,
    tokens.MINUS : ast.Sub,
    tokens.STAR : ast.Mult,
    tokens.SLASH : ast.Div,
    tokens.DOUBLESLASH : ast.FloorDiv,
    tokens.PERCENT : ast.Mod,
    tokens.AT : ast.MatMult
})


class ASTBuilder(object):

    def __init__(self, space, n, compile_info, recursive_parser=None):
        self.space = space
        self.compile_info = compile_info
        self.root_node = n
        # used in f-strings
        self.recursive_parser = recursive_parser

    def build_ast(self):
        """Convert an top level parse tree node into an AST mod."""
        n = self.root_node
        if n.type == syms.file_input:
            stmts = []
            for i in range(n.num_children() - 1):
                stmt = n.get_child(i)
                if stmt.type == tokens.NEWLINE:
                    continue
                sub_stmts_count = self.number_of_statements(stmt)
                if sub_stmts_count == 1:
                    stmts.append(self.handle_stmt(stmt))
                else:
                    stmt = stmt.get_child(0)
                    for j in range(sub_stmts_count):
                        small_stmt = stmt.get_child(j * 2)
                        stmts.append(self.handle_stmt(small_stmt))
            return ast.Module(stmts)
        elif n.type == syms.eval_input:
            body = self.handle_testlist(n.get_child(0))
            return ast.Expression(body)
        elif n.type == syms.single_input:
            first_child = n.get_child(0)
            if first_child.type == tokens.NEWLINE:
                # An empty line.
                return ast.Interactive([])
            else:
                num_stmts = self.number_of_statements(first_child)
                if num_stmts == 1:
                    stmts = [self.handle_stmt(first_child)]
                else:
                    stmts = []
                    for i in range(0, first_child.num_children(), 2):
                        stmt = first_child.get_child(i)
                        if stmt.type == tokens.NEWLINE:
                            break
                        stmts.append(self.handle_stmt(stmt))
                return ast.Interactive(stmts)
        else:
            raise AssertionError("unknown root node")

    def number_of_statements(self, n):
        """Compute the number of AST statements contained in a node."""
        stmt_type = n.type
        if stmt_type == syms.compound_stmt:
            return 1
        elif stmt_type == syms.stmt:
            return self.number_of_statements(n.get_child(0))
        elif stmt_type == syms.simple_stmt:
            # Divide to remove semi-colons.
            return n.num_children() // 2
        else:
            raise AssertionError("non-statement node")

    def error(self, msg, n):
        """Raise a SyntaxError with the lineno and column set to n's."""
        raise SyntaxError(msg, n.get_lineno(), n.get_column(),
                          filename=self.compile_info.filename,
                          text=n.get_line())

    def error_ast(self, msg, ast_node):
        raise SyntaxError(msg, ast_node.lineno, ast_node.col_offset,
                          filename=self.compile_info.filename)

    def check_forbidden_name(self, name, node):
        try:
            misc.check_forbidden_name(self.space, name)
        except misc.ForbiddenNameAssignment as e:
            self.error("cannot assign to %s" % (e.name,), node)

    def new_identifier(self, name):
        return misc.new_identifier(self.space, name)

    def set_context(self, expr, ctx):
        """Set the context of an expression to Store or Del if possible."""
        try:
            expr.set_context(self.space, ctx)
        except ast.UnacceptableExpressionContext as e:
            self.error_ast(e.msg, e.node)
        except misc.ForbiddenNameAssignment as e:
            self.error_ast("cannot assign to %s" % (e.name,), e.node)

    def handle_del_stmt(self, del_node):
        targets = self.handle_exprlist(del_node.get_child(1), ast.Del)
        return ast.Delete(targets, del_node.get_lineno(), del_node.get_column())

    def handle_flow_stmt(self, flow_node):
        first_child = flow_node.get_child(0)
        first_child_type = first_child.type
        if first_child_type == syms.break_stmt:
            return ast.Break(flow_node.get_lineno(), flow_node.get_column())
        elif first_child_type == syms.continue_stmt:
            return ast.Continue(flow_node.get_lineno(), flow_node.get_column())
        elif first_child_type == syms.yield_stmt:
            yield_expr = self.handle_expr(first_child.get_child(0))
            return ast.Expr(yield_expr, flow_node.get_lineno(), flow_node.get_column())
        elif first_child_type == syms.return_stmt:
            if first_child.num_children() == 1:
                values = None
            else:
                values = self.handle_testlist(first_child.get_child(1))
            return ast.Return(values, flow_node.get_lineno(), flow_node.get_column())
        elif first_child_type == syms.raise_stmt:
            exc = None
            cause = None
            child_count = first_child.num_children()
            if child_count >= 2:
                exc = self.handle_expr(first_child.get_child(1))
            if child_count >= 4:
                cause = self.handle_expr(first_child.get_child(3))
            return ast.Raise(exc, cause, flow_node.get_lineno(), flow_node.get_column())
        else:
            raise AssertionError("unknown flow statement")

    def alias_for_import_name(self, import_name, store=True):
        while True:
            import_name_type = import_name.type
            if import_name_type == syms.import_as_name:
                name = self.new_identifier(import_name.get_child(0).get_value())
                if import_name.num_children() == 3:
                    as_name = self.new_identifier(
                        import_name.get_child(2).get_value())
                    self.check_forbidden_name(as_name, import_name.get_child(2))
                else:
                    as_name = None
                    self.check_forbidden_name(name, import_name.get_child(0))
                return ast.alias(name, as_name)
            elif import_name_type == syms.dotted_as_name:
                if import_name.num_children() == 1:
                    import_name = import_name.get_child(0)
                    continue
                alias = self.alias_for_import_name(import_name.get_child(0),
                                                   store=False)
                asname_node = import_name.get_child(2)
                alias.asname = self.new_identifier(asname_node.get_value())
                self.check_forbidden_name(alias.asname, asname_node)
                return alias
            elif import_name_type == syms.dotted_name:
                if import_name.num_children() == 1:
                    name = self.new_identifier(import_name.get_child(0).get_value())
                    if store:
                        self.check_forbidden_name(name, import_name.get_child(0))
                    return ast.alias(name, None)
                name_parts = [import_name.get_child(i).get_value()
                              for i in range(0, import_name.num_children(), 2)]
                name = ".".join(name_parts)
                return ast.alias(name, None)
            elif import_name_type == tokens.STAR:
                return ast.alias("*", None)
            else:
                raise AssertionError("unknown import name")

    def handle_import_stmt(self, import_node):
        import_node = import_node.get_child(0)
        if import_node.type == syms.import_name:
            dotted_as_names = import_node.get_child(1)
            aliases = [self.alias_for_import_name(dotted_as_names.get_child(i))
                       for i in range(0, dotted_as_names.num_children(), 2)]
            return ast.Import(aliases, import_node.get_lineno(), import_node.get_column())
        elif import_node.type == syms.import_from:
            child_count = import_node.num_children()
            module = None
            modname = None
            i = 1
            dot_count = 0
            while i < child_count:
                child = import_node.get_child(i)
                child_type = child.type
                if child_type == syms.dotted_name:
                    module = self.alias_for_import_name(child, False)
                    i += 1
                    break
                elif child_type == tokens.ELLIPSIS:
                    # Special case for tokenization.
                    dot_count += 2
                elif child_type != tokens.DOT:
                    break
                i += 1
                dot_count += 1
            i += 1
            after_import_type = import_node.get_child(i).type
            star_import = False
            if after_import_type == tokens.STAR:
                names_node = import_node.get_child(i)
                star_import = True
            elif after_import_type == tokens.LPAR:
                names_node = import_node.get_child(i + 1)
            elif after_import_type == syms.import_as_names:
                names_node = import_node.get_child(i)
                if names_node.num_children() % 2 == 0:
                    self.error("trailing comma is only allowed with "
                               "surronding parenthesis", names_node)
            else:
                raise AssertionError("unknown import node")
            if star_import:
                aliases = [self.alias_for_import_name(names_node)]
            else:
                aliases = [self.alias_for_import_name(names_node.get_child(i))
                           for i in range(0, names_node.num_children(), 2)]
            if module is not None:
                modname = module.name
            return ast.ImportFrom(modname, aliases, dot_count,
                                  import_node.get_lineno(), import_node.get_column())
        else:
            raise AssertionError("unknown import node")

    def handle_global_stmt(self, global_node):
        names = [self.new_identifier(global_node.get_child(i).get_value())
                 for i in range(1, global_node.num_children(), 2)]
        return ast.Global(names, global_node.get_lineno(), global_node.get_column())

    def handle_nonlocal_stmt(self, nonlocal_node):
        names = [self.new_identifier(nonlocal_node.get_child(i).get_value())
                 for i in range(1, nonlocal_node.num_children(), 2)]
        return ast.Nonlocal(names, nonlocal_node.get_lineno(), nonlocal_node.get_column())

    def handle_assert_stmt(self, assert_node):
        expr = self.handle_expr(assert_node.get_child(1))
        msg = None
        if assert_node.num_children() == 4:
            msg = self.handle_expr(assert_node.get_child(3))
        return ast.Assert(expr, msg, assert_node.get_lineno(), assert_node.get_column())

    def handle_suite(self, suite_node):
        first_child = suite_node.get_child(0)
        if first_child.type == syms.simple_stmt:
            end = first_child.num_children() - 1
            if first_child.get_child(end - 1).type == tokens.SEMI:
                end -= 1
            stmts = [self.handle_stmt(first_child.get_child(i))
                     for i in range(0, end, 2)]
        else:
            stmts = []
            for i in range(2, suite_node.num_children() - 1):
                stmt = suite_node.get_child(i)
                stmt_count = self.number_of_statements(stmt)
                if stmt_count == 1:
                    stmts.append(self.handle_stmt(stmt))
                else:
                    simple_stmt = stmt.get_child(0)
                    for j in range(0, simple_stmt.num_children(), 2):
                        stmt = simple_stmt.get_child(j)
                        if not stmt.num_children():
                            break
                        stmts.append(self.handle_stmt(stmt))
        return stmts

    def handle_if_stmt(self, if_node):
        child_count = if_node.num_children()
        if child_count == 4:
            test = self.handle_expr(if_node.get_child(1))
            suite = self.handle_suite(if_node.get_child(3))
            return ast.If(test, suite, None, if_node.get_lineno(), if_node.get_column())
        otherwise_string = if_node.get_child(4).get_value()
        if otherwise_string == "else":
            test = self.handle_expr(if_node.get_child(1))
            suite = self.handle_suite(if_node.get_child(3))
            else_suite = self.handle_suite(if_node.get_child(6))
            return ast.If(test, suite, else_suite, if_node.get_lineno(),
                          if_node.get_column())
        elif otherwise_string == "elif":
            elif_count = child_count - 4
            after_elif = if_node.get_child(elif_count + 1)
            if after_elif.type == tokens.NAME and \
                    after_elif.get_value() == "else":
                has_else = True
                elif_count -= 3
            else:
                has_else = False
            elif_count /= 4
            if has_else:
                last_elif = if_node.get_child(-6)
                last_elif_test = self.handle_expr(last_elif)
                elif_body = self.handle_suite(if_node.get_child(-4))
                else_body = self.handle_suite(if_node.get_child(-1))
                otherwise = [ast.If(last_elif_test, elif_body, else_body,
                                    last_elif.get_lineno(), last_elif.get_column())]
                elif_count -= 1
            else:
                otherwise = None
            for i in range(elif_count):
                offset = 5 + (elif_count - i - 1) * 4
                elif_test_node = if_node.get_child(offset)
                elif_test = self.handle_expr(elif_test_node)
                elif_body = self.handle_suite(if_node.get_child(offset + 2))
                new_if = ast.If(elif_test, elif_body, otherwise,
                                elif_test_node.get_lineno(), elif_test_node.get_column())
                otherwise = [new_if]
            expr = self.handle_expr(if_node.get_child(1))
            body = self.handle_suite(if_node.get_child(3))
            return ast.If(expr, body, otherwise, if_node.get_lineno(), if_node.get_column())
        else:
            raise AssertionError("unknown if statement configuration")

    def handle_while_stmt(self, while_node):
        loop_test = self.handle_expr(while_node.get_child(1))
        body = self.handle_suite(while_node.get_child(3))
        if while_node.num_children() == 7:
            otherwise = self.handle_suite(while_node.get_child(6))
        else:
            otherwise = None
        return ast.While(loop_test, body, otherwise, while_node.get_lineno(),
                         while_node.get_column())

    def handle_for_stmt(self, for_node, is_async):
        target_node = for_node.get_child(1)
        target_as_exprlist = self.handle_exprlist(target_node, ast.Store)
        if target_node.num_children() == 1:
            target = target_as_exprlist[0]
        else:
            target = ast.Tuple(target_as_exprlist, ast.Store,
                               target_node.get_lineno(), target_node.get_column())
        expr = self.handle_testlist(for_node.get_child(3))
        body = self.handle_suite(for_node.get_child(5))
        if for_node.num_children() == 9:
            otherwise = self.handle_suite(for_node.get_child(8))
        else:
            otherwise = None
        if is_async:
            return ast.AsyncFor(target, expr, body, otherwise, for_node.get_lineno(),
                                for_node.get_column())
        else:
            return ast.For(target, expr, body, otherwise, for_node.get_lineno(),
                           for_node.get_column())

    def handle_except_clause(self, exc, body):
        test = None
        name = None
        suite = self.handle_suite(body)
        child_count = exc.num_children()
        if child_count >= 2:
            test = self.handle_expr(exc.get_child(1))
        if child_count == 4:
            name_node = exc.get_child(3)
            name = self.new_identifier(name_node.get_value())
            self.check_forbidden_name(name, name_node)
        return ast.ExceptHandler(test, name, suite, exc.get_lineno(), exc.get_column())

    def handle_try_stmt(self, try_node):
        body = self.handle_suite(try_node.get_child(2))
        child_count = try_node.num_children()
        except_count = (child_count - 3 ) // 3
        otherwise = None
        finally_suite = None
        possible_extra_clause = try_node.get_child(-3)
        if possible_extra_clause.type == tokens.NAME:
            if possible_extra_clause.get_value() == "finally":
                if child_count >= 9 and \
                        try_node.get_child(-6).type == tokens.NAME:
                    otherwise = self.handle_suite(try_node.get_child(-4))
                    except_count -= 1
                finally_suite = self.handle_suite(try_node.get_child(-1))
                except_count -= 1
            else:
                otherwise = self.handle_suite(try_node.get_child(-1))
                except_count -= 1
        handlers = []
        if except_count:
            for i in range(except_count):
                base_offset = i * 3
                exc = try_node.get_child(3 + base_offset)
                except_body = try_node.get_child(5 + base_offset)
                handlers.append(self.handle_except_clause(exc, except_body))
        return ast.Try(body, handlers, otherwise, finally_suite,
                       try_node.get_lineno(), try_node.get_column())

    def handle_with_item(self, item_node):
        test = self.handle_expr(item_node.get_child(0))
        if item_node.num_children() == 3:
            target = self.handle_expr(item_node.get_child(2))
            self.set_context(target, ast.Store)
        else:
            target = None
        return ast.withitem(test, target)

    def handle_with_stmt(self, with_node, is_async):
        body = self.handle_suite(with_node.get_child(-1))
        items = [self.handle_with_item(with_node.get_child(i))
                 for i in range(1, with_node.num_children()-2, 2)]
        if is_async:
            return ast.AsyncWith(items, body, with_node.get_lineno(),
                                 with_node.get_column())
        else:
            return ast.With(items, body, with_node.get_lineno(),
                            with_node.get_column())

    def handle_classdef(self, classdef_node, decorators=None):
        name_node = classdef_node.get_child(1)
        name = self.new_identifier(name_node.get_value())
        self.check_forbidden_name(name, name_node)
        if classdef_node.num_children() == 4:
            # class NAME ':' suite
            body = self.handle_suite(classdef_node.get_child(3))
            return ast.ClassDef(name, None, None, body, decorators,
                                classdef_node.get_lineno(), classdef_node.get_column())
        if classdef_node.get_child(3).type == tokens.RPAR:
            # class NAME '(' ')' ':' suite
            body = self.handle_suite(classdef_node.get_child(5))
            return ast.ClassDef(name, None, None, body, decorators,
                                classdef_node.get_lineno(), classdef_node.get_column())

        # class NAME '(' arglist ')' ':' suite
        # build up a fake Call node so we can extract its pieces
        call_name = ast.Name(name, ast.Load, classdef_node.get_lineno(),
                             classdef_node.get_column())
        call = self.handle_call(classdef_node.get_child(3), call_name)
        body = self.handle_suite(classdef_node.get_child(6))
        return ast.ClassDef(
            name, call.args, call.keywords,
            body, decorators, classdef_node.get_lineno(), classdef_node.get_column())

<<<<<<< HEAD
    def handle_class_bases(self, bases_node):
        if bases_node.num_children() == 1:
            return [self.handle_expr(bases_node.get_child(0))]
        return self.get_expression_list(bases_node)

    def handle_funcdef_impl(self, funcdef_node, is_async, decorators=None, posnode=None):
        if posnode is None:
            posnode = funcdef_node
=======
    def handle_funcdef_impl(self, funcdef_node, is_async, decorators=None):
>>>>>>> 7b3c843b
        name_node = funcdef_node.get_child(1)
        name = self.new_identifier(name_node.get_value())
        self.check_forbidden_name(name, name_node)
        args = self.handle_arguments(funcdef_node.get_child(2))
        suite = 4
        returns = None
        if funcdef_node.get_child(3).type == tokens.RARROW:
            returns = self.handle_expr(funcdef_node.get_child(4))
            suite += 2
        body = self.handle_suite(funcdef_node.get_child(suite))
        if is_async:
            return ast.AsyncFunctionDef(name, args, body, decorators, returns,
                                        posnode.get_lineno(), posnode.get_column())
        else:
            return ast.FunctionDef(name, args, body, decorators, returns,
                                   posnode.get_lineno(), posnode.get_column())

    def handle_async_funcdef(self, node, decorators=None):
        return self.handle_funcdef_impl(node.get_child(1), 1, decorators, posnode=node)

    def handle_funcdef(self, node, decorators=None):
        return self.handle_funcdef_impl(node, 0, decorators)

    def handle_async_stmt(self, node):
        ch = node.get_child(1)
        if ch.type == syms.funcdef:
            return self.handle_funcdef_impl(ch, 1, posnode=node)
        elif ch.type == syms.with_stmt:
            return self.handle_with_stmt(ch, 1)
        elif ch.type == syms.for_stmt:
            return self.handle_for_stmt(ch, 1)
        else:
            raise AssertionError("invalid async statement")

    def handle_decorated(self, decorated_node):
        decorators = self.handle_decorators(decorated_node.get_child(0))
        definition = decorated_node.get_child(1)
        if definition.type == syms.funcdef:
            node = self.handle_funcdef(definition, decorators)
        elif definition.type == syms.classdef:
            node = self.handle_classdef(definition, decorators)
        elif definition.type == syms.async_funcdef:
            node = self.handle_async_funcdef(definition, decorators)
        else:
            raise AssertionError("unkown decorated")
        node.lineno = decorated_node.get_lineno()
        node.col_offset = decorated_node.get_column()
        return node

    def handle_decorators(self, decorators_node):
        return [self.handle_decorator(decorators_node.get_child(i))
                    for i in range(decorators_node.num_children())]

    def handle_decorator(self, decorator_node):
        dec_name = self.handle_dotted_name(decorator_node.get_child(1))
        if decorator_node.num_children() == 3:
            dec = dec_name
        elif decorator_node.num_children() == 5:
            dec = ast.Call(dec_name, None, None,
                           decorator_node.get_lineno(), decorator_node.get_column())
        else:
            dec = self.handle_call(decorator_node.get_child(3), dec_name)
        return dec

    def handle_dotted_name(self, dotted_name_node):
        base_value = self.new_identifier(dotted_name_node.get_child(0).get_value())
        name = ast.Name(base_value, ast.Load, dotted_name_node.get_lineno(),
                        dotted_name_node.get_column())
        for i in range(2, dotted_name_node.num_children(), 2):
            attr = dotted_name_node.get_child(i).get_value()
            attr = self.new_identifier(attr)
            name = ast.Attribute(name, attr, ast.Load, dotted_name_node.get_lineno(),
                                 dotted_name_node.get_column())
        return name

    def handle_arguments(self, arguments_node):
        # This function handles both typedargslist (function definition)
        # and varargslist (lambda definition).
        if arguments_node.type == syms.parameters:
            if arguments_node.num_children() == 2:
                return ast.arguments(None, None, None, None, None, None)
            arguments_node = arguments_node.get_child(1)
        i = 0
        child_count = arguments_node.num_children()
        n_pos = 0
        n_pos_def = 0
        n_kwdonly = 0
        # scan args
        while i < child_count:
            arg_type = arguments_node.get_child(i).type
            if arg_type == tokens.STAR:
                i += 1
                if i < child_count:
                    next_arg_type = arguments_node.get_child(i).type
                    if (next_arg_type == syms.tfpdef or
                        next_arg_type == syms.vfpdef):
                        i += 1
                break
            if arg_type == tokens.DOUBLESTAR:
                break
            if arg_type == syms.vfpdef or arg_type == syms.tfpdef:
                n_pos += 1
            if arg_type == tokens.EQUAL:
                n_pos_def += 1
            i += 1
        while i < child_count:
            arg_type = arguments_node.get_child(i).type
            if arg_type == tokens.DOUBLESTAR:
                break
            if arg_type == syms.vfpdef or arg_type == syms.tfpdef:
                n_kwdonly += 1
            i += 1
        pos = []
        posdefaults = []
        kwonly = [] if n_kwdonly else None
        kwdefaults = []
        kwarg = None
        vararg = None
        # process args
        i = 0
        have_default = False
        while i < child_count:
            arg = arguments_node.get_child(i)
            arg_type = arg.type
            if arg_type == syms.tfpdef or arg_type == syms.vfpdef:
                if i + 1 < child_count and \
                        arguments_node.get_child(i + 1).type == tokens.EQUAL:
                    default_node = arguments_node.get_child(i + 2)
                    posdefaults.append(self.handle_expr(default_node))
                    i += 2
                    have_default = True
                elif have_default:
                    msg = "non-default argument follows default argument"
                    self.error(msg, arguments_node)
                pos.append(self.handle_arg(arg))
                i += 2
            elif arg_type == tokens.STAR:
                if i + 1 >= child_count:
                    self.error("named arguments must follow bare *",
                               arguments_node)
                name_node = arguments_node.get_child(i + 1)
                keywordonly_args = []
                if name_node.type == tokens.COMMA:
                    i += 2
                    i = self.handle_keywordonly_args(arguments_node, i, kwonly,
                                                     kwdefaults)
                else:
                    vararg = self.handle_arg(name_node)
                    i += 3
                    if i < child_count:
                        next_arg_type = arguments_node.get_child(i).type
                        if (next_arg_type == syms.tfpdef or
                            next_arg_type == syms.vfpdef):
                            i = self.handle_keywordonly_args(arguments_node, i,
                                                             kwonly, kwdefaults)
            elif arg_type == tokens.DOUBLESTAR:
                name_node = arguments_node.get_child(i + 1)
                kwarg = self.handle_arg(name_node)
                i += 3
            else:
                raise AssertionError("unknown node in argument list")
        return ast.arguments(pos, vararg, kwonly, kwdefaults, kwarg,
                             posdefaults)

    def handle_keywordonly_args(self, arguments_node, i, kwonly, kwdefaults):
        if kwonly is None:
            self.error("named arguments must follows bare *",
                       arguments_node.get_child(i))
        child_count = arguments_node.num_children()
        while i < child_count:
            arg = arguments_node.get_child(i)
            arg_type = arg.type
            if arg_type == syms.vfpdef or arg_type == syms.tfpdef:
                if (i + 1 < child_count and
                    arguments_node.get_child(i + 1).type == tokens.EQUAL):
                    expr = self.handle_expr(arguments_node.get_child(i + 2))
                    kwdefaults.append(expr)
                    i += 2
                else:
                    kwdefaults.append(None)
                ann = None
                if arg.num_children() == 3:
                    ann = self.handle_expr(arg.get_child(2))
                name_node = arg.get_child(0)
                argname = name_node.get_value()
                argname = self.new_identifier(argname)
                self.check_forbidden_name(argname, name_node)
                kwonly.append(ast.arg(argname, ann, arg.get_lineno(),
                                                    arg.get_column()))
                i += 2
            elif arg_type == tokens.DOUBLESTAR:
                return i
        return i

    def handle_arg(self, arg_node):
        name_node = arg_node.get_child(0)
        name = self.new_identifier(name_node.get_value())
        self.check_forbidden_name(name, arg_node)
        ann = None
        if arg_node.num_children() == 3:
            ann = self.handle_expr(arg_node.get_child(2))
        return ast.arg(name, ann, arg_node.get_lineno(), arg_node.get_column())

    def handle_stmt(self, stmt):
        stmt_type = stmt.type
        if stmt_type == syms.stmt:
            stmt = stmt.get_child(0)
            stmt_type = stmt.type
        if stmt_type == syms.simple_stmt:
            stmt = stmt.get_child(0)
            stmt_type = stmt.type
        if stmt_type == syms.small_stmt:
            stmt = stmt.get_child(0)
            stmt_type = stmt.type
            if stmt_type == syms.expr_stmt:
                return self.handle_expr_stmt(stmt)
            elif stmt_type == syms.del_stmt:
                return self.handle_del_stmt(stmt)
            elif stmt_type == syms.pass_stmt:
                return ast.Pass(stmt.get_lineno(), stmt.get_column())
            elif stmt_type == syms.flow_stmt:
                return self.handle_flow_stmt(stmt)
            elif stmt_type == syms.import_stmt:
                return self.handle_import_stmt(stmt)
            elif stmt_type == syms.global_stmt:
                return self.handle_global_stmt(stmt)
            elif stmt_type == syms.nonlocal_stmt:
                return self.handle_nonlocal_stmt(stmt)
            elif stmt_type == syms.assert_stmt:
                return self.handle_assert_stmt(stmt)
            else:
                raise AssertionError("unhandled small statement")
        elif stmt_type == syms.compound_stmt:
            stmt = stmt.get_child(0)
            stmt_type = stmt.type
            if stmt_type == syms.if_stmt:
                return self.handle_if_stmt(stmt)
            elif stmt_type == syms.while_stmt:
                return self.handle_while_stmt(stmt)
            elif stmt_type == syms.for_stmt:
                return self.handle_for_stmt(stmt, 0)
            elif stmt_type == syms.try_stmt:
                return self.handle_try_stmt(stmt)
            elif stmt_type == syms.with_stmt:
                return self.handle_with_stmt(stmt, 0)
            elif stmt_type == syms.funcdef:
                return self.handle_funcdef(stmt)
            elif stmt_type == syms.classdef:
                return self.handle_classdef(stmt)
            elif stmt_type == syms.decorated:
                return self.handle_decorated(stmt)
            elif stmt_type == syms.async_stmt:
                return self.handle_async_stmt(stmt)
            else:
                raise AssertionError("unhandled compound statement")
        else:
            raise AssertionError("unknown statment type")

    def handle_expr_stmt(self, stmt):
        from pypy.interpreter.pyparser.parser import AbstractNonterminal
        if stmt.num_children() == 1:
            expression = self.handle_testlist(stmt.get_child(0))
            return ast.Expr(expression, stmt.get_lineno(), stmt.get_column())
        elif stmt.get_child(1).type == syms.augassign:
            # Augmented assignment.
            target_child = stmt.get_child(0)
            target_expr = self.handle_testlist(target_child)
            self.set_context(target_expr, ast.Store)
            value_child = stmt.get_child(2)
            if value_child.type == syms.testlist:
                value_expr = self.handle_testlist(value_child)
            else:
                value_expr = self.handle_expr(value_child)
            op_str = stmt.get_child(1).get_child(0).get_value()
            operator = augassign_operator_map[op_str]
            return ast.AugAssign(target_expr, operator, value_expr,
                                 stmt.get_lineno(), stmt.get_column())
        elif stmt.get_child(1).type == syms.annassign:
            # Variable annotation (PEP 526), which may or may not include assignment.
            target = stmt.get_child(0)
            target_expr = self.handle_testlist(target)
            simple = 0
            # target is a name, nothing funky
            if isinstance(target_expr, ast.Name):
                # The PEP demands that `(x): T` be treated differently than `x: T`
                # however, the parser does not easily expose the wrapping parens, which are a no-op
                # they are elided by handle_testlist if they existed.
                # so here we walk down the parse tree until we hit a terminal, and check whether it's
                # a left paren
                simple_test = target.get_child(0)
                while isinstance(simple_test, AbstractNonterminal):
                    simple_test = simple_test.get_child(0)
                if simple_test.type != tokens.LPAR:
                    simple = 1
            # subscripts are allowed with nothing special
            elif isinstance(target_expr, ast.Subscript):
                pass
            # attributes are also fine here
            elif isinstance(target_expr, ast.Attribute):
                pass
            # tuples and lists get special error messages
            elif isinstance(target_expr, ast.Tuple):
                self.error("only single target (not tuple) can be annotated", target)
            elif isinstance(target_expr, ast.List):
                self.error("only single target (not list) can be annotated", target)
            # and everything else gets a generic error
            else:
                self.error("illegal target for annotation", target)
            self.set_context(target_expr, ast.Store)
            second = stmt.get_child(1)
            annotation = self.handle_expr(second.get_child(1))
            value_expr = None
            if second.num_children() == 4:
                value_expr = self.handle_expr(second.get_child(-1))
            return ast.AnnAssign(target_expr, annotation, value_expr, simple, stmt.get_lineno(), stmt.get_column())
        else:
            # Normal assignment.
            targets = []
            for i in range(0, stmt.num_children() - 2, 2):
                target_node = stmt.get_child(i)
                if target_node.type == syms.yield_expr:
                    self.error("assignment to yield expression not possible",
                               target_node)
                target_expr = self.handle_testlist(target_node)
                self.set_context(target_expr, ast.Store)
                targets.append(target_expr)
            value_child = stmt.get_child(-1)
            if value_child.type == syms.testlist_star_expr:
                value_expr = self.handle_testlist(value_child)
            else:
                value_expr = self.handle_expr(value_child)
            return ast.Assign(targets, value_expr, stmt.get_lineno(), stmt.get_column())

    def get_expression_list(self, tests):
        return [self.handle_expr(tests.get_child(i))
                for i in range(0, tests.num_children(), 2)]

    def handle_testlist(self, tests):
        if tests.num_children() == 1:
            return self.handle_expr(tests.get_child(0))
        else:
            elts = self.get_expression_list(tests)
            return ast.Tuple(elts, ast.Load, tests.get_lineno(), tests.get_column())

    def handle_expr(self, expr_node):
        # Loop until we return something.
        while True:
            expr_node_type = expr_node.type
            if expr_node_type == syms.test or expr_node_type == syms.test_nocond:
                first_child = expr_node.get_child(0)
                if first_child.type in (syms.lambdef, syms.lambdef_nocond):
                    return self.handle_lambdef(first_child)
                elif expr_node.num_children() > 1:
                    return self.handle_ifexp(expr_node)
                else:
                    expr_node = first_child
            elif expr_node_type == syms.or_test or \
                    expr_node_type == syms.and_test:
                if expr_node.num_children() == 1:
                    expr_node = expr_node.get_child(0)
                    continue
                seq = [self.handle_expr(expr_node.get_child(i))
                       for i in range(0, expr_node.num_children(), 2)]
                if expr_node_type == syms.or_test:
                    op = ast.Or
                else:
                    op = ast.And
                return ast.BoolOp(op, seq, expr_node.get_lineno(), expr_node.get_column())
            elif expr_node_type == syms.not_test:
                if expr_node.num_children() == 1:
                    expr_node = expr_node.get_child(0)
                    continue
                expr = self.handle_expr(expr_node.get_child(1))
                return ast.UnaryOp(ast.Not, expr, expr_node.get_lineno(),
                                   expr_node.get_column())
            elif expr_node_type == syms.comparison:
                if expr_node.num_children() == 1:
                    expr_node = expr_node.get_child(0)
                    continue
                operators = []
                operands = []
                expr = self.handle_expr(expr_node.get_child(0))
                for i in range(1, expr_node.num_children(), 2):
                    operators.append(self.handle_comp_op(expr_node.get_child(i)))
                    operands.append(self.handle_expr(expr_node.get_child(i + 1)))
                return ast.Compare(expr, operators, operands, expr_node.get_lineno(),
                                   expr_node.get_column())
            elif expr_node_type == syms.star_expr:
                return self.handle_star_expr(expr_node)
            elif expr_node_type == syms.expr or \
                    expr_node_type == syms.xor_expr or \
                    expr_node_type == syms.and_expr or \
                    expr_node_type == syms.shift_expr or \
                    expr_node_type == syms.arith_expr or \
                    expr_node_type == syms.term:
                if expr_node.num_children() == 1:
                    expr_node = expr_node.get_child(0)
                    continue
                return self.handle_binop(expr_node)
            elif expr_node_type == syms.yield_expr:
                is_from = False
                if expr_node.num_children() > 1:
                    arg_node = expr_node.get_child(1)  # yield arg
                    if arg_node.num_children() == 2:
                        is_from = True
                        expr = self.handle_expr(arg_node.get_child(1))
                    else:
                        expr = self.handle_testlist(arg_node.get_child(0))
                else:
                    expr = None
                if is_from:
                    return ast.YieldFrom(expr, expr_node.get_lineno(), expr_node.get_column())
                return ast.Yield(expr, expr_node.get_lineno(), expr_node.get_column())
            elif expr_node_type == syms.factor:
                if expr_node.num_children() == 1:
                    expr_node = expr_node.get_child(0)
                    continue
                return self.handle_factor(expr_node)
            elif expr_node_type == syms.power:
                return self.handle_power(expr_node)
            else:
                raise AssertionError("unknown expr")

    def handle_star_expr(self, star_expr_node):
        expr = self.handle_expr(star_expr_node.get_child(1))
        return ast.Starred(expr, ast.Load, star_expr_node.get_lineno(),
                           star_expr_node.get_column())

    def handle_lambdef(self, lambdef_node):
        expr = self.handle_expr(lambdef_node.get_child(-1))
        if lambdef_node.num_children() == 3:
            args = ast.arguments(None, None, None, None, None, None)
        else:
            args = self.handle_arguments(lambdef_node.get_child(1))
        return ast.Lambda(args, expr, lambdef_node.get_lineno(), lambdef_node.get_column())

    def handle_ifexp(self, if_expr_node):
        body = self.handle_expr(if_expr_node.get_child(0))
        expression = self.handle_expr(if_expr_node.get_child(2))
        otherwise = self.handle_expr(if_expr_node.get_child(4))
        return ast.IfExp(expression, body, otherwise, if_expr_node.get_lineno(),
                         if_expr_node.get_column())

    def handle_comp_op(self, comp_op_node):
        comp_node = comp_op_node.get_child(0)
        comp_type = comp_node.type
        if comp_op_node.num_children() == 1:
            if comp_type == tokens.LESS:
                return ast.Lt
            elif comp_type == tokens.GREATER:
                return ast.Gt
            elif comp_type == tokens.EQEQUAL:
                return ast.Eq
            elif comp_type == tokens.LESSEQUAL:
                return ast.LtE
            elif comp_type == tokens.GREATEREQUAL:
                return ast.GtE
            elif comp_type == tokens.NOTEQUAL:
                flufl = self.compile_info.flags & consts.CO_FUTURE_BARRY_AS_BDFL
                if flufl and comp_node.get_value() == '!=':
                    self.error("with Barry as BDFL, use '<>' instead of '!='", comp_node)
                elif not flufl and comp_node.get_value() == '<>':
                    self.error('invalid syntax', comp_node)
                return ast.NotEq
            elif comp_type == tokens.NAME:
                if comp_node.get_value() == "is":
                    return ast.Is
                elif comp_node.get_value() == "in":
                    return ast.In
                else:
                    raise AssertionError("invalid comparison")
            else:
                raise AssertionError("invalid comparison")
        else:
            if comp_op_node.get_child(1).get_value() == "in":
                return ast.NotIn
            elif comp_node.get_value() == "is":
                return ast.IsNot
            else:
                raise AssertionError("invalid comparison")

    def handle_binop(self, binop_node):
        left = self.handle_expr(binop_node.get_child(0))
        right = self.handle_expr(binop_node.get_child(2))
        op = operator_map(binop_node.get_child(1).type)
        result = ast.BinOp(left, op, right, binop_node.get_lineno(),
                           binop_node.get_column())
        number_of_ops = (binop_node.num_children() - 1) / 2
        for i in range(1, number_of_ops):
            op_node = binop_node.get_child(i * 2 + 1)
            op = operator_map(op_node.type)
            sub_right = self.handle_expr(binop_node.get_child(i * 2 + 2))
            result = ast.BinOp(result, op, sub_right, op_node.get_lineno(),
                               op_node.get_column())
        return result

    def handle_factor(self, factor_node):
        from pypy.interpreter.pyparser.parser import Terminal
        expr = self.handle_expr(factor_node.get_child(1))
        op_type = factor_node.get_child(0).type
        if op_type == tokens.PLUS:
            op = ast.UAdd
        elif op_type == tokens.MINUS:
            op = ast.USub
        elif op_type == tokens.TILDE:
            op = ast.Invert
        else:
            raise AssertionError("invalid factor node")
        return ast.UnaryOp(op, expr, factor_node.get_lineno(), factor_node.get_column())

    def handle_atom_expr(self, atom_node):
        start = 0
        num_ch = atom_node.num_children()
        if atom_node.get_child(0).type == tokens.NAME:
            # await
            start = 1
        atom_expr = self.handle_atom(atom_node.get_child(start))
        if num_ch == 1:
            return atom_expr
        if start and num_ch == 2:
            return ast.Await(atom_expr, atom_node.get_lineno(),
                             atom_node.get_column())
        for i in range(start+1, num_ch):
            trailer = atom_node.get_child(i)
            if trailer.type != syms.trailer:
                break
            tmp_atom_expr = self.handle_trailer(trailer, atom_expr)
            tmp_atom_expr.lineno = atom_expr.lineno
            tmp_atom_expr.col_offset = atom_expr.col_offset
            atom_expr = tmp_atom_expr
        if start:
            return ast.Await(atom_expr, atom_node.get_lineno(),
                             atom_node.get_column())
        else:
            return atom_expr

    def handle_power(self, power_node):
        atom_expr = self.handle_atom_expr(power_node.get_child(0))
        if power_node.num_children() == 1:
            return atom_expr
        if power_node.get_child(-1).type == syms.factor:
            right = self.handle_expr(power_node.get_child(-1))
            atom_expr = ast.BinOp(atom_expr, ast.Pow, right, power_node.get_lineno(),
                                  power_node.get_column())
        return atom_expr

    def handle_slice(self, slice_node):
        first_child = slice_node.get_child(0)
        if slice_node.num_children() == 1 and first_child.type == syms.test:
            index = self.handle_expr(first_child)
            return ast.Index(index)
        lower = None
        upper = None
        step = None
        if first_child.type == syms.test:
            lower = self.handle_expr(first_child)
        if first_child.type == tokens.COLON:
            if slice_node.num_children() > 1:
                second_child = slice_node.get_child(1)
                if second_child.type == syms.test:
                    upper = self.handle_expr(second_child)
        elif slice_node.num_children() > 2:
            third_child = slice_node.get_child(2)
            if third_child.type == syms.test:
                upper = self.handle_expr(third_child)
        last_child = slice_node.get_child(-1)
        if last_child.type == syms.sliceop:
            if last_child.num_children() != 1:
                step_child = last_child.get_child(1)
                if step_child.type == syms.test:
                    step = self.handle_expr(step_child)
        return ast.Slice(lower, upper, step)

    def handle_trailer(self, trailer_node, left_expr):
        first_child = trailer_node.get_child(0)
        if first_child.type == tokens.LPAR:
            if trailer_node.num_children() == 2:
                return ast.Call(left_expr, None, None,
                                trailer_node.get_lineno(), trailer_node.get_column())
            else:
                return self.handle_call(trailer_node.get_child(1), left_expr)
        elif first_child.type == tokens.DOT:
            attr = self.new_identifier(trailer_node.get_child(1).get_value())
            return ast.Attribute(left_expr, attr, ast.Load,
                                 trailer_node.get_lineno(), trailer_node.get_column())
        else:
            middle = trailer_node.get_child(1)
            if middle.num_children() == 1:
                slice = self.handle_slice(middle.get_child(0))
                return ast.Subscript(left_expr, slice, ast.Load,
                                     middle.get_lineno(), middle.get_column())
            slices = []
            simple = True
            for i in range(0, middle.num_children(), 2):
                slc = self.handle_slice(middle.get_child(i))
                if not isinstance(slc, ast.Index):
                    simple = False
                slices.append(slc)
            if not simple:
                ext_slice = ast.ExtSlice(slices)
                return ast.Subscript(left_expr, ext_slice, ast.Load,
                                     middle.get_lineno(), middle.get_column())
            elts = []
            for idx in slices:
                assert isinstance(idx, ast.Index)
                elts.append(idx.value)
            tup = ast.Tuple(elts, ast.Load, middle.get_lineno(), middle.get_column())
            return ast.Subscript(left_expr, ast.Index(tup), ast.Load,
                                 middle.get_lineno(), middle.get_column())

    def handle_call(self, args_node, callable_expr):
        arg_count = 0 # position args + iterable args unpackings
        keyword_count = 0 # keyword args + keyword args unpackings
        generator_count = 0
        for i in range(args_node.num_children()):
            argument = args_node.get_child(i)
            if argument.type == syms.argument:
                if argument.num_children() == 1:
                    arg_count += 1
                elif argument.get_child(1).type == syms.comp_for:
                    generator_count += 1
                elif argument.get_child(0).type == tokens.STAR:
                    arg_count += 1
                else:
                    # argument.get_child(0).type == tokens.DOUBLESTAR
                    # or keyword arg
                    keyword_count += 1
        if generator_count > 1 or \
                (generator_count and (keyword_count or arg_count)):
            self.error("Generator expression must be parenthesized "
                       "if not sole argument", args_node)
        args = []
        keywords = []
        used_keywords = {}
        doublestars_count = 0 # just keyword argument unpackings
        child_count = args_node.num_children()
        i = 0
        while i < child_count:
            argument = args_node.get_child(i)
            if argument.type == syms.argument:
                expr_node = argument.get_child(0)
                if argument.num_children() == 1:
                    # a positional argument
                    if keywords:
                        if doublestars_count:
                            self.error("positional argument follows "
                                       "keyword argument unpacking",
                                       expr_node)
                        else:
                            self.error("positional argument follows "
                                       "keyword argument",
                                       expr_node)
                    args.append(self.handle_expr(expr_node))
                elif expr_node.type == tokens.STAR:
                    # an iterable argument unpacking
                    if doublestars_count:
                        self.error("iterable argument unpacking follows "
                                   "keyword argument unpacking",
                                   expr_node)
                    expr = self.handle_expr(argument.get_child(1))
                    args.append(ast.Starred(expr, ast.Load,
                                            expr_node.get_lineno(),
                                            expr_node.get_column()))
                elif expr_node.type == tokens.DOUBLESTAR:
                    # a keyword argument unpacking
                    i += 1
                    expr = self.handle_expr(argument.get_child(1))
                    keywords.append(ast.keyword(None, expr))
                    doublestars_count += 1
                elif argument.get_child(1).type == syms.comp_for:
                    # the lone generator expression
                    args.append(self.handle_genexp(argument))
                else:
                    # a keyword argument
                    keyword_expr = self.handle_expr(expr_node)
                    if isinstance(keyword_expr, ast.Lambda):
                        self.error("lambda cannot contain assignment",
                                   expr_node)
                    elif not isinstance(keyword_expr, ast.Name):
                        self.error("keyword can't be an expression",
                                   expr_node)
                    keyword = keyword_expr.id
                    if keyword in used_keywords:
                        self.error("keyword argument repeated", expr_node)
                    used_keywords[keyword] = None
                    self.check_forbidden_name(keyword, expr_node)
                    keyword_value = self.handle_expr(argument.get_child(2))
                    keywords.append(ast.keyword(keyword, keyword_value))
            i += 1
        if not args:
            args = None
        if not keywords:
            keywords = None
        return ast.Call(callable_expr, args, keywords, callable_expr.lineno,
                        callable_expr.col_offset)

    def parse_number(self, raw):
        base = 10
        if raw.startswith("-"):
            negative = True
            raw = raw.lstrip("-")
        else:
            negative = False
        if raw.startswith("0"):
            if len(raw) > 2 and raw[1] in "Xx":
                base = 16
            elif len(raw) > 2 and raw[1] in "Bb":
                base = 2
            ## elif len(raw) > 2 and raw[1] in "Oo": # Fallback below is enough
            ##     base = 8
            elif len(raw) > 1:
                base = 8
            # strip leading characters
            i = 0
            limit = len(raw) - 1
            while i < limit:
                if base == 16 and raw[i] not in "0xX":
                    break
                if base == 8 and raw[i] not in "0oO":
                    break
                if base == 2 and raw[i] not in "0bB":
                    break
                i += 1
            raw = raw[i:]
            if not raw[0].isdigit():
                raw = "0" + raw
        if negative:
            raw = "-" + raw
        w_num_str = self.space.newtext(raw)
        w_base = self.space.newint(base)
        if raw[-1] in "jJ":
            tp = self.space.w_complex
            return self.space.call_function(tp, w_num_str)
        try:
            return self.space.call_function(self.space.w_int, w_num_str, w_base)
        except error.OperationError as e:
            if not e.match(self.space, self.space.w_ValueError):
                raise
            return self.space.call_function(self.space.w_float, w_num_str)

    @always_inline
    def handle_dictelement(self, node, i):
        if node.get_child(i).type == tokens.DOUBLESTAR:
            key = None
            value = self.handle_expr(node.get_child(i+1))
            i += 2
        else:
            key = self.handle_expr(node.get_child(i))
            value = self.handle_expr(node.get_child(i+2))
            i += 3
        return (i,key,value)

    def handle_atom(self, atom_node):
        first_child = atom_node.get_child(0)
        first_child_type = first_child.type
        if first_child_type == tokens.NAME:
            name = first_child.get_value()
            if name == "None":
                w_singleton = self.space.w_None
            elif name == "True":
                w_singleton = self.space.w_True
            elif name == "False":
                w_singleton = self.space.w_False
            else:
                name = self.new_identifier(name)
                return ast.Name(name, ast.Load, first_child.get_lineno(),
                                first_child.get_column())
            return ast.NameConstant(w_singleton, first_child.get_lineno(),
                                first_child.get_column())
        #
        elif first_child_type == tokens.STRING:
            return fstring.string_parse_literal(self, atom_node)
        #
        elif first_child_type == tokens.NUMBER:
            num_value = self.parse_number(first_child.get_value())
            return ast.Num(num_value, atom_node.get_lineno(), atom_node.get_column())
        elif first_child_type == tokens.ELLIPSIS:
            return ast.Ellipsis(atom_node.get_lineno(), atom_node.get_column())
        elif first_child_type == tokens.LPAR:
            second_child = atom_node.get_child(1)
            if second_child.type == tokens.RPAR:
                return ast.Tuple(None, ast.Load, atom_node.get_lineno(),
                                 atom_node.get_column())
            elif second_child.type == syms.yield_expr:
                return self.handle_expr(second_child)
            return self.handle_testlist_gexp(second_child)
        elif first_child_type == tokens.LSQB:
            second_child = atom_node.get_child(1)
            if second_child.type == tokens.RSQB:
                return ast.List(None, ast.Load, atom_node.get_lineno(),
                                atom_node.get_column())
            if second_child.num_children() == 1 or \
                    second_child.get_child(1).type == tokens.COMMA:
                elts = self.get_expression_list(second_child)
                return ast.List(elts, ast.Load, atom_node.get_lineno(),
                                atom_node.get_column())
            return self.handle_listcomp(second_child)
        elif first_child_type == tokens.LBRACE:
            maker = atom_node.get_child(1)
            n_maker_children = maker.num_children()
            if maker.type == tokens.RBRACE:
                # an empty dict
                return ast.Dict(None, None, atom_node.get_lineno(), atom_node.get_column())
            else:
                is_dict = maker.get_child(0).type == tokens.DOUBLESTAR
                if (n_maker_children == 1 or
                    (n_maker_children > 1 and
                     maker.get_child(1).type == tokens.COMMA)):
                    # a set display
                    return self.handle_setdisplay(maker, atom_node)
                elif n_maker_children > 1 and maker.get_child(1).type == syms.comp_for:
                    # a set comprehension
                    return self.handle_setcomp(maker, atom_node)
                elif (n_maker_children > (3-is_dict) and
                      maker.get_child(3-is_dict).type == syms.comp_for):
                    # a dictionary comprehension
                    if is_dict:
                        raise self.error("dict unpacking cannot be used in "
                                         "dict comprehension", atom_node)
                    return self.handle_dictcomp(maker, atom_node)
                else:
                    # a dictionary display
                    return self.handle_dictdisplay(maker, atom_node)
        elif first_child_type == tokens.REVDBMETAVAR:
            string = atom_node.get_child(0).get_value()
            return ast.RevDBMetaVar(int(string[1:]),
                                    atom_node.get_lineno(),
                                    atom_node.get_column())
        else:
            raise AssertionError("unknown atom")

    def handle_testlist_gexp(self, gexp_node):
        if gexp_node.num_children() > 1 and \
                gexp_node.get_child(1).type == syms.comp_for:
            return self.handle_genexp(gexp_node)
        return self.handle_testlist(gexp_node)

    def count_comp_fors(self, comp_node):
        count = 0
        current_for = comp_node
        while True:
            count += 1
            is_async = current_for.get_child(0).type == tokens.NAME
            current_for = current_for.get_child(int(is_async))
            assert current_for.type == syms.sync_comp_for
            if current_for.num_children() == 5:
                current_iter = current_for.get_child(4)
            else:
                return count
            while True:
                first_child = current_iter.get_child(0)
                if first_child.type == syms.comp_for:
                    current_for = current_iter.get_child(0)
                    break
                elif first_child.type == syms.comp_if:
                    if first_child.num_children() == 3:
                        current_iter = first_child.get_child(2)
                    else:
                        return count
                else:
                    raise AssertionError("should not reach here")

    def count_comp_ifs(self, iter_node):
        count = 0
        while True:
            first_child = iter_node.get_child(0)
            if first_child.type == syms.comp_for:
                return count
            count += 1
            if first_child.num_children() == 2:
                return count
            iter_node = first_child.get_child(2)

    def comprehension_helper(self, comp_node):
        assert comp_node.type == syms.comp_for
        fors_count = self.count_comp_fors(comp_node)
        comps = []
        for i in range(fors_count):
            is_async = comp_node.get_child(0).type == tokens.NAME
            comp_node = comp_node.get_child(int(is_async))
            assert comp_node.type == syms.sync_comp_for
            for_node = comp_node.get_child(1)
            for_targets = self.handle_exprlist(for_node, ast.Store)
            expr = self.handle_expr(comp_node.get_child(3))
            assert isinstance(expr, ast.expr)
            if for_node.num_children() == 1:
                comp = ast.comprehension(for_targets[0], expr, None, is_async)
            else:
                # Modified in python2.7, see http://bugs.python.org/issue6704
                # Fixing unamed tuple location
                expr_node = for_targets[0]
                assert isinstance(expr_node, ast.expr)
                col = expr_node.col_offset
                line = expr_node.lineno
                target = ast.Tuple(for_targets, ast.Store, line, col)
                comp = ast.comprehension(target, expr, None, is_async)
            if comp_node.num_children() == 5:
                comp_node = comp_iter = comp_node.get_child(4)
                assert comp_iter.type == syms.comp_iter
                ifs_count = self.count_comp_ifs(comp_iter)
                if ifs_count:
                    ifs = []
                    for j in range(ifs_count):
                        comp_node = comp_if = comp_iter.get_child(0)
                        ifs.append(self.handle_expr(comp_if.get_child(1)))
                        if comp_if.num_children() == 3:
                            comp_node = comp_iter = comp_if.get_child(2)
                    comp.ifs = ifs
                if comp_node.type == syms.comp_iter:
                    comp_node = comp_node.get_child(0)
            assert isinstance(comp, ast.comprehension)
            comps.append(comp)
        return comps

    def handle_genexp(self, genexp_node):
        ch = genexp_node.get_child(0)
        elt = self.handle_expr(ch)
        if isinstance(elt, ast.Starred):
            self.error("iterable unpacking cannot be used in comprehension", ch)
        comps = self.comprehension_helper(genexp_node.get_child(1))
        return ast.GeneratorExp(elt, comps, genexp_node.get_lineno(),
                                genexp_node.get_column())

    def handle_listcomp(self, listcomp_node):
        ch = listcomp_node.get_child(0)
        elt = self.handle_expr(ch)
        if isinstance(elt, ast.Starred):
            self.error("iterable unpacking cannot be used in comprehension", ch)
        comps = self.comprehension_helper(listcomp_node.get_child(1))
        return ast.ListComp(elt, comps, listcomp_node.get_lineno(),
                            listcomp_node.get_column())

    def handle_setcomp(self, set_maker, atom_node):
        ch = set_maker.get_child(0)
        elt = self.handle_expr(ch)
        if isinstance(elt, ast.Starred):
            self.error("iterable unpacking cannot be used in comprehension", ch)
        comps = self.comprehension_helper(set_maker.get_child(1))
        return ast.SetComp(elt, comps, atom_node.get_lineno(),
                                       atom_node.get_column())

    def handle_dictcomp(self, dict_maker, atom_node):
        i, key, value = self.handle_dictelement(dict_maker, 0)
        comps = self.comprehension_helper(dict_maker.get_child(i))
        return ast.DictComp(key, value, comps, atom_node.get_lineno(),
                                               atom_node.get_column())

    def handle_dictdisplay(self, node, atom_node):
        keys = []
        values = []
        i = 0
        while i < node.num_children():
            i, key, value = self.handle_dictelement(node, i)
            keys.append(key)
            values.append(value)
            i += 1
        return ast.Dict(keys, values, atom_node.get_lineno(),
                                      atom_node.get_column())

    def handle_setdisplay(self, node, atom_node):
        elts = []
        i = 0
        while i < node.num_children():
            expr = self.handle_expr(node.get_child(i))
            elts.append(expr)
            i += 2
        return ast.Set(elts, atom_node.get_lineno(),
                             atom_node.get_column())

    def handle_exprlist(self, exprlist, context):
        exprs = []
        for i in range(0, exprlist.num_children(), 2):
            child = exprlist.get_child(i)
            expr = self.handle_expr(child)
            self.set_context(expr, context)
            exprs.append(expr)
        return exprs<|MERGE_RESOLUTION|>--- conflicted
+++ resolved
@@ -472,18 +472,9 @@
             name, call.args, call.keywords,
             body, decorators, classdef_node.get_lineno(), classdef_node.get_column())
 
-<<<<<<< HEAD
-    def handle_class_bases(self, bases_node):
-        if bases_node.num_children() == 1:
-            return [self.handle_expr(bases_node.get_child(0))]
-        return self.get_expression_list(bases_node)
-
     def handle_funcdef_impl(self, funcdef_node, is_async, decorators=None, posnode=None):
         if posnode is None:
             posnode = funcdef_node
-=======
-    def handle_funcdef_impl(self, funcdef_node, is_async, decorators=None):
->>>>>>> 7b3c843b
         name_node = funcdef_node.get_child(1)
         name = self.new_identifier(name_node.get_value())
         self.check_forbidden_name(name, name_node)
