--- conflicted
+++ resolved
@@ -1,1092 +1,9 @@
 from pypy.interpreter import error
-<<<<<<< HEAD
-from pypy.interpreter.pyparser.pygram import syms, tokens
-from pypy.interpreter.pyparser.error import SyntaxError
-from rpython.rlib.objectmodel import always_inline, we_are_translated, specialize
-
-
-def ast_from_node(space, node, compile_info, recursive_parser=None):
-    """Turn a parse tree, node, to AST."""
-    ast = ASTBuilder(space, node, compile_info, recursive_parser).build_ast()
-    #
-    # When we are not translated, we send this ast to validate_ast.
-    # The goal is to check that validate_ast doesn't crash on valid
-    # asts, at least.
-    if not we_are_translated():
-        from pypy.interpreter.astcompiler import validate
-        validate.validate_ast(space, ast)
-    return ast
-
-
-augassign_operator_map = {
-    '+='  : ast.Add,
-    '-='  : ast.Sub,
-    '/='  : ast.Div,
-    '//=' : ast.FloorDiv,
-    '%='  : ast.Mod,
-    '@='  : ast.MatMult,
-    '<<='  : ast.LShift,
-    '>>='  : ast.RShift,
-    '&='  : ast.BitAnd,
-    '|='  : ast.BitOr,
-    '^='  : ast.BitXor,
-    '*='  : ast.Mult,
-    '**=' : ast.Pow
-}
-
-operator_map = misc.dict_to_switch({
-    tokens.VBAR : ast.BitOr,
-    tokens.CIRCUMFLEX : ast.BitXor,
-    tokens.AMPER : ast.BitAnd,
-    tokens.LEFTSHIFT : ast.LShift,
-    tokens.RIGHTSHIFT : ast.RShift,
-    tokens.PLUS : ast.Add,
-    tokens.MINUS : ast.Sub,
-    tokens.STAR : ast.Mult,
-    tokens.SLASH : ast.Div,
-    tokens.DOUBLESLASH : ast.FloorDiv,
-    tokens.PERCENT : ast.Mod,
-    tokens.AT : ast.MatMult
-})
-
-
-class ASTBuilder(object):
-
-    def __init__(self, space, n, compile_info, recursive_parser=None):
-        self.space = space
-        self.compile_info = compile_info
-        self.root_node = n
-        # used in f-strings and type_ignores
-        self.recursive_parser = recursive_parser
-
-    def recursive_parse_to_ast(self, source, info):
-        parser = self.recursive_parser
-        assert self.recursive_parser is not None
-        parse_tree = parser.parse_source(source, info)
-
-        return ast_from_node(self.space, parse_tree, info,
-                             recursive_parser=parser)
-
-    def build_ast(self):
-        """Convert an top level parse tree node into an AST mod."""
-        n = self.root_node
-        if n.type == syms.file_input:
-            stmts = []
-            for i in range(n.num_children() - 1):
-                stmt = n.get_child(i)
-                if stmt.type == tokens.NEWLINE:
-                    continue
-                sub_stmts_count = self.number_of_statements(stmt)
-                if sub_stmts_count == 1:
-                    stmts.append(self.handle_stmt(stmt))
-                else:
-                    stmt = stmt.get_child(0)
-                    for j in range(sub_stmts_count):
-                        small_stmt = stmt.get_child(j * 2)
-                        stmts.append(self.handle_stmt(small_stmt))
-            type_ignores = []
-            if self.recursive_parser is not None:
-                for type_ignore in self.recursive_parser.type_ignores:
-                    tag = self.space.newtext(type_ignore.value)
-                    type_ignores.append(ast.TypeIgnore(type_ignore.lineno, tag))
-            return ast.Module(stmts, type_ignores)
-        elif n.type == syms.eval_input:
-            body = self.handle_testlist(n.get_child(0))
-            return ast.Expression(body)
-        elif n.type == syms.single_input:
-            first_child = n.get_child(0)
-            if first_child.type == tokens.NEWLINE:
-                # An empty line.
-                return ast.Interactive([])
-            else:
-                num_stmts = self.number_of_statements(first_child)
-                if num_stmts == 1:
-                    stmts = [self.handle_stmt(first_child)]
-                else:
-                    stmts = []
-                    for i in range(0, first_child.num_children(), 2):
-                        stmt = first_child.get_child(i)
-                        if stmt.type == tokens.NEWLINE:
-                            break
-                        stmts.append(self.handle_stmt(stmt))
-                return ast.Interactive(stmts)
-        elif n.type == syms.func_type_input:
-            func = n.get_child(0)
-            argtypes = []
-
-            if func.get_child(1).type == syms.typelist:
-                type_list = func.get_child(1)
-                for i in range(type_list.num_children()):
-                    current = type_list.get_child(i)
-                    if current.type == syms.test:
-                        argtypes.append(self.handle_expr(current))
-
-            returns = self.handle_expr(func.get_child(-1))
-            return ast.FunctionType(argtypes, returns)
-        else:
-            raise AssertionError("unknown root node")
-
-    def number_of_statements(self, n):
-        """Compute the number of AST statements contained in a node."""
-        stmt_type = n.type
-        if stmt_type == syms.compound_stmt:
-            return 1
-        elif stmt_type == syms.stmt:
-            return self.number_of_statements(n.get_child(0))
-        elif stmt_type == syms.simple_stmt:
-            # Divide to remove semi-colons.
-            return n.num_children() // 2
-        else:
-            raise AssertionError("non-statement node")
-
-    def error(self, msg, n):
-        """Raise a SyntaxError with the lineno and column set to n's."""
-        raise SyntaxError(msg, n.get_lineno(), n.get_column(),
-                          filename=self.compile_info.filename,
-                          text=n.get_line())
-
-    def error_ast(self, msg, ast_node):
-        raise SyntaxError(msg, ast_node.lineno, ast_node.col_offset,
-                          filename=self.compile_info.filename)
-
-    def check_feature(self, condition, version, msg, n):
-        if condition and self.compile_info.feature_version < version:
-            return self.error(msg, n)
-
-    def deprecation_warn(self, msg, n):
-        from pypy.module._warnings.interp_warnings import warn_explicit
-        space = self.space
-        try:
-            warn_explicit(
-                space, space.newtext(msg),
-                space.w_DeprecationWarning,
-                space.newtext(self.compile_info.filename),
-                n.get_lineno(),
-                space.w_None,
-                space.w_None,
-                space.w_None,
-                space.w_None,
-                )
-        except error.OperationError as e:
-            if e.match(space, space.w_DeprecationWarning):
-                self.error(msg, n)
-            else:
-                raise
-
-    def check_forbidden_name(self, name, node):
-        try:
-            misc.check_forbidden_name(self.space, name)
-        except misc.ForbiddenNameAssignment as e:
-            self.error("cannot assign to %s" % (e.name,), node)
-
-    def new_identifier(self, name):
-        return misc.new_identifier(self.space, name)
-
-    def set_context(self, expr, ctx):
-        """Set the context of an expression to Store or Del if possible."""
-        try:
-            expr.set_context(self.space, ctx)
-        except ast.UnacceptableExpressionContext as e:
-            self.error_ast(e.msg, e.node)
-        except misc.ForbiddenNameAssignment as e:
-            self.error_ast("cannot assign to %s" % (e.name,), e.node)
-
-    def handle_del_stmt(self, del_node):
-        targets = self.handle_exprlist(del_node.get_child(1), ast.Del)
-        return build(ast.Delete, targets, del_node)
-
-    def handle_flow_stmt(self, flow_node):
-        first_child = flow_node.get_child(0)
-        first_child_type = first_child.type
-        if first_child_type == syms.break_stmt:
-            return build(ast.Break, flow_node)
-        elif first_child_type == syms.continue_stmt:
-            return build(ast.Continue, flow_node)
-        elif first_child_type == syms.yield_stmt:
-            yield_expr = self.handle_expr(first_child.get_child(0))
-            return build(ast.Expr, yield_expr, flow_node)
-        elif first_child_type == syms.return_stmt:
-            if first_child.num_children() == 1:
-                values = None
-            else:
-                values = self.handle_testlist(first_child.get_child(1))
-            return build(ast.Return, values, flow_node)
-        elif first_child_type == syms.raise_stmt:
-            exc = None
-            cause = None
-            child_count = first_child.num_children()
-            if child_count >= 2:
-                exc = self.handle_expr(first_child.get_child(1))
-            if child_count >= 4:
-                cause = self.handle_expr(first_child.get_child(3))
-            return build(ast.Raise, exc, cause, flow_node)
-        else:
-            raise AssertionError("unknown flow statement")
-
-    def alias_for_import_name(self, import_name, store=True):
-        while True:
-            import_name_type = import_name.type
-            if import_name_type == syms.import_as_name:
-                name = self.new_identifier(import_name.get_child(0).get_value())
-                if import_name.num_children() == 3:
-                    as_name = self.new_identifier(
-                        import_name.get_child(2).get_value())
-                    self.check_forbidden_name(as_name, import_name.get_child(2))
-                else:
-                    as_name = None
-                    self.check_forbidden_name(name, import_name.get_child(0))
-                return ast.alias(name, as_name)
-            elif import_name_type == syms.dotted_as_name:
-                if import_name.num_children() == 1:
-                    import_name = import_name.get_child(0)
-                    continue
-                alias = self.alias_for_import_name(import_name.get_child(0),
-                                                   store=False)
-                asname_node = import_name.get_child(2)
-                alias.asname = self.new_identifier(asname_node.get_value())
-                self.check_forbidden_name(alias.asname, asname_node)
-                return alias
-            elif import_name_type == syms.dotted_name:
-                if import_name.num_children() == 1:
-                    name = self.new_identifier(import_name.get_child(0).get_value())
-                    if store:
-                        self.check_forbidden_name(name, import_name.get_child(0))
-                    return ast.alias(name, None)
-                name_parts = [import_name.get_child(i).get_value()
-                              for i in range(0, import_name.num_children(), 2)]
-                name = ".".join(name_parts)
-                return ast.alias(name, None)
-            elif import_name_type == tokens.STAR:
-                return ast.alias("*", None)
-            else:
-                raise AssertionError("unknown import name")
-
-    def handle_import_stmt(self, import_node):
-        import_node = import_node.get_child(0)
-        if import_node.type == syms.import_name:
-            dotted_as_names = import_node.get_child(1)
-            aliases = [self.alias_for_import_name(dotted_as_names.get_child(i))
-                       for i in range(0, dotted_as_names.num_children(), 2)]
-            return build(ast.Import, aliases, import_node)
-        elif import_node.type == syms.import_from:
-            child_count = import_node.num_children()
-            module = None
-            modname = None
-            i = 1
-            dot_count = 0
-            while i < child_count:
-                child = import_node.get_child(i)
-                child_type = child.type
-                if child_type == syms.dotted_name:
-                    module = self.alias_for_import_name(child, False)
-                    i += 1
-                    break
-                elif child_type == tokens.ELLIPSIS:
-                    # Special case for tokenization.
-                    dot_count += 2
-                elif child_type != tokens.DOT:
-                    break
-                i += 1
-                dot_count += 1
-            i += 1
-            after_import_type = import_node.get_child(i).type
-            star_import = False
-            if after_import_type == tokens.STAR:
-                names_node = import_node.get_child(i)
-                star_import = True
-            elif after_import_type == tokens.LPAR:
-                names_node = import_node.get_child(i + 1)
-            elif after_import_type == syms.import_as_names:
-                names_node = import_node.get_child(i)
-                if names_node.num_children() % 2 == 0:
-                    self.error("trailing comma is only allowed with "
-                               "surronding parenthesis", names_node)
-            else:
-                raise AssertionError("unknown import node")
-            if star_import:
-                aliases = [self.alias_for_import_name(names_node)]
-            else:
-                aliases = [self.alias_for_import_name(names_node.get_child(i))
-                           for i in range(0, names_node.num_children(), 2)]
-            if module is not None:
-                modname = module.name
-            return build(ast.ImportFrom, modname, aliases, dot_count, import_node)
-        else:
-            raise AssertionError("unknown import node")
-
-    def handle_global_stmt(self, global_node):
-        names = [self.new_identifier(global_node.get_child(i).get_value())
-                 for i in range(1, global_node.num_children(), 2)]
-        return build(ast.Global, names, global_node)
-
-    def handle_nonlocal_stmt(self, nonlocal_node):
-        names = [self.new_identifier(nonlocal_node.get_child(i).get_value())
-                 for i in range(1, nonlocal_node.num_children(), 2)]
-        return build(ast.Nonlocal, names, nonlocal_node)
-
-    def handle_assert_stmt(self, assert_node):
-        expr = self.handle_expr(assert_node.get_child(1))
-        msg = None
-        if assert_node.num_children() == 4:
-            msg = self.handle_expr(assert_node.get_child(3))
-        return build(ast.Assert, expr, msg, assert_node)
-
-    def handle_typed_suite(self, suite_node):
-        type_comment = None
-        first_child = suite_node.get_child(0)
-        if first_child.type == syms.simple_stmt:
-            end = first_child.num_children() - 1
-            if first_child.get_child(end - 1).type == tokens.SEMI:
-                end -= 1
-            stmts = [self.handle_stmt(first_child.get_child(i))
-                     for i in range(0, end, 2)]
-        else:
-            stmts = []
-            start = 1
-            type_comment, has_type_comment = self.handle_type_comment(suite_node.get_child(start))
-            if has_type_comment:
-                start += 2
-
-            for i in range(start+1, suite_node.num_children() - 1):
-                stmt = suite_node.get_child(i)
-                stmt_count = self.number_of_statements(stmt)
-                if stmt_count == 1:
-                    stmts.append(self.handle_stmt(stmt))
-                else:
-                    simple_stmt = stmt.get_child(0)
-                    for j in range(0, simple_stmt.num_children(), 2):
-                        stmt = simple_stmt.get_child(j)
-                        if not stmt.num_children():
-                            break
-                        stmts.append(self.handle_stmt(stmt))
-        return stmts, type_comment
-
-    def handle_suite(self, suite_node):
-        stmts, type_comment = self.handle_typed_suite(suite_node)
-        assert self.space.is_none(type_comment)
-        return stmts
-
-    def handle_if_stmt(self, if_node):
-        child_count = if_node.num_children()
-        if child_count == 4:
-            test = self.handle_expr(if_node.get_child(1))
-            suite = self.handle_suite(if_node.get_child(3))
-            return build(ast.If, test, suite, None, if_node)
-        otherwise_string = if_node.get_child(4).get_value()
-        if otherwise_string == "else":
-            test = self.handle_expr(if_node.get_child(1))
-            suite = self.handle_suite(if_node.get_child(3))
-            else_suite = self.handle_suite(if_node.get_child(6))
-            return build(ast.If, test, suite, else_suite, if_node)
-        elif otherwise_string == "elif":
-            elif_count = child_count - 4
-            after_elif = if_node.get_child(elif_count + 1)
-            if after_elif.type == tokens.NAME and \
-                    after_elif.get_value() == "else":
-                has_else = True
-                elif_count -= 3
-            else:
-                has_else = False
-            elif_count /= 4
-            if has_else:
-                last_elif_node = if_node.get_child(-7)
-                last_elif = if_node.get_child(-6)
-                last_elif_test = self.handle_expr(last_elif)
-                elif_body = self.handle_suite(if_node.get_child(-4))
-                else_body = self.handle_suite(if_node.get_child(-1))
-                otherwise = [build(ast.If, last_elif_test, elif_body, else_body, last_elif_node)]
-                elif_count -= 1
-            else:
-                otherwise = None
-            for i in range(elif_count):
-                offset = 5 + (elif_count - i - 1) * 4
-                elif_node = if_node.get_child(offset - 1)
-                elif_test_node = if_node.get_child(offset)
-                elif_test = self.handle_expr(elif_test_node)
-                elif_body = self.handle_suite(if_node.get_child(offset + 2))
-                new_if = build(ast.If, elif_test, elif_body, otherwise, elif_node)
-                otherwise = [new_if]
-            expr = self.handle_expr(if_node.get_child(1))
-            body = self.handle_suite(if_node.get_child(3))
-            return build(ast.If, expr, body, otherwise, if_node)
-        else:
-            raise AssertionError("unknown if statement configuration")
-
-    def handle_while_stmt(self, while_node):
-        loop_test = self.handle_expr(while_node.get_child(1))
-        body = self.handle_suite(while_node.get_child(3))
-        if while_node.num_children() == 7:
-            otherwise = self.handle_suite(while_node.get_child(6))
-        else:
-            otherwise = None
-        return build(ast.While, loop_test, body, otherwise, while_node)
-
-    def handle_type_comment(self, comment):
-        if comment.type == tokens.TYPE_COMMENT:
-            value = self.space.newtext(comment.get_value())
-            return value, True
-        else:
-            return self.space.w_None, False
-
-    def handle_for_stmt(self, for_node, is_async):
-        self.check_feature(
-            is_async,
-            version=5,
-            msg="Async for loops are only supported in Python 3.5 and greater",
-            n=for_node
-        )
-        target_node = for_node.get_child(1)
-        target_as_exprlist = self.handle_exprlist(target_node, ast.Store)
-        if target_node.num_children() == 1:
-            target = target_as_exprlist[0]
-        else:
-            target = build(ast.Tuple, target_as_exprlist, ast.Store, target_node)
-        expr = self.handle_testlist(for_node.get_child(3))
-        type_comment, has_type_comment = self.handle_type_comment(for_node.get_child(5))
-        body = self.handle_suite(for_node.get_child(has_type_comment + 5))
-        if for_node.num_children() == has_type_comment + 9:
-            otherwise = self.handle_suite(for_node.get_child(has_type_comment + 8))
-        else:
-            otherwise = None
-        if is_async:
-            return build(ast.AsyncFor, target, expr, body, otherwise, type_comment, for_node)
-        else:
-            return build(ast.For, target, expr, body, otherwise, type_comment, for_node)
-
-    def handle_except_clause(self, exc, body):
-        test = None
-        name = None
-        suite = self.handle_suite(body)
-        child_count = exc.num_children()
-        if child_count >= 2:
-            test = self.handle_expr(exc.get_child(1))
-        if child_count == 4:
-            name_node = exc.get_child(3)
-            name = self.new_identifier(name_node.get_value())
-            self.check_forbidden_name(name, name_node)
-        return build(ast.ExceptHandler, test, name, suite, exc)
-
-    def handle_try_stmt(self, try_node):
-        body = self.handle_suite(try_node.get_child(2))
-        child_count = try_node.num_children()
-        except_count = (child_count - 3 ) // 3
-        otherwise = None
-        finally_suite = None
-        possible_extra_clause = try_node.get_child(-3)
-        if possible_extra_clause.type == tokens.NAME:
-            if possible_extra_clause.get_value() == "finally":
-                if child_count >= 9 and \
-                        try_node.get_child(-6).type == tokens.NAME:
-                    otherwise = self.handle_suite(try_node.get_child(-4))
-                    except_count -= 1
-                finally_suite = self.handle_suite(try_node.get_child(-1))
-                except_count -= 1
-            else:
-                otherwise = self.handle_suite(try_node.get_child(-1))
-                except_count -= 1
-        handlers = []
-        if except_count:
-            for i in range(except_count):
-                base_offset = i * 3
-                exc = try_node.get_child(3 + base_offset)
-                except_body = try_node.get_child(5 + base_offset)
-                handlers.append(self.handle_except_clause(exc, except_body))
-        return build(ast.Try, body, handlers, otherwise, finally_suite, try_node)
-
-    def handle_with_item(self, item_node):
-        test = self.handle_expr(item_node.get_child(0))
-        if item_node.num_children() == 3:
-            target = self.handle_expr(item_node.get_child(2))
-            self.set_context(target, ast.Store)
-        else:
-            target = None
-        return ast.withitem(test, target)
-
-    def handle_with_stmt(self, with_node, is_async):
-        self.check_feature(
-            is_async,
-            version=5,
-            msg="Async with statements are only supported in Python 3.5 and greater",
-            n=with_node
-        )
-        body = self.handle_suite(with_node.get_child(-1))
-        type_comment, has_type_comment = self.handle_type_comment(with_node.get_child(-2))
-        num_children = with_node.num_children() - has_type_comment
-        items = [self.handle_with_item(with_node.get_child(i))
-                 for i in range(1, num_children-2, 2)]
-        if is_async:
-            return build(ast.AsyncWith, items, body, type_comment, with_node)
-        else:
-            return build(ast.With, items, body, type_comment, with_node)
-
-    def handle_classdef(self, classdef_node, decorators=None):
-        name_node = classdef_node.get_child(1)
-        name = self.new_identifier(name_node.get_value())
-        self.check_forbidden_name(name, name_node)
-        if classdef_node.num_children() == 4:
-            # class NAME ':' suite
-            body = self.handle_suite(classdef_node.get_child(3))
-            return build(ast.ClassDef, name, None, None, body, decorators, classdef_node)
-        if classdef_node.get_child(3).type == tokens.RPAR:
-            # class NAME '(' ')' ':' suite
-            body = self.handle_suite(classdef_node.get_child(5))
-            return build(ast.ClassDef, name, None, None, body, decorators,
-                                classdef_node)
-
-        # class NAME '(' arglist ')' ':' suite
-        # build up a fake Call node so we can extract its pieces
-        call_name = build(ast.Name, name, ast.Load, classdef_node)
-        call = self.handle_call(classdef_node.get_child(3), call_name, genexp_allowed=False)
-        body = self.handle_suite(classdef_node.get_child(6))
-        return build(ast.ClassDef,
-            name, call.args, call.keywords,
-            body, decorators, classdef_node)
-
-    def handle_funcdef_impl(self, funcdef_node, is_async, decorators=None, posnode=None):
-        self.check_feature(
-            is_async,
-            version=5,
-            msg="Async functions are only supported in Python 3.5 and greater",
-            n=funcdef_node
-        )
-        if posnode is None:
-            posnode = funcdef_node
-        name_node = funcdef_node.get_child(1)
-        name = self.new_identifier(name_node.get_value())
-        self.check_forbidden_name(name, name_node)
-        args = self.handle_arguments(funcdef_node.get_child(2))
-        suite = 4
-        returns = None
-        if funcdef_node.get_child(3).type == tokens.RARROW:
-            returns = self.handle_expr(funcdef_node.get_child(4))
-            suite += 2
-        type_comment, has_type_comment = self.handle_type_comment(funcdef_node.get_child(suite))
-        suite += has_type_comment
-        body, possible_type_comment = self.handle_typed_suite(funcdef_node.get_child(suite))
-        if not self.space.is_none(possible_type_comment):
-            if not self.space.is_none(type_comment):
-                raise SyntaxError(
-                    "Cannot have two type comments on def",
-                    funcdef_node.get_lineno(),
-                    funcdef_node.get_column()
-                )
-            type_comment = possible_type_comment
-        assert len(body)
-        if is_async:
-            return ast.AsyncFunctionDef(name, args, body, decorators, returns, type_comment,
-                                   posnode.get_lineno(), posnode.get_column(),
-                                   body[-1].end_lineno, body[-1].end_col_offset)
-        else:
-            return ast.FunctionDef(name, args, body, decorators, returns, type_comment,
-                                   posnode.get_lineno(), posnode.get_column(),
-                                   body[-1].end_lineno, body[-1].end_col_offset)
-
-    def handle_async_funcdef(self, node, decorators=None):
-        return self.handle_funcdef_impl(node.get_child(1), 1, decorators, posnode=node)
-
-    def handle_funcdef(self, node, decorators=None):
-        return self.handle_funcdef_impl(node, 0, decorators)
-
-    def handle_async_stmt(self, node):
-        ch = node.get_child(1)
-        if ch.type == syms.funcdef:
-            return self.handle_funcdef_impl(ch, 1, posnode=node)
-        elif ch.type == syms.with_stmt:
-            return self.handle_with_stmt(ch, 1)
-        elif ch.type == syms.for_stmt:
-            return self.handle_for_stmt(ch, 1)
-        else:
-            raise AssertionError("invalid async statement")
-
-    def handle_decorated(self, decorated_node):
-        decorators = self.handle_decorators(decorated_node.get_child(0))
-        definition = decorated_node.get_child(1)
-        if definition.type == syms.funcdef:
-            node = self.handle_funcdef(definition, decorators)
-        elif definition.type == syms.classdef:
-            node = self.handle_classdef(definition, decorators)
-        elif definition.type == syms.async_funcdef:
-            node = self.handle_async_funcdef(definition, decorators)
-        else:
-            raise AssertionError("unkown decorated")
-        node.lineno = decorated_node.get_lineno()
-        node.col_offset = decorated_node.get_column()
-        node.end_lineno = decorated_node.get_end_lineno()
-        node.end_col_offset = decorated_node.get_end_column()
-        return node
-
-    def handle_decorators(self, decorators_node):
-        return [self.handle_decorator(decorators_node.get_child(i))
-                    for i in range(decorators_node.num_children())]
-
-    def handle_decorator(self, decorator_node):
-        return self.handle_expr(decorator_node.get_child(1))
-
-    def handle_dotted_name(self, dotted_name_node):
-        base_value = self.new_identifier(dotted_name_node.get_child(0).get_value())
-        name = build(ast.Name, base_value, ast.Load, dotted_name_node)
-        for i in range(2, dotted_name_node.num_children(), 2):
-            attr_node = dotted_name_node.get_child(i)
-            attr = attr_node.get_value()
-            attr = self.new_identifier(attr)
-            name = build(ast.Attribute, name, attr, ast.Load, dotted_name_node)
-            name.copy_location(dotted_name_node, attr_node)
-        return name
-
-    def handle_arguments(self, arguments_node):
-        # This function handles both typedargslist (function definition)
-        # and varargslist (lambda definition).
-        if arguments_node.type == syms.parameters:
-            if arguments_node.num_children() == 2:
-                return ast.arguments(None, None, None, None, None, None, None)
-            arguments_node = arguments_node.get_child(1)
-=======
 from rpython.rlib import rutf8, objectmodel
 
 def parse_number(space, raw):
     from pypy.objspace.std.intobject import _string_to_int_or_long
     from pypy.objspace.std.floatobject import _string_to_float
-    base = 10
-    if raw.startswith("-"):
-        negative = True
-        raw = raw.lstrip("-")
-    else:
-        negative = False
-    if raw.startswith("0"):
-        if len(raw) > 2 and raw[1] in "Xx":
-            base = 16
-        elif len(raw) > 2 and raw[1] in "Bb":
-            base = 2
-        ## elif len(raw) > 2 and raw[1] in "Oo": # Fallback below is enough
-        ##     base = 8
-        elif len(raw) > 1:
-            base = 8
-        # strip leading characters
->>>>>>> 3684cb85
-        i = 0
-        limit = len(raw) - 1
-        while i < limit:
-            if base == 16 and raw[i] not in "0xX":
-                break
-            if base == 8 and raw[i] not in "0oO":
-                break
-            if base == 2 and raw[i] not in "0bB":
-                break
-<<<<<<< HEAD
-            tmp_atom_expr = self.handle_trailer(trailer, atom_expr, start_node)
-            tmp_atom_expr.lineno = atom_expr.lineno
-            tmp_atom_expr.col_offset = atom_expr.col_offset
-            atom_expr = tmp_atom_expr
-        if start:
-            return build(ast.Await, atom_expr, atom_node)
-        else:
-            return atom_expr
-
-    def handle_power(self, power_node):
-        atom_expr = self.handle_atom_expr(power_node.get_child(0))
-        if power_node.num_children() == 1:
-            return atom_expr
-        if power_node.get_child(-1).type == syms.factor:
-            right = self.handle_expr(power_node.get_child(-1))
-            atom_expr = build(ast.BinOp, atom_expr, ast.Pow, right, power_node)
-        return atom_expr
-
-    def handle_slice(self, slice_node):
-        first_child = slice_node.get_child(0)
-        if slice_node.num_children() == 1 and first_child.type == syms.test:
-            return self.handle_expr(first_child)
-        lower = None
-        upper = None
-        step = None
-        if first_child.type == syms.test:
-            lower = self.handle_expr(first_child)
-        if first_child.type == tokens.COLON:
-            if slice_node.num_children() > 1:
-                second_child = slice_node.get_child(1)
-                if second_child.type == syms.test:
-                    upper = self.handle_expr(second_child)
-        elif slice_node.num_children() > 2:
-            third_child = slice_node.get_child(2)
-            if third_child.type == syms.test:
-                upper = self.handle_expr(third_child)
-        last_child = slice_node.get_child(-1)
-        if last_child.type == syms.sliceop:
-            if last_child.num_children() != 1:
-                step_child = last_child.get_child(1)
-                if step_child.type == syms.test:
-                    step = self.handle_expr(step_child)
-        return build(ast.Slice, lower, upper, step, slice_node)
-
-    def handle_trailer(self, trailer_node, left_expr, start_node):
-        result = self._handle_trailer(trailer_node, left_expr)
-        return result.copy_location(start_node, trailer_node)
-
-    def _handle_trailer(self, trailer_node, left_expr):
-        first_child = trailer_node.get_child(0)
-        if first_child.type == tokens.LPAR:
-            if trailer_node.num_children() == 2:
-                return build(ast.Call, left_expr, None, None, trailer_node)
-            else:
-                return self.handle_call(trailer_node.get_child(1), left_expr)
-        elif first_child.type == tokens.DOT:
-            attr = self.new_identifier(trailer_node.get_child(1).get_value())
-            return build(ast.Attribute, left_expr, attr, ast.Load, trailer_node)
-        else:
-            middle = trailer_node.get_child(1)
-            if middle.num_children() == 1:
-                slice = self.handle_slice(middle.get_child(0))
-                return build(ast.Subscript, left_expr, slice, ast.Load, middle)
-            slices = []
-            for i in range(0, middle.num_children(), 2):
-                slc = self.handle_slice(middle.get_child(i))
-                slices.append(slc)
-            ext_slice = build(ast.Tuple, slices, ast.Load, trailer_node)
-            return build(ast.Subscript, left_expr, ext_slice, ast.Load, middle)
-
-    def handle_call(self, args_node, callable_expr, genexp_allowed=True):
-        arg_count = 0 # position args + iterable args unpackings
-        keyword_count = 0 # keyword args + keyword args unpackings
-        generator_count = 0
-        last_is_comma = False
-        for i in range(args_node.num_children()):
-            argument = args_node.get_child(i)
-            if argument.type == syms.argument:
-                if argument.num_children() == 1:
-                    arg_count += 1
-                elif argument.get_child(1).type == syms.comp_for:
-                    generator_count += 1
-                elif argument.get_child(0).type == tokens.STAR:
-                    arg_count += 1
-                else:
-                    # argument.get_child(0).type == tokens.DOUBLESTAR
-                    # or keyword arg
-                    keyword_count += 1
-            last_is_comma = argument.type == tokens.COMMA
-
-        if generator_count and not genexp_allowed:
-            self.error("generator expression can't be used as bases of class definition",
-                       args_node)
-        if (generator_count > 1 or
-                (generator_count and (keyword_count or arg_count)) or
-                (generator_count == 1 and last_is_comma)):
-            self.error("Generator expression must be parenthesized "
-                       "if not sole argument", args_node)
-        args = []
-        keywords = []
-        used_keywords = {}
-        doublestars_count = 0 # just keyword argument unpackings
-        child_count = args_node.num_children()
-        i = 0
-        while i < child_count:
-            argument = args_node.get_child(i)
-            if argument.type == syms.argument:
-                expr_node = argument.get_child(0)
-                if argument.num_children() == 1 or (
-                        argument.num_children() == 3 and
-                        argument.get_child(1).type == tokens.COLONEQUAL):
-                    # a positional argument
-                    if keywords:
-                        if doublestars_count:
-                            self.error("positional argument follows "
-                                       "keyword argument unpacking",
-                                       expr_node)
-                        else:
-                            self.error("positional argument follows "
-                                       "keyword argument",
-                                       expr_node)
-                    if argument.num_children() == 1:
-                        arg = self.handle_expr(expr_node)
-                    else:
-                        arg = self.handle_namedexpr(argument)
-                    args.append(arg)
-                elif expr_node.type == tokens.STAR:
-                    # an iterable argument unpacking
-                    if doublestars_count:
-                        self.error("iterable argument unpacking follows "
-                                   "keyword argument unpacking",
-                                   expr_node)
-                    expr = self.handle_expr(argument.get_child(1))
-                    args.append(build(ast.Starred, expr, ast.Load, expr_node))
-                elif expr_node.type == tokens.DOUBLESTAR:
-                    # a keyword argument unpacking
-                    i += 1
-                    expr = self.handle_expr(argument.get_child(1))
-                    keywords.append(build(ast.keyword, None, expr, argument))
-                    doublestars_count += 1
-                elif argument.get_child(1).type == syms.comp_for:
-                    # the lone generator expression
-                    args.append(self.handle_genexp(argument))
-                else:
-                    # a keyword argument
-                    tks = expr_node.flatten()
-                    if len(tks) != 1 or tks[0].type != tokens.NAME:
-                        self.error('expression cannot contain assignment, '
-                                   'perhaps you meant "=="?', expr_node)
-
-                    keyword_expr = self.handle_expr(expr_node)
-                    if isinstance(keyword_expr, ast.Constant):
-                        d = keyword_expr._get_descr(self.space)
-                        self.error("cannot assign to %s" % (d, ), expr_node)
-                    assert isinstance(keyword_expr, ast.Name)
-                    keyword = keyword_expr.id
-                    if keyword in used_keywords:
-                        self.error("keyword argument repeated: '%s'" % keyword, expr_node)
-                    used_keywords[keyword] = None
-                    self.check_forbidden_name(keyword, expr_node)
-                    keyword_value = self.handle_expr(argument.get_child(2))
-                    keywords.append(build(ast.keyword, keyword, keyword_value, argument))
-            i += 1
-        if not args:
-            args = None
-        if not keywords:
-            keywords = None
-        return ast.Call(callable_expr, args, keywords, callable_expr.lineno,
-                        callable_expr.col_offset, args_node.get_end_lineno(),
-                        args_node.get_end_column())
-
-
-    @always_inline
-    def handle_dictelement(self, node, i):
-        if node.get_child(i).type == tokens.DOUBLESTAR:
-            key = None
-            value = self.handle_expr(node.get_child(i+1))
-            i += 2
-        else:
-            key = self.handle_expr(node.get_child(i))
-            value = self.handle_expr(node.get_child(i+2))
-            i += 3
-        return (i,key,value)
-
-    def handle_atom(self, atom_node):
-        first_child = atom_node.get_child(0)
-        first_child_type = first_child.type
-        if first_child_type == tokens.NAME:
-            name = first_child.get_value()
-            if name == "None":
-                w_singleton = self.space.w_None
-            elif name == "True":
-                w_singleton = self.space.w_True
-            elif name == "False":
-                w_singleton = self.space.w_False
-            else:
-                name = self.new_identifier(name)
-                return build(ast.Name, name, ast.Load, first_child)
-            return build(ast.Constant, w_singleton, self.space.w_None, first_child)
-        #
-        elif first_child_type == tokens.STRING:
-            return fstring.string_parse_literal(self, atom_node)
-        #
-        elif first_child_type == tokens.NUMBER:
-            self.check_feature(
-                "_" in first_child.get_value(),
-                version=6,
-                msg="Underscores in numeric literals are only supported in Python 3.6 and greater",
-                n=atom_node
-            )
-            num_value = parse_number(self.space, first_child.get_value())
-            return build(ast.Constant, num_value, self.space.w_None, atom_node)
-        elif first_child_type == tokens.ELLIPSIS:
-            return build(ast.Constant, self.space.w_Ellipsis, self.space.w_None, atom_node)
-        elif first_child_type == tokens.LPAR:
-            second_child = atom_node.get_child(1)
-            if second_child.type == tokens.RPAR:
-                return build(ast.Tuple, None, ast.Load, atom_node)
-            elif second_child.type == syms.yield_expr:
-                return self.handle_expr(second_child)
-            result = self.handle_testlist_gexp(second_child, atom_node)
-            return result
-        elif first_child_type == tokens.LSQB:
-            second_child = atom_node.get_child(1)
-            if second_child.type == tokens.RSQB:
-                return build(ast.List, None, ast.Load, atom_node)
-            if second_child.num_children() == 1 or \
-                    second_child.get_child(1).type == tokens.COMMA:
-                elts = self.get_expression_list(second_child)
-                return build(ast.List, elts, ast.Load, atom_node)
-            return self.handle_listcomp(second_child).copy_location(atom_node)
-        elif first_child_type == tokens.LBRACE:
-            maker = atom_node.get_child(1)
-            n_maker_children = maker.num_children()
-            if maker.type == tokens.RBRACE:
-                # an empty dict
-                return build(ast.Dict, None, None, atom_node)
-            else:
-                is_dict = maker.get_child(0).type == tokens.DOUBLESTAR
-                if (n_maker_children == 1 or
-                    (n_maker_children > 1 and
-                     maker.get_child(1).type == tokens.COMMA)):
-                    # a set display
-                    return self.handle_setdisplay(maker, atom_node)
-                elif n_maker_children > 1 and maker.get_child(1).type == syms.comp_for:
-                    # a set comprehension
-                    return self.handle_setcomp(maker, atom_node)
-                elif (n_maker_children > (3-is_dict) and
-                      maker.get_child(3-is_dict).type == syms.comp_for):
-                    # a dictionary comprehension
-                    if is_dict:
-                        raise self.error("dict unpacking cannot be used in "
-                                         "dict comprehension", atom_node)
-                    return self.handle_dictcomp(maker, atom_node)
-                else:
-                    # a dictionary display
-                    return self.handle_dictdisplay(maker, atom_node)
-        elif first_child_type == tokens.REVDBMETAVAR:
-            string = atom_node.get_child(0).get_value()
-            return build(ast.RevDBMetaVar, int(string[1:]), atom_node)
-        else:
-            raise AssertionError("unknown atom")
-
-    def handle_testlist_gexp(self, gexp_node, atom_node=None):
-        if gexp_node.num_children() > 1 and \
-                gexp_node.get_child(1).type == syms.comp_for:
-            result = self.handle_genexp(gexp_node)
-            return result.copy_location(atom_node)
-        return self.handle_testlist(gexp_node, atom_node)
-
-    def count_comp_fors(self, comp_node):
-        count = 0
-        current_for = comp_node
-        while True:
-            count += 1
-            is_async = current_for.get_child(0).type == tokens.ASYNC
-            current_for = current_for.get_child(int(is_async))
-            assert current_for.type == syms.sync_comp_for
-            if current_for.num_children() == 5:
-                current_iter = current_for.get_child(4)
-            else:
-                return count
-            while True:
-                first_child = current_iter.get_child(0)
-                if first_child.type == syms.comp_for:
-                    current_for = current_iter.get_child(0)
-                    break
-                elif first_child.type == syms.comp_if:
-                    if first_child.num_children() == 3:
-                        current_iter = first_child.get_child(2)
-                    else:
-                        return count
-                else:
-                    raise AssertionError("should not reach here")
-
-    def count_comp_ifs(self, iter_node):
-        count = 0
-        while True:
-            first_child = iter_node.get_child(0)
-            if first_child.type == syms.comp_for:
-                return count
-            count += 1
-            if first_child.num_children() == 2:
-                return count
-            iter_node = first_child.get_child(2)
-
-    def comprehension_helper(self, comp_node):
-        assert comp_node.type == syms.comp_for
-        fors_count = self.count_comp_fors(comp_node)
-        comps = []
-        for i in range(fors_count):
-            is_async = comp_node.get_child(0).type == tokens.ASYNC
-            self.check_feature(
-                is_async,
-                version=6,
-                msg="Async comprehensions are only supported in Python 3.6 and greater",
-                n=comp_node
-            )
-            comp_node = comp_node.get_child(int(is_async))
-            assert comp_node.type == syms.sync_comp_for
-            for_node = comp_node.get_child(1)
-            for_targets = self.handle_exprlist(for_node, ast.Store)
-            expr = self.handle_expr(comp_node.get_child(3))
-            assert isinstance(expr, ast.expr)
-            if for_node.num_children() == 1:
-                comp = ast.comprehension(for_targets[0], expr, None, is_async)
-            else:
-                # Modified in python2.7, see http://bugs.python.org/issue6704
-                # Fixing unamed tuple location
-                expr_node = for_targets[0]
-                assert isinstance(expr_node, ast.expr)
-                col = expr_node.col_offset
-                line = expr_node.lineno
-                target = ast.Tuple(for_targets, ast.Store, line, col,
-                        expr_node.end_lineno, expr_node.end_col_offset)
-                comp = ast.comprehension(target, expr, None, is_async)
-            if comp_node.num_children() == 5:
-                comp_node = comp_iter = comp_node.get_child(4)
-                assert comp_iter.type == syms.comp_iter
-                ifs_count = self.count_comp_ifs(comp_iter)
-                if ifs_count:
-                    ifs = []
-                    for j in range(ifs_count):
-                        comp_node = comp_if = comp_iter.get_child(0)
-                        ifs.append(self.handle_expr(comp_if.get_child(1)))
-                        if comp_if.num_children() == 3:
-                            comp_node = comp_iter = comp_if.get_child(2)
-                    comp.ifs = ifs
-                if comp_node.type == syms.comp_iter:
-                    comp_node = comp_node.get_child(0)
-            assert isinstance(comp, ast.comprehension)
-            comps.append(comp)
-        return comps
-
-    def handle_genexp(self, genexp_node):
-        ch = genexp_node.get_child(0)
-        elt = self.handle_expr(ch)
-        if isinstance(elt, ast.Starred):
-            self.error("iterable unpacking cannot be used in comprehension", ch)
-        comps = self.comprehension_helper(genexp_node.get_child(1))
-        return build(ast.GeneratorExp, elt, comps, genexp_node)
-
-    def handle_listcomp(self, listcomp_node):
-        ch = listcomp_node.get_child(0)
-        elt = self.handle_expr(ch)
-        if isinstance(elt, ast.Starred):
-            self.error("iterable unpacking cannot be used in comprehension", ch)
-        comps = self.comprehension_helper(listcomp_node.get_child(1))
-        return build(ast.ListComp, elt, comps, listcomp_node)
-
-    def handle_setcomp(self, set_maker, atom_node):
-        ch = set_maker.get_child(0)
-        elt = self.handle_expr(ch)
-        if isinstance(elt, ast.Starred):
-            self.error("iterable unpacking cannot be used in comprehension", ch)
-        comps = self.comprehension_helper(set_maker.get_child(1))
-        return build(ast.SetComp, elt, comps, atom_node)
-
-    def handle_dictcomp(self, dict_maker, atom_node):
-        i, key, value = self.handle_dictelement(dict_maker, 0)
-        comps = self.comprehension_helper(dict_maker.get_child(i))
-        return build(ast.DictComp, key, value, comps, atom_node)
-
-    def handle_dictdisplay(self, node, atom_node):
-        keys = []
-        values = []
-        i = 0
-        while i < node.num_children():
-            i, key, value = self.handle_dictelement(node, i)
-            keys.append(key)
-            values.append(value)
-            i += 1
-        return build(ast.Dict, keys, values, atom_node)
-
-    def handle_setdisplay(self, node, atom_node):
-        elts = []
-        i = 0
-        while i < node.num_children():
-            expr = self.handle_expr(node.get_child(i))
-            elts.append(expr)
-            i += 2
-        return build(ast.Set, elts, atom_node)
-
-    def handle_exprlist(self, exprlist, context):
-        exprs = []
-        for i in range(0, exprlist.num_children(), 2):
-            child = exprlist.get_child(i)
-            expr = self.handle_expr(child)
-            self.set_context(expr, context)
-            exprs.append(expr)
-        return exprs
-
-
-def parse_number(space, raw):
     base = 10
     if raw.startswith("-"):
         negative = True
@@ -1113,38 +30,22 @@
             if base == 2 and raw[i] not in "0bB":
                 break
             i += 1
-=======
-            i += 1
->>>>>>> 3684cb85
         raw = raw[i:]
         if not raw[0].isdigit():
             raw = "0" + raw
     if negative:
         raw = "-" + raw
-<<<<<<< HEAD
-    w_num_str = space.newtext(raw)
-    w_base = space.newint(base)
-=======
     # by construction this should not be able to fail: the tokenizer only
     # recognizes ascii characters as parts of a number
     if not objectmodel.we_are_translated():
         rutf8.check_ascii(raw)
     w_num_str = space.newtext(raw, len(raw))
->>>>>>> 3684cb85
     if raw[-1] in "jJ":
         tp = space.w_complex
         return space.call_function(tp, w_num_str)
     try:
-<<<<<<< HEAD
-        return space.call_function(space.w_int, w_num_str, w_base)
-    except error.OperationError as e:
-        if not e.match(space, space.w_ValueError):
-            raise
-        return space.call_function(space.w_float, w_num_str)
-=======
         return _string_to_int_or_long(space, w_num_str, raw, base)
     except error.OperationError as e:
         if not e.match(space, space.w_ValueError):
             raise
-        return space.newfloat(_string_to_float(space, w_num_str, raw))
->>>>>>> 3684cb85
+        return space.newfloat(_string_to_float(space, w_num_str, raw))