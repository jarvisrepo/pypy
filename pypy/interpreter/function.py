"""
Function objects.

In PyPy there is no difference between built-in and user-defined function
objects; the difference lies in the code object found in their func_code
attribute.
"""

from rpython.rlib.unroll import unrolling_iterable
from pypy.interpreter.baseobjspace import W_Root
from pypy.interpreter.error import OperationError, oefmt
from pypy.interpreter.eval import Code
from pypy.interpreter.argument import Arguments
from rpython.rlib import jit

from rpython.rlib.rarithmetic import LONG_BIT
from rpython.rlib.rbigint import rbigint


funccallunrolling = unrolling_iterable(range(4))


@jit.elidable_promote()
def _get_immutable_code(func):
    assert not func.can_change_code
    return func.code

class Function(W_Root):
    """A function is a code object captured with some environment:
    an object space, a dictionary of globals, default arguments,
    and an arbitrary 'closure' passed to the code object."""

    can_change_code = True
    _immutable_fields_ = ['code?',
                          'w_func_globals?',
                          'closure?[*]',
                          'defs_w?[*]',
                          'name?',
                          'w_kw_defs?']

    def __init__(self, space, code, w_globals=None, defs_w=[], w_kw_defs=None,
                 closure=None, w_ann=None, forcename=None, qualname=None):
        self.space = space
        self.name = forcename or code.co_name
        self.qualname = qualname or self.name.decode('utf-8')
        self.w_doc = None   # lazily read from code.getdocstring()
        self.code = code       # Code instance
        self.w_func_globals = w_globals  # the globals dictionary
        self.closure = closure    # normally, list of Cell instances or None
        self.defs_w = defs_w
        self.w_kw_defs = w_kw_defs
        self.w_func_dict = None # filled out below if needed
        self.w_module = None
        self.w_ann = w_ann

    def __repr__(self):
        # return "function %s.%s" % (self.space, self.name)
        # maybe we want this shorter:
        name = getattr(self, 'name', None)
        if not isinstance(name, str):
            name = '?'
        return "<%s %s>" % (self.__class__.__name__, name)

    def call_args(self, args):
        # delegate activation to code
        w_res = self.getcode().funcrun(self, args)
        assert isinstance(w_res, W_Root)
        return w_res

    def call_obj_args(self, w_obj, args):
        # delegate activation to code
        w_res = self.getcode().funcrun_obj(self, w_obj, args)
        assert isinstance(w_res, W_Root)
        return w_res

    def getcode(self):
        if jit.we_are_jitted():
            if not self.can_change_code:
                return _get_immutable_code(self)
            return jit.promote(self.code)
        return self.code

    def funccall(self, *args_w): # speed hack
        from pypy.interpreter import gateway
        from pypy.interpreter.pycode import PyCode

        code = self.getcode() # hook for the jit
        nargs = len(args_w)
        fast_natural_arity = code.fast_natural_arity
        if nargs == fast_natural_arity:
            if nargs == 0:
                assert isinstance(code, gateway.BuiltinCode0)
                return code.fastcall_0(self.space, self)
            elif nargs == 1:
                assert isinstance(code, gateway.BuiltinCode1)
                return code.fastcall_1(self.space, self, args_w[0])
            elif nargs == 2:
                assert isinstance(code, gateway.BuiltinCode2)
                return code.fastcall_2(self.space, self, args_w[0], args_w[1])
            elif nargs == 3:
                assert isinstance(code, gateway.BuiltinCode3)
                return code.fastcall_3(self.space, self, args_w[0],
                                       args_w[1], args_w[2])
            elif nargs == 4:
                assert isinstance(code, gateway.BuiltinCode4)
                return code.fastcall_4(self.space, self, args_w[0],
                                       args_w[1], args_w[2], args_w[3])
        elif (nargs | PyCode.FLATPYCALL) == fast_natural_arity:
            assert isinstance(code, PyCode)
            if nargs < 5:
                new_frame = self.space.createframe(code, self.w_func_globals,
                                                   self)
                for i in funccallunrolling:
                    if i < nargs:
                        new_frame.locals_cells_stack_w[i] = args_w[i]
                return new_frame.run()
        elif nargs >= 1 and fast_natural_arity == Code.PASSTHROUGHARGS1:
            assert isinstance(code, gateway.BuiltinCodePassThroughArguments1)
            return code.funcrun_obj(self, args_w[0],
                                    Arguments(self.space,
                                              list(args_w[1:])))
        return self.call_args(Arguments(self.space, list(args_w)))

    def funccall_valuestack(self, nargs, frame): # speed hack
        from pypy.interpreter import gateway
        from pypy.interpreter.pycode import PyCode

        code = self.getcode() # hook for the jit
        #
        if (jit.we_are_jitted() and code is self.space._code_of_sys_exc_info
                                and nargs == 0):
            from pypy.module.sys.vm import exc_info_direct
            return exc_info_direct(self.space, frame)
        #
        fast_natural_arity = code.fast_natural_arity
        if nargs == fast_natural_arity:
            if nargs == 0:
                assert isinstance(code, gateway.BuiltinCode0)
                return code.fastcall_0(self.space, self)
            elif nargs == 1:
                assert isinstance(code, gateway.BuiltinCode1)
                return code.fastcall_1(self.space, self, frame.peekvalue(0))
            elif nargs == 2:
                assert isinstance(code, gateway.BuiltinCode2)
                return code.fastcall_2(self.space, self, frame.peekvalue(1),
                                       frame.peekvalue(0))
            elif nargs == 3:
                assert isinstance(code, gateway.BuiltinCode3)
                return code.fastcall_3(self.space, self, frame.peekvalue(2),
                                       frame.peekvalue(1), frame.peekvalue(0))
            elif nargs == 4:
                assert isinstance(code, gateway.BuiltinCode4)
                return code.fastcall_4(self.space, self, frame.peekvalue(3),
                                       frame.peekvalue(2), frame.peekvalue(1),
                                        frame.peekvalue(0))
        elif (nargs | Code.FLATPYCALL) == fast_natural_arity:
            assert isinstance(code, PyCode)
            return self._flat_pycall(code, nargs, frame)
        elif fast_natural_arity & Code.FLATPYCALL:
            natural_arity = fast_natural_arity & 0xff
            if natural_arity > nargs >= natural_arity - len(self.defs_w):
                assert isinstance(code, PyCode)
                return self._flat_pycall_defaults(code, nargs, frame,
                                                  natural_arity - nargs)
        elif fast_natural_arity == Code.PASSTHROUGHARGS1 and nargs >= 1:
            assert isinstance(code, gateway.BuiltinCodePassThroughArguments1)
            w_obj = frame.peekvalue(nargs-1)
            args = frame.make_arguments(nargs-1)
            return code.funcrun_obj(self, w_obj, args)

        args = frame.make_arguments(nargs)
        return self.call_args(args)

    @jit.unroll_safe
    def _flat_pycall(self, code, nargs, frame):
        # code is a PyCode
        new_frame = self.space.createframe(code, self.w_func_globals,
                                                   self)
        for i in xrange(nargs):
            w_arg = frame.peekvalue(nargs-1-i)
            new_frame.locals_cells_stack_w[i] = w_arg

        return new_frame.run()

    @jit.unroll_safe
    def _flat_pycall_defaults(self, code, nargs, frame, defs_to_load):
        # code is a PyCode
        new_frame = self.space.createframe(code, self.w_func_globals,
                                                   self)
        for i in xrange(nargs):
            w_arg = frame.peekvalue(nargs-1-i)
            new_frame.locals_cells_stack_w[i] = w_arg

        ndefs = len(self.defs_w)
        start = ndefs - defs_to_load
        i = nargs
        for j in xrange(start, ndefs):
            new_frame.locals_cells_stack_w[i] = self.defs_w[j]
            i += 1
        return new_frame.run()

    def getdict(self, space):
        if self.w_func_dict is None:
            self.w_func_dict = space.newdict(instance=True)
        return self.w_func_dict

    def setdict(self, space, w_dict):
        if not space.isinstance_w(w_dict, space.w_dict):
            raise oefmt(space.w_TypeError,
                        "setting function's dictionary to a non-dict")
        self.w_func_dict = w_dict

    def descr_function__new__(space, w_subtype, w_code, w_globals,
                              w_name=None, w_argdefs=None, w_closure=None):
        code = space.interp_w(Code, w_code)
        if not space.isinstance_w(w_globals, space.w_dict):
            raise oefmt(space.w_TypeError, "expected dict")
        if not space.is_none(w_name):
            name = space.str_w(w_name)
        else:
            name = None
        if not space.is_none(w_argdefs):
            defs_w = space.fixedview(w_argdefs)
        else:
            defs_w = []
        nfreevars = 0
        from pypy.interpreter.pycode import PyCode
        if isinstance(code, PyCode):
            nfreevars = len(code.co_freevars)
        if space.is_none(w_closure) and nfreevars == 0:
            closure = None
        elif not space.is_w(space.type(w_closure), space.w_tuple):
            raise oefmt(space.w_TypeError, "invalid closure")
        else:
            from pypy.interpreter.nestedscope import Cell
            closure_w = space.unpackiterable(w_closure)
            n = len(closure_w)
            if nfreevars == 0:
                raise oefmt(space.w_ValueError, "no closure needed")
            elif nfreevars != n:
                raise oefmt(space.w_ValueError, "closure is wrong size")
            closure = [space.interp_w(Cell, w_cell) for w_cell in closure_w]
        func = space.allocate_instance(Function, w_subtype)
        Function.__init__(func, space, code, w_globals, defs_w, None, closure,
                          None,name)
        return space.wrap(func)

    def descr_function_call(self, __args__):
        return self.call_args(__args__)

    def descr_function_repr(self):
        return self.getrepr(self.space, u'function %s' % self.qualname)

    # delicate
    _all = {'': None}

    def _cleanup_(self):
        from pypy.interpreter.gateway import BuiltinCode
        if isinstance(self.code, BuiltinCode):
            # we have been seen by other means so rtyping should not choke
            # on us
            identifier = self.code.identifier
            previous = Function._all.get(identifier, self)
            assert previous is self, (
                "duplicate function ids with identifier=%r: %r and %r" % (
                identifier, previous, self))
            self.add_to_table()
        return False

    def add_to_table(self):
        Function._all[self.code.identifier] = self

    def find(identifier):
        return Function._all[identifier]
    find = staticmethod(find)

    def descr_function__reduce__(self, space):
        from pypy.interpreter.gateway import BuiltinCode
        from pypy.interpreter.mixedmodule import MixedModule
        w_mod = space.getbuiltinmodule('_pickle_support')
        mod = space.interp_w(MixedModule, w_mod)
        code = self.code
        if isinstance(code, BuiltinCode):
            new_inst = mod.get('builtin_function')
            return space.newtuple([new_inst,
                                   space.newtuple([space.wrap(code.identifier)])])

        new_inst = mod.get('func_new')
        w = space.wrap
        if self.closure is None:
            w_closure = space.w_None
        else:
            w_closure = space.newtuple([w(cell) for cell in self.closure])
        if self.w_doc is None:
            w_doc = space.w_None
        else:
            w_doc = self.w_doc
        if self.w_func_globals is None:
            w_func_globals = space.w_None
        else:
            w_func_globals = self.w_func_globals
        if self.w_func_dict is None:
            w_func_dict = space.w_None
        else:
            w_func_dict = self.w_func_dict

        nt = space.newtuple
        tup_base = []
        tup_state = [
            w(self.name),
            w(self.qualname),
            w_doc,
            w(self.code),
            w_func_globals,
            w_closure,
            nt(self.defs_w),
            w_func_dict,
            self.w_module,
        ]
        return nt([new_inst, nt(tup_base), nt(tup_state)])

    def descr_function__setstate__(self, space, w_args):
        args_w = space.unpackiterable(w_args)
        try:
            (w_name, w_qualname, w_doc, w_code, w_func_globals, w_closure,
             w_defs, w_func_dict, w_module) = args_w
        except ValueError:
            # wrong args
            raise oefmt(space.w_ValueError,
                        "Wrong arguments to function.__setstate__")

        self.space = space
        self.name = space.str_w(w_name)
        self.qualname = space.str_w(w_qualname).decode("utf-8")
        self.code = space.interp_w(Code, w_code)
        if not space.is_w(w_closure, space.w_None):
            from pypy.interpreter.nestedscope import Cell
            closure_w = space.unpackiterable(w_closure)
            self.closure = [space.interp_w(Cell, w_cell) for w_cell in closure_w]
        else:
            self.closure = None
        if space.is_w(w_doc, space.w_None):
            w_doc = None
        self.w_doc = w_doc
        if space.is_w(w_func_globals, space.w_None):
            w_func_globals = None
        self.w_func_globals = w_func_globals
        if space.is_w(w_func_dict, space.w_None):
            w_func_dict = None
        self.w_func_dict = w_func_dict
        self.defs_w = space.fixedview(w_defs)
        self.w_module = w_module

    def fget_func_defaults(self, space):
        values_w = self.defs_w
        # the `None in values_w` check here is to ensure that interp-level
        # functions with a default of None do not get their defaults
        # exposed at applevel
        if not values_w or None in values_w:
            return space.w_None
        return space.newtuple(values_w)

    def fset_func_defaults(self, space, w_defaults):
        if space.is_w(w_defaults, space.w_None):
            self.defs_w = []
            return
        if not space.isinstance_w(w_defaults, space.w_tuple):
            raise oefmt(space.w_TypeError,
                        "func_defaults must be set to a tuple object or None")
        self.defs_w = space.fixedview(w_defaults)

    def fdel_func_defaults(self, space):
        self.defs_w = []

    def fget_func_kwdefaults(self, space):
        if self.w_kw_defs is None:
            return space.w_None
        return self.w_kw_defs

    def fset_func_kwdefaults(self, space, w_new):
        if space.is_w(w_new, space.w_None):
            w_new = None
        elif not space.isinstance_w(w_new, space.w_dict):
            msg = "__kwdefaults__ must be a dict"
            raise OperationError(space.w_TypeError, space.wrap(msg))
        self.w_kw_defs = w_new

    def fdel_func_kwdefaults(self, space):
        self.w_kw_defs = None

    def fget_func_doc(self, space):
        if self.w_doc is None:
            self.w_doc = self.code.getdocstring(space)
        return self.w_doc

    def fset_func_doc(self, space, w_doc):
        self.w_doc = w_doc

    def fget_func_name(self, space):
        return space.wrap(self.name.decode('utf-8'))

    def fset_func_name(self, space, w_name):
        if space.isinstance_w(w_name, space.w_unicode):
            self.name = space.str_w(w_name)
        else:
            raise oefmt(space.w_TypeError,
                        "__name__ must be set to a string object")

    def fget_func_qualname(self, space):
        return space.wrap(self.qualname)

    def fset_func_qualname(self, space, w_name):
        try:
            self.qualname = space.unicode_w(w_name)
        except OperationError as e:
            if e.match(space, space.w_TypeError):
                raise OperationError(space.w_TypeError,
                                     space.wrap("__qualname__ must be set "
                                                "to a string object"))
            raise

    def fdel_func_doc(self, space):
        self.w_doc = space.w_None

    def fget___module__(self, space):
        if self.w_module is None:
            if self.w_func_globals is not None and not space.is_w(self.w_func_globals, space.w_None):
                self.w_module = space.call_method(self.w_func_globals, "get", space.wrap("__name__"))
            else:
                self.w_module = space.w_None
        return self.w_module

    def fset___module__(self, space, w_module):
        self.w_module = w_module

    def fdel___module__(self, space):
        self.w_module = space.w_None

    def fget_func_code(self, space):
        return space.wrap(self.code)

    def fset_func_code(self, space, w_code):
        from pypy.interpreter.pycode import PyCode
        if not self.can_change_code:
            raise oefmt(space.w_TypeError,
                        "Cannot change code attribute of builtin functions")
        code = space.interp_w(Code, w_code)
        closure_len = 0
        if self.closure:
            closure_len = len(self.closure)
        if isinstance(code, PyCode) and closure_len != len(code.co_freevars):
            raise oefmt(space.w_ValueError,
                        "%N() requires a code object with %d free vars, not "
                        "%d", self, closure_len, len(code.co_freevars))
        self.fget_func_doc(space)    # see test_issue1293
        self.code = code

    def fget_func_closure(self, space):
        if self.closure is not None:
            w_res = space.newtuple([space.wrap(i) for i in self.closure])
        else:
            w_res = space.w_None
        return w_res

    def fget_func_annotations(self, space):
        if self.w_ann is None:
            self.w_ann = space.newdict()
        return self.w_ann

    def fset_func_annotations(self, space, w_new):
        if space.is_w(w_new, space.w_None):
            w_new = None
        elif not space.isinstance_w(w_new, space.w_dict):
            msg = "__annotations__ must be a dict"
            raise OperationError(space.w_TypeError, space.wrap(msg))
        self.w_ann = w_new

    def fdel_func_annotations(self, space):
        self.w_ann = None


def descr_function_get(space, w_function, w_obj, w_cls=None):
    """functionobject.__get__(obj[, type]) -> method"""
    # this is not defined as a method on Function because it's generally
    # useful logic: w_function can be any callable.  It is used by Method too.
    if w_obj is None or space.is_w(w_obj, space.w_None):
        return w_function
    else:
        return space.wrap(Method(space, w_function, w_obj))


class Method(W_Root):
    """A method is a function bound to a specific instance."""
    _immutable_fields_ = ['w_function', 'w_instance']

    def __init__(self, space, w_function, w_instance):
        self.space = space
        self.w_function = w_function
        self.w_instance = w_instance   # or None

    def descr_method__new__(space, w_subtype, w_function, w_instance):
        if space.is_w(w_instance, space.w_None):
            w_instance = None
<<<<<<< HEAD
        if w_instance is None:
            raise OperationError(space.w_TypeError,
                                 space.wrap("self must not be None"))
=======
        if w_instance is None and space.is_none(w_class):
            raise oefmt(space.w_TypeError, "unbound methods must have class")
>>>>>>> 8930d23e
        method = space.allocate_instance(Method, w_subtype)
        Method.__init__(method, space, w_function, w_instance)
        return space.wrap(method)

    def __repr__(self):
        return u"bound method %s" % (self.w_function.getname(self.space),)

    def call_args(self, args):
        space = self.space
        return space.call_obj_args(self.w_function, self.w_instance, args)

    def descr_method_get(self, w_obj, w_cls=None):
        return self.space.wrap(self)    # already bound

    def descr_method_call(self, __args__):
        return self.call_args(__args__)

    def descr_method_repr(self):
        space = self.space
        name = self.w_function.getname(self.space)
        w_class = space.type(self.w_instance)
        typename = w_class.getname(self.space)
        objrepr = space.unicode_w(space.repr(self.w_instance))
        s = u'<bound method %s.%s of %s>' % (typename, name, objrepr)
        return space.wrap(s)

    def descr_method_getattribute(self, w_attr):
        space = self.space
        if space.str_w(w_attr) != '__doc__':
            try:
                return space.call_method(space.w_object, '__getattribute__',
                                         space.wrap(self), w_attr)
            except OperationError as e:
                if not e.match(space, space.w_AttributeError):
                    raise
        # fall-back to the attribute of the underlying 'im_func'
        return space.getattr(self.w_function, w_attr)

    def descr_method_eq(self, w_other):
        space = self.space
        if not isinstance(w_other, Method):
            return space.w_NotImplemented
        if not space.eq_w(self.w_instance, w_other.w_instance):
            return space.w_False
        return space.eq(self.w_function, w_other.w_function)

    def is_w(self, space, other):
        if not isinstance(other, Method):
            return False
        return (self.w_instance is other.w_instance and
                self.w_function is other.w_function)

    def immutable_unique_id(self, space):
        from pypy.objspace.std.util import IDTAG_METHOD as tag
        from pypy.objspace.std.util import IDTAG_SHIFT
        if self.w_instance is not None:
            id = space.bigint_w(space.id(self.w_instance))
            id = id.lshift(LONG_BIT)
        else:
            id = rbigint.fromint(0)
        id = id.or_(space.bigint_w(space.id(self.w_function)))
        id = id.lshift(IDTAG_SHIFT).int_or_(tag)
        return space.newlong_from_rbigint(id)

    def descr_method_hash(self):
        space = self.space
        w_result = space.hash(self.w_function)
        w_result = space.xor(w_result, space.hash(self.w_instance))
        return w_result

    def descr_method__reduce__(self, space):
        from pypy.interpreter.mixedmodule import MixedModule
        from pypy.interpreter.gateway import BuiltinCode
        w_mod    = space.getbuiltinmodule('_pickle_support')
        mod      = space.interp_w(MixedModule, w_mod)
        w_instance = self.w_instance or space.w_None
        w_function = self.w_function
        if (isinstance(w_function, Function) and
                isinstance(w_function.code, BuiltinCode)):
            new_inst = mod.get('builtin_method_new')
            tup = [w_instance, space.wrap(w_function.name)]
        else:
            new_inst = mod.get('method_new')
            tup = [self.w_function, w_instance]
        return space.newtuple([new_inst, space.newtuple(tup)])


class StaticMethod(W_Root):
    """The staticmethod objects."""
    _immutable_fields_ = ['w_function']

    def __init__(self, w_function):
        self.w_function = w_function

    def descr_staticmethod_get(self, w_obj, w_cls=None):
        """staticmethod(x).__get__(obj[, type]) -> x"""
        return self.w_function

    def descr_staticmethod__new__(space, w_subtype, w_function):
        instance = space.allocate_instance(StaticMethod, w_subtype)
        instance.__init__(w_function)
        return space.wrap(instance)

    def descr_isabstract(self, space):
        return space.newbool(space.isabstractmethod_w(self.w_function))


class ClassMethod(W_Root):
    """The classmethod objects."""
    _immutable_fields_ = ['w_function']

    def __init__(self, w_function):
        self.w_function = w_function

    def descr_classmethod_get(self, space, w_obj, w_klass=None):
        if space.is_none(w_klass):
            w_klass = space.type(w_obj)
        return space.wrap(Method(space, self.w_function, w_klass))

    def descr_classmethod__new__(space, w_subtype, w_function):
        instance = space.allocate_instance(ClassMethod, w_subtype)
        instance.__init__(w_function)
        return space.wrap(instance)

    def descr_isabstract(self, space):
        return space.newbool(space.isabstractmethod_w(self.w_function))


class FunctionWithFixedCode(Function):
    can_change_code = False

class BuiltinFunction(Function):
    can_change_code = False

    def __init__(self, func):
        assert isinstance(func, Function)
        Function.__init__(self, func.space, func.code, func.w_func_globals,
                          func.defs_w, None, func.closure, None, func.name)
        self.w_doc = func.w_doc
        self.w_func_dict = func.w_func_dict
        self.w_module = func.w_module

    def descr_builtinfunction__new__(space, w_subtype):
        raise oefmt(space.w_TypeError,
                    "cannot create 'builtin_function' instances")

    def descr_function_repr(self):
        return self.space.wrap('<built-in function %s>' % (self.name,))

def is_builtin_code(w_func):
    from pypy.interpreter.gateway import BuiltinCode
    if isinstance(w_func, Method):
        w_func = w_func.w_function
    if isinstance(w_func, Function):
        code = w_func.getcode()
    else:
        code = None
    return isinstance(code, BuiltinCode)<|MERGE_RESOLUTION|>--- conflicted
+++ resolved
@@ -501,14 +501,8 @@
     def descr_method__new__(space, w_subtype, w_function, w_instance):
         if space.is_w(w_instance, space.w_None):
             w_instance = None
-<<<<<<< HEAD
         if w_instance is None:
-            raise OperationError(space.w_TypeError,
-                                 space.wrap("self must not be None"))
-=======
-        if w_instance is None and space.is_none(w_class):
-            raise oefmt(space.w_TypeError, "unbound methods must have class")
->>>>>>> 8930d23e
+            raise oefmt(space.w_TypeError, "self must not be None")
         method = space.allocate_instance(Method, w_subtype)
         Method.__init__(method, space, w_function, w_instance)
         return space.wrap(method)
