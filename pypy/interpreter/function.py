--- conflicted
+++ resolved
@@ -590,13 +590,6 @@
         return space.wrap(Method(space, self.w_function, w_klass, space.w_None))
 
     def descr_classmethod__new__(space, w_subtype, w_function):
-<<<<<<< HEAD
-=======
-        if not space.is_true(space.callable(w_function)):
-            typename = space.type(w_function).getname(space)
-            raise operationerrfmt(space.w_TypeError,
-                                  "'%s' object is not callable", typename)
->>>>>>> b91bb322
         instance = space.allocate_instance(ClassMethod, w_subtype)
         instance.__init__(w_function)
         return space.wrap(instance)
