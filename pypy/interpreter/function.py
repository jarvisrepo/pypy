"""
Function objects.

In PyPy there is no difference between built-in and user-defined function
objects; the difference lies in the code object found in their func_code
attribute.
"""

from rpython.rlib.unroll import unrolling_iterable
from pypy.interpreter.baseobjspace import W_Root
from pypy.interpreter.error import OperationError, oefmt
from pypy.interpreter.eval import Code
from pypy.interpreter.argument import Arguments
from rpython.rlib import jit

from rpython.rlib.rarithmetic import LONG_BIT
from rpython.rlib.rbigint import rbigint


funccallunrolling = unrolling_iterable(range(4))


@jit.elidable_promote()
def _get_immutable_code(func):
    assert not func.can_change_code
    return func.code

class Function(W_Root):
    """A function is a code object captured with some environment:
    an object space, a dictionary of globals, default arguments,
    and an arbitrary 'closure' passed to the code object."""

    can_change_code = True
    _immutable_fields_ = ['code?',
                          'w_func_globals?',
                          'closure?[*]',
                          'defs_w?[*]',
                          'name?',
                          'qualname?',
                          'w_kw_defs?']

    w_kw_defs = None

    def __init__(self, space, code, w_globals=None, defs_w=[], kw_defs_w=None,
                 closure=None, w_ann=None, forcename=None, qualname=None):
        self.space = space
        self.name = forcename or code.co_name
        self.qualname = qualname or self.name.decode('utf-8')
        self.w_doc = None   # lazily read from code.getdocstring()
        self.code = code       # Code instance
        self.w_func_globals = w_globals  # the globals dictionary
        self.closure = closure    # normally, list of Cell instances or None
        self.defs_w = defs_w
        self.w_func_dict = None # filled out below if needed
        self.w_module = None
        self.w_ann = w_ann
        #
        if kw_defs_w is not None:
            self.init_kwdefaults_dict(kw_defs_w)

    def __repr__(self):
        # return "function %s.%s" % (self.space, self.name)
        # maybe we want this shorter:
        name = getattr(self, 'name', None)
        if not isinstance(name, str):
            name = '?'
        return "<%s %s>" % (self.__class__.__name__, name)

    def call_args(self, args):
        # delegate activation to code
        w_res = self.getcode().funcrun(self, args)
        assert isinstance(w_res, W_Root)
        return w_res

    def call_obj_args(self, w_obj, args):
        # delegate activation to code
        w_res = self.getcode().funcrun_obj(self, w_obj, args)
        assert isinstance(w_res, W_Root)
        return w_res

    def getcode(self):
        if jit.we_are_jitted():
            if not self.can_change_code:
                return _get_immutable_code(self)
            return jit.promote(self.code)
        return self.code

    def funccall(self, *args_w): # speed hack
        from pypy.interpreter import gateway
        from pypy.interpreter.pycode import PyCode

        code = self.getcode() # hook for the jit
        nargs = len(args_w)
        fast_natural_arity = code.fast_natural_arity
        if nargs == fast_natural_arity:
            if nargs == 0:
                assert isinstance(code, gateway.BuiltinCode0)
                return code.fastcall_0(self.space, self)
            elif nargs == 1:
                assert isinstance(code, gateway.BuiltinCode1)
                return code.fastcall_1(self.space, self, args_w[0])
            elif nargs == 2:
                assert isinstance(code, gateway.BuiltinCode2)
                return code.fastcall_2(self.space, self, args_w[0], args_w[1])
            elif nargs == 3:
                assert isinstance(code, gateway.BuiltinCode3)
                return code.fastcall_3(self.space, self, args_w[0],
                                       args_w[1], args_w[2])
            elif nargs == 4:
                assert isinstance(code, gateway.BuiltinCode4)
                return code.fastcall_4(self.space, self, args_w[0],
                                       args_w[1], args_w[2], args_w[3])
        elif (nargs | PyCode.FLATPYCALL) == fast_natural_arity:
            assert isinstance(code, PyCode)
            if nargs < 5:
                new_frame = self.space.createframe(code, self.w_func_globals,
                                                   self)
                for i in funccallunrolling:
                    if i < nargs:
                        new_frame.locals_cells_stack_w[i] = args_w[i]
                return new_frame.run(self.name, self.qualname)
        elif nargs >= 1 and fast_natural_arity == Code.PASSTHROUGHARGS1:
            assert isinstance(code, gateway.BuiltinCodePassThroughArguments1)
            return code.funcrun_obj(self, args_w[0],
                                    Arguments(self.space,
                                              list(args_w[1:])))
        return self.call_args(Arguments(self.space, list(args_w)))

    def funccall_valuestack(self, nargs, frame, methodcall=False): # speed hack
        # methodcall is only for better error messages
        from pypy.interpreter import gateway
        from pypy.interpreter.pycode import PyCode

        code = self.getcode() # hook for the jit
        #
        if (jit.we_are_jitted() and code is self.space._code_of_sys_exc_info
                                and nargs == 0):
            from pypy.module.sys.vm import exc_info_direct
            return exc_info_direct(self.space, frame)
        #
        fast_natural_arity = code.fast_natural_arity
        if nargs == fast_natural_arity:
            if nargs == 0:
                assert isinstance(code, gateway.BuiltinCode0)
                return code.fastcall_0(self.space, self)
            elif nargs == 1:
                assert isinstance(code, gateway.BuiltinCode1)
                return code.fastcall_1(self.space, self, frame.peekvalue(0))
            elif nargs == 2:
                assert isinstance(code, gateway.BuiltinCode2)
                return code.fastcall_2(self.space, self, frame.peekvalue(1),
                                       frame.peekvalue(0))
            elif nargs == 3:
                assert isinstance(code, gateway.BuiltinCode3)
                return code.fastcall_3(self.space, self, frame.peekvalue(2),
                                       frame.peekvalue(1), frame.peekvalue(0))
            elif nargs == 4:
                assert isinstance(code, gateway.BuiltinCode4)
                return code.fastcall_4(self.space, self, frame.peekvalue(3),
                                       frame.peekvalue(2), frame.peekvalue(1),
                                        frame.peekvalue(0))
        elif (nargs | Code.FLATPYCALL) == fast_natural_arity:
            assert isinstance(code, PyCode)
            return self._flat_pycall(code, nargs, frame)
        elif fast_natural_arity & Code.FLATPYCALL:
            natural_arity = fast_natural_arity & 0xff
            if natural_arity > nargs >= natural_arity - len(self.defs_w):
                assert isinstance(code, PyCode)
                return self._flat_pycall_defaults(code, nargs, frame,
                                                  natural_arity - nargs)
        elif fast_natural_arity == Code.PASSTHROUGHARGS1 and nargs >= 1:
            assert isinstance(code, gateway.BuiltinCodePassThroughArguments1)
            w_obj = frame.peekvalue(nargs-1)
            args = frame.make_arguments(nargs-1)
            return code.funcrun_obj(self, w_obj, args)

        args = frame.make_arguments(nargs, methodcall=methodcall)
        return self.call_args(args)

    @jit.unroll_safe
    def _flat_pycall(self, code, nargs, frame):
        # code is a PyCode
        new_frame = self.space.createframe(code, self.w_func_globals,
                                                   self)
        for i in xrange(nargs):
            w_arg = frame.peekvalue(nargs-1-i)
            new_frame.locals_cells_stack_w[i] = w_arg

        return new_frame.run(self.name, self.qualname)

    @jit.unroll_safe
    def _flat_pycall_defaults(self, code, nargs, frame, defs_to_load):
        # code is a PyCode
        new_frame = self.space.createframe(code, self.w_func_globals,
                                                   self)
        for i in xrange(nargs):
            w_arg = frame.peekvalue(nargs-1-i)
            new_frame.locals_cells_stack_w[i] = w_arg

        ndefs = len(self.defs_w)
        start = ndefs - defs_to_load
        i = nargs
        for j in xrange(start, ndefs):
            new_frame.locals_cells_stack_w[i] = self.defs_w[j]
            i += 1
        return new_frame.run(self.name, self.qualname)

    def getdict(self, space):
        if self.w_func_dict is None:
            self.w_func_dict = space.newdict(instance=True)
        return self.w_func_dict

    def setdict(self, space, w_dict):
        if not space.isinstance_w(w_dict, space.w_dict):
            raise oefmt(space.w_TypeError,
                        "setting function's dictionary to a non-dict")
        self.w_func_dict = w_dict

    def descr_function__new__(space, w_subtype, w_code, w_globals,
                              w_name=None, w_argdefs=None, w_closure=None):
        code = space.interp_w(Code, w_code)
        if not space.isinstance_w(w_globals, space.w_dict):
            raise oefmt(space.w_TypeError, "expected dict")
        if not space.is_none(w_name):
            name = space.text_w(w_name)
        else:
            name = None
        if not space.is_none(w_argdefs):
            defs_w = space.fixedview(w_argdefs)
        else:
            defs_w = []
        nfreevars = 0
        from pypy.interpreter.pycode import PyCode
        if isinstance(code, PyCode):
            nfreevars = len(code.co_freevars)
        if space.is_none(w_closure) and nfreevars == 0:
            closure = None
        elif not space.is_w(space.type(w_closure), space.w_tuple):
            raise oefmt(space.w_TypeError, "invalid closure")
        else:
            from pypy.interpreter.nestedscope import Cell
            closure_w = space.unpackiterable(w_closure)
            n = len(closure_w)
            if nfreevars == 0:
                raise oefmt(space.w_ValueError, "no closure needed")
            elif nfreevars != n:
                raise oefmt(space.w_ValueError, "closure is wrong size")
            closure = [space.interp_w(Cell, w_cell) for w_cell in closure_w]
        func = space.allocate_instance(Function, w_subtype)
        Function.__init__(func, space, code, w_globals, defs_w, None, closure,
                          None,name)
        return func

    def descr_function_call(self, __args__):
        return self.call_args(__args__)

    def descr_function_repr(self):
        return self.getrepr(self.space, u'function %s' % self.qualname)


    def _cleanup_(self):
        # delicate
        from pypy.interpreter.gateway import BuiltinCode
        if isinstance(self.code, BuiltinCode):
            # we have been seen by other means so rtyping should not choke
            # on us
            identifier = self.code.identifier
            previous = self.space._builtin_functions_by_identifier.get(identifier, self)
            assert previous is self, (
                "duplicate function ids with identifier=%r: %r and %r" % (
                identifier, previous, self))
            self.add_to_table()
        return False

    def add_to_table(self):
        self.space._builtin_functions_by_identifier[self.code.identifier] = self

    def find(space, identifier):
        return space._builtin_functions_by_identifier[identifier]
    find = staticmethod(find)

    def descr_function__reduce__(self, space):
        XXX   # This is not used any more
        from pypy.interpreter.gateway import BuiltinCode
        from pypy.interpreter.mixedmodule import MixedModule
        w_mod = space.getbuiltinmodule('_pickle_support')
        mod = space.interp_w(MixedModule, w_mod)
        code = self.code
        if isinstance(code, BuiltinCode):
            new_inst = mod.get('builtin_function')
            return space.newtuple([new_inst,
                                   space.newtuple([space.newtext(code.identifier)])])

        new_inst = mod.get('func_new')
        if self.closure is None:
            w_closure = space.w_None
        else:
            w_closure = space.newtuple([cell for cell in self.closure])
        if self.w_doc is None:
            w_doc = space.w_None
        else:
            w_doc = self.w_doc
        if self.w_func_globals is None:
            w_func_globals = space.w_None
        else:
            w_func_globals = self.w_func_globals
        if self.w_func_dict is None:
            w_func_dict = space.w_None
        else:
            w_func_dict = self.w_func_dict

        nt = space.newtuple
        tup_base = []
        tup_state = [
            space.newtext(self.name),
            space.newunicode(self.qualname),
            w_doc,
            self.code,
            w_func_globals,
            w_closure,
            nt(self.defs_w),
            w_func_dict,
            self.w_module,
        ]
        return nt([new_inst, nt(tup_base), nt(tup_state)])

    def descr_function__setstate__(self, space, w_args):
        XXX   # This is not used any more
        args_w = space.unpackiterable(w_args)
        try:
            (w_name, w_qualname, w_doc, w_code, w_func_globals, w_closure,
             w_defs, w_func_dict, w_module) = args_w
        except ValueError:
            # wrong args
            raise oefmt(space.w_ValueError,
                        "Wrong arguments to function.__setstate__")

        self.space = space
        self.name = space.text_w(w_name)
        self.qualname = space.unicode_w(w_qualname)
        self.code = space.interp_w(Code, w_code)
        if not space.is_w(w_closure, space.w_None):
            from pypy.interpreter.nestedscope import Cell
            closure_w = space.unpackiterable(w_closure)
            self.closure = [space.interp_w(Cell, w_cell) for w_cell in closure_w]
        else:
            self.closure = None
        if space.is_w(w_doc, space.w_None):
            w_doc = None
        self.w_doc = w_doc
        if space.is_w(w_func_globals, space.w_None):
            w_func_globals = None
        self.w_func_globals = w_func_globals
        if space.is_w(w_func_dict, space.w_None):
            w_func_dict = None
        self.w_func_dict = w_func_dict
        self.defs_w = space.fixedview(w_defs)
        self.w_module = w_module

    def fget_func_defaults(self, space):
        values_w = self.defs_w
        # the `None in values_w` check here is to ensure that interp-level
        # functions with a default of None do not get their defaults
        # exposed at applevel
        if not values_w or None in values_w:
            return space.w_None
        return space.newtuple(values_w)

    def fget_defaults_count(self, space):
        # PyPy extension.  This is mostly to make inspect.py happy about
        # methods like dict.pop(), which take a default but is None.
        # Previously, inspect.py would build a signature saying that all
        # arguments are required, and then unittest.mock would complain
        # if we call it with less arguments.  Now inspect.py looks up
        # '__defaults_count__' too.
        return space.newint(len(self.defs_w))

    def fset_func_defaults(self, space, w_defaults):
        if space.is_w(w_defaults, space.w_None):
            self.defs_w = []
            return
        if not space.isinstance_w(w_defaults, space.w_tuple):
            raise oefmt(space.w_TypeError,
                        "func_defaults must be set to a tuple object or None")
        self.defs_w = space.fixedview(w_defaults)

    def fdel_func_defaults(self, space):
        self.defs_w = []

    def fget_func_kwdefaults(self, space):
        if self.w_kw_defs is None:
            return space.w_None
        return self.w_kw_defs

    def fset_func_kwdefaults(self, space, w_new):
        if space.is_w(w_new, space.w_None):
            self.w_kw_defs = None
        else:
            if not space.isinstance_w(w_new, space.w_dict):
                raise oefmt(space.w_TypeError, "__kwdefaults__ must be a dict")
            self.w_kw_defs = w_new

    def fdel_func_kwdefaults(self, space):
        self.w_kw_defs = None

    def init_kwdefaults_dict(self, kw_defs_w):
        # use the moduledict logic to get normally-constant entries
        space = self.space
        w_dict = space.newdict(module=True)
        for w_name, w_value in kw_defs_w:
            space.setitem(w_dict, w_name, w_value)
        self.w_kw_defs = w_dict

    def fget_func_doc(self, space):
        if self.w_doc is None:
            self.w_doc = self.code.getdocstring(space)
        return self.w_doc

    def fset_func_doc(self, space, w_doc):
        self.w_doc = w_doc

    def fget_func_name(self, space):
        return space.newtext(self.name)

    def fset_func_name(self, space, w_name):
        if space.isinstance_w(w_name, space.w_text):
            self.name = space.text_w(w_name)
        else:
            raise oefmt(space.w_TypeError,
                        "__name__ must be set to a string object")

    def fget_func_qualname(self, space):
        return space.newunicode(self.qualname)

    def fset_func_qualname(self, space, w_name):
        try:
            self.qualname = space.unicode_w(w_name)
        except OperationError as e:
            if e.match(space, space.w_TypeError):
                raise oefmt(space.w_TypeError,
                            "__qualname__ must be set to a string object")
            raise

    def fdel_func_doc(self, space):
        self.w_doc = space.w_None

    def fget___module__(self, space):
        if self.w_module is None:
            if self.w_func_globals is not None and not space.is_w(self.w_func_globals, space.w_None):
                self.w_module = space.call_method(self.w_func_globals, "get", space.newtext("__name__"))
            else:
                self.w_module = space.w_None
        return self.w_module

    def fset___module__(self, space, w_module):
        self.w_module = w_module

    def fdel___module__(self, space):
        self.w_module = space.w_None

    def fget_func_code(self, space):
        return self.code

    def fset_func_code(self, space, w_code):
        from pypy.interpreter.pycode import PyCode
        if not self.can_change_code:
            raise oefmt(space.w_TypeError,
                        "Cannot change code attribute of builtin functions")
        code = space.interp_w(Code, w_code)
        closure_len = 0
        if self.closure:
            closure_len = len(self.closure)
        if isinstance(code, PyCode) and closure_len != len(code.co_freevars):
            raise oefmt(space.w_ValueError,
                        "%N() requires a code object with %d free vars, not "
                        "%d", self, closure_len, len(code.co_freevars))
        self.fget_func_doc(space)    # see test_issue1293
        self.code = code

    def fget_func_closure(self, space):
        if self.closure is not None:
            w_res = space.newtuple([cell for cell in self.closure])
        else:
            w_res = space.w_None
        return w_res

    def fget_func_annotations(self, space):
        if self.w_ann is None:
            self.w_ann = space.newdict()
        return self.w_ann

    def fset_func_annotations(self, space, w_new):
        if space.is_w(w_new, space.w_None):
            w_new = None
        elif not space.isinstance_w(w_new, space.w_dict):
            raise oefmt(space.w_TypeError, "__annotations__ must be a dict")
        self.w_ann = w_new

    def fdel_func_annotations(self, space):
        self.w_ann = None


def descr_function_get(space, w_function, w_obj, w_cls=None):
    """functionobject.__get__(obj[, type]) -> method"""
    # this is not defined as a method on Function because it's generally
    # useful logic: w_function can be any callable.  It is used by Method too.
    if w_obj is None or space.is_w(w_obj, space.w_None):
        return w_function
    else:
        return Method(space, w_function, w_obj)


class Method(W_Root):
    """A method is a function bound to a specific instance."""
    _immutable_fields_ = ['w_function', 'w_instance']

    def __init__(self, space, w_function, w_instance):
        self.space = space
        self.w_function = w_function
        self.w_instance = w_instance   # or None

    def descr_method__new__(space, w_subtype, w_function, w_instance):
        if space.is_w(w_instance, space.w_None):
            w_instance = None
        if w_instance is None:
            raise oefmt(space.w_TypeError, "self must not be None")
        method = space.allocate_instance(Method, w_subtype)
        Method.__init__(method, space, w_function, w_instance)
        return method

    def __repr__(self):
        return u"bound method %s" % (self.w_function.getname(self.space),)

    def call_args(self, args):
        space = self.space
        return space.call_obj_args(self.w_function, self.w_instance, args)

    def descr_method_get(self, w_obj, w_cls=None):
        return self     # already bound

    def descr_method_call(self, __args__):
        return self.call_args(__args__)

    def descr_method_repr(self):
        space = self.space
        w_name = space.findattr(self.w_function, space.newtext('__qualname__'))
        if w_name is None:
            name = self.w_function.getname(self.space)
        else:
            try:
                name = space.unicode_w(w_name)
            except OperationError as e:
                if not e.match(space, space.w_TypeError):
                    raise
                name = u'?'
        objrepr = space.unicode_w(space.repr(self.w_instance))
        s = u'<bound method %s of %s>' % (name, objrepr)
        return space.newunicode(s)

    def descr_method_getattribute(self, w_attr):
        space = self.space
        if space.text_w(w_attr) != '__doc__':
            try:
                return space.call_method(space.w_object, '__getattribute__',
                                         self, w_attr)
            except OperationError as e:
                if not e.match(space, space.w_AttributeError):
                    raise
        # fall-back to the attribute of the underlying 'im_func'
        return space.getattr(self.w_function, w_attr)

    def descr_method_eq(self, w_other):
        space = self.space
        if not isinstance(w_other, Method):
            return space.w_NotImplemented
<<<<<<< HEAD
        if not space.eq_w(self.w_instance, w_other.w_instance):
            return space.w_False
        return space.eq(self.w_function, w_other.w_function)
=======
        if self.w_instance is None:
            if w_other.w_instance is not None:
                return space.w_False
        else:
            if w_other.w_instance is None:
                return space.w_False
            if not space.eq_w(self.w_instance, w_other.w_instance):
                return space.w_False
        return space.newbool(space.eq_w(self.w_function, w_other.w_function))
>>>>>>> 5ca0a8d5

    def is_w(self, space, other):
        if not isinstance(other, Method):
            return False
        return (self.w_instance is other.w_instance and
                self.w_function is other.w_function)

    def immutable_unique_id(self, space):
        from pypy.objspace.std.util import IDTAG_METHOD as tag
        from pypy.objspace.std.util import IDTAG_SHIFT
        if self.w_instance is not None:
            id = space.bigint_w(space.id(self.w_instance))
            id = id.lshift(LONG_BIT)
        else:
            id = rbigint.fromint(0)
        id = id.or_(space.bigint_w(space.id(self.w_function)))
        id = id.lshift(IDTAG_SHIFT).int_or_(tag)
        return space.newlong_from_rbigint(id)

    def descr_method_hash(self):
        space = self.space
        w_result = space.hash(self.w_function)
        w_result = space.xor(w_result, space.hash(self.w_instance))
        return w_result

    def descr_method__reduce__(self, space):
        from pypy.interpreter.mixedmodule import MixedModule
        from pypy.interpreter.gateway import BuiltinCode
        w_mod    = space.getbuiltinmodule('_pickle_support')
        mod      = space.interp_w(MixedModule, w_mod)
        w_instance = self.w_instance or space.w_None
        w_function = self.w_function
        if (isinstance(w_function, Function) and
                isinstance(w_function.code, BuiltinCode)):
            new_inst = mod.get('builtin_method_new')
            tup = [w_instance, space.newtext(w_function.name)]
        else:
            new_inst = mod.get('method_new')
            tup = [self.w_function, w_instance]
        return space.newtuple([new_inst, space.newtuple(tup)])


class StaticMethod(W_Root):
    """The staticmethod objects."""
    _immutable_fields_ = ['w_function?']

    def __init__(self, w_function):
        self.w_function = w_function
        self.w_dict = None

    def getdict(self, space):
        if self.w_dict is None:
            self.w_dict = space.newdict(instance=True)
        return self.w_dict

    def setdict(self, space, w_dict):
        if not space.isinstance_w(w_dict, space.w_dict):
            raise oefmt(space.w_TypeError,
                        "__dict__ must be set to a dictionary, not a %T",
                        w_dict)
        self.w_dict = w_dict

    def descr_staticmethod_get(self, w_obj, w_cls=None):
        """staticmethod(x).__get__(obj[, type]) -> x"""
        return self.w_function

    def descr_staticmethod__new__(space, w_subtype, w_function):
        instance = space.allocate_instance(StaticMethod, w_subtype)
        instance.__init__(space.w_None)
        return instance

    def descr_init(self, space, w_function):
        self.w_function = w_function

    def descr_isabstract(self, space):
        return space.newbool(space.isabstractmethod_w(self.w_function))


class ClassMethod(W_Root):
    """The classmethod objects."""
    _immutable_fields_ = ['w_function?']

    def __init__(self, w_function):
        self.w_function = w_function
        self.w_dict = None

    def getdict(self, space):
        if self.w_dict is None:
            self.w_dict = space.newdict(instance=True)
        return self.w_dict

    def setdict(self, space, w_dict):
        if not space.isinstance_w(w_dict, space.w_dict):
            raise oefmt(space.w_TypeError,
                        "__dict__ must be set to a dictionary, not a %T",
                        w_dict)
        self.w_dict = w_dict

    def descr_classmethod_get(self, space, w_obj, w_klass=None):
        if space.is_none(w_klass):
            w_klass = space.type(w_obj)
        return Method(space, self.w_function, w_klass)

    def descr_classmethod__new__(space, w_subtype, w_function):
        instance = space.allocate_instance(ClassMethod, w_subtype)
        instance.__init__(space.w_None)
        return instance

    def descr_init(self, space, w_function):
        self.w_function = w_function

    def descr_isabstract(self, space):
        return space.newbool(space.isabstractmethod_w(self.w_function))


class FunctionWithFixedCode(Function):
    can_change_code = False

class BuiltinFunction(Function):
    can_change_code = False

    def __init__(self, func):
        assert isinstance(func, Function)
        Function.__init__(self, func.space, func.code, func.w_func_globals,
                          func.defs_w, None, func.closure,
                          None, func.name)
        self.w_doc = func.w_doc
        self.w_func_dict = func.w_func_dict
        self.w_module = func.w_module
        self.w_kw_defs = func.w_kw_defs

    def descr_builtinfunction__new__(space, w_subtype):
        raise oefmt(space.w_TypeError,
                    "cannot create 'builtin_function' instances")

    def descr_function_repr(self):
        return self.space.newtext('<built-in function %s>' % (self.name,))

    def descr__reduce__(self, space):
        return space.newunicode(self.qualname)

def is_builtin_code(w_func):
    from pypy.interpreter.gateway import BuiltinCode
    if isinstance(w_func, Method):
        w_func = w_func.w_function
    if isinstance(w_func, Function):
        code = w_func.getcode()
    else:
        code = None
    return isinstance(code, BuiltinCode)<|MERGE_RESOLUTION|>--- conflicted
+++ resolved
@@ -573,21 +573,9 @@
         space = self.space
         if not isinstance(w_other, Method):
             return space.w_NotImplemented
-<<<<<<< HEAD
         if not space.eq_w(self.w_instance, w_other.w_instance):
             return space.w_False
-        return space.eq(self.w_function, w_other.w_function)
-=======
-        if self.w_instance is None:
-            if w_other.w_instance is not None:
-                return space.w_False
-        else:
-            if w_other.w_instance is None:
-                return space.w_False
-            if not space.eq_w(self.w_instance, w_other.w_instance):
-                return space.w_False
         return space.newbool(space.eq_w(self.w_function, w_other.w_function))
->>>>>>> 5ca0a8d5
 
     def is_w(self, space, other):
         if not isinstance(other, Method):
