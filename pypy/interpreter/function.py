--- conflicted
+++ resolved
@@ -397,13 +397,9 @@
     def fset_func_name(self, space, w_name):
         if space.isinstance_w(w_name, space.w_unicode):
             self.name = space.str_w(w_name)
-<<<<<<< HEAD
-        except OperationError, e:
-            if e.match(space, space.w_TypeError):
-                raise OperationError(space.w_TypeError,
-                                     space.wrap("__name__ must be set "
-                                                "to a string object"))
-            raise
+        else:
+            raise OperationError(space.w_TypeError,
+                space.wrap("__name__ must be set to a string object"))
 
     def fget_func_qualname(self, space):
         return space.wrap(self.qualname)
@@ -417,11 +413,6 @@
                                      space.wrap("__qualname__ must be set "
                                                 "to a string object"))
             raise
-=======
-        else:
-            raise OperationError(space.w_TypeError,
-                space.wrap("__name__ must be set to a string object"))
->>>>>>> b5adf61a
 
     def fdel_func_doc(self, space):
         self.w_doc = space.w_None
