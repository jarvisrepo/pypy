"""
Function objects.

In PyPy there is no difference between built-in and user-defined function
objects; the difference lies in the code object found in their func_code
attribute.
"""

from rpython.rlib.unroll import unrolling_iterable
from pypy.interpreter.baseobjspace import W_Root
from pypy.interpreter.error import OperationError, oefmt
from pypy.interpreter.eval import Code
from pypy.interpreter.argument import Arguments
from rpython.rlib import jit

from rpython.rlib.rarithmetic import LONG_BIT
from rpython.rlib.rbigint import rbigint


funccallunrolling = unrolling_iterable(range(4))


@jit.elidable_promote()
def _get_immutable_code(func):
    assert not func.can_change_code
    return func.code

class Function(W_Root):
    """A function is a code object captured with some environment:
    an object space, a dictionary of globals, default arguments,
    and an arbitrary 'closure' passed to the code object."""

    can_change_code = True
    _immutable_fields_ = ['code?',
                          'w_func_globals?',
                          'closure?[*]',
                          'defs_w?[*]',
                          'name?',
                          'qualname?',
                          'w_kw_defs?']

    w_kw_defs = None

    def __init__(self, space, code, w_globals=None, defs_w=[], kw_defs_w=None,
                 closure=None, w_ann=None, forcename=None, qualname=None):
        self.space = space
        self.name = forcename or code.co_name
        self.qualname = qualname or self.name
        assert isinstance(self.qualname, str)
        self.w_doc = None   # lazily read from code.getdocstring()
        self.code = code       # Code instance
        self.w_func_globals = w_globals  # the globals dictionary
        self.closure = closure    # normally, list of Cell instances or None
        self.defs_w = defs_w
        self.w_func_dict = None # filled out below if needed
        self.w_module = None
        self.w_ann = w_ann
        #
        if kw_defs_w is not None:
            self.init_kwdefaults_dict(kw_defs_w)

    def __repr__(self):
        # return "function %s.%s" % (self.space, self.name)
        # maybe we want this shorter:
        name = getattr(self, 'name', None)
        if not isinstance(name, str):
            name = '?'
        return "<%s %s>" % (self.__class__.__name__, name)

    def call_args(self, args):
        # delegate activation to code
        w_res = self.getcode().funcrun(self, args)
        assert isinstance(w_res, W_Root)
        return w_res

    def call_obj_args(self, w_obj, args):
        # delegate activation to code
        w_res = self.getcode().funcrun_obj(self, w_obj, args)
        assert isinstance(w_res, W_Root)
        return w_res

    def getcode(self):
        if jit.we_are_jitted():
            if not self.can_change_code:
                return _get_immutable_code(self)
            return jit.promote(self.code)
        return self.code

    def funccall(self, *args_w): # speed hack
        from pypy.interpreter import gateway
        from pypy.interpreter.pycode import PyCode

        code = self.getcode() # hook for the jit
        nargs = len(args_w)
        fast_natural_arity = code.fast_natural_arity
        if nargs == fast_natural_arity:
            if nargs == 0:
                assert isinstance(code, gateway.BuiltinCode0)
                return code.fastcall_0(self.space, self)
            elif nargs == 1:
                assert isinstance(code, gateway.BuiltinCode1)
                return code.fastcall_1(self.space, self, args_w[0])
            elif nargs == 2:
                assert isinstance(code, gateway.BuiltinCode2)
                return code.fastcall_2(self.space, self, args_w[0], args_w[1])
            elif nargs == 3:
                assert isinstance(code, gateway.BuiltinCode3)
                return code.fastcall_3(self.space, self, args_w[0],
                                       args_w[1], args_w[2])
            elif nargs == 4:
                assert isinstance(code, gateway.BuiltinCode4)
                return code.fastcall_4(self.space, self, args_w[0],
                                       args_w[1], args_w[2], args_w[3])
        elif (nargs | PyCode.FLATPYCALL) == fast_natural_arity:
            assert isinstance(code, PyCode)
            if nargs < 5:
                new_frame = self.space.createframe(code, self.w_func_globals,
                                                   self)
                for i in funccallunrolling:
                    if i < nargs:
                        new_frame.locals_cells_stack_w[i] = args_w[i]
                return new_frame.run(self.name, self.qualname)
        elif nargs >= 1 and fast_natural_arity == Code.PASSTHROUGHARGS1:
            assert isinstance(code, gateway.BuiltinCodePassThroughArguments1)
            return code.funcrun_obj(self, args_w[0],
                                    Arguments(self.space,
                                              list(args_w[1:])))
        return self.call_args(Arguments(self.space, list(args_w)))

    def funccall_valuestack(self, nargs, frame, methodcall=False): # speed hack
        # methodcall is only for better error messages
        from pypy.interpreter import gateway
        from pypy.interpreter.pycode import PyCode

        code = self.getcode() # hook for the jit
        #
        if (jit.we_are_jitted() and code is self.space._code_of_sys_exc_info
                                and nargs == 0):
            from pypy.module.sys.vm import exc_info_direct
            return exc_info_direct(self.space, frame)
        #
        fast_natural_arity = code.fast_natural_arity
        if nargs == fast_natural_arity:
            if nargs == 0:
                assert isinstance(code, gateway.BuiltinCode0)
                return code.fastcall_0(self.space, self)
            elif nargs == 1:
                assert isinstance(code, gateway.BuiltinCode1)
                return code.fastcall_1(self.space, self, frame.peekvalue(0))
            elif nargs == 2:
                assert isinstance(code, gateway.BuiltinCode2)
                return code.fastcall_2(self.space, self, frame.peekvalue(1),
                                       frame.peekvalue(0))
            elif nargs == 3:
                assert isinstance(code, gateway.BuiltinCode3)
                return code.fastcall_3(self.space, self, frame.peekvalue(2),
                                       frame.peekvalue(1), frame.peekvalue(0))
            elif nargs == 4:
                assert isinstance(code, gateway.BuiltinCode4)
                return code.fastcall_4(self.space, self, frame.peekvalue(3),
                                       frame.peekvalue(2), frame.peekvalue(1),
                                        frame.peekvalue(0))
        elif (nargs | Code.FLATPYCALL) == fast_natural_arity:
            assert isinstance(code, PyCode)
            return self._flat_pycall(code, nargs, frame)
        elif fast_natural_arity & Code.FLATPYCALL:
            natural_arity = fast_natural_arity & 0xff
            if natural_arity > nargs >= natural_arity - len(self.defs_w):
                assert isinstance(code, PyCode)
                return self._flat_pycall_defaults(code, nargs, frame,
                                                  natural_arity - nargs)
        elif fast_natural_arity == Code.PASSTHROUGHARGS1 and nargs >= 1:
            assert isinstance(code, gateway.BuiltinCodePassThroughArguments1)
            w_obj = frame.peekvalue(nargs-1)
            args = frame.make_arguments(nargs-1, w_function=self)
            return code.funcrun_obj(self, w_obj, args)

        args = frame.make_arguments(nargs, methodcall=methodcall, w_function=self)
        return self.call_args(args)

    @jit.unroll_safe
    def _flat_pycall(self, code, nargs, frame):
        # code is a PyCode
        new_frame = self.space.createframe(code, self.w_func_globals,
                                                   self)
        for i in xrange(nargs):
            w_arg = frame.peekvalue(nargs-1-i)
            new_frame.locals_cells_stack_w[i] = w_arg

        return new_frame.run(self.name, self.qualname)

    @jit.unroll_safe
    def _flat_pycall_defaults(self, code, nargs, frame, defs_to_load):
        # code is a PyCode
        new_frame = self.space.createframe(code, self.w_func_globals,
                                                   self)
        for i in xrange(nargs):
            w_arg = frame.peekvalue(nargs-1-i)
            new_frame.locals_cells_stack_w[i] = w_arg

        ndefs = len(self.defs_w)
        start = ndefs - defs_to_load
        i = nargs
        for j in xrange(start, ndefs):
            new_frame.locals_cells_stack_w[i] = self.defs_w[j]
            i += 1
        return new_frame.run(self.name, self.qualname)

    def getdict(self, space):
        if self.w_func_dict is None:
            self.w_func_dict = space.newdict(instance=True)
        return self.w_func_dict

    def setdict(self, space, w_dict):
        if not space.isinstance_w(w_dict, space.w_dict):
            raise oefmt(space.w_TypeError,
                        "setting function's dictionary to a non-dict")
        self.w_func_dict = w_dict

    def descr_function__new__(space, w_subtype, w_code, w_globals,
                              w_name=None, w_argdefs=None, w_closure=None):
        code = space.interp_w(Code, w_code)
        if not space.isinstance_w(w_globals, space.w_dict):
            raise oefmt(space.w_TypeError, "expected dict")
        if not space.is_none(w_name):
            name = space.text_w(w_name)
        else:
            name = None
        if not space.is_none(w_argdefs):
            defs_w = space.fixedview(w_argdefs)
        else:
            defs_w = []
        nfreevars = 0
        from pypy.interpreter.pycode import PyCode
        if isinstance(code, PyCode):
            nfreevars = len(code.co_freevars)
        if space.is_none(w_closure) and nfreevars == 0:
            closure = None
        elif not space.is_w(space.type(w_closure), space.w_tuple):
            raise oefmt(space.w_TypeError, "invalid closure")
        else:
            from pypy.interpreter.nestedscope import Cell
            closure_w = space.unpackiterable(w_closure)
            n = len(closure_w)
            if nfreevars == 0:
                raise oefmt(space.w_ValueError, "no closure needed")
            elif nfreevars != n:
                raise oefmt(space.w_ValueError, "closure is wrong size")
            closure = [space.interp_w(Cell, w_cell) for w_cell in closure_w]
        func = space.allocate_instance(Function, w_subtype)
        Function.__init__(func, space, code, w_globals, defs_w, None, closure,
                          None,name)
        return func

    def descr_function_call(self, __args__):
        return self.call_args(__args__)

    def descr_function_repr(self):
        return self.getrepr(self.space, 'function %s' % self.qualname)


    def _cleanup_(self):
        # delicate
        from pypy.interpreter.gateway import BuiltinCode
        if isinstance(self.code, BuiltinCode):
            # we have been seen by other means so rtyping should not choke
            # on us
            identifier = self.code.identifier
            previous = self.space._builtin_functions_by_identifier.get(identifier, self)
            assert previous is self, (
                "duplicate function ids with identifier=%r: %r and %r" % (
                identifier, previous, self))
            self.add_to_table()
        return False

    def add_to_table(self):
        self.space._builtin_functions_by_identifier[self.code.identifier] = self

    def find(space, identifier):
        return space._builtin_functions_by_identifier[identifier]
    find = staticmethod(find)

    def descr_function__reduce__(self, space):
        XXX   # This is not used any more
        from pypy.interpreter.gateway import BuiltinCode
        from pypy.interpreter.mixedmodule import MixedModule
        w_mod = space.getbuiltinmodule('_pickle_support')
        mod = space.interp_w(MixedModule, w_mod)
        code = self.code
        if isinstance(code, BuiltinCode):
            new_inst = mod.get('builtin_function')
            return space.newtuple2(new_inst,
                                   space.newtuple([space.newtext(code.identifier)]))

        new_inst = mod.get('func_new')
        if self.closure is None:
            w_closure = space.w_None
        else:
            w_closure = space.newtuple([cell for cell in self.closure])
        if self.w_doc is None:
            w_doc = space.w_None
        else:
            w_doc = self.w_doc
        if self.w_func_globals is None:
            w_func_globals = space.w_None
        else:
            w_func_globals = self.w_func_globals
        if self.w_func_dict is None:
            w_func_dict = space.w_None
        else:
            w_func_dict = self.w_func_dict

        nt = space.newtuple
        tup_base = []
        tup_state = [
            space.newtext(self.name),
            space.newtext(self.qualname),
            w_doc,
            self.code,
            w_func_globals,
            w_closure,
            nt(self.defs_w),
            w_func_dict,
            self.w_module,
        ]
        return nt([new_inst, nt(tup_base), nt(tup_state)])

    def descr_function__setstate__(self, space, w_args):
        XXX   # This is not used any more
        args_w = space.unpackiterable(w_args)
        try:
            (w_name, w_qualname, w_doc, w_code, w_func_globals, w_closure,
             w_defs, w_func_dict, w_module) = args_w
        except ValueError:
            # wrong args
            raise oefmt(space.w_ValueError,
                        "Wrong arguments to function.__setstate__")

        self.space = space
        self.name = space.text_w(w_name)
        self.qualname = space.utf8_w(w_qualname)
        self.code = space.interp_w(Code, w_code)
        if not space.is_w(w_closure, space.w_None):
            from pypy.interpreter.nestedscope import Cell
            closure_w = space.unpackiterable(w_closure)
            self.closure = [space.interp_w(Cell, w_cell) for w_cell in closure_w]
        else:
            self.closure = None
        if space.is_w(w_doc, space.w_None):
            w_doc = None
        self.w_doc = w_doc
        if space.is_w(w_func_globals, space.w_None):
            w_func_globals = None
        self.w_func_globals = w_func_globals
        if space.is_w(w_func_dict, space.w_None):
            w_func_dict = None
        self.w_func_dict = w_func_dict
        self.defs_w = space.fixedview(w_defs)
        self.w_module = w_module

    def _check_code_mutable(self, attr):
        if not self.can_change_code:
            raise oefmt(self.space.w_TypeError,
                        "Cannot change %s attribute of builtin functions", attr)

    def fget_func_defaults(self, space):
        values_w = self.defs_w
        # the `None in values_w` check here is to ensure that interp-level
        # functions with a default of None do not get their defaults
        # exposed at applevel
        if not values_w or None in values_w:
            return space.w_None
        return space.newtuple(values_w)

    def fget_defaults_count(self, space):
        # PyPy extension.  This is mostly to make inspect.py happy about
        # methods like dict.pop(), which take a default but is None.
        # Previously, inspect.py would build a signature saying that all
        # arguments are required, and then unittest.mock would complain
        # if we call it with less arguments.  Now inspect.py looks up
        # '__defaults_count__' too.
        return space.newint(len(self.defs_w))

    def fset_func_defaults(self, space, w_defaults):
        self._check_code_mutable("__defaults__")
        if space.is_w(w_defaults, space.w_None):
            self.defs_w = []
            return
        if not space.isinstance_w(w_defaults, space.w_tuple):
            raise oefmt(space.w_TypeError,
                        "__defaults__ must be set to a tuple object or None")
        self.defs_w = space.fixedview(w_defaults)

    def fdel_func_defaults(self, space):
        self._check_code_mutable("__defaults__")
        self.defs_w = []

    def fget_func_kwdefaults(self, space):
        if self.w_kw_defs is None:
            return space.w_None
        return self.w_kw_defs

    def fset_func_kwdefaults(self, space, w_new):
        if space.is_w(w_new, space.w_None):
            self.w_kw_defs = None
        else:
            if not space.isinstance_w(w_new, space.w_dict):
                raise oefmt(space.w_TypeError, "__kwdefaults__ must be a dict")
            self.w_kw_defs = w_new

    def fdel_func_kwdefaults(self, space):
        self.w_kw_defs = None

    def init_kwdefaults_dict(self, kw_defs_w):
        # use the moduledict logic to get normally-constant entries
        space = self.space
        w_dict = space.newdict(module=True)
        for w_name, w_value in kw_defs_w:
            space.setitem(w_dict, w_name, w_value)
        self.w_kw_defs = w_dict

    def fget_func_doc(self, space):
        if self.w_doc is None:
            self.w_doc = self.code.getdocstring(space)
        return self.w_doc

    def fset_func_doc(self, space, w_doc):
        self._check_code_mutable("__doc__")
        self.w_doc = w_doc

    def fdel_func_doc(self, space):
        self._check_code_mutable("__doc__")
        self.w_doc = space.w_None

    def fget_func_name(self, space):
        return space.newtext(self.name)

    def fset_func_name(self, space, w_name):
        self._check_code_mutable("__name__")
        if space.isinstance_w(w_name, space.w_text):
            self.name = space.text_w(w_name)
        else:
            raise oefmt(space.w_TypeError,
                        "__name__ must be set to a string object")

    def fget_func_qualname(self, space):
        return space.newtext(self.qualname)

    def set_qualname(self, qualname):
        self.qualname = qualname

    def fset_func_qualname(self, space, w_name):
        self._check_code_mutable("__qualname__")
        try:
            qualname = space.realutf8_w(w_name)
        except OperationError as e:
            if e.match(space, space.w_TypeError):
                raise oefmt(space.w_TypeError,
                            "__qualname__ must be set to a string object")
            raise
        self.set_qualname(qualname)

    def fget___module__(self, space):
        if self.w_module is None:
            if self.w_func_globals is not None and not space.is_w(self.w_func_globals, space.w_None):
                self.w_module = space.call_method(self.w_func_globals, "get", space.newtext("__name__"))
            else:
                self.w_module = space.w_None
        return self.w_module

    def fset___module__(self, space, w_module):
        self._check_code_mutable("__module__")
        self.w_module = w_module

    def fdel___module__(self, space):
        self._check_code_mutable("__module__")
        self.w_module = space.w_None

    def fget_func_code(self, space):
        return self.getcode()

    def fset_func_code(self, space, w_code):
        from pypy.interpreter.pycode import PyCode
        if not self.can_change_code:
            raise oefmt(space.w_TypeError,
                        "Cannot change code attribute of builtin functions")
        code = space.interp_w(Code, w_code)
        closure_len = 0
        if self.closure:
            closure_len = len(self.closure)
        if isinstance(code, PyCode) and closure_len != len(code.co_freevars):
            raise oefmt(space.w_ValueError,
                        "%N() requires a code object with %d free vars, not "
                        "%d", self, closure_len, len(code.co_freevars))
        self.fget_func_doc(space)    # see test_issue1293
        self.code = code

    def fget_func_closure(self, space):
        if self.closure is not None:
            w_res = space.newtuple([cell for cell in self.closure])
        else:
            w_res = space.w_None
        return w_res

    def fget_func_annotations(self, space):
        if self.w_ann is None:
            self.w_ann = space.newdict()
        return self.w_ann

    def fset_func_annotations(self, space, w_new):
        self._check_code_mutable("__annotations__")
        if space.is_w(w_new, space.w_None):
            w_new = None
        elif not space.isinstance_w(w_new, space.w_dict):
            raise oefmt(space.w_TypeError, "__annotations__ must be a dict")
        self.w_ann = w_new

    def fdel_func_annotations(self, space):
        self._check_code_mutable("__annotations__")
        self.w_ann = None


def descr_function_get(space, w_function, w_obj, w_cls=None):
    """functionobject.__get__(obj[, type]) -> method"""
    # this is not defined as a method on Function because it's generally
    # useful logic: w_function can be any callable.  It is used by Method too.
    if w_obj is None or space.is_w(w_obj, space.w_None):
        return w_function
    else:
        return Method(space, w_function, w_obj)


class _Method(W_Root):
    """A method is a function bound to a specific instance."""
    _immutable_fields_ = ['w_function', 'w_instance']

    def __init__(self, space, w_function, w_instance):
        self.space = space
        assert w_instance is not None   # unbound methods only exist in Python 2
        self.w_function = w_function
        self.w_instance = w_instance

    def __repr__(self):
        return u"bound method %s" % (self.w_function.getname(self.space),)

    def call_args(self, args):
        space = self.space
        return space.call_obj_args(self.w_function, self.w_instance, args)

    def descr_method_get(self, w_obj, w_cls=None):
        return self     # already bound

    def descr_method_call(self, __args__):
        return self.call_args(__args__)

    def descr_method_repr(self):
        space = self.space
        w_name = space.findattr(self.w_function, space.newtext('__qualname__'))
        if w_name is None:
            name = self.w_function.getname(self.space)
        else:
            try:
                name = space.utf8_w(w_name)
            except OperationError as e:
                if not e.match(space, space.w_TypeError):
                    raise
                name = '?'
        objrepr = space.utf8_w(space.repr(self.w_instance))
        s = b'<bound method %s of %s>' % (name, objrepr)
        return space.newtext(s)

    def descr_method_getattribute(self, w_attr):
        space = self.space
        if space.text_w(w_attr) != '__doc__':
            try:
                return space.call_method(space.w_object, '__getattribute__',
                                         self, w_attr)
            except OperationError as e:
                if not e.match(space, space.w_AttributeError):
                    raise
        # fall-back to the attribute of the underlying 'im_func'
        return space.getattr(self.w_function, w_attr)

    def descr_method_eq(self, w_other):
        space = self.space
        if not isinstance(w_other, _Method):
            return space.w_NotImplemented
        return space.newbool(self._eq(w_other))

    def descr_method_ne(self, w_other):
        space = self.space
        if not isinstance(w_other, Method):
            return space.w_NotImplemented
        return space.newbool(not self._eq(w_other))

    def _eq(self, w_other):
        space = self.space
        if not space.is_w(self.w_instance, w_other.w_instance):






            return False
        return space.is_w(self.w_function, w_other.w_function)


    def descr_method_hash(self):
        space = self.space
        w_result = space.hash(self.w_function)
        w_result = space.xor(w_result, space.id(self.w_instance))
        return w_result

    def descr_method__reduce__(self, space):
        from pypy.interpreter.mixedmodule import MixedModule
        from pypy.interpreter.gateway import BuiltinCode
        w_mod    = space.getbuiltinmodule('_pickle_support')
        mod      = space.interp_w(MixedModule, w_mod)
        w_instance = self.w_instance
        w_function = self.w_function
        if (isinstance(w_function, Function) and
                isinstance(w_function.code, BuiltinCode)):
            new_inst = mod.get('builtin_method_new')
            tup = [w_instance, space.newtext(w_function.name)]
        else:
<<<<<<< HEAD
            w_builtins = space.getbuiltinmodule('builtins')
            new_inst = space.getattr(w_builtins, space.newtext('getattr'))
            tup = [w_instance, space.newtext(w_function.getname(space))]
        return space.newtuple([new_inst, space.newtuple(tup)])
=======
            tup = [self.w_function, w_instance, self.w_class]
        return space.newtuple2(new_inst, space.newtuple(tup))
>>>>>>> 8d749d6c

class Method(_Method):
    def descr_method__new__(space, w_subtype, w_function, w_instance):
        if space.is_w(w_instance, space.w_None):
            w_instance = None
        if w_instance is None:
            raise oefmt(space.w_TypeError, "self must not be None")
        method = space.allocate_instance(Method, w_subtype)
        _Method.__init__(method, space, w_function, w_instance)
        return method

class StaticMethod(W_Root):
    """The staticmethod objects."""
    _immutable_fields_ = ['w_function?']

    def __init__(self, w_function):
        self.w_function = w_function
        self.w_dict = None

    def getdict(self, space):
        if self.w_dict is None:
            self.w_dict = space.newdict(instance=True)
        return self.w_dict

    def setdict(self, space, w_dict):
        if not space.isinstance_w(w_dict, space.w_dict):
            raise oefmt(space.w_TypeError,
                        "__dict__ must be set to a dictionary, not a %T",
                        w_dict)
        self.w_dict = w_dict

    def descr_staticmethod_get(self, w_obj, w_cls=None):
        """staticmethod(x).__get__(obj[, type]) -> x"""
        return self.w_function

    def descr_staticmethod__new__(space, w_subtype, w_function):
        instance = space.allocate_instance(StaticMethod, w_subtype)
        instance.__init__(space.w_None)
        return instance

    def descr_init(self, space, w_function):
        self.w_function = w_function

    def descr_isabstract(self, space):
        return space.newbool(space.isabstractmethod_w(self.w_function))


class ClassMethod(W_Root):
    """The classmethod objects."""
    _immutable_fields_ = ['w_function?']

    def __init__(self, w_function):
        self.w_function = w_function
        self.w_dict = None

    def getdict(self, space):
        if self.w_dict is None:
            self.w_dict = space.newdict(instance=True)
        return self.w_dict

    def setdict(self, space, w_dict):
        if not space.isinstance_w(w_dict, space.w_dict):
            raise oefmt(space.w_TypeError,
                        "__dict__ must be set to a dictionary, not a %T",
                        w_dict)
        self.w_dict = w_dict

    def descr_classmethod_get(self, space, w_obj, w_klass=None):
        if space.is_none(w_klass):
            w_klass = space.type(w_obj)
        return Method(space, self.w_function, w_klass)

    def descr_classmethod__new__(space, w_subtype, w_function):
        instance = space.allocate_instance(ClassMethod, w_subtype)
        instance.__init__(space.w_None)
        return instance

    def descr_init(self, space, w_function):
        self.w_function = w_function

    def descr_isabstract(self, space):
        return space.newbool(space.isabstractmethod_w(self.w_function))


class FunctionWithFixedCode(Function):
    can_change_code = False

class BuiltinFunction(Function):
    can_change_code = False

    def __init__(self, func):
        assert isinstance(func, Function)
        Function.__init__(self, func.space, func.code, func.w_func_globals,
                          func.defs_w, None, func.closure,
                          None, func.name)
        self.w_doc = func.w_doc
        self.w_func_dict = func.w_func_dict
        self.w_module = func.w_module
        self.w_kw_defs = func.w_kw_defs

    def descr_builtinfunction__new__(space, w_subtype):
        raise oefmt(space.w_TypeError,
                    "cannot create 'builtin_function' instances")

    def descr_function_repr(self):
        return self.space.newtext('<built-in function %s>' % (self.name,))

    def descr__reduce__(self, space):
        return space.newtext(self.qualname)

def is_builtin_code(w_func):
    from pypy.interpreter.gateway import BuiltinCode
    if isinstance(w_func, _Method):
        w_func = w_func.w_function
    if isinstance(w_func, Function):
        code = w_func.getcode()
    else:
        code = None
    return isinstance(code, BuiltinCode)<|MERGE_RESOLUTION|>--- conflicted
+++ resolved
@@ -624,15 +624,10 @@
             new_inst = mod.get('builtin_method_new')
             tup = [w_instance, space.newtext(w_function.name)]
         else:
-<<<<<<< HEAD
             w_builtins = space.getbuiltinmodule('builtins')
             new_inst = space.getattr(w_builtins, space.newtext('getattr'))
             tup = [w_instance, space.newtext(w_function.getname(space))]
-        return space.newtuple([new_inst, space.newtuple(tup)])
-=======
-            tup = [self.w_function, w_instance, self.w_class]
         return space.newtuple2(new_inst, space.newtuple(tup))
->>>>>>> 8d749d6c
 
 class Method(_Method):
     def descr_method__new__(space, w_subtype, w_function, w_instance):
