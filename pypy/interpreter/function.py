--- conflicted
+++ resolved
@@ -423,13 +423,8 @@
         return space.newtext(self.name)
 
     def fset_func_name(self, space, w_name):
-<<<<<<< HEAD
-        if space.isinstance_w(w_name, space.w_unicode):
-            self.name = space.str_w(w_name)
-=======
         if space.isinstance_w(w_name, space.w_text):
             self.name = space.text_w(w_name)
->>>>>>> c9895e52
         else:
             raise oefmt(space.w_TypeError,
                         "__name__ must be set to a string object")
@@ -552,7 +547,6 @@
         if w_name is None:
             name = self.w_function.getname(self.space)
         else:
-<<<<<<< HEAD
             try:
                 name = space.unicode_w(w_name)
             except OperationError as e:
@@ -562,17 +556,6 @@
         objrepr = space.unicode_w(space.repr(self.w_instance))
         s = u'<bound method %s of %s>' % (name, objrepr)
         return space.newunicode(s)
-=======
-            w_class = self.w_class
-        typename = w_class.getname(self.space)
-        if self.w_instance is None:
-            s = "<unbound method %s.%s>" % (typename, name)
-            return space.newtext(s)
-        else:
-            objrepr = space.text_w(space.repr(self.w_instance))
-            s = '<bound method %s.%s of %s>' % (typename, name, objrepr)
-            return space.newtext(s)
->>>>>>> c9895e52
 
     def descr_method_getattribute(self, w_attr):
         space = self.space
