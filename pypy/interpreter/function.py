"""
Function objects.

In PyPy there is no difference between built-in and user-defined function
objects; the difference lies in the code object found in their func_code
attribute.
"""

from rpython.rlib.unroll import unrolling_iterable
from pypy.interpreter.error import OperationError, operationerrfmt
from pypy.interpreter.baseobjspace import W_Root
from pypy.interpreter.eval import Code
from pypy.interpreter.argument import Arguments
from rpython.rlib import jit


funccallunrolling = unrolling_iterable(range(4))


@jit.elidable_promote()
def _get_immutable_code(func):
    assert not func.can_change_code
    return func.code


class Function(W_Root):
    """A function is a code object captured with some environment:
    an object space, a dictionary of globals, default arguments,
    and an arbitrary 'closure' passed to the code object."""

    can_change_code = True
    _immutable_fields_ = ['code?',
                          'w_func_globals?',
                          'closure?[*]',
                          'defs_w?[*]',
                          'name?']

    def __init__(self, space, code, w_globals=None, defs_w=[], w_kw_defs=None,
                 closure=None, w_ann=None, forcename=None):
        self.space = space
        self.name = forcename or code.co_name
        self.w_doc = None   # lazily read from code.getdocstring()
        self.code = code       # Code instance
        self.w_func_globals = w_globals  # the globals dictionary
        self.closure = closure    # normally, list of Cell instances or None
        self.defs_w = defs_w
        self.w_kw_defs = w_kw_defs
        self.w_func_dict = None # filled out below if needed
        self.w_module = None
        self.w_ann = w_ann

    def __repr__(self):
        # return "function %s.%s" % (self.space, self.name)
        # maybe we want this shorter:
        name = getattr(self, 'name', None)
        if not isinstance(name, str):
            name = '?'
        return "<%s %s>" % (self.__class__.__name__, name)

    def call_args(self, args):
        # delegate activation to code
        w_res = self.getcode().funcrun(self, args)
        assert isinstance(w_res, W_Root)
        return w_res

    def call_obj_args(self, w_obj, args):
        # delegate activation to code
        w_res = self.getcode().funcrun_obj(self, w_obj, args)
        assert isinstance(w_res, W_Root)
        return w_res

    def getcode(self):
        if jit.we_are_jitted():
            if not self.can_change_code:
                return _get_immutable_code(self)
            return jit.promote(self.code)
        return self.code

    def funccall(self, *args_w): # speed hack
        from pypy.interpreter import gateway
        from pypy.interpreter.pycode import PyCode

        code = self.getcode() # hook for the jit
        nargs = len(args_w)
        fast_natural_arity = code.fast_natural_arity
        if nargs == fast_natural_arity:
            if nargs == 0:
                assert isinstance(code, gateway.BuiltinCode0)
                return code.fastcall_0(self.space, self)
            elif nargs == 1:
                assert isinstance(code, gateway.BuiltinCode1)
                return code.fastcall_1(self.space, self, args_w[0])
            elif nargs == 2:
                assert isinstance(code, gateway.BuiltinCode2)
                return code.fastcall_2(self.space, self, args_w[0], args_w[1])
            elif nargs == 3:
                assert isinstance(code, gateway.BuiltinCode3)
                return code.fastcall_3(self.space, self, args_w[0],
                                       args_w[1], args_w[2])
            elif nargs == 4:
                assert isinstance(code, gateway.BuiltinCode4)
                return code.fastcall_4(self.space, self, args_w[0],
                                       args_w[1], args_w[2], args_w[3])
        elif (nargs | PyCode.FLATPYCALL) == fast_natural_arity:
            assert isinstance(code, PyCode)
            if nargs < 5:
                new_frame = self.space.createframe(code, self.w_func_globals,
                                                   self)
                for i in funccallunrolling:
                    if i < nargs:
                        new_frame.locals_stack_w[i] = args_w[i]
                return new_frame.run()
        elif nargs >= 1 and fast_natural_arity == Code.PASSTHROUGHARGS1:
            assert isinstance(code, gateway.BuiltinCodePassThroughArguments1)
            return code.funcrun_obj(self, args_w[0],
                                    Arguments(self.space,
                                              list(args_w[1:])))
        return self.call_args(Arguments(self.space, list(args_w)))

    def funccall_valuestack(self, nargs, frame): # speed hack
        from pypy.interpreter import gateway
        from pypy.interpreter.pycode import PyCode

        code = self.getcode() # hook for the jit
        #
        if (jit.we_are_jitted() and code is self.space._code_of_sys_exc_info
                                and nargs == 0):
            from pypy.module.sys.vm import exc_info_direct
            return exc_info_direct(self.space, frame)
        #
        fast_natural_arity = code.fast_natural_arity
        if nargs == fast_natural_arity:
            if nargs == 0:
                assert isinstance(code, gateway.BuiltinCode0)
                return code.fastcall_0(self.space, self)
            elif nargs == 1:
                assert isinstance(code, gateway.BuiltinCode1)
                return code.fastcall_1(self.space, self, frame.peekvalue(0))
            elif nargs == 2:
                assert isinstance(code, gateway.BuiltinCode2)
                return code.fastcall_2(self.space, self, frame.peekvalue(1),
                                       frame.peekvalue(0))
            elif nargs == 3:
                assert isinstance(code, gateway.BuiltinCode3)
                return code.fastcall_3(self.space, self, frame.peekvalue(2),
                                       frame.peekvalue(1), frame.peekvalue(0))
            elif nargs == 4:
                assert isinstance(code, gateway.BuiltinCode4)
                return code.fastcall_4(self.space, self, frame.peekvalue(3),
                                       frame.peekvalue(2), frame.peekvalue(1),
                                        frame.peekvalue(0))
        elif (nargs | Code.FLATPYCALL) == fast_natural_arity:
            assert isinstance(code, PyCode)
            return self._flat_pycall(code, nargs, frame)
        elif fast_natural_arity & Code.FLATPYCALL:
            natural_arity = fast_natural_arity & 0xff
            if natural_arity > nargs >= natural_arity - len(self.defs_w):
                assert isinstance(code, PyCode)
                return self._flat_pycall_defaults(code, nargs, frame,
                                                  natural_arity - nargs)
        elif fast_natural_arity == Code.PASSTHROUGHARGS1 and nargs >= 1:
            assert isinstance(code, gateway.BuiltinCodePassThroughArguments1)
            w_obj = frame.peekvalue(nargs-1)
            args = frame.make_arguments(nargs-1)
            return code.funcrun_obj(self, w_obj, args)

        args = frame.make_arguments(nargs)
        return self.call_args(args)

    @jit.unroll_safe
    def _flat_pycall(self, code, nargs, frame):
        # code is a PyCode
        new_frame = self.space.createframe(code, self.w_func_globals,
                                                   self)
        for i in xrange(nargs):
            w_arg = frame.peekvalue(nargs-1-i)
            new_frame.locals_stack_w[i] = w_arg

        return new_frame.run()

    @jit.unroll_safe
    def _flat_pycall_defaults(self, code, nargs, frame, defs_to_load):
        # code is a PyCode
        new_frame = self.space.createframe(code, self.w_func_globals,
                                                   self)
        for i in xrange(nargs):
            w_arg = frame.peekvalue(nargs-1-i)
            new_frame.locals_stack_w[i] = w_arg

        ndefs = len(self.defs_w)
        start = ndefs - defs_to_load
        i = nargs
        for j in xrange(start, ndefs):
            new_frame.locals_stack_w[i] = self.defs_w[j]
            i += 1
        return new_frame.run()

    def getdict(self, space):
        if self.w_func_dict is None:
            self.w_func_dict = space.newdict(instance=True)
        return self.w_func_dict

    def setdict(self, space, w_dict):
        if not space.isinstance_w(w_dict, space.w_dict):
            raise OperationError(space.w_TypeError,
                space.wrap("setting function's dictionary to a non-dict")
            )
        self.w_func_dict = w_dict

    def descr_function__new__(space, w_subtype, w_code, w_globals,
                              w_name=None, w_argdefs=None, w_closure=None):
        code = space.interp_w(Code, w_code)
        if not space.isinstance_w(w_globals, space.w_dict):
            raise OperationError(space.w_TypeError, space.wrap("expected dict"))
        if not space.is_none(w_name):
            name = space.str_w(w_name)
        else:
            name = None
        if not space.is_none(w_argdefs):
            defs_w = space.fixedview(w_argdefs)
        else:
            defs_w = []
        nfreevars = 0
        from pypy.interpreter.pycode import PyCode
        if isinstance(code, PyCode):
            nfreevars = len(code.co_freevars)
        if space.is_none(w_closure) and nfreevars == 0:
            closure = None
        elif not space.is_w(space.type(w_closure), space.w_tuple):
            raise OperationError(space.w_TypeError, space.wrap("invalid closure"))
        else:
            from pypy.interpreter.nestedscope import Cell
            closure_w = space.unpackiterable(w_closure)
            n = len(closure_w)
            if nfreevars == 0:
                raise OperationError(space.w_ValueError, space.wrap("no closure needed"))
            elif nfreevars != n:
                raise OperationError(space.w_ValueError, space.wrap("closure is wrong size"))
            closure = [space.interp_w(Cell, w_cell) for w_cell in closure_w]
        func = space.allocate_instance(Function, w_subtype)
        Function.__init__(func, space, code, w_globals, defs_w, None, closure,
                          None,name)
        return space.wrap(func)

    def descr_function_call(self, __args__):
        return self.call_args(__args__)

    def descr_function_repr(self):
        return self.getrepr(self.space, 'function %s' % (self.name,))

    # delicate
    _all = {'': None}

    def _cleanup_(self):
        from pypy.interpreter.gateway import BuiltinCode
        if isinstance(self.code, BuiltinCode):
            # we have been seen by other means so rtyping should not choke
            # on us
            identifier = self.code.identifier
            previous = Function._all.get(identifier, self)
            assert previous is self, (
                "duplicate function ids with identifier=%r: %r and %r" % (
                identifier, previous, self))
            self.add_to_table()
        return False

    def add_to_table(self):
        Function._all[self.code.identifier] = self

    def find(identifier):
        return Function._all[identifier]
    find = staticmethod(find)

    def descr_function__reduce__(self, space):
        from pypy.interpreter.gateway import BuiltinCode
        from pypy.interpreter.mixedmodule import MixedModule
        w_mod = space.getbuiltinmodule('_pickle_support')
        mod = space.interp_w(MixedModule, w_mod)
        code = self.code
        if isinstance(code, BuiltinCode):
            new_inst = mod.get('builtin_function')
            return space.newtuple([new_inst,
                                   space.newtuple([space.wrap(code.identifier)])])

        new_inst = mod.get('func_new')
        w = space.wrap
        if self.closure is None:
            w_closure = space.w_None
        else:
            w_closure = space.newtuple([w(cell) for cell in self.closure])
        if self.w_doc is None:
            w_doc = space.w_None
        else:
            w_doc = self.w_doc
        if self.w_func_globals is None:
            w_func_globals = space.w_None
        else:
            w_func_globals = self.w_func_globals
        if self.w_func_dict is None:
            w_func_dict = space.w_None
        else:
            w_func_dict = self.w_func_dict

        nt = space.newtuple
        tup_base = []
        tup_state = [
            w(self.name),
            w_doc,
            w(self.code),
            w_func_globals,
            w_closure,
            nt(self.defs_w),
            w_func_dict,
            self.w_module,
        ]
        return nt([new_inst, nt(tup_base), nt(tup_state)])

    def descr_function__setstate__(self, space, w_args):
        args_w = space.unpackiterable(w_args)
        try:
            (w_name, w_doc, w_code, w_func_globals, w_closure, w_defs,
             w_func_dict, w_module) = args_w
        except ValueError:
            # wrong args
            raise OperationError(space.w_ValueError,
                         space.wrap("Wrong arguments to function.__setstate__"))

        self.space = space
        self.name = space.str_w(w_name)
        self.code = space.interp_w(Code, w_code)
        if not space.is_w(w_closure, space.w_None):
            from pypy.interpreter.nestedscope import Cell
            closure_w = space.unpackiterable(w_closure)
            self.closure = [space.interp_w(Cell, w_cell) for w_cell in closure_w]
        else:
            self.closure = None
        if space.is_w(w_doc, space.w_None):
            w_doc = None
        self.w_doc = w_doc
        if space.is_w(w_func_globals, space.w_None):
            w_func_globals = None
        self.w_func_globals = w_func_globals
        if space.is_w(w_func_dict, space.w_None):
            w_func_dict = None
        self.w_func_dict = w_func_dict
        self.defs_w = space.fixedview(w_defs)
        self.w_module = w_module

    def fget_func_defaults(self, space):
        values_w = self.defs_w
        # the `None in values_w` check here is to ensure that interp-level
        # functions with a default of None do not get their defaults
        # exposed at applevel
        if not values_w or None in values_w:
            return space.w_None
        return space.newtuple(values_w)

    def fset_func_defaults(self, space, w_defaults):
        if space.is_w(w_defaults, space.w_None):
            self.defs_w = []
            return
        if not space.isinstance_w(w_defaults, space.w_tuple):
            raise OperationError(space.w_TypeError, space.wrap("func_defaults must be set to a tuple object or None"))
        self.defs_w = space.fixedview(w_defaults)

    def fdel_func_defaults(self, space):
        self.defs_w = []

    def fget_func_kwdefaults(self, space):
        if self.w_kw_defs is None:
            return space.w_None
        return self.w_kw_defs

    def fset_func_kwdefaults(self, space, w_new):
        if space.is_w(w_new, space.w_None):
            w_new = None
        elif not space.isinstance_w(w_new, space.w_dict):
            msg = "__kwdefaults__ must be a dict"
            raise OperationError(space.w_TypeError, space.wrap(msg))
        self.w_kw_defs = w_new

    def fdel_func_kwdefaults(self, space):
        self.w_kw_defs = None

    def fget_func_doc(self, space):
        if self.w_doc is None:
            self.w_doc = self.code.getdocstring(space)
        return self.w_doc

    def fset_func_doc(self, space, w_doc):
        self.w_doc = w_doc

    def fget_func_name(self, space):
        return space.wrap(self.name)

    def fset_func_name(self, space, w_name):
        try:
            self.name = space.str_w(w_name)
        except OperationError, e:
            if e.match(space, space.w_TypeError):
                raise OperationError(space.w_TypeError,
                                     space.wrap("func_name must be set "
                                                "to a string object"))
            raise

    def fdel_func_doc(self, space):
        self.w_doc = space.w_None

    def fget___module__(self, space):
        if self.w_module is None:
            if self.w_func_globals is not None and not space.is_w(self.w_func_globals, space.w_None):
                self.w_module = space.call_method(self.w_func_globals, "get", space.wrap("__name__"))
            else:
                self.w_module = space.w_None
        return self.w_module

    def fset___module__(self, space, w_module):
        self.w_module = w_module

    def fdel___module__(self, space):
        self.w_module = space.w_None

    def fget_func_code(self, space):
        return space.wrap(self.code)

    def fset_func_code(self, space, w_code):
        from pypy.interpreter.pycode import PyCode
        if not self.can_change_code:
            raise OperationError(space.w_TypeError,
                    space.wrap("Cannot change code attribute of builtin functions"))
        code = space.interp_w(Code, w_code)
        closure_len = 0
        if self.closure:
            closure_len = len(self.closure)
        if isinstance(code, PyCode) and closure_len != len(code.co_freevars):
            raise operationerrfmt(space.w_ValueError,
                "%s() requires a code object with %d free vars, not %d",
                self.name, closure_len, len(code.co_freevars))
        self.fget_func_doc(space)    # see test_issue1293
        self.code = code

    def fget_func_closure(self, space):
        if self.closure is not None:
            w_res = space.newtuple([space.wrap(i) for i in self.closure])
        else:
            w_res = space.w_None
        return w_res

    def fget_func_annotations(self, space):
        if self.w_ann is None:
            self.w_ann = space.newdict()
        return self.w_ann

    def fset_func_annotations(self, space, w_new):
        if space.is_w(w_new, space.w_None):
            w_new = None
        elif not space.isinstance_w(w_new, space.w_dict):
            msg = "__annotations__ must be a dict"
            raise OperationError(space.w_TypeError, space.wrap(msg))
        self.w_ann = w_new

    def fdel_func_annotations(self, space):
        self.w_ann = None


def descr_function_get(space, w_function, w_obj, w_cls=None):
    """functionobject.__get__(obj[, type]) -> method"""
    # this is not defined as a method on Function because it's generally
    # useful logic: w_function can be any callable.  It is used by Method too.
    if w_obj is None or space.is_w(w_obj, space.w_None):
        return w_function
    else:
        return space.wrap(Method(space, w_function, w_obj))


<<<<<<< HEAD
class Method(Wrappable):
    """A method is a function bound to a specific instance."""
    _immutable_fields_ = ['w_function', 'w_instance']
=======
class Method(W_Root):
    """A method is a function bound to a specific instance or class."""
    _immutable_fields_ = ['w_function', 'w_instance', 'w_class']
>>>>>>> 9e00a47e

    def __init__(self, space, w_function, w_instance):
        self.space = space
        self.w_function = w_function
        self.w_instance = w_instance   # or None

    def descr_method__new__(space, w_subtype, w_function, w_instance):
        if space.is_w(w_instance, space.w_None):
            w_instance = None
        if w_instance is None:
            raise OperationError(space.w_TypeError,
                                 space.wrap("self must not be None"))
        method = space.allocate_instance(Method, w_subtype)
        Method.__init__(method, space, w_function, w_instance)
        return space.wrap(method)

    def __repr__(self):
        return "bound method %s" % (self.w_function.getname(self.space),)

    def call_args(self, args):
        space = self.space
        return space.call_obj_args(self.w_function, self.w_instance, args)

    def descr_method_get(self, w_obj, w_cls=None):
        return self.space.wrap(self)    # already bound

    def descr_method_call(self, __args__):
        return self.call_args(__args__)

    def descr_method_repr(self):
        space = self.space
        name = self.w_function.getname(self.space)
        w_class = space.type(self.w_instance)
        typename = w_class.getname(self.space)
        objrepr = space.str_w(space.repr(self.w_instance))
        s = '<bound method %s.%s of %s>' % (typename, name, objrepr)
        return space.wrap(s)

    def descr_method_getattribute(self, w_attr):
        space = self.space
        if space.str_w(w_attr) != '__doc__':
            try:
                return space.call_method(space.w_object, '__getattribute__',
                                         space.wrap(self), w_attr)
            except OperationError, e:
                if not e.match(space, space.w_AttributeError):
                    raise
        # fall-back to the attribute of the underlying 'im_func'
        return space.getattr(self.w_function, w_attr)

    def descr_method_eq(self, w_other):
        space = self.space
        if not isinstance(w_other, Method):
            return space.w_NotImplemented
<<<<<<< HEAD
        if not space.eq_w(self.w_instance, other.w_instance):
            return space.w_False
        return space.eq(self.w_function, other.w_function)
=======
        if self.w_instance is None:
            if w_other.w_instance is not None:
                return space.w_False
        else:
            if w_other.w_instance is None:
                return space.w_False
            if not space.eq_w(self.w_instance, w_other.w_instance):
                return space.w_False
        return space.eq(self.w_function, w_other.w_function)
>>>>>>> 9e00a47e

    def descr_method_hash(self):
        space = self.space
        w_result = space.hash(self.w_function)
        w_result = space.xor(w_result, space.hash(self.w_instance))
        return w_result

    def descr_method__reduce__(self, space):
        from pypy.interpreter.mixedmodule import MixedModule
        from pypy.interpreter.gateway import BuiltinCode
        w_mod    = space.getbuiltinmodule('_pickle_support')
        mod      = space.interp_w(MixedModule, w_mod)
<<<<<<< HEAD
        w        = space.wrap
=======
        new_inst = mod.get('method_new')
>>>>>>> 9e00a47e
        w_instance = self.w_instance or space.w_None
        w_function = self.w_function
        if (isinstance(w_function, Function) and
                isinstance(w_function.code, BuiltinCode)):
            new_inst = mod.get('builtin_method_new')
<<<<<<< HEAD
            tup = [w_instance, space.wrap(function.name)]
=======
            if space.is_w(w_instance, space.w_None):
                tup = [self.w_class, space.wrap(w_function.name)]
            else:
                tup = [w_instance, space.wrap(w_function.name)]
        elif space.is_w(self.w_class, space.w_None):
            tup = [self.w_function, w_instance]
>>>>>>> 9e00a47e
        else:
            new_inst = mod.get('method_new')
            tup = [self.w_function, w_instance]
        return space.newtuple([new_inst, space.newtuple(tup)])


class StaticMethod(W_Root):
    """The staticmethod objects."""
    _immutable_fields_ = ['w_function']

    def __init__(self, w_function):
        self.w_function = w_function

    def descr_staticmethod_get(self, w_obj, w_cls=None):
        """staticmethod(x).__get__(obj[, type]) -> x"""
        return self.w_function

    def descr_staticmethod__new__(space, w_subtype, w_function):
        instance = space.allocate_instance(StaticMethod, w_subtype)
        instance.__init__(w_function)
        return space.wrap(instance)


class ClassMethod(W_Root):
    """The classmethod objects."""
    _immutable_fields_ = ['w_function']

    def __init__(self, w_function):
        self.w_function = w_function

    def descr_classmethod_get(self, space, w_obj, w_klass=None):
        if space.is_none(w_klass):
            w_klass = space.type(w_obj)
        return space.wrap(Method(space, self.w_function, w_klass))

    def descr_classmethod__new__(space, w_subtype, w_function):
        instance = space.allocate_instance(ClassMethod, w_subtype)
        instance.__init__(w_function)
        return space.wrap(instance)

class FunctionWithFixedCode(Function):
    can_change_code = False

class BuiltinFunction(Function):
    can_change_code = False

    def __init__(self, func):
        assert isinstance(func, Function)
        Function.__init__(self, func.space, func.code, func.w_func_globals,
                          func.defs_w, None, func.closure, None, func.name)
        self.w_doc = func.w_doc
        self.w_func_dict = func.w_func_dict
        self.w_module = func.w_module

    def descr_builtinfunction__new__(space, w_subtype):
        raise OperationError(space.w_TypeError,
                     space.wrap("cannot create 'builtin_function' instances"))

    def descr_function_repr(self):
        return self.space.wrap('<built-in function %s>' % (self.name,))

def is_builtin_code(w_func):
    from pypy.interpreter.gateway import BuiltinCode
    if isinstance(w_func, Method):
        w_func = w_func.w_function
    if isinstance(w_func, Function):
        code = w_func.getcode()
    else:
        code = None
    return isinstance(code, BuiltinCode)<|MERGE_RESOLUTION|>--- conflicted
+++ resolved
@@ -473,15 +473,9 @@
         return space.wrap(Method(space, w_function, w_obj))
 
 
-<<<<<<< HEAD
-class Method(Wrappable):
+class Method(W_Root):
     """A method is a function bound to a specific instance."""
     _immutable_fields_ = ['w_function', 'w_instance']
-=======
-class Method(W_Root):
-    """A method is a function bound to a specific instance or class."""
-    _immutable_fields_ = ['w_function', 'w_instance', 'w_class']
->>>>>>> 9e00a47e
 
     def __init__(self, space, w_function, w_instance):
         self.space = space
@@ -536,21 +530,9 @@
         space = self.space
         if not isinstance(w_other, Method):
             return space.w_NotImplemented
-<<<<<<< HEAD
-        if not space.eq_w(self.w_instance, other.w_instance):
+        if not space.eq_w(self.w_instance, w_other.w_instance):
             return space.w_False
-        return space.eq(self.w_function, other.w_function)
-=======
-        if self.w_instance is None:
-            if w_other.w_instance is not None:
-                return space.w_False
-        else:
-            if w_other.w_instance is None:
-                return space.w_False
-            if not space.eq_w(self.w_instance, w_other.w_instance):
-                return space.w_False
         return space.eq(self.w_function, w_other.w_function)
->>>>>>> 9e00a47e
 
     def descr_method_hash(self):
         space = self.space
@@ -563,26 +545,12 @@
         from pypy.interpreter.gateway import BuiltinCode
         w_mod    = space.getbuiltinmodule('_pickle_support')
         mod      = space.interp_w(MixedModule, w_mod)
-<<<<<<< HEAD
-        w        = space.wrap
-=======
-        new_inst = mod.get('method_new')
->>>>>>> 9e00a47e
         w_instance = self.w_instance or space.w_None
         w_function = self.w_function
         if (isinstance(w_function, Function) and
                 isinstance(w_function.code, BuiltinCode)):
             new_inst = mod.get('builtin_method_new')
-<<<<<<< HEAD
-            tup = [w_instance, space.wrap(function.name)]
-=======
-            if space.is_w(w_instance, space.w_None):
-                tup = [self.w_class, space.wrap(w_function.name)]
-            else:
-                tup = [w_instance, space.wrap(w_function.name)]
-        elif space.is_w(self.w_class, space.w_None):
-            tup = [self.w_function, w_instance]
->>>>>>> 9e00a47e
+            tup = [w_instance, space.wrap(w_function.name)]
         else:
             new_inst = mod.get('method_new')
             tup = [self.w_function, w_instance]
