--- conflicted
+++ resolved
@@ -382,17 +382,17 @@
         return space.newint(len(self.defs_w))
 
     def fset_func_defaults(self, space, w_defaults):
-        self._check_code_mutable("func_defaults")
+        self._check_code_mutable("__defaults__")
         if space.is_w(w_defaults, space.w_None):
             self.defs_w = []
             return
         if not space.isinstance_w(w_defaults, space.w_tuple):
             raise oefmt(space.w_TypeError,
-                        "func_defaults must be set to a tuple object or None")
+                        "__defaults__ must be set to a tuple object or None")
         self.defs_w = space.fixedview(w_defaults)
 
     def fdel_func_defaults(self, space):
-        self._check_code_mutable("func_defaults")
+        self._check_code_mutable("__defaults__")
         self.defs_w = []
 
     def fget_func_kwdefaults(self, space):
@@ -425,11 +425,11 @@
         return self.w_doc
 
     def fset_func_doc(self, space, w_doc):
-        self._check_code_mutable("func_doc")
+        self._check_code_mutable("__doc__")
         self.w_doc = w_doc
 
     def fdel_func_doc(self, space):
-        self._check_code_mutable("func_doc")
+        self._check_code_mutable("__doc__")
         self.w_doc = space.w_None
 
     def fget_func_name(self, space):
@@ -443,7 +443,6 @@
             raise oefmt(space.w_TypeError,
                         "__name__ must be set to a string object")
 
-<<<<<<< HEAD
     def fget_func_qualname(self, space):
         return space.newtext(self.qualname)
 
@@ -456,11 +455,6 @@
                             "__qualname__ must be set to a string object")
             raise
 
-    def fdel_func_doc(self, space):
-        self.w_doc = space.w_None
-
-=======
->>>>>>> 98535ef2
     def fget___module__(self, space):
         if self.w_module is None:
             if self.w_func_globals is not None and not space.is_w(self.w_func_globals, space.w_None):
@@ -470,11 +464,11 @@
         return self.w_module
 
     def fset___module__(self, space, w_module):
-        self._check_code_mutable("func_name")
+        self._check_code_mutable("__module__")
         self.w_module = w_module
 
     def fdel___module__(self, space):
-        self._check_code_mutable("func_name")
+        self._check_code_mutable("__module__")
         self.w_module = space.w_None
 
     def fget_func_code(self, space):
