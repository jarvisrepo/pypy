"""
Function objects.

In PyPy there is no difference between built-in and user-defined function
objects; the difference lies in the code object found in their func_code
attribute.
"""

from pypy.rlib.unroll import unrolling_iterable
from pypy.interpreter.error import OperationError, operationerrfmt
from pypy.interpreter.baseobjspace import Wrappable
from pypy.interpreter.eval import Code
from pypy.interpreter.argument import Arguments
from pypy.rlib import jit
from pypy.rlib.debug import make_sure_not_resized

funccallunrolling = unrolling_iterable(range(4))

@jit.elidable_promote()
def _get_immutable_code(func):
    assert not func.can_change_code
    return func.code


class Function(Wrappable):
    """A function is a code object captured with some environment:
    an object space, a dictionary of globals, default arguments,
    and an arbitrary 'closure' passed to the code object."""

    can_change_code = True
    _immutable_fields_ = ['code?',
                          'w_func_globals?',
                          'closure?[*]',
                          'defs_w?[*]',
                          'name?']

    def __init__(self, space, code, w_globals=None, defs_w=[], w_kw_defs=None,
                 closure=None, w_ann=None, forcename=None):
        self.space = space
        self.name = forcename or code.co_name
        self.w_doc = None   # lazily read from code.getdocstring()
        self.code = code       # Code instance
        self.w_func_globals = w_globals  # the globals dictionary
        self.closure   = closure    # normally, list of Cell instances or None
        self.defs_w = defs_w
        self.w_kw_defs = w_kw_defs
        self.w_func_dict = None # filled out below if needed
        self.w_module = None
        self.w_ann = w_ann

    def __repr__(self):
        # return "function %s.%s" % (self.space, self.name)
        # maybe we want this shorter:
        name = getattr(self, 'name', None)
        if not isinstance(name, str):
            name = '?'
        return "<%s %s>" % (self.__class__.__name__, name)

    def call_args(self, args):
        # delegate activation to code
        return self.getcode().funcrun(self, args)

    def call_obj_args(self, w_obj, args):
        # delegate activation to code
        return self.getcode().funcrun_obj(self, w_obj, args)

    def getcode(self):
        if jit.we_are_jitted():
            if not self.can_change_code:
                return _get_immutable_code(self)
            return jit.promote(self.code)
        return self.code

    def funccall(self, *args_w): # speed hack
        from pypy.interpreter import gateway
        from pypy.interpreter.pycode import PyCode

        code = self.getcode() # hook for the jit
        nargs = len(args_w)
        fast_natural_arity = code.fast_natural_arity
        if nargs == fast_natural_arity:
            if nargs == 0:
                assert isinstance(code, gateway.BuiltinCode0)
                return code.fastcall_0(self.space, self)
            elif nargs == 1:
                assert isinstance(code, gateway.BuiltinCode1)
                return code.fastcall_1(self.space, self, args_w[0])
            elif nargs == 2:
                assert isinstance(code, gateway.BuiltinCode2)
                return code.fastcall_2(self.space, self, args_w[0], args_w[1])
            elif nargs == 3:
                assert isinstance(code, gateway.BuiltinCode3)
                return code.fastcall_3(self.space, self, args_w[0],
                                       args_w[1], args_w[2])
            elif nargs == 4:
                assert isinstance(code, gateway.BuiltinCode4)
                return code.fastcall_4(self.space, self, args_w[0],
                                       args_w[1], args_w[2], args_w[3])
        elif (nargs | PyCode.FLATPYCALL) == fast_natural_arity:
            assert isinstance(code, PyCode)
            if nargs < 5:
                new_frame = self.space.createframe(code, self.w_func_globals,
                                                   self)
                for i in funccallunrolling:
                    if i < nargs:
                        new_frame.locals_stack_w[i] = args_w[i]
                return new_frame.run()
        elif nargs >= 1 and fast_natural_arity == Code.PASSTHROUGHARGS1:
            assert isinstance(code, gateway.BuiltinCodePassThroughArguments1)
            return code.funcrun_obj(self, args_w[0],
                                    Arguments(self.space,
                                              list(args_w[1:])))
        return self.call_args(Arguments(self.space, list(args_w)))

    def funccall_valuestack(self, nargs, frame): # speed hack
        from pypy.interpreter import gateway
        from pypy.interpreter.pycode import PyCode

        code = self.getcode() # hook for the jit
        #
        if (jit.we_are_jitted() and code is self.space._code_of_sys_exc_info
                                and nargs == 0):
            from pypy.module.sys.vm import exc_info_direct
            return exc_info_direct(self.space, frame)
        #
        fast_natural_arity = code.fast_natural_arity
        if nargs == fast_natural_arity:
            if nargs == 0:
                assert isinstance(code, gateway.BuiltinCode0)
                return code.fastcall_0(self.space, self)
            elif nargs == 1:
                assert isinstance(code, gateway.BuiltinCode1)
                return code.fastcall_1(self.space, self, frame.peekvalue(0))
            elif nargs == 2:
                assert isinstance(code, gateway.BuiltinCode2)
                return code.fastcall_2(self.space, self, frame.peekvalue(1),
                                       frame.peekvalue(0))
            elif nargs == 3:
                assert isinstance(code, gateway.BuiltinCode3)
                return code.fastcall_3(self.space, self, frame.peekvalue(2),
                                       frame.peekvalue(1), frame.peekvalue(0))
            elif nargs == 4:
                assert isinstance(code, gateway.BuiltinCode4)
                return code.fastcall_4(self.space, self, frame.peekvalue(3),
                                       frame.peekvalue(2), frame.peekvalue(1),
                                        frame.peekvalue(0))
        elif (nargs | Code.FLATPYCALL) == fast_natural_arity:
            assert isinstance(code, PyCode)
            return self._flat_pycall(code, nargs, frame)
        elif fast_natural_arity & Code.FLATPYCALL:
            natural_arity = fast_natural_arity & 0xff
            if natural_arity > nargs >= natural_arity - len(self.defs_w):
                assert isinstance(code, PyCode)
                return self._flat_pycall_defaults(code, nargs, frame,
                                                  natural_arity - nargs)
        elif fast_natural_arity == Code.PASSTHROUGHARGS1 and nargs >= 1:
            assert isinstance(code, gateway.BuiltinCodePassThroughArguments1)
            w_obj = frame.peekvalue(nargs-1)
            args = frame.make_arguments(nargs-1)
            return code.funcrun_obj(self, w_obj, args)

        args = frame.make_arguments(nargs)
        return self.call_args(args)

    @jit.unroll_safe
    def _flat_pycall(self, code, nargs, frame):
        # code is a PyCode
        new_frame = self.space.createframe(code, self.w_func_globals,
                                                   self)
        for i in xrange(nargs):
            w_arg = frame.peekvalue(nargs-1-i)
            new_frame.locals_stack_w[i] = w_arg

        return new_frame.run()

    @jit.unroll_safe
    def _flat_pycall_defaults(self, code, nargs, frame, defs_to_load):
        # code is a PyCode
        new_frame = self.space.createframe(code, self.w_func_globals,
                                                   self)
        for i in xrange(nargs):
            w_arg = frame.peekvalue(nargs-1-i)
            new_frame.locals_stack_w[i] = w_arg

        ndefs = len(self.defs_w)
        start = ndefs - defs_to_load
        i = nargs
        for j in xrange(start, ndefs):
            new_frame.locals_stack_w[i] = self.defs_w[j]
            i += 1
        return new_frame.run()

    def getdict(self, space):
        if self.w_func_dict is None:
            self.w_func_dict = space.newdict(instance=True)
        return self.w_func_dict

    def setdict(self, space, w_dict):
        if not space.isinstance_w(w_dict, space.w_dict):
            raise OperationError(space.w_TypeError,
                space.wrap("setting function's dictionary to a non-dict")
            )
        self.w_func_dict = w_dict

    def descr_function__new__(space, w_subtype, w_code, w_globals,
                              w_name=None, w_argdefs=None, w_closure=None):
        code = space.interp_w(Code, w_code)
        if not space.is_true(space.isinstance(w_globals, space.w_dict)):
            raise OperationError(space.w_TypeError, space.wrap("expected dict"))
        if not space.is_none(w_name):
            name = space.str_w(w_name)
        else:
            name = None
        if not space.is_none(w_argdefs):
            defs_w = space.fixedview(w_argdefs)
        else:
            defs_w = []
        nfreevars = 0
        from pypy.interpreter.pycode import PyCode
        if isinstance(code, PyCode):
            nfreevars = len(code.co_freevars)
        if space.is_none(w_closure) and nfreevars == 0:
            closure = None
        elif not space.is_w(space.type(w_closure), space.w_tuple):
            raise OperationError(space.w_TypeError, space.wrap("invalid closure"))
        else:
            from pypy.interpreter.nestedscope import Cell
            closure_w = space.unpackiterable(w_closure)
            n = len(closure_w)
            if nfreevars == 0:
                raise OperationError(space.w_ValueError, space.wrap("no closure needed"))
            elif nfreevars != n:
                raise OperationError(space.w_ValueError, space.wrap("closure is wrong size"))
            closure = [space.interp_w(Cell, w_cell) for w_cell in closure_w]
        func = space.allocate_instance(Function, w_subtype)
        Function.__init__(func, space, code, w_globals, defs_w, None, closure,
                          None,name)
        return space.wrap(func)

    def descr_function_call(self, __args__):
        return self.call_args(__args__)

    def descr_function_repr(self):
        return self.getrepr(self.space, 'function %s' % (self.name,))


    # delicate
    _all = {'': None}

    def _cleanup_(self):
        from pypy.interpreter.gateway import BuiltinCode
        if isinstance(self.code, BuiltinCode):
            # we have been seen by other means so rtyping should not choke
            # on us
            identifier = self.code.identifier
            previous = Function._all.get(identifier, self)
            assert previous is self, (
                "duplicate function ids with identifier=%r: %r and %r" % (
                identifier, previous, self))
            self.add_to_table()
        return False

    def add_to_table(self):
        Function._all[self.code.identifier] = self

    def find(identifier):
        return Function._all[identifier]
    find = staticmethod(find)

    def descr_function__reduce__(self, space):
        from pypy.interpreter.gateway import BuiltinCode
        from pypy.interpreter.mixedmodule import MixedModule
        w_mod    = space.getbuiltinmodule('_pickle_support')
        mod      = space.interp_w(MixedModule, w_mod)
        code = self.code
        if isinstance(code, BuiltinCode):
            new_inst = mod.get('builtin_function')
            return space.newtuple([new_inst,
                                   space.newtuple([space.wrap(code.identifier)])])

        new_inst = mod.get('func_new')
        w        = space.wrap
        if self.closure is None:
            w_closure = space.w_None
        else:
            w_closure = space.newtuple([w(cell) for cell in self.closure])
        if self.w_doc is None:
            w_doc = space.w_None
        else:
            w_doc = self.w_doc
        if self.w_func_globals is None:
            w_func_globals = space.w_None
        else:
            w_func_globals = self.w_func_globals
        if self.w_func_dict is None:
            w_func_dict = space.w_None
        else:
            w_func_dict = self.w_func_dict

        nt = space.newtuple
        tup_base = []
        tup_state = [
            w(self.name),
            w_doc,
            w(self.code),
            w_func_globals,
            w_closure,
            nt(self.defs_w),
            w_func_dict,
            self.w_module,
        ]
        return nt([new_inst, nt(tup_base), nt(tup_state)])

    def descr_function__setstate__(self, space, w_args):
        from pypy.interpreter.pycode import PyCode
        args_w = space.unpackiterable(w_args)
        try:
            (w_name, w_doc, w_code, w_func_globals, w_closure, w_defs,
             w_func_dict, w_module) = args_w
        except ValueError:
            # wrong args
            raise OperationError(space.w_ValueError,
                         space.wrap("Wrong arguments to function.__setstate__"))

        self.space = space
        self.name = space.str_w(w_name)
        self.code = space.interp_w(Code, w_code)
        if not space.is_w(w_closure, space.w_None):
            from pypy.interpreter.nestedscope import Cell
            closure_w = space.unpackiterable(w_closure)
            self.closure = [space.interp_w(Cell, w_cell) for w_cell in closure_w]
        else:
            self.closure = None
        if space.is_w(w_doc, space.w_None):
            w_doc = None
        self.w_doc = w_doc
        if space.is_w(w_func_globals, space.w_None):
            w_func_globals = None
        self.w_func_globals = w_func_globals
        if space.is_w(w_func_dict, space.w_None):
            w_func_dict = None
        self.w_func_dict = w_func_dict
        self.defs_w = space.fixedview(w_defs)
        self.w_module = w_module

    def fget_func_defaults(self, space):
        values_w = self.defs_w
        # the `None in values_w` check here is to ensure that interp-level
        # functions with a default of None do not get their defaults
        # exposed at applevel
        if not values_w or None in values_w:
            return space.w_None
        return space.newtuple(values_w)

    def fset_func_defaults(self, space, w_defaults):
        if space.is_w(w_defaults, space.w_None):
            self.defs_w = []
            return
        if not space.is_true(space.isinstance(w_defaults, space.w_tuple)):
            raise OperationError( space.w_TypeError, space.wrap("func_defaults must be set to a tuple object or None") )
        self.defs_w = space.fixedview(w_defaults)

    def fdel_func_defaults(self, space):
        self.defs_w = []

    def fget_func_kwdefaults(self, space):
        if self.w_kw_defs is None:
            return space.w_None
        return self.w_kw_defs

    def fset_func_kwdefaults(self, space, w_new):
        if space.is_w(w_new, space.w_None):
            w_new = None
        elif not space.isinstance_w(w_new, space.w_dict):
            msg = "__kwdefaults__ must be a dict"
            raise OperationError(space.w_TypeError, space.wrap(msg))
        self.w_kw_defs = w_new

    def fdel_func_kwdefaults(self, space):
        self.w_kw_defs = None

    def fget_func_doc(self, space):
        if self.w_doc is None:
            self.w_doc = self.code.getdocstring(space)
        return self.w_doc

    def fset_func_doc(self, space, w_doc):
        self.w_doc = w_doc

    def fget_func_name(self, space):
        return space.wrap(self.name)

    def fset_func_name(self, space, w_name):
        try:
            self.name = space.str_w(w_name)
        except OperationError, e:
            if e.match(space, space.w_TypeError):
                raise OperationError(space.w_TypeError,
                                     space.wrap("func_name must be set "
                                                "to a string object"))
            raise


    def fdel_func_doc(self, space):
        self.w_doc = space.w_None

    def fget___module__(self, space):
        if self.w_module is None:
            if self.w_func_globals is not None and not space.is_w(self.w_func_globals, space.w_None):
                self.w_module = space.call_method(self.w_func_globals, "get", space.wrap("__name__"))
            else:
                self.w_module = space.w_None
        return self.w_module

    def fset___module__(self, space, w_module):
        self.w_module = w_module

    def fdel___module__(self, space):
        self.w_module = space.w_None

    def fget_func_code(self, space):
        return space.wrap(self.code)

    def fset_func_code(self, space, w_code):
        from pypy.interpreter.pycode import PyCode
        if not self.can_change_code:
            raise OperationError(space.w_TypeError,
                    space.wrap("Cannot change code attribute of builtin functions"))
        code = space.interp_w(Code, w_code)
        closure_len = 0
        if self.closure:
            closure_len = len(self.closure)
        if isinstance(code, PyCode) and closure_len != len(code.co_freevars):
            raise operationerrfmt(space.w_ValueError,
                "%s() requires a code object with %d free vars, not %d",
                self.name, closure_len, len(code.co_freevars))
        self.code = code

    def fget_func_closure(self, space):
        if self.closure is not None:
            w_res = space.newtuple( [ space.wrap(i) for i in self.closure ] )
        else:
            w_res = space.w_None
        return w_res

<<<<<<< HEAD
    def fget_func_annotations(self, space):
        if self.w_ann is None:
            self.w_ann = space.newdict()
        return self.w_ann

    def fset_func_annotations(self, space, w_new):
        if space.is_w(w_new, space.w_None):
            w_new = None
        elif not space.isinstance_w(w_new, space.w_dict):
            msg = "__annotations__ must be a dict"
            raise OperationError(space.w_TypeError, space.wrap(msg))
        self.w_ann = w_new

    def fdel_func_annotations(self, space):
        self.w_ann = None
=======
>>>>>>> 2d0664ed

def descr_function_get(space, w_function, w_obj, w_cls=None):
    """functionobject.__get__(obj[, type]) -> method"""
    # this is not defined as a method on Function because it's generally
    # useful logic: w_function can be any callable.  It is used by Method too.
<<<<<<< HEAD
    if w_obj is None or space.is_w(w_obj, space.w_None):
        return w_function
=======
    asking_for_bound = (space.is_none(w_cls) or
                        not space.is_w(w_obj, space.w_None) or
                        space.is_w(w_cls, space.type(space.w_None)))
    if asking_for_bound:
        return space.wrap(Method(space, w_function, w_obj, w_cls))
>>>>>>> 2d0664ed
    else:
        return space.wrap(Method(space, w_function, w_obj))


class Method(Wrappable):
    """A method is a function bound to a specific instance."""
    _immutable_fields_ = ['w_function', 'w_instance']

    def __init__(self, space, w_function, w_instance):
        self.space = space
        self.w_function = w_function
<<<<<<< HEAD
        self.w_instance = w_instance

    def descr_method__new__(space, w_subtype, w_function, w_instance):
        if space.is_w(w_instance, space.w_None):
            w_instance = None
        if w_instance is None:
=======
        self.w_instance = w_instance   # or None
        if w_class is None:
            w_class = space.w_None
        self.w_class = w_class         # possibly space.w_None

    def descr_method__new__(space, w_subtype, w_function, w_instance,
                            w_class=None):
        if space.is_w(w_instance, space.w_None):
            w_instance = None
        if w_instance is None and space.is_none(w_class):
>>>>>>> 2d0664ed
            raise OperationError(space.w_TypeError,
                                 space.wrap("self must not be None"))
        method = space.allocate_instance(Method, w_subtype)
        Method.__init__(method, space, w_function, w_instance)
        return space.wrap(method)

    def __repr__(self):
        return "bound method %s" % (self.w_function.getname(self.space),)

    def call_args(self, args):
        space = self.space
        return space.call_obj_args(self.w_function, self.w_instance, args)

    def descr_method_get(self, w_obj, w_cls=None):
        return self.space.wrap(self)    # already bound

    def descr_method_call(self, __args__):
        return self.call_args(__args__)

    def descr_method_repr(self):
        space = self.space
        name = self.w_function.getname(self.space)
        w_class = space.type(self.w_instance)
        typename = w_class.getname(self.space)
        objrepr = space.str_w(space.repr(self.w_instance))
        s = '<bound method %s.%s of %s>' % (typename, name, objrepr)
        return space.wrap(s)

    def descr_method_getattribute(self, w_attr):
        space = self.space
        if space.str_w(w_attr) != '__doc__':
            try:
                return space.call_method(space.w_object, '__getattribute__',
                                         space.wrap(self), w_attr)
            except OperationError, e:
                if not e.match(space, space.w_AttributeError):
                    raise
        # fall-back to the attribute of the underlying 'im_func'
        return space.getattr(self.w_function, w_attr)

    def descr_method_eq(self, w_other):
        space = self.space
        other = space.interpclass_w(w_other)
        if not isinstance(other, Method):
            return space.w_NotImplemented
        if not space.eq_w(self.w_instance, other.w_instance):
            return space.w_False
        return space.eq(self.w_function, other.w_function)

    def descr_method_hash(self):
        space = self.space
        w_result = space.hash(self.w_function)
        w_result = space.xor(w_result, space.hash(self.w_instance))
        return w_result

    def descr_method__reduce__(self, space):
        from pypy.interpreter.mixedmodule import MixedModule
        from pypy.interpreter.gateway import BuiltinCode
        w_mod    = space.getbuiltinmodule('_pickle_support')
        mod      = space.interp_w(MixedModule, w_mod)
        w        = space.wrap
        w_instance = self.w_instance or space.w_None
        function = space.interpclass_w(self.w_function)
        if isinstance(function, Function) and isinstance(function.code, BuiltinCode):
            new_inst = mod.get('builtin_method_new')
            tup = [w_instance, space.wrap(function.name)]
        else:
            new_inst = mod.get('method_new')
            tup = [self.w_function, w_instance]
        return space.newtuple([new_inst, space.newtuple(tup)])

class StaticMethod(Wrappable):
    """The staticmethod objects."""
    _immutable_fields_ = ['w_function']

    def __init__(self, w_function):
        self.w_function = w_function

    def descr_staticmethod_get(self, w_obj, w_cls=None):
        """staticmethod(x).__get__(obj[, type]) -> x"""
        return self.w_function

    def descr_staticmethod__new__(space, w_subtype, w_function):
        instance = space.allocate_instance(StaticMethod, w_subtype)
        instance.__init__(w_function)
        return space.wrap(instance)

class ClassMethod(Wrappable):
    """The classmethod objects."""
    _immutable_fields_ = ['w_function']

    def __init__(self, w_function):
        self.w_function = w_function

    def descr_classmethod_get(self, space, w_obj, w_klass=None):
        if space.is_none(w_klass):
            w_klass = space.type(w_obj)
        return space.wrap(Method(space, self.w_function, w_klass))

    def descr_classmethod__new__(space, w_subtype, w_function):
        instance = space.allocate_instance(ClassMethod, w_subtype)
        instance.__init__(w_function)
        return space.wrap(instance)

class FunctionWithFixedCode(Function):
    can_change_code = False

class BuiltinFunction(Function):
    can_change_code = False

    def __init__(self, func):
        assert isinstance(func, Function)
        Function.__init__(self, func.space, func.code, func.w_func_globals,
                          func.defs_w, None, func.closure, None, func.name)
        self.w_doc = func.w_doc
        self.w_func_dict = func.w_func_dict
        self.w_module = func.w_module

    def descr_builtinfunction__new__(space, w_subtype):
        raise OperationError(space.w_TypeError,
                     space.wrap("cannot create 'builtin_function' instances"))

    def descr_function_repr(self):
        return self.space.wrap('<built-in function %s>' % (self.name,))

def is_builtin_code(w_func):
    from pypy.interpreter.gateway import BuiltinCode
    if isinstance(w_func, Method):
        w_func = w_func.w_function
    if isinstance(w_func, Function):
        code = w_func.getcode()
    else:
        code = None
    return isinstance(code, BuiltinCode)<|MERGE_RESOLUTION|>--- conflicted
+++ resolved
@@ -443,7 +443,6 @@
             w_res = space.w_None
         return w_res
 
-<<<<<<< HEAD
     def fget_func_annotations(self, space):
         if self.w_ann is None:
             self.w_ann = space.newdict()
@@ -459,23 +458,14 @@
 
     def fdel_func_annotations(self, space):
         self.w_ann = None
-=======
->>>>>>> 2d0664ed
+
 
 def descr_function_get(space, w_function, w_obj, w_cls=None):
     """functionobject.__get__(obj[, type]) -> method"""
     # this is not defined as a method on Function because it's generally
     # useful logic: w_function can be any callable.  It is used by Method too.
-<<<<<<< HEAD
     if w_obj is None or space.is_w(w_obj, space.w_None):
         return w_function
-=======
-    asking_for_bound = (space.is_none(w_cls) or
-                        not space.is_w(w_obj, space.w_None) or
-                        space.is_w(w_cls, space.type(space.w_None)))
-    if asking_for_bound:
-        return space.wrap(Method(space, w_function, w_obj, w_cls))
->>>>>>> 2d0664ed
     else:
         return space.wrap(Method(space, w_function, w_obj))
 
@@ -487,25 +477,12 @@
     def __init__(self, space, w_function, w_instance):
         self.space = space
         self.w_function = w_function
-<<<<<<< HEAD
-        self.w_instance = w_instance
+        self.w_instance = w_instance   # or None
 
     def descr_method__new__(space, w_subtype, w_function, w_instance):
         if space.is_w(w_instance, space.w_None):
             w_instance = None
         if w_instance is None:
-=======
-        self.w_instance = w_instance   # or None
-        if w_class is None:
-            w_class = space.w_None
-        self.w_class = w_class         # possibly space.w_None
-
-    def descr_method__new__(space, w_subtype, w_function, w_instance,
-                            w_class=None):
-        if space.is_w(w_instance, space.w_None):
-            w_instance = None
-        if w_instance is None and space.is_none(w_class):
->>>>>>> 2d0664ed
             raise OperationError(space.w_TypeError,
                                  space.wrap("self must not be None"))
         method = space.allocate_instance(Method, w_subtype)
