"""
Function objects.

In PyPy there is no difference between built-in and user-defined function
objects; the difference lies in the code object found in their func_code
attribute.
"""

from rpython.rlib.unroll import unrolling_iterable
from pypy.interpreter.baseobjspace import W_Root
from pypy.interpreter.error import OperationError, oefmt
from pypy.interpreter.eval import Code
from pypy.interpreter.argument import Arguments
from rpython.rlib import jit

from rpython.rlib.rarithmetic import LONG_BIT
from rpython.rlib.rbigint import rbigint


funccallunrolling = unrolling_iterable(range(4))


@jit.elidable_promote()
def _get_immutable_code(func):
    assert not func.can_change_code
    return func.code

class Function(W_Root):
    """A function is a code object captured with some environment:
    an object space, a dictionary of globals, default arguments,
    and an arbitrary 'closure' passed to the code object."""

    can_change_code = True
    _immutable_fields_ = ['code?',
                          'w_func_globals?',
                          'closure?[*]',
                          'defs_w?[*]',
                          'name?']

    def __init__(self, space, code, w_globals=None, defs_w=[], closure=None,
                 forcename=None):
        self.space = space
        self.name = forcename or code.co_name
        self.w_doc = None   # lazily read from code.getdocstring()
        self.code = code       # Code instance
        self.w_func_globals = w_globals  # the globals dictionary
        self.closure = closure    # normally, list of Cell instances or None
        self.defs_w = defs_w
        self.w_func_dict = None # filled out below if needed
        self.w_module = None

    def __repr__(self):
        # return "function %s.%s" % (self.space, self.name)
        # maybe we want this shorter:
        name = getattr(self, 'name', None)
        if not isinstance(name, str):
            name = '?'
        return "<%s %s>" % (self.__class__.__name__, name)

    def call_args(self, args):
        # delegate activation to code
        w_res = self.getcode().funcrun(self, args)
        assert isinstance(w_res, W_Root)
        return w_res

    def call_obj_args(self, w_obj, args):
        # delegate activation to code
        w_res = self.getcode().funcrun_obj(self, w_obj, args)
        assert isinstance(w_res, W_Root)
        return w_res

    def getcode(self):
        if jit.we_are_jitted():
            if not self.can_change_code:
                return _get_immutable_code(self)
            return jit.promote(self.code)
        return self.code

    def funccall(self, *args_w): # speed hack
        from pypy.interpreter import gateway
        from pypy.interpreter.pycode import PyCode

        code = self.getcode() # hook for the jit
        nargs = len(args_w)
        fast_natural_arity = code.fast_natural_arity
        if nargs == fast_natural_arity:
            if nargs == 0:
                assert isinstance(code, gateway.BuiltinCode0)
                return code.fastcall_0(self.space, self)
            elif nargs == 1:
                assert isinstance(code, gateway.BuiltinCode1)
                return code.fastcall_1(self.space, self, args_w[0])
            elif nargs == 2:
                assert isinstance(code, gateway.BuiltinCode2)
                return code.fastcall_2(self.space, self, args_w[0], args_w[1])
            elif nargs == 3:
                assert isinstance(code, gateway.BuiltinCode3)
                return code.fastcall_3(self.space, self, args_w[0],
                                       args_w[1], args_w[2])
            elif nargs == 4:
                assert isinstance(code, gateway.BuiltinCode4)
                return code.fastcall_4(self.space, self, args_w[0],
                                       args_w[1], args_w[2], args_w[3])
        elif (nargs | PyCode.FLATPYCALL) == fast_natural_arity:
            assert isinstance(code, PyCode)
            if nargs < 5:
                new_frame = self.space.createframe(code, self.w_func_globals,
                                                   self)
                for i in funccallunrolling:
                    if i < nargs:
                        new_frame.locals_cells_stack_w[i] = args_w[i]
                return new_frame.run()
        elif nargs >= 1 and fast_natural_arity == Code.PASSTHROUGHARGS1:
            assert isinstance(code, gateway.BuiltinCodePassThroughArguments1)
            return code.funcrun_obj(self, args_w[0],
                                    Arguments(self.space,
                                              list(args_w[1:])))
        return self.call_args(Arguments(self.space, list(args_w)))

    def funccall_valuestack(self, nargs, frame, methodcall=False): # speed hack
        # methodcall is only for better error messages
        from pypy.interpreter import gateway
        from pypy.interpreter.pycode import PyCode

        code = self.getcode() # hook for the jit
        #
        if (jit.we_are_jitted() and code is self.space._code_of_sys_exc_info
                                and nargs == 0):
            from pypy.module.sys.vm import exc_info_direct
            return exc_info_direct(self.space, frame)
        #
        fast_natural_arity = code.fast_natural_arity
        if nargs == fast_natural_arity:
            if nargs == 0:
                assert isinstance(code, gateway.BuiltinCode0)
                return code.fastcall_0(self.space, self)
            elif nargs == 1:
                assert isinstance(code, gateway.BuiltinCode1)
                return code.fastcall_1(self.space, self, frame.peekvalue(0))
            elif nargs == 2:
                assert isinstance(code, gateway.BuiltinCode2)
                return code.fastcall_2(self.space, self, frame.peekvalue(1),
                                       frame.peekvalue(0))
            elif nargs == 3:
                assert isinstance(code, gateway.BuiltinCode3)
                return code.fastcall_3(self.space, self, frame.peekvalue(2),
                                       frame.peekvalue(1), frame.peekvalue(0))
            elif nargs == 4:
                assert isinstance(code, gateway.BuiltinCode4)
                return code.fastcall_4(self.space, self, frame.peekvalue(3),
                                       frame.peekvalue(2), frame.peekvalue(1),
                                        frame.peekvalue(0))
        elif (nargs | Code.FLATPYCALL) == fast_natural_arity:
            assert isinstance(code, PyCode)
            return self._flat_pycall(code, nargs, frame)
        elif fast_natural_arity & Code.FLATPYCALL:
            natural_arity = fast_natural_arity & 0xff
            if natural_arity > nargs >= natural_arity - len(self.defs_w):
                assert isinstance(code, PyCode)
                return self._flat_pycall_defaults(code, nargs, frame,
                                                  natural_arity - nargs)
        elif fast_natural_arity == Code.PASSTHROUGHARGS1 and nargs >= 1:
            assert isinstance(code, gateway.BuiltinCodePassThroughArguments1)
            w_obj = frame.peekvalue(nargs-1)
            args = frame.make_arguments(nargs-1)
            return code.funcrun_obj(self, w_obj, args)

        args = frame.make_arguments(nargs, methodcall=methodcall)
        return self.call_args(args)

    @jit.unroll_safe
    def _flat_pycall(self, code, nargs, frame):
        # code is a PyCode
        new_frame = self.space.createframe(code, self.w_func_globals,
                                                   self)
        for i in xrange(nargs):
            w_arg = frame.peekvalue(nargs-1-i)
            new_frame.locals_cells_stack_w[i] = w_arg

        return new_frame.run()

    @jit.unroll_safe
    def _flat_pycall_defaults(self, code, nargs, frame, defs_to_load):
        # code is a PyCode
        new_frame = self.space.createframe(code, self.w_func_globals,
                                                   self)
        for i in xrange(nargs):
            w_arg = frame.peekvalue(nargs-1-i)
            new_frame.locals_cells_stack_w[i] = w_arg

        ndefs = len(self.defs_w)
        start = ndefs - defs_to_load
        i = nargs
        for j in xrange(start, ndefs):
            new_frame.locals_cells_stack_w[i] = self.defs_w[j]
            i += 1
        return new_frame.run()

    def getdict(self, space):
        if self.w_func_dict is None:
            self.w_func_dict = space.newdict(instance=True)
        return self.w_func_dict

    def setdict(self, space, w_dict):
        if not space.isinstance_w(w_dict, space.w_dict):
            raise oefmt(space.w_TypeError,
                        "setting function's dictionary to a non-dict")
        self.w_func_dict = w_dict

    def descr_function__new__(space, w_subtype, w_code, w_globals,
                              w_name=None, w_argdefs=None, w_closure=None):
        code = space.interp_w(Code, w_code)
        if not space.isinstance_w(w_globals, space.w_dict):
            raise oefmt(space.w_TypeError, "expected dict")
        if not space.is_none(w_name):
            name = space.str_w(w_name)
        else:
            name = None
        if not space.is_none(w_argdefs):
            defs_w = space.fixedview(w_argdefs)
        else:
            defs_w = []
        nfreevars = 0
        from pypy.interpreter.pycode import PyCode
        if isinstance(code, PyCode):
            nfreevars = len(code.co_freevars)
        if space.is_none(w_closure) and nfreevars == 0:
            closure = None
        elif not space.is_w(space.type(w_closure), space.w_tuple):
            raise oefmt(space.w_TypeError, "invalid closure")
        else:
            from pypy.interpreter.nestedscope import Cell
            closure_w = space.unpackiterable(w_closure)
            n = len(closure_w)
            if nfreevars == 0:
                raise oefmt(space.w_ValueError, "no closure needed")
            elif nfreevars != n:
                raise oefmt(space.w_ValueError, "closure is wrong size")
            closure = [space.interp_w(Cell, w_cell) for w_cell in closure_w]
        func = space.allocate_instance(Function, w_subtype)
        Function.__init__(func, space, code, w_globals, defs_w, closure, name)
        return func

    def descr_function_call(self, __args__):
        return self.call_args(__args__)

    def descr_function_repr(self):
        return self.getrepr(self.space, 'function %s' % (self.name,))

    # delicate
    _all = {'': None}

    def _cleanup_(self):
        from pypy.interpreter.gateway import BuiltinCode
        if isinstance(self.code, BuiltinCode):
            # we have been seen by other means so rtyping should not choke
            # on us
            identifier = self.code.identifier
            previous = Function._all.get(identifier, self)
            assert previous is self, (
                "duplicate function ids with identifier=%r: %r and %r" % (
                identifier, previous, self))
            self.add_to_table()
        return False

    def add_to_table(self):
        Function._all[self.code.identifier] = self

    def find(identifier):
        return Function._all[identifier]
    find = staticmethod(find)

    def descr_function__reduce__(self, space):
        from pypy.interpreter.gateway import BuiltinCode
        from pypy.interpreter.mixedmodule import MixedModule
        w_mod = space.getbuiltinmodule('_pickle_support')
        mod = space.interp_w(MixedModule, w_mod)
        code = self.code
        if isinstance(code, BuiltinCode):
            new_inst = mod.get('builtin_function')
            return space.newtuple([new_inst,
                                   space.newtuple([space.newtext(code.identifier)])])

        new_inst = mod.get('func_new')
        if self.closure is None:
            w_closure = space.w_None
        else:
            w_closure = space.newtuple([cell for cell in self.closure])
        if self.w_doc is None:
            w_doc = space.w_None
        else:
            w_doc = self.w_doc
        if self.w_func_globals is None:
            w_func_globals = space.w_None
        else:
            w_func_globals = self.w_func_globals
        if self.w_func_dict is None:
            w_func_dict = space.w_None
        else:
            w_func_dict = self.w_func_dict

        nt = space.newtuple
        tup_base = []
        tup_state = [
            space.newtext(self.name),
            w_doc,
            self.code,
            w_func_globals,
            w_closure,
            nt(self.defs_w),
            w_func_dict,
            self.w_module,
        ]
        return nt([new_inst, nt(tup_base), nt(tup_state)])

    def descr_function__setstate__(self, space, w_args):
        args_w = space.unpackiterable(w_args)
        try:
            (w_name, w_doc, w_code, w_func_globals, w_closure, w_defs,
             w_func_dict, w_module) = args_w
        except ValueError:
            # wrong args
            raise oefmt(space.w_ValueError,
                        "Wrong arguments to function.__setstate__")

        self.space = space
        self.name = space.text_w(w_name)
        self.code = space.interp_w(Code, w_code)
        if not space.is_w(w_closure, space.w_None):
            from pypy.interpreter.nestedscope import Cell
            closure_w = space.unpackiterable(w_closure)
            self.closure = [space.interp_w(Cell, w_cell) for w_cell in closure_w]
        else:
            self.closure = None
        if space.is_w(w_doc, space.w_None):
            w_doc = None
        self.w_doc = w_doc
        if space.is_w(w_func_globals, space.w_None):
            w_func_globals = None
        self.w_func_globals = w_func_globals
        if space.is_w(w_func_dict, space.w_None):
            w_func_dict = None
        self.w_func_dict = w_func_dict
        self.defs_w = space.fixedview(w_defs)
        self.w_module = w_module

    def fget_func_defaults(self, space):
        values_w = self.defs_w
        # the `None in values_w` check here is to ensure that interp-level
        # functions with a default of None do not get their defaults
        # exposed at applevel
        if not values_w or None in values_w:
            return space.w_None
        return space.newtuple(values_w)

    def fset_func_defaults(self, space, w_defaults):
        if space.is_w(w_defaults, space.w_None):
            self.defs_w = []
            return
        if not space.isinstance_w(w_defaults, space.w_tuple):
            raise oefmt(space.w_TypeError,
                        "func_defaults must be set to a tuple object or None")
        self.defs_w = space.fixedview(w_defaults)

    def fdel_func_defaults(self, space):
        self.defs_w = []

    def fget_func_doc(self, space):
        if self.w_doc is None:
            self.w_doc = self.code.getdocstring(space)
        return self.w_doc

    def fset_func_doc(self, space, w_doc):
        self.w_doc = w_doc

    def fget_func_name(self, space):
        return space.newtext(self.name)

    def fset_func_name(self, space, w_name):
        if space.isinstance_w(w_name, space.w_str):
            self.name = space.str_w(w_name)
        else:
            raise oefmt(space.w_TypeError,
                        "__name__ must be set to a string object")

    def fdel_func_doc(self, space):
        self.w_doc = space.w_None

    def fget___module__(self, space):
        if self.w_module is None:
            if self.w_func_globals is not None and not space.is_w(self.w_func_globals, space.w_None):
                self.w_module = space.call_method(self.w_func_globals, "get", space.newtext("__name__"))
            else:
                self.w_module = space.w_None
        return self.w_module

    def fset___module__(self, space, w_module):
        self.w_module = w_module

    def fdel___module__(self, space):
        self.w_module = space.w_None

    def fget_func_code(self, space):
        return self.code

    def fset_func_code(self, space, w_code):
        from pypy.interpreter.pycode import PyCode
        if not self.can_change_code:
            raise oefmt(space.w_TypeError,
                        "Cannot change code attribute of builtin functions")
        code = space.interp_w(Code, w_code)
        closure_len = 0
        if self.closure:
            closure_len = len(self.closure)
        if isinstance(code, PyCode) and closure_len != len(code.co_freevars):
            raise oefmt(space.w_ValueError,
                        "%N() requires a code object with %d free vars, not "
                        "%d", self, closure_len, len(code.co_freevars))
        self.fget_func_doc(space)    # see test_issue1293
        self.code = code

    def fget_func_closure(self, space):
        if self.closure is not None:
            w_res = space.newtuple([cell for cell in self.closure])
        else:
            w_res = space.w_None
        return w_res


def descr_function_get(space, w_function, w_obj, w_cls=None):
    """functionobject.__get__(obj[, type]) -> method"""
    # this is not defined as a method on Function because it's generally
    # useful logic: w_function can be any callable.  It is used by Method too.
    asking_for_bound = (space.is_none(w_cls) or
                        not space.is_w(w_obj, space.w_None) or
                        space.is_w(w_cls, space.type(space.w_None)))
    if asking_for_bound:
        return Method(space, w_function, w_obj, w_cls)
    else:
        return Method(space, w_function, None, w_cls)


class Method(W_Root):
    """A method is a function bound to a specific instance or class."""
    _immutable_fields_ = ['w_function', 'w_instance', 'w_class']

    def __init__(self, space, w_function, w_instance, w_class):
        self.space = space
        self.w_function = w_function
        self.w_instance = w_instance   # or None
        if w_class is None:
            w_class = space.w_None
        self.w_class = w_class         # possibly space.w_None

    def descr_method__new__(space, w_subtype, w_function, w_instance,
                            w_class=None):
        if space.is_w(w_instance, space.w_None):
            w_instance = None
        if w_instance is None and space.is_none(w_class):
            raise oefmt(space.w_TypeError, "unbound methods must have class")
        method = space.allocate_instance(Method, w_subtype)
        Method.__init__(method, space, w_function, w_instance, w_class)
        return method

    def __repr__(self):
        if self.w_instance:
            pre = "bound"
        else:
            pre = "unbound"
        return "%s method %s" % (pre, self.w_function.getname(self.space))

    def call_args(self, args):
        space = self.space
        if self.w_instance is not None:
            # bound method
            return space.call_obj_args(self.w_function, self.w_instance, args)

        # unbound method
        w_firstarg = args.firstarg()
        if w_firstarg is not None and (
                space.abstract_isinstance_w(w_firstarg, self.w_class)):
            pass  # ok
        else:
            clsdescr = self.w_class.getname(space)
            if clsdescr and clsdescr != '?':
                clsdescr += " instance"
            else:
                clsdescr = "instance"
            if w_firstarg is None:
                instdescr = "nothing"
            else:
                instname = space.abstract_getclass(w_firstarg).getname(space)
                if instname and instname != '?':
                    instdescr = instname + " instance"
                else:
                    instdescr = "instance"
            raise oefmt(space.w_TypeError,
                        "unbound method %N() must be called with %s as first "
                        "argument (got %s instead)", self, clsdescr, instdescr)
        return space.call_args(self.w_function, args)

    def descr_method_get(self, w_obj, w_cls=None):
        space = self.space
        if self.w_instance is not None:
            return self    # already bound
        else:
            # only allow binding to a more specific class than before
            if (w_cls is not None and
                not space.is_w(w_cls, space.w_None) and
                not space.abstract_issubclass_w(w_cls, self.w_class,
                                                allow_override=True)):
                return self    # subclass test failed
            else:
                return descr_function_get(space, self.w_function, w_obj, w_cls)

    def descr_method_call(self, __args__):
        return self.call_args(__args__)

    def descr_method_repr(self):
        space = self.space
        name = self.w_function.getname(self.space)
        # XXX do we handle all cases sanely here?
        if space.is_w(self.w_class, space.w_None):
            w_class = space.type(self.w_instance)
        else:
            w_class = self.w_class
        typename = w_class.getname(self.space)
        if self.w_instance is None:
            s = "<unbound method %s.%s>" % (typename, name)
            return space.newtext(s)
        else:
            objrepr = space.str_w(space.repr(self.w_instance))
            s = '<bound method %s.%s of %s>' % (typename, name, objrepr)
            return space.newtext(s)

    def descr_method_getattribute(self, w_attr):
        space = self.space
        if space.str_w(w_attr) != '__doc__':
            try:
                return space.call_method(space.w_object, '__getattribute__',
                                         self, w_attr)
            except OperationError as e:
                if not e.match(space, space.w_AttributeError):
                    raise
        # fall-back to the attribute of the underlying 'im_func'
        return space.getattr(self.w_function, w_attr)

    def descr_method_eq(self, w_other):
        space = self.space
        if not isinstance(w_other, Method):
            return space.w_NotImplemented
        if self.w_instance is None:
            if w_other.w_instance is not None:
                return space.w_False
        else:
            if w_other.w_instance is None:
                return space.w_False
            if not space.eq_w(self.w_instance, w_other.w_instance):
                return space.w_False
        return space.eq(self.w_function, w_other.w_function)

    def is_w(self, space, other):
        if not isinstance(other, Method):
            return False
        return (self.w_instance is other.w_instance and
                self.w_function is other.w_function and
                self.w_class is other.w_class)

    def immutable_unique_id(self, space):
        from pypy.objspace.std.util import IDTAG_METHOD as tag
        from pypy.objspace.std.util import IDTAG_SHIFT
        if self.w_instance is not None:
            id = space.bigint_w(space.id(self.w_instance))
            id = id.lshift(LONG_BIT)
        else:
            id = rbigint.fromint(0)
        id = id.or_(space.bigint_w(space.id(self.w_function)))
        id = id.lshift(LONG_BIT).or_(space.bigint_w(space.id(self.w_class)))
        id = id.lshift(IDTAG_SHIFT).int_or_(tag)
        return space.newlong_from_rbigint(id)

    def descr_method_hash(self):
        space = self.space
        w_result = space.hash(self.w_function)
        if self.w_instance is not None:
            w_result = space.xor(w_result, space.hash(self.w_instance))
        return w_result

    def descr_method__reduce__(self, space):
        from pypy.interpreter.mixedmodule import MixedModule
        from pypy.interpreter.gateway import BuiltinCode
        w_mod    = space.getbuiltinmodule('_pickle_support')
        mod      = space.interp_w(MixedModule, w_mod)
        new_inst = mod.get('method_new')
        w_instance = self.w_instance or space.w_None
        w_function = self.w_function
        if (isinstance(w_function, Function) and
                isinstance(w_function.code, BuiltinCode)):
            new_inst = mod.get('builtin_method_new')
            if space.is_w(w_instance, space.w_None):
                tup = [self.w_class, space.newtext(w_function.name)]
            else:
                tup = [w_instance, space.newtext(w_function.name)]
        elif space.is_w(self.w_class, space.w_None):
            tup = [self.w_function, w_instance]
        else:
            tup = [self.w_function, w_instance, self.w_class]
        return space.newtuple([new_inst, space.newtuple(tup)])


class StaticMethod(W_Root):
    """The staticmethod objects."""
    _immutable_fields_ = ['w_function?']

    def __init__(self, w_function):
        self.w_function = w_function

    def descr_staticmethod_get(self, w_obj, w_cls=None):
        """staticmethod(x).__get__(obj[, type]) -> x"""
        return self.w_function

    def descr_staticmethod__new__(space, w_subtype, w_function):
        instance = space.allocate_instance(StaticMethod, w_subtype)
<<<<<<< HEAD
        instance.__init__(w_function)
        return instance
=======
        instance.__init__(space.w_None)
        return instance

    def descr_init(self, space, w_function):
        self.w_function = w_function
>>>>>>> d386452e


class ClassMethod(W_Root):
    """The classmethod objects."""
    _immutable_fields_ = ['w_function?']

    def __init__(self, w_function):
        self.w_function = w_function

    def descr_classmethod_get(self, space, w_obj, w_klass=None):
        if space.is_none(w_klass):
            w_klass = space.type(w_obj)
        return Method(space, self.w_function, w_klass,
                      space.type(w_klass))

    def descr_classmethod__new__(space, w_subtype, w_function):
        instance = space.allocate_instance(ClassMethod, w_subtype)
<<<<<<< HEAD
        instance.__init__(w_function)
        return instance
=======
        instance.__init__(space.w_None)
        return instance

    def descr_init(self, space, w_function):
        self.w_function = w_function
>>>>>>> d386452e

class FunctionWithFixedCode(Function):
    can_change_code = False

class BuiltinFunction(Function):
    can_change_code = False

    def __init__(self, func):
        assert isinstance(func, Function)
        Function.__init__(self, func.space, func.code, func.w_func_globals,
                          func.defs_w, func.closure, func.name)
        self.w_doc = func.w_doc
        self.w_func_dict = func.w_func_dict
        self.w_module = func.w_module

    def descr_builtinfunction__new__(space, w_subtype):
        raise oefmt(space.w_TypeError,
                    "cannot create 'builtin_function' instances")

    def descr_function_repr(self):
        return self.space.newtext('<built-in function %s>' % (self.name,))

def is_builtin_code(w_func):
    from pypy.interpreter.gateway import BuiltinCode
    if isinstance(w_func, Method):
        w_func = w_func.w_function
    if isinstance(w_func, Function):
        code = w_func.getcode()
    else:
        code = None
    return isinstance(code, BuiltinCode)<|MERGE_RESOLUTION|>--- conflicted
+++ resolved
@@ -621,16 +621,11 @@
 
     def descr_staticmethod__new__(space, w_subtype, w_function):
         instance = space.allocate_instance(StaticMethod, w_subtype)
-<<<<<<< HEAD
-        instance.__init__(w_function)
-        return instance
-=======
         instance.__init__(space.w_None)
         return instance
 
     def descr_init(self, space, w_function):
         self.w_function = w_function
->>>>>>> d386452e
 
 
 class ClassMethod(W_Root):
@@ -648,16 +643,11 @@
 
     def descr_classmethod__new__(space, w_subtype, w_function):
         instance = space.allocate_instance(ClassMethod, w_subtype)
-<<<<<<< HEAD
-        instance.__init__(w_function)
-        return instance
-=======
         instance.__init__(space.w_None)
         return instance
 
     def descr_init(self, space, w_function):
         self.w_function = w_function
->>>>>>> d386452e
 
 class FunctionWithFixedCode(Function):
     can_change_code = False
