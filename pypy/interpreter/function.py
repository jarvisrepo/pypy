"""
Function objects.

In PyPy there is no difference between built-in and user-defined function
objects; the difference lies in the code object found in their func_code
attribute.
"""

from rpython.rlib.unroll import unrolling_iterable
from pypy.interpreter.error import OperationError, operationerrfmt
from pypy.interpreter.baseobjspace import W_Root
from pypy.interpreter.eval import Code
from pypy.interpreter.argument import Arguments
from rpython.rlib import jit
<<<<<<< HEAD
=======

>>>>>>> 8a02e5ff

funccallunrolling = unrolling_iterable(range(4))


@jit.elidable_promote()
def _get_immutable_code(func):
    assert not func.can_change_code
    return func.code


class Function(W_Root):
    """A function is a code object captured with some environment:
    an object space, a dictionary of globals, default arguments,
    and an arbitrary 'closure' passed to the code object."""

    can_change_code = True
    _immutable_fields_ = ['code?',
                          'w_func_globals?',
                          'closure?[*]',
                          'defs_w?[*]',
                          'name?']

    def __init__(self, space, code, w_globals=None, defs_w=[], closure=None,
                 forcename=None):
        self.space = space
        self.name = forcename or code.co_name
        self.w_doc = None   # lazily read from code.getdocstring()
        self.code = code       # Code instance
        self.w_func_globals = w_globals  # the globals dictionary
        self.closure = closure    # normally, list of Cell instances or None
        self.defs_w = defs_w
        self.w_func_dict = None # filled out below if needed
        self.w_module = None

    def __repr__(self):
        # return "function %s.%s" % (self.space, self.name)
        # maybe we want this shorter:
        name = getattr(self, 'name', None)
        if not isinstance(name, str):
            name = '?'
        return "<%s %s>" % (self.__class__.__name__, name)

    def call_args(self, args):
        # delegate activation to code
        w_res = self.getcode().funcrun(self, args)
        assert isinstance(w_res, W_Root)
        return w_res

    def call_obj_args(self, w_obj, args):
        # delegate activation to code
        w_res = self.getcode().funcrun_obj(self, w_obj, args)
        assert isinstance(w_res, W_Root)
        return w_res

    def getcode(self):
        if jit.we_are_jitted():
            if not self.can_change_code:
                return _get_immutable_code(self)
            return jit.promote(self.code)
        return self.code

    def funccall(self, *args_w): # speed hack
        from pypy.interpreter import gateway
        from pypy.interpreter.pycode import PyCode

        code = self.getcode() # hook for the jit
        nargs = len(args_w)
        fast_natural_arity = code.fast_natural_arity
        if nargs == fast_natural_arity:
            if nargs == 0:
                assert isinstance(code, gateway.BuiltinCode0)
                return code.fastcall_0(self.space, self)
            elif nargs == 1:
                assert isinstance(code, gateway.BuiltinCode1)
                return code.fastcall_1(self.space, self, args_w[0])
            elif nargs == 2:
                assert isinstance(code, gateway.BuiltinCode2)
                return code.fastcall_2(self.space, self, args_w[0], args_w[1])
            elif nargs == 3:
                assert isinstance(code, gateway.BuiltinCode3)
                return code.fastcall_3(self.space, self, args_w[0],
                                       args_w[1], args_w[2])
            elif nargs == 4:
                assert isinstance(code, gateway.BuiltinCode4)
                return code.fastcall_4(self.space, self, args_w[0],
                                       args_w[1], args_w[2], args_w[3])
        elif (nargs | PyCode.FLATPYCALL) == fast_natural_arity:
            assert isinstance(code, PyCode)
            if nargs < 5:
                new_frame = self.space.createframe(code, self.w_func_globals,
                                                   self)
                for i in funccallunrolling:
                    if i < nargs:
                        new_frame.locals_stack_w[i] = args_w[i]
                return new_frame.run()
        elif nargs >= 1 and fast_natural_arity == Code.PASSTHROUGHARGS1:
            assert isinstance(code, gateway.BuiltinCodePassThroughArguments1)
            return code.funcrun_obj(self, args_w[0],
                                    Arguments(self.space,
                                              list(args_w[1:])))
        return self.call_args(Arguments(self.space, list(args_w)))

    def funccall_valuestack(self, nargs, frame): # speed hack
        from pypy.interpreter import gateway
        from pypy.interpreter.pycode import PyCode

        code = self.getcode() # hook for the jit
        #
        if (jit.we_are_jitted() and code is self.space._code_of_sys_exc_info
                                and nargs == 0):
            from pypy.module.sys.vm import exc_info_direct
            return exc_info_direct(self.space, frame)
        #
        fast_natural_arity = code.fast_natural_arity
        if nargs == fast_natural_arity:
            if nargs == 0:
                assert isinstance(code, gateway.BuiltinCode0)
                return code.fastcall_0(self.space, self)
            elif nargs == 1:
                assert isinstance(code, gateway.BuiltinCode1)
                return code.fastcall_1(self.space, self, frame.peekvalue(0))
            elif nargs == 2:
                assert isinstance(code, gateway.BuiltinCode2)
                return code.fastcall_2(self.space, self, frame.peekvalue(1),
                                       frame.peekvalue(0))
            elif nargs == 3:
                assert isinstance(code, gateway.BuiltinCode3)
                return code.fastcall_3(self.space, self, frame.peekvalue(2),
                                       frame.peekvalue(1), frame.peekvalue(0))
            elif nargs == 4:
                assert isinstance(code, gateway.BuiltinCode4)
                return code.fastcall_4(self.space, self, frame.peekvalue(3),
                                       frame.peekvalue(2), frame.peekvalue(1),
                                        frame.peekvalue(0))
        elif (nargs | Code.FLATPYCALL) == fast_natural_arity:
            assert isinstance(code, PyCode)
            return self._flat_pycall(code, nargs, frame)
        elif fast_natural_arity & Code.FLATPYCALL:
            natural_arity = fast_natural_arity & 0xff
            if natural_arity > nargs >= natural_arity - len(self.defs_w):
                assert isinstance(code, PyCode)
                return self._flat_pycall_defaults(code, nargs, frame,
                                                  natural_arity - nargs)
        elif fast_natural_arity == Code.PASSTHROUGHARGS1 and nargs >= 1:
            assert isinstance(code, gateway.BuiltinCodePassThroughArguments1)
            w_obj = frame.peekvalue(nargs-1)
            args = frame.make_arguments(nargs-1)
            return code.funcrun_obj(self, w_obj, args)

        args = frame.make_arguments(nargs)
        return self.call_args(args)

    @jit.unroll_safe
    def _flat_pycall(self, code, nargs, frame):
        # code is a PyCode
        new_frame = self.space.createframe(code, self.w_func_globals,
                                                   self)
        for i in xrange(nargs):
            w_arg = frame.peekvalue(nargs-1-i)
            new_frame.locals_stack_w[i] = w_arg

        return new_frame.run()

    @jit.unroll_safe
    def _flat_pycall_defaults(self, code, nargs, frame, defs_to_load):
        # code is a PyCode
        new_frame = self.space.createframe(code, self.w_func_globals,
                                                   self)
        for i in xrange(nargs):
            w_arg = frame.peekvalue(nargs-1-i)
            new_frame.locals_stack_w[i] = w_arg

        ndefs = len(self.defs_w)
        start = ndefs - defs_to_load
        i = nargs
        for j in xrange(start, ndefs):
            new_frame.locals_stack_w[i] = self.defs_w[j]
            i += 1
        return new_frame.run()

    def getdict(self, space):
        if self.w_func_dict is None:
            self.w_func_dict = space.newdict(instance=True)
        return self.w_func_dict

    def setdict(self, space, w_dict):
        if not space.isinstance_w(w_dict, space.w_dict):
            raise OperationError(space.w_TypeError,
                space.wrap("setting function's dictionary to a non-dict")
            )
        self.w_func_dict = w_dict

    def descr_function__new__(space, w_subtype, w_code, w_globals,
                              w_name=None, w_argdefs=None, w_closure=None):
        code = space.interp_w(Code, w_code)
        if not space.is_true(space.isinstance(w_globals, space.w_dict)):
            raise OperationError(space.w_TypeError, space.wrap("expected dict"))
        if not space.is_none(w_name):
            name = space.str_w(w_name)
        else:
            name = None
        if not space.is_none(w_argdefs):
            defs_w = space.fixedview(w_argdefs)
        else:
            defs_w = []
        nfreevars = 0
        from pypy.interpreter.pycode import PyCode
        if isinstance(code, PyCode):
            nfreevars = len(code.co_freevars)
        if space.is_none(w_closure) and nfreevars == 0:
            closure = None
        elif not space.is_w(space.type(w_closure), space.w_tuple):
            raise OperationError(space.w_TypeError, space.wrap("invalid closure"))
        else:
            from pypy.interpreter.nestedscope import Cell
            closure_w = space.unpackiterable(w_closure)
            n = len(closure_w)
            if nfreevars == 0:
                raise OperationError(space.w_ValueError, space.wrap("no closure needed"))
            elif nfreevars != n:
                raise OperationError(space.w_ValueError, space.wrap("closure is wrong size"))
            closure = [space.interp_w(Cell, w_cell) for w_cell in closure_w]
        func = space.allocate_instance(Function, w_subtype)
        Function.__init__(func, space, code, w_globals, defs_w, closure, name)
        return space.wrap(func)

    def descr_function_call(self, __args__):
        return self.call_args(__args__)

    def descr_function_repr(self):
        return self.getrepr(self.space, 'function %s' % (self.name,))

    # delicate
    _all = {'': None}

    def _cleanup_(self):
        from pypy.interpreter.gateway import BuiltinCode
        if isinstance(self.code, BuiltinCode):
            # we have been seen by other means so rtyping should not choke
            # on us
            identifier = self.code.identifier
            previous = Function._all.get(identifier, self)
            assert previous is self, (
                "duplicate function ids with identifier=%r: %r and %r" % (
                identifier, previous, self))
            self.add_to_table()
        return False

    def add_to_table(self):
        Function._all[self.code.identifier] = self

    def find(identifier):
        return Function._all[identifier]
    find = staticmethod(find)

    def descr_function__reduce__(self, space):
        from pypy.interpreter.gateway import BuiltinCode
        from pypy.interpreter.mixedmodule import MixedModule
        w_mod = space.getbuiltinmodule('_pickle_support')
        mod = space.interp_w(MixedModule, w_mod)
        code = self.code
        if isinstance(code, BuiltinCode):
            new_inst = mod.get('builtin_function')
            return space.newtuple([new_inst,
                                   space.newtuple([space.wrap(code.identifier)])])

        new_inst = mod.get('func_new')
        w = space.wrap
        if self.closure is None:
            w_closure = space.w_None
        else:
            w_closure = space.newtuple([w(cell) for cell in self.closure])
        if self.w_doc is None:
            w_doc = space.w_None
        else:
            w_doc = self.w_doc
        if self.w_func_globals is None:
            w_func_globals = space.w_None
        else:
            w_func_globals = self.w_func_globals
        if self.w_func_dict is None:
            w_func_dict = space.w_None
        else:
            w_func_dict = self.w_func_dict

        nt = space.newtuple
        tup_base = []
        tup_state = [
            w(self.name),
            w_doc,
            w(self.code),
            w_func_globals,
            w_closure,
            nt(self.defs_w),
            w_func_dict,
            self.w_module,
        ]
        return nt([new_inst, nt(tup_base), nt(tup_state)])

    def descr_function__setstate__(self, space, w_args):
        args_w = space.unpackiterable(w_args)
        try:
            (w_name, w_doc, w_code, w_func_globals, w_closure, w_defs,
             w_func_dict, w_module) = args_w
        except ValueError:
            # wrong args
            raise OperationError(space.w_ValueError,
                         space.wrap("Wrong arguments to function.__setstate__"))

        self.space = space
        self.name = space.str_w(w_name)
        self.code = space.interp_w(Code, w_code)
        if not space.is_w(w_closure, space.w_None):
            from pypy.interpreter.nestedscope import Cell
            closure_w = space.unpackiterable(w_closure)
            self.closure = [space.interp_w(Cell, w_cell) for w_cell in closure_w]
        else:
            self.closure = None
        if space.is_w(w_doc, space.w_None):
            w_doc = None
        self.w_doc = w_doc
        if space.is_w(w_func_globals, space.w_None):
            w_func_globals = None
        self.w_func_globals = w_func_globals
        if space.is_w(w_func_dict, space.w_None):
            w_func_dict = None
        self.w_func_dict = w_func_dict
        self.defs_w = space.fixedview(w_defs)
        self.w_module = w_module

    def fget_func_defaults(self, space):
        values_w = self.defs_w
        # the `None in values_w` check here is to ensure that interp-level
        # functions with a default of None do not get their defaults
        # exposed at applevel
        if not values_w or None in values_w:
            return space.w_None
        return space.newtuple(values_w)

    def fset_func_defaults(self, space, w_defaults):
        if space.is_w(w_defaults, space.w_None):
            self.defs_w = []
            return
        if not space.is_true(space.isinstance(w_defaults, space.w_tuple)):
            raise OperationError(space.w_TypeError, space.wrap("func_defaults must be set to a tuple object or None"))
        self.defs_w = space.fixedview(w_defaults)

    def fdel_func_defaults(self, space):
        self.defs_w = []

    def fget_func_doc(self, space):
        if self.w_doc is None:
            self.w_doc = self.code.getdocstring(space)
        return self.w_doc

    def fset_func_doc(self, space, w_doc):
        self.w_doc = w_doc

    def fget_func_name(self, space):
        return space.wrap(self.name)

    def fset_func_name(self, space, w_name):
        try:
            self.name = space.str_w(w_name)
        except OperationError, e:
            if e.match(space, space.w_TypeError):
                raise OperationError(space.w_TypeError,
                                     space.wrap("func_name must be set "
                                                "to a string object"))
            raise

    def fdel_func_doc(self, space):
        self.w_doc = space.w_None

    def fget___module__(self, space):
        if self.w_module is None:
            if self.w_func_globals is not None and not space.is_w(self.w_func_globals, space.w_None):
                self.w_module = space.call_method(self.w_func_globals, "get", space.wrap("__name__"))
            else:
                self.w_module = space.w_None
        return self.w_module

    def fset___module__(self, space, w_module):
        self.w_module = w_module

    def fdel___module__(self, space):
        self.w_module = space.w_None

    def fget_func_code(self, space):
        return space.wrap(self.code)

    def fset_func_code(self, space, w_code):
        from pypy.interpreter.pycode import PyCode
        if not self.can_change_code:
            raise OperationError(space.w_TypeError,
                    space.wrap("Cannot change code attribute of builtin functions"))
        code = space.interp_w(Code, w_code)
        closure_len = 0
        if self.closure:
            closure_len = len(self.closure)
        if isinstance(code, PyCode) and closure_len != len(code.co_freevars):
            raise operationerrfmt(space.w_ValueError,
                "%s() requires a code object with %d free vars, not %d",
                self.name, closure_len, len(code.co_freevars))
        self.fget_func_doc(space)    # see test_issue1293
        self.code = code

    def fget_func_closure(self, space):
        if self.closure is not None:
            w_res = space.newtuple([space.wrap(i) for i in self.closure])
        else:
            w_res = space.w_None
        return w_res


def descr_function_get(space, w_function, w_obj, w_cls=None):
    """functionobject.__get__(obj[, type]) -> method"""
    # this is not defined as a method on Function because it's generally
    # useful logic: w_function can be any callable.  It is used by Method too.
    asking_for_bound = (space.is_none(w_cls) or
                        not space.is_w(w_obj, space.w_None) or
                        space.is_w(w_cls, space.type(space.w_None)))
    if asking_for_bound:
        return space.wrap(Method(space, w_function, w_obj, w_cls))
    else:
        return space.wrap(Method(space, w_function, None, w_cls))


class Method(W_Root):
    """A method is a function bound to a specific instance or class."""
    _immutable_fields_ = ['w_function', 'w_instance', 'w_class']

    def __init__(self, space, w_function, w_instance, w_class):
        self.space = space
        self.w_function = w_function
        self.w_instance = w_instance   # or None
        if w_class is None:
            w_class = space.w_None
        self.w_class = w_class         # possibly space.w_None

    def descr_method__new__(space, w_subtype, w_function, w_instance,
                            w_class=None):
        if space.is_w(w_instance, space.w_None):
            w_instance = None
        if w_instance is None and space.is_none(w_class):
            raise OperationError(space.w_TypeError,
                                 space.wrap("unbound methods must have class"))
        method = space.allocate_instance(Method, w_subtype)
        Method.__init__(method, space, w_function, w_instance, w_class)
        return space.wrap(method)

    def __repr__(self):
        if self.w_instance:
            pre = "bound"
        else:
            pre = "unbound"
        return "%s method %s" % (pre, self.w_function.getname(self.space))

    def call_args(self, args):
        space = self.space
        if self.w_instance is not None:
            # bound method
            return space.call_obj_args(self.w_function, self.w_instance, args)

        # unbound method
        w_firstarg = args.firstarg()
        if w_firstarg is not None and (
                space.abstract_isinstance_w(w_firstarg, self.w_class)):
            pass  # ok
        else:
            myname = self.getname(space, "")
            clsdescr = self.w_class.getname(space, "")
            if clsdescr:
                clsdescr += " instance"
            else:
                clsdescr = "instance"
            if w_firstarg is None:
                instdescr = "nothing"
            else:
                instname = space.abstract_getclass(w_firstarg).getname(space,
                                                                       "")
                if instname:
                    instdescr = instname + " instance"
                else:
                    instdescr = "instance"
            msg = ("unbound method %s() must be called with %s "
                   "as first argument (got %s instead)")
            raise operationerrfmt(space.w_TypeError, msg,
                                  myname, clsdescr, instdescr)
        return space.call_args(self.w_function, args)

    def descr_method_get(self, w_obj, w_cls=None):
        space = self.space
        if self.w_instance is not None:
            return space.wrap(self)    # already bound
        else:
            # only allow binding to a more specific class than before
            if (w_cls is not None and
                not space.is_w(w_cls, space.w_None) and
                not space.abstract_issubclass_w(w_cls, self.w_class,
                                                allow_override=True)):
                return space.wrap(self)    # subclass test failed
            else:
                return descr_function_get(space, self.w_function, w_obj, w_cls)

    def descr_method_call(self, __args__):
        return self.call_args(__args__)

    def descr_method_repr(self):
        space = self.space
        name = self.w_function.getname(self.space)
        # XXX do we handle all cases sanely here?
        if space.is_w(self.w_class, space.w_None):
            w_class = space.type(self.w_instance)
        else:
            w_class = self.w_class
        typename = w_class.getname(self.space)
        if self.w_instance is None:
            s = "<unbound method %s.%s>" % (typename, name)
            return space.wrap(s)
        else:
            objrepr = space.str_w(space.repr(self.w_instance))
            s = '<bound method %s.%s of %s>' % (typename, name, objrepr)
            return space.wrap(s)

    def descr_method_getattribute(self, w_attr):
        space = self.space
        if space.str_w(w_attr) != '__doc__':
            try:
                return space.call_method(space.w_object, '__getattribute__',
                                         space.wrap(self), w_attr)
            except OperationError, e:
                if not e.match(space, space.w_AttributeError):
                    raise
        # fall-back to the attribute of the underlying 'im_func'
        return space.getattr(self.w_function, w_attr)

    def descr_method_eq(self, w_other):
        space = self.space
        if not isinstance(w_other, Method):
            return space.w_NotImplemented
        if self.w_instance is None:
            if w_other.w_instance is not None:
                return space.w_False
        else:
            if w_other.w_instance is None:
                return space.w_False
            if not space.eq_w(self.w_instance, w_other.w_instance):
                return space.w_False
        return space.eq(self.w_function, w_other.w_function)

    def descr_method_hash(self):
        space = self.space
        w_result = space.hash(self.w_function)
        if self.w_instance is not None:
            w_result = space.xor(w_result, space.hash(self.w_instance))
        return w_result

    def descr_method__reduce__(self, space):
        from pypy.interpreter.mixedmodule import MixedModule
        from pypy.interpreter.gateway import BuiltinCode
        w_mod    = space.getbuiltinmodule('_pickle_support')
        mod      = space.interp_w(MixedModule, w_mod)
        new_inst = mod.get('method_new')
        w_instance = self.w_instance or space.w_None
        w_function = self.w_function
        if (isinstance(w_function, Function) and
                isinstance(w_function.code, BuiltinCode)):
            new_inst = mod.get('builtin_method_new')
            if space.is_w(w_instance, space.w_None):
                tup = [self.w_class, space.wrap(w_function.name)]
            else:
                tup = [w_instance, space.wrap(w_function.name)]
        elif space.is_w(self.w_class, space.w_None):
            tup = [self.w_function, w_instance]
        else:
            tup = [self.w_function, w_instance, self.w_class]
        return space.newtuple([new_inst, space.newtuple(tup)])


class StaticMethod(W_Root):
    """The staticmethod objects."""
    _immutable_fields_ = ['w_function']

    def __init__(self, w_function):
        self.w_function = w_function

    def descr_staticmethod_get(self, w_obj, w_cls=None):
        """staticmethod(x).__get__(obj[, type]) -> x"""
        return self.w_function

    def descr_staticmethod__new__(space, w_subtype, w_function):
        instance = space.allocate_instance(StaticMethod, w_subtype)
        instance.__init__(w_function)
        return space.wrap(instance)


class ClassMethod(W_Root):
    """The classmethod objects."""
    _immutable_fields_ = ['w_function']

    def __init__(self, w_function):
        self.w_function = w_function

    def descr_classmethod_get(self, space, w_obj, w_klass=None):
        if space.is_none(w_klass):
            w_klass = space.type(w_obj)
        return space.wrap(Method(space, self.w_function, w_klass, space.w_None))

    def descr_classmethod__new__(space, w_subtype, w_function):
        instance = space.allocate_instance(ClassMethod, w_subtype)
        instance.__init__(w_function)
        return space.wrap(instance)

class FunctionWithFixedCode(Function):
    can_change_code = False

class BuiltinFunction(Function):
    can_change_code = False

    def __init__(self, func):
        assert isinstance(func, Function)
        Function.__init__(self, func.space, func.code, func.w_func_globals,
                          func.defs_w, func.closure, func.name)
        self.w_doc = func.w_doc
        self.w_func_dict = func.w_func_dict
        self.w_module = func.w_module

    def descr_builtinfunction__new__(space, w_subtype):
        raise OperationError(space.w_TypeError,
                     space.wrap("cannot create 'builtin_function' instances"))

    def descr_function_repr(self):
        return self.space.wrap('<built-in function %s>' % (self.name,))

def is_builtin_code(w_func):
    from pypy.interpreter.gateway import BuiltinCode
    if isinstance(w_func, Method):
        w_func = w_func.w_function
    if isinstance(w_func, Function):
        code = w_func.getcode()
    else:
        code = None
    return isinstance(code, BuiltinCode)<|MERGE_RESOLUTION|>--- conflicted
+++ resolved
@@ -12,10 +12,7 @@
 from pypy.interpreter.eval import Code
 from pypy.interpreter.argument import Arguments
 from rpython.rlib import jit
-<<<<<<< HEAD
-=======
-
->>>>>>> 8a02e5ff
+
 
 funccallunrolling = unrolling_iterable(range(4))
 
