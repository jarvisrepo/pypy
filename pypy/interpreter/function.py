"""
Function objects.

In PyPy there is no difference between built-in and user-defined function
objects; the difference lies in the code object found in their func_code
attribute.
"""

from rpython.rlib.unroll import unrolling_iterable
from pypy.interpreter.baseobjspace import W_Root
from pypy.interpreter.error import OperationError, oefmt
from pypy.interpreter.eval import Code
from pypy.interpreter.argument import Arguments
from rpython.rlib import jit

from rpython.rlib.rarithmetic import LONG_BIT
from rpython.rlib.rbigint import rbigint


funccallunrolling = unrolling_iterable(range(4))


@jit.elidable_promote()
def _get_immutable_code(func):
    assert not func.can_change_code
    return func.code

class Function(W_Root):
    """A function is a code object captured with some environment:
    an object space, a dictionary of globals, default arguments,
    and an arbitrary 'closure' passed to the code object."""

    can_change_code = True
    _immutable_fields_ = ['code?',
                          'w_func_globals?',
                          'closure?[*]',
                          'defs_w?[*]',
                          'name?',
                          'qualname?',
                          'w_kw_defs?']

    w_kw_defs = None

    def __init__(self, space, code, w_globals=None, defs_w=[], kw_defs_w=None,
                 closure=None, w_ann=None, forcename=None, qualname=None):
        self.space = space
        self.name = forcename or code.co_name
        self.qualname = qualname or self.name.decode('utf-8')
        self.w_doc = None   # lazily read from code.getdocstring()
        self.code = code       # Code instance
        self.w_func_globals = w_globals  # the globals dictionary
        self.closure = closure    # normally, list of Cell instances or None
        self.defs_w = defs_w
        self.w_func_dict = None # filled out below if needed
        self.w_module = None
        self.w_ann = w_ann
        #
        if kw_defs_w is not None:
            self.init_kwdefaults_dict(kw_defs_w)

    def __repr__(self):
        # return "function %s.%s" % (self.space, self.name)
        # maybe we want this shorter:
        name = getattr(self, 'name', None)
        if not isinstance(name, str):
            name = '?'
        return "<%s %s>" % (self.__class__.__name__, name)

    def call_args(self, args):
        # delegate activation to code
        w_res = self.getcode().funcrun(self, args)
        assert isinstance(w_res, W_Root)
        return w_res

    def call_obj_args(self, w_obj, args):
        # delegate activation to code
        w_res = self.getcode().funcrun_obj(self, w_obj, args)
        assert isinstance(w_res, W_Root)
        return w_res

    def getcode(self):
        if jit.we_are_jitted():
            if not self.can_change_code:
                return _get_immutable_code(self)
            return jit.promote(self.code)
        return self.code

    def funccall(self, *args_w): # speed hack
        from pypy.interpreter import gateway
        from pypy.interpreter.pycode import PyCode

        code = self.getcode() # hook for the jit
        nargs = len(args_w)
        fast_natural_arity = code.fast_natural_arity
        if nargs == fast_natural_arity:
            if nargs == 0:
                assert isinstance(code, gateway.BuiltinCode0)
                return code.fastcall_0(self.space, self)
            elif nargs == 1:
                assert isinstance(code, gateway.BuiltinCode1)
                return code.fastcall_1(self.space, self, args_w[0])
            elif nargs == 2:
                assert isinstance(code, gateway.BuiltinCode2)
                return code.fastcall_2(self.space, self, args_w[0], args_w[1])
            elif nargs == 3:
                assert isinstance(code, gateway.BuiltinCode3)
                return code.fastcall_3(self.space, self, args_w[0],
                                       args_w[1], args_w[2])
            elif nargs == 4:
                assert isinstance(code, gateway.BuiltinCode4)
                return code.fastcall_4(self.space, self, args_w[0],
                                       args_w[1], args_w[2], args_w[3])
        elif (nargs | PyCode.FLATPYCALL) == fast_natural_arity:
            assert isinstance(code, PyCode)
            if nargs < 5:
                new_frame = self.space.createframe(code, self.w_func_globals,
                                                   self)
                for i in funccallunrolling:
                    if i < nargs:
                        new_frame.locals_cells_stack_w[i] = args_w[i]
                return new_frame.run(self.name, self.qualname)
        elif nargs >= 1 and fast_natural_arity == Code.PASSTHROUGHARGS1:
            assert isinstance(code, gateway.BuiltinCodePassThroughArguments1)
            return code.funcrun_obj(self, args_w[0],
                                    Arguments(self.space,
                                              list(args_w[1:])))
        return self.call_args(Arguments(self.space, list(args_w)))

    def funccall_valuestack(self, nargs, frame, methodcall=False): # speed hack
        # methodcall is only for better error messages
        from pypy.interpreter import gateway
        from pypy.interpreter.pycode import PyCode

        code = self.getcode() # hook for the jit
        #
        if (jit.we_are_jitted() and code is self.space._code_of_sys_exc_info
                                and nargs == 0):
            from pypy.module.sys.vm import exc_info_direct
            return exc_info_direct(self.space, frame)
        #
        fast_natural_arity = code.fast_natural_arity
        if nargs == fast_natural_arity:
            if nargs == 0:
                assert isinstance(code, gateway.BuiltinCode0)
                return code.fastcall_0(self.space, self)
            elif nargs == 1:
                assert isinstance(code, gateway.BuiltinCode1)
                return code.fastcall_1(self.space, self, frame.peekvalue(0))
            elif nargs == 2:
                assert isinstance(code, gateway.BuiltinCode2)
                return code.fastcall_2(self.space, self, frame.peekvalue(1),
                                       frame.peekvalue(0))
            elif nargs == 3:
                assert isinstance(code, gateway.BuiltinCode3)
                return code.fastcall_3(self.space, self, frame.peekvalue(2),
                                       frame.peekvalue(1), frame.peekvalue(0))
            elif nargs == 4:
                assert isinstance(code, gateway.BuiltinCode4)
                return code.fastcall_4(self.space, self, frame.peekvalue(3),
                                       frame.peekvalue(2), frame.peekvalue(1),
                                        frame.peekvalue(0))
        elif (nargs | Code.FLATPYCALL) == fast_natural_arity:
            assert isinstance(code, PyCode)
            return self._flat_pycall(code, nargs, frame)
        elif fast_natural_arity & Code.FLATPYCALL:
            natural_arity = fast_natural_arity & 0xff
            if natural_arity > nargs >= natural_arity - len(self.defs_w):
                assert isinstance(code, PyCode)
                return self._flat_pycall_defaults(code, nargs, frame,
                                                  natural_arity - nargs)
        elif fast_natural_arity == Code.PASSTHROUGHARGS1 and nargs >= 1:
            assert isinstance(code, gateway.BuiltinCodePassThroughArguments1)
            w_obj = frame.peekvalue(nargs-1)
            args = frame.make_arguments(nargs-1)
            return code.funcrun_obj(self, w_obj, args)

        args = frame.make_arguments(nargs, methodcall=methodcall)
        return self.call_args(args)

    @jit.unroll_safe
    def _flat_pycall(self, code, nargs, frame):
        # code is a PyCode
        new_frame = self.space.createframe(code, self.w_func_globals,
                                                   self)
        for i in xrange(nargs):
            w_arg = frame.peekvalue(nargs-1-i)
            new_frame.locals_cells_stack_w[i] = w_arg

        return new_frame.run(self.name, self.qualname)

    @jit.unroll_safe
    def _flat_pycall_defaults(self, code, nargs, frame, defs_to_load):
        # code is a PyCode
        new_frame = self.space.createframe(code, self.w_func_globals,
                                                   self)
        for i in xrange(nargs):
            w_arg = frame.peekvalue(nargs-1-i)
            new_frame.locals_cells_stack_w[i] = w_arg

        ndefs = len(self.defs_w)
        start = ndefs - defs_to_load
        i = nargs
        for j in xrange(start, ndefs):
            new_frame.locals_cells_stack_w[i] = self.defs_w[j]
            i += 1
        return new_frame.run(self.name, self.qualname)

    def getdict(self, space):
        if self.w_func_dict is None:
            self.w_func_dict = space.newdict(instance=True)
        return self.w_func_dict

    def setdict(self, space, w_dict):
        if not space.isinstance_w(w_dict, space.w_dict):
            raise oefmt(space.w_TypeError,
                        "setting function's dictionary to a non-dict")
        self.w_func_dict = w_dict

    def descr_function__new__(space, w_subtype, w_code, w_globals,
                              w_name=None, w_argdefs=None, w_closure=None):
        code = space.interp_w(Code, w_code)
        if not space.isinstance_w(w_globals, space.w_dict):
            raise oefmt(space.w_TypeError, "expected dict")
        if not space.is_none(w_name):
            name = space.str_w(w_name)
        else:
            name = None
        if not space.is_none(w_argdefs):
            defs_w = space.fixedview(w_argdefs)
        else:
            defs_w = []
        nfreevars = 0
        from pypy.interpreter.pycode import PyCode
        if isinstance(code, PyCode):
            nfreevars = len(code.co_freevars)
        if space.is_none(w_closure) and nfreevars == 0:
            closure = None
        elif not space.is_w(space.type(w_closure), space.w_tuple):
            raise oefmt(space.w_TypeError, "invalid closure")
        else:
            from pypy.interpreter.nestedscope import Cell
            closure_w = space.unpackiterable(w_closure)
            n = len(closure_w)
            if nfreevars == 0:
                raise oefmt(space.w_ValueError, "no closure needed")
            elif nfreevars != n:
                raise oefmt(space.w_ValueError, "closure is wrong size")
            closure = [space.interp_w(Cell, w_cell) for w_cell in closure_w]
        func = space.allocate_instance(Function, w_subtype)
        Function.__init__(func, space, code, w_globals, defs_w, None, closure,
                          None,name)
        return space.wrap(func)

    def descr_function_call(self, __args__):
        return self.call_args(__args__)

    def descr_function_repr(self):
        return self.getrepr(self.space, u'function %s' % self.qualname)

    # delicate
    _all = {'': None}

    def _cleanup_(self):
        from pypy.interpreter.gateway import BuiltinCode
        if isinstance(self.code, BuiltinCode):
            # we have been seen by other means so rtyping should not choke
            # on us
            identifier = self.code.identifier
            previous = Function._all.get(identifier, self)
            assert previous is self, (
                "duplicate function ids with identifier=%r: %r and %r" % (
                identifier, previous, self))
            self.add_to_table()
        return False

    def add_to_table(self):
        Function._all[self.code.identifier] = self

    def find(identifier):
        return Function._all[identifier]
    find = staticmethod(find)

    def descr_function__reduce__(self, space):
        from pypy.interpreter.gateway import BuiltinCode
        from pypy.interpreter.mixedmodule import MixedModule
        w_mod = space.getbuiltinmodule('_pickle_support')
        mod = space.interp_w(MixedModule, w_mod)
        code = self.code
        if isinstance(code, BuiltinCode):
            new_inst = mod.get('builtin_function')
            return space.newtuple([new_inst,
                                   space.newtuple([space.wrap(code.identifier)])])

        new_inst = mod.get('func_new')
        w = space.wrap
        if self.closure is None:
            w_closure = space.w_None
        else:
            w_closure = space.newtuple([w(cell) for cell in self.closure])
        if self.w_doc is None:
            w_doc = space.w_None
        else:
            w_doc = self.w_doc
        if self.w_func_globals is None:
            w_func_globals = space.w_None
        else:
            w_func_globals = self.w_func_globals
        if self.w_func_dict is None:
            w_func_dict = space.w_None
        else:
            w_func_dict = self.w_func_dict

        nt = space.newtuple
        tup_base = []
        tup_state = [
            w(self.name),
            w(self.qualname),
            w_doc,
            w(self.code),
            w_func_globals,
            w_closure,
            nt(self.defs_w),
            w_func_dict,
            self.w_module,
        ]
        return nt([new_inst, nt(tup_base), nt(tup_state)])

    def descr_function__setstate__(self, space, w_args):
        args_w = space.unpackiterable(w_args)
        try:
            (w_name, w_qualname, w_doc, w_code, w_func_globals, w_closure,
             w_defs, w_func_dict, w_module) = args_w
        except ValueError:
            # wrong args
            raise oefmt(space.w_ValueError,
                        "Wrong arguments to function.__setstate__")

        self.space = space
        self.name = space.str_w(w_name)
        self.qualname = space.str_w(w_qualname).decode("utf-8")
        self.code = space.interp_w(Code, w_code)
        if not space.is_w(w_closure, space.w_None):
            from pypy.interpreter.nestedscope import Cell
            closure_w = space.unpackiterable(w_closure)
            self.closure = [space.interp_w(Cell, w_cell) for w_cell in closure_w]
        else:
            self.closure = None
        if space.is_w(w_doc, space.w_None):
            w_doc = None
        self.w_doc = w_doc
        if space.is_w(w_func_globals, space.w_None):
            w_func_globals = None
        self.w_func_globals = w_func_globals
        if space.is_w(w_func_dict, space.w_None):
            w_func_dict = None
        self.w_func_dict = w_func_dict
        self.defs_w = space.fixedview(w_defs)
        self.w_module = w_module

    def fget_func_defaults(self, space):
        values_w = self.defs_w
        # the `None in values_w` check here is to ensure that interp-level
        # functions with a default of None do not get their defaults
        # exposed at applevel
        if not values_w or None in values_w:
            return space.w_None
        return space.newtuple(values_w)

    def fset_func_defaults(self, space, w_defaults):
        if space.is_w(w_defaults, space.w_None):
            self.defs_w = []
            return
        if not space.isinstance_w(w_defaults, space.w_tuple):
            raise oefmt(space.w_TypeError,
                        "func_defaults must be set to a tuple object or None")
        self.defs_w = space.fixedview(w_defaults)

    def fdel_func_defaults(self, space):
        self.defs_w = []

    def fget_func_kwdefaults(self, space):
        if self.w_kw_defs is None:
            return space.w_None
        return self.w_kw_defs

    def fset_func_kwdefaults(self, space, w_new):
        if space.is_w(w_new, space.w_None):
            self.w_kw_defs = None
        else:
            if not space.isinstance_w(w_new, space.w_dict):
                raise oefmt(space.w_TypeError, "__kwdefaults__ must be a dict")
            self.w_kw_defs = w_new

    def fdel_func_kwdefaults(self, space):
        self.w_kw_defs = None

    def init_kwdefaults_dict(self, kw_defs_w):
        # use the moduledict logic to get normally-constant entries
        space = self.space
        w_dict = space.newdict(module=True)
        for w_name, w_value in kw_defs_w:
            space.setitem(w_dict, w_name, w_value)
        self.w_kw_defs = w_dict

    def fget_func_doc(self, space):
        if self.w_doc is None:
            self.w_doc = self.code.getdocstring(space)
        return self.w_doc

    def fset_func_doc(self, space, w_doc):
        self.w_doc = w_doc

    def fget_func_name(self, space):
        return space.wrap(self.name.decode('utf-8'))

    def fset_func_name(self, space, w_name):
        if space.isinstance_w(w_name, space.w_unicode):
            self.name = space.str_w(w_name)
        else:
            raise oefmt(space.w_TypeError,
                        "__name__ must be set to a string object")

    def fget_func_qualname(self, space):
        return space.wrap(self.qualname)

    def fset_func_qualname(self, space, w_name):
        try:
            self.qualname = space.unicode_w(w_name)
        except OperationError as e:
            if e.match(space, space.w_TypeError):
                raise oefmt(space.w_TypeError,
                            "__qualname__ must be set to a string object")
            raise

    def fdel_func_doc(self, space):
        self.w_doc = space.w_None

    def fget___module__(self, space):
        if self.w_module is None:
            if self.w_func_globals is not None and not space.is_w(self.w_func_globals, space.w_None):
                self.w_module = space.call_method(self.w_func_globals, "get", space.wrap("__name__"))
            else:
                self.w_module = space.w_None
        return self.w_module

    def fset___module__(self, space, w_module):
        self.w_module = w_module

    def fdel___module__(self, space):
        self.w_module = space.w_None

    def fget_func_code(self, space):
        return space.wrap(self.code)

    def fset_func_code(self, space, w_code):
        from pypy.interpreter.pycode import PyCode
        if not self.can_change_code:
            raise oefmt(space.w_TypeError,
                        "Cannot change code attribute of builtin functions")
        code = space.interp_w(Code, w_code)
        closure_len = 0
        if self.closure:
            closure_len = len(self.closure)
        if isinstance(code, PyCode) and closure_len != len(code.co_freevars):
            raise oefmt(space.w_ValueError,
                        "%N() requires a code object with %d free vars, not "
                        "%d", self, closure_len, len(code.co_freevars))
        self.fget_func_doc(space)    # see test_issue1293
        self.code = code

    def fget_func_closure(self, space):
        if self.closure is not None:
            w_res = space.newtuple([space.wrap(i) for i in self.closure])
        else:
            w_res = space.w_None
        return w_res

    def fget_func_annotations(self, space):
        if self.w_ann is None:
            self.w_ann = space.newdict()
        return self.w_ann

    def fset_func_annotations(self, space, w_new):
        if space.is_w(w_new, space.w_None):
            w_new = None
        elif not space.isinstance_w(w_new, space.w_dict):
            raise oefmt(space.w_TypeError, "__annotations__ must be a dict")
        self.w_ann = w_new

    def fdel_func_annotations(self, space):
        self.w_ann = None


def descr_function_get(space, w_function, w_obj, w_cls=None):
    """functionobject.__get__(obj[, type]) -> method"""
    # this is not defined as a method on Function because it's generally
    # useful logic: w_function can be any callable.  It is used by Method too.
    if w_obj is None or space.is_w(w_obj, space.w_None):
        return w_function
    else:
        return space.wrap(Method(space, w_function, w_obj))


class Method(W_Root):
    """A method is a function bound to a specific instance."""
    _immutable_fields_ = ['w_function', 'w_instance']

    def __init__(self, space, w_function, w_instance):
        self.space = space
        self.w_function = w_function
        self.w_instance = w_instance   # or None

    def descr_method__new__(space, w_subtype, w_function, w_instance):
        if space.is_w(w_instance, space.w_None):
            w_instance = None
        if w_instance is None:
            raise oefmt(space.w_TypeError, "self must not be None")
        method = space.allocate_instance(Method, w_subtype)
        Method.__init__(method, space, w_function, w_instance)
        return space.wrap(method)

    def __repr__(self):
        return u"bound method %s" % (self.w_function.getname(self.space),)

    def call_args(self, args):
        space = self.space
        return space.call_obj_args(self.w_function, self.w_instance, args)

    def descr_method_get(self, w_obj, w_cls=None):
        return self.space.wrap(self)    # already bound

    def descr_method_call(self, __args__):
        return self.call_args(__args__)

    def descr_method_repr(self):
        space = self.space
        name = self.w_function.getname(self.space)
        w_class = space.type(self.w_instance)
        typename = w_class.getname(self.space)
        objrepr = space.unicode_w(space.repr(self.w_instance))
        s = u'<bound method %s.%s of %s>' % (typename, name, objrepr)
        return space.wrap(s)

    def descr_method_getattribute(self, w_attr):
        space = self.space
        if space.str_w(w_attr) != '__doc__':
            try:
                return space.call_method(space.w_object, '__getattribute__',
                                         space.wrap(self), w_attr)
            except OperationError as e:
                if not e.match(space, space.w_AttributeError):
                    raise
        # fall-back to the attribute of the underlying 'im_func'
        return space.getattr(self.w_function, w_attr)

    def descr_method_eq(self, w_other):
        space = self.space
        if not isinstance(w_other, Method):
            return space.w_NotImplemented
        if not space.eq_w(self.w_instance, w_other.w_instance):
            return space.w_False
        return space.eq(self.w_function, w_other.w_function)

    def is_w(self, space, other):
        if not isinstance(other, Method):
            return False
        return (self.w_instance is other.w_instance and
                self.w_function is other.w_function)

    def immutable_unique_id(self, space):
        from pypy.objspace.std.util import IDTAG_METHOD as tag
        from pypy.objspace.std.util import IDTAG_SHIFT
        if self.w_instance is not None:
            id = space.bigint_w(space.id(self.w_instance))
            id = id.lshift(LONG_BIT)
        else:
            id = rbigint.fromint(0)
        id = id.or_(space.bigint_w(space.id(self.w_function)))
        id = id.lshift(IDTAG_SHIFT).int_or_(tag)
        return space.newlong_from_rbigint(id)

    def descr_method_hash(self):
        space = self.space
        w_result = space.hash(self.w_function)
        w_result = space.xor(w_result, space.hash(self.w_instance))
        return w_result

    def descr_method__reduce__(self, space):
        from pypy.interpreter.mixedmodule import MixedModule
        from pypy.interpreter.gateway import BuiltinCode
        w_mod    = space.getbuiltinmodule('_pickle_support')
        mod      = space.interp_w(MixedModule, w_mod)
        w_instance = self.w_instance or space.w_None
        w_function = self.w_function
        if (isinstance(w_function, Function) and
                isinstance(w_function.code, BuiltinCode)):
            new_inst = mod.get('builtin_method_new')
            tup = [w_instance, space.wrap(w_function.name)]
        else:
            new_inst = mod.get('method_new')
            tup = [self.w_function, w_instance]
        return space.newtuple([new_inst, space.newtuple(tup)])


class StaticMethod(W_Root):
    """The staticmethod objects."""
    _immutable_fields_ = ['w_function?']

    def __init__(self, w_function):
        self.w_function = w_function
        self.w_dict = None

    def getdict(self, space):
        if self.w_dict is None:
            self.w_dict = space.newdict(instance=True)
        return self.w_dict

    def setdict(self, space, w_dict):
        if not space.isinstance_w(w_dict, space.w_dict):
            raise oefmt(space.w_TypeError,
                        "__dict__ must be set to a dictionary, not a %T",
                        w_dict)
        self.w_dict = w_dict

    def descr_staticmethod_get(self, w_obj, w_cls=None):
        """staticmethod(x).__get__(obj[, type]) -> x"""
        return self.w_function

    def descr_staticmethod__new__(space, w_subtype, w_function):
        instance = space.allocate_instance(StaticMethod, w_subtype)
        instance.__init__(space.w_None)
        return instance

    def descr_init(self, space, w_function):
        self.w_function = w_function
<<<<<<< HEAD

    def descr_isabstract(self, space):
        return space.newbool(space.isabstractmethod_w(self.w_function))
=======
>>>>>>> bfce1c0e


class ClassMethod(W_Root):
    """The classmethod objects."""
    _immutable_fields_ = ['w_function?']

    def __init__(self, w_function):
        self.w_function = w_function
        self.w_dict = None

    def getdict(self, space):
        if self.w_dict is None:
            self.w_dict = space.newdict(instance=True)
        return self.w_dict

    def setdict(self, space, w_dict):
        if not space.isinstance_w(w_dict, space.w_dict):
            raise oefmt(space.w_TypeError,
                        "__dict__ must be set to a dictionary, not a %T",
                        w_dict)
        self.w_dict = w_dict

    def descr_classmethod_get(self, space, w_obj, w_klass=None):
        if space.is_none(w_klass):
            w_klass = space.type(w_obj)
        return space.wrap(Method(space, self.w_function, w_klass))

    def descr_classmethod__new__(space, w_subtype, w_function):
        instance = space.allocate_instance(ClassMethod, w_subtype)
        instance.__init__(space.w_None)
        return instance

    def descr_init(self, space, w_function):
        self.w_function = w_function
<<<<<<< HEAD

    def descr_isabstract(self, space):
        return space.newbool(space.isabstractmethod_w(self.w_function))

=======
>>>>>>> bfce1c0e

class FunctionWithFixedCode(Function):
    can_change_code = False

class BuiltinFunction(Function):
    can_change_code = False

    def __init__(self, func):
        assert isinstance(func, Function)
        Function.__init__(self, func.space, func.code, func.w_func_globals,
                          func.defs_w, None, func.closure,
                          None, func.name)
        self.w_doc = func.w_doc
        self.w_func_dict = func.w_func_dict
        self.w_module = func.w_module
        self.w_kw_defs = func.w_kw_defs

    def descr_builtinfunction__new__(space, w_subtype):
        raise oefmt(space.w_TypeError,
                    "cannot create 'builtin_function' instances")

    def descr_function_repr(self):
        return self.space.wrap('<built-in function %s>' % (self.name,))

    def descr__reduce__(self, space):
        return space.wrap(self.qualname)

def is_builtin_code(w_func):
    from pypy.interpreter.gateway import BuiltinCode
    if isinstance(w_func, Method):
        w_func = w_func.w_function
    if isinstance(w_func, Function):
        code = w_func.getcode()
    else:
        code = None
    return isinstance(code, BuiltinCode)<|MERGE_RESOLUTION|>--- conflicted
+++ resolved
@@ -633,12 +633,9 @@
 
     def descr_init(self, space, w_function):
         self.w_function = w_function
-<<<<<<< HEAD
 
     def descr_isabstract(self, space):
         return space.newbool(space.isabstractmethod_w(self.w_function))
-=======
->>>>>>> bfce1c0e
 
 
 class ClassMethod(W_Root):
@@ -673,13 +670,10 @@
 
     def descr_init(self, space, w_function):
         self.w_function = w_function
-<<<<<<< HEAD
 
     def descr_isabstract(self, space):
         return space.newbool(space.isabstractmethod_w(self.w_function))
 
-=======
->>>>>>> bfce1c0e
 
 class FunctionWithFixedCode(Function):
     can_change_code = False
