""" PyFrame class implementation with the interpreter main loop.
"""

from rpython.rlib import jit
from rpython.rlib.debug import make_sure_not_resized, check_nonneg
from rpython.rlib.jit import hint
from rpython.rlib.objectmodel import we_are_translated, instantiate
from rpython.rlib.rarithmetic import intmask, r_uint
from rpython.tool.pairtype import extendabletype

from pypy.interpreter import pycode, pytraceback
from pypy.interpreter.argument import Arguments
from pypy.interpreter.astcompiler import consts
from pypy.interpreter.baseobjspace import W_Root
from pypy.interpreter.error import OperationError, operationerrfmt
from pypy.interpreter.executioncontext import ExecutionContext
from pypy.interpreter.nestedscope import Cell
from pypy.tool import stdlib_opcode

# Define some opcodes used
for op in '''DUP_TOP POP_TOP SETUP_LOOP SETUP_EXCEPT SETUP_FINALLY
POP_BLOCK END_FINALLY'''.split():
    globals()[op] = stdlib_opcode.opmap[op]
HAVE_ARGUMENT = stdlib_opcode.HAVE_ARGUMENT


class PyFrame(W_Root):
    """Represents a frame for a regular Python function
    that needs to be interpreted.

    Public fields:
     * 'space' is the object space this frame is running in
     * 'code' is the PyCode object this frame runs
     * 'w_locals' is the locals dictionary to use
     * 'w_globals' is the attached globals dictionary
     * 'builtin' is the attached built-in module
     * 'valuestack_w', 'blockstack', control the interpretation

    Cell Vars:
        my local variables that are exposed to my inner functions
    Free Vars:
        variables coming from a parent function in which i'm nested
    'closure' is a list of Cell instances: the received free vars.
    """

    __metaclass__ = extendabletype

    frame_finished_execution = False
    last_instr               = -1
    last_exception           = None
    f_backref                = jit.vref_None
    w_f_trace                = None
    # For tracing
    instr_lb                 = 0
    instr_ub                 = 0
    instr_prev_plus_one      = 0
    is_being_profiled        = False
    escaped                  = False  # see mark_as_escaped()

    def __init__(self, space, code, w_globals, outer_func):
        if not we_are_translated():
            assert type(self) == space.FrameClass, (
                "use space.FrameClass(), not directly PyFrame()")
        self = hint(self, access_directly=True, fresh_virtualizable=True)
        assert isinstance(code, pycode.PyCode)
        self.space = space
        self.w_globals = w_globals
        self.w_locals = None
        self.pycode = code
        self.locals_stack_w = [None] * (code.co_nlocals + code.co_stacksize)
        self.valuestackdepth = code.co_nlocals
        self.lastblock = None
        make_sure_not_resized(self.locals_stack_w)
        check_nonneg(self.valuestackdepth)
        #
        if space.config.objspace.honor__builtins__:
            self.builtin = space.builtin.pick_builtin(w_globals)
        # regular functions always have CO_OPTIMIZED and CO_NEWLOCALS.
        # class bodies only have CO_NEWLOCALS.
        self.initialize_frame_scopes(outer_func, code)
        self.f_lineno = code.co_firstlineno

    def mark_as_escaped(self):
        """
        Must be called on frames that are exposed to applevel, e.g. by
        sys._getframe().  This ensures that the virtualref holding the frame
        is properly forced by ec.leave(), and thus the frame will be still
        accessible even after the corresponding C stack died.
        """
        self.escaped = True

    def append_block(self, block):
        assert block.previous is self.lastblock
        self.lastblock = block

    def pop_block(self):
        block = self.lastblock
        self.lastblock = block.previous
        return block

    def blockstack_non_empty(self):
        return self.lastblock is not None

    def get_blocklist(self):
        """Returns a list containing all the blocks in the frame"""
        lst = []
        block = self.lastblock
        while block is not None:
            lst.append(block)
            block = block.previous
        return lst

    def set_blocklist(self, lst):
        self.lastblock = None
        i = len(lst) - 1
        while i >= 0:
            block = lst[i]
            i -= 1
            block.previous = self.lastblock
            self.lastblock = block

    def get_builtin(self):
        if self.space.config.objspace.honor__builtins__:
            return self.builtin
        else:
            return self.space.builtin

    @jit.unroll_safe
    def initialize_frame_scopes(self, outer_func, code):
        # regular functions always have CO_OPTIMIZED and CO_NEWLOCALS.
        # class bodies only have CO_NEWLOCALS.
        # CO_NEWLOCALS: make a locals dict unless optimized is also set
        # CO_OPTIMIZED: no locals dict needed at all
        # NB: this method is overridden in nestedscope.py
        flags = code.co_flags
        if not (flags & pycode.CO_OPTIMIZED):
            if flags & pycode.CO_NEWLOCALS:
                self.w_locals = self.space.newdict(module=True)
            else:
                assert self.w_globals is not None
                self.w_locals = self.w_globals

        ncellvars = len(code.co_cellvars)
        nfreevars = len(code.co_freevars)
        if not nfreevars:
            if not ncellvars:
                self.cells = []
                return            # no self.cells needed - fast path
        elif outer_func is None:
            space = self.space
            raise OperationError(space.w_TypeError,
                                 space.wrap("directly executed code object "
                                            "may not contain free variables"))
        if outer_func and outer_func.closure:
            closure_size = len(outer_func.closure)
        else:
            closure_size = 0
        if closure_size != nfreevars:
            raise ValueError("code object received a closure with "
                                 "an unexpected number of free variables")
        self.cells = [None] * (ncellvars + nfreevars)
        for i in range(ncellvars):
            self.cells[i] = Cell()
        for i in range(nfreevars):
            self.cells[i + ncellvars] = outer_func.closure[i]

    def is_generator(self):
        return self.getcode().co_flags & pycode.CO_GENERATOR
            
    def run(self):
        """Start this frame's execution."""
<<<<<<< HEAD
        if self.is_generator():
            from pypy.interpreter.generator import GeneratorIterator
            return self.space.wrap(GeneratorIterator(self))
=======
        if self.getcode().co_flags & pycode.CO_GENERATOR:
            if pycode.CO_YIELD_INSIDE_TRY:
                from pypy.interpreter.generator import GeneratorIteratorWithDel
                return self.space.wrap(GeneratorIteratorWithDel(self))
            else:
                from pypy.interpreter.generator import GeneratorIterator
                return self.space.wrap(GeneratorIterator(self))
>>>>>>> b3b58e7e
        else:
            return self.execute_frame()

    def execute_frame(self, w_inputvalue=None, operr=None):
        """Execute this frame.  Main entry point to the interpreter.
        The optional arguments are there to handle a generator's frame:
        w_inputvalue is for generator.send() and operr is for
        generator.throw().
        """
        # the following 'assert' is an annotation hint: it hides from
        # the annotator all methods that are defined in PyFrame but
        # overridden in the {,Host}FrameClass subclasses of PyFrame.
        assert (isinstance(self, self.space.FrameClass) or
                not self.space.config.translating)
        executioncontext = self.space.getexecutioncontext()
        executioncontext.enter(self)
        got_exception = True
        w_exitvalue = self.space.w_None
        try:
            executioncontext.call_trace(self)
            #
            if operr is not None:
                ec = self.space.getexecutioncontext()
                next_instr = self.handle_operation_error(ec, operr)
                self.last_instr = intmask(next_instr - 1)
            else:
                # Execution starts just after the last_instr.  Initially,
                # last_instr is -1.  After a generator suspends it points to
                # the YIELD_VALUE instruction.
                next_instr = r_uint(self.last_instr + 1)
                if next_instr != 0:
                    self.pushvalue(w_inputvalue)
            #
            try:
                w_exitvalue = self.dispatch(self.pycode, next_instr,
                                            executioncontext)
            except Exception:
                executioncontext.return_trace(self, self.space.w_None)
                raise
            executioncontext.return_trace(self, w_exitvalue)
            # it used to say self.last_exception = None
            # this is now done by the code in pypyjit module
            # since we don't want to invalidate the virtualizable
            # for no good reason
            got_exception = False
        finally:
            executioncontext.leave(self, w_exitvalue, got_exception)
        return w_exitvalue
    execute_frame.insert_stack_check_here = True

    # stack manipulation helpers
    def pushvalue(self, w_object):
        depth = self.valuestackdepth
        self.locals_stack_w[depth] = w_object
        self.valuestackdepth = depth + 1

    def popvalue(self):
        depth = self.valuestackdepth - 1
        assert depth >= self.pycode.co_nlocals, "pop from empty value stack"
        w_object = self.locals_stack_w[depth]
        self.locals_stack_w[depth] = None
        self.valuestackdepth = depth
        return w_object


    # we need two popvalues that return different data types:
    # one in case we want list another in case of tuple
    def _new_popvalues():
        @jit.unroll_safe
        def popvalues(self, n):
            values_w = [None] * n
            while True:
                n -= 1
                if n < 0:
                    break
                values_w[n] = self.popvalue()
            return values_w
        return popvalues
    popvalues = _new_popvalues()
    popvalues_mutable = _new_popvalues()
    del _new_popvalues

    @jit.unroll_safe
    def peekvalues(self, n):
        values_w = [None] * n
        base = self.valuestackdepth - n
        assert base >= self.pycode.co_nlocals
        while True:
            n -= 1
            if n < 0:
                break
            values_w[n] = self.locals_stack_w[base+n]
        return values_w

    @jit.unroll_safe
    def dropvalues(self, n):
        n = hint(n, promote=True)
        finaldepth = self.valuestackdepth - n
        assert finaldepth >= self.pycode.co_nlocals, (
            "stack underflow in dropvalues()")
        while True:
            n -= 1
            if n < 0:
                break
            self.locals_stack_w[finaldepth+n] = None
        self.valuestackdepth = finaldepth

    @jit.unroll_safe
    def pushrevvalues(self, n, values_w): # n should be len(values_w)
        make_sure_not_resized(values_w)
        while True:
            n -= 1
            if n < 0:
                break
            self.pushvalue(values_w[n])

    @jit.unroll_safe
    def dupvalues(self, n):
        delta = n-1
        while True:
            n -= 1
            if n < 0:
                break
            w_value = self.peekvalue(delta)
            self.pushvalue(w_value)

    def peekvalue(self, index_from_top=0):
        # NOTE: top of the stack is peekvalue(0).
        # Contrast this with CPython where it's PEEK(-1).
        index_from_top = hint(index_from_top, promote=True)
        index = self.valuestackdepth + ~index_from_top
        assert index >= self.pycode.co_nlocals, (
            "peek past the bottom of the stack")
        return self.locals_stack_w[index]

    def settopvalue(self, w_object, index_from_top=0):
        index_from_top = hint(index_from_top, promote=True)
        index = self.valuestackdepth + ~index_from_top
        assert index >= self.pycode.co_nlocals, (
            "settop past the bottom of the stack")
        self.locals_stack_w[index] = w_object

    @jit.unroll_safe
    def dropvaluesuntil(self, finaldepth):
        depth = self.valuestackdepth - 1
        finaldepth = hint(finaldepth, promote=True)
        while depth >= finaldepth:
            self.locals_stack_w[depth] = None
            depth -= 1
        self.valuestackdepth = finaldepth

    def save_locals_stack(self):
        return self.locals_stack_w[:self.valuestackdepth]

    def restore_locals_stack(self, items_w):
        self.locals_stack_w[:len(items_w)] = items_w
        self.init_cells()
        self.dropvaluesuntil(len(items_w))

    def make_arguments(self, nargs):
        return Arguments(self.space, self.peekvalues(nargs))

    def argument_factory(self, arguments, keywords, keywords_w, w_star, w_starstar):
        return Arguments(self.space, arguments, keywords, keywords_w, w_star, w_starstar)

    @jit.dont_look_inside
    def descr__reduce__(self, space):
        from pypy.interpreter.mixedmodule import MixedModule
        w_mod    = space.getbuiltinmodule('_pickle_support')
        mod      = space.interp_w(MixedModule, w_mod)
        new_inst = mod.get('frame_new')
        w_tup_state = self._reduce_state(space)
        nt = space.newtuple
        return nt([new_inst, nt([]), w_tup_state])

    @jit.dont_look_inside
    def _reduce_state(self, space):
        from pypy.module._pickle_support import maker # helper fns
        w = space.wrap
        nt = space.newtuple

        cells = self.cells
        if cells is None:
            w_cells = space.w_None
        else:
            w_cells = space.newlist([space.wrap(cell) for cell in cells])

        if self.w_f_trace is None:
            f_lineno = self.get_last_lineno()
        else:
            f_lineno = self.f_lineno

        nlocals = self.pycode.co_nlocals
        values_w = self.locals_stack_w[nlocals:self.valuestackdepth]
        w_valuestack = maker.slp_into_tuple_with_nulls(space, values_w)

        w_blockstack = nt([block._get_state_(space) for block in self.get_blocklist()])
        w_fastlocals = maker.slp_into_tuple_with_nulls(
            space, self.locals_stack_w[:nlocals])
        if self.last_exception is None:
            w_exc_value = space.w_None
            w_tb = space.w_None
        else:
            w_exc_value = self.last_exception.get_w_value(space)
            w_tb = w(self.last_exception.get_traceback())

        tup_state = [
            w(self.f_backref()),
            w(self.get_builtin()),
            w(self.pycode),
            w_valuestack,
            w_blockstack,
            w_exc_value, # last_exception
            w_tb,        #
            self.w_globals,
            w(self.last_instr),
            w(self.frame_finished_execution),
            w(f_lineno),
            w_fastlocals,
            space.w_None,           #XXX placeholder for f_locals

            #f_restricted requires no additional data!
            space.w_None, ## self.w_f_trace,  ignore for now

            w(self.instr_lb), #do we need these three (that are for tracing)
            w(self.instr_ub),
            w(self.instr_prev_plus_one),
            w_cells,
            ]
        return nt(tup_state)

    @jit.dont_look_inside
    def descr__setstate__(self, space, w_args):
        from pypy.module._pickle_support import maker # helper fns
        from pypy.interpreter.pycode import PyCode
        from pypy.interpreter.module import Module
        args_w = space.unpackiterable(w_args, 18)
        w_f_back, w_builtin, w_pycode, w_valuestack, w_blockstack, w_exc_value, w_tb,\
            w_globals, w_last_instr, w_finished, w_f_lineno, w_fastlocals, w_f_locals, \
            w_f_trace, w_instr_lb, w_instr_ub, w_instr_prev_plus_one, w_cells = args_w

        new_frame = self
        pycode = space.interp_w(PyCode, w_pycode)

        if space.is_w(w_cells, space.w_None):
            closure = None
            cellvars = []
        else:
            from pypy.interpreter.nestedscope import Cell
            cells_w = space.unpackiterable(w_cells)
            cells = [space.interp_w(Cell, w_cell) for w_cell in cells_w]
            ncellvars = len(pycode.co_cellvars)
            cellvars = cells[:ncellvars]
            closure = cells[ncellvars:]

        # do not use the instance's __init__ but the base's, because we set
        # everything like cells from here
        # XXX hack
        from pypy.interpreter.function import Function
        outer_func = Function(space, None, closure=closure,
                             forcename="fake")
        PyFrame.__init__(self, space, pycode, w_globals, outer_func)
        f_back = space.interp_w(PyFrame, w_f_back, can_be_None=True)
        new_frame.f_backref = jit.non_virtual_ref(f_back)

        new_frame.builtin = space.interp_w(Module, w_builtin)
        new_frame.set_blocklist([unpickle_block(space, w_blk)
                                 for w_blk in space.unpackiterable(w_blockstack)])
        values_w = maker.slp_from_tuple_with_nulls(space, w_valuestack)
        for w_value in values_w:
            new_frame.pushvalue(w_value)
        if space.is_w(w_exc_value, space.w_None):
            new_frame.last_exception = None
        else:
            from pypy.interpreter.pytraceback import PyTraceback
            tb = space.interp_w(PyTraceback, w_tb)
            new_frame.last_exception = OperationError(space.type(w_exc_value),
                                                      w_exc_value, tb
                                                      )
        new_frame.last_instr = space.int_w(w_last_instr)
        new_frame.frame_finished_execution = space.is_true(w_finished)
        new_frame.f_lineno = space.int_w(w_f_lineno)
        fastlocals_w = maker.slp_from_tuple_with_nulls(space, w_fastlocals)
        new_frame.locals_stack_w[:len(fastlocals_w)] = fastlocals_w

        if space.is_w(w_f_trace, space.w_None):
            new_frame.w_f_trace = None
        else:
            new_frame.w_f_trace = w_f_trace

        new_frame.instr_lb = space.int_w(w_instr_lb)   #the three for tracing
        new_frame.instr_ub = space.int_w(w_instr_ub)
        new_frame.instr_prev_plus_one = space.int_w(w_instr_prev_plus_one)

        self._setcellvars(cellvars)

    def hide(self):
        return self.pycode.hidden_applevel

    def getcode(self):
        return hint(self.pycode, promote=True)

    @jit.look_inside_iff(lambda self, scope_w: jit.isvirtual(scope_w))
    def setfastscope(self, scope_w):
        """Initialize the fast locals from a list of values,
        where the order is according to self.pycode.signature()."""
        scope_len = len(scope_w)
        if scope_len > self.pycode.co_nlocals:
            raise ValueError, "new fastscope is longer than the allocated area"
        # don't assign directly to 'locals_stack_w[:scope_len]' to be
        # virtualizable-friendly
        for i in range(scope_len):
            self.locals_stack_w[i] = scope_w[i]
        self.init_cells()

    def getdictscope(self):
        """
        Get the locals as a dictionary
        """
        self.fast2locals()
        return self.w_locals

    def setdictscope(self, w_locals):
        """
        Initialize the locals from a dictionary.
        """
        self.w_locals = w_locals
        self.locals2fast()

    @jit.unroll_safe
    def fast2locals(self):
        # Copy values from the fastlocals to self.w_locals
        if self.w_locals is None:
            self.w_locals = self.space.newdict()
        varnames = self.getcode().getvarnames()
        for i in range(min(len(varnames), self.getcode().co_nlocals)):
            name = varnames[i]
            w_value = self.locals_stack_w[i]
            w_name = self.space.wrap(name.decode('utf-8'))
            if w_value is not None:
                self.space.setitem(self.w_locals, w_name, w_value)
            else:
                try:
                    self.space.delitem(self.w_locals, w_name)
                except OperationError as e:
                    if not e.match(self.space, self.space.w_KeyError):
                        raise

        # cellvars are values exported to inner scopes
        # freevars are values coming from outer scopes
        freevarnames = list(self.pycode.co_cellvars)
        if self.pycode.co_flags & consts.CO_OPTIMIZED:
            freevarnames.extend(self.pycode.co_freevars)
        for i in range(len(freevarnames)):
            name = freevarnames[i]
            cell = self.cells[i]
            try:
                w_value = cell.get()
            except ValueError:
                pass
            else:
                w_name = self.space.wrap(name)
                self.space.setitem(self.w_locals, w_name, w_value)


    @jit.unroll_safe
    def locals2fast(self):
        # Copy values from self.w_locals to the fastlocals
        assert self.w_locals is not None
        varnames = self.getcode().getvarnames()
        numlocals = self.getcode().co_nlocals

        new_fastlocals_w = [None] * numlocals

        for i in range(min(len(varnames), numlocals)):
            w_name = self.space.wrap(varnames[i].decode('utf-8'))
            try:
                w_value = self.space.getitem(self.w_locals, w_name)
            except OperationError, e:
                if not e.match(self.space, self.space.w_KeyError):
                    raise
            else:
                new_fastlocals_w[i] = w_value

        self.setfastscope(new_fastlocals_w)

        freevarnames = self.pycode.co_cellvars + self.pycode.co_freevars
        for i in range(len(freevarnames)):
            name = freevarnames[i]
            cell = self.cells[i]
            w_name = self.space.wrap(name)
            try:
                w_value = self.space.getitem(self.w_locals, w_name)
            except OperationError, e:
                if not e.match(self.space, self.space.w_KeyError):
                    raise
            else:
                cell.set(w_value)

    @jit.unroll_safe
    def init_cells(self):
        """
        Initialize cellvars from self.locals_stack_w.
        """
        args_to_copy = self.pycode._args_as_cellvars
        for i in range(len(args_to_copy)):
            argnum = args_to_copy[i]
            if argnum >= 0:
                self.cells[i].set(self.locals_stack_w[argnum])

    def getclosure(self):
        return None

    def _setcellvars(self, cellvars):
        ncellvars = len(self.pycode.co_cellvars)
        if len(cellvars) != ncellvars:
            raise OperationError(self.space.w_TypeError,
                                 self.space.wrap("bad cellvars"))
        self.cells[:ncellvars] = cellvars

    def fget_code(self, space):
        return space.wrap(self.getcode())

    def fget_getdictscope(self, space):
        return self.getdictscope()

    ### line numbers ###

    def fget_f_lineno(self, space):
        "Returns the line number of the instruction currently being executed."
        if self.w_f_trace is None:
            return space.wrap(self.get_last_lineno())
        else:
            return space.wrap(self.f_lineno)

    def fset_f_lineno(self, space, w_new_lineno):
        "Returns the line number of the instruction currently being executed."
        try:
            new_lineno = space.int_w(w_new_lineno)
        except OperationError:
            raise OperationError(space.w_ValueError,
                                 space.wrap("lineno must be an integer"))

        if self.w_f_trace is None:
            raise OperationError(space.w_ValueError,
                  space.wrap("f_lineno can only be set by a trace function."))

        line = self.pycode.co_firstlineno
        if new_lineno < line:
            raise operationerrfmt(space.w_ValueError,
                  "line %d comes before the current code.", new_lineno)
        elif new_lineno == line:
            new_lasti = 0
        else:
            new_lasti = -1
            addr = 0
            lnotab = self.pycode.co_lnotab
            for offset in xrange(0, len(lnotab), 2):
                addr += ord(lnotab[offset])
                line += ord(lnotab[offset + 1])
                if line >= new_lineno:
                    new_lasti = addr
                    new_lineno = line
                    break

        if new_lasti == -1:
            raise operationerrfmt(space.w_ValueError,
                  "line %d comes after the current code.", new_lineno)

        # Don't jump to a line with an except in it.
        code = self.pycode.co_code
        if ord(code[new_lasti]) in (DUP_TOP, POP_TOP):
            raise OperationError(space.w_ValueError,
                  space.wrap("can't jump to 'except' line as there's no exception"))

        # Don't jump into or out of a finally block.
        f_lasti_setup_addr = -1
        new_lasti_setup_addr = -1
        blockstack = []
        addr = 0
        while addr < len(code):
            op = ord(code[addr])
            if op in (SETUP_LOOP, SETUP_EXCEPT, SETUP_FINALLY):
                blockstack.append([addr, False])
            elif op == POP_BLOCK:
                setup_op = ord(code[blockstack[-1][0]])
                if setup_op == SETUP_FINALLY:
                    blockstack[-1][1] = True
                else:
                    blockstack.pop()
            elif op == END_FINALLY:
                if len(blockstack) > 0:
                    setup_op = ord(code[blockstack[-1][0]])
                    if setup_op == SETUP_FINALLY:
                        blockstack.pop()

            if addr == new_lasti or addr == self.last_instr:
                for ii in range(len(blockstack)):
                    setup_addr, in_finally = blockstack[~ii]
                    if in_finally:
                        if addr == new_lasti:
                            new_lasti_setup_addr = setup_addr
                        if addr == self.last_instr:
                            f_lasti_setup_addr = setup_addr
                        break

            if op >= HAVE_ARGUMENT:
                addr += 3
            else:
                addr += 1

        assert len(blockstack) == 0

        if new_lasti_setup_addr != f_lasti_setup_addr:
            raise operationerrfmt(space.w_ValueError,
                  "can't jump into or out of a 'finally' block %d -> %d",
                  f_lasti_setup_addr, new_lasti_setup_addr)

        if new_lasti < self.last_instr:
            min_addr = new_lasti
            max_addr = self.last_instr
        else:
            min_addr = self.last_instr
            max_addr = new_lasti

        delta_iblock = min_delta_iblock = 0
        addr = min_addr
        while addr < max_addr:
            op = ord(code[addr])

            if op in (SETUP_LOOP, SETUP_EXCEPT, SETUP_FINALLY):
                delta_iblock += 1
            elif op == POP_BLOCK:
                delta_iblock -= 1
                if delta_iblock < min_delta_iblock:
                    min_delta_iblock = delta_iblock

            if op >= stdlib_opcode.HAVE_ARGUMENT:
                addr += 3
            else:
                addr += 1

        f_iblock = 0
        block = self.lastblock
        while block:
            f_iblock += 1
            block = block.previous
        min_iblock = f_iblock + min_delta_iblock
        if new_lasti > self.last_instr:
            new_iblock = f_iblock + delta_iblock
        else:
            new_iblock = f_iblock - delta_iblock

        if new_iblock > min_iblock:
            raise OperationError(space.w_ValueError,
                                 space.wrap("can't jump into the middle of a block"))

        while f_iblock > new_iblock:
            block = self.pop_block()
            block.cleanup(self)
            f_iblock -= 1

        self.f_lineno = new_lineno
        self.last_instr = new_lasti

    def get_last_lineno(self):
        "Returns the line number of the instruction currently being executed."
        return pytraceback.offset2lineno(self.pycode, self.last_instr)

    def fget_f_builtins(self, space):
        return self.get_builtin().getdict(space)

    def fget_f_back(self, space):
        f_back = ExecutionContext.getnextframe_nohidden(self)
        return self.space.wrap(f_back)

    def fget_f_lasti(self, space):
        return self.space.wrap(self.last_instr)

    def fget_f_trace(self, space):
        return self.w_f_trace

    def fset_f_trace(self, space, w_trace):
        if space.is_w(w_trace, space.w_None):
            self.w_f_trace = None
        else:
            self.w_f_trace = w_trace
            self.f_lineno = self.get_last_lineno()

    def fdel_f_trace(self, space):
        self.w_f_trace = None

    def fget_f_exc_type(self, space):
        if self.last_exception is not None:
            f = self.f_backref()
            while f is not None and f.last_exception is None:
                f = f.f_backref()
            if f is not None:
                return f.last_exception.w_type
        return space.w_None

    def fget_f_exc_value(self, space):
        if self.last_exception is not None:
            f = self.f_backref()
            while f is not None and f.last_exception is None:
                f = f.f_backref()
            if f is not None:
                return f.last_exception.get_w_value(space)
        return space.w_None

    def fget_f_exc_traceback(self, space):
        if self.last_exception is not None:
            f = self.f_backref()
            while f is not None and f.last_exception is None:
                f = f.f_backref()
            if f is not None:
                return space.wrap(f.last_exception.get_traceback())
        return space.w_None

    def fget_f_restricted(self, space):
        if space.config.objspace.honor__builtins__:
            return space.wrap(self.builtin is not space.builtin)
        return space.w_False


# ____________________________________________________________

def get_block_class(opname):
    # select the appropriate kind of block
    from pypy.interpreter.pyopcode import block_classes
    return block_classes[opname]

def unpickle_block(space, w_tup):
    w_opname, w_handlerposition, w_valuestackdepth = space.unpackiterable(w_tup)
    opname = space.str_w(w_opname)
    handlerposition = space.int_w(w_handlerposition)
    valuestackdepth = space.int_w(w_valuestackdepth)
    assert valuestackdepth >= 0
    assert handlerposition >= 0
    blk = instantiate(get_block_class(opname))
    blk.handlerposition = handlerposition
    blk.valuestackdepth = valuestackdepth
    return blk<|MERGE_RESOLUTION|>--- conflicted
+++ resolved
@@ -169,19 +169,13 @@
             
     def run(self):
         """Start this frame's execution."""
-<<<<<<< HEAD
         if self.is_generator():
-            from pypy.interpreter.generator import GeneratorIterator
-            return self.space.wrap(GeneratorIterator(self))
-=======
-        if self.getcode().co_flags & pycode.CO_GENERATOR:
             if pycode.CO_YIELD_INSIDE_TRY:
                 from pypy.interpreter.generator import GeneratorIteratorWithDel
                 return self.space.wrap(GeneratorIteratorWithDel(self))
             else:
                 from pypy.interpreter.generator import GeneratorIterator
                 return self.space.wrap(GeneratorIterator(self))
->>>>>>> b3b58e7e
         else:
             return self.execute_frame()
 
