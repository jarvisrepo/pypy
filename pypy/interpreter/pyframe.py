""" PyFrame class implementation with the interpreter main loop.
"""

import sys
from rpython.rlib import jit
from rpython.rlib.debug import make_sure_not_resized, check_nonneg
from rpython.rlib.debug import ll_assert_not_none
from rpython.rlib.jit import hint
from rpython.rlib.objectmodel import instantiate, specialize, we_are_translated
from rpython.rlib.objectmodel import not_rpython
from rpython.rlib.rarithmetic import intmask, r_uint
from rpython.tool.pairtype import extendabletype

from pypy.interpreter import pycode, pytraceback
from pypy.interpreter.argument import Arguments
from pypy.interpreter.astcompiler import consts
from pypy.interpreter.baseobjspace import W_Root
from pypy.interpreter.error import (
    OperationError, get_cleared_operation_error, oefmt)
from pypy.interpreter.executioncontext import ExecutionContext
from pypy.interpreter.nestedscope import Cell
from pypy.tool import stdlib_opcode

# Define some opcodes used
for op in '''DUP_TOP POP_TOP SETUP_LOOP SETUP_EXCEPT SETUP_FINALLY SETUP_WITH
POP_BLOCK END_FINALLY'''.split():
    globals()[op] = stdlib_opcode.opmap[op]
HAVE_ARGUMENT = stdlib_opcode.HAVE_ARGUMENT

class FrameDebugData(object):
    """ A small object that holds debug data for tracing
    """
    w_f_trace                = None
    instr_lb                 = 0
    instr_ub                 = 0
    instr_prev_plus_one      = 0
    f_lineno                 = 0      # current lineno for tracing
    is_being_profiled        = False
    w_locals                 = None

    def __init__(self, pycode):
        self.f_lineno = pycode.co_firstlineno
        self.w_globals = pycode.w_globals

class PyFrame(W_Root):
    """Represents a frame for a regular Python function
    that needs to be interpreted.

    Public fields:
     * 'space' is the object space this frame is running in
     * 'code' is the PyCode object this frame runs
     * 'w_locals' is the locals dictionary to use, if needed, stored on a
       debug object
     * 'w_globals' is the attached globals dictionary
     * 'builtin' is the attached built-in module
     * 'valuestack_w', 'blockstack', control the interpretation

    Cell Vars:
        my local variables that are exposed to my inner functions
    Free Vars:
        variables coming from a parent function in which i'm nested
    'closure' is a list of Cell instances: the received free vars.
    """

    __metaclass__ = extendabletype

    frame_finished_execution = False
    last_instr               = -1
    last_exception           = None
    f_backref                = jit.vref_None
    
    escaped                  = False  # see mark_as_escaped()
    debugdata                = None

    pycode = None # code object executed by that frame
    locals_cells_stack_w = None # the list of all locals, cells and the valuestack
    valuestackdepth = 0 # number of items on valuestack
    lastblock = None

    # other fields:
    
    # builtin - builtin cache, only if honor__builtins__ is True
    # defaults to False

    # there is also self.space which is removed by the annotator

    # additionally JIT uses vable_token field that is representing
    # frame current virtualizable state as seen by the JIT

    def __init__(self, space, code, w_globals, outer_func):
        if not we_are_translated():
            assert type(self) == space.FrameClass, (
                "use space.FrameClass(), not directly PyFrame()")
        self = hint(self, access_directly=True, fresh_virtualizable=True)
        assert isinstance(code, pycode.PyCode)
        self.space = space
        self.pycode = code
        if code.frame_stores_global(w_globals):
            self.getorcreatedebug().w_globals = w_globals
        ncellvars = len(code.co_cellvars)
        nfreevars = len(code.co_freevars)
        size = code.co_nlocals + ncellvars + nfreevars + code.co_stacksize
        # the layout of this list is as follows:
        # | local vars | cells | stack |
        self.locals_cells_stack_w = [None] * size
        self.valuestackdepth = code.co_nlocals + ncellvars + nfreevars
        make_sure_not_resized(self.locals_cells_stack_w)
        check_nonneg(self.valuestackdepth)
        #
        if space.config.objspace.honor__builtins__:
            self.builtin = space.builtin.pick_builtin(w_globals)
        # regular functions always have CO_OPTIMIZED and CO_NEWLOCALS.
        # class bodies only have CO_NEWLOCALS.
        self.initialize_frame_scopes(outer_func, code)

    def getdebug(self):
        return self.debugdata

    def getorcreatedebug(self):
        if self.debugdata is None:
            self.debugdata = FrameDebugData(self.pycode)
        return self.debugdata

    def get_w_globals(self):
        debugdata = self.getdebug()
        if debugdata is not None:
            return debugdata.w_globals
        return jit.promote(self.pycode).w_globals

    def get_w_f_trace(self):
        d = self.getdebug()
        if d is None:
            return None
        return d.w_f_trace

    def get_is_being_profiled(self):
        d = self.getdebug()
        if d is None:
            return False
        return d.is_being_profiled

    def get_w_locals(self):
        d = self.getdebug()
        if d is None:
            return None
        return d.w_locals

    @not_rpython
    def __repr__(self):
        # useful in tracebacks
        return "<%s.%s executing %s at line %s" % (
            self.__class__.__module__, self.__class__.__name__,
            self.pycode, self.get_last_lineno())

    def _getcell(self, varindex):
        cell = self.locals_cells_stack_w[varindex + self.pycode.co_nlocals]
        assert isinstance(cell, Cell)
        return cell

    def mark_as_escaped(self):
        """
        Must be called on frames that are exposed to applevel, e.g. by
        sys._getframe().  This ensures that the virtualref holding the frame
        is properly forced by ec.leave(), and thus the frame will be still
        accessible even after the corresponding C stack died.
        """
        self.escaped = True

    def append_block(self, block):
        assert block.previous is self.lastblock
        self.lastblock = block

    def pop_block(self):
        block = self.lastblock
        self.lastblock = block.previous
        return block

    def blockstack_non_empty(self):
        return self.lastblock is not None

    def get_blocklist(self):
        """Returns a list containing all the blocks in the frame"""
        lst = []
        block = self.lastblock
        while block is not None:
            lst.append(block)
            block = block.previous
        return lst

    def set_blocklist(self, lst):
        self.lastblock = None
        i = len(lst) - 1
        while i >= 0:
            block = lst[i]
            i -= 1
            block.previous = self.lastblock
            self.lastblock = block

    def get_builtin(self):
        if self.space.config.objspace.honor__builtins__:
            return self.builtin
        else:
            return self.space.builtin

    @jit.unroll_safe
    def initialize_frame_scopes(self, outer_func, code):
        # regular functions always have CO_OPTIMIZED and CO_NEWLOCALS.
        # class bodies only have CO_NEWLOCALS.
        # CO_NEWLOCALS: make a locals dict unless optimized is also set
        # CO_OPTIMIZED: no locals dict needed at all
        flags = code.co_flags
        if not (flags & pycode.CO_OPTIMIZED):
            if flags & pycode.CO_NEWLOCALS:
                self.getorcreatedebug().w_locals = self.space.newdict(module=True)
            else:
                w_globals = self.get_w_globals()
                assert w_globals is not None
                self.getorcreatedebug().w_locals = w_globals

        ncellvars = len(code.co_cellvars)
        nfreevars = len(code.co_freevars)
        if not nfreevars:
            if not ncellvars:
                return            # no cells needed - fast path
        elif outer_func is None:
            space = self.space
            raise oefmt(space.w_TypeError,
                        "directly executed code object may not contain free "
                        "variables")
        if outer_func and outer_func.closure:
            closure_size = len(outer_func.closure)
        else:
            closure_size = 0
        if closure_size != nfreevars:
            raise ValueError("code object received a closure with "
                                 "an unexpected number of free variables")
        index = code.co_nlocals
        for i in range(ncellvars):
            self.locals_cells_stack_w[index] = Cell()
            index += 1
        for i in range(nfreevars):
            self.locals_cells_stack_w[index] = outer_func.closure[i]
            index += 1

    def run(self):
        """Start this frame's execution."""
        if self.getcode().co_flags & pycode.CO_GENERATOR:
            from pypy.interpreter.generator import GeneratorIterator
            return GeneratorIterator(self)
        else:
            return self.execute_frame()

    def execute_frame(self, w_inputvalue=None, operr=None):
        """Execute this frame.  Main entry point to the interpreter.
        The optional arguments are there to handle a generator's frame:
        w_inputvalue is for generator.send() and operr is for
        generator.throw().
        """
        # the following 'assert' is an annotation hint: it hides from
        # the annotator all methods that are defined in PyFrame but
        # overridden in the {,Host}FrameClass subclasses of PyFrame.
        assert (isinstance(self, self.space.FrameClass) or
                not self.space.config.translating)
        executioncontext = self.space.getexecutioncontext()
        executioncontext.enter(self)
        got_exception = True
        w_exitvalue = self.space.w_None
        try:
            executioncontext.call_trace(self)
            #
            try:
                if operr is not None:
                    next_instr = self.handle_operation_error(
                            executioncontext, operr)
                    self.last_instr = intmask(next_instr - 1)
                else:
                    # Execution starts just after the last_instr.  Initially,
                    # last_instr is -1.  After a generator suspends it points to
                    # the YIELD_VALUE instruction.
                    next_instr = r_uint(self.last_instr + 1)
                    if next_instr != 0:
                        self.pushvalue(w_inputvalue)
                w_exitvalue = self.dispatch(self.pycode, next_instr,
                                            executioncontext)
            except OperationError:
                raise
            except Exception as e:      # general fall-back
                raise self._convert_unexpected_exception(e)
            finally:
                executioncontext.return_trace(self, w_exitvalue)
            # it used to say self.last_exception = None
            # this is now done by the code in pypyjit module
            # since we don't want to invalidate the virtualizable
            # for no good reason
            got_exception = False
        finally:
            executioncontext.leave(self, w_exitvalue, got_exception)
        return w_exitvalue
    execute_frame.insert_stack_check_here = True

    # stack manipulation helpers
    def pushvalue(self, w_object):
        depth = self.valuestackdepth
        self.locals_cells_stack_w[depth] = ll_assert_not_none(w_object)
        self.valuestackdepth = depth + 1

    def pushvalue_none(self):
        depth = self.valuestackdepth
        # the entry is already None, and remains None
        assert self.locals_cells_stack_w[depth] is None
        self.valuestackdepth = depth + 1

    def _check_stack_index(self, index):
        # will be completely removed by the optimizer if only used in an assert
        # and if asserts are disabled
        code = self.pycode
        ncellvars = len(code.co_cellvars)
        nfreevars = len(code.co_freevars)
        stackstart = code.co_nlocals + ncellvars + nfreevars
        return index >= stackstart

    def popvalue(self):
        return ll_assert_not_none(self.popvalue_maybe_none())

    def popvalue_maybe_none(self):
        depth = self.valuestackdepth - 1
        assert self._check_stack_index(depth)
        assert depth >= 0
        w_object = self.locals_cells_stack_w[depth]
        self.locals_cells_stack_w[depth] = None
        self.valuestackdepth = depth
        return w_object


    # we need two popvalues that return different data types:
    # one in case we want list another in case of tuple
    def _new_popvalues():
        @jit.unroll_safe
        def popvalues(self, n):
            values_w = [None] * n
            while True:
                n -= 1
                if n < 0:
                    break
                values_w[n] = self.popvalue()
            return values_w
        return popvalues
    popvalues = _new_popvalues()
    popvalues_mutable = _new_popvalues()
    del _new_popvalues

    @jit.unroll_safe
    def peekvalues(self, n):
        values_w = [None] * n
        base = self.valuestackdepth - n
        assert self._check_stack_index(base)
        assert base >= 0
        while True:
            n -= 1
            if n < 0:
                break
            values_w[n] = self.locals_cells_stack_w[base+n]
        return values_w

    @jit.unroll_safe
    def dropvalues(self, n):
        n = hint(n, promote=True)
        finaldepth = self.valuestackdepth - n
        assert self._check_stack_index(finaldepth)
        assert finaldepth >= 0
        while True:
            n -= 1
            if n < 0:
                break
            self.locals_cells_stack_w[finaldepth+n] = None
        self.valuestackdepth = finaldepth

    @jit.unroll_safe
    def pushrevvalues(self, n, values_w): # n should be len(values_w)
        make_sure_not_resized(values_w)
        while True:
            n -= 1
            if n < 0:
                break
            self.pushvalue(values_w[n])

    @jit.unroll_safe
    def dupvalues(self, n):
        delta = n-1
        while True:
            n -= 1
            if n < 0:
                break
            w_value = self.peekvalue(delta)
            self.pushvalue(w_value)

    def peekvalue(self, index_from_top=0):
        # NOTE: top of the stack is peekvalue(0).
        # Contrast this with CPython where it's PEEK(-1).
        return ll_assert_not_none(self.peekvalue_maybe_none(index_from_top))

    def peekvalue_maybe_none(self, index_from_top=0):
        index_from_top = hint(index_from_top, promote=True)
        index = self.valuestackdepth + ~index_from_top
        assert self._check_stack_index(index)
        assert index >= 0
        return self.locals_cells_stack_w[index]

    def settopvalue(self, w_object, index_from_top=0):
        index_from_top = hint(index_from_top, promote=True)
        index = self.valuestackdepth + ~index_from_top
        assert self._check_stack_index(index)
        assert index >= 0
        self.locals_cells_stack_w[index] = ll_assert_not_none(w_object)

    @jit.unroll_safe
    def dropvaluesuntil(self, finaldepth):
        depth = self.valuestackdepth - 1
        finaldepth = hint(finaldepth, promote=True)
        assert finaldepth >= 0
        while depth >= finaldepth:
            self.locals_cells_stack_w[depth] = None
            depth -= 1
        self.valuestackdepth = finaldepth

    def make_arguments(self, nargs, methodcall=False):
        return Arguments(
                self.space, self.peekvalues(nargs), methodcall=methodcall)

    def argument_factory(self, arguments, keywords, keywords_w, w_star, w_starstar, methodcall=False):
        return Arguments(
                self.space, arguments, keywords, keywords_w, w_star,
                w_starstar, methodcall=methodcall)

    @jit.dont_look_inside
    def descr__reduce__(self, space):
        from pypy.interpreter.mixedmodule import MixedModule
        w_mod    = space.getbuiltinmodule('_pickle_support')
        mod      = space.interp_w(MixedModule, w_mod)
        new_inst = mod.get('frame_new')
        w_tup_state = self._reduce_state(space)
        nt = space.newtuple
        return nt([new_inst, nt([]), w_tup_state])

    @jit.dont_look_inside
    def _reduce_state(self, space):
        from pypy.module._pickle_support import maker # helper fns
        nt = space.newtuple

        if self.get_w_f_trace() is None:
            f_lineno = self.get_last_lineno()
        else:
            f_lineno = self.getorcreatedebug().f_lineno

        nlocals = self.pycode.co_nlocals
        values_w = self.locals_cells_stack_w
        w_locals_cells_stack = maker.slp_into_tuple_with_nulls(space, values_w)

        w_blockstack = nt([block._get_state_(space) for block in self.get_blocklist()])
        if self.last_exception is None:
            w_exc_value = space.w_None
            w_tb = space.w_None
        else:
            w_exc_value = self.last_exception.get_w_value(space)
            w_tb = self.last_exception.get_w_traceback(space)

        d = self.getorcreatedebug()
        tup_state = [
            self.f_backref(),
            self.get_builtin(),
            self.pycode,
            w_locals_cells_stack,
            w_blockstack,
            w_exc_value, # last_exception
            w_tb,        #
            self.get_w_globals(),
            space.newint(self.last_instr),
            space.newbool(self.frame_finished_execution),
            space.newint(f_lineno),
            space.w_None,           #XXX placeholder for f_locals

            #f_restricted requires no additional data!
            space.w_None,

            space.newint(d.instr_lb),
            space.newint(d.instr_ub),
            space.newint(d.instr_prev_plus_one),
            space.newint(self.valuestackdepth),
            ]
        return nt(tup_state)

    @jit.dont_look_inside
    def descr__setstate__(self, space, w_args):
        from pypy.module._pickle_support import maker # helper fns
        from pypy.interpreter.pycode import PyCode
        from pypy.interpreter.module import Module
        args_w = space.unpackiterable(w_args, 17)
        w_f_back, w_builtin, w_pycode, w_locals_cells_stack, w_blockstack, w_exc_value, w_tb,\
            w_globals, w_last_instr, w_finished, w_f_lineno, w_f_locals, \
            w_f_trace, w_instr_lb, w_instr_ub, w_instr_prev_plus_one, w_stackdepth = args_w

        new_frame = self
        pycode = space.interp_w(PyCode, w_pycode)

        values_w = maker.slp_from_tuple_with_nulls(space, w_locals_cells_stack)
        nfreevars = len(pycode.co_freevars)
        closure = None
        if nfreevars:
            base = pycode.co_nlocals + len(pycode.co_cellvars)
            closure = values_w[base: base + nfreevars]

        # do not use the instance's __init__ but the base's, because we set
        # everything like cells from here
        # XXX hack
        from pypy.interpreter.function import Function
        outer_func = Function(space, None, closure=closure,
                             forcename="fake")
        PyFrame.__init__(self, space, pycode, w_globals, outer_func)
        f_back = space.interp_w(PyFrame, w_f_back, can_be_None=True)
        new_frame.f_backref = jit.non_virtual_ref(f_back)

        if space.config.objspace.honor__builtins__:
            new_frame.builtin = space.interp_w(Module, w_builtin)
        else:
            assert space.interp_w(Module, w_builtin) is space.builtin
        new_frame.set_blocklist([unpickle_block(space, w_blk)
                                 for w_blk in space.unpackiterable(w_blockstack)])
        self.locals_cells_stack_w = values_w[:]
        valuestackdepth = space.int_w(w_stackdepth)
        if not self._check_stack_index(valuestackdepth):
            raise oefmt(space.w_ValueError, "invalid stackdepth")
        assert valuestackdepth >= 0
        self.valuestackdepth = valuestackdepth
        if space.is_w(w_exc_value, space.w_None):
            new_frame.last_exception = None
        else:
            from pypy.interpreter.pytraceback import PyTraceback
            tb = space.interp_w(PyTraceback, w_tb)
            new_frame.last_exception = OperationError(space.type(w_exc_value),
                                                      w_exc_value, tb
                                                      )
        new_frame.last_instr = space.int_w(w_last_instr)
        new_frame.frame_finished_execution = space.is_true(w_finished)
        d = new_frame.getorcreatedebug()
        d.f_lineno = space.int_w(w_f_lineno)

        if space.is_w(w_f_trace, space.w_None):
            d.w_f_trace = None
        else:
            d.w_f_trace = w_f_trace

        d.instr_lb = space.int_w(w_instr_lb)   #the three for tracing
        d.instr_ub = space.int_w(w_instr_ub)
        d.instr_prev_plus_one = space.int_w(w_instr_prev_plus_one)

    def hide(self):
        return self.pycode.hidden_applevel

    def getcode(self):
        return hint(self.pycode, promote=True)

    @jit.look_inside_iff(lambda self, scope_w: jit.isvirtual(scope_w))
    def setfastscope(self, scope_w):
        """Initialize the fast locals from a list of values,
        where the order is according to self.pycode.signature()."""
        scope_len = len(scope_w)
        if scope_len > self.pycode.co_nlocals:
            raise ValueError("new fastscope is longer than the allocated area")
        # don't assign directly to 'locals_cells_stack_w[:scope_len]' to be
        # virtualizable-friendly
        for i in range(scope_len):
            self.locals_cells_stack_w[i] = scope_w[i]
        self.init_cells()

    def getdictscope(self):
        """
        Get the locals as a dictionary
        """
        self.fast2locals()
        return self.debugdata.w_locals

    def setdictscope(self, w_locals):
        """
        Initialize the locals from a dictionary.
        """
        self.getorcreatedebug().w_locals = w_locals
        self.locals2fast()

    @jit.unroll_safe
    def fast2locals(self):
        # Copy values from the fastlocals to self.w_locals
        d = self.getorcreatedebug()
        if d.w_locals is None:
            d.w_locals = self.space.newdict()
        varnames = self.getcode().getvarnames()
        for i in range(min(len(varnames), self.getcode().co_nlocals)):
            name = varnames[i]
            w_value = self.locals_cells_stack_w[i]
            if w_value is not None:
                self.space.setitem_str(d.w_locals, name, w_value)
            else:
                w_name = self.space.newtext(name)
                try:
                    self.space.delitem(d.w_locals, w_name)
                except OperationError as e:
                    if not e.match(self.space, self.space.w_KeyError):
                        raise

        # cellvars are values exported to inner scopes
        # freevars are values coming from outer scopes
        # (see locals2fast for why CO_OPTIMIZED)
        freevarnames = self.pycode.co_cellvars
        if self.pycode.co_flags & consts.CO_OPTIMIZED:
            freevarnames = freevarnames + self.pycode.co_freevars
        for i in range(len(freevarnames)):
            name = freevarnames[i]
            cell = self._getcell(i)
            try:
                w_value = cell.get()
            except ValueError:
                pass
            else:
                self.space.setitem_str(d.w_locals, name, w_value)


    @jit.unroll_safe
    def locals2fast(self):
        # Copy values from self.w_locals to the fastlocals
        w_locals = self.getorcreatedebug().w_locals
        assert w_locals is not None
        varnames = self.getcode().getvarnames()
        numlocals = self.getcode().co_nlocals

        new_fastlocals_w = [None] * numlocals

        for i in range(min(len(varnames), numlocals)):
            name = varnames[i]
            w_value = self.space.finditem_str(w_locals, name)
            if w_value is not None:
                new_fastlocals_w[i] = w_value

        self.setfastscope(new_fastlocals_w)

        freevarnames = self.pycode.co_cellvars
        if self.pycode.co_flags & consts.CO_OPTIMIZED:
            freevarnames = freevarnames + self.pycode.co_freevars
            # If the namespace is unoptimized, then one of the
            # following cases applies:
            # 1. It does not contain free variables, because it
            #    uses import * or is a top-level namespace.
            # 2. It is a class namespace.
            # We don't want to accidentally copy free variables
            # into the locals dict used by the class.
        for i in range(len(freevarnames)):
            name = freevarnames[i]
            cell = self._getcell(i)
            w_value = self.space.finditem_str(w_locals, name)
            if w_value is not None:
                cell.set(w_value)

    @jit.unroll_safe
    def init_cells(self):
        """
        Initialize cellvars from self.locals_cells_stack_w.
        """
        args_to_copy = self.pycode._args_as_cellvars
        index = self.pycode.co_nlocals
        for i in range(len(args_to_copy)):
            argnum = args_to_copy[i]
            if argnum >= 0:
                cell = self.locals_cells_stack_w[index]
                assert isinstance(cell, Cell)
                cell.set(self.locals_cells_stack_w[argnum])
            index += 1

    def getclosure(self):
        return None

    def fget_code(self, space):
        return self.getcode()

    def fget_getdictscope(self, space):
        return self.getdictscope()

    def fget_w_globals(self, space):
        # bit silly, but GetSetProperty passes a space
        return self.get_w_globals()


    ### line numbers ###

    def fget_f_lineno(self, space):
        "Returns the line number of the instruction currently being executed."
        if self.get_w_f_trace() is None:
            return space.newint(self.get_last_lineno())
        else:
            return space.newint(self.getorcreatedebug().f_lineno)

    def fset_f_lineno(self, space, w_new_lineno):
        "Returns the line number of the instruction currently being executed."
        try:
            new_lineno = space.int_w(w_new_lineno)
        except OperationError:
            raise oefmt(space.w_ValueError, "lineno must be an integer")

        if self.get_w_f_trace() is None:
            raise oefmt(space.w_ValueError,
                        "f_lineno can only be set by a trace function.")

        line = self.pycode.co_firstlineno
        if new_lineno < line:
            raise oefmt(space.w_ValueError,
                        "line %d comes before the current code.", new_lineno)
        elif new_lineno == line:
            new_lasti = 0
        else:
            new_lasti = -1
            addr = 0
            lnotab = self.pycode.co_lnotab
            for offset in xrange(0, len(lnotab), 2):
                addr += ord(lnotab[offset])
                line += ord(lnotab[offset + 1])
                if line >= new_lineno:
                    new_lasti = addr
                    new_lineno = line
                    break

        if new_lasti == -1:
            raise oefmt(space.w_ValueError,
                        "line %d comes after the current code.", new_lineno)

        # Don't jump to a line with an except in it.
        code = self.pycode.co_code
        if ord(code[new_lasti]) in (DUP_TOP, POP_TOP):
            raise oefmt(space.w_ValueError,
                        "can't jump to 'except' line as there's no exception")

        # Don't jump into or out of a finally block.
        f_lasti_setup_addr = -1
        new_lasti_setup_addr = -1
        blockstack = []
        addr = 0
        while addr < len(code):
            op = ord(code[addr])
            if op in (SETUP_LOOP, SETUP_EXCEPT, SETUP_FINALLY, SETUP_WITH):
                blockstack.append([addr, False])
            elif op == POP_BLOCK:
                setup_op = ord(code[blockstack[-1][0]])
                if setup_op == SETUP_FINALLY or setup_op == SETUP_WITH:
                    blockstack[-1][1] = True
                else:
                    blockstack.pop()
            elif op == END_FINALLY:
                if len(blockstack) > 0:
                    setup_op = ord(code[blockstack[-1][0]])
                    if setup_op == SETUP_FINALLY or setup_op == SETUP_WITH:
                        blockstack.pop()

            if addr == new_lasti or addr == self.last_instr:
                for ii in range(len(blockstack)):
                    setup_addr, in_finally = blockstack[~ii]
                    if in_finally:
                        if addr == new_lasti:
                            new_lasti_setup_addr = setup_addr
                        if addr == self.last_instr:
                            f_lasti_setup_addr = setup_addr
                        break

            if op >= HAVE_ARGUMENT:
                addr += 3
            else:
                addr += 1

        assert len(blockstack) == 0

        if new_lasti_setup_addr != f_lasti_setup_addr:
            raise oefmt(space.w_ValueError,
                        "can't jump into or out of a 'finally' block %d -> %d",
                        f_lasti_setup_addr, new_lasti_setup_addr)

        if new_lasti < self.last_instr:
            min_addr = new_lasti
            max_addr = self.last_instr
        else:
            min_addr = self.last_instr
            max_addr = new_lasti

        delta_iblock = min_delta_iblock = 0
        addr = min_addr
        while addr < max_addr:
            op = ord(code[addr])

            if op in (SETUP_LOOP, SETUP_EXCEPT, SETUP_FINALLY, SETUP_WITH):
                delta_iblock += 1
            elif op == POP_BLOCK:
                delta_iblock -= 1
                if delta_iblock < min_delta_iblock:
                    min_delta_iblock = delta_iblock

            if op >= stdlib_opcode.HAVE_ARGUMENT:
                addr += 3
            else:
                addr += 1

        f_iblock = 0
        block = self.lastblock
        while block:
            f_iblock += 1
            block = block.previous
        min_iblock = f_iblock + min_delta_iblock
        if new_lasti > self.last_instr:
            new_iblock = f_iblock + delta_iblock
        else:
            new_iblock = f_iblock - delta_iblock

        if new_iblock > min_iblock:
            raise oefmt(space.w_ValueError,
                        "can't jump into the middle of a block")

        while f_iblock > new_iblock:
            block = self.pop_block()
            block.cleanup(self)
            f_iblock -= 1

        self.getorcreatedebug().f_lineno = new_lineno
        self.last_instr = new_lasti

    def get_last_lineno(self):
        "Returns the line number of the instruction currently being executed."
        return pytraceback.offset2lineno(self.pycode, self.last_instr)

    def fget_f_builtins(self, space):
        return self.get_builtin().getdict(space)

    def get_f_back(self):
        return ExecutionContext.getnextframe_nohidden(self)

    def fget_f_back(self, space):
<<<<<<< HEAD
        return self.space.wrap(self.get_f_back())
=======
        f_back = ExecutionContext.getnextframe_nohidden(self)
        return f_back
>>>>>>> cb1d5a9e

    def fget_f_lasti(self, space):
        return self.space.newint(self.last_instr)

    def fget_f_trace(self, space):
        return self.get_w_f_trace()

    def fset_f_trace(self, space, w_trace):
        if space.is_w(w_trace, space.w_None):
            self.getorcreatedebug().w_f_trace = None
        else:
            d = self.getorcreatedebug()
            d.w_f_trace = w_trace
            d.f_lineno = self.get_last_lineno()

    def fdel_f_trace(self, space):
        self.getorcreatedebug().w_f_trace = None

    def fget_f_exc_type(self, space):
        if self.last_exception is not None:
            f = self.f_backref()
            while f is not None and f.last_exception is None:
                f = f.f_backref()
            if f is not None:
                return f.last_exception.w_type
        return space.w_None

    def fget_f_exc_value(self, space):
        if self.last_exception is not None:
            f = self.f_backref()
            while f is not None and f.last_exception is None:
                f = f.f_backref()
            if f is not None:
                return f.last_exception.get_w_value(space)
        return space.w_None

    def fget_f_exc_traceback(self, space):
        if self.last_exception is not None:
            f = self.f_backref()
            while f is not None and f.last_exception is None:
                f = f.f_backref()
            if f is not None:
                return f.last_exception.get_w_traceback(space)
        return space.w_None

    def fget_f_restricted(self, space):
        if space.config.objspace.honor__builtins__:
            return space.newbool(self.builtin is not space.builtin)
        return space.w_False

    @jit.unroll_safe
    @specialize.arg(2)
    def _exc_info_unroll(self, space, for_hidden=False):
        """Return the most recent OperationError being handled in the
        call stack
        """
        frame = self
        while frame:
            last = frame.last_exception
            if last is not None:
                if last is get_cleared_operation_error(self.space):
                    break
                if for_hidden or not frame.hide():
                    return last
            frame = frame.f_backref()
        return None

    def _convert_unexpected_exception(self, e):
        from pypy.interpreter import error

        operr = error.get_converted_unexpected_exception(self.space, e)
        pytraceback.record_application_traceback(
            self.space, operr, self, self.last_instr)
        raise operr

# ____________________________________________________________

def get_block_class(opname):
    # select the appropriate kind of block
    from pypy.interpreter.pyopcode import block_classes
    return block_classes[opname]

def unpickle_block(space, w_tup):
    w_opname, w_handlerposition, w_valuestackdepth = space.unpackiterable(w_tup)
    opname = space.text_w(w_opname)
    handlerposition = space.int_w(w_handlerposition)
    valuestackdepth = space.int_w(w_valuestackdepth)
    assert valuestackdepth >= 0
    assert handlerposition >= 0
    blk = instantiate(get_block_class(opname))
    blk.handlerposition = handlerposition
    blk.valuestackdepth = valuestackdepth
    return blk<|MERGE_RESOLUTION|>--- conflicted
+++ resolved
@@ -836,12 +836,7 @@
         return ExecutionContext.getnextframe_nohidden(self)
 
     def fget_f_back(self, space):
-<<<<<<< HEAD
-        return self.space.wrap(self.get_f_back())
-=======
-        f_back = ExecutionContext.getnextframe_nohidden(self)
-        return f_back
->>>>>>> cb1d5a9e
+        return self.get_f_back()
 
     def fget_f_lasti(self, space):
         return self.space.newint(self.last_instr)
