--- conflicted
+++ resolved
@@ -573,16 +573,11 @@
     def fast2locals(self):
         # Copy values from the fastlocals to self.w_locals
         d = self.getorcreatedebug()
-<<<<<<< HEAD
-        if d.w_locals is None:
-            d.w_locals = self.space.newdict(module=True)
-=======
         w_locals = d.w_locals
         write = False
         if w_locals is None:
             w_locals = self.space.newdict(instance=True)
             write = True
->>>>>>> 5c365e16
         varnames = self.getcode().getvarnames()
         for i in range(min(len(varnames), self.getcode().co_nlocals)):
             name = varnames[i]
@@ -611,7 +606,7 @@
             except ValueError:
                 w_name = self.space.newtext(name)
                 try:
-                    self.space.delitem(d.w_locals, w_name)
+                    self.space.delitem(w_locals, w_name)
                 except OperationError as e:
                     if not e.match(self.space, self.space.w_KeyError):
                         raise
