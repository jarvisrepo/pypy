--- conflicted
+++ resolved
@@ -285,16 +285,12 @@
             w_wrapper = ec.w_coroutine_wrapper_fn
         else:
             from pypy.interpreter.generator import GeneratorIterator
-<<<<<<< HEAD
             gen = GeneratorIterator(self, name, qualname)
             ec = None
             w_wrapper = None
 
         if space.config.translation.rweakref:
             self.f_generator_wref = rweakref.ref(gen)
-=======
-            return GeneratorIterator(self)
->>>>>>> ca3243bc
         else:
             self.f_generator_nowref = gen
         w_gen = gen
@@ -493,130 +489,6 @@
                 self.space, arguments, keywords, keywords_w, w_star,
                 w_starstar, methodcall=methodcall)
 
-<<<<<<< HEAD
-=======
-    @jit.dont_look_inside
-    def descr__reduce__(self, space):
-        from pypy.interpreter.mixedmodule import MixedModule
-        w_mod    = space.getbuiltinmodule('_pickle_support')
-        mod      = space.interp_w(MixedModule, w_mod)
-        new_inst = mod.get('frame_new')
-        w_tup_state = self._reduce_state(space)
-        nt = space.newtuple
-        return nt([new_inst, nt([]), w_tup_state])
-
-    @jit.dont_look_inside
-    def _reduce_state(self, space):
-        from pypy.module._pickle_support import maker # helper fns
-        nt = space.newtuple
-
-        if self.get_w_f_trace() is None:
-            f_lineno = self.get_last_lineno()
-        else:
-            f_lineno = self.getorcreatedebug().f_lineno
-
-        nlocals = self.pycode.co_nlocals
-        values_w = self.locals_cells_stack_w
-        w_locals_cells_stack = maker.slp_into_tuple_with_nulls(space, values_w)
-
-        w_blockstack = nt([block._get_state_(space) for block in self.get_blocklist()])
-        if self.last_exception is None:
-            w_exc_value = space.w_None
-            w_tb = space.w_None
-        else:
-            w_exc_value = self.last_exception.get_w_value(space)
-            w_tb = self.last_exception.get_w_traceback(space)
-
-        d = self.getorcreatedebug()
-        tup_state = [
-            self.f_backref(),
-            self.get_builtin(),
-            self.pycode,
-            w_locals_cells_stack,
-            w_blockstack,
-            w_exc_value, # last_exception
-            w_tb,        #
-            self.get_w_globals(),
-            space.newint(self.last_instr),
-            space.newbool(self.frame_finished_execution),
-            space.newint(f_lineno),
-            space.w_None,           #XXX placeholder for f_locals
-
-            #f_restricted requires no additional data!
-            space.w_None,
-
-            space.newint(d.instr_lb),
-            space.newint(d.instr_ub),
-            space.newint(d.instr_prev_plus_one),
-            space.newint(self.valuestackdepth),
-            ]
-        return nt(tup_state)
-
-    @jit.dont_look_inside
-    def descr__setstate__(self, space, w_args):
-        from pypy.module._pickle_support import maker # helper fns
-        from pypy.interpreter.pycode import PyCode
-        from pypy.interpreter.module import Module
-        args_w = space.unpackiterable(w_args, 17)
-        w_f_back, w_builtin, w_pycode, w_locals_cells_stack, w_blockstack, w_exc_value, w_tb,\
-            w_globals, w_last_instr, w_finished, w_f_lineno, w_f_locals, \
-            w_f_trace, w_instr_lb, w_instr_ub, w_instr_prev_plus_one, w_stackdepth = args_w
-
-        new_frame = self
-        pycode = space.interp_w(PyCode, w_pycode)
-
-        values_w = maker.slp_from_tuple_with_nulls(space, w_locals_cells_stack)
-        nfreevars = len(pycode.co_freevars)
-        closure = None
-        if nfreevars:
-            base = pycode.co_nlocals + len(pycode.co_cellvars)
-            closure = values_w[base: base + nfreevars]
-
-        # do not use the instance's __init__ but the base's, because we set
-        # everything like cells from here
-        # XXX hack
-        from pypy.interpreter.function import Function
-        outer_func = Function(space, None, closure=closure,
-                             forcename="fake")
-        PyFrame.__init__(self, space, pycode, w_globals, outer_func)
-        f_back = space.interp_w(PyFrame, w_f_back, can_be_None=True)
-        new_frame.f_backref = jit.non_virtual_ref(f_back)
-
-        if space.config.objspace.honor__builtins__:
-            new_frame.builtin = space.interp_w(Module, w_builtin)
-        else:
-            assert space.interp_w(Module, w_builtin) is space.builtin
-        new_frame.set_blocklist([unpickle_block(space, w_blk)
-                                 for w_blk in space.unpackiterable(w_blockstack)])
-        self.locals_cells_stack_w = values_w[:]
-        valuestackdepth = space.int_w(w_stackdepth)
-        if not self._check_stack_index(valuestackdepth):
-            raise oefmt(space.w_ValueError, "invalid stackdepth")
-        assert valuestackdepth >= 0
-        self.valuestackdepth = valuestackdepth
-        if space.is_w(w_exc_value, space.w_None):
-            new_frame.last_exception = None
-        else:
-            from pypy.interpreter.pytraceback import PyTraceback
-            tb = space.interp_w(PyTraceback, w_tb)
-            new_frame.last_exception = OperationError(space.type(w_exc_value),
-                                                      w_exc_value, tb
-                                                      )
-        new_frame.last_instr = space.int_w(w_last_instr)
-        new_frame.frame_finished_execution = space.is_true(w_finished)
-        d = new_frame.getorcreatedebug()
-        d.f_lineno = space.int_w(w_f_lineno)
-
-        if space.is_w(w_f_trace, space.w_None):
-            d.w_f_trace = None
-        else:
-            d.w_f_trace = w_f_trace
-
-        d.instr_lb = space.int_w(w_instr_lb)   #the three for tracing
-        d.instr_ub = space.int_w(w_instr_ub)
-        d.instr_prev_plus_one = space.int_w(w_instr_prev_plus_one)
-
->>>>>>> ca3243bc
     def hide(self):
         return self.pycode.hidden_applevel
 
@@ -921,36 +793,6 @@
     def fdel_f_trace(self, space):
         self.getorcreatedebug().w_f_trace = None
 
-<<<<<<< HEAD
-=======
-    def fget_f_exc_type(self, space):
-        if self.last_exception is not None:
-            f = self.f_backref()
-            while f is not None and f.last_exception is None:
-                f = f.f_backref()
-            if f is not None:
-                return f.last_exception.w_type
-        return space.w_None
-
-    def fget_f_exc_value(self, space):
-        if self.last_exception is not None:
-            f = self.f_backref()
-            while f is not None and f.last_exception is None:
-                f = f.f_backref()
-            if f is not None:
-                return f.last_exception.get_w_value(space)
-        return space.w_None
-
-    def fget_f_exc_traceback(self, space):
-        if self.last_exception is not None:
-            f = self.f_backref()
-            while f is not None and f.last_exception is None:
-                f = f.f_backref()
-            if f is not None:
-                return f.last_exception.get_w_traceback(space)
-        return space.w_None
-
->>>>>>> ca3243bc
     def fget_f_restricted(self, space):
         if space.config.objspace.honor__builtins__:
             return space.newbool(self.builtin is not space.builtin)
