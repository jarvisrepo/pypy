""" PyFrame class implementation with the interpreter main loop.
"""

from rpython.tool.pairtype import extendabletype
from pypy.interpreter import eval, pycode
from pypy.interpreter.argument import Arguments
from pypy.interpreter.error import OperationError, operationerrfmt
from pypy.interpreter.executioncontext import ExecutionContext
from pypy.interpreter import pytraceback
from rpython.rlib.objectmodel import we_are_translated, instantiate
from rpython.rlib.jit import hint
from rpython.rlib.debug import make_sure_not_resized, check_nonneg
from rpython.rlib.rarithmetic import intmask, r_uint
from rpython.rlib import jit
from pypy.tool import stdlib_opcode
from rpython.tool.stdlib_opcode import host_bytecode_spec

# Define some opcodes used
<<<<<<< HEAD
g = globals()
for op in '''DUP_TOP POP_TOP SETUP_LOOP SETUP_EXCEPT SETUP_FINALLY SETUP_WITH
=======
for op in '''DUP_TOP POP_TOP SETUP_LOOP SETUP_EXCEPT SETUP_FINALLY
>>>>>>> 0f19cd0d
POP_BLOCK END_FINALLY'''.split():
    globals()[op] = stdlib_opcode.opmap[op]
HAVE_ARGUMENT = stdlib_opcode.HAVE_ARGUMENT

class PyFrame(eval.Frame):
    """Represents a frame for a regular Python function
    that needs to be interpreted.

    See also pyopcode.PyStandardFrame and nestedscope.PyNestedScopeFrame.

    Public fields:
     * 'space' is the object space this frame is running in
     * 'code' is the PyCode object this frame runs
     * 'w_locals' is the locals dictionary to use
     * 'w_globals' is the attached globals dictionary
     * 'builtin' is the attached built-in module
     * 'valuestack_w', 'blockstack', control the interpretation
    """

    __metaclass__ = extendabletype

    frame_finished_execution = False
    last_instr               = -1
    last_exception           = None
    f_backref                = jit.vref_None
    w_f_trace                = None
    # For tracing
    instr_lb                 = 0
    instr_ub                 = 0
    instr_prev_plus_one      = 0
    is_being_profiled        = False
    escaped                  = False  # see mark_as_escaped()

    def __init__(self, space, code, w_globals, outer_func):
        if not we_are_translated():
            assert type(self) in (space.FrameClass, CPythonFrame), (
                "use space.FrameClass(), not directly PyFrame()")
        self = hint(self, access_directly=True, fresh_virtualizable=True)
        assert isinstance(code, pycode.PyCode)
        self.pycode = code
        eval.Frame.__init__(self, space, w_globals)
        self.locals_stack_w = [None] * (code.co_nlocals + code.co_stacksize)
        self.valuestackdepth = code.co_nlocals
        self.lastblock = None
        make_sure_not_resized(self.locals_stack_w)
        check_nonneg(self.valuestackdepth)
        #
        if space.config.objspace.honor__builtins__:
            self.builtin = space.builtin.pick_builtin(w_globals)
        # regular functions always have CO_OPTIMIZED and CO_NEWLOCALS.
        # class bodies only have CO_NEWLOCALS.
        self.initialize_frame_scopes(outer_func, code)
        self.f_lineno = code.co_firstlineno

    def mark_as_escaped(self):
        """
        Must be called on frames that are exposed to applevel, e.g. by
        sys._getframe().  This ensures that the virtualref holding the frame
        is properly forced by ec.leave(), and thus the frame will be still
        accessible even after the corresponding C stack died.
        """
        self.escaped = True

    def append_block(self, block):
        assert block.previous is self.lastblock
        self.lastblock = block

    def pop_block(self):
        block = self.lastblock
        self.lastblock = block.previous
        return block

    def blockstack_non_empty(self):
        return self.lastblock is not None

    def get_blocklist(self):
        """Returns a list containing all the blocks in the frame"""
        lst = []
        block = self.lastblock
        while block is not None:
            lst.append(block)
            block = block.previous
        return lst

    def set_blocklist(self, lst):
        self.lastblock = None
        i = len(lst) - 1
        while i >= 0:
            block = lst[i]
            i -= 1
            block.previous = self.lastblock
            self.lastblock = block

    def get_builtin(self):
        if self.space.config.objspace.honor__builtins__:
            return self.builtin
        else:
            return self.space.builtin

    def initialize_frame_scopes(self, outer_func, code):
        # regular functions always have CO_OPTIMIZED and CO_NEWLOCALS.
        # class bodies only have CO_NEWLOCALS.
        # CO_NEWLOCALS: make a locals dict unless optimized is also set
        # CO_OPTIMIZED: no locals dict needed at all
        # NB: this method is overridden in nestedscope.py
        flags = code.co_flags
        if flags & pycode.CO_OPTIMIZED: 
            return 
        if flags & pycode.CO_NEWLOCALS:
            self.w_locals = self.space.newdict(module=True)
        else:
            assert self.w_globals is not None
            self.w_locals = self.w_globals

    def run(self):
        """Start this frame's execution."""
        if self.getcode().co_flags & pycode.CO_GENERATOR:
            from pypy.interpreter.generator import GeneratorIterator
            return self.space.wrap(GeneratorIterator(self))
        else:
            return self.execute_frame()

    def execute_frame(self, w_inputvalue=None, operr=None):
        """Execute this frame.  Main entry point to the interpreter.
        The optional arguments are there to handle a generator's frame:
        w_inputvalue is for generator.send() and operr is for
        generator.throw().
        """
        # the following 'assert' is an annotation hint: it hides from
        # the annotator all methods that are defined in PyFrame but
        # overridden in the {,Host}FrameClass subclasses of PyFrame.
        assert (isinstance(self, self.space.FrameClass) or
                not self.space.config.translating)
        executioncontext = self.space.getexecutioncontext()
        executioncontext.enter(self)
        got_exception = True
        w_exitvalue = self.space.w_None
        try:
            executioncontext.call_trace(self)
            #
            if operr is not None:
                ec = self.space.getexecutioncontext()
                next_instr = self.handle_operation_error(ec, operr)
                self.last_instr = intmask(next_instr - 1)
            else:
                # Execution starts just after the last_instr.  Initially,
                # last_instr is -1.  After a generator suspends it points to
                # the YIELD_VALUE instruction.
                next_instr = r_uint(self.last_instr + 1)
                if next_instr != 0:
                    self.pushvalue(w_inputvalue)
            #
            try:
                w_exitvalue = self.dispatch(self.pycode, next_instr,
                                            executioncontext)
            except Exception:
                executioncontext.return_trace(self, self.space.w_None)
                raise
            executioncontext.return_trace(self, w_exitvalue)
            # clean up the exception, might be useful for not
            # allocating exception objects in some cases
            self.last_exception = None
            got_exception = False
        finally:
            executioncontext.leave(self, w_exitvalue, got_exception)
        return w_exitvalue
    execute_frame.insert_stack_check_here = True

    # stack manipulation helpers
    def pushvalue(self, w_object):
        depth = self.valuestackdepth
        self.locals_stack_w[depth] = w_object
        self.valuestackdepth = depth + 1

    def popvalue(self):
        depth = self.valuestackdepth - 1
        assert depth >= self.pycode.co_nlocals, "pop from empty value stack"
        w_object = self.locals_stack_w[depth]
        self.locals_stack_w[depth] = None
        self.valuestackdepth = depth
        return w_object


    # we need two popvalues that return different data types:
    # one in case we want list another in case of tuple
    def _new_popvalues():
        @jit.unroll_safe
        def popvalues(self, n):
            values_w = [None] * n
            while True:
                n -= 1
                if n < 0:
                    break
                values_w[n] = self.popvalue()
            return values_w
        return popvalues
    popvalues = _new_popvalues()
    popvalues_mutable = _new_popvalues()
    del _new_popvalues

    @jit.unroll_safe
    def peekvalues(self, n):
        values_w = [None] * n
        base = self.valuestackdepth - n
        assert base >= self.pycode.co_nlocals
        while True:
            n -= 1
            if n < 0:
                break
            values_w[n] = self.locals_stack_w[base+n]
        return values_w

    @jit.unroll_safe
    def dropvalues(self, n):
        n = hint(n, promote=True)
        finaldepth = self.valuestackdepth - n
        assert finaldepth >= self.pycode.co_nlocals, (
            "stack underflow in dropvalues()")
        while True:
            n -= 1
            if n < 0:
                break
            self.locals_stack_w[finaldepth+n] = None
        self.valuestackdepth = finaldepth

    @jit.unroll_safe
    def pushrevvalues(self, n, values_w): # n should be len(values_w)
        make_sure_not_resized(values_w)
        while True:
            n -= 1
            if n < 0:
                break
            self.pushvalue(values_w[n])

    @jit.unroll_safe
    def dupvalues(self, n):
        delta = n-1
        while True:
            n -= 1
            if n < 0:
                break
            w_value = self.peekvalue(delta)
            self.pushvalue(w_value)
        
    def peekvalue(self, index_from_top=0):
        # NOTE: top of the stack is peekvalue(0).
        # Contrast this with CPython where it's PEEK(-1).
        index_from_top = hint(index_from_top, promote=True)
        index = self.valuestackdepth + ~index_from_top
        assert index >= self.pycode.co_nlocals, (
            "peek past the bottom of the stack")
        return self.locals_stack_w[index]

    def settopvalue(self, w_object, index_from_top=0):
        index_from_top = hint(index_from_top, promote=True)
        index = self.valuestackdepth + ~index_from_top
        assert index >= self.pycode.co_nlocals, (
            "settop past the bottom of the stack")
        self.locals_stack_w[index] = w_object

    @jit.unroll_safe
    def dropvaluesuntil(self, finaldepth):
        depth = self.valuestackdepth - 1
        finaldepth = hint(finaldepth, promote=True)
        while depth >= finaldepth:
            self.locals_stack_w[depth] = None
            depth -= 1
        self.valuestackdepth = finaldepth

    def save_locals_stack(self):
        return self.locals_stack_w[:self.valuestackdepth]

    def restore_locals_stack(self, items_w):
        self.locals_stack_w[:len(items_w)] = items_w
        self.init_cells()
        self.dropvaluesuntil(len(items_w))

    def make_arguments(self, nargs):
        return Arguments(self.space, self.peekvalues(nargs))

    def argument_factory(self, arguments, keywords, keywords_w, w_star, w_starstar):
        return Arguments(self.space, arguments, keywords, keywords_w, w_star, w_starstar)

    @jit.dont_look_inside
    def descr__reduce__(self, space):
        from pypy.interpreter.mixedmodule import MixedModule
        w_mod    = space.getbuiltinmodule('_pickle_support')
        mod      = space.interp_w(MixedModule, w_mod)
        new_inst = mod.get('frame_new')
        w_tup_state = self._reduce_state(space)
        nt = space.newtuple
        return nt([new_inst, nt([]), w_tup_state])

    @jit.dont_look_inside
    def _reduce_state(self, space):
        from pypy.module._pickle_support import maker # helper fns
        w = space.wrap
        nt = space.newtuple

        cells = self._getcells()
        if cells is None:
            w_cells = space.w_None
        else:
            w_cells = space.newlist([space.wrap(cell) for cell in cells])

        if self.w_f_trace is None:
            f_lineno = self.get_last_lineno()
        else:
            f_lineno = self.f_lineno

        nlocals = self.pycode.co_nlocals
        values_w = self.locals_stack_w[nlocals:self.valuestackdepth]
        w_valuestack = maker.slp_into_tuple_with_nulls(space, values_w)
        
        w_blockstack = nt([block._get_state_(space) for block in self.get_blocklist()])
        w_fastlocals = maker.slp_into_tuple_with_nulls(
            space, self.locals_stack_w[:nlocals])
        if self.last_exception is None:
            w_exc_value = space.w_None
            w_tb = space.w_None
        else:
            w_exc_value = self.last_exception.get_w_value(space)
            w_tb = w(self.last_exception.get_traceback())
        
        tup_state = [
            w(self.f_backref()),
            w(self.get_builtin()),
            w(self.pycode),
            w_valuestack,
            w_blockstack,
            w_exc_value, # last_exception
            w_tb,        #
            self.w_globals,
            w(self.last_instr),
            w(self.frame_finished_execution),
            w(f_lineno),
            w_fastlocals,
            space.w_None,           #XXX placeholder for f_locals
            
            #f_restricted requires no additional data!
            space.w_None, ## self.w_f_trace,  ignore for now

            w(self.instr_lb), #do we need these three (that are for tracing)
            w(self.instr_ub),
            w(self.instr_prev_plus_one),
            w_cells,
            ]
        return nt(tup_state)

    @jit.dont_look_inside
    def descr__setstate__(self, space, w_args):
        from pypy.module._pickle_support import maker # helper fns
        from pypy.interpreter.pycode import PyCode
        from pypy.interpreter.module import Module
        args_w = space.unpackiterable(w_args)
        w_f_back, w_builtin, w_pycode, w_valuestack, w_blockstack, w_exc_value, w_tb,\
            w_globals, w_last_instr, w_finished, w_f_lineno, w_fastlocals, w_f_locals, \
            w_f_trace, w_instr_lb, w_instr_ub, w_instr_prev_plus_one, w_cells = args_w

        new_frame = self
        pycode = space.interp_w(PyCode, w_pycode)

        if space.is_w(w_cells, space.w_None):
            closure = None
            cellvars = []
        else:
            from pypy.interpreter.nestedscope import Cell
            cells_w = space.unpackiterable(w_cells)
            cells = [space.interp_w(Cell, w_cell) for w_cell in cells_w]
            ncellvars = len(pycode.co_cellvars)
            cellvars = cells[:ncellvars]
            closure = cells[ncellvars:]
        
        # do not use the instance's __init__ but the base's, because we set
        # everything like cells from here
        # XXX hack
        from pypy.interpreter.function import Function
        outer_func = Function(space, None, closure=closure,
                             forcename="fake")
        PyFrame.__init__(self, space, pycode, w_globals, outer_func)
        f_back = space.interp_w(PyFrame, w_f_back, can_be_None=True)
        new_frame.f_backref = jit.non_virtual_ref(f_back)

        new_frame.builtin = space.interp_w(Module, w_builtin)
        new_frame.set_blocklist([unpickle_block(space, w_blk)
                                 for w_blk in space.unpackiterable(w_blockstack)])
        values_w = maker.slp_from_tuple_with_nulls(space, w_valuestack)
        for w_value in values_w:
            new_frame.pushvalue(w_value)
        if space.is_w(w_exc_value, space.w_None):
            new_frame.last_exception = None
        else:
            from pypy.interpreter.pytraceback import PyTraceback
            tb = space.interp_w(PyTraceback, w_tb)
            new_frame.last_exception = OperationError(space.type(w_exc_value),
                                                      w_exc_value, tb
                                                      )
        new_frame.last_instr = space.int_w(w_last_instr)
        new_frame.frame_finished_execution = space.is_true(w_finished)
        new_frame.f_lineno = space.int_w(w_f_lineno)
        fastlocals_w = maker.slp_from_tuple_with_nulls(space, w_fastlocals)
        new_frame.locals_stack_w[:len(fastlocals_w)] = fastlocals_w

        if space.is_w(w_f_trace, space.w_None):
            new_frame.w_f_trace = None
        else:
            new_frame.w_f_trace = w_f_trace

        new_frame.instr_lb = space.int_w(w_instr_lb)   #the three for tracing
        new_frame.instr_ub = space.int_w(w_instr_ub)
        new_frame.instr_prev_plus_one = space.int_w(w_instr_prev_plus_one)

        self._setcellvars(cellvars)
        # XXX what if the frame is in another thread??
        space.frame_trace_action.fire()

    def hide(self):
        return self.pycode.hidden_applevel

    def getcode(self):
        return hint(self.pycode, promote=True)

    @jit.dont_look_inside
    def getfastscope(self):
        "Get the fast locals as a list."
        return self.locals_stack_w

    @jit.dont_look_inside
    def setfastscope(self, scope_w):
        """Initialize the fast locals from a list of values,
        where the order is according to self.pycode.signature()."""
        scope_len = len(scope_w)
        if scope_len > self.pycode.co_nlocals:
            raise ValueError, "new fastscope is longer than the allocated area"
        # don't assign directly to 'locals_stack_w[:scope_len]' to be
        # virtualizable-friendly
        for i in range(scope_len):
            self.locals_stack_w[i] = scope_w[i]
        self.init_cells()

    def init_cells(self):
        """Initialize cellvars from self.locals_stack_w.
        This is overridden in nestedscope.py"""
        pass

    def getfastscopelength(self):
        return self.pycode.co_nlocals

    def getclosure(self):
        return None

    def _getcells(self):
        return None

    def _setcellvars(self, cellvars):
        pass

    ### line numbers ###

    def fget_f_lineno(self, space): 
        "Returns the line number of the instruction currently being executed."
        if self.w_f_trace is None:
            return space.wrap(self.get_last_lineno())
        else:
            return space.wrap(self.f_lineno)

    def fset_f_lineno(self, space, w_new_lineno):
        "Returns the line number of the instruction currently being executed."
        try:
            new_lineno = space.int_w(w_new_lineno)
        except OperationError, e:
            raise OperationError(space.w_ValueError,
                                 space.wrap("lineno must be an integer"))
            
        if self.w_f_trace is None:
            raise OperationError(space.w_ValueError,
                  space.wrap("f_lineno can only be set by a trace function."))

        line = self.pycode.co_firstlineno
        if new_lineno < line:
            raise operationerrfmt(space.w_ValueError,
                  "line %d comes before the current code.", new_lineno)
        elif new_lineno == line:
            new_lasti = 0
        else:
            new_lasti = -1
            addr = 0
            lnotab = self.pycode.co_lnotab
            for offset in xrange(0, len(lnotab), 2):
                addr += ord(lnotab[offset])
                line += ord(lnotab[offset + 1])
                if line >= new_lineno:
                    new_lasti = addr
                    new_lineno = line
                    break

        if new_lasti == -1:
            raise operationerrfmt(space.w_ValueError,
                  "line %d comes after the current code.", new_lineno)

        # Don't jump to a line with an except in it.
        code = self.pycode.co_code
        if ord(code[new_lasti]) in (DUP_TOP, POP_TOP):
            raise OperationError(space.w_ValueError,
                  space.wrap("can't jump to 'except' line as there's no exception"))

        # Don't jump into or out of a finally block.
        f_lasti_setup_addr = -1
        new_lasti_setup_addr = -1
        blockstack = []
        addr = 0
        while addr < len(code):
            op = ord(code[addr])
            if op in (SETUP_LOOP, SETUP_EXCEPT, SETUP_FINALLY, SETUP_WITH):
                blockstack.append([addr, False])
            elif op == POP_BLOCK:
                setup_op = ord(code[blockstack[-1][0]])
                if setup_op == SETUP_FINALLY or setup_op == SETUP_WITH:
                    blockstack[-1][1] = True
                else:
                    blockstack.pop()
            elif op == END_FINALLY:
                if len(blockstack) > 0:
                    setup_op = ord(code[blockstack[-1][0]])
                    if setup_op == SETUP_FINALLY or setup_op == SETUP_WITH:
                        blockstack.pop()

            if addr == new_lasti or addr == self.last_instr:
                for ii in range(len(blockstack)):
                    setup_addr, in_finally = blockstack[~ii]
                    if in_finally:
                        if addr == new_lasti:
                            new_lasti_setup_addr = setup_addr
                        if addr == self.last_instr:
                            f_lasti_setup_addr = setup_addr
                        break

            if op >= HAVE_ARGUMENT:
                addr += 3
            else:
                addr += 1

        assert len(blockstack) == 0

        if new_lasti_setup_addr != f_lasti_setup_addr:
            raise operationerrfmt(space.w_ValueError,
                  "can't jump into or out of a 'finally' block %d -> %d",
                  f_lasti_setup_addr, new_lasti_setup_addr)

        if new_lasti < self.last_instr:
            min_addr = new_lasti
            max_addr = self.last_instr
        else:
            min_addr = self.last_instr
            max_addr = new_lasti

        delta_iblock = min_delta_iblock = 0
        addr = min_addr
        while addr < max_addr:
            op = ord(code[addr])

            if op in (SETUP_LOOP, SETUP_EXCEPT, SETUP_FINALLY, SETUP_WITH):
                delta_iblock += 1
            elif op == POP_BLOCK:
                delta_iblock -= 1
                if delta_iblock < min_delta_iblock:
                    min_delta_iblock = delta_iblock

            if op >= stdlib_opcode.HAVE_ARGUMENT:
                addr += 3
            else:
                addr += 1

        f_iblock = 0
        block = self.lastblock
        while block:
            f_iblock += 1
            block = block.previous
        min_iblock = f_iblock + min_delta_iblock
        if new_lasti > self.last_instr:
            new_iblock = f_iblock + delta_iblock
        else:
            new_iblock = f_iblock - delta_iblock

        if new_iblock > min_iblock:
            raise OperationError(space.w_ValueError,
                                 space.wrap("can't jump into the middle of a block"))

        while f_iblock > new_iblock:
            block = self.pop_block()
            block.cleanup(self)
            f_iblock -= 1
            
        self.f_lineno = new_lineno
        self.last_instr = new_lasti
            
    def get_last_lineno(self):
        "Returns the line number of the instruction currently being executed."
        return pytraceback.offset2lineno(self.pycode, self.last_instr)

    def fget_f_builtins(self, space):
        return self.get_builtin().getdict(space)

    def fget_f_back(self, space):
        f_back = ExecutionContext.getnextframe_nohidden(self)
        return self.space.wrap(f_back)

    def fget_f_lasti(self, space):
        return self.space.wrap(self.last_instr)

    def fget_f_trace(self, space):
        return self.w_f_trace

    def fset_f_trace(self, space, w_trace):
        if space.is_w(w_trace, space.w_None):
            self.w_f_trace = None
        else:
            self.w_f_trace = w_trace
            self.f_lineno = self.get_last_lineno()
            space.frame_trace_action.fire()

    def fdel_f_trace(self, space): 
        self.w_f_trace = None 

    def fget_f_exc_type(self, space):
        if self.last_exception is not None:
            f = self.f_backref()
            while f is not None and f.last_exception is None:
                f = f.f_backref()
            if f is not None:
                return f.last_exception.w_type
        return space.w_None
         
    def fget_f_exc_value(self, space):
        if self.last_exception is not None:
            f = self.f_backref()
            while f is not None and f.last_exception is None:
                f = f.f_backref()
            if f is not None:
                return f.last_exception.get_w_value(space)
        return space.w_None

    def fget_f_exc_traceback(self, space):
        if self.last_exception is not None:
            f = self.f_backref()
            while f is not None and f.last_exception is None:
                f = f.f_backref()
            if f is not None:
                return space.wrap(f.last_exception.get_traceback())
        return space.w_None
         
    def fget_f_restricted(self, space):
        if space.config.objspace.honor__builtins__:
            return space.wrap(self.builtin is not space.builtin)
        return space.w_False

class CPythonFrame(PyFrame):
    """
    Execution of host (CPython) opcodes.
    """

    bytecode_spec = host_bytecode_spec
    opcode_method_names = host_bytecode_spec.method_names
    opcodedesc = host_bytecode_spec.opcodedesc
    opdescmap = host_bytecode_spec.opdescmap
    HAVE_ARGUMENT = host_bytecode_spec.HAVE_ARGUMENT


# ____________________________________________________________

def get_block_class(opname):
    # select the appropriate kind of block
    from pypy.interpreter.pyopcode import block_classes
    return block_classes[opname]

def unpickle_block(space, w_tup):
    w_opname, w_handlerposition, w_valuestackdepth = space.unpackiterable(w_tup)
    opname = space.str_w(w_opname)
    handlerposition = space.int_w(w_handlerposition)
    valuestackdepth = space.int_w(w_valuestackdepth)
    assert valuestackdepth >= 0
    assert handlerposition >= 0
    blk = instantiate(get_block_class(opname))
    blk.handlerposition = handlerposition
    blk.valuestackdepth = valuestackdepth
    return blk<|MERGE_RESOLUTION|>--- conflicted
+++ resolved
@@ -16,12 +16,7 @@
 from rpython.tool.stdlib_opcode import host_bytecode_spec
 
 # Define some opcodes used
-<<<<<<< HEAD
-g = globals()
 for op in '''DUP_TOP POP_TOP SETUP_LOOP SETUP_EXCEPT SETUP_FINALLY SETUP_WITH
-=======
-for op in '''DUP_TOP POP_TOP SETUP_LOOP SETUP_EXCEPT SETUP_FINALLY
->>>>>>> 0f19cd0d
 POP_BLOCK END_FINALLY'''.split():
     globals()[op] = stdlib_opcode.opmap[op]
 HAVE_ARGUMENT = stdlib_opcode.HAVE_ARGUMENT
