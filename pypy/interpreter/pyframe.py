""" PyFrame class implementation with the interpreter main loop.
"""

from rpython.rlib import jit
from rpython.rlib.debug import make_sure_not_resized, check_nonneg
from rpython.rlib.jit import hint
from rpython.rlib.objectmodel import we_are_translated, instantiate
from rpython.rlib.rarithmetic import intmask, r_uint
from rpython.tool.pairtype import extendabletype

from pypy.interpreter import pycode, pytraceback
from pypy.interpreter.argument import Arguments
from pypy.interpreter.astcompiler import consts
from pypy.interpreter.baseobjspace import W_Root
from pypy.interpreter.error import OperationError, oefmt
from pypy.interpreter.executioncontext import ExecutionContext
from pypy.interpreter.nestedscope import Cell
from pypy.tool import stdlib_opcode

# Define some opcodes used
for op in '''DUP_TOP POP_TOP SETUP_LOOP SETUP_EXCEPT SETUP_FINALLY SETUP_WITH
POP_BLOCK END_FINALLY'''.split():
    globals()[op] = stdlib_opcode.opmap[op]
HAVE_ARGUMENT = stdlib_opcode.HAVE_ARGUMENT

class FrameDebugData(object):
    """ A small object that holds debug data for tracing
    """
    w_f_trace                = None
    instr_lb                 = 0
    instr_ub                 = 0
    instr_prev_plus_one      = 0
    f_lineno = -1 # current lineno
    is_being_profiled        = False

class PyFrame(W_Root):
    """Represents a frame for a regular Python function
    that needs to be interpreted.

    Public fields:
     * 'space' is the object space this frame is running in
     * 'code' is the PyCode object this frame runs
     * 'w_locals' is the locals dictionary to use
     * 'w_globals' is the attached globals dictionary
     * 'builtin' is the attached built-in module
     * 'valuestack_w', 'blockstack', control the interpretation

    Cell Vars:
        my local variables that are exposed to my inner functions
    Free Vars:
        variables coming from a parent function in which i'm nested
    'closure' is a list of Cell instances: the received free vars.
    """

    __metaclass__ = extendabletype

    frame_finished_execution = False
    last_instr               = -1
    last_exception           = None
    f_backref                = jit.vref_None
    
    escaped                  = False  # see mark_as_escaped()
    debugdata                = None

    w_globals = None
    w_locals = None # dict containing locals, if forced or necessary
    pycode = None # code object executed by that frame
    locals_stack_w = None # the list of all locals and valuestack
    valuestackdepth = 0 # number of items on valuestack
    lastblock = None
<<<<<<< HEAD
    # default to False
    f_lineno = 0 # current lineno
=======
>>>>>>> 2771daa4
    cells = None # cells

    # other fields:
    
    # builtin - builtin cache, only if honor__builtins__ is True
    # defaults to False

    # there is also self.space which is removed by the annotator

    # additionally JIT uses vable_token field that is representing
    # frame current virtualizable state as seen by the JIT

    def __init__(self, space, code, w_globals, outer_func):
        if not we_are_translated():
            assert type(self) == space.FrameClass, (
                "use space.FrameClass(), not directly PyFrame()")
        self = hint(self, access_directly=True, fresh_virtualizable=True)
        assert isinstance(code, pycode.PyCode)
        self.space = space
        self.w_globals = w_globals
        self.pycode = code
        self.locals_stack_w = [None] * (code.co_nlocals + code.co_stacksize)
        self.valuestackdepth = code.co_nlocals
        make_sure_not_resized(self.locals_stack_w)
        check_nonneg(self.valuestackdepth)
        #
        if space.config.objspace.honor__builtins__:
            self.builtin = space.builtin.pick_builtin(w_globals)
        # regular functions always have CO_OPTIMIZED and CO_NEWLOCALS.
        # class bodies only have CO_NEWLOCALS.
        self.initialize_frame_scopes(outer_func, code)

    def getdebug(self):
        return self.debugdata

    def getorcreatedebug(self):
        if self.debugdata is None:
            self.debugdata = FrameDebugData()
        return self.debugdata

    def get_w_f_trace(self):
        d = self.getdebug()
        if d is None:
            return None
        return d.w_f_trace

    def get_is_being_profiled(self):
        d = self.getdebug()
        if d is None:
            return False
        return d.is_being_profiled        

    def __repr__(self):
        # NOT_RPYTHON: useful in tracebacks
        return "<%s.%s executing %s at line %s" % (
            self.__class__.__module__, self.__class__.__name__,
            self.pycode, self.get_last_lineno())

    def mark_as_escaped(self):
        """
        Must be called on frames that are exposed to applevel, e.g. by
        sys._getframe().  This ensures that the virtualref holding the frame
        is properly forced by ec.leave(), and thus the frame will be still
        accessible even after the corresponding C stack died.
        """
        self.escaped = True

    def append_block(self, block):
        assert block.previous is self.lastblock
        self.lastblock = block

    def pop_block(self):
        block = self.lastblock
        self.lastblock = block.previous
        return block

    def blockstack_non_empty(self):
        return self.lastblock is not None

    def get_blocklist(self):
        """Returns a list containing all the blocks in the frame"""
        lst = []
        block = self.lastblock
        while block is not None:
            lst.append(block)
            block = block.previous
        return lst

    def set_blocklist(self, lst):
        self.lastblock = None
        i = len(lst) - 1
        while i >= 0:
            block = lst[i]
            i -= 1
            block.previous = self.lastblock
            self.lastblock = block

    def get_builtin(self):
        if self.space.config.objspace.honor__builtins__:
            return self.builtin
        else:
            return self.space.builtin

    _NO_CELLS = []

    @jit.unroll_safe
    def initialize_frame_scopes(self, outer_func, code):
        # regular functions always have CO_OPTIMIZED and CO_NEWLOCALS.
        # class bodies only have CO_NEWLOCALS.
        # CO_NEWLOCALS: make a locals dict unless optimized is also set
        # CO_OPTIMIZED: no locals dict needed at all
        flags = code.co_flags
        if not (flags & pycode.CO_OPTIMIZED):
            if flags & pycode.CO_NEWLOCALS:
                self.w_locals = self.space.newdict(module=True)
            else:
                assert self.w_globals is not None
                self.w_locals = self.w_globals

        ncellvars = len(code.co_cellvars)
        nfreevars = len(code.co_freevars)
        if not nfreevars:
            if not ncellvars:
                self.cells = self._NO_CELLS
                return            # no self.cells needed - fast path
        elif outer_func is None:
            space = self.space
            raise OperationError(space.w_TypeError,
                                 space.wrap("directly executed code object "
                                            "may not contain free variables"))
        if outer_func and outer_func.closure:
            closure_size = len(outer_func.closure)
        else:
            closure_size = 0
        if closure_size != nfreevars:
            raise ValueError("code object received a closure with "
                                 "an unexpected number of free variables")
        self.cells = [None] * (ncellvars + nfreevars)
        for i in range(ncellvars):
            self.cells[i] = Cell()
        for i in range(nfreevars):
            self.cells[i + ncellvars] = outer_func.closure[i]

    def run(self):
        """Start this frame's execution."""
        if self.getcode().co_flags & pycode.CO_GENERATOR:
            if self.getcode().co_flags & pycode.CO_YIELD_INSIDE_TRY:
                from pypy.interpreter.generator import GeneratorIteratorWithDel
                return self.space.wrap(GeneratorIteratorWithDel(self))
            else:
                from pypy.interpreter.generator import GeneratorIterator
                return self.space.wrap(GeneratorIterator(self))
        else:
            return self.execute_frame()

    def execute_frame(self, w_inputvalue=None, operr=None):
        """Execute this frame.  Main entry point to the interpreter.
        The optional arguments are there to handle a generator's frame:
        w_inputvalue is for generator.send() and operr is for
        generator.throw().
        """
        # the following 'assert' is an annotation hint: it hides from
        # the annotator all methods that are defined in PyFrame but
        # overridden in the {,Host}FrameClass subclasses of PyFrame.
        assert (isinstance(self, self.space.FrameClass) or
                not self.space.config.translating)
        executioncontext = self.space.getexecutioncontext()
        executioncontext.enter(self)
        got_exception = True
        w_exitvalue = self.space.w_None
        try:
            executioncontext.call_trace(self)
            #
            if operr is not None:
                ec = self.space.getexecutioncontext()
                next_instr = self.handle_operation_error(ec, operr)
                self.last_instr = intmask(next_instr - 1)
            else:
                # Execution starts just after the last_instr.  Initially,
                # last_instr is -1.  After a generator suspends it points to
                # the YIELD_VALUE instruction.
                next_instr = r_uint(self.last_instr + 1)
                if next_instr != 0:
                    self.pushvalue(w_inputvalue)
            #
            try:
                w_exitvalue = self.dispatch(self.pycode, next_instr,
                                            executioncontext)
            except Exception:
                executioncontext.return_trace(self, self.space.w_None)
                raise
            executioncontext.return_trace(self, w_exitvalue)
            # it used to say self.last_exception = None
            # this is now done by the code in pypyjit module
            # since we don't want to invalidate the virtualizable
            # for no good reason
            got_exception = False
        finally:
            executioncontext.leave(self, w_exitvalue, got_exception)
        return w_exitvalue
    execute_frame.insert_stack_check_here = True

    # stack manipulation helpers
    def pushvalue(self, w_object):
        depth = self.valuestackdepth
        self.locals_stack_w[depth] = w_object
        self.valuestackdepth = depth + 1

    def popvalue(self):
        depth = self.valuestackdepth - 1
        assert depth >= self.pycode.co_nlocals, "pop from empty value stack"
        w_object = self.locals_stack_w[depth]
        self.locals_stack_w[depth] = None
        self.valuestackdepth = depth
        return w_object


    # we need two popvalues that return different data types:
    # one in case we want list another in case of tuple
    def _new_popvalues():
        @jit.unroll_safe
        def popvalues(self, n):
            values_w = [None] * n
            while True:
                n -= 1
                if n < 0:
                    break
                values_w[n] = self.popvalue()
            return values_w
        return popvalues
    popvalues = _new_popvalues()
    popvalues_mutable = _new_popvalues()
    del _new_popvalues

    @jit.unroll_safe
    def peekvalues(self, n):
        values_w = [None] * n
        base = self.valuestackdepth - n
        assert base >= self.pycode.co_nlocals
        while True:
            n -= 1
            if n < 0:
                break
            values_w[n] = self.locals_stack_w[base+n]
        return values_w

    @jit.unroll_safe
    def dropvalues(self, n):
        n = hint(n, promote=True)
        finaldepth = self.valuestackdepth - n
        assert finaldepth >= self.pycode.co_nlocals, (
            "stack underflow in dropvalues()")
        while True:
            n -= 1
            if n < 0:
                break
            self.locals_stack_w[finaldepth+n] = None
        self.valuestackdepth = finaldepth

    @jit.unroll_safe
    def pushrevvalues(self, n, values_w): # n should be len(values_w)
        make_sure_not_resized(values_w)
        while True:
            n -= 1
            if n < 0:
                break
            self.pushvalue(values_w[n])

    @jit.unroll_safe
    def dupvalues(self, n):
        delta = n-1
        while True:
            n -= 1
            if n < 0:
                break
            w_value = self.peekvalue(delta)
            self.pushvalue(w_value)

    def peekvalue(self, index_from_top=0):
        # NOTE: top of the stack is peekvalue(0).
        # Contrast this with CPython where it's PEEK(-1).
        index_from_top = hint(index_from_top, promote=True)
        index = self.valuestackdepth + ~index_from_top
        assert index >= self.pycode.co_nlocals, (
            "peek past the bottom of the stack")
        return self.locals_stack_w[index]

    def settopvalue(self, w_object, index_from_top=0):
        index_from_top = hint(index_from_top, promote=True)
        index = self.valuestackdepth + ~index_from_top
        assert index >= self.pycode.co_nlocals, (
            "settop past the bottom of the stack")
        self.locals_stack_w[index] = w_object

    @jit.unroll_safe
    def dropvaluesuntil(self, finaldepth):
        depth = self.valuestackdepth - 1
        finaldepth = hint(finaldepth, promote=True)
        while depth >= finaldepth:
            self.locals_stack_w[depth] = None
            depth -= 1
        self.valuestackdepth = finaldepth

    def save_locals_stack(self):
        return self.locals_stack_w[:self.valuestackdepth]

    def restore_locals_stack(self, items_w):
        self.locals_stack_w[:len(items_w)] = items_w
        self.init_cells()
        self.dropvaluesuntil(len(items_w))

    def make_arguments(self, nargs):
        return Arguments(self.space, self.peekvalues(nargs))

    def argument_factory(self, arguments, keywords, keywords_w, w_star, w_starstar):
        return Arguments(self.space, arguments, keywords, keywords_w, w_star, w_starstar)

    @jit.dont_look_inside
    def descr__reduce__(self, space):
        from pypy.interpreter.mixedmodule import MixedModule
        w_mod    = space.getbuiltinmodule('_pickle_support')
        mod      = space.interp_w(MixedModule, w_mod)
        new_inst = mod.get('frame_new')
        w_tup_state = self._reduce_state(space)
        nt = space.newtuple
        return nt([new_inst, nt([]), w_tup_state])

    @jit.dont_look_inside
    def _reduce_state(self, space):
        from pypy.module._pickle_support import maker # helper fns
        w = space.wrap
        nt = space.newtuple

        cells = self.cells
        if cells is None:
            w_cells = space.w_None
        else:
            w_cells = space.newlist([space.wrap(cell) for cell in cells])

        if self.get_w_f_trace() is None:
            f_lineno = self.get_last_lineno()
        else:
            f_lineno = self.getorcreatedebug().f_lineno

        nlocals = self.pycode.co_nlocals
        values_w = self.locals_stack_w[nlocals:self.valuestackdepth]
        w_valuestack = maker.slp_into_tuple_with_nulls(space, values_w)

        w_blockstack = nt([block._get_state_(space) for block in self.get_blocklist()])
        w_fastlocals = maker.slp_into_tuple_with_nulls(
            space, self.locals_stack_w[:nlocals])
        if self.last_exception is None:
            w_exc_value = space.w_None
            w_tb = space.w_None
        else:
            w_exc_value = self.last_exception.get_w_value(space)
            w_tb = w(self.last_exception.get_traceback())

        d = self.getorcreatedebug()
        tup_state = [
            w(self.f_backref()),
            w(self.get_builtin()),
            w(self.pycode),
            w_valuestack,
            w_blockstack,
            w_exc_value, # last_exception
            w_tb,        #
            self.w_globals,
            w(self.last_instr),
            w(self.frame_finished_execution),
            w(f_lineno),
            w_fastlocals,
            space.w_None,           #XXX placeholder for f_locals

            #f_restricted requires no additional data!
            space.w_None,

            w(d.instr_lb),
            w(d.instr_ub),
            w(d.instr_prev_plus_one),
            w_cells,
            ]
        return nt(tup_state)

    @jit.dont_look_inside
    def descr__setstate__(self, space, w_args):
        from pypy.module._pickle_support import maker # helper fns
        from pypy.interpreter.pycode import PyCode
        from pypy.interpreter.module import Module
        args_w = space.unpackiterable(w_args, 18)
        w_f_back, w_builtin, w_pycode, w_valuestack, w_blockstack, w_exc_value, w_tb,\
            w_globals, w_last_instr, w_finished, w_f_lineno, w_fastlocals, w_f_locals, \
            w_f_trace, w_instr_lb, w_instr_ub, w_instr_prev_plus_one, w_cells = args_w

        new_frame = self
        pycode = space.interp_w(PyCode, w_pycode)

        if space.is_w(w_cells, space.w_None):
            closure = None
            cellvars = []
        else:
            from pypy.interpreter.nestedscope import Cell
            cells_w = space.unpackiterable(w_cells)
            cells = [space.interp_w(Cell, w_cell) for w_cell in cells_w]
            ncellvars = len(pycode.co_cellvars)
            cellvars = cells[:ncellvars]
            closure = cells[ncellvars:]

        # do not use the instance's __init__ but the base's, because we set
        # everything like cells from here
        # XXX hack
        from pypy.interpreter.function import Function
        outer_func = Function(space, None, closure=closure,
                             forcename="fake")
        PyFrame.__init__(self, space, pycode, w_globals, outer_func)
        f_back = space.interp_w(PyFrame, w_f_back, can_be_None=True)
        new_frame.f_backref = jit.non_virtual_ref(f_back)

        if space.config.objspace.honor__builtins__:
            new_frame.builtin = space.interp_w(Module, w_builtin)
        else:
            assert space.interp_w(Module, w_builtin) is space.builtin
        new_frame.set_blocklist([unpickle_block(space, w_blk)
                                 for w_blk in space.unpackiterable(w_blockstack)])
        values_w = maker.slp_from_tuple_with_nulls(space, w_valuestack)
        for w_value in values_w:
            new_frame.pushvalue(w_value)
        if space.is_w(w_exc_value, space.w_None):
            new_frame.last_exception = None
        else:
            from pypy.interpreter.pytraceback import PyTraceback
            tb = space.interp_w(PyTraceback, w_tb)
            new_frame.last_exception = OperationError(space.type(w_exc_value),
                                                      w_exc_value, tb
                                                      )
        new_frame.last_instr = space.int_w(w_last_instr)
        new_frame.frame_finished_execution = space.is_true(w_finished)
        d = new_frame.getorcreatedebug()
        d.f_lineno = space.int_w(w_f_lineno)
        fastlocals_w = maker.slp_from_tuple_with_nulls(space, w_fastlocals)
        new_frame.locals_stack_w[:len(fastlocals_w)] = fastlocals_w

        if space.is_w(w_f_trace, space.w_None):
            d.w_f_trace = None
        else:
            d.w_f_trace = w_f_trace

        d.instr_lb = space.int_w(w_instr_lb)   #the three for tracing
        d.instr_ub = space.int_w(w_instr_ub)
        d.instr_prev_plus_one = space.int_w(w_instr_prev_plus_one)

        self._setcellvars(cellvars)

    def hide(self):
        return self.pycode.hidden_applevel

    def getcode(self):
        return hint(self.pycode, promote=True)

    @jit.look_inside_iff(lambda self, scope_w: jit.isvirtual(scope_w))
    def setfastscope(self, scope_w):
        """Initialize the fast locals from a list of values,
        where the order is according to self.pycode.signature()."""
        scope_len = len(scope_w)
        if scope_len > self.pycode.co_nlocals:
            raise ValueError, "new fastscope is longer than the allocated area"
        # don't assign directly to 'locals_stack_w[:scope_len]' to be
        # virtualizable-friendly
        for i in range(scope_len):
            self.locals_stack_w[i] = scope_w[i]
        self.init_cells()

    def getdictscope(self):
        """
        Get the locals as a dictionary
        """
        self.fast2locals()
        return self.w_locals

    def setdictscope(self, w_locals):
        """
        Initialize the locals from a dictionary.
        """
        self.w_locals = w_locals
        self.locals2fast()

    @jit.unroll_safe
    def fast2locals(self):
        # Copy values from the fastlocals to self.w_locals
        if self.w_locals is None:
            self.w_locals = self.space.newdict()
        varnames = self.getcode().getvarnames()
        for i in range(min(len(varnames), self.getcode().co_nlocals)):
            name = varnames[i]
            w_value = self.locals_stack_w[i]
            if w_value is not None:
                self.space.setitem_str(self.w_locals, name, w_value)
            else:
                w_name = self.space.wrap(name)
                try:
                    self.space.delitem(self.w_locals, w_name)
                except OperationError as e:
                    if not e.match(self.space, self.space.w_KeyError):
                        raise

        # cellvars are values exported to inner scopes
        # freevars are values coming from outer scopes
        # (see locals2fast for why CO_OPTIMIZED)
        freevarnames = self.pycode.co_cellvars
        if self.pycode.co_flags & consts.CO_OPTIMIZED:
            freevarnames = freevarnames + self.pycode.co_freevars
        for i in range(len(freevarnames)):
            name = freevarnames[i]
            cell = self.cells[i]
            try:
                w_value = cell.get()
            except ValueError:
                pass
            else:
                self.space.setitem_str(self.w_locals, name, w_value)


    @jit.unroll_safe
    def locals2fast(self):
        # Copy values from self.w_locals to the fastlocals
        assert self.w_locals is not None
        varnames = self.getcode().getvarnames()
        numlocals = self.getcode().co_nlocals

        new_fastlocals_w = [None] * numlocals

        for i in range(min(len(varnames), numlocals)):
            name = varnames[i]
            w_value = self.space.finditem_str(self.w_locals, name)
            if w_value is not None:
                new_fastlocals_w[i] = w_value

        self.setfastscope(new_fastlocals_w)

        freevarnames = self.pycode.co_cellvars
        if self.pycode.co_flags & consts.CO_OPTIMIZED:
            freevarnames = freevarnames + self.pycode.co_freevars
            # If the namespace is unoptimized, then one of the
            # following cases applies:
            # 1. It does not contain free variables, because it
            #    uses import * or is a top-level namespace.
            # 2. It is a class namespace.
            # We don't want to accidentally copy free variables
            # into the locals dict used by the class.
        for i in range(len(freevarnames)):
            name = freevarnames[i]
            cell = self.cells[i]
            w_value = self.space.finditem_str(self.w_locals, name)
            if w_value is not None:
                cell.set(w_value)

    @jit.unroll_safe
    def init_cells(self):
        """
        Initialize cellvars from self.locals_stack_w.
        """
        args_to_copy = self.pycode._args_as_cellvars
        for i in range(len(args_to_copy)):
            argnum = args_to_copy[i]
            if argnum >= 0:
                self.cells[i].set(self.locals_stack_w[argnum])

    def getclosure(self):
        return None

    def _setcellvars(self, cellvars):
        ncellvars = len(self.pycode.co_cellvars)
        if len(cellvars) != ncellvars:
            raise OperationError(self.space.w_TypeError,
                                 self.space.wrap("bad cellvars"))
        self.cells[:ncellvars] = cellvars

    def fget_code(self, space):
        return space.wrap(self.getcode())

    def fget_getdictscope(self, space):
        return self.getdictscope()

    ### line numbers ###

    def fget_f_lineno(self, space):
        "Returns the line number of the instruction currently being executed."
        if self.get_w_f_trace() is None:
            return space.wrap(self.get_last_lineno())
        else:
            return space.wrap(self.getorcreatedebug().f_lineno)

    def fset_f_lineno(self, space, w_new_lineno):
        "Returns the line number of the instruction currently being executed."
        try:
            new_lineno = space.int_w(w_new_lineno)
        except OperationError:
            raise OperationError(space.w_ValueError,
                                 space.wrap("lineno must be an integer"))

        if self.get_w_f_trace() is None:
            raise OperationError(space.w_ValueError,
                  space.wrap("f_lineno can only be set by a trace function."))

        line = self.pycode.co_firstlineno
        if new_lineno < line:
            raise oefmt(space.w_ValueError,
                        "line %d comes before the current code.", new_lineno)
        elif new_lineno == line:
            new_lasti = 0
        else:
            new_lasti = -1
            addr = 0
            lnotab = self.pycode.co_lnotab
            for offset in xrange(0, len(lnotab), 2):
                addr += ord(lnotab[offset])
                line += ord(lnotab[offset + 1])
                if line >= new_lineno:
                    new_lasti = addr
                    new_lineno = line
                    break

        if new_lasti == -1:
            raise oefmt(space.w_ValueError,
                        "line %d comes after the current code.", new_lineno)

        # Don't jump to a line with an except in it.
        code = self.pycode.co_code
        if ord(code[new_lasti]) in (DUP_TOP, POP_TOP):
            raise OperationError(space.w_ValueError,
                  space.wrap("can't jump to 'except' line as there's no exception"))

        # Don't jump into or out of a finally block.
        f_lasti_setup_addr = -1
        new_lasti_setup_addr = -1
        blockstack = []
        addr = 0
        while addr < len(code):
            op = ord(code[addr])
            if op in (SETUP_LOOP, SETUP_EXCEPT, SETUP_FINALLY, SETUP_WITH):
                blockstack.append([addr, False])
            elif op == POP_BLOCK:
                setup_op = ord(code[blockstack[-1][0]])
                if setup_op == SETUP_FINALLY or setup_op == SETUP_WITH:
                    blockstack[-1][1] = True
                else:
                    blockstack.pop()
            elif op == END_FINALLY:
                if len(blockstack) > 0:
                    setup_op = ord(code[blockstack[-1][0]])
                    if setup_op == SETUP_FINALLY or setup_op == SETUP_WITH:
                        blockstack.pop()

            if addr == new_lasti or addr == self.last_instr:
                for ii in range(len(blockstack)):
                    setup_addr, in_finally = blockstack[~ii]
                    if in_finally:
                        if addr == new_lasti:
                            new_lasti_setup_addr = setup_addr
                        if addr == self.last_instr:
                            f_lasti_setup_addr = setup_addr
                        break

            if op >= HAVE_ARGUMENT:
                addr += 3
            else:
                addr += 1

        assert len(blockstack) == 0

        if new_lasti_setup_addr != f_lasti_setup_addr:
            raise oefmt(space.w_ValueError,
                        "can't jump into or out of a 'finally' block %d -> %d",
                        f_lasti_setup_addr, new_lasti_setup_addr)

        if new_lasti < self.last_instr:
            min_addr = new_lasti
            max_addr = self.last_instr
        else:
            min_addr = self.last_instr
            max_addr = new_lasti

        delta_iblock = min_delta_iblock = 0
        addr = min_addr
        while addr < max_addr:
            op = ord(code[addr])

            if op in (SETUP_LOOP, SETUP_EXCEPT, SETUP_FINALLY, SETUP_WITH):
                delta_iblock += 1
            elif op == POP_BLOCK:
                delta_iblock -= 1
                if delta_iblock < min_delta_iblock:
                    min_delta_iblock = delta_iblock

            if op >= stdlib_opcode.HAVE_ARGUMENT:
                addr += 3
            else:
                addr += 1

        f_iblock = 0
        block = self.lastblock
        while block:
            f_iblock += 1
            block = block.previous
        min_iblock = f_iblock + min_delta_iblock
        if new_lasti > self.last_instr:
            new_iblock = f_iblock + delta_iblock
        else:
            new_iblock = f_iblock - delta_iblock

        if new_iblock > min_iblock:
            raise OperationError(space.w_ValueError,
                                 space.wrap("can't jump into the middle of a block"))

        while f_iblock > new_iblock:
            block = self.pop_block()
            block.cleanup(self)
            f_iblock -= 1

        self.getorcreatedebug().f_lineno = new_lineno
        self.last_instr = new_lasti

    def get_last_lineno(self):
        "Returns the line number of the instruction currently being executed."
        return pytraceback.offset2lineno(self.pycode, self.last_instr)

    def fget_f_builtins(self, space):
        return self.get_builtin().getdict(space)

    def fget_f_back(self, space):
        f_back = ExecutionContext.getnextframe_nohidden(self)
        return self.space.wrap(f_back)

    def fget_f_lasti(self, space):
        return self.space.wrap(self.last_instr)

    def fget_f_trace(self, space):
        return self.get_w_f_trace()

    def fset_f_trace(self, space, w_trace):
        if space.is_w(w_trace, space.w_None):
            self.getorcreatedebug().w_f_trace = None
        else:
            d = self.getorcreatedebug()
            d.w_f_trace = w_trace
            d = self.get_last_lineno()

    def fdel_f_trace(self, space):
        self.getorcreatedebug().w_f_trace = None

    def fget_f_exc_type(self, space):
        if self.last_exception is not None:
            f = self.f_backref()
            while f is not None and f.last_exception is None:
                f = f.f_backref()
            if f is not None:
                return f.last_exception.w_type
        return space.w_None

    def fget_f_exc_value(self, space):
        if self.last_exception is not None:
            f = self.f_backref()
            while f is not None and f.last_exception is None:
                f = f.f_backref()
            if f is not None:
                return f.last_exception.get_w_value(space)
        return space.w_None

    def fget_f_exc_traceback(self, space):
        if self.last_exception is not None:
            f = self.f_backref()
            while f is not None and f.last_exception is None:
                f = f.f_backref()
            if f is not None:
                return space.wrap(f.last_exception.get_traceback())
        return space.w_None

    def fget_f_restricted(self, space):
        if space.config.objspace.honor__builtins__:
            return space.wrap(self.builtin is not space.builtin)
        return space.w_False


# ____________________________________________________________

def get_block_class(opname):
    # select the appropriate kind of block
    from pypy.interpreter.pyopcode import block_classes
    return block_classes[opname]

def unpickle_block(space, w_tup):
    w_opname, w_handlerposition, w_valuestackdepth = space.unpackiterable(w_tup)
    opname = space.str_w(w_opname)
    handlerposition = space.int_w(w_handlerposition)
    valuestackdepth = space.int_w(w_valuestackdepth)
    assert valuestackdepth >= 0
    assert handlerposition >= 0
    blk = instantiate(get_block_class(opname))
    blk.handlerposition = handlerposition
    blk.valuestackdepth = valuestackdepth
    return blk<|MERGE_RESOLUTION|>--- conflicted
+++ resolved
@@ -68,11 +68,6 @@
     locals_stack_w = None # the list of all locals and valuestack
     valuestackdepth = 0 # number of items on valuestack
     lastblock = None
-<<<<<<< HEAD
-    # default to False
-    f_lineno = 0 # current lineno
-=======
->>>>>>> 2771daa4
     cells = None # cells
 
     # other fields:
