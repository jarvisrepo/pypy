import sys
from pypy.interpreter.error import OperationError, get_cleared_operation_error
from rpython.rlib.unroll import unrolling_iterable
from rpython.rlib import jit

TICK_COUNTER_STEP = 100

def app_profile_call(space, w_callable, frame, event, w_arg):
    space.call_function(w_callable,
                        space.wrap(frame),
                        space.wrap(event), w_arg)

class ExecutionContext(object):
    """An ExecutionContext holds the state of an execution thread
    in the Python interpreter."""

    # XXX JIT: when tracing (but not when blackholing!), the following
    # XXX fields should be known to a constant None or False:
    # XXX   self.w_tracefunc, self.profilefunc
    # XXX   frame.is_being_profiled

    # XXX [fijal] but they're not. is_being_profiled is guarded a bit all
    #     over the place as well as w_tracefunc

    _immutable_fields_ = ['profilefunc?', 'w_tracefunc?']

    def __init__(self, space):
        self.space = space
        self.topframeref = jit.vref_None
        self.w_tracefunc = None
        self.is_tracing = 0
        self.compiler = space.createcompiler()
        self.profilefunc = None
        self.w_profilefuncarg = None
        #
        if self.space.config.translation.stm:
            from pypy.module.thread.stm import initialize_execution_context
            initialize_execution_context(self)

    def gettopframe(self):
        return self.topframeref()

    @jit.unroll_safe
    def gettopframe_nohidden(self):
        frame = self.topframeref()
        while frame and frame.hide():
            frame = frame.f_backref()
        return frame

    @staticmethod
    @jit.unroll_safe  # should usually loop 0 times, very rarely more than once
    def getnextframe_nohidden(frame):
        frame = frame.f_backref()
        while frame and frame.hide():
            frame = frame.f_backref()
        return frame

    def enter(self, frame):
        if self.space.config.translation.stm:
          if not self.space.config.translation.jit:  # XXX
            from pypy.module.thread.stm import enter_frame
            enter_frame(self, frame)
        frame.f_backref = self.topframeref
        self.topframeref = jit.virtual_ref(frame)

    def leave(self, frame, w_exitvalue, got_exception):
        try:
            if self.profilefunc:
                self._trace(frame, 'leaveframe', w_exitvalue)
        finally:
            frame_vref = self.topframeref
            self.topframeref = frame.f_backref
            if frame.escaped or got_exception:
                # if this frame escaped to applevel, we must ensure that also
                # f_back does
                f_back = frame.f_backref()
                if f_back:
                    f_back.mark_as_escaped()
                # force the frame (from the JIT point of view), so that it can
                # be accessed also later
                frame_vref()
            jit.virtual_ref_finish(frame_vref, frame)

<<<<<<< HEAD
        if self.w_tracefunc is not None and not frame.hide():
            self.space.frame_trace_action.fire()

        if self.space.config.translation.stm:
          if not self.space.config.translation.jit:  # XXX
            from pypy.module.thread.stm import leave_frame
            leave_frame(self, frame)

=======
>>>>>>> 6e5f5918
    # ________________________________________________________________

    def c_call_trace(self, frame, w_func, args=None):
        "Profile the call of a builtin function"
        self._c_call_return_trace(frame, w_func, args, 'c_call')

    def c_return_trace(self, frame, w_func, args=None):
        "Profile the return from a builtin function"
        self._c_call_return_trace(frame, w_func, args, 'c_return')

    def _c_call_return_trace(self, frame, w_func, args, event):
        if self.profilefunc is None:
            frame.is_being_profiled = False
        else:
            # undo the effect of the CALL_METHOD bytecode, which would be
            # that even on a built-in method call like '[].append()',
            # w_func is actually the unbound function 'append'.
            from pypy.interpreter.function import FunctionWithFixedCode
            if isinstance(w_func, FunctionWithFixedCode) and args is not None:
                w_firstarg = args.firstarg()
                if w_firstarg is not None:
                    from pypy.interpreter.function import descr_function_get
                    w_func = descr_function_get(self.space, w_func, w_firstarg,
                                                self.space.type(w_firstarg))
            #
            self._trace(frame, event, w_func)

    def c_exception_trace(self, frame, w_exc):
        "Profile function called upon OperationError."
        if self.profilefunc is None:
            frame.is_being_profiled = False
        else:
            self._trace(frame, 'c_exception', w_exc)

    def call_trace(self, frame):
        "Trace the call of a function"
        if self.gettrace() is not None or self.profilefunc is not None:
            self._trace(frame, 'call', self.space.w_None)
            if self.profilefunc:
                frame.is_being_profiled = True

    def return_trace(self, frame, w_retval):
        "Trace the return from a function"
        if self.gettrace() is not None:
            self._trace(frame, 'return', w_retval)

    def bytecode_trace(self, frame, decr_by=TICK_COUNTER_STEP):
        "Trace function called before each bytecode."
        # this is split into a fast path and a slower path that is
        # not invoked every time bytecode_trace() is.
        self.bytecode_only_trace(frame)
        actionflag = self.space.actionflag
        if actionflag.decrement_ticker(decr_by) < 0:
            actionflag.action_dispatcher(self, frame)     # slow path
    bytecode_trace._always_inline_ = True

    def bytecode_only_trace(self, frame):
        """
        Like bytecode_trace() but doesn't invoke any other events besides the
        trace function.
        """
        if (frame.w_f_trace is None or self.is_tracing or
            self.gettrace() is None):
            return
        self.run_trace_func(frame)
    bytecode_only_trace._always_inline_ = True

    @jit.unroll_safe
    def run_trace_func(self, frame):
        code = frame.pycode
        if frame.instr_lb <= frame.last_instr < frame.instr_ub:
            if frame.last_instr < frame.instr_prev_plus_one:
                # We jumped backwards in the same line.
                self._trace(frame, 'line', self.space.w_None)
        else:
            size = len(code.co_lnotab) / 2
            addr = 0
            line = code.co_firstlineno
            p = 0
            lineno = code.co_lnotab
            while size > 0:
                c = ord(lineno[p])
                if (addr + c) > frame.last_instr:
                    break
                addr += c
                if c:
                    frame.instr_lb = addr

                line += ord(lineno[p + 1])
                p += 2
                size -= 1

            if size > 0:
                while True:
                    size -= 1
                    if size < 0:
                        break
                    addr += ord(lineno[p])
                    if ord(lineno[p + 1]):
                        break
                    p += 2
                frame.instr_ub = addr
            else:
                frame.instr_ub = sys.maxint

            if frame.instr_lb == frame.last_instr: # At start of line!
                frame.f_lineno = line
                self._trace(frame, 'line', self.space.w_None)

        frame.instr_prev_plus_one = frame.last_instr + 1

    def bytecode_trace_after_exception(self, frame):
        "Like bytecode_trace(), but without increasing the ticker."
        actionflag = self.space.actionflag
        self.bytecode_only_trace(frame)
        if actionflag.get_ticker() < 0:
            actionflag.action_dispatcher(self, frame)     # slow path
    bytecode_trace_after_exception._always_inline_ = 'try'
    # NB. this function is not inlined right now.  backendopt.inline would
    # need some improvements to handle this case, but it's not really an
    # issue

    def exception_trace(self, frame, operationerr):
        "Trace function called upon OperationError."
        operationerr.record_interpreter_traceback()
        if self.gettrace() is not None:
            self._trace(frame, 'exception', None, operationerr)
        #operationerr.print_detailed_traceback(self.space)

    def sys_exc_info(self): # attn: the result is not the wrapped sys.exc_info() !!!
        """Implements sys.exc_info().
        Return an OperationError instance or None."""
        frame = self.gettopframe_nohidden()
        while frame:
            if frame.last_exception is not None:
                return frame.last_exception
            frame = self.getnextframe_nohidden(frame)
        return None

    def set_sys_exc_info(self, operror):
        frame = self.gettopframe_nohidden()
        if frame:     # else, the exception goes nowhere and is lost
            frame.last_exception = operror

    def clear_sys_exc_info(self):
        # Find the frame out of which sys_exc_info() would return its result,
        # and hack this frame's last_exception to become the cleared
        # OperationError (which is different from None!).
        frame = self.gettopframe_nohidden()
        while frame:
            if frame.last_exception is not None:
                frame.last_exception = get_cleared_operation_error(self.space)
                break
            frame = self.getnextframe_nohidden(frame)

    @jit.dont_look_inside
    def settrace(self, w_func):
        """Set the global trace function."""
        if self.space.is_w(w_func, self.space.w_None):
            self.w_tracefunc = None
        else:
            self.force_all_frames()
            self.w_tracefunc = w_func
            # Increase the JIT's trace_limit when we have a tracefunc, it
            # generates a ton of extra ops.
            jit.set_param(None, 'trace_limit', 10000)

    def gettrace(self):
        return jit.promote(self.w_tracefunc)

    def setprofile(self, w_func):
        """Set the global trace function."""
        if self.space.is_w(w_func, self.space.w_None):
            self.profilefunc = None
            self.w_profilefuncarg = None
        else:
            self.setllprofile(app_profile_call, w_func)

    def getprofile(self):
        return self.w_profilefuncarg

    def setllprofile(self, func, w_arg):
        if func is not None:
            if w_arg is None:
                raise ValueError("Cannot call setllprofile with real None")
            self.force_all_frames(is_being_profiled=True)
        self.profilefunc = func
        self.w_profilefuncarg = w_arg

    def force_all_frames(self, is_being_profiled=False):
        # "Force" all frames in the sense of the jit, and optionally
        # set the flag 'is_being_profiled' on them.  A forced frame is
        # one out of which the jit will exit: if it is running so far,
        # in a piece of assembler currently running a CALL_MAY_FORCE,
        # then being forced means that it will fail the following
        # GUARD_NOT_FORCED operation, and so fall back to interpreted
        # execution.  (We get this effect simply by reading the f_back
        # field of all frames, during the loop below.)
        frame = self.gettopframe_nohidden()
        while frame:
            if is_being_profiled:
                frame.is_being_profiled = True
            frame = self.getnextframe_nohidden(frame)

    def call_tracing(self, w_func, w_args):
        is_tracing = self.is_tracing
        self.is_tracing = 0
        try:
            return self.space.call(w_func, w_args)
        finally:
            self.is_tracing = is_tracing

    def _trace(self, frame, event, w_arg, operr=None):
        if self.is_tracing or frame.hide():
            return

        space = self.space

        # Tracing cases
        if event == 'call':
            w_callback = self.gettrace()
        else:
            w_callback = frame.w_f_trace

        if w_callback is not None and event != "leaveframe":
            if operr is not None:
                w_value = operr.get_w_value(space)
                w_arg = space.newtuple([operr.w_type, w_value,
                                     space.wrap(operr.get_traceback())])

            frame.fast2locals()
            self.is_tracing += 1
            try:
                try:
                    w_result = space.call_function(w_callback, space.wrap(frame), space.wrap(event), w_arg)
                    if space.is_w(w_result, space.w_None):
                        frame.w_f_trace = None
                    else:
                        frame.w_f_trace = w_result
                except:
                    self.settrace(space.w_None)
                    frame.w_f_trace = None
                    raise
            finally:
                self.is_tracing -= 1
                frame.locals2fast()

        # Profile cases
        if self.profilefunc is not None:
            if not (event == 'leaveframe' or
                    event == 'call' or
                    event == 'c_call' or
                    event == 'c_return' or
                    event == 'c_exception'):
                return

            last_exception = frame.last_exception
            if event == 'leaveframe':
                event = 'return'

            assert self.is_tracing == 0
            self.is_tracing += 1
            try:
                try:
                    self.profilefunc(space, self.w_profilefuncarg,
                                     frame, event, w_arg)
                except:
                    self.profilefunc = None
                    self.w_profilefuncarg = None
                    raise

            finally:
                frame.last_exception = last_exception
                self.is_tracing -= 1

    def checksignals(self):
        """Similar to PyErr_CheckSignals().  If called in the main thread,
        and if signals are pending for the process, deliver them now
        (i.e. call the signal handlers)."""
        if self.space.check_signal_action is not None:
            self.space.check_signal_action.perform(self, None)

    def _freeze_(self):
        raise Exception("ExecutionContext instances should not be seen during"
                        " translation.  Now is a good time to inspect the"
                        " traceback and see where this one comes from :-)")


class AbstractActionFlag(object):
    """This holds in an integer the 'ticker'.  If threads are enabled,
    it is decremented at each bytecode; when it reaches zero, we release
    the GIL.  And whether we have threads or not, it is forced to zero
    whenever we fire any of the asynchronous actions.
    """

    _immutable_fields_ = ["checkinterval_scaled?"]

    def __init__(self):
        self._periodic_actions = []
        self._nonperiodic_actions = []
        self.has_bytecode_counter = False
        self.fired_actions = None
        # the default value is not 100, unlike CPython 2.7, but a much
        # larger value, because we use a technique that not only allows
        # but actually *forces* another thread to run whenever the counter
        # reaches zero.
        self.checkinterval_scaled = 10000 * TICK_COUNTER_STEP
        self.setcheckinterval_callback = None
        self._rebuild_action_dispatcher()

    def fire(self, action):
        """Request for the action to be run before the next opcode."""
        if not action._fired:
            action._fired = True
            if self.fired_actions is None:
                self.fired_actions = []
            self.fired_actions.append(action)
            # set the ticker to -1 in order to force action_dispatcher()
            # to run at the next possible bytecode
            self.rearm_ticker()

    def register_periodic_action(self, action, use_bytecode_counter):
        """NOT_RPYTHON:
        Register the PeriodicAsyncAction action to be called whenever the
        tick counter becomes smaller than 0.  If 'use_bytecode_counter' is
        True, make sure that we decrease the tick counter at every bytecode.
        This is needed for threads.  Note that 'use_bytecode_counter' can be
        False for signal handling, because whenever the process receives a
        signal, the tick counter is set to -1 by C code in signals.h.
        """
        assert isinstance(action, PeriodicAsyncAction)
        # hack to put the release-the-GIL one at the end of the list,
        # and the report-the-signals one at the start of the list.
        if use_bytecode_counter:
            assert not action.space.config.translation.stm, (
                "Cannot use the bytecode counter with STM")
            self._periodic_actions.append(action)
            self.has_bytecode_counter = True
        else:
            self._periodic_actions.insert(0, action)
        self._rebuild_action_dispatcher()

    def getcheckinterval(self):
        return self.checkinterval_scaled // TICK_COUNTER_STEP

    def setcheckinterval(self, interval):
        MAX = sys.maxint // TICK_COUNTER_STEP
        if interval < 1:
            interval = 1
        elif interval > MAX:
            interval = MAX
        self.checkinterval_scaled = interval * TICK_COUNTER_STEP
        self.rearm_ticker()
        if self.setcheckinterval_callback is not None:
            self.setcheckinterval_callback()

    def _rebuild_action_dispatcher(self):
        periodic_actions = unrolling_iterable(self._periodic_actions)

        @jit.unroll_safe
        def action_dispatcher(ec, frame):
            # periodic actions (first reset the bytecode counter)
            self.reset_ticker(self.checkinterval_scaled)
            for action in periodic_actions:
                action.perform(ec, frame)

            # nonperiodic actions
            list = self.fired_actions
            if list is not None:
                self.fired_actions = None
                for action in list:
                    action._fired = False
                    action.perform(ec, frame)

        action_dispatcher._dont_inline_ = True
        self.action_dispatcher = action_dispatcher


class ActionFlag(AbstractActionFlag):
    """The normal class for space.actionflag.  The signal module provides
    a different one."""
    _ticker = 0

    def get_ticker(self):
        return self._ticker

    def reset_ticker(self, value):
        self._ticker = value

    def rearm_ticker(self):
        self._ticker = -1

    def decrement_ticker(self, by):
        value = self._ticker
        if self.has_bytecode_counter:    # this 'if' is constant-folded
            if jit.isconstant(by) and by == 0:
                pass     # normally constant-folded too
            else:
                value -= by
                self._ticker = value
        return value


class AsyncAction(object):
    """Abstract base class for actions that must be performed
    asynchronously with regular bytecode execution, but that still need
    to occur between two opcodes, not at a completely random time.
    """
    _fired = False

    def __init__(self, space):
        self.space = space

    def fire(self):
        """Request for the action to be run before the next opcode.
        The action must have been registered at space initalization time."""
        self.space.actionflag.fire(self)

    def perform(self, executioncontext, frame):
        """To be overridden."""


class PeriodicAsyncAction(AsyncAction):
    """Abstract base class for actions that occur automatically
    every sys.checkinterval bytecodes.
    """


class UserDelAction(AsyncAction):
    """An action that invokes all pending app-level __del__() method.
    This is done as an action instead of immediately when the
    interp-level __del__() is invoked, because the latter can occur more
    or less anywhere in the middle of code that might not be happy with
    random app-level code mutating data structures under its feet.
    """

    def __init__(self, space):
        AsyncAction.__init__(self, space)
        self.dying_objects = []
        self.finalizers_lock_count = 0
        self.enabled_at_app_level = True

    def register_callback(self, w_obj, callback, descrname):
        self.dying_objects.append((w_obj, callback, descrname))
        self.fire()

    def perform(self, executioncontext, frame):
        if self.finalizers_lock_count > 0:
            return
        self._run_finalizers()

    def _run_finalizers(self):
        # Each call to perform() first grabs the self.dying_objects
        # and replaces it with an empty list.  We do this to try to
        # avoid too deep recursions of the kind of __del__ being called
        # while in the middle of another __del__ call.
        pending = self.dying_objects
        self.dying_objects = []
        space = self.space
        for i in range(len(pending)):
            w_obj, callback, descrname = pending[i]
            pending[i] = (None, None, None)
            try:
                callback(w_obj)
            except OperationError, e:
                e.write_unraisable(space, descrname, w_obj)
                e.clear(space)   # break up reference cycles<|MERGE_RESOLUTION|>--- conflicted
+++ resolved
@@ -81,17 +81,11 @@
                 frame_vref()
             jit.virtual_ref_finish(frame_vref, frame)
 
-<<<<<<< HEAD
-        if self.w_tracefunc is not None and not frame.hide():
-            self.space.frame_trace_action.fire()
-
         if self.space.config.translation.stm:
           if not self.space.config.translation.jit:  # XXX
             from pypy.module.thread.stm import leave_frame
             leave_frame(self, frame)
 
-=======
->>>>>>> 6e5f5918
     # ________________________________________________________________
 
     def c_call_trace(self, frame, w_func, args=None):
