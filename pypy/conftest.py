import py, pytest, sys, os, textwrap
from inspect import isclass

<<<<<<< HEAD
if hasattr(sys, 'setrecursionlimit'):
    # some tests fail otherwise
    sys.setrecursionlimit(2000)

LOOK_FOR_PYTHON3 = 'python3.5'
PYTHON3 = os.getenv('PYTHON3') or py.path.local.sysfind(LOOK_FOR_PYTHON3)
if PYTHON3 is not None:
    PYTHON3 = str(PYTHON3)
HOST_IS_PY3 = sys.version_info[0] > 2
=======
>>>>>>> 9ecb8398
APPLEVEL_FN = 'apptest_*.py'

# pytest settings
rsyncdirs = ['.', '../lib-python', '../lib_pypy', '../demo']
rsyncignore = ['_cache']

# PyPy's command line extra options (these are added
# to py.test's standard options)
#
option = None

def braindead_deindent(self):
    """monkeypatch that wont end up doing stupid in the python tokenizer"""
    text = '\n'.join(self.lines)
    short = py.std.textwrap.dedent(text)
    newsource = py.code.Source()
    newsource.lines[:] = short.splitlines()
    return newsource

py.code.Source.deindent = braindead_deindent

def pytest_report_header():
    return "pytest-%s from %s" % (pytest.__version__, pytest.__file__)

def pytest_addhooks(pluginmanager):
    if sys.version_info < (3,):
        from rpython.conftest import LeakFinder
        pluginmanager.register(LeakFinder())

def pytest_configure(config):
    if HOST_IS_PY3 and not config.getoption('runappdirect'):
        raise ValueError(
            "On top of a Python 3 interpreter, the -A flag is mandatory")
    global option
    option = config.option
<<<<<<< HEAD
    def py3k_skip(message):
        py.test.skip('[py3k] %s' % message)
    py.test.py3k_skip = py3k_skip
    if HOST_IS_PY3:
        config.addinivalue_line('python_files', APPLEVEL_FN)
=======
    config.addinivalue_line('python_files', APPLEVEL_FN)
>>>>>>> 9ecb8398

def pytest_addoption(parser):
    group = parser.getgroup("pypy options")
    group.addoption('-A', '--runappdirect', action="store_true",
           default=False, dest="runappdirect",
           help="run applevel tests directly on the python interpreter " +
                "specified by --python")
    group.addoption('--python', type="string", default=PYTHON3,
           help="python interpreter to run appdirect tests with")
    group.addoption('--direct', action="store_true",
           default=False, dest="rundirect",
           help="run pexpect tests directly")
    group.addoption('--raise-operr', action="store_true",
            default=False, dest="raise_operr",
            help="Show the interp-level OperationError in app-level tests")
    group.addoption('--applevel-rewrite', action="store_true",
            default=False, dest="applevel_rewrite",
            help="Use assert rewriting in app-level test files (slow)")

@pytest.fixture(scope='function')
def space(request):
    from pypy.tool.pytest.objspace import gettestobjspace
    spaceconfig = getattr(request.cls, 'spaceconfig', {})
    return gettestobjspace(**spaceconfig)


#
# Interfacing/Integrating with py.test's collection process
#
#

def ensure_pytest_builtin_helpers(helpers='skip raises'.split()):
    """ hack (py.test.) raises and skip into builtins, needed
        for applevel tests to run directly on cpython but
        apparently earlier on "raises" was already added
        to module's globals.
    """
    try:
        import builtins
    except ImportError:
        import __builtin__ as builtins
    for helper in helpers:
        if not hasattr(builtins, helper):
            setattr(builtins, helper, getattr(py.test, helper))

def pytest_sessionstart(session):
    """ before session.main() is called. """
    # stick py.test raise in module globals -- carefully
    ensure_pytest_builtin_helpers()

def pytest_pycollect_makemodule(path, parent):
<<<<<<< HEAD
    if HOST_IS_PY3:
        return
    elif path.fnmatch(APPLEVEL_FN):
=======
    if path.fnmatch(APPLEVEL_FN):
        if parent.config.getoption('runappdirect'):
            return
>>>>>>> 9ecb8398
        from pypy.tool.pytest.apptest2 import AppTestModule
        rewrite = parent.config.getoption('applevel_rewrite')
        return AppTestModule(path, parent, rewrite_asserts=rewrite)
    else:
        return PyPyModule(path, parent)

def is_applevel(item):
    from pypy.tool.pytest.apptest import AppTestFunction
    return isinstance(item, AppTestFunction)

def pytest_collection_modifyitems(config, items):
    if config.option.runappdirect:
        return
    for item in items:
        if isinstance(item, py.test.Function):
            if is_applevel(item):
                item.add_marker('applevel')
            else:
                item.add_marker('interplevel')


class PyPyModule(pytest.Module):
    """ we take care of collecting classes both at app level
        and at interp-level (because we need to stick a space
        at the class) ourselves.
    """
    def accept_regular_test(self):
        if self.config.option.runappdirect:
            # only collect regular tests if we are in test_lib_pypy
            for name in self.listnames():
                if "test_lib_pypy" in name:
                    return True
            return False
        return True

    def funcnamefilter(self, name):
        if name.startswith('test_'):
            return self.accept_regular_test()
        if name.startswith('app_test_'):
            return True
        return False

    def classnamefilter(self, name):
        if name.startswith('Test'):
            return self.accept_regular_test()
        if name.startswith('AppTest'):
            return True
        return False

    def makeitem(self, name, obj):
        if isclass(obj) and self.classnamefilter(name):
            if name.startswith('AppTest'):
                from pypy.tool.pytest.apptest import AppClassCollector
                return AppClassCollector(name, parent=self)

        elif hasattr(obj, 'func_code') and self.funcnamefilter(name):
            if name.startswith('app_test_'):
                assert not obj.func_code.co_flags & 32, \
                    "generator app level functions? you must be joking"
                from pypy.tool.pytest.apptest import AppTestFunction
                return AppTestFunction(name, parent=self)
        return super(PyPyModule, self).makeitem(name, obj)

def skip_on_missing_buildoption(**ropts):
    __tracebackhide__ = True
    import sys
    options = getattr(sys, 'pypy_translation_info', None)
    if options is None:
        py.test.skip("not running on translated pypy3 "
                     "(btw, i would need options: %s)" %
                     (ropts,))
    for opt in ropts:
        if not options.has_key(opt) or options[opt] != ropts[opt]:
            break
    else:
        return
    py.test.skip("need translated pypy3 with: %s, got %s"
                 %(ropts,options))

class LazyObjSpaceGetter(object):
    def __get__(self, obj, cls=None):
        from pypy.tool.pytest.objspace import gettestobjspace
        space = gettestobjspace()
        if cls:
            cls.space = space
        return space


@pytest.hookimpl(tryfirst=True)
def pytest_runtest_setup(item):
    if isinstance(item, py.test.collect.Function):
        appclass = item.getparent(py.test.Class)
        if appclass is not None:
            # Make cls.space and cls.runappdirect available in tests.
            spaceconfig = getattr(appclass.obj, 'spaceconfig', None)
            if spaceconfig is not None:
                from pypy.tool.pytest.objspace import gettestobjspace
                appclass.obj.space = gettestobjspace(**spaceconfig)
            else:
                appclass.obj.space = LazyObjSpaceGetter()
            appclass.obj.runappdirect = option.runappdirect


def pytest_ignore_collect(path, config):
<<<<<<< HEAD
    if (HOST_IS_PY3 and not path.isdir() and not path.fnmatch(APPLEVEL_FN)):
        return True
=======
>>>>>>> 9ecb8398
    return path.check(link=1)<|MERGE_RESOLUTION|>--- conflicted
+++ resolved
@@ -1,7 +1,6 @@
 import py, pytest, sys, os, textwrap
 from inspect import isclass
 
-<<<<<<< HEAD
 if hasattr(sys, 'setrecursionlimit'):
     # some tests fail otherwise
     sys.setrecursionlimit(2000)
@@ -11,8 +10,6 @@
 if PYTHON3 is not None:
     PYTHON3 = str(PYTHON3)
 HOST_IS_PY3 = sys.version_info[0] > 2
-=======
->>>>>>> 9ecb8398
 APPLEVEL_FN = 'apptest_*.py'
 
 # pytest settings
@@ -48,15 +45,11 @@
             "On top of a Python 3 interpreter, the -A flag is mandatory")
     global option
     option = config.option
-<<<<<<< HEAD
     def py3k_skip(message):
         py.test.skip('[py3k] %s' % message)
     py.test.py3k_skip = py3k_skip
     if HOST_IS_PY3:
         config.addinivalue_line('python_files', APPLEVEL_FN)
-=======
-    config.addinivalue_line('python_files', APPLEVEL_FN)
->>>>>>> 9ecb8398
 
 def pytest_addoption(parser):
     group = parser.getgroup("pypy options")
@@ -108,15 +101,9 @@
     ensure_pytest_builtin_helpers()
 
 def pytest_pycollect_makemodule(path, parent):
-<<<<<<< HEAD
     if HOST_IS_PY3:
         return
     elif path.fnmatch(APPLEVEL_FN):
-=======
-    if path.fnmatch(APPLEVEL_FN):
-        if parent.config.getoption('runappdirect'):
-            return
->>>>>>> 9ecb8398
         from pypy.tool.pytest.apptest2 import AppTestModule
         rewrite = parent.config.getoption('applevel_rewrite')
         return AppTestModule(path, parent, rewrite_asserts=rewrite)
@@ -221,9 +208,6 @@
 
 
 def pytest_ignore_collect(path, config):
-<<<<<<< HEAD
     if (HOST_IS_PY3 and not path.isdir() and not path.fnmatch(APPLEVEL_FN)):
         return True
-=======
->>>>>>> 9ecb8398
     return path.check(link=1)