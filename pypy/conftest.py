<<<<<<< HEAD
import py, pytest, sys, os, textwrap, types
from pypy.interpreter.gateway import app2interp_temp
from pypy.interpreter.error import OperationError
from pypy.interpreter.function import Method
from pypy.tool.pytest import appsupport
from pypy.tool.option import make_config, make_objspace
from pypy.config.config import ConflictConfigError
from inspect import isclass, getmro
from pypy.tool.udir import udir
from pypy.tool.autopath import pypydir
from pypy.tool import leakfinder, runsubprocess

PYTHON3 = os.getenv('PYTHON3') or py.path.local.sysfind('python3')
if PYTHON3 is not None:
    PYTHON3 = str(PYTHON3)
=======
import py, pytest, sys, os, textwrap
from inspect import isclass
>>>>>>> 0c0bd860

# pytest settings
rsyncdirs = ['.', '../lib-python', '../lib_pypy', '../demo']
rsyncignore = ['_cache']

# PyPy's command line extra options (these are added
# to py.test's standard options)
#
option = None


def braindead_deindent(self):
    """monkeypatch that wont end up doing stupid in the python tokenizer"""
    text = '\n'.join(self.lines)
    short = py.std.textwrap.dedent(text)
    newsource = py.code.Source()
    newsource.lines[:] = short.splitlines()
    return newsource

py.code.Source.deindent = braindead_deindent

def pytest_report_header():
    return "pytest-%s from %s" % (pytest.__version__, pytest.__file__)


def pytest_addhooks(pluginmanager):
    from pypy.tool.pytest.plugins import LeakFinder
    pluginmanager.register(LeakFinder())


def pytest_configure(config):
    global option
    option = config.option
    def py3k_skip(message):
        py.test.skip('[py3k] %s' % message)
    py.test.py3k_skip = py3k_skip

def _set_platform(opt, opt_str, value, parser):
    from pypy.config.translationoption import PLATFORMS
    from pypy.translator.platform import set_platform
    if value not in PLATFORMS:
        raise ValueError("%s not in %s" % (value, PLATFORMS))
    set_platform(value, None)

def pytest_addoption(parser):
    group = parser.getgroup("pypy options")
    group.addoption('--view', action="store_true", dest="view", default=False,
           help="view translation tests' flow graphs with Pygame")
    group.addoption('-A', '--runappdirect', action="store_true",
           default=False, dest="runappdirect",
           help="run applevel tests directly on the python interpreter " +
                "specified by --python")
    group.addoption('--python', type="string", default=PYTHON3,
           help="python interpreter to run appdirect tests with")
    group.addoption('--direct', action="store_true",
           default=False, dest="rundirect",
           help="run pexpect tests directly")
    group.addoption('-P', '--platform', action="callback", type="string",
           default="host", callback=_set_platform,
           help="set up tests to use specified platform as compile/run target")
    group = parser.getgroup("JIT options")
    group.addoption('--viewloops', action="store_true",
           default=False, dest="viewloops",
           help="show only the compiled loops")

def pytest_sessionstart():
    # have python subprocesses avoid startup customizations by default
    try:
        del os.environ['PYTHONSTARTUP']
    except KeyError:
        pass

def pytest_funcarg__space(request):
    from pypy.tool.pytest.objspace import gettestobjspace
    spaceconfig = getattr(request.cls, 'spaceconfig', {})
    return gettestobjspace(**spaceconfig)

<<<<<<< HEAD
_SPACECACHE={}
def gettestobjspace(name=None, **kwds):
    """ helper for instantiating and caching space's for testing.
    """
    try:
        config = make_config(option, objspace=name, **kwds)
    except ConflictConfigError as e:
        # this exception is typically only raised if a module is not available.
        # in this case the test should be skipped
        py.test.skip(str(e))
    key = config.getkey()
    try:
        return _SPACECACHE[key]
    except KeyError:
        if getattr(option, 'runappdirect', None):
            if name not in (None, 'std'):
                myname = getattr(sys, 'pypy_objspaceclass', '')
                if not myname.lower().startswith(name):
                    py.test.skip("cannot runappdirect test: "
                                 "%s objspace required" % (name,))
            return TinyObjSpace(**kwds)
        space = maketestobjspace(config)
        _SPACECACHE[key] = space
        return space

def maketestobjspace(config=None):
    if config is None:
        config = make_config(option)
    space = make_objspace(config)
    space.startup() # Initialize all builtin modules
    space.setitem(space.builtin.w_dict, space.wrap('AssertionError'),
                  appsupport.build_pytest_assertion(space))
    space.setitem(space.builtin.w_dict, space.wrap('raises'),
                  space.wrap(appsupport.app_raises))
    space.setitem(space.builtin.w_dict, space.wrap('skip'),
                  space.wrap(appsupport.app_skip))
    space.setitem(space.builtin.w_dict, space.wrap('py3k_skip'),
                  space.wrap(appsupport.app_py3k_skip))
    space.raises_w = appsupport.raises_w.__get__(space)
    space.eq_w = appsupport.eq_w.__get__(space)
    return space

class TinyObjSpace(object):
    def __init__(self, **kwds):
        import sys
        info = getattr(sys, 'pypy_translation_info', None)
        for key, value in kwds.iteritems():
            if key == 'usemodules':
                if info is not None:
                    for modname in value:
                        ok = info.get('objspace.usemodules.%s' % modname,
                                      False)
                        if not ok:
                            py.test.skip("cannot runappdirect test: "
                                         "module %r required" % (modname,))
                else:
                    if '__pypy__' in value:
                        py.test.skip("no module __pypy__ on top of CPython")
                continue
            if info is None:
                py.test.skip("cannot runappdirect this test on top of CPython")
            has = info.get(key, None)
            if has != value:
                #print sys.pypy_translation_info
                py.test.skip("cannot runappdirect test: space needs %s = %s, "\
                    "while pypy-c was built with %s" % (key, value, has))

        for name in ('int', 'long', 'str', 'unicode', 'None'):
            setattr(self, 'w_' + name, eval(name))


    def appexec(self, args, body):
        body = body.lstrip()
        assert body.startswith('(')
        src = py.code.Source("def anonymous" + body)
        return (src, args)

    def wrap(self, obj):
        return obj

    def unpackiterable(self, itr):
        return list(itr)

    def is_true(self, obj):
        return bool(obj)

    def str_w(self, w_str):
        return w_str

    def newdict(self, module=None):
        return {}

    def newtuple(self, iterable):
        return tuple(iterable)

    def newlist(self, iterable):
        return list(iterable)

    def call_function(self, func, *args, **kwds):
        return func(*args, **kwds)

    def call_method(self, obj, name, *args, **kwds):
        return getattr(obj, name)(*args, **kwds)

    def getattr(self, obj, name):
        return getattr(obj, name)

    def setattr(self, obj, name, value):
        setattr(obj, name, value)

    def getbuiltinmodule(self, name):
        return __import__(name)

    def delslice(self, obj, *args):
        obj.__delslice__(*args)

    def is_w(self, obj1, obj2):
        return obj1 is obj2

def translation_test_so_skip_if_appdirect():
    if option.runappdirect:
        py.test.skip("translation test, skipped for appdirect")

def run_with_python(python_, target_, **definitions):
    if python_ is None:
        py.test.skip("Cannot find the default python3 interpreter to run with -A")
    # we assume that the source of target_ is in utf-8. Unfortunately, we don't
    # have any easy/standard way to determine from here the original encoding
    # of the source file
    helpers = r"""# -*- encoding: utf-8 -*-
if 1:
    import sys
    def skip(message):
        print(message)
        raise SystemExit(0)
    class ExceptionWrapper:
        pass
    def raises(exc, func, *args, **kwargs):
        try:
            if isinstance(func, str):
                if func.startswith(" ") or func.startswith("\n"):
                    # it's probably an indented block, so we prefix if True:
                    # to avoid SyntaxError
                    func = "if True:\n" + func
                frame = sys._getframe(1)
                exec(func, frame.f_globals, frame.f_locals)
            else:
                func(*args, **kwargs)
        except exc as e:
            res = ExceptionWrapper()
            res.value = e
            return res
        else:
            raise AssertionError("DID NOT RAISE")
    class Test:
        pass
    self = Test()
"""
    defs = []
    for symbol, value in definitions.items():
        if isinstance(value, tuple) and isinstance(value[0], py.code.Source):
            code, args = value
            defs.append(str(code))
            args = ','.join(repr(arg) for arg in args)
            defs.append("self.%s = anonymous(%s)\n" % (symbol, args))
    source = py.code.Source(target_)[1:].deindent()
    pyfile = udir.join('src.py')
    source = helpers + '\n'.join(defs) + str(source)
    with pyfile.open('w') as f:
        f.write(source)
    res, stdout, stderr = runsubprocess.run_subprocess(
        python_, [str(pyfile)])
    print source
    print >> sys.stdout, stdout
    print >> sys.stderr, stderr
    if res > 0:
        raise AssertionError("Subprocess failed")

class OpErrKeyboardInterrupt(KeyboardInterrupt):
    pass

def check_keyboard_interrupt(e):
    # we cannot easily convert w_KeyboardInterrupt to KeyboardInterrupt
    # in general without a space -- here is an approximation
    try:
        if e.w_type.name == 'KeyboardInterrupt':
            tb = sys.exc_info()[2]
            raise OpErrKeyboardInterrupt, OpErrKeyboardInterrupt(), tb
    except AttributeError:
        pass
=======
>>>>>>> 0c0bd860

#
# Interfacing/Integrating with py.test's collection process
#
#

def ensure_pytest_builtin_helpers(helpers='skip raises'.split()):
    """ hack (py.test.) raises and skip into builtins, needed
        for applevel tests to run directly on cpython but
        apparently earlier on "raises" was already added
        to module's globals.
    """
    import __builtin__
    for helper in helpers:
        if not hasattr(__builtin__, helper):
            setattr(__builtin__, helper, getattr(py.test, helper))

def pytest_sessionstart(session):
    """ before session.main() is called. """
    # stick py.test raise in module globals -- carefully
    ensure_pytest_builtin_helpers()

def pytest_pycollect_makemodule(path, parent):
    return PyPyModule(path, parent)

class PyPyModule(py.test.collect.Module):
    """ we take care of collecting classes both at app level
        and at interp-level (because we need to stick a space
        at the class) ourselves.
    """
    def accept_regular_test(self):
        if self.config.option.runappdirect:
            # only collect regular tests if we are in an 'app_test' directory,
            # or in test_lib_pypy
            names = self.listnames()
            return "app_test" in names or "test_lib_pypy" in names
        else:
            return True

    def funcnamefilter(self, name):
        if name.startswith('test_'):
            return self.accept_regular_test()
        if name.startswith('app_test_'):
            return True
        return False

    def classnamefilter(self, name):
        if name.startswith('Test'):
            return self.accept_regular_test()
        if name.startswith('AppTest'):
            return True
        if name.startswith('ExpectTest'):
            return True
        #XXX todo
        #if name.startswith('AppExpectTest'):
        #    return True
        return False

    def makeitem(self, name, obj):
        if isclass(obj) and self.classnamefilter(name):
            if name.startswith('AppTest'):
                from pypy.tool.pytest.apptest import AppClassCollector
                return AppClassCollector(name, parent=self)
            elif name.startswith('ExpectTest'):
                if self.config.option.rundirect:
                    return py.test.collect.Class(name, parent=self)
                from pypy.tool.pytest.expecttest import ExpectClassCollector
                return ExpectClassCollector(name, parent=self)
            # XXX todo
            #elif name.startswith('AppExpectTest'):
            #    if option.rundirect:
            #        return AppClassCollector(name, parent=self)
            #    return AppExpectClassCollector(name, parent=self)
            else:
                from pypy.tool.pytest.inttest import IntClassCollector
                return IntClassCollector(name, parent=self)

        elif hasattr(obj, 'func_code') and self.funcnamefilter(name):
            if name.startswith('app_test_'):
                assert not obj.func_code.co_flags & 32, \
                    "generator app level functions? you must be joking"
                from pypy.tool.pytest.apptest import AppTestFunction
                return AppTestFunction(name, parent=self)
            elif obj.func_code.co_flags & 32: # generator function
                return pytest.Generator(name, parent=self)
            else:
                from pypy.tool.pytest.inttest import IntTestFunction
                return IntTestFunction(name, parent=self)

def skip_on_missing_buildoption(**ropts):
    __tracebackhide__ = True
    import sys
    options = getattr(sys, 'pypy_translation_info', None)
    if options is None:
        py.test.skip("not running on translated pypy "
                     "(btw, i would need options: %s)" %
                     (ropts,))
    for opt in ropts:
        if not options.has_key(opt) or options[opt] != ropts[opt]:
            break
    else:
        return
    py.test.skip("need translated pypy with: %s, got %s"
                 %(ropts,options))

class LazyObjSpaceGetter(object):
    def __get__(self, obj, cls=None):
        from pypy.tool.pytest.objspace import gettestobjspace
        space = gettestobjspace()
        if cls:
            cls.space = space
        return space


def pytest_runtest_setup(__multicall__, item):
    if isinstance(item, py.test.collect.Function):
        appclass = item.getparent(PyPyClassCollector)
        if appclass is not None:
            # Make cls.space and cls.runappdirect available in tests.
            spaceconfig = getattr(appclass.obj, 'spaceconfig', None)
            if spaceconfig is not None:
                from pypy.tool.pytest.objspace import gettestobjspace
                appclass.obj.space = gettestobjspace(**spaceconfig)
            appclass.obj.runappdirect = option.runappdirect

    __multicall__.execute()

def pytest_runtest_teardown(__multicall__, item):
    __multicall__.execute()

    if 'pygame' in sys.modules:
        assert option.view, ("should not invoke Pygame "
                             "if conftest.option.view is False")

<<<<<<< HEAD
_pygame_imported = False

class IntTestFunction(py.test.collect.Function):
    def __init__(self, *args, **kwargs):
        super(IntTestFunction, self).__init__(*args, **kwargs)
        self.keywords['interplevel'] = True

    def runtest(self):
        try:
            super(IntTestFunction, self).runtest()
        except OperationError, e:
            check_keyboard_interrupt(e)
            raise
        except Exception, e:
            cls = e.__class__
            while cls is not Exception:
                if cls.__name__ == 'DistutilsPlatformError':
                    from distutils.errors import DistutilsPlatformError
                    if isinstance(e, DistutilsPlatformError):
                        py.test.skip('%s: %s' % (e.__class__.__name__, e))
                cls = cls.__bases__[0]
            raise

class AppTestFunction(py.test.collect.Function):
    def __init__(self, *args, **kwargs):
        super(AppTestFunction, self).__init__(*args, **kwargs)
        self.keywords['applevel'] = True

    def _prunetraceback(self, traceback):
        return traceback

    def execute_appex(self, space, target, *args):
        try:
            target(*args)
        except OperationError, e:
            tb = sys.exc_info()[2]
            if e.match(space, space.w_KeyboardInterrupt):
                raise OpErrKeyboardInterrupt, OpErrKeyboardInterrupt(), tb
            appexcinfo = appsupport.AppExceptionInfo(space, e)
            if appexcinfo.traceback:
                raise AppError, AppError(appexcinfo), tb
            raise

    def runtest(self):
        target = self.obj
        src = extract_docstring_if_empty_function(target)
        if self.config.option.runappdirect:
            return run_with_python(self.config.option.python, src)
        space = gettestobjspace()
        filename = self._getdynfilename(target)
        func = app2interp_temp(src, filename=filename)
        print "executing", func
        self.execute_appex(space, func, space)

    def repr_failure(self, excinfo):
        if excinfo.errisinstance(AppError):
            excinfo = excinfo.value.excinfo
        return super(AppTestFunction, self).repr_failure(excinfo)

    def _getdynfilename(self, func):
        code = getattr(func, 'im_func', func).func_code
        return "[%s:%s]" % (code.co_filename, code.co_firstlineno)

class AppTestMethod(AppTestFunction):
    def setup(self):
        super(AppTestMethod, self).setup()
        instance = self.parent.obj
        w_instance = self.parent.w_instance
        space = instance.space
        for name in dir(instance):
            if name.startswith('w_'):
                if self.config.option.runappdirect:
                    setattr(instance, name[2:], getattr(instance, name))
                else:
                    obj = getattr(instance, name)
                    if isinstance(obj, types.MethodType):
                        source = py.std.inspect.getsource(obj).lstrip()
                        w_func = space.appexec([], textwrap.dedent("""
                        ():
                            %s
                            return %s
                        """) % (source, name))
                        w_obj = Method(space, w_func, w_instance)
                    else:
                        w_obj = obj
                    space.setattr(w_instance, space.wrap(name[2:]), w_obj)

    def runtest(self):
        target = self.obj
        src = extract_docstring_if_empty_function(target.im_func)
        space = target.im_self.space
        if self.config.option.runappdirect:
            appexec_definitions = self.parent.obj.__dict__
            return run_with_python(self.config.option.python, src,
                                   **appexec_definitions)
        filename = self._getdynfilename(target)
        func = app2interp_temp(src, filename=filename)
        w_instance = self.parent.w_instance
        self.execute_appex(space, func, space, w_instance)
=======
>>>>>>> 0c0bd860


def extract_docstring_if_empty_function(fn):
    def empty_func():
        ""
        pass
    empty_func_code = empty_func.func_code
    fn_code = fn.func_code
    if fn_code.co_code == empty_func_code.co_code and fn.__doc__ is not None:
        fnargs = py.std.inspect.getargs(fn_code).args
        head = '%s(%s):' % (fn.func_name, ', '.join(fnargs))
        body = py.code.Source(fn.__doc__)
        return head + str(body.indent())
    else:
        return fn


class PyPyClassCollector(py.test.collect.Class):
    # All pypy Test classes have a "space" member.
    def setup(self):
        cls = self.obj
        if not hasattr(cls, 'spaceconfig'):
            cls.space = LazyObjSpaceGetter()
        else:
            assert hasattr(cls, 'space') # set by pytest_runtest_setup
        super(PyPyClassCollector, self).setup()


def pytest_ignore_collect(path):
    return path.check(link=1)<|MERGE_RESOLUTION|>--- conflicted
+++ resolved
@@ -1,23 +1,9 @@
-<<<<<<< HEAD
-import py, pytest, sys, os, textwrap, types
-from pypy.interpreter.gateway import app2interp_temp
-from pypy.interpreter.error import OperationError
-from pypy.interpreter.function import Method
-from pypy.tool.pytest import appsupport
-from pypy.tool.option import make_config, make_objspace
-from pypy.config.config import ConflictConfigError
-from inspect import isclass, getmro
-from pypy.tool.udir import udir
-from pypy.tool.autopath import pypydir
-from pypy.tool import leakfinder, runsubprocess
+import py, pytest, sys, os, textwrap
+from inspect import isclass
 
 PYTHON3 = os.getenv('PYTHON3') or py.path.local.sysfind('python3')
 if PYTHON3 is not None:
     PYTHON3 = str(PYTHON3)
-=======
-import py, pytest, sys, os, textwrap
-from inspect import isclass
->>>>>>> 0c0bd860
 
 # pytest settings
 rsyncdirs = ['.', '../lib-python', '../lib_pypy', '../demo']
@@ -95,199 +81,6 @@
     spaceconfig = getattr(request.cls, 'spaceconfig', {})
     return gettestobjspace(**spaceconfig)
 
-<<<<<<< HEAD
-_SPACECACHE={}
-def gettestobjspace(name=None, **kwds):
-    """ helper for instantiating and caching space's for testing.
-    """
-    try:
-        config = make_config(option, objspace=name, **kwds)
-    except ConflictConfigError as e:
-        # this exception is typically only raised if a module is not available.
-        # in this case the test should be skipped
-        py.test.skip(str(e))
-    key = config.getkey()
-    try:
-        return _SPACECACHE[key]
-    except KeyError:
-        if getattr(option, 'runappdirect', None):
-            if name not in (None, 'std'):
-                myname = getattr(sys, 'pypy_objspaceclass', '')
-                if not myname.lower().startswith(name):
-                    py.test.skip("cannot runappdirect test: "
-                                 "%s objspace required" % (name,))
-            return TinyObjSpace(**kwds)
-        space = maketestobjspace(config)
-        _SPACECACHE[key] = space
-        return space
-
-def maketestobjspace(config=None):
-    if config is None:
-        config = make_config(option)
-    space = make_objspace(config)
-    space.startup() # Initialize all builtin modules
-    space.setitem(space.builtin.w_dict, space.wrap('AssertionError'),
-                  appsupport.build_pytest_assertion(space))
-    space.setitem(space.builtin.w_dict, space.wrap('raises'),
-                  space.wrap(appsupport.app_raises))
-    space.setitem(space.builtin.w_dict, space.wrap('skip'),
-                  space.wrap(appsupport.app_skip))
-    space.setitem(space.builtin.w_dict, space.wrap('py3k_skip'),
-                  space.wrap(appsupport.app_py3k_skip))
-    space.raises_w = appsupport.raises_w.__get__(space)
-    space.eq_w = appsupport.eq_w.__get__(space)
-    return space
-
-class TinyObjSpace(object):
-    def __init__(self, **kwds):
-        import sys
-        info = getattr(sys, 'pypy_translation_info', None)
-        for key, value in kwds.iteritems():
-            if key == 'usemodules':
-                if info is not None:
-                    for modname in value:
-                        ok = info.get('objspace.usemodules.%s' % modname,
-                                      False)
-                        if not ok:
-                            py.test.skip("cannot runappdirect test: "
-                                         "module %r required" % (modname,))
-                else:
-                    if '__pypy__' in value:
-                        py.test.skip("no module __pypy__ on top of CPython")
-                continue
-            if info is None:
-                py.test.skip("cannot runappdirect this test on top of CPython")
-            has = info.get(key, None)
-            if has != value:
-                #print sys.pypy_translation_info
-                py.test.skip("cannot runappdirect test: space needs %s = %s, "\
-                    "while pypy-c was built with %s" % (key, value, has))
-
-        for name in ('int', 'long', 'str', 'unicode', 'None'):
-            setattr(self, 'w_' + name, eval(name))
-
-
-    def appexec(self, args, body):
-        body = body.lstrip()
-        assert body.startswith('(')
-        src = py.code.Source("def anonymous" + body)
-        return (src, args)
-
-    def wrap(self, obj):
-        return obj
-
-    def unpackiterable(self, itr):
-        return list(itr)
-
-    def is_true(self, obj):
-        return bool(obj)
-
-    def str_w(self, w_str):
-        return w_str
-
-    def newdict(self, module=None):
-        return {}
-
-    def newtuple(self, iterable):
-        return tuple(iterable)
-
-    def newlist(self, iterable):
-        return list(iterable)
-
-    def call_function(self, func, *args, **kwds):
-        return func(*args, **kwds)
-
-    def call_method(self, obj, name, *args, **kwds):
-        return getattr(obj, name)(*args, **kwds)
-
-    def getattr(self, obj, name):
-        return getattr(obj, name)
-
-    def setattr(self, obj, name, value):
-        setattr(obj, name, value)
-
-    def getbuiltinmodule(self, name):
-        return __import__(name)
-
-    def delslice(self, obj, *args):
-        obj.__delslice__(*args)
-
-    def is_w(self, obj1, obj2):
-        return obj1 is obj2
-
-def translation_test_so_skip_if_appdirect():
-    if option.runappdirect:
-        py.test.skip("translation test, skipped for appdirect")
-
-def run_with_python(python_, target_, **definitions):
-    if python_ is None:
-        py.test.skip("Cannot find the default python3 interpreter to run with -A")
-    # we assume that the source of target_ is in utf-8. Unfortunately, we don't
-    # have any easy/standard way to determine from here the original encoding
-    # of the source file
-    helpers = r"""# -*- encoding: utf-8 -*-
-if 1:
-    import sys
-    def skip(message):
-        print(message)
-        raise SystemExit(0)
-    class ExceptionWrapper:
-        pass
-    def raises(exc, func, *args, **kwargs):
-        try:
-            if isinstance(func, str):
-                if func.startswith(" ") or func.startswith("\n"):
-                    # it's probably an indented block, so we prefix if True:
-                    # to avoid SyntaxError
-                    func = "if True:\n" + func
-                frame = sys._getframe(1)
-                exec(func, frame.f_globals, frame.f_locals)
-            else:
-                func(*args, **kwargs)
-        except exc as e:
-            res = ExceptionWrapper()
-            res.value = e
-            return res
-        else:
-            raise AssertionError("DID NOT RAISE")
-    class Test:
-        pass
-    self = Test()
-"""
-    defs = []
-    for symbol, value in definitions.items():
-        if isinstance(value, tuple) and isinstance(value[0], py.code.Source):
-            code, args = value
-            defs.append(str(code))
-            args = ','.join(repr(arg) for arg in args)
-            defs.append("self.%s = anonymous(%s)\n" % (symbol, args))
-    source = py.code.Source(target_)[1:].deindent()
-    pyfile = udir.join('src.py')
-    source = helpers + '\n'.join(defs) + str(source)
-    with pyfile.open('w') as f:
-        f.write(source)
-    res, stdout, stderr = runsubprocess.run_subprocess(
-        python_, [str(pyfile)])
-    print source
-    print >> sys.stdout, stdout
-    print >> sys.stderr, stderr
-    if res > 0:
-        raise AssertionError("Subprocess failed")
-
-class OpErrKeyboardInterrupt(KeyboardInterrupt):
-    pass
-
-def check_keyboard_interrupt(e):
-    # we cannot easily convert w_KeyboardInterrupt to KeyboardInterrupt
-    # in general without a space -- here is an approximation
-    try:
-        if e.w_type.name == 'KeyboardInterrupt':
-            tb = sys.exc_info()[2]
-            raise OpErrKeyboardInterrupt, OpErrKeyboardInterrupt(), tb
-    except AttributeError:
-        pass
-=======
->>>>>>> 0c0bd860
 
 #
 # Interfacing/Integrating with py.test's collection process
@@ -422,124 +215,6 @@
         assert option.view, ("should not invoke Pygame "
                              "if conftest.option.view is False")
 
-<<<<<<< HEAD
-_pygame_imported = False
-
-class IntTestFunction(py.test.collect.Function):
-    def __init__(self, *args, **kwargs):
-        super(IntTestFunction, self).__init__(*args, **kwargs)
-        self.keywords['interplevel'] = True
-
-    def runtest(self):
-        try:
-            super(IntTestFunction, self).runtest()
-        except OperationError, e:
-            check_keyboard_interrupt(e)
-            raise
-        except Exception, e:
-            cls = e.__class__
-            while cls is not Exception:
-                if cls.__name__ == 'DistutilsPlatformError':
-                    from distutils.errors import DistutilsPlatformError
-                    if isinstance(e, DistutilsPlatformError):
-                        py.test.skip('%s: %s' % (e.__class__.__name__, e))
-                cls = cls.__bases__[0]
-            raise
-
-class AppTestFunction(py.test.collect.Function):
-    def __init__(self, *args, **kwargs):
-        super(AppTestFunction, self).__init__(*args, **kwargs)
-        self.keywords['applevel'] = True
-
-    def _prunetraceback(self, traceback):
-        return traceback
-
-    def execute_appex(self, space, target, *args):
-        try:
-            target(*args)
-        except OperationError, e:
-            tb = sys.exc_info()[2]
-            if e.match(space, space.w_KeyboardInterrupt):
-                raise OpErrKeyboardInterrupt, OpErrKeyboardInterrupt(), tb
-            appexcinfo = appsupport.AppExceptionInfo(space, e)
-            if appexcinfo.traceback:
-                raise AppError, AppError(appexcinfo), tb
-            raise
-
-    def runtest(self):
-        target = self.obj
-        src = extract_docstring_if_empty_function(target)
-        if self.config.option.runappdirect:
-            return run_with_python(self.config.option.python, src)
-        space = gettestobjspace()
-        filename = self._getdynfilename(target)
-        func = app2interp_temp(src, filename=filename)
-        print "executing", func
-        self.execute_appex(space, func, space)
-
-    def repr_failure(self, excinfo):
-        if excinfo.errisinstance(AppError):
-            excinfo = excinfo.value.excinfo
-        return super(AppTestFunction, self).repr_failure(excinfo)
-
-    def _getdynfilename(self, func):
-        code = getattr(func, 'im_func', func).func_code
-        return "[%s:%s]" % (code.co_filename, code.co_firstlineno)
-
-class AppTestMethod(AppTestFunction):
-    def setup(self):
-        super(AppTestMethod, self).setup()
-        instance = self.parent.obj
-        w_instance = self.parent.w_instance
-        space = instance.space
-        for name in dir(instance):
-            if name.startswith('w_'):
-                if self.config.option.runappdirect:
-                    setattr(instance, name[2:], getattr(instance, name))
-                else:
-                    obj = getattr(instance, name)
-                    if isinstance(obj, types.MethodType):
-                        source = py.std.inspect.getsource(obj).lstrip()
-                        w_func = space.appexec([], textwrap.dedent("""
-                        ():
-                            %s
-                            return %s
-                        """) % (source, name))
-                        w_obj = Method(space, w_func, w_instance)
-                    else:
-                        w_obj = obj
-                    space.setattr(w_instance, space.wrap(name[2:]), w_obj)
-
-    def runtest(self):
-        target = self.obj
-        src = extract_docstring_if_empty_function(target.im_func)
-        space = target.im_self.space
-        if self.config.option.runappdirect:
-            appexec_definitions = self.parent.obj.__dict__
-            return run_with_python(self.config.option.python, src,
-                                   **appexec_definitions)
-        filename = self._getdynfilename(target)
-        func = app2interp_temp(src, filename=filename)
-        w_instance = self.parent.w_instance
-        self.execute_appex(space, func, space, w_instance)
-=======
->>>>>>> 0c0bd860
-
-
-def extract_docstring_if_empty_function(fn):
-    def empty_func():
-        ""
-        pass
-    empty_func_code = empty_func.func_code
-    fn_code = fn.func_code
-    if fn_code.co_code == empty_func_code.co_code and fn.__doc__ is not None:
-        fnargs = py.std.inspect.getargs(fn_code).args
-        head = '%s(%s):' % (fn.func_name, ', '.join(fnargs))
-        body = py.code.Source(fn.__doc__)
-        return head + str(body.indent())
-    else:
-        return fn
-
 
 class PyPyClassCollector(py.test.collect.Class):
     # All pypy Test classes have a "space" member.
