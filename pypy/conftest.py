--- conflicted
+++ resolved
@@ -44,19 +44,6 @@
     group.addoption('--direct', action="store_true",
            default=False, dest="rundirect",
            help="run pexpect tests directly")
-<<<<<<< HEAD
-    group.addoption('-P', '--platform', action="callback", type="string",
-           default="host", callback=_set_platform,
-           help="set up tests to use specified platform as compile/run target")
-
-def pytest_sessionstart():
-    # have python subprocesses avoid startup customizations by default
-    try:
-        del os.environ['PYTHONSTARTUP']
-    except KeyError:
-        pass
-=======
->>>>>>> 3b0371a8
 
 def pytest_funcarg__space(request):
     from pypy.tool.pytest.objspace import gettestobjspace
