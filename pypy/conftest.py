--- conflicted
+++ resolved
@@ -1,4 +1,4 @@
-import py, pytest, sys, textwrap
+import py, pytest, sys, os, textwrap
 from inspect import isclass
 
 if hasattr(sys, 'setrecursionlimit'):
@@ -182,12 +182,6 @@
 
     __multicall__.execute()
 
-<<<<<<< HEAD
-def pytest_runtest_teardown(__multicall__, item):
-    __multicall__.execute()
-
-=======
->>>>>>> c368c440
 
 class PyPyClassCollector(py.test.collect.Class):
     # All pypy Test classes have a "space" member.
