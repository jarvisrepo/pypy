import autopath
import py, os, sys
from pypy.config.config import OptionDescription, BoolOption, IntOption, ArbitraryOption, FloatOption
from pypy.config.config import ChoiceOption, StrOption, to_optparse, Config
from pypy.config.config import ConfigError
from pypy.config.support import detect_number_of_processors

DEFL_INLINE_THRESHOLD = 32.4    # just enough to inline add__Int_Int()
# and just small enough to prevend inlining of some rlist functions.

DEFL_PROF_BASED_INLINE_THRESHOLD = 32.4
DEFL_CLEVER_MALLOC_REMOVAL_INLINE_THRESHOLD = 32.4
DEFL_LOW_INLINE_THRESHOLD = DEFL_INLINE_THRESHOLD / 2.0

DEFL_GC = "minimark"
if sys.platform.startswith("linux"):
    DEFL_ROOTFINDER_WITHJIT = "asmgcc"
else:
    DEFL_ROOTFINDER_WITHJIT = "shadowstack"

IS_64_BITS = sys.maxint > 2147483647

PLATFORMS = [
    'maemo',
    'host',
    'distutils',
    'arm',
]

translation_optiondescription = OptionDescription(
        "translation", "Translation Options", [
    BoolOption("continuation", "enable single-shot continuations",
               default=False, cmdline="--continuation",
               requires=[("translation.type_system", "lltype")]),
    ChoiceOption("type_system", "Type system to use when RTyping",
                 ["lltype", "ootype"], cmdline=None, default="lltype",
                 requires={
                     "ootype": [
                                ("translation.backendopt.constfold", False),
                                ("translation.backendopt.clever_malloc_removal", False),
                                ("translation.gc", "boehm"), # it's not really used, but some jit code expects a value here
                                ]
                     }),
    ChoiceOption("backend", "Backend to use for code generation",
                 ["c", "cli", "jvm"], default="c",
                 requires={
                     "c":      [("translation.type_system", "lltype")],
                     "cli":    [("translation.type_system", "ootype")],
                     "jvm":    [("translation.type_system", "ootype")],
                     },
                 cmdline="-b --backend"),

    BoolOption("shared", "Build as a shared library",
               default=False, cmdline="--shared"),

    BoolOption("log", "Include debug prints in the translation (PYPYLOG=...)",
               default=True, cmdline="--log"),

    # gc
    ChoiceOption("gc", "Garbage Collection Strategy",
<<<<<<< HEAD
                 ["boehm", "ref", "marksweep", "semispace", "statistics",
                  "generation", "hybrid", "markcompact", "minimark", "none",
                  "stmgc"],
=======
                 ["boehm", "ref", "semispace", "statistics",
                  "generation", "hybrid", "minimark", "none"],
>>>>>>> cc2e1041
                  "ref", requires={
                     "ref": [("translation.rweakref", False), # XXX
                             ("translation.gctransformer", "ref")],
                     "none": [("translation.rweakref", False), # XXX
                             ("translation.gctransformer", "none")],
                     "semispace": [("translation.gctransformer", "framework")],
                     "statistics": [("translation.gctransformer", "framework")],
                     "generation": [("translation.gctransformer", "framework")],
                     "hybrid": [("translation.gctransformer", "framework")],
                     "boehm": [("translation.continuation", False),  # breaks
                               ("translation.gctransformer", "boehm")],
                     "minimark": [("translation.gctransformer", "framework")],
                     "stmgc": [("translation.gctransformer", "framework"),
                               ("translation.gcrootfinder", "stm")],
                     },
                  cmdline="--gc"),
    ChoiceOption("gctransformer", "GC transformer that is used - internal",
                 ["boehm", "ref", "framework", "none"],
                 default="ref", cmdline=None,
                 requires={
                     "boehm": [("translation.gcrootfinder", "n/a"),
                               ("translation.gcremovetypeptr", False)],
                     "ref": [("translation.gcrootfinder", "n/a"),
                             ("translation.gcremovetypeptr", False)],
                     "none": [("translation.gcrootfinder", "n/a"),
                              ("translation.gcremovetypeptr", False)],
                 }),
    BoolOption("gcremovetypeptr", "Remove the typeptr from every object",
               default=IS_64_BITS, cmdline="--gcremovetypeptr"),
    ChoiceOption("gcrootfinder",
                 "Strategy for finding GC Roots (framework GCs only)",
                 ["n/a", "shadowstack", "asmgcc", "stm"],
                 "shadowstack",
                 cmdline="--gcrootfinder",
                 requires={
                     "shadowstack": [("translation.gctransformer", "framework")],
                     "asmgcc": [("translation.gctransformer", "framework"),
                                ("translation.backend", "c")],
                    }),

    # other noticeable options
    BoolOption("thread", "enable use of threading primitives",
               default=False, cmdline="--thread"),
    BoolOption("stm", "enable use of Software Transactional Memory",
               default=False, cmdline="--stm",
               suggests=[("translation.gc", "stmgc")],   # Boehm works too
               requires=[("translation.thread", True),
                         ("translation.continuation", False),  # XXX for now
                         ]),
    BoolOption("sandbox", "Produce a fully-sandboxed executable",
               default=False, cmdline="--sandbox",
               requires=[("translation.thread", False)],
               suggests=[("translation.gc", "generation"),
                         ("translation.gcrootfinder", "shadowstack")]),
    BoolOption("rweakref", "The backend supports RPython-level weakrefs",
               default=True),

    # JIT generation: use -Ojit to enable it
    BoolOption("jit", "generate a JIT",
               default=False,
               suggests=[("translation.gc", DEFL_GC),
                         ("translation.gcrootfinder", DEFL_ROOTFINDER_WITHJIT),
                         ("translation.list_comprehension_operations", True)]),
    ChoiceOption("jit_backend", "choose the backend for the JIT",
                 ["auto", "x86", "x86-without-sse2", 'arm'],
                 default="auto", cmdline="--jit-backend"),
    ChoiceOption("jit_profiler", "integrate profiler support into the JIT",
                 ["off", "oprofile"],
                 default="off"),
    BoolOption("check_str_without_nul",
               "Forbid NUL chars in strings in some external function calls",
               default=False, cmdline=None),

    # misc
    BoolOption("verbose", "Print extra information", default=False),
    StrOption("cc", "Specify compiler to use for compiling generated C", cmdline="--cc"),
    StrOption("profopt", "Specify profile based optimization script",
              cmdline="--profopt"),
    BoolOption("noprofopt", "Don't use profile based optimization",
               default=False, cmdline="--no-profopt", negation=False),
    BoolOption("instrument", "internal: turn instrumentation on",
               default=False, cmdline=None),
    BoolOption("countmallocs", "Count mallocs and frees", default=False,
               cmdline=None),
    ChoiceOption("fork_before",
                 "(UNIX) Create restartable checkpoint before step",
                 ["annotate", "rtype", "backendopt", "database", "source",
                  "pyjitpl"],
                 default=None, cmdline="--fork-before"),
    BoolOption("dont_write_c_files",
               "Make the C backend write everyting to /dev/null. " +
               "Useful for benchmarking, so you don't actually involve the disk",
               default=False, cmdline="--dont-write-c-files"),
    ArbitraryOption("instrumentctl", "internal",
               default=None),
    StrOption("output", "Output file name", cmdline="--output"),
    StrOption("secondaryentrypoints",
            "Comma separated list of keys choosing secondary entrypoints",
            cmdline="--entrypoints", default=""),

    BoolOption("dump_static_data_info", "Dump static data info",
               cmdline="--dump_static_data_info",
               default=False, requires=[("translation.backend", "c")]),

    # portability options
    BoolOption("no__thread",
               "don't use __thread for implementing TLS",
               default=False, cmdline="--no__thread", negation=False),
##  --- not supported since a long time.  Use the env vars CFLAGS/LDFLAGS.
##    StrOption("compilerflags", "Specify flags for the C compiler",
##               cmdline="--cflags"),
##    StrOption("linkerflags", "Specify flags for the linker (C backend only)",
##               cmdline="--ldflags"),
    IntOption("make_jobs", "Specify -j argument to make for compilation"
              " (C backend only)",
              cmdline="--make-jobs", default=detect_number_of_processors()),

    # Flags of the TranslationContext:
    BoolOption("simplifying", "Simplify flow graphs", default=True),
    BoolOption("list_comprehension_operations",
               "When true, look for and special-case the sequence of "
               "operations that results from a list comprehension and "
               "attempt to pre-allocate the list",
               default=False,
               cmdline='--listcompr'),
    IntOption("withsmallfuncsets",
              "Represent groups of less funtions than this as indices into an array",
               default=0),
    BoolOption("taggedpointers",
               "When true, enable the use of tagged pointers. "
               "If false, use normal boxing",
               default=False),

    # options for ootype
    OptionDescription("ootype", "Object Oriented Typesystem options", [
        BoolOption("mangle", "Mangle names of class members", default=True),
    ]),

    OptionDescription("backendopt", "Backend Optimization Options", [
        # control inlining
        BoolOption("inline", "Do basic inlining and malloc removal",
                   default=True),
        FloatOption("inline_threshold", "Threshold when to inline functions",
                  default=DEFL_INLINE_THRESHOLD, cmdline="--inline-threshold"),
        StrOption("inline_heuristic", "Dotted name of an heuristic function "
                  "for inlining",
                default="pypy.translator.backendopt.inline.inlining_heuristic",
                cmdline="--inline-heuristic"),

        BoolOption("print_statistics", "Print statistics while optimizing",
                   default=False),
        BoolOption("merge_if_blocks", "Merge if ... elif chains",
                   cmdline="--if-block-merge", default=True),
        BoolOption("raisingop2direct_call",
                   "Transform operations that can implicitly raise an "
                   "exception into calls to functions that explicitly "
                   "raise exceptions",
                   default=False, cmdline="--raisingop2direct_call"),
        BoolOption("mallocs", "Remove mallocs", default=True),
        BoolOption("constfold", "Constant propagation",
                   default=True),
        # control profile based inlining
        StrOption("profile_based_inline",
                  "Use call count profiling to drive inlining"
                  ", specify arguments",
                  default=None),   # cmdline="--prof-based-inline" fix me
        FloatOption("profile_based_inline_threshold",
                    "Threshold when to inline functions "
                    "for profile based inlining",
                  default=DEFL_PROF_BASED_INLINE_THRESHOLD,
                  ),   # cmdline="--prof-based-inline-threshold" fix me
        StrOption("profile_based_inline_heuristic",
                  "Dotted name of an heuristic function "
                  "for profile based inlining",
                default="pypy.translator.backendopt.inline.inlining_heuristic",
                ),  # cmdline="--prof-based-inline-heuristic" fix me
        # control clever malloc removal
        BoolOption("clever_malloc_removal",
                   "Drives inlining to remove mallocs in a clever way",
                   default=False,
                   cmdline="--clever-malloc-removal"),
        FloatOption("clever_malloc_removal_threshold",
                    "Threshold when to inline functions in "
                    "clever malloc removal",
                  default=DEFL_CLEVER_MALLOC_REMOVAL_INLINE_THRESHOLD,
                  cmdline="--clever-malloc-removal-threshold"),
        StrOption("clever_malloc_removal_heuristic",
                  "Dotted name of an heuristic function "
                  "for inlining in clever malloc removal",
                default="pypy.translator.backendopt.inline.inlining_heuristic",
                cmdline="--clever-malloc-removal-heuristic"),

        BoolOption("remove_asserts",
                   "Remove operations that look like 'raise AssertionError', "
                   "which lets the C optimizer remove the asserts",
                   default=False),
        BoolOption("really_remove_asserts",
                   "Really remove operations that look like 'raise AssertionError', "
                   "without relying on the C compiler",
                   default=False),

        BoolOption("stack_optimization",
                   "Tranform graphs in SSI form into graphs tailored for "
                   "stack based virtual machines (only for backends that support it)",
                   default=True),
        BoolOption("storesink", "Perform store sinking", default=True),
        BoolOption("none",
                   "Do not run any backend optimizations",
                   requires=[('translation.backendopt.inline', False),
                             ('translation.backendopt.inline_threshold', 0),
                             ('translation.backendopt.merge_if_blocks', False),
                             ('translation.backendopt.mallocs', False),
                             ('translation.backendopt.constfold', False)])
    ]),

    OptionDescription("cli", "GenCLI options", [
        BoolOption("trace_calls", "Trace function calls", default=False,
                   cmdline="--cli-trace-calls"),
        BoolOption("exception_transformer", "Use exception transformer", default=False),
    ]),
    ChoiceOption("platform",
                 "target platform", ['host'] + PLATFORMS, default='host',
                 cmdline='--platform'),

])

def get_combined_translation_config(other_optdescr=None,
                                    existing_config=None,
                                    overrides=None,
                                    translating=False):
    if overrides is None:
        overrides = {}
    d = BoolOption("translating",
                   "indicates whether we are translating currently",
                   default=False, cmdline=None)
    if other_optdescr is None:
        children = []
        newname = ""
    else:
        children = [other_optdescr]
        newname = other_optdescr._name
    if existing_config is None:
        children += [d, translation_optiondescription]
    else:
        children += [child for child in existing_config._cfgimpl_descr._children
                         if child._name != newname]
    descr = OptionDescription("pypy", "all options", children)
    config = Config(descr, **overrides)
    if translating:
        config.translating = True
    if existing_config is not None:
        for child in existing_config._cfgimpl_descr._children:
            if child._name == newname:
                continue
            value = getattr(existing_config, child._name)
            config._cfgimpl_values[child._name] = value
    return config

# ____________________________________________________________

OPT_LEVELS = ['0', '1', 'size', 'mem', '2', '3', 'jit']
DEFAULT_OPT_LEVEL = '2'

OPT_TABLE_DOC = {
    '0':    'No optimization.  Uses the Boehm GC.',
    '1':    'Enable a default set of optimizations.  Uses the Boehm GC.',
    'size': 'Optimize for the size of the executable.  Uses the Boehm GC.',
    'mem':  'Optimize for run-time memory usage and use a memory-saving GC.',
    '2':    'Enable most optimizations and use a high-performance GC.',
    '3':    'Enable all optimizations and use a high-performance GC.',
    'jit':  'Enable the JIT.',
    }

OPT_TABLE = {
    #level:  gc          backend optimizations...
    '0':    'boehm       nobackendopt',
    '1':    'boehm       lowinline',
    'size': 'boehm       lowinline     remove_asserts',
    'mem':  DEFL_GC + '  lowinline     remove_asserts    removetypeptr',
    '2':    DEFL_GC + '  extraopts',
    '3':    DEFL_GC + '  extraopts     remove_asserts',
    'jit':  DEFL_GC + '  extraopts     jit',
    }

def final_check_config(config):
    # XXX: this should be a real config option, but it is hard to refactor it;
    # instead, we "just" patch it from here
    from pypy.rlib import rfloat
    if config.translation.type_system == 'ootype':
        rfloat.USE_SHORT_FLOAT_REPR = False

def set_opt_level(config, level):
    """Apply optimization suggestions on the 'config'.
    The optimizations depend on the selected level and possibly on the backend.
    """
    # warning: during some tests, the type_system and the backend may be
    # unspecified and we get None.  It shouldn't occur in translate.py though.
    type_system = config.translation.type_system
    backend = config.translation.backend

    try:
        opts = OPT_TABLE[level]
    except KeyError:
        raise ConfigError("no such optimization level: %r" % (level,))
    words = opts.split()
    gc = words.pop(0)

    # set the GC (only meaningful with lltype)
    # but only set it if it wasn't already suggested to be something else
    if config.translation._cfgimpl_value_owners['gc'] != 'suggested':
        config.translation.suggest(gc=gc)
    else:
        # a suggested GC becomes now definitive (it would be overridden with
        # possibly different suggestions by the following loop)
        config.translation.gc = config.translation.gc

    # set the backendopts
    for word in words:
        if word == 'nobackendopt':
            config.translation.backendopt.suggest(none=True)
        elif word == 'lowinline':
            config.translation.backendopt.suggest(inline_threshold=
                                                DEFL_LOW_INLINE_THRESHOLD)
        elif word == 'remove_asserts':
            config.translation.backendopt.suggest(remove_asserts=True)
        elif word == 'extraopts':
            config.translation.suggest(withsmallfuncsets=5)
        elif word == 'jit':
            config.translation.suggest(jit=True)
        elif word == 'removetypeptr':
            config.translation.suggest(gcremovetypeptr=True)
        else:
            raise ValueError(word)

    # list_comprehension_operations is needed for translation, because
    # make_sure_not_resized often relies on it, so we always enable them
    config.translation.suggest(list_comprehension_operations=True)

    # finally, make the choice of the gc definitive.  This will fail
    # if we have specified strange inconsistent settings.
    config.translation.gc = config.translation.gc

# ----------------------------------------------------------------

def set_platform(config):
    from pypy.translator.platform import set_platform
    set_platform(config.translation.platform, config.translation.cc)

def get_platform(config):
    from pypy.translator.platform import pick_platform
    opt = config.translation.platform
    cc = config.translation.cc
    return pick_platform(opt, cc)<|MERGE_RESOLUTION|>--- conflicted
+++ resolved
@@ -58,14 +58,9 @@
 
     # gc
     ChoiceOption("gc", "Garbage Collection Strategy",
-<<<<<<< HEAD
-                 ["boehm", "ref", "marksweep", "semispace", "statistics",
-                  "generation", "hybrid", "markcompact", "minimark", "none",
+                 ["boehm", "ref", "semispace", "statistics",
+                  "generation", "hybrid", "minimark", "none",
                   "stmgc"],
-=======
-                 ["boehm", "ref", "semispace", "statistics",
-                  "generation", "hybrid", "minimark", "none"],
->>>>>>> cc2e1041
                   "ref", requires={
                      "ref": [("translation.rweakref", False), # XXX
                              ("translation.gctransformer", "ref")],
