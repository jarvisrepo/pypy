import sys

import py

from rpython.config.config import (OptionDescription, BoolOption, IntOption,
  ChoiceOption, StrOption, to_optparse, ConflictConfigError)
from rpython.config.translationoption import IS_64_BITS


modulepath = py.path.local(__file__).dirpath().dirpath().join("module")
all_modules = [p.basename for p in modulepath.listdir()
               if p.check(dir=True, dotfile=False)
               and p.join('__init__.py').check()
               and not p.basename.startswith('test')]

essential_modules = dict.fromkeys(
    ["exceptions", "_io", "sys", "builtins", "posix", "_warnings"]
)

default_modules = essential_modules.copy()
default_modules.update(dict.fromkeys(
    ["_codecs", "atexit", "gc", "_weakref", "marshal", "errno", "imp",
     "itertools", "math", "cmath", "_sre", "_pickle_support", "operator",
     "parser", "symbol", "token", "_ast", "_random", "__pypy__",
     "_string", "_testing"]))


# --allworkingmodules
working_modules = default_modules.copy()
working_modules.update(dict.fromkeys(
    ["_socket", "unicodedata", "mmap", "fcntl", "_locale", "pwd",
     "rctime" , "select", "zipimport", "_lsprof",
     "crypt", "signal", "_rawffi", "termios", "zlib", "bz2",
     "struct", "_hashlib", "_md5", "_minimal_curses",
     "thread", "itertools", "pyexpat", "_ssl", "cpyext", "array",
     "binascii", "_multiprocessing", '_warnings',
<<<<<<< HEAD
     "_collections", "_multibytecodec", "_ffi",
     "_continuation", "_csv", "_cffi_backend",
     "_posixsubprocess",  # "cppyy", "micronumpy",
     ]
=======
     "_collections", "_multibytecodec", "micronumpy", "_ffi",
     "_continuation", "_cffi_backend", "_csv", "cppyy", "_pypyjson"]
>>>>>>> 4e02dab0
))

translation_modules = default_modules.copy()
translation_modules.update(dict.fromkeys(
    ["fcntl", "rctime", "select", "signal", "_rawffi", "zlib",
     "struct", "array", "_ffi",
     "binascii",
     # the following are needed for pyrepl (and hence for the
     # interactive prompt/pdb)
     "termios", "_minimal_curses",
     ]))

working_oo_modules = default_modules.copy()
working_oo_modules.update(dict.fromkeys(
    ["_md5", "itertools"]
))

# XXX this should move somewhere else, maybe to platform ("is this posixish"
#     check or something)
if sys.platform == "win32":
    working_modules["_winreg"] = None
    # unix only modules
    del working_modules["crypt"]
    del working_modules["fcntl"]
    del working_modules["pwd"]
    del working_modules["termios"]
    del working_modules["_minimal_curses"]
    del working_modules["_posixsubprocess"]

    if "cppyy" in working_modules:
        del working_modules["cppyy"]  # not tested on win32

    # The _locale module is needed by site.py on Windows
    default_modules["_locale"] = None

if sys.platform == "sunos5":
    del working_modules['mmap']   # depend on ctypes, can't get at c-level 'errono'
    del working_modules['rctime'] # depend on ctypes, missing tm_zone/tm_gmtoff
    del working_modules['signal'] # depend on ctypes, can't get at c-level 'errono'
    del working_modules['fcntl']  # LOCK_NB not defined
    del working_modules["_minimal_curses"]
    del working_modules["termios"]
    del working_modules["_multiprocessing"]   # depends on rctime
    if "cppyy" in working_modules:
        del working_modules["cppyy"]  # depends on ctypes


module_dependencies = {
    '_multiprocessing': [('objspace.usemodules.rctime', True),
                         ('objspace.usemodules.thread', True)],
    'cpyext': [('objspace.usemodules.array', True)],
    'cppyy': [('objspace.usemodules.cpyext', True)],
    }
module_suggests = {
    # the reason you want _rawffi is for ctypes, which
    # itself needs the interp-level struct module
    # because 'P' is missing from the app-level one
    "_rawffi": [("objspace.usemodules.struct", True)],
    "cpyext": [("translation.secondaryentrypoints", "cpyext,main"),
               ("translation.shared", sys.platform == "win32")],
}

module_import_dependencies = {
    # no _rawffi if importing rpython.rlib.clibffi raises ImportError
    # or CompilationError or py.test.skip.Exception
    "_rawffi"   : ["rpython.rlib.clibffi"],
    "_ffi"      : ["rpython.rlib.clibffi"],

    "zlib"      : ["rpython.rlib.rzlib"],
    "bz2"       : ["pypy.module.bz2.interp_bz2"],
    "pyexpat"   : ["pypy.module.pyexpat.interp_pyexpat"],
    "_ssl"      : ["pypy.module._ssl.interp_ssl"],
    "_hashlib"  : ["pypy.module._ssl.interp_ssl"],
    "_minimal_curses": ["pypy.module._minimal_curses.fficurses"],
    "_continuation": ["rpython.rlib.rstacklet"],
    }

def get_module_validator(modname):
    if modname in module_import_dependencies:
        modlist = module_import_dependencies[modname]
        def validator(config):
            from rpython.rtyper.tool.rffi_platform import CompilationError
            try:
                for name in modlist:
                    __import__(name)
            except (ImportError, CompilationError, py.test.skip.Exception), e:
                errcls = e.__class__.__name__
                raise Exception(
                    "The module %r is disabled\n" % (modname,) +
                    "because importing %s raised %s\n" % (name, errcls) +
                    str(e))
        return validator
    else:
        return None


pypy_optiondescription = OptionDescription("objspace", "Object Space Options", [
    OptionDescription("opcodes", "opcodes to enable in the interpreter", [
        BoolOption("CALL_METHOD", "emit a special bytecode for expr.name()",
                   default=False),
        ]),

    OptionDescription("usemodules", "Which Modules should be used", [
        BoolOption(modname, "use module %s" % (modname, ),
                   default=modname in default_modules,
                   cmdline="--withmod-%s" % (modname, ),
                   requires=module_dependencies.get(modname, []),
                   suggests=module_suggests.get(modname, []),
                   negation=modname not in essential_modules,
                   ) #validator=get_module_validator(modname))
        for modname in all_modules]),

    BoolOption("allworkingmodules", "use as many working modules as possible",
               # NB. defaults to True, but in py.py this is overridden by
               # a False suggestion because it takes a while to start up.
               # Actual module enabling only occurs if
               # enable_allworkingmodules() is called, and it depends
               # on the selected backend.
               default=True,
               cmdline="--allworkingmodules",
               negation=True),

    StrOption("extmodules",
              "Comma-separated list of third-party builtin modules",
              cmdline="--ext",
              default=None),

    BoolOption("translationmodules",
          "use only those modules that are needed to run translate.py on pypy",
               default=False,
               cmdline="--translationmodules",
               suggests=[("objspace.allworkingmodules", False)]),

    BoolOption("usepycfiles", "Write and read pyc files when importing",
               default=True),

    StrOption("soabi",
              "Tag to differentiate extension modules built for different Python interpreters",
              cmdline="--soabi",
              default=None),

    BoolOption("honor__builtins__",
               "Honor the __builtins__ key of a module dictionary",
               default=False),

    BoolOption("disable_call_speedhacks",
               "make sure that all calls go through space.call_args",
               default=False),

    OptionDescription("std", "Standard Object Space Options", [
        BoolOption("withtproxy", "support transparent proxies",
                   default=True),

        BoolOption("withprebuiltint", "prebuild commonly used int objects",
                   default=False),

        IntOption("prebuiltintfrom", "lowest integer which is prebuilt",
                  default=-5, cmdline="--prebuiltintfrom"),

        IntOption("prebuiltintto", "highest integer which is prebuilt",
                  default=100, cmdline="--prebuiltintto"),

        BoolOption("withsmalllong", "use a version of 'long' in a C long long",
                   default=False),

        BoolOption("withstrbuf", "use strings optimized for addition (ver 2)",
                   default=False),

        BoolOption("withprebuiltchar",
                   "use prebuilt single-character string objects",
                   default=False),

        BoolOption("sharesmallstr",
                   "always reuse the prebuilt string objects "
                   "(the empty string and potentially single-char strings)",
                   default=False),

        BoolOption("withspecialisedtuple",
                   "use specialised tuples",
                   default=False),

        BoolOption("withcelldict",
                   "use dictionaries that are optimized for being used as module dicts",
                   default=False,
                   requires=[("objspace.honor__builtins__", False)]),

        BoolOption("withmapdict",
                   "make instances really small but slow without the JIT",
                   default=False,
                   requires=[("objspace.std.getattributeshortcut", True),
                             ("objspace.std.withmethodcache", True),
                       ]),

        BoolOption("withliststrategies",
                   "enable optimized ways to store lists of primitives ",
                   default=True),

        BoolOption("withtypeversion",
                   "version type objects when changing them",
                   cmdline=None,
                   default=False,
                   # weakrefs needed, because of get_subclasses()
                   requires=[("translation.rweakref", True)]),

        BoolOption("withmethodcache",
                   "try to cache method lookups",
                   default=False,
                   requires=[("objspace.std.withtypeversion", True),
                             ("translation.rweakref", True)]),
        BoolOption("withmethodcachecounter",
                   "try to cache methods and provide a counter in __pypy__. "
                   "for testing purposes only.",
                   default=False,
                   requires=[("objspace.std.withmethodcache", True)]),
        IntOption("methodcachesizeexp",
                  " 2 ** methodcachesizeexp is the size of the of the method cache ",
                  default=11),
        BoolOption("optimized_int_add",
                   "special case the addition of two integers in BINARY_ADD",
                   default=False),
        BoolOption("optimized_comparison_op",
                   "special case the comparison of integers",
                   default=False),
        BoolOption("optimized_list_getitem",
                   "special case the 'list[integer]' expressions",
                   default=False),
        BoolOption("builtinshortcut",
                   "a shortcut for operations between built-in types",
                   default=False),
        BoolOption("getattributeshortcut",
                   "track types that override __getattribute__",
                   default=False,
                   # weakrefs needed, because of get_subclasses()
                   requires=[("translation.rweakref", True)]),
        BoolOption("newshortcut",
                   "cache and shortcut calling __new__ from builtin types",
                   default=False,
                   # weakrefs needed, because of get_subclasses()
                   requires=[("translation.rweakref", True)]),

        ChoiceOption("multimethods", "the multimethod implementation to use",
                     ["doubledispatch", "mrd"],
                     default="mrd"),
        BoolOption("withidentitydict",
                   "track types that override __hash__, __eq__ or __cmp__ and use a special dict strategy for those which do not",
                   default=False,
                   # weakrefs needed, because of get_subclasses()
                   requires=[("translation.rweakref", True)]),
     ]),
])

def get_pypy_config(overrides=None, translating=False):
    from rpython.config.translationoption import get_combined_translation_config
    return get_combined_translation_config(
            pypy_optiondescription, overrides=overrides,
            translating=translating)

def set_pypy_opt_level(config, level):
    """Apply PyPy-specific optimization suggestions on the 'config'.
    The optimizations depend on the selected level and possibly on the backend.
    """
    # warning: during some tests, the type_system and the backend may be
    # unspecified and we get None.  It shouldn't occur in translate.py though.
    type_system = config.translation.type_system
    backend = config.translation.backend

    # all the good optimizations for PyPy should be listed here
    if level in ['2', '3', 'jit']:
        config.objspace.opcodes.suggest(CALL_METHOD=True)
        config.objspace.std.suggest(withmethodcache=True)
        config.objspace.std.suggest(withprebuiltchar=True)
        config.objspace.std.suggest(builtinshortcut=True)
        config.objspace.std.suggest(optimized_list_getitem=True)
        config.objspace.std.suggest(getattributeshortcut=True)
        #config.objspace.std.suggest(newshortcut=True)
        config.objspace.std.suggest(withspecialisedtuple=True)
        config.objspace.std.suggest(withidentitydict=True)
        #if not IS_64_BITS:
        #    config.objspace.std.suggest(withsmalllong=True)

    # extra costly optimizations only go in level 3
    if level == '3':
        config.translation.suggest(profopt=
            "-c 'from richards import main;main(); "
                "from test import pystone; pystone.main()'")

    # memory-saving optimizations
    if level == 'mem':
        config.objspace.std.suggest(withprebuiltint=True)
        config.objspace.std.suggest(withprebuiltchar=True)
        config.objspace.std.suggest(withmapdict=True)
        if not IS_64_BITS:
            config.objspace.std.suggest(withsmalllong=True)

    # some optimizations have different effects depending on the typesystem
    if type_system == 'ootype':
        config.objspace.std.suggest(multimethods="doubledispatch")

    # extra optimizations with the JIT
    if level == 'jit':
        config.objspace.std.suggest(withcelldict=True)
        config.objspace.std.suggest(withmapdict=True)


def enable_allworkingmodules(config):
    if config.translation.type_system == 'ootype':
        modules = working_oo_modules
    else:
        modules = working_modules
    if config.translation.sandbox:
        modules = default_modules
    # ignore names from 'essential_modules', notably 'exceptions', which
    # may not be present in config.objspace.usemodules at all
    modules = [name for name in modules if name not in essential_modules]

    config.objspace.usemodules.suggest(**dict.fromkeys(modules, True))

def enable_translationmodules(config):
    modules = translation_modules
    modules = [name for name in modules if name not in essential_modules]
    config.objspace.usemodules.suggest(**dict.fromkeys(modules, True))


if __name__ == '__main__':
    config = get_pypy_config()
    print config.getpaths()
    parser = to_optparse(config) #, useoptions=["translation.*"])
    option, args = parser.parse_args()
    print config<|MERGE_RESOLUTION|>--- conflicted
+++ resolved
@@ -34,15 +34,10 @@
      "struct", "_hashlib", "_md5", "_minimal_curses",
      "thread", "itertools", "pyexpat", "_ssl", "cpyext", "array",
      "binascii", "_multiprocessing", '_warnings',
-<<<<<<< HEAD
      "_collections", "_multibytecodec", "_ffi",
      "_continuation", "_csv", "_cffi_backend",
-     "_posixsubprocess",  # "cppyy", "micronumpy",
+     "_posixsubprocess", "_pypyjson", # "cppyy", "micronumpy",
      ]
-=======
-     "_collections", "_multibytecodec", "micronumpy", "_ffi",
-     "_continuation", "_cffi_backend", "_csv", "cppyy", "_pypyjson"]
->>>>>>> 4e02dab0
 ))
 
 translation_modules = default_modules.copy()
