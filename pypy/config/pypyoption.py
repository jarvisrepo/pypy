--- conflicted
+++ resolved
@@ -46,12 +46,8 @@
 translation_modules = default_modules.copy()
 translation_modules.update(dict.fromkeys(
     ["fcntl", "rctime", "select", "signal", "_rawffi", "zlib",
-<<<<<<< HEAD
      "struct", "array", "_ffi",
-=======
-     "struct", "_md5", "cStringIO", "array", "_ffi",
      "binascii",
->>>>>>> 19534141
      # the following are needed for pyrepl (and hence for the
      # interactive prompt/pdb)
      "termios", "_minimal_curses",
