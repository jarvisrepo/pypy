--- conflicted
+++ resolved
@@ -36,13 +36,8 @@
     "zlib", "bz2", "struct", "_hashlib", "_md5", "_minimal_curses",
     "thread", "itertools", "pyexpat", "_ssl", "cpyext", "array",
     "binascii", "_multiprocessing", '_warnings', "_collections",
-<<<<<<< HEAD
     "_multibytecodec", "_continuation", "_cffi_backend",
-    "_csv", "_pypyjson", "_posixsubprocess", # "cppyy", "micronumpy"
-=======
-    "_multibytecodec", "micronumpy", "_continuation", "_cffi_backend",
-    "_csv", "cppyy", "_pypyjson", "_vmprof",
->>>>>>> 12972ecb
+    "_csv", "_pypyjson", "_vmprof", "_posixsubprocess", # "cppyy", "micronumpy"
 ])
 
 #if ((sys.platform.startswith('linux') or sys.platform == 'darwin')
