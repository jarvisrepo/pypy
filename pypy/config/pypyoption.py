--- conflicted
+++ resolved
@@ -172,14 +172,6 @@
                cmdline="--translationmodules",
                suggests=[("objspace.allworkingmodules", False)]),
 
-<<<<<<< HEAD
-    BoolOption("usepycfiles", "Write and read pyc files when importing",
-               default=True),
-=======
-    BoolOption("lonepycfiles", "Import pyc files with no matching py file",
-               default=False),
->>>>>>> 5d12d8d8
-
     StrOption("soabi",
               "Tag to differentiate extension modules built for different Python interpreters",
               cmdline="--soabi",
