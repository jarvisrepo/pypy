--- conflicted
+++ resolved
@@ -37,12 +37,8 @@
     "thread", "itertools", "pyexpat", "_ssl", "cpyext", "array",
     "binascii", "_multiprocessing", '_warnings', "_collections",
     "_multibytecodec", "_continuation", "_cffi_backend",
-<<<<<<< HEAD
-    "_csv", "_pypyjson", "_posixsubprocess", # "cppyy", "micronumpy"
+    "_csv", "_pypyjson", "_vmprof", "_posixsubprocess", # "cppyy", "micronumpy"
     "faulthandler",
-=======
-    "_csv", "_pypyjson", "_vmprof", "_posixsubprocess", # "cppyy", "micronumpy"
->>>>>>> ba32a022
 ])
 
 #if ((sys.platform.startswith('linux') or sys.platform == 'darwin')
