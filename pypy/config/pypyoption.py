--- conflicted
+++ resolved
@@ -50,14 +50,6 @@
      "termios", "_minimal_curses",
      ]))
 
-<<<<<<< HEAD
-working_oo_modules = default_modules.copy()
-working_oo_modules.update(dict.fromkeys(
-    ["_md5", "itertools"]
-))
-
-=======
->>>>>>> 69fb43c0
 # XXX this should move somewhere else, maybe to platform ("is this posixish"
 #     check or something)
 if sys.platform == "win32":
