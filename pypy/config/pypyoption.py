--- conflicted
+++ resolved
@@ -39,14 +39,11 @@
 translation_modules = default_modules.copy()
 translation_modules.update(dict.fromkeys(
     ["fcntl", "rctime", "select", "signal", "_rawffi", "zlib",
-<<<<<<< HEAD
      "struct", "md5", "cStringIO", "array", "_ffi",
-     # the following are needed for pyrepl (and hence for the interactive prompt/pdb)
-     "termios", "_minimal_curses", "fcntl", "signal",
+     # the following are needed for pyrepl (and hence for the
+     # interactive prompt/pdb)
+     "termios", "_minimal_curses",
      ]))
-=======
-     "struct", "_md5", "cStringIO", "array"]))
->>>>>>> 18864703
 
 working_oo_modules = default_modules.copy()
 working_oo_modules.update(dict.fromkeys(
