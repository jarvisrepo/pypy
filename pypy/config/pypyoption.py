import autopath
import py, os
import sys
from pypy.config.config import OptionDescription, BoolOption, IntOption, ArbitraryOption
from pypy.config.config import ChoiceOption, StrOption, to_optparse, Config
from pypy.config.config import ConflictConfigError
from pypy.config.translationoption import IS_64_BITS

modulepath = py.path.local(__file__).dirpath().dirpath().join("module")
all_modules = [p.basename for p in modulepath.listdir()
               if p.check(dir=True, dotfile=False)
               and p.join('__init__.py').check()
               and not p.basename.startswith('test')]

essential_modules = dict.fromkeys(
    ["exceptions", "_file", "sys", "__builtin__", "posix"]
)

default_modules = essential_modules.copy()
default_modules.update(dict.fromkeys(
    ["_codecs", "gc", "_weakref", "marshal", "errno", "imp",
     "math", "cmath", "_sre", "_pickle_support", "operator",
     "parser", "symbol", "token", "_ast",  "_io", "_random", "__pypy__",
     "_testing"]))


# --allworkingmodules
working_modules = default_modules.copy()
working_modules.update(dict.fromkeys(
    ["_socket", "unicodedata", "mmap", "fcntl", "_locale",
     "rctime" , "select", "zipimport", "_lsprof",
     "crypt", "signal", "_rawffi", "termios", "zlib", "bz2",
     "struct", "_hashlib", "_md5", "_sha", "_minimal_curses", "cStringIO",
     "thread", "itertools", "pyexpat", "_ssl", "cpyext", "array",
     "_bisect", "binascii", "_multiprocessing", '_warnings',
<<<<<<< HEAD
     "_collections", "_ffi"]
=======
     "_collections", "_multibytecodec"]
>>>>>>> ea74934c
))

translation_modules = default_modules.copy()
translation_modules.update(dict.fromkeys(
    ["fcntl", "rctime", "select", "signal", "_rawffi", "zlib",
     "struct", "md5", "cStringIO", "array", "_ffi",
     # the following are needed for pyrepl (and hence for the
     # interactive prompt/pdb)
     "termios", "_minimal_curses",
     ]))

working_oo_modules = default_modules.copy()
working_oo_modules.update(dict.fromkeys(
    ["_md5", "_sha", "cStringIO", "itertools"]
))

# XXX this should move somewhere else, maybe to platform ("is this posixish"
#     check or something)
if sys.platform == "win32":
    working_modules["_winreg"] = None
    # unix only modules
    del working_modules["crypt"]
    del working_modules["fcntl"]
    del working_modules["termios"]
    del working_modules["_minimal_curses"]

    # The _locale module is needed by site.py on Windows
    default_modules["_locale"] = None

if sys.platform == "sunos5":
    del working_modules['mmap']   # depend on ctypes, can't get at c-level 'errono'
    del working_modules['rctime'] # depend on ctypes, missing tm_zone/tm_gmtoff
    del working_modules['signal'] # depend on ctypes, can't get at c-level 'errono'
    del working_modules['fcntl']  # LOCK_NB not defined
    del working_modules["_minimal_curses"]
    del working_modules["termios"]



module_dependencies = {
    '_multiprocessing': [('objspace.usemodules.rctime', True),
                         ('objspace.usemodules.thread', True)],
    }
module_suggests = {
    # the reason you want _rawffi is for ctypes, which
    # itself needs the interp-level struct module
    # because 'P' is missing from the app-level one
    "_rawffi": [("objspace.usemodules.struct", True)],
    "cpyext": [("translation.secondaryentrypoints", "cpyext"),
               ("translation.shared", sys.platform == "win32")],
}

module_import_dependencies = {
    # no _rawffi if importing pypy.rlib.clibffi raises ImportError
    # or CompilationError
    "_rawffi"   : ["pypy.rlib.clibffi"],
    "_ffi"      : ["pypy.rlib.clibffi"],

    "zlib"      : ["pypy.rlib.rzlib"],
    "bz2"       : ["pypy.module.bz2.interp_bz2"],
    "pyexpat"   : ["pypy.module.pyexpat.interp_pyexpat"],
    "_ssl"      : ["pypy.module._ssl.interp_ssl"],
    "_hashlib"  : ["pypy.module._ssl.interp_ssl"],
    "_minimal_curses": ["pypy.module._minimal_curses.fficurses"],
    }

def get_module_validator(modname):
    if modname in module_import_dependencies:
        modlist = module_import_dependencies[modname]
        def validator(config):
            from pypy.rpython.tool.rffi_platform import CompilationError
            try:
                for name in modlist:
                    __import__(name)
            except (ImportError, CompilationError), e:
                errcls = e.__class__.__name__
                config.add_warning(
                    "The module %r is disabled\n" % (modname,) +
                    "because importing %s raised %s\n" % (name, errcls) +
                    str(e))
                raise ConflictConfigError("--withmod-%s: %s" % (modname,
                                                                errcls))
        return validator
    else:
        return None


pypy_optiondescription = OptionDescription("objspace", "Object Space Options", [
    ChoiceOption("name", "Object Space name",
                 ["std", "flow", "thunk", "dump", "taint"],
                 "std",
                 cmdline='--objspace -o'),

    OptionDescription("opcodes", "opcodes to enable in the interpreter", [
        BoolOption("CALL_LIKELY_BUILTIN", "emit a special bytecode for likely calls to builtin functions",
                   default=False,
                   requires=[("translation.stackless", False)]),
        BoolOption("CALL_METHOD", "emit a special bytecode for expr.name()",
                   default=False),
        ]),

    BoolOption("nofaking", "disallow faking in the object space",
               default=False,
               requires=[
                   ("objspace.usemodules.posix", True),
                   ("objspace.usemodules.time", True),
                   ("objspace.usemodules.errno", True)],
               cmdline='--nofaking'),

    OptionDescription("usemodules", "Which Modules should be used", [
        BoolOption(modname, "use module %s" % (modname, ),
                   default=modname in default_modules,
                   cmdline="--withmod-%s" % (modname, ),
                   requires=module_dependencies.get(modname, []),
                   suggests=module_suggests.get(modname, []),
                   negation=modname not in essential_modules,
                   validator=get_module_validator(modname))
        for modname in all_modules]),

    BoolOption("allworkingmodules", "use as many working modules as possible",
               # NB. defaults to True, but in py.py this is overridden by
               # a False suggestion because it takes a while to start up.
               # Actual module enabling only occurs if
               # enable_allworkingmodules() is called, and it depends
               # on the selected backend.
               default=True,
               cmdline="--allworkingmodules",
               negation=True),

    StrOption("extmodules",
              "Comma-separated list of third-party builtin modules",
              cmdline="--ext",
              default=None),

    BoolOption("translationmodules",
          "use only those modules that are needed to run translate.py on pypy",
               default=False,
               cmdline="--translationmodules",
               suggests=[("objspace.allworkingmodules", False)]),

    BoolOption("geninterp", "specify whether geninterp should be used",
               default=False),

    BoolOption("logbytecodes",
               "keep track of bytecode usage",
               default=False),

    BoolOption("usepycfiles", "Write and read pyc files when importing",
               default=True),

    BoolOption("lonepycfiles", "Import pyc files with no matching py file",
               default=False,
               requires=[("objspace.usepycfiles", True)]),

    StrOption("soabi",
              "Tag to differentiate extension modules built for different Python interpreters",
              cmdline="--soabi",
              default=None),

    BoolOption("honor__builtins__",
               "Honor the __builtins__ key of a module dictionary",
               default=False),

    BoolOption("disable_call_speedhacks",
               "make sure that all calls go through space.call_args",
               default=False),

    BoolOption("timing",
               "timing of various parts of the interpreter (simple profiling)",
               default=False),

    OptionDescription("std", "Standard Object Space Options", [
        BoolOption("withtproxy", "support transparent proxies",
                   default=True),

        BoolOption("withsmallint", "use tagged integers",
                   default=False,
                   requires=[("objspace.std.withprebuiltint", False),
                             ("translation.taggedpointers", True)]),

        BoolOption("withprebuiltint", "prebuild commonly used int objects",
                   default=False),

        IntOption("prebuiltintfrom", "lowest integer which is prebuilt",
                  default=-5, cmdline="--prebuiltintfrom"),

        IntOption("prebuiltintto", "highest integer which is prebuilt",
                  default=100, cmdline="--prebuiltintto"),

        BoolOption("withsmalllong", "use a version of 'long' in a C long long",
                   default=False,
                   requires=[("objspace.std.withsmallint", False)]),
                             #  ^^^ because of missing delegate_xx2yy

        BoolOption("withstrjoin", "use strings optimized for addition",
                   default=False),

        BoolOption("withstrslice", "use strings optimized for slicing",
                   default=False),

        BoolOption("withstrbuf", "use strings optimized for addition (ver 2)",
                   default=False),

        BoolOption("withprebuiltchar",
                   "use prebuilt single-character string objects",
                   default=False),

        BoolOption("sharesmallstr",
                   "always reuse the prebuilt string objects "
                   "(the empty string and potentially single-char strings)",
                   default=False),

        BoolOption("withrope", "use ropes as the string implementation",
                   default=False,
                   requires=[("objspace.std.withstrslice", False),
                             ("objspace.std.withstrjoin", False),
                             ("objspace.std.withstrbuf", False)],
                   suggests=[("objspace.std.withprebuiltchar", True),
                             ("objspace.std.sharesmallstr", True)]),

        BoolOption("withropeunicode", "use ropes for the unicode implementation",
                   default=False,
                   requires=[("objspace.std.withrope", True)]),

        BoolOption("withcelldict",
                   "use dictionaries that are optimized for being used as module dicts",
                   default=False,
                   requires=[("objspace.opcodes.CALL_LIKELY_BUILTIN", False),
                             ("objspace.honor__builtins__", False)]),

        BoolOption("withdictmeasurement",
                   "create huge files with masses of information "
                   "about dictionaries",
                   default=False),

        BoolOption("withmapdict",
                   "make instances really small but slow without the JIT",
                   default=False,
                   requires=[("objspace.std.getattributeshortcut", True),
                             ("objspace.std.withtypeversion", True),
                       ]),

        BoolOption("withrangelist",
                   "enable special range list implementation that does not "
                   "actually create the full list until the resulting "
                   "list is mutated",
                   default=False),

        BoolOption("withtypeversion",
                   "version type objects when changing them",
                   cmdline=None,
                   default=False,
                   # weakrefs needed, because of get_subclasses()
                   requires=[("translation.rweakref", True)]),

        BoolOption("withmethodcache",
                   "try to cache method lookups",
                   default=False,
                   requires=[("objspace.std.withtypeversion", True),
                             ("translation.rweakref", True)]),
        BoolOption("withmethodcachecounter",
                   "try to cache methods and provide a counter in __pypy__. "
                   "for testing purposes only.",
                   default=False,
                   requires=[("objspace.std.withmethodcache", True)]),
        IntOption("methodcachesizeexp",
                  " 2 ** methodcachesizeexp is the size of the of the method cache ",
                  default=11),
        BoolOption("optimized_int_add",
                   "special case the addition of two integers in BINARY_ADD",
                   default=False),
        BoolOption("optimized_comparison_op",
                   "special case the comparison of integers",
                   default=False),
        BoolOption("optimized_list_getitem",
                   "special case the 'list[integer]' expressions",
                   default=False),
        BoolOption("builtinshortcut",
                   "a shortcut for operations between built-in types",
                   default=False),
        BoolOption("getattributeshortcut",
                   "track types that override __getattribute__",
                   default=False),
        BoolOption("newshortcut",
                   "cache and shortcut calling __new__ from builtin types",
                   default=False),

        BoolOption("logspaceoptypes",
                   "a instrumentation option: before exit, print the types seen by "
                   "certain simpler bytecodes",
                   default=False),
        ChoiceOption("multimethods", "the multimethod implementation to use",
                     ["doubledispatch", "mrd"],
                     default="mrd"),
        BoolOption("mutable_builtintypes",
                   "Allow the changing of builtin types", default=False,
                   requires=[("objspace.std.builtinshortcut", True)]),
     ]),
])

def get_pypy_config(overrides=None, translating=False):
    from pypy.config.translationoption import get_combined_translation_config
    return get_combined_translation_config(
            pypy_optiondescription, overrides=overrides,
            translating=translating)

def set_pypy_opt_level(config, level):
    """Apply PyPy-specific optimization suggestions on the 'config'.
    The optimizations depend on the selected level and possibly on the backend.
    """
    # warning: during some tests, the type_system and the backend may be
    # unspecified and we get None.  It shouldn't occur in translate.py though.
    type_system = config.translation.type_system
    backend = config.translation.backend

    # all the good optimizations for PyPy should be listed here
    if level in ['2', '3']:
        config.objspace.opcodes.suggest(CALL_LIKELY_BUILTIN=True)
    if level in ['2', '3', 'jit']:
        config.objspace.opcodes.suggest(CALL_METHOD=True)
        config.objspace.std.suggest(withrangelist=True)
        config.objspace.std.suggest(withmethodcache=True)
        config.objspace.std.suggest(withprebuiltchar=True)
        config.objspace.std.suggest(builtinshortcut=True)
        config.objspace.std.suggest(optimized_list_getitem=True)
        config.objspace.std.suggest(getattributeshortcut=True)
        config.objspace.std.suggest(newshortcut=True)
        #if not IS_64_BITS:
        #    config.objspace.std.suggest(withsmalllong=True)

    # extra costly optimizations only go in level 3
    if level == '3':
        config.translation.suggest(profopt=
            "-c 'from richards import main;main(); "
                "from test import pystone; pystone.main()'")

    # memory-saving optimizations
    if level == 'mem':
        config.objspace.std.suggest(withprebuiltint=True)
        config.objspace.std.suggest(withrangelist=True)
        config.objspace.std.suggest(withprebuiltchar=True)
        config.objspace.std.suggest(withmapdict=True)
        config.objspace.std.suggest(withstrslice=True)
        config.objspace.std.suggest(withstrjoin=True)
        if not IS_64_BITS:
            config.objspace.std.suggest(withsmalllong=True)
        # xxx other options? ropes maybe?

    # completely disable geninterp in a level 0 translation
    if level == '0':
        config.objspace.suggest(geninterp=False)

    # some optimizations have different effects depending on the typesystem
    if type_system == 'ootype':
        config.objspace.std.suggest(multimethods="doubledispatch")

    # extra optimizations with the JIT
    if level == 'jit':
        config.objspace.std.suggest(withcelldict=True)
        config.objspace.std.suggest(withmapdict=True)


def enable_allworkingmodules(config):
    if config.translation.type_system == 'ootype':
        modules = working_oo_modules
    else:
        modules = working_modules
    if config.translation.sandbox:
        modules = default_modules
    # ignore names from 'essential_modules', notably 'exceptions', which
    # may not be present in config.objspace.usemodules at all
    modules = [name for name in modules if name not in essential_modules]
    config.objspace.usemodules.suggest(**dict.fromkeys(modules, True))

def enable_translationmodules(config):
    modules = translation_modules
    modules = [name for name in modules if name not in essential_modules]
    config.objspace.usemodules.suggest(**dict.fromkeys(modules, True))


if __name__ == '__main__':
    config = get_pypy_config()
    print config.getpaths()
    parser = to_optparse(config) #, useoptions=["translation.*"])
    option, args = parser.parse_args()
    print config<|MERGE_RESOLUTION|>--- conflicted
+++ resolved
@@ -33,17 +33,13 @@
      "struct", "_hashlib", "_md5", "_sha", "_minimal_curses", "cStringIO",
      "thread", "itertools", "pyexpat", "_ssl", "cpyext", "array",
      "_bisect", "binascii", "_multiprocessing", '_warnings',
-<<<<<<< HEAD
-     "_collections", "_ffi"]
-=======
-     "_collections", "_multibytecodec"]
->>>>>>> ea74934c
+     "_collections", "_ffi", "_multibytecodec"]
 ))
 
 translation_modules = default_modules.copy()
 translation_modules.update(dict.fromkeys(
     ["fcntl", "rctime", "select", "signal", "_rawffi", "zlib",
-     "struct", "md5", "cStringIO", "array", "_ffi",
+     "struct", "_md5", "cStringIO", "array", "_ffi",
      # the following are needed for pyrepl (and hence for the
      # interactive prompt/pdb)
      "termios", "_minimal_curses",
