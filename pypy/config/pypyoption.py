import os
import sys

import py

from rpython.config.config import (OptionDescription, BoolOption, IntOption,
  ChoiceOption, StrOption, to_optparse)
from rpython.config.translationoption import IS_64_BITS


modulepath = py.path.local(__file__).dirpath().dirpath().join("module")
all_modules = [p.basename for p in modulepath.listdir()
               if p.check(dir=True, dotfile=False)
               and p.join('__init__.py').check()
               and not p.basename.startswith('test')]

essential_modules = set([
    "exceptions", "_io", "sys", "builtins", "posix", "_warnings",
    "itertools", "_frozen_importlib",
])
if sys.platform == "win32":
    essential_modules.add("_winreg")

default_modules = essential_modules.copy()
default_modules.update([
    "_codecs", "atexit", "gc", "_weakref", "marshal", "errno", "imp",
    "itertools", "math", "cmath", "_sre", "_pickle_support", "operator",
    "parser", "symbol", "token", "_ast", "_random", "__pypy__",
    "_string", "_testing", "time"
])


# --allworkingmodules
working_modules = default_modules.copy()
working_modules.update([
    "_socket", "unicodedata", "mmap", "fcntl", "_locale", "pwd",
    "select", "zipimport", "_lsprof", "crypt", "signal", "_rawffi", "termios",
    "zlib", "bz2", "struct", "_hashlib", "_md5", "_minimal_curses",
    "thread", "itertools", "pyexpat", "_ssl", "cpyext", "array",
    "binascii", "_multiprocessing", '_warnings', "_collections",
<<<<<<< HEAD
    "_multibytecodec", "_continuation", "_cffi_backend",
    "_csv", "_pypyjson", "_posixsubprocess", # "cppyy", "micronumpy"
    "faulthandler",
=======
    "_multibytecodec", "micronumpy", "_continuation", "_cffi_backend",
    "_csv", "cppyy", "_pypyjson", "_jitlog"
>>>>>>> 35875d8c
])

from rpython.jit.backend import detect_cpu
try:
    if detect_cpu.autodetect().startswith('x86'):
        working_modules.add('_vmprof')
except detect_cpu.ProcessorAutodetectError:
    pass

translation_modules = default_modules.copy()
translation_modules.update([
    "fcntl", "time", "select", "signal", "_rawffi", "zlib", "struct",
    "array", "binascii",
    # the following are needed for pyrepl (and hence for the
    # interactive prompt/pdb)
    "termios", "_minimal_curses",
])

# XXX this should move somewhere else, maybe to platform ("is this posixish"
#     check or something)
if sys.platform == "win32":
    # unix only modules
    for name in ["crypt", "fcntl", "pwd", "termios", "_minimal_curses",
                 "_posixsubprocess"]:
        working_modules.remove(name)
        if name in translation_modules:
            translation_modules.remove(name)

    if "cppyy" in working_modules:
        working_modules.remove("cppyy")  # not tested on win32

    # The _locale module is needed by site.py on Windows
    default_modules.add("_locale")

if sys.platform == "sunos5":
    working_modules.remove('fcntl')  # LOCK_NB not defined
    working_modules.remove("_minimal_curses")
    working_modules.remove("termios")
    if "cppyy" in working_modules:
        working_modules.remove("cppyy")  # depends on ctypes

#if sys.platform.startswith("linux"):
#    _mach = os.popen('uname -m', 'r').read().strip()
#    if _mach.startswith(...):
#        working_modules.remove("_continuation")


module_dependencies = {
    '_multiprocessing': [('objspace.usemodules.time', True),
                         ('objspace.usemodules.thread', True)],
    'cpyext': [('objspace.usemodules.array', True)],
    'cppyy': [('objspace.usemodules.cpyext', True)],
    }
module_suggests = {
    # the reason you want _rawffi is for ctypes, which
    # itself needs the interp-level struct module
    # because 'P' is missing from the app-level one
    "_rawffi": [("objspace.usemodules.struct", True)],
    "cpyext": [("translation.secondaryentrypoints", "cpyext,main")],
}
if sys.platform == "win32":
    module_suggests["cpyext"].append(("translation.shared", True))


# NOTE: this dictionary is not used any more
module_import_dependencies = {
    # no _rawffi if importing rpython.rlib.clibffi raises ImportError
    # or CompilationError or py.test.skip.Exception
    "_rawffi"   : ["rpython.rlib.clibffi"],

    "zlib"      : ["rpython.rlib.rzlib"],
    "bz2"       : ["pypy.module.bz2.interp_bz2"],
    "pyexpat"   : ["pypy.module.pyexpat.interp_pyexpat"],
    "_ssl"      : ["pypy.module._ssl.interp_ssl"],
    "_hashlib"  : ["pypy.module._ssl.interp_ssl"],
    "_minimal_curses": ["pypy.module._minimal_curses.fficurses"],
    "_continuation": ["rpython.rlib.rstacklet"],
    "_vmprof" : ["pypy.module._vmprof.interp_vmprof"],
    "_lzma"     : ["pypy.module._lzma.interp_lzma"],
    }

def get_module_validator(modname):
    # NOTE: this function is not used any more
    if modname in module_import_dependencies:
        modlist = module_import_dependencies[modname]
        def validator(config):
            from rpython.rtyper.tool.rffi_platform import CompilationError
            try:
                for name in modlist:
                    __import__(name)
            except (ImportError, CompilationError, py.test.skip.Exception) as e:
                errcls = e.__class__.__name__
                raise Exception(
                    "The module %r is disabled\n" % (modname,) +
                    "because importing %s raised %s\n" % (name, errcls) +
                    str(e))
        return validator
    else:
        return None


pypy_optiondescription = OptionDescription("objspace", "Object Space Options", [
    OptionDescription("usemodules", "Which Modules should be used", [
        BoolOption(modname, "use module %s" % (modname, ),
                   default=modname in default_modules,
                   cmdline="--withmod-%s" % (modname, ),
                   requires=module_dependencies.get(modname, []),
                   suggests=module_suggests.get(modname, []),
                   negation=modname not in essential_modules,
                   ) #validator=get_module_validator(modname))
        for modname in all_modules]),

    BoolOption("allworkingmodules", "use as many working modules as possible",
               # NB. defaults to True, but in py.py this is overridden by
               # a False suggestion because it takes a while to start up.
               # Actual module enabling only occurs if
               # enable_allworkingmodules() is called, and it depends
               # on the selected backend.
               default=True,
               cmdline="--allworkingmodules",
               negation=True),

    StrOption("extmodules",
              "Comma-separated list of third-party builtin modules",
              cmdline="--ext",
              default=None),

    BoolOption("translationmodules",
          "use only those modules that are needed to run translate.py on pypy",
               default=False,
               cmdline="--translationmodules",
               suggests=[("objspace.allworkingmodules", False)]),

    StrOption("soabi",
              "Tag to differentiate extension modules built for different Python interpreters",
              cmdline="--soabi",
              default=None),

    BoolOption("honor__builtins__",
               "Honor the __builtins__ key of a module dictionary",
               default=False),

    BoolOption("disable_call_speedhacks",
               "make sure that all calls go through space.call_args",
               default=False),

    OptionDescription("std", "Standard Object Space Options", [
        BoolOption("withtproxy", "support transparent proxies",
                   default=True),

        BoolOption("withprebuiltint", "prebuild commonly used int objects",
                   default=False),

        IntOption("prebuiltintfrom", "lowest integer which is prebuilt",
                  default=-5, cmdline="--prebuiltintfrom"),

        IntOption("prebuiltintto", "highest integer which is prebuilt",
                  default=100, cmdline="--prebuiltintto"),

        BoolOption("withsmalllong", "use a version of 'long' in a C long long",
                   default=False),

        BoolOption("withstrbuf", "use strings optimized for addition (ver 2)",
                   default=False),

        BoolOption("withspecialisedtuple",
                   "use specialised tuples",
                   default=False),

        BoolOption("withcelldict",
                   "use dictionaries that are optimized for being used as module dicts",
                   default=False,
                   requires=[("objspace.honor__builtins__", False)]),

        BoolOption("withliststrategies",
                   "enable optimized ways to store lists of primitives ",
                   default=True),

        BoolOption("withmethodcachecounter",
                   "try to cache methods and provide a counter in __pypy__. "
                   "for testing purposes only.",
                   default=False),
        IntOption("methodcachesizeexp",
                  " 2 ** methodcachesizeexp is the size of the of the method cache ",
                  default=11),
        BoolOption("intshortcut",
                   "special case addition and subtraction of two integers in BINARY_ADD/"
                   "/BINARY_SUBTRACT and their inplace counterparts",
                   default=False),
        BoolOption("optimized_list_getitem",
                   "special case the 'list[integer]' expressions",
                   default=False),
        BoolOption("newshortcut",
                   "cache and shortcut calling __new__ from builtin types",
                   default=False),

     ]),
])

def get_pypy_config(overrides=None, translating=False):
    from rpython.config.translationoption import get_combined_translation_config
    return get_combined_translation_config(
            pypy_optiondescription, overrides=overrides,
            translating=translating)

def set_pypy_opt_level(config, level):
    """Apply PyPy-specific optimization suggestions on the 'config'.
    The optimizations depend on the selected level and possibly on the backend.
    """
    # all the good optimizations for PyPy should be listed here
    if level in ['2', '3', 'jit']:
        config.objspace.std.suggest(intshortcut=True)
        config.objspace.std.suggest(optimized_list_getitem=True)
        #config.objspace.std.suggest(newshortcut=True)
        config.objspace.std.suggest(withspecialisedtuple=True)
        #if not IS_64_BITS:
        #    config.objspace.std.suggest(withsmalllong=True)

    # extra costly optimizations only go in level 3
    if level == '3':
        config.translation.suggest(profopt=
            "-c 'from richards import main;main(); "
                "from test import pystone; pystone.main()'")

    # memory-saving optimizations
    if level == 'mem':
        config.objspace.std.suggest(withprebuiltint=True)
        config.objspace.std.suggest(withliststrategies=True)
        if not IS_64_BITS:
            config.objspace.std.suggest(withsmalllong=True)

    # extra optimizations with the JIT
    if level == 'jit':
        config.objspace.std.suggest(withcelldict=True)


def enable_allworkingmodules(config):
    modules = working_modules.copy()
    if config.translation.sandbox:
        modules = default_modules
    # ignore names from 'essential_modules', notably 'exceptions', which
    # may not be present in config.objspace.usemodules at all
    modules = [name for name in modules if name not in essential_modules]

    config.objspace.usemodules.suggest(**dict.fromkeys(modules, True))

def enable_translationmodules(config):
    modules = translation_modules
    modules = [name for name in modules if name not in essential_modules]
    config.objspace.usemodules.suggest(**dict.fromkeys(modules, True))


if __name__ == '__main__':
    config = get_pypy_config()
    print config.getpaths()
    parser = to_optparse(config) #, useoptions=["translation.*"])
    option, args = parser.parse_args()
    print config<|MERGE_RESOLUTION|>--- conflicted
+++ resolved
@@ -38,14 +38,9 @@
     "zlib", "bz2", "struct", "_hashlib", "_md5", "_minimal_curses",
     "thread", "itertools", "pyexpat", "_ssl", "cpyext", "array",
     "binascii", "_multiprocessing", '_warnings', "_collections",
-<<<<<<< HEAD
     "_multibytecodec", "_continuation", "_cffi_backend",
     "_csv", "_pypyjson", "_posixsubprocess", # "cppyy", "micronumpy"
-    "faulthandler",
-=======
-    "_multibytecodec", "micronumpy", "_continuation", "_cffi_backend",
-    "_csv", "cppyy", "_pypyjson", "_jitlog"
->>>>>>> 35875d8c
+    "faulthandler", "_jitlog",
 ])
 
 from rpython.jit.backend import detect_cpu
