--- conflicted
+++ resolved
@@ -73,13 +73,8 @@
 
     if "_cppyy" in working_modules:
         working_modules.remove("_cppyy")  # not tested on win32
-<<<<<<< HEAD
-=======
-    if "faulthandler" in working_modules:
-        working_modules.remove("faulthandler")  # missing details
     if "_vmprof" in working_modules:
         working_modules.remove("_vmprof")  # FIXME: missing details
->>>>>>> 760f93a2
 
     # The _locale module is needed by site.py on Windows
     default_modules.add("_locale")
