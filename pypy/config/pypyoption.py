import sys

import py

from rpython.config.config import (OptionDescription, BoolOption, IntOption,
  ChoiceOption, StrOption, to_optparse, ConflictConfigError)
from rpython.config.translationoption import IS_64_BITS


modulepath = py.path.local(__file__).dirpath().dirpath().join("module")
all_modules = [p.basename for p in modulepath.listdir()
               if p.check(dir=True, dotfile=False)
               and p.join('__init__.py').check()
               and not p.basename.startswith('test')]

essential_modules = dict.fromkeys(
    ["exceptions", "_io", "sys", "builtins", "posix", "_warnings"]
)

default_modules = essential_modules.copy()
default_modules.update(dict.fromkeys(
    ["_codecs", "atexit", "gc", "_weakref", "marshal", "errno", "imp",
     "itertools", "math", "cmath", "_sre", "_pickle_support", "operator",
     "parser", "symbol", "token", "_ast", "_random", "__pypy__",
     "_string", "_testing"]))


# --allworkingmodules
working_modules = default_modules.copy()
working_modules.update(dict.fromkeys(
    ["_socket", "unicodedata", "mmap", "fcntl", "_locale", "pwd",
     "rctime" , "select", "zipimport", "_lsprof",
     "crypt", "signal", "_rawffi", "termios", "zlib", "bz2",
     "struct", "_hashlib", "_md5", "_minimal_curses",
     "thread", "itertools", "pyexpat", "_ssl", "cpyext", "array",
     "binascii", "_multiprocessing", '_warnings',
<<<<<<< HEAD
     "_collections", "_multibytecodec", "_ffi",
     "_continuation", "_csv", "_cffi_backend",
     "_posixsubprocess", "_pypyjson", # "cppyy", "micronumpy",
     ]
=======
     "_collections", "_multibytecodec", "micronumpy",
     "_continuation", "_cffi_backend", "_csv", "cppyy", "_pypyjson"]
>>>>>>> 14464b9e
))

translation_modules = default_modules.copy()
translation_modules.update(dict.fromkeys(
    ["fcntl", "rctime", "select", "signal", "_rawffi", "zlib",
<<<<<<< HEAD
     "struct", "array", "_ffi",
=======
     "struct", "_md5", "cStringIO", "array",
>>>>>>> 14464b9e
     "binascii",
     # the following are needed for pyrepl (and hence for the
     # interactive prompt/pdb)
     "termios", "_minimal_curses",
     ]))

# XXX this should move somewhere else, maybe to platform ("is this posixish"
#     check or something)
if sys.platform == "win32":
    working_modules["_winreg"] = None
    # unix only modules
    del working_modules["crypt"]
    del working_modules["fcntl"]
    del working_modules["pwd"]
    del working_modules["termios"]
    del working_modules["_minimal_curses"]
    del working_modules["_posixsubprocess"]

    if "cppyy" in working_modules:
        del working_modules["cppyy"]  # not tested on win32

    # The _locale module is needed by site.py on Windows
    default_modules["_locale"] = None

if sys.platform == "sunos5":
    del working_modules['mmap']   # depend on ctypes, can't get at c-level 'errono'
    del working_modules['rctime'] # depend on ctypes, missing tm_zone/tm_gmtoff
    del working_modules['signal'] # depend on ctypes, can't get at c-level 'errono'
    del working_modules['fcntl']  # LOCK_NB not defined
    del working_modules["_minimal_curses"]
    del working_modules["termios"]
    del working_modules["_multiprocessing"]   # depends on rctime
    if "cppyy" in working_modules:
        del working_modules["cppyy"]  # depends on ctypes


module_dependencies = {
    '_multiprocessing': [('objspace.usemodules.rctime', True),
                         ('objspace.usemodules.thread', True)],
    'cpyext': [('objspace.usemodules.array', True)],
    'cppyy': [('objspace.usemodules.cpyext', True)],
    }
module_suggests = {
    # the reason you want _rawffi is for ctypes, which
    # itself needs the interp-level struct module
    # because 'P' is missing from the app-level one
    "_rawffi": [("objspace.usemodules.struct", True)],
    "cpyext": [("translation.secondaryentrypoints", "cpyext,main"),
               ("translation.shared", sys.platform == "win32")],
}

module_import_dependencies = {
    # no _rawffi if importing rpython.rlib.clibffi raises ImportError
    # or CompilationError or py.test.skip.Exception
    "_rawffi"   : ["rpython.rlib.clibffi"],

    "zlib"      : ["rpython.rlib.rzlib"],
    "bz2"       : ["pypy.module.bz2.interp_bz2"],
    "pyexpat"   : ["pypy.module.pyexpat.interp_pyexpat"],
    "_ssl"      : ["pypy.module._ssl.interp_ssl"],
    "_hashlib"  : ["pypy.module._ssl.interp_ssl"],
    "_minimal_curses": ["pypy.module._minimal_curses.fficurses"],
    "_continuation": ["rpython.rlib.rstacklet"],
    }

def get_module_validator(modname):
    if modname in module_import_dependencies:
        modlist = module_import_dependencies[modname]
        def validator(config):
            from rpython.rtyper.tool.rffi_platform import CompilationError
            try:
                for name in modlist:
                    __import__(name)
            except (ImportError, CompilationError, py.test.skip.Exception), e:
                errcls = e.__class__.__name__
                raise Exception(
                    "The module %r is disabled\n" % (modname,) +
                    "because importing %s raised %s\n" % (name, errcls) +
                    str(e))
        return validator
    else:
        return None


pypy_optiondescription = OptionDescription("objspace", "Object Space Options", [
    OptionDescription("usemodules", "Which Modules should be used", [
        BoolOption(modname, "use module %s" % (modname, ),
                   default=modname in default_modules,
                   cmdline="--withmod-%s" % (modname, ),
                   requires=module_dependencies.get(modname, []),
                   suggests=module_suggests.get(modname, []),
                   negation=modname not in essential_modules,
                   ) #validator=get_module_validator(modname))
        for modname in all_modules]),

    BoolOption("allworkingmodules", "use as many working modules as possible",
               # NB. defaults to True, but in py.py this is overridden by
               # a False suggestion because it takes a while to start up.
               # Actual module enabling only occurs if
               # enable_allworkingmodules() is called, and it depends
               # on the selected backend.
               default=True,
               cmdline="--allworkingmodules",
               negation=True),

    StrOption("extmodules",
              "Comma-separated list of third-party builtin modules",
              cmdline="--ext",
              default=None),

    BoolOption("translationmodules",
          "use only those modules that are needed to run translate.py on pypy",
               default=False,
               cmdline="--translationmodules",
               suggests=[("objspace.allworkingmodules", False)]),

    BoolOption("usepycfiles", "Write and read pyc files when importing",
               default=True),

    StrOption("soabi",
              "Tag to differentiate extension modules built for different Python interpreters",
              cmdline="--soabi",
              default=None),

    BoolOption("honor__builtins__",
               "Honor the __builtins__ key of a module dictionary",
               default=False),

    BoolOption("disable_call_speedhacks",
               "make sure that all calls go through space.call_args",
               default=False),

    OptionDescription("std", "Standard Object Space Options", [
        BoolOption("withtproxy", "support transparent proxies",
                   default=True),

        BoolOption("withprebuiltint", "prebuild commonly used int objects",
                   default=False),

        IntOption("prebuiltintfrom", "lowest integer which is prebuilt",
                  default=-5, cmdline="--prebuiltintfrom"),

        IntOption("prebuiltintto", "highest integer which is prebuilt",
                  default=100, cmdline="--prebuiltintto"),

        BoolOption("withsmalllong", "use a version of 'long' in a C long long",
                   default=False),

        BoolOption("withstrbuf", "use strings optimized for addition (ver 2)",
                   default=False),

        BoolOption("withprebuiltchar",
                   "use prebuilt single-character string objects",
                   default=False),

        BoolOption("sharesmallstr",
                   "always reuse the prebuilt string objects "
                   "(the empty string and potentially single-char strings)",
                   default=False),

        BoolOption("withspecialisedtuple",
                   "use specialised tuples",
                   default=False),

        BoolOption("withcelldict",
                   "use dictionaries that are optimized for being used as module dicts",
                   default=False,
                   requires=[("objspace.honor__builtins__", False)]),

        BoolOption("withmapdict",
                   "make instances really small but slow without the JIT",
                   default=False,
                   requires=[("objspace.std.getattributeshortcut", True),
                             ("objspace.std.withmethodcache", True),
                       ]),

        BoolOption("withliststrategies",
                   "enable optimized ways to store lists of primitives ",
                   default=True),

        BoolOption("withtypeversion",
                   "version type objects when changing them",
                   cmdline=None,
                   default=False,
                   # weakrefs needed, because of get_subclasses()
                   requires=[("translation.rweakref", True)]),

        BoolOption("withmethodcache",
                   "try to cache method lookups",
                   default=False,
                   requires=[("objspace.std.withtypeversion", True),
                             ("translation.rweakref", True)]),
        BoolOption("withmethodcachecounter",
                   "try to cache methods and provide a counter in __pypy__. "
                   "for testing purposes only.",
                   default=False,
                   requires=[("objspace.std.withmethodcache", True)]),
        IntOption("methodcachesizeexp",
                  " 2 ** methodcachesizeexp is the size of the of the method cache ",
                  default=11),
        BoolOption("optimized_int_add",
                   "special case the addition of two integers in BINARY_ADD",
                   default=False),
        BoolOption("optimized_list_getitem",
                   "special case the 'list[integer]' expressions",
                   default=False),
        BoolOption("builtinshortcut",
                   "a shortcut for operations between built-in types",
                   default=False),
        BoolOption("getattributeshortcut",
                   "track types that override __getattribute__",
                   default=False,
                   # weakrefs needed, because of get_subclasses()
                   requires=[("translation.rweakref", True)]),
        BoolOption("newshortcut",
                   "cache and shortcut calling __new__ from builtin types",
                   default=False,
                   # weakrefs needed, because of get_subclasses()
                   requires=[("translation.rweakref", True)]),

        ChoiceOption("multimethods", "the multimethod implementation to use",
                     ["doubledispatch", "mrd"],
                     default="mrd"),
        BoolOption("withidentitydict",
                   "track types that override __hash__, __eq__ or __cmp__ and use a special dict strategy for those which do not",
                   default=False,
                   # weakrefs needed, because of get_subclasses()
                   requires=[("translation.rweakref", True)]),
     ]),
])

def get_pypy_config(overrides=None, translating=False):
    from rpython.config.translationoption import get_combined_translation_config
    return get_combined_translation_config(
            pypy_optiondescription, overrides=overrides,
            translating=translating)

def set_pypy_opt_level(config, level):
    """Apply PyPy-specific optimization suggestions on the 'config'.
    The optimizations depend on the selected level and possibly on the backend.
    """
    # warning: during some tests, the type_system and the backend may be
    # unspecified and we get None.  It shouldn't occur in translate.py though.
    type_system = config.translation.type_system
    backend = config.translation.backend

    # all the good optimizations for PyPy should be listed here
    if level in ['2', '3', 'jit']:
        config.objspace.std.suggest(withmethodcache=True)
        config.objspace.std.suggest(withprebuiltchar=True)
        config.objspace.std.suggest(builtinshortcut=True)
        config.objspace.std.suggest(optimized_list_getitem=True)
        config.objspace.std.suggest(getattributeshortcut=True)
        #config.objspace.std.suggest(newshortcut=True)
        config.objspace.std.suggest(withspecialisedtuple=True)
        config.objspace.std.suggest(withidentitydict=True)
        #if not IS_64_BITS:
        #    config.objspace.std.suggest(withsmalllong=True)

    # extra costly optimizations only go in level 3
    if level == '3':
        config.translation.suggest(profopt=
            "-c 'from richards import main;main(); "
                "from test import pystone; pystone.main()'")

    # memory-saving optimizations
    if level == 'mem':
        config.objspace.std.suggest(withprebuiltint=True)
        config.objspace.std.suggest(withprebuiltchar=True)
        config.objspace.std.suggest(withmapdict=True)
        if not IS_64_BITS:
            config.objspace.std.suggest(withsmalllong=True)

    # extra optimizations with the JIT
    if level == 'jit':
        config.objspace.std.suggest(withcelldict=True)
        config.objspace.std.suggest(withmapdict=True)


def enable_allworkingmodules(config):
    modules = working_modules
    if config.translation.sandbox:
        modules = default_modules
    # ignore names from 'essential_modules', notably 'exceptions', which
    # may not be present in config.objspace.usemodules at all
    modules = [name for name in modules if name not in essential_modules]

    config.objspace.usemodules.suggest(**dict.fromkeys(modules, True))

def enable_translationmodules(config):
    modules = translation_modules
    modules = [name for name in modules if name not in essential_modules]
    config.objspace.usemodules.suggest(**dict.fromkeys(modules, True))


if __name__ == '__main__':
    config = get_pypy_config()
    print config.getpaths()
    parser = to_optparse(config) #, useoptions=["translation.*"])
    option, args = parser.parse_args()
    print config<|MERGE_RESOLUTION|>--- conflicted
+++ resolved
@@ -34,25 +34,16 @@
      "struct", "_hashlib", "_md5", "_minimal_curses",
      "thread", "itertools", "pyexpat", "_ssl", "cpyext", "array",
      "binascii", "_multiprocessing", '_warnings',
-<<<<<<< HEAD
-     "_collections", "_multibytecodec", "_ffi",
+     "_collections", "_multibytecodec",
      "_continuation", "_csv", "_cffi_backend",
      "_posixsubprocess", "_pypyjson", # "cppyy", "micronumpy",
      ]
-=======
-     "_collections", "_multibytecodec", "micronumpy",
-     "_continuation", "_cffi_backend", "_csv", "cppyy", "_pypyjson"]
->>>>>>> 14464b9e
 ))
 
 translation_modules = default_modules.copy()
 translation_modules.update(dict.fromkeys(
     ["fcntl", "rctime", "select", "signal", "_rawffi", "zlib",
-<<<<<<< HEAD
-     "struct", "array", "_ffi",
-=======
-     "struct", "_md5", "cStringIO", "array",
->>>>>>> 14464b9e
+     "struct", "array",
      "binascii",
      # the following are needed for pyrepl (and hence for the
      # interactive prompt/pdb)
