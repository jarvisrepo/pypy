--- conflicted
+++ resolved
@@ -32,12 +32,8 @@
      "crypt", "signal", "_rawffi", "termios", "zlib", "bz2",
      "struct", "_hashlib", "_md5", "_sha", "_minimal_curses", "cStringIO",
      "thread", "itertools", "pyexpat", "_ssl", "cpyext", "array",
-<<<<<<< HEAD
-     "_bisect", "binascii", "_multiprocessing", '_warnings', 'micronumpy']
-=======
      "_bisect", "binascii", "_multiprocessing", '_warnings',
-     "_collections"]
->>>>>>> f0ce2b07
+     "_collections", , 'micronumpy']
 ))
 
 translation_modules = default_modules.copy()
