import sys

import py

from rpython.config.config import (OptionDescription, BoolOption, IntOption,
  ChoiceOption, StrOption, to_optparse, ConflictConfigError)
from rpython.config.translationoption import IS_64_BITS


modulepath = py.path.local(__file__).dirpath().dirpath().join("module")
all_modules = [p.basename for p in modulepath.listdir()
               if p.check(dir=True, dotfile=False)
               and p.join('__init__.py').check()
               and not p.basename.startswith('test')]

essential_modules = dict.fromkeys(
    ["exceptions", "_io", "sys", "builtins", "posix", "_warnings"]
)

default_modules = essential_modules.copy()
default_modules.update(dict.fromkeys(
    ["_codecs", "atexit", "gc", "_weakref", "marshal", "errno", "imp",
     "itertools", "math", "cmath", "_sre", "_pickle_support", "operator",
     "parser", "symbol", "token", "_ast", "_random", "__pypy__",
     "_string", "_testing"]))


# --allworkingmodules
working_modules = default_modules.copy()
working_modules.update(dict.fromkeys(
    ["_socket", "unicodedata", "mmap", "fcntl", "_locale", "pwd",
     "rctime" , "select", "zipimport", "_lsprof",
     "crypt", "signal", "_rawffi", "termios", "zlib", "bz2",
     "struct", "_hashlib", "_md5", "_minimal_curses",
     "thread", "itertools", "pyexpat", "_ssl", "array",
     "binascii", "_multiprocessing", '_warnings',
     "_collections", "_multibytecodec", "_ffi",
     "_continuation", "_csv", "_cffi_backend",
     "_posixsubprocess",  # "cppyy", "micronumpy",
     ]
# disabled until problems are fixed
))

translation_modules = default_modules.copy()
translation_modules.update(dict.fromkeys(
    ["fcntl", "rctime", "select", "signal", "_rawffi", "zlib",
     "struct", "array", "_ffi",
     "binascii",
     # the following are needed for pyrepl (and hence for the
     # interactive prompt/pdb)
     "termios", "_minimal_curses",
     ]))

working_oo_modules = default_modules.copy()
working_oo_modules.update(dict.fromkeys(
    ["_md5", "itertools"]
))

# XXX this should move somewhere else, maybe to platform ("is this posixish"
#     check or something)
if sys.platform == "win32":
    working_modules["_winreg"] = None
    # unix only modules
    del working_modules["crypt"]
    del working_modules["fcntl"]
    del working_modules["pwd"]
    del working_modules["termios"]
    del working_modules["_minimal_curses"]
    del working_modules["_posixsubprocess"]

<<<<<<< HEAD
#    del working_modules["cppyy"]  # not tested on win32
=======
    if "cppyy" in working_modules:
        del working_modules["cppyy"]  # not tested on win32
>>>>>>> ca49ff01

    # The _locale module is needed by site.py on Windows
    default_modules["_locale"] = None

if sys.platform == "sunos5":
    del working_modules['mmap']   # depend on ctypes, can't get at c-level 'errono'
    del working_modules['rctime'] # depend on ctypes, missing tm_zone/tm_gmtoff
    del working_modules['signal'] # depend on ctypes, can't get at c-level 'errono'
    del working_modules['fcntl']  # LOCK_NB not defined
    del working_modules["_minimal_curses"]
    del working_modules["termios"]
    del working_modules["_multiprocessing"]   # depends on rctime
<<<<<<< HEAD
#    del working_modules["cppyy"]  # depends on ctypes
=======
    if "cppyy" in working_modules:
        del working_modules["cppyy"]  # depends on ctypes
>>>>>>> ca49ff01


module_dependencies = {
    '_multiprocessing': [('objspace.usemodules.rctime', True),
                         ('objspace.usemodules.thread', True)],
    'cpyext': [('objspace.usemodules.array', True)],
    'cppyy': [('objspace.usemodules.cpyext', True)],
    }
module_suggests = {
    # the reason you want _rawffi is for ctypes, which
    # itself needs the interp-level struct module
    # because 'P' is missing from the app-level one
    "_rawffi": [("objspace.usemodules.struct", True)],
    "cpyext": [("translation.secondaryentrypoints", "cpyext,main"),
               ("translation.shared", sys.platform == "win32")],
}

module_import_dependencies = {
    # no _rawffi if importing rpython.rlib.clibffi raises ImportError
    # or CompilationError or py.test.skip.Exception
    "_rawffi"   : ["rpython.rlib.clibffi"],
    "_ffi"      : ["rpython.rlib.clibffi"],

    "zlib"      : ["rpython.rlib.rzlib"],
    "bz2"       : ["pypy.module.bz2.interp_bz2"],
    "pyexpat"   : ["pypy.module.pyexpat.interp_pyexpat"],
    "_ssl"      : ["pypy.module._ssl.interp_ssl"],
    "_hashlib"  : ["pypy.module._ssl.interp_ssl"],
    "_minimal_curses": ["pypy.module._minimal_curses.fficurses"],
    "_continuation": ["rpython.rlib.rstacklet"],
    }

def get_module_validator(modname):
    if modname in module_import_dependencies:
        modlist = module_import_dependencies[modname]
        def validator(config):
            from rpython.rtyper.tool.rffi_platform import CompilationError
            try:
                for name in modlist:
                    __import__(name)
            except (ImportError, CompilationError, py.test.skip.Exception), e:
                errcls = e.__class__.__name__
                raise Exception(
                    "The module %r is disabled\n" % (modname,) +
                    "because importing %s raised %s\n" % (name, errcls) +
                    str(e))
        return validator
    else:
        return None


pypy_optiondescription = OptionDescription("objspace", "Object Space Options", [
    OptionDescription("opcodes", "opcodes to enable in the interpreter", [
        BoolOption("CALL_METHOD", "emit a special bytecode for expr.name()",
                   default=False),
        ]),

    OptionDescription("usemodules", "Which Modules should be used", [
        BoolOption(modname, "use module %s" % (modname, ),
                   default=modname in default_modules,
                   cmdline="--withmod-%s" % (modname, ),
                   requires=module_dependencies.get(modname, []),
                   suggests=module_suggests.get(modname, []),
                   negation=modname not in essential_modules,
                   validator=get_module_validator(modname))
        for modname in all_modules]),

    BoolOption("allworkingmodules", "use as many working modules as possible",
               # NB. defaults to True, but in py.py this is overridden by
               # a False suggestion because it takes a while to start up.
               # Actual module enabling only occurs if
               # enable_allworkingmodules() is called, and it depends
               # on the selected backend.
               default=True,
               cmdline="--allworkingmodules",
               negation=True),

    StrOption("extmodules",
              "Comma-separated list of third-party builtin modules",
              cmdline="--ext",
              default=None),

    BoolOption("translationmodules",
          "use only those modules that are needed to run translate.py on pypy",
               default=False,
               cmdline="--translationmodules",
               suggests=[("objspace.allworkingmodules", False)]),

    BoolOption("usepycfiles", "Write and read pyc files when importing",
               default=True),

    StrOption("soabi",
              "Tag to differentiate extension modules built for different Python interpreters",
              cmdline="--soabi",
              default=None),

    BoolOption("honor__builtins__",
               "Honor the __builtins__ key of a module dictionary",
               default=False),

    BoolOption("disable_call_speedhacks",
               "make sure that all calls go through space.call_args",
               default=False),

    OptionDescription("std", "Standard Object Space Options", [
        BoolOption("withtproxy", "support transparent proxies",
                   default=True),

        BoolOption("withprebuiltint", "prebuild commonly used int objects",
                   default=False),

        IntOption("prebuiltintfrom", "lowest integer which is prebuilt",
                  default=-5, cmdline="--prebuiltintfrom"),

        IntOption("prebuiltintto", "highest integer which is prebuilt",
                  default=100, cmdline="--prebuiltintto"),

        BoolOption("withsmalllong", "use a version of 'long' in a C long long",
                   default=False),

        BoolOption("withstrbuf", "use strings optimized for addition (ver 2)",
                   default=False),

        BoolOption("withprebuiltchar",
                   "use prebuilt single-character string objects",
                   default=False),

        BoolOption("sharesmallstr",
                   "always reuse the prebuilt string objects "
                   "(the empty string and potentially single-char strings)",
                   default=False),

        BoolOption("withspecialisedtuple",
                   "use specialised tuples",
                   default=False),

        BoolOption("withcelldict",
                   "use dictionaries that are optimized for being used as module dicts",
                   default=False,
                   requires=[("objspace.honor__builtins__", False)]),

        BoolOption("withmapdict",
                   "make instances really small but slow without the JIT",
                   default=False,
                   requires=[("objspace.std.getattributeshortcut", True),
                             ("objspace.std.withmethodcache", True),
                       ]),

        BoolOption("withliststrategies",
                   "enable optimized ways to store lists of primitives ",
                   default=True),

        BoolOption("withtypeversion",
                   "version type objects when changing them",
                   cmdline=None,
                   default=False,
                   # weakrefs needed, because of get_subclasses()
                   requires=[("translation.rweakref", True)]),

        BoolOption("withmethodcache",
                   "try to cache method lookups",
                   default=False,
                   requires=[("objspace.std.withtypeversion", True),
                             ("translation.rweakref", True)]),
        BoolOption("withmethodcachecounter",
                   "try to cache methods and provide a counter in __pypy__. "
                   "for testing purposes only.",
                   default=False,
                   requires=[("objspace.std.withmethodcache", True)]),
        IntOption("methodcachesizeexp",
                  " 2 ** methodcachesizeexp is the size of the of the method cache ",
                  default=11),
        BoolOption("optimized_int_add",
                   "special case the addition of two integers in BINARY_ADD",
                   default=False),
        BoolOption("optimized_comparison_op",
                   "special case the comparison of integers",
                   default=False),
        BoolOption("optimized_list_getitem",
                   "special case the 'list[integer]' expressions",
                   default=False),
        BoolOption("builtinshortcut",
                   "a shortcut for operations between built-in types",
                   default=False),
        BoolOption("getattributeshortcut",
                   "track types that override __getattribute__",
                   default=False,
                   # weakrefs needed, because of get_subclasses()
                   requires=[("translation.rweakref", True)]),
        BoolOption("newshortcut",
                   "cache and shortcut calling __new__ from builtin types",
                   default=False,
                   # weakrefs needed, because of get_subclasses()
                   requires=[("translation.rweakref", True)]),

        ChoiceOption("multimethods", "the multimethod implementation to use",
                     ["doubledispatch", "mrd"],
                     default="mrd"),
        BoolOption("withidentitydict",
                   "track types that override __hash__, __eq__ or __cmp__ and use a special dict strategy for those which do not",
                   default=False,
                   # weakrefs needed, because of get_subclasses()
                   requires=[("translation.rweakref", True)]),
     ]),
])

def get_pypy_config(overrides=None, translating=False):
    from rpython.config.translationoption import get_combined_translation_config
    return get_combined_translation_config(
            pypy_optiondescription, overrides=overrides,
            translating=translating)

def set_pypy_opt_level(config, level):
    """Apply PyPy-specific optimization suggestions on the 'config'.
    The optimizations depend on the selected level and possibly on the backend.
    """
    # warning: during some tests, the type_system and the backend may be
    # unspecified and we get None.  It shouldn't occur in translate.py though.
    type_system = config.translation.type_system
    backend = config.translation.backend

    # all the good optimizations for PyPy should be listed here
    if level in ['2', '3', 'jit']:
        config.objspace.opcodes.suggest(CALL_METHOD=True)
        config.objspace.std.suggest(withmethodcache=True)
        config.objspace.std.suggest(withprebuiltchar=True)
        config.objspace.std.suggest(builtinshortcut=True)
        config.objspace.std.suggest(optimized_list_getitem=True)
        config.objspace.std.suggest(getattributeshortcut=True)
        #config.objspace.std.suggest(newshortcut=True)
        config.objspace.std.suggest(withspecialisedtuple=True)
        config.objspace.std.suggest(withidentitydict=True)
        #if not IS_64_BITS:
        #    config.objspace.std.suggest(withsmalllong=True)

    # extra costly optimizations only go in level 3
    if level == '3':
        config.translation.suggest(profopt=
            "-c 'from richards import main;main(); "
                "from test import pystone; pystone.main()'")

    # memory-saving optimizations
    if level == 'mem':
        config.objspace.std.suggest(withprebuiltint=True)
        config.objspace.std.suggest(withprebuiltchar=True)
        config.objspace.std.suggest(withmapdict=True)
        if not IS_64_BITS:
            config.objspace.std.suggest(withsmalllong=True)

    # some optimizations have different effects depending on the typesystem
    if type_system == 'ootype':
        config.objspace.std.suggest(multimethods="doubledispatch")

    # extra optimizations with the JIT
    if level == 'jit':
        config.objspace.std.suggest(withcelldict=True)
        config.objspace.std.suggest(withmapdict=True)


def enable_allworkingmodules(config):
    if config.translation.type_system == 'ootype':
        modules = working_oo_modules
    else:
        modules = working_modules
    if config.translation.sandbox:
        modules = default_modules
    # ignore names from 'essential_modules', notably 'exceptions', which
    # may not be present in config.objspace.usemodules at all
    modules = [name for name in modules if name not in essential_modules]

    config.objspace.usemodules.suggest(**dict.fromkeys(modules, True))

def enable_translationmodules(config):
    modules = translation_modules
    modules = [name for name in modules if name not in essential_modules]
    config.objspace.usemodules.suggest(**dict.fromkeys(modules, True))


if __name__ == '__main__':
    config = get_pypy_config()
    print config.getpaths()
    parser = to_optparse(config) #, useoptions=["translation.*"])
    option, args = parser.parse_args()
    print config<|MERGE_RESOLUTION|>--- conflicted
+++ resolved
@@ -68,12 +68,8 @@
     del working_modules["_minimal_curses"]
     del working_modules["_posixsubprocess"]
 
-<<<<<<< HEAD
-#    del working_modules["cppyy"]  # not tested on win32
-=======
     if "cppyy" in working_modules:
         del working_modules["cppyy"]  # not tested on win32
->>>>>>> ca49ff01
 
     # The _locale module is needed by site.py on Windows
     default_modules["_locale"] = None
@@ -86,12 +82,8 @@
     del working_modules["_minimal_curses"]
     del working_modules["termios"]
     del working_modules["_multiprocessing"]   # depends on rctime
-<<<<<<< HEAD
-#    del working_modules["cppyy"]  # depends on ctypes
-=======
     if "cppyy" in working_modules:
         del working_modules["cppyy"]  # depends on ctypes
->>>>>>> ca49ff01
 
 
 module_dependencies = {
