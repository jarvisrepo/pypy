import os
import sys

import py

from rpython.config.config import (OptionDescription, BoolOption, IntOption,
  ChoiceOption, StrOption, to_optparse)
from rpython.config.translationoption import IS_64_BITS


modulepath = py.path.local(__file__).dirpath().dirpath().join("module")
all_modules = [p.basename for p in modulepath.listdir()
               if p.check(dir=True, dotfile=False)
               and p.join('__init__.py').check()
               and not p.basename.startswith('test')]

essential_modules = set([
    "exceptions", "_file", "sys", "__builtin__", "posix", "_warnings",
    "itertools"
])

default_modules = essential_modules.copy()
default_modules.update([
    "_codecs", "gc", "_weakref", "marshal", "errno", "imp", "math", "cmath",
    "_sre", "_pickle_support", "operator", "parser", "symbol", "token", "_ast",
    "_io", "_random", "__pypy__", "_testing", "time"
])


# --allworkingmodules
working_modules = default_modules.copy()
working_modules.update([
    "_socket", "unicodedata", "mmap", "fcntl", "_locale", "pwd",
    "select", "zipimport", "_lsprof", "crypt", "signal", "_rawffi", "termios",
    "zlib", "bz2", "struct", "_hashlib", "_md5", "_sha", "_minimal_curses",
    "cStringIO", "thread", "itertools", "pyexpat", "_ssl", "cpyext", "array",
    "binascii", "_multiprocessing", '_warnings', "_collections",
    "_multibytecodec", "micronumpy", "_continuation", "_cffi_backend",
    "_csv", "cppyy", "_pypyjson"
])

if ((sys.platform.startswith('linux') or sys.platform == 'darwin')
    and os.uname()[4] == 'x86_64' and sys.maxint > 2**32):
    # it's not enough that we get x86_64
    working_modules.add('_vmprof')

translation_modules = default_modules.copy()
translation_modules.update([
    "fcntl", "time", "select", "signal", "_rawffi", "zlib", "struct", "_md5",
    "cStringIO", "array", "binascii",
    # the following are needed for pyrepl (and hence for the
    # interactive prompt/pdb)
    "termios", "_minimal_curses",
])

# XXX this should move somewhere else, maybe to platform ("is this posixish"
#     check or something)
if sys.platform == "win32":
    working_modules.add("_winreg")
    # unix only modules
    for name in ["crypt", "fcntl", "pwd", "termios", "_minimal_curses"]:
        working_modules.remove(name)
        if name in translation_modules:
            translation_modules.remove(name)

    if "cppyy" in working_modules:
        working_modules.remove("cppyy")  # not tested on win32

    # The _locale module is needed by site.py on Windows
    default_modules.add("_locale")

if sys.platform == "sunos5":
    working_modules.remove('fcntl')  # LOCK_NB not defined
    working_modules.remove("_minimal_curses")
    working_modules.remove("termios")
    if "cppyy" in working_modules:
        working_modules.remove("cppyy")  # depends on ctypes

#if sys.platform.startswith("linux"):
#    _mach = os.popen('uname -m', 'r').read().strip()
#    if _mach.startswith(...):
#        working_modules.remove("_continuation")


module_dependencies = {
    '_multiprocessing': [('objspace.usemodules.time', True),
                         ('objspace.usemodules.thread', True)],
    'cpyext': [('objspace.usemodules.array', True)],
    'cppyy': [('objspace.usemodules.cpyext', True)],
    }
module_suggests = {
    # the reason you want _rawffi is for ctypes, which
    # itself needs the interp-level struct module
    # because 'P' is missing from the app-level one
    "_rawffi": [("objspace.usemodules.struct", True)],
    "cpyext": [("translation.secondaryentrypoints", "cpyext,main")],
}
if sys.platform == "win32":
    module_suggests["cpyext"].append(("translation.shared", True))


# NOTE: this dictionary is not used any more
module_import_dependencies = {
    # no _rawffi if importing rpython.rlib.clibffi raises ImportError
    # or CompilationError or py.test.skip.Exception
    "_rawffi"   : ["rpython.rlib.clibffi"],

    "zlib"      : ["rpython.rlib.rzlib"],
    "bz2"       : ["pypy.module.bz2.interp_bz2"],
    "pyexpat"   : ["pypy.module.pyexpat.interp_pyexpat"],
    "_ssl"      : ["pypy.module._ssl.interp_ssl"],
    "_hashlib"  : ["pypy.module._ssl.interp_ssl"],
    "_minimal_curses": ["pypy.module._minimal_curses.fficurses"],
    "_continuation": ["rpython.rlib.rstacklet"],
    "_vmprof" : ["pypy.module._vmprof.interp_vmprof"],
    }

def get_module_validator(modname):
    # NOTE: this function is not used any more
    if modname in module_import_dependencies:
        modlist = module_import_dependencies[modname]
        def validator(config):
            from rpython.rtyper.tool.rffi_platform import CompilationError
            try:
                for name in modlist:
                    __import__(name)
            except (ImportError, CompilationError, py.test.skip.Exception) as e:
                errcls = e.__class__.__name__
                raise Exception(
                    "The module %r is disabled\n" % (modname,) +
                    "because importing %s raised %s\n" % (name, errcls) +
                    str(e))
        return validator
    else:
        return None


pypy_optiondescription = OptionDescription("objspace", "Object Space Options", [
    OptionDescription("usemodules", "Which Modules should be used", [
        BoolOption(modname, "use module %s" % (modname, ),
                   default=modname in default_modules,
                   cmdline="--withmod-%s" % (modname, ),
                   requires=module_dependencies.get(modname, []),
                   suggests=module_suggests.get(modname, []),
                   negation=modname not in essential_modules,
                   ) #validator=get_module_validator(modname))
        for modname in all_modules]),

    BoolOption("allworkingmodules", "use as many working modules as possible",
               # NB. defaults to True, but in py.py this is overridden by
               # a False suggestion because it takes a while to start up.
               # Actual module enabling only occurs if
               # enable_allworkingmodules() is called, and it depends
               # on the selected backend.
               default=True,
               cmdline="--allworkingmodules",
               negation=True),

    StrOption("extmodules",
              "Comma-separated list of third-party builtin modules",
              cmdline="--ext",
              default=None),

    BoolOption("translationmodules",
          "use only those modules that are needed to run translate.py on pypy",
               default=False,
               cmdline="--translationmodules",
               suggests=[("objspace.allworkingmodules", False)]),

    BoolOption("usepycfiles", "Write and read pyc files when importing",
               default=True),

    BoolOption("lonepycfiles", "Import pyc files with no matching py file",
               default=False,
               requires=[("objspace.usepycfiles", True)]),

    StrOption("soabi",
              "Tag to differentiate extension modules built for different Python interpreters",
              cmdline="--soabi",
              default=None),

    BoolOption("honor__builtins__",
               "Honor the __builtins__ key of a module dictionary",
               default=False),

    BoolOption("disable_call_speedhacks",
               "make sure that all calls go through space.call_args",
               default=False),

    OptionDescription("std", "Standard Object Space Options", [
        BoolOption("withtproxy", "support transparent proxies",
                   default=True),

        BoolOption("withprebuiltint", "prebuild commonly used int objects",
                   default=False),

        IntOption("prebuiltintfrom", "lowest integer which is prebuilt",
                  default=-5, cmdline="--prebuiltintfrom"),

        IntOption("prebuiltintto", "highest integer which is prebuilt",
                  default=100, cmdline="--prebuiltintto"),

        BoolOption("withsmalllong", "use a version of 'long' in a C long long",
                   default=False),

        BoolOption("withstrbuf", "use strings optimized for addition (ver 2)",
                   default=False),

        BoolOption("withprebuiltchar",
                   "use prebuilt single-character string objects",
                   default=False),

        BoolOption("sharesmallstr",
                   "always reuse the prebuilt string objects "
                   "(the empty string and potentially single-char strings)",
                   default=False),

        BoolOption("withspecialisedtuple",
                   "use specialised tuples",
                   default=False),

        BoolOption("withcelldict",
                   "use dictionaries that are optimized for being used as module dicts",
                   default=False,
                   requires=[("objspace.honor__builtins__", False)]),

        BoolOption("withmapdict",
                   "make instances really small but slow without the JIT",
                   default=False,
                   requires=[("objspace.std.getattributeshortcut", True),
                             ("objspace.std.withtypeversion", True),
                       ]),

        BoolOption("withrangelist",
                   "enable special range list implementation that does not "
                   "actually create the full list until the resulting "
                   "list is mutated",
                   default=False),
        BoolOption("withliststrategies",
                   "enable optimized ways to store lists of primitives ",
                   default=True),

        BoolOption("withtypeversion",
                   "version type objects when changing them",
                   cmdline=None,
                   default=False,
                   # weakrefs needed, because of get_subclasses()
                   requires=[("translation.rweakref", True)]),

        BoolOption("withmethodcache",
                   "try to cache method lookups",
                   default=False,
                   requires=[("objspace.std.withtypeversion", True),
                             ("translation.rweakref", True)]),
        BoolOption("withmethodcachecounter",
                   "try to cache methods and provide a counter in __pypy__. "
                   "for testing purposes only.",
                   default=False,
                   requires=[("objspace.std.withmethodcache", True)]),
        IntOption("methodcachesizeexp",
                  " 2 ** methodcachesizeexp is the size of the of the method cache ",
                  default=11),
        BoolOption("intshortcut",
                   "special case addition and subtraction of two integers in BINARY_ADD/"
                   "/BINARY_SUBTRACT and their inplace counterparts",
                   default=False),
        BoolOption("optimized_list_getitem",
                   "special case the 'list[integer]' expressions",
                   default=False),
        BoolOption("getattributeshortcut",
                   "track types that override __getattribute__",
                   default=False,
                   # weakrefs needed, because of get_subclasses()
                   requires=[("translation.rweakref", True)]),
        BoolOption("newshortcut",
                   "cache and shortcut calling __new__ from builtin types",
                   default=False,
                   # weakrefs needed, because of get_subclasses()
                   requires=[("translation.rweakref", True)]),

        BoolOption("withidentitydict",
                   "track types that override __hash__, __eq__ or __cmp__ and use a special dict strategy for those which do not",
                   default=False,
                   # weakrefs needed, because of get_subclasses()
                   requires=[("translation.rweakref", True)]),

        BoolOption("withstmdict",
                   "for stm: make all dicts be conflict-aware",
                   default=False,
                   requires=[("translation.stm", True)]),
     ]),
])

def get_pypy_config(overrides=None, translating=False):
    from rpython.config.translationoption import get_combined_translation_config
    return get_combined_translation_config(
            pypy_optiondescription, overrides=overrides,
            translating=translating)

def set_pypy_opt_level(config, level):
    """Apply PyPy-specific optimization suggestions on the 'config'.
    The optimizations depend on the selected level and possibly on the backend.
    """
    # all the good optimizations for PyPy should be listed here
    if level in ['2', '3', 'jit']:
        config.objspace.std.suggest(withrangelist=True)
        config.objspace.std.suggest(withmethodcache=True)
        config.objspace.std.suggest(withprebuiltchar=True)
        config.objspace.std.suggest(intshortcut=True)
        config.objspace.std.suggest(optimized_list_getitem=True)
        config.objspace.std.suggest(getattributeshortcut=True)
        #config.objspace.std.suggest(newshortcut=True)
        config.objspace.std.suggest(withspecialisedtuple=True)
        config.objspace.std.suggest(withidentitydict=True)
        #if not IS_64_BITS:
        #    config.objspace.std.suggest(withsmalllong=True)

    # extra costly optimizations only go in level 3
    if level == '3':
        config.translation.suggest(profopt=
            "-c 'from richards import main;main(); "
                "from test import pystone; pystone.main()'")

    # memory-saving optimizations
    if level == 'mem':
        config.objspace.std.suggest(withprebuiltint=True)
        config.objspace.std.suggest(withrangelist=True)
        config.objspace.std.suggest(withprebuiltchar=True)
        config.objspace.std.suggest(withmapdict=True)
        if not IS_64_BITS:
            config.objspace.std.suggest(withsmalllong=True)

    # extra optimizations with the JIT
    if level == 'jit':
        config.objspace.std.suggest(withcelldict=True)
        config.objspace.std.suggest(withmapdict=True)

<<<<<<< HEAD
    # tweaks some parameters with STM
    if config.translation.stm:
        # having both mapdict and methodcache together is a bad idea:
        # it creates many conflicts
        # if config.objspace.std.withmapdict:
        #     config.objspace.std.withmethodcache = True #False
        config.objspace.std.suggest(withstmdict=True)
=======
>>>>>>> cfd8adef


def enable_allworkingmodules(config):
    modules = working_modules.copy()
    if config.translation.sandbox:
        modules = default_modules
    # ignore names from 'essential_modules', notably 'exceptions', which
    # may not be present in config.objspace.usemodules at all
    modules = [name for name in modules if name not in essential_modules]

    config.objspace.usemodules.suggest(**dict.fromkeys(modules, True))

def enable_translationmodules(config):
    modules = translation_modules
    modules = [name for name in modules if name not in essential_modules]
    config.objspace.usemodules.suggest(**dict.fromkeys(modules, True))


if __name__ == '__main__':
    config = get_pypy_config()
    print config.getpaths()
    parser = to_optparse(config) #, useoptions=["translation.*"])
    option, args = parser.parse_args()
    print config<|MERGE_RESOLUTION|>--- conflicted
+++ resolved
@@ -335,16 +335,9 @@
         config.objspace.std.suggest(withcelldict=True)
         config.objspace.std.suggest(withmapdict=True)
 
-<<<<<<< HEAD
     # tweaks some parameters with STM
     if config.translation.stm:
-        # having both mapdict and methodcache together is a bad idea:
-        # it creates many conflicts
-        # if config.objspace.std.withmapdict:
-        #     config.objspace.std.withmethodcache = True #False
         config.objspace.std.suggest(withstmdict=True)
-=======
->>>>>>> cfd8adef
 
 
 def enable_allworkingmodules(config):
