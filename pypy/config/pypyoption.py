import autopath
import py, os
import sys
from pypy.config.config import OptionDescription, BoolOption, IntOption, ArbitraryOption
from pypy.config.config import ChoiceOption, StrOption, to_optparse, Config
from pypy.config.config import ConflictConfigError
from pypy.config.translationoption import IS_64_BITS

modulepath = py.path.local(__file__).dirpath().dirpath().join("module")
all_modules = [p.basename for p in modulepath.listdir()
               if p.check(dir=True, dotfile=False)
               and p.join('__init__.py').check()
               and not p.basename.startswith('test')]

essential_modules = dict.fromkeys(
    ["exceptions", "_file", "sys", "__builtin__", "posix"]
)

default_modules = essential_modules.copy()
default_modules.update(dict.fromkeys(
    ["_codecs", "gc", "_weakref", "marshal", "errno", "imp",
     "math", "cmath", "_sre", "_pickle_support", "operator",
     "parser", "symbol", "token", "_ast",  "_io", "_random", "__pypy__",
     "_testing"]))


# --allworkingmodules
working_modules = default_modules.copy()
working_modules.update(dict.fromkeys(
    ["_socket", "unicodedata", "mmap", "fcntl", "_locale",
     "rctime" , "select", "zipimport", "_lsprof",
     "crypt", "signal", "_rawffi", "termios", "zlib", "bz2",
     "struct", "_hashlib", "_md5", "_sha", "_minimal_curses", "cStringIO",
     "thread", "itertools", "pyexpat", "_ssl", "cpyext", "array",
     "_bisect", "binascii", "_multiprocessing", '_warnings',
<<<<<<< HEAD
     "_collections", 'micronumpy']
=======
     "_collections", "_multibytecodec"]
>>>>>>> a2dffba5
))

translation_modules = default_modules.copy()
translation_modules.update(dict.fromkeys(
    ["fcntl", "rctime", "select", "signal", "_rawffi", "zlib",
     "struct", "_md5", "cStringIO", "array"]))

working_oo_modules = default_modules.copy()
working_oo_modules.update(dict.fromkeys(
    ["_md5", "_sha", "cStringIO", "itertools"]
))

# XXX this should move somewhere else, maybe to platform ("is this posixish"
#     check or something)
if sys.platform == "win32":
    working_modules["_winreg"] = None
    # unix only modules
    del working_modules["crypt"]
    del working_modules["fcntl"]
    del working_modules["termios"]
    del working_modules["_minimal_curses"]

    # The _locale module is needed by site.py on Windows
    default_modules["_locale"] = None

if sys.platform == "sunos5":
    del working_modules['mmap']   # depend on ctypes, can't get at c-level 'errono'
    del working_modules['rctime'] # depend on ctypes, missing tm_zone/tm_gmtoff
    del working_modules['signal'] # depend on ctypes, can't get at c-level 'errono'
    del working_modules['fcntl']  # LOCK_NB not defined
    del working_modules["_minimal_curses"]
    del working_modules["termios"]



module_dependencies = {
    '_multiprocessing': [('objspace.usemodules.rctime', True),
                         ('objspace.usemodules.thread', True)],
    }
module_suggests = {
    # the reason you want _rawffi is for ctypes, which
    # itself needs the interp-level struct module
    # because 'P' is missing from the app-level one
    "_rawffi": [("objspace.usemodules.struct", True)],
    "cpyext": [("translation.secondaryentrypoints", "cpyext"),
               ("translation.shared", sys.platform == "win32")],
}

module_import_dependencies = {
    # no _rawffi if importing pypy.rlib.clibffi raises ImportError
    # or CompilationError
    "_rawffi"   : ["pypy.rlib.clibffi"],
    "_ffi"      : ["pypy.rlib.clibffi"],

    "zlib"      : ["pypy.rlib.rzlib"],
    "bz2"       : ["pypy.module.bz2.interp_bz2"],
    "pyexpat"   : ["pypy.module.pyexpat.interp_pyexpat"],
    "_ssl"      : ["pypy.module._ssl.interp_ssl"],
    "_hashlib"  : ["pypy.module._ssl.interp_ssl"],
    "_minimal_curses": ["pypy.module._minimal_curses.fficurses"],
    }

def get_module_validator(modname):
    if modname in module_import_dependencies:
        modlist = module_import_dependencies[modname]
        def validator(config):
            from pypy.rpython.tool.rffi_platform import CompilationError
            try:
                for name in modlist:
                    __import__(name)
            except (ImportError, CompilationError), e:
                errcls = e.__class__.__name__
                config.add_warning(
                    "The module %r is disabled\n" % (modname,) +
                    "because importing %s raised %s\n" % (name, errcls) +
                    str(e))
                raise ConflictConfigError("--withmod-%s: %s" % (modname,
                                                                errcls))
        return validator
    else:
        return None


pypy_optiondescription = OptionDescription("objspace", "Object Space Options", [
    ChoiceOption("name", "Object Space name",
                 ["std", "flow", "thunk", "dump", "taint"],
                 "std",
                 cmdline='--objspace -o'),

    OptionDescription("opcodes", "opcodes to enable in the interpreter", [
        BoolOption("CALL_LIKELY_BUILTIN", "emit a special bytecode for likely calls to builtin functions",
                   default=False,
                   requires=[("translation.stackless", False)]),
        BoolOption("CALL_METHOD", "emit a special bytecode for expr.name()",
                   default=False),
        ]),

    BoolOption("nofaking", "disallow faking in the object space",
               default=False,
               requires=[
                   ("objspace.usemodules.posix", True),
                   ("objspace.usemodules.time", True),
                   ("objspace.usemodules.errno", True)],
               cmdline='--nofaking'),

    OptionDescription("usemodules", "Which Modules should be used", [
        BoolOption(modname, "use module %s" % (modname, ),
                   default=modname in default_modules,
                   cmdline="--withmod-%s" % (modname, ),
                   requires=module_dependencies.get(modname, []),
                   suggests=module_suggests.get(modname, []),
                   negation=modname not in essential_modules,
                   validator=get_module_validator(modname))
        for modname in all_modules]),

    BoolOption("allworkingmodules", "use as many working modules as possible",
               # NB. defaults to True, but in py.py this is overridden by
               # a False suggestion because it takes a while to start up.
               # Actual module enabling only occurs if
               # enable_allworkingmodules() is called, and it depends
               # on the selected backend.
               default=True,
               cmdline="--allworkingmodules",
               negation=True),

    StrOption("extmodules",
              "Comma-separated list of third-party builtin modules",
              cmdline="--ext",
              default=None),

    BoolOption("translationmodules",
          "use only those modules that are needed to run translate.py on pypy",
               default=False,
               cmdline="--translationmodules",
               suggests=[("objspace.allworkingmodules", False)]),

    BoolOption("geninterp", "specify whether geninterp should be used",
               default=False),

    BoolOption("logbytecodes",
               "keep track of bytecode usage",
               default=False),

    BoolOption("usepycfiles", "Write and read pyc files when importing",
               default=True),

    BoolOption("lonepycfiles", "Import pyc files with no matching py file",
               default=False,
               requires=[("objspace.usepycfiles", True)]),

    StrOption("soabi",
              "Tag to differentiate extension modules built for different Python interpreters",
              cmdline="--soabi",
              default=None),

    BoolOption("honor__builtins__",
               "Honor the __builtins__ key of a module dictionary",
               default=False),

    BoolOption("disable_call_speedhacks",
               "make sure that all calls go through space.call_args",
               default=False),

    BoolOption("timing",
               "timing of various parts of the interpreter (simple profiling)",
               default=False),

    OptionDescription("std", "Standard Object Space Options", [
        BoolOption("withtproxy", "support transparent proxies",
                   default=True),

        BoolOption("withsmallint", "use tagged integers",
                   default=False,
                   requires=[("objspace.std.withprebuiltint", False),
                             ("translation.taggedpointers", True)]),

        BoolOption("withprebuiltint", "prebuild commonly used int objects",
                   default=False),

        IntOption("prebuiltintfrom", "lowest integer which is prebuilt",
                  default=-5, cmdline="--prebuiltintfrom"),

        IntOption("prebuiltintto", "highest integer which is prebuilt",
                  default=100, cmdline="--prebuiltintto"),

        BoolOption("withsmalllong", "use a version of 'long' in a C long long",
                   default=False,
                   requires=[("objspace.std.withsmallint", False)]),
                             #  ^^^ because of missing delegate_xx2yy

        BoolOption("withstrjoin", "use strings optimized for addition",
                   default=False),

        BoolOption("withstrslice", "use strings optimized for slicing",
                   default=False),

        BoolOption("withstrbuf", "use strings optimized for addition (ver 2)",
                   default=False),

        BoolOption("withprebuiltchar",
                   "use prebuilt single-character string objects",
                   default=False),

        BoolOption("sharesmallstr",
                   "always reuse the prebuilt string objects "
                   "(the empty string and potentially single-char strings)",
                   default=False),

        BoolOption("withrope", "use ropes as the string implementation",
                   default=False,
                   requires=[("objspace.std.withstrslice", False),
                             ("objspace.std.withstrjoin", False),
                             ("objspace.std.withstrbuf", False)],
                   suggests=[("objspace.std.withprebuiltchar", True),
                             ("objspace.std.sharesmallstr", True)]),

        BoolOption("withropeunicode", "use ropes for the unicode implementation",
                   default=False,
                   requires=[("objspace.std.withrope", True)]),

        BoolOption("withcelldict",
                   "use dictionaries that are optimized for being used as module dicts",
                   default=False,
                   requires=[("objspace.opcodes.CALL_LIKELY_BUILTIN", False),
                             ("objspace.honor__builtins__", False)]),

        BoolOption("withdictmeasurement",
                   "create huge files with masses of information "
                   "about dictionaries",
                   default=False),

        BoolOption("withmapdict",
                   "make instances really small but slow without the JIT",
                   default=False,
                   requires=[("objspace.std.getattributeshortcut", True),
                             ("objspace.std.withtypeversion", True),
                       ]),

        BoolOption("withrangelist",
                   "enable special range list implementation that does not "
                   "actually create the full list until the resulting "
                   "list is mutated",
                   default=False),

        BoolOption("withtypeversion",
                   "version type objects when changing them",
                   cmdline=None,
                   default=False,
                   # weakrefs needed, because of get_subclasses()
                   requires=[("translation.rweakref", True)]),

        BoolOption("withmethodcache",
                   "try to cache method lookups",
                   default=False,
                   requires=[("objspace.std.withtypeversion", True),
                             ("translation.rweakref", True)]),
        BoolOption("withmethodcachecounter",
                   "try to cache methods and provide a counter in __pypy__. "
                   "for testing purposes only.",
                   default=False,
                   requires=[("objspace.std.withmethodcache", True)]),
        IntOption("methodcachesizeexp",
                  " 2 ** methodcachesizeexp is the size of the of the method cache ",
                  default=11),
        BoolOption("optimized_int_add",
                   "special case the addition of two integers in BINARY_ADD",
                   default=False),
        BoolOption("optimized_comparison_op",
                   "special case the comparison of integers",
                   default=False),
        BoolOption("optimized_list_getitem",
                   "special case the 'list[integer]' expressions",
                   default=False),
        BoolOption("builtinshortcut",
                   "a shortcut for operations between built-in types",
                   default=False),
        BoolOption("getattributeshortcut",
                   "track types that override __getattribute__",
                   default=False),
        BoolOption("newshortcut",
                   "cache and shortcut calling __new__ from builtin types",
                   default=False),

        BoolOption("logspaceoptypes",
                   "a instrumentation option: before exit, print the types seen by "
                   "certain simpler bytecodes",
                   default=False),
        ChoiceOption("multimethods", "the multimethod implementation to use",
                     ["doubledispatch", "mrd"],
                     default="mrd"),
        BoolOption("mutable_builtintypes",
                   "Allow the changing of builtin types", default=False,
                   requires=[("objspace.std.builtinshortcut", True)]),
     ]),
])

def get_pypy_config(overrides=None, translating=False):
    from pypy.config.translationoption import get_combined_translation_config
    return get_combined_translation_config(
            pypy_optiondescription, overrides=overrides,
            translating=translating)

def set_pypy_opt_level(config, level):
    """Apply PyPy-specific optimization suggestions on the 'config'.
    The optimizations depend on the selected level and possibly on the backend.
    """
    # warning: during some tests, the type_system and the backend may be
    # unspecified and we get None.  It shouldn't occur in translate.py though.
    type_system = config.translation.type_system
    backend = config.translation.backend

    # all the good optimizations for PyPy should be listed here
    if level in ['2', '3']:
        config.objspace.opcodes.suggest(CALL_LIKELY_BUILTIN=True)
    if level in ['2', '3', 'jit']:
        config.objspace.opcodes.suggest(CALL_METHOD=True)
        config.objspace.std.suggest(withrangelist=True)
        config.objspace.std.suggest(withmethodcache=True)
        config.objspace.std.suggest(withprebuiltchar=True)
        config.objspace.std.suggest(builtinshortcut=True)
        config.objspace.std.suggest(optimized_list_getitem=True)
        config.objspace.std.suggest(getattributeshortcut=True)
        config.objspace.std.suggest(newshortcut=True)
        #if not IS_64_BITS:
        #    config.objspace.std.suggest(withsmalllong=True)

    # extra costly optimizations only go in level 3
    if level == '3':
        config.translation.suggest(profopt=
            "-c 'from richards import main;main(); "
                "from test import pystone; pystone.main()'")

    # memory-saving optimizations
    if level == 'mem':
        config.objspace.std.suggest(withprebuiltint=True)
        config.objspace.std.suggest(withrangelist=True)
        config.objspace.std.suggest(withprebuiltchar=True)
        config.objspace.std.suggest(withmapdict=True)
        config.objspace.std.suggest(withstrslice=True)
        config.objspace.std.suggest(withstrjoin=True)
        if not IS_64_BITS:
            config.objspace.std.suggest(withsmalllong=True)
        # xxx other options? ropes maybe?

    # completely disable geninterp in a level 0 translation
    if level == '0':
        config.objspace.suggest(geninterp=False)

    # some optimizations have different effects depending on the typesystem
    if type_system == 'ootype':
        config.objspace.std.suggest(multimethods="doubledispatch")

    # extra optimizations with the JIT
    if level == 'jit':
        config.objspace.std.suggest(withcelldict=True)
        config.objspace.std.suggest(withmapdict=True)


def enable_allworkingmodules(config):
    if config.translation.type_system == 'ootype':
        modules = working_oo_modules
    else:
        modules = working_modules
    if config.translation.sandbox:
        modules = default_modules
    # ignore names from 'essential_modules', notably 'exceptions', which
    # may not be present in config.objspace.usemodules at all
    modules = [name for name in modules if name not in essential_modules]
    config.objspace.usemodules.suggest(**dict.fromkeys(modules, True))

def enable_translationmodules(config):
    modules = translation_modules
    modules = [name for name in modules if name not in essential_modules]
    config.objspace.usemodules.suggest(**dict.fromkeys(modules, True))


if __name__ == '__main__':
    config = get_pypy_config()
    print config.getpaths()
    parser = to_optparse(config) #, useoptions=["translation.*"])
    option, args = parser.parse_args()
    print config<|MERGE_RESOLUTION|>--- conflicted
+++ resolved
@@ -33,11 +33,7 @@
      "struct", "_hashlib", "_md5", "_sha", "_minimal_curses", "cStringIO",
      "thread", "itertools", "pyexpat", "_ssl", "cpyext", "array",
      "_bisect", "binascii", "_multiprocessing", '_warnings',
-<<<<<<< HEAD
-     "_collections", 'micronumpy']
-=======
-     "_collections", "_multibytecodec"]
->>>>>>> a2dffba5
+     "_collections", "_multibytecodec", 'micronumpy']
 ))
 
 translation_modules = default_modules.copy()
