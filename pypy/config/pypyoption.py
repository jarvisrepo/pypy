import sys

import py

from rpython.config.config import (OptionDescription, BoolOption, IntOption,
  ChoiceOption, StrOption, to_optparse)
from rpython.config.translationoption import IS_64_BITS


modulepath = py.path.local(__file__).dirpath().dirpath().join("module")
all_modules = [p.basename for p in modulepath.listdir()
               if p.check(dir=True, dotfile=False)
               and p.join('__init__.py').check()
               and not p.basename.startswith('test')]

essential_modules = set([
    "exceptions", "_file", "sys", "__builtin__", "posix", "_warnings",
    "itertools"
])

default_modules = essential_modules.copy()
default_modules.update([
    "_codecs", "gc", "_weakref", "marshal", "errno", "imp", "math", "cmath",
    "_sre", "_pickle_support", "operator", "parser", "symbol", "token", "_ast",
    "_io", "_random", "__pypy__", "_testing"
])


# --allworkingmodules
working_modules = default_modules.copy()
<<<<<<< HEAD
working_modules.update(dict.fromkeys(
    ["_socket", "unicodedata", "mmap", "fcntl", "_locale", "pwd",
     "rctime" , "select", "zipimport", "_lsprof",
     "crypt", "signal", "_rawffi", "termios", "zlib", "bz2",
     "struct", "_hashlib", "_md5", "_sha", "_minimal_curses", "cStringIO",
     "thread", "itertools", "pyexpat", "_ssl", "cpyext", "array",
     "binascii", "_multiprocessing", '_warnings',
     "_collections", "_multibytecodec",
     "_continuation", "_cffi_backend", "_csv", "cppyy", "_pypyjson"]
    # stm disabled "micronumpy", caused translation problems once..
))
=======
working_modules.update([
    "_socket", "unicodedata", "mmap", "fcntl", "_locale", "pwd", "rctime" ,
    "select", "zipimport", "_lsprof", "crypt", "signal", "_rawffi", "termios",
    "zlib", "bz2", "struct", "_hashlib", "_md5", "_sha", "_minimal_curses",
    "cStringIO", "thread", "itertools", "pyexpat", "_ssl", "cpyext", "array",
    "binascii", "_multiprocessing", '_warnings', "_collections",
    "_multibytecodec", "micronumpy", "_continuation", "_cffi_backend",
    "_csv", "cppyy", "_pypyjson"
])
>>>>>>> d391f179

translation_modules = default_modules.copy()
translation_modules.update([
    "fcntl", "rctime", "select", "signal", "_rawffi", "zlib", "struct", "_md5",
    "cStringIO", "array", "binascii",
    # the following are needed for pyrepl (and hence for the
    # interactive prompt/pdb)
    "termios", "_minimal_curses",
])

# XXX this should move somewhere else, maybe to platform ("is this posixish"
#     check or something)
if sys.platform == "win32":
    working_modules.add("_winreg")
    # unix only modules
    working_modules.remove("crypt")
    working_modules.remove("fcntl")
    working_modules.remove("pwd")
    working_modules.remove("termios")
    working_modules.remove("_minimal_curses")

    if "cppyy" in working_modules:
        working_modules.remove("cppyy")  # not tested on win32

    # The _locale module is needed by site.py on Windows
    default_modules.add("_locale")

if sys.platform == "sunos5":
    working_modules.remove('mmap')   # depend on ctypes, can't get at c-level 'errono'
    working_modules.remove('rctime') # depend on ctypes, missing tm_zone/tm_gmtoff
    working_modules.remove('signal') # depend on ctypes, can't get at c-level 'errono'
    working_modules.remove('fcntl')  # LOCK_NB not defined
    working_modules.remove("_minimal_curses")
    working_modules.remove("termios")
    working_modules.remove("_multiprocessing")   # depends on rctime
    if "cppyy" in working_modules:
        working_modules.remove("cppyy")  # depends on ctypes


module_dependencies = {
    '_multiprocessing': [('objspace.usemodules.rctime', True),
                         ('objspace.usemodules.thread', True)],
    'cpyext': [('objspace.usemodules.array', True)],
    'cppyy': [('objspace.usemodules.cpyext', True)],
    }
module_suggests = {
    # the reason you want _rawffi is for ctypes, which
    # itself needs the interp-level struct module
    # because 'P' is missing from the app-level one
    "_rawffi": [("objspace.usemodules.struct", True)],
    "cpyext": [("translation.secondaryentrypoints", "cpyext,main"),
               ("translation.shared", sys.platform == "win32")],
}

module_import_dependencies = {
    # no _rawffi if importing rpython.rlib.clibffi raises ImportError
    # or CompilationError or py.test.skip.Exception
    "_rawffi"   : ["rpython.rlib.clibffi"],

    "zlib"      : ["rpython.rlib.rzlib"],
    "bz2"       : ["pypy.module.bz2.interp_bz2"],
    "pyexpat"   : ["pypy.module.pyexpat.interp_pyexpat"],
    "_ssl"      : ["pypy.module._ssl.interp_ssl"],
    "_hashlib"  : ["pypy.module._ssl.interp_ssl"],
    "_minimal_curses": ["pypy.module._minimal_curses.fficurses"],
    "_continuation": ["rpython.rlib.rstacklet"],
    }

def get_module_validator(modname):
    if modname in module_import_dependencies:
        modlist = module_import_dependencies[modname]
        def validator(config):
            from rpython.rtyper.tool.rffi_platform import CompilationError
            try:
                for name in modlist:
                    __import__(name)
            except (ImportError, CompilationError, py.test.skip.Exception), e:
                errcls = e.__class__.__name__
                raise Exception(
                    "The module %r is disabled\n" % (modname,) +
                    "because importing %s raised %s\n" % (name, errcls) +
                    str(e))
        return validator
    else:
        return None


pypy_optiondescription = OptionDescription("objspace", "Object Space Options", [
    OptionDescription("usemodules", "Which Modules should be used", [
        BoolOption(modname, "use module %s" % (modname, ),
                   default=modname in default_modules,
                   cmdline="--withmod-%s" % (modname, ),
                   requires=module_dependencies.get(modname, []),
                   suggests=module_suggests.get(modname, []),
                   negation=modname not in essential_modules,
                   ) #validator=get_module_validator(modname))
        for modname in all_modules]),

    BoolOption("allworkingmodules", "use as many working modules as possible",
               # NB. defaults to True, but in py.py this is overridden by
               # a False suggestion because it takes a while to start up.
               # Actual module enabling only occurs if
               # enable_allworkingmodules() is called, and it depends
               # on the selected backend.
               default=True,
               cmdline="--allworkingmodules",
               negation=True),

    StrOption("extmodules",
              "Comma-separated list of third-party builtin modules",
              cmdline="--ext",
              default=None),

    BoolOption("translationmodules",
          "use only those modules that are needed to run translate.py on pypy",
               default=False,
               cmdline="--translationmodules",
               suggests=[("objspace.allworkingmodules", False)]),

    BoolOption("usepycfiles", "Write and read pyc files when importing",
               default=True),

    BoolOption("lonepycfiles", "Import pyc files with no matching py file",
               default=False,
               requires=[("objspace.usepycfiles", True)]),

    StrOption("soabi",
              "Tag to differentiate extension modules built for different Python interpreters",
              cmdline="--soabi",
              default=None),

    BoolOption("honor__builtins__",
               "Honor the __builtins__ key of a module dictionary",
               default=False),

    BoolOption("disable_call_speedhacks",
               "make sure that all calls go through space.call_args",
               default=False),

    OptionDescription("std", "Standard Object Space Options", [
        BoolOption("withtproxy", "support transparent proxies",
                   default=True),

        BoolOption("withprebuiltint", "prebuild commonly used int objects",
                   default=False),

        IntOption("prebuiltintfrom", "lowest integer which is prebuilt",
                  default=-5, cmdline="--prebuiltintfrom"),

        IntOption("prebuiltintto", "highest integer which is prebuilt",
                  default=100, cmdline="--prebuiltintto"),

        BoolOption("withsmalllong", "use a version of 'long' in a C long long",
                   default=False),

        BoolOption("withstrbuf", "use strings optimized for addition (ver 2)",
                   default=False),

        BoolOption("withprebuiltchar",
                   "use prebuilt single-character string objects",
                   default=False),

        BoolOption("sharesmallstr",
                   "always reuse the prebuilt string objects "
                   "(the empty string and potentially single-char strings)",
                   default=False),

        BoolOption("withspecialisedtuple",
                   "use specialised tuples",
                   default=False),

        BoolOption("withcelldict",
                   "use dictionaries that are optimized for being used as module dicts",
                   default=False,
                   requires=[("objspace.honor__builtins__", False)]),

        BoolOption("withmapdict",
                   "make instances really small but slow without the JIT",
                   default=False,
                   requires=[("objspace.std.getattributeshortcut", True),
                             ("objspace.std.withmethodcache", True),
                       ]),

        BoolOption("withrangelist",
                   "enable special range list implementation that does not "
                   "actually create the full list until the resulting "
                   "list is mutated",
                   default=False),
        BoolOption("withliststrategies",
                   "enable optimized ways to store lists of primitives ",
                   default=True),

        BoolOption("withtypeversion",
                   "version type objects when changing them",
                   cmdline=None,
                   default=False,
                   # weakrefs needed, because of get_subclasses()
                   requires=[("translation.rweakref", True)]),

        BoolOption("withmethodcache",
                   "try to cache method lookups",
                   default=False,
                   requires=[("objspace.std.withtypeversion", True),
                             ("translation.rweakref", True)]),
        BoolOption("withmethodcachecounter",
                   "try to cache methods and provide a counter in __pypy__. "
                   "for testing purposes only.",
                   default=False,
                   requires=[("objspace.std.withmethodcache", True)]),
        IntOption("methodcachesizeexp",
                  " 2 ** methodcachesizeexp is the size of the of the method cache ",
                  default=11),
        BoolOption("intshortcut",
                   "special case addition and subtraction of two integers in BINARY_ADD/"
                   "/BINARY_SUBTRACT and their inplace counterparts",
                   default=False),
        BoolOption("optimized_list_getitem",
                   "special case the 'list[integer]' expressions",
                   default=False),
        BoolOption("builtinshortcut",
                   "a shortcut for operations between built-in types. XXX: "
                   "deprecated, not really a shortcut any more.",
                   default=False),
        BoolOption("getattributeshortcut",
                   "track types that override __getattribute__",
                   default=False,
                   # weakrefs needed, because of get_subclasses()
                   requires=[("translation.rweakref", True)]),
        BoolOption("newshortcut",
                   "cache and shortcut calling __new__ from builtin types",
                   default=False,
                   # weakrefs needed, because of get_subclasses()
                   requires=[("translation.rweakref", True)]),

        ChoiceOption("multimethods", "the multimethod implementation to use",
                     ["doubledispatch", "mrd"],
                     default="mrd"),
        BoolOption("withidentitydict",
                   "track types that override __hash__, __eq__ or __cmp__ and use a special dict strategy for those which do not",
                   default=False,
                   # weakrefs needed, because of get_subclasses()
                   requires=[("translation.rweakref", True)]),
     ]),
])

def get_pypy_config(overrides=None, translating=False):
    from rpython.config.translationoption import get_combined_translation_config
    return get_combined_translation_config(
            pypy_optiondescription, overrides=overrides,
            translating=translating)

def set_pypy_opt_level(config, level):
    """Apply PyPy-specific optimization suggestions on the 'config'.
    The optimizations depend on the selected level and possibly on the backend.
    """
    # all the good optimizations for PyPy should be listed here
    if level in ['2', '3', 'jit']:
        config.objspace.std.suggest(withrangelist=True)
        config.objspace.std.suggest(withmethodcache=True)
        config.objspace.std.suggest(withprebuiltchar=True)
        config.objspace.std.suggest(intshortcut=True)
        config.objspace.std.suggest(optimized_list_getitem=True)
        config.objspace.std.suggest(getattributeshortcut=True)
        #config.objspace.std.suggest(newshortcut=True)
        config.objspace.std.suggest(withspecialisedtuple=True)
        config.objspace.std.suggest(withidentitydict=True)
        #if not IS_64_BITS:
        #    config.objspace.std.suggest(withsmalllong=True)

    # extra costly optimizations only go in level 3
    if level == '3':
        config.translation.suggest(profopt=
            "-c 'from richards import main;main(); "
                "from test import pystone; pystone.main()'")

    # memory-saving optimizations
    if level == 'mem':
        config.objspace.std.suggest(withprebuiltint=True)
        config.objspace.std.suggest(withrangelist=True)
        config.objspace.std.suggest(withprebuiltchar=True)
        config.objspace.std.suggest(withmapdict=True)
        if not IS_64_BITS:
            config.objspace.std.suggest(withsmalllong=True)

    # extra optimizations with the JIT
    if level == 'jit':
        config.objspace.std.suggest(withcelldict=True)
        #if not config.translation.stm:
        config.objspace.std.suggest(withmapdict=True)

    # tweaks some parameters with STM
    if config.translation.stm:
        config.objspace.std.suggest(methodcachesizeexp=9)
        # XXX try at some point to see if withmapdict=True would make sense


def enable_allworkingmodules(config):
    modules = working_modules
    if config.translation.sandbox:
        modules = default_modules
    # ignore names from 'essential_modules', notably 'exceptions', which
    # may not be present in config.objspace.usemodules at all
    modules = [name for name in modules if name not in essential_modules]

    config.objspace.usemodules.suggest(**dict.fromkeys(modules, True))

def enable_translationmodules(config):
    modules = translation_modules
    modules = [name for name in modules if name not in essential_modules]
    config.objspace.usemodules.suggest(**dict.fromkeys(modules, True))


if __name__ == '__main__':
    config = get_pypy_config()
    print config.getpaths()
    parser = to_optparse(config) #, useoptions=["translation.*"])
    option, args = parser.parse_args()
    print config<|MERGE_RESOLUTION|>--- conflicted
+++ resolved
@@ -28,19 +28,6 @@
 
 # --allworkingmodules
 working_modules = default_modules.copy()
-<<<<<<< HEAD
-working_modules.update(dict.fromkeys(
-    ["_socket", "unicodedata", "mmap", "fcntl", "_locale", "pwd",
-     "rctime" , "select", "zipimport", "_lsprof",
-     "crypt", "signal", "_rawffi", "termios", "zlib", "bz2",
-     "struct", "_hashlib", "_md5", "_sha", "_minimal_curses", "cStringIO",
-     "thread", "itertools", "pyexpat", "_ssl", "cpyext", "array",
-     "binascii", "_multiprocessing", '_warnings',
-     "_collections", "_multibytecodec",
-     "_continuation", "_cffi_backend", "_csv", "cppyy", "_pypyjson"]
-    # stm disabled "micronumpy", caused translation problems once..
-))
-=======
 working_modules.update([
     "_socket", "unicodedata", "mmap", "fcntl", "_locale", "pwd", "rctime" ,
     "select", "zipimport", "_lsprof", "crypt", "signal", "_rawffi", "termios",
@@ -50,7 +37,6 @@
     "_multibytecodec", "micronumpy", "_continuation", "_cffi_backend",
     "_csv", "cppyy", "_pypyjson"
 ])
->>>>>>> d391f179
 
 translation_modules = default_modules.copy()
 translation_modules.update([
