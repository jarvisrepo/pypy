import autopath
import py, os
import sys
from pypy.config.config import OptionDescription, BoolOption, IntOption, ArbitraryOption
from pypy.config.config import ChoiceOption, StrOption, to_optparse, Config
from pypy.config.config import ConflictConfigError
from pypy.config.translationoption import IS_64_BITS

modulepath = py.path.local(__file__).dirpath().dirpath().join("module")
all_modules = [p.basename for p in modulepath.listdir()
               if p.check(dir=True, dotfile=False)
               and p.join('__init__.py').check()
               and not p.basename.startswith('test')]

essential_modules = dict.fromkeys(
    ["exceptions", "_file", "sys", "__builtin__", "posix"]
)

default_modules = essential_modules.copy()
default_modules.update(dict.fromkeys(
    ["_codecs", "gc", "_weakref", "marshal", "errno", "imp",
     "math", "cmath", "_sre", "_pickle_support", "operator",
     "parser", "symbol", "token", "_ast",  "_io", "_random", "__pypy__",
     "_testing"]))


# --allworkingmodules
working_modules = default_modules.copy()
working_modules.update(dict.fromkeys(
    ["_socket", "unicodedata", "mmap", "fcntl", "_locale",
     "rctime" , "select", "zipimport", "_lsprof",
     "crypt", "signal", "_rawffi", "termios", "zlib", "bz2",
     "struct", "_hashlib", "_md5", "_sha", "_minimal_curses", "cStringIO",
     "thread", "itertools", "pyexpat", "_ssl", "cpyext", "array",
     "_bisect", "binascii", "_multiprocessing", '_warnings',
<<<<<<< HEAD
     "_collections", "_multibytecodec", "micronumpy", "_ffi", "cppyy"]
=======
     "_collections", "_multibytecodec", "micronumpy", "_ffi",
     "_continuation"]
>>>>>>> c70e9641
))

translation_modules = default_modules.copy()
translation_modules.update(dict.fromkeys(
    ["fcntl", "rctime", "select", "signal", "_rawffi", "zlib",
     "struct", "_md5", "cStringIO", "array", "_ffi",
     # the following are needed for pyrepl (and hence for the
     # interactive prompt/pdb)
     "termios", "_minimal_curses",
     ]))

working_oo_modules = default_modules.copy()
working_oo_modules.update(dict.fromkeys(
    ["_md5", "_sha", "cStringIO", "itertools"]
))

# XXX this should move somewhere else, maybe to platform ("is this posixish"
#     check or something)
if sys.platform == "win32":
    working_modules["_winreg"] = None
    # unix only modules
    del working_modules["crypt"]
    del working_modules["fcntl"]
    del working_modules["termios"]
    del working_modules["_minimal_curses"]

    # The _locale module is needed by site.py on Windows
    default_modules["_locale"] = None

if sys.platform == "sunos5":
    del working_modules['mmap']   # depend on ctypes, can't get at c-level 'errono'
    del working_modules['rctime'] # depend on ctypes, missing tm_zone/tm_gmtoff
    del working_modules['signal'] # depend on ctypes, can't get at c-level 'errono'
    del working_modules['fcntl']  # LOCK_NB not defined
    del working_modules["_minimal_curses"]
    del working_modules["termios"]



module_dependencies = {
    '_multiprocessing': [('objspace.usemodules.rctime', True),
                         ('objspace.usemodules.thread', True)],
    }
module_suggests = {
    # the reason you want _rawffi is for ctypes, which
    # itself needs the interp-level struct module
    # because 'P' is missing from the app-level one
    "_rawffi": [("objspace.usemodules.struct", True)],
    "cpyext": [("translation.secondaryentrypoints", "cpyext"),
               ("translation.shared", sys.platform == "win32")],
    "_ffi":    [("translation.jit_ffi", True)],
}

module_import_dependencies = {
    # no _rawffi if importing pypy.rlib.clibffi raises ImportError
    # or CompilationError
    "_rawffi"   : ["pypy.rlib.clibffi"],
    "_ffi"      : ["pypy.rlib.clibffi"],

    "zlib"      : ["pypy.rlib.rzlib"],
    "bz2"       : ["pypy.module.bz2.interp_bz2"],
    "pyexpat"   : ["pypy.module.pyexpat.interp_pyexpat"],
    "_ssl"      : ["pypy.module._ssl.interp_ssl"],
    "_hashlib"  : ["pypy.module._ssl.interp_ssl"],
    "_minimal_curses": ["pypy.module._minimal_curses.fficurses"],
    "_continuation": ["pypy.rlib.rstacklet"],
    }

def get_module_validator(modname):
    if modname in module_import_dependencies:
        modlist = module_import_dependencies[modname]
        def validator(config):
            from pypy.rpython.tool.rffi_platform import CompilationError
            try:
                for name in modlist:
                    __import__(name)
            except (ImportError, CompilationError), e:
                errcls = e.__class__.__name__
                config.add_warning(
                    "The module %r is disabled\n" % (modname,) +
                    "because importing %s raised %s\n" % (name, errcls) +
                    str(e))
                raise ConflictConfigError("--withmod-%s: %s" % (modname,
                                                                errcls))
        return validator
    else:
        return None


pypy_optiondescription = OptionDescription("objspace", "Object Space Options", [
    ChoiceOption("name", "Object Space name",
                 ["std", "flow", "thunk", "dump", "taint"],
                 "std",
                 cmdline='--objspace -o'),

    OptionDescription("opcodes", "opcodes to enable in the interpreter", [
        BoolOption("CALL_METHOD", "emit a special bytecode for expr.name()",
                   default=False),
        ]),

    BoolOption("nofaking", "disallow faking in the object space",
               default=False,
               requires=[
                   ("objspace.usemodules.posix", True),
                   ("objspace.usemodules.time", True),
                   ("objspace.usemodules.errno", True)],
               cmdline='--nofaking'),

    OptionDescription("usemodules", "Which Modules should be used", [
        BoolOption(modname, "use module %s" % (modname, ),
                   default=modname in default_modules,
                   cmdline="--withmod-%s" % (modname, ),
                   requires=module_dependencies.get(modname, []),
                   suggests=module_suggests.get(modname, []),
                   negation=modname not in essential_modules,
                   validator=get_module_validator(modname))
        for modname in all_modules]),

    BoolOption("allworkingmodules", "use as many working modules as possible",
               # NB. defaults to True, but in py.py this is overridden by
               # a False suggestion because it takes a while to start up.
               # Actual module enabling only occurs if
               # enable_allworkingmodules() is called, and it depends
               # on the selected backend.
               default=True,
               cmdline="--allworkingmodules",
               negation=True),

    StrOption("extmodules",
              "Comma-separated list of third-party builtin modules",
              cmdline="--ext",
              default=None),

    BoolOption("translationmodules",
          "use only those modules that are needed to run translate.py on pypy",
               default=False,
               cmdline="--translationmodules",
               suggests=[("objspace.allworkingmodules", False)]),

    BoolOption("geninterp", "specify whether geninterp should be used",
               default=False),

    BoolOption("logbytecodes",
               "keep track of bytecode usage",
               default=False),

    BoolOption("usepycfiles", "Write and read pyc files when importing",
               default=True),

    BoolOption("lonepycfiles", "Import pyc files with no matching py file",
               default=False,
               requires=[("objspace.usepycfiles", True)]),

    StrOption("soabi",
              "Tag to differentiate extension modules built for different Python interpreters",
              cmdline="--soabi",
              default=None),

    BoolOption("honor__builtins__",
               "Honor the __builtins__ key of a module dictionary",
               default=False),

    BoolOption("disable_call_speedhacks",
               "make sure that all calls go through space.call_args",
               default=False),

    BoolOption("timing",
               "timing of various parts of the interpreter (simple profiling)",
               default=False),

    OptionDescription("std", "Standard Object Space Options", [
        BoolOption("withtproxy", "support transparent proxies",
                   default=True),

        BoolOption("withsmallint", "use tagged integers",
                   default=False,
                   requires=[("objspace.std.withprebuiltint", False),
                             ("translation.taggedpointers", True)]),

        BoolOption("withprebuiltint", "prebuild commonly used int objects",
                   default=False),

        IntOption("prebuiltintfrom", "lowest integer which is prebuilt",
                  default=-5, cmdline="--prebuiltintfrom"),

        IntOption("prebuiltintto", "highest integer which is prebuilt",
                  default=100, cmdline="--prebuiltintto"),

        BoolOption("withsmalllong", "use a version of 'long' in a C long long",
                   default=False,
                   requires=[("objspace.std.withsmallint", False)]),
                             #  ^^^ because of missing delegate_xx2yy

        BoolOption("withstrjoin", "use strings optimized for addition",
                   default=False),

        BoolOption("withstrslice", "use strings optimized for slicing",
                   default=False),

        BoolOption("withstrbuf", "use strings optimized for addition (ver 2)",
                   default=False),

        BoolOption("withprebuiltchar",
                   "use prebuilt single-character string objects",
                   default=False),

        BoolOption("sharesmallstr",
                   "always reuse the prebuilt string objects "
                   "(the empty string and potentially single-char strings)",
                   default=False),

        BoolOption("withsmalltuple",
                   "use small tuples",
                   default=False),

        BoolOption("withrope", "use ropes as the string implementation",
                   default=False,
                   requires=[("objspace.std.withstrslice", False),
                             ("objspace.std.withstrjoin", False),
                             ("objspace.std.withstrbuf", False)],
                   suggests=[("objspace.std.withprebuiltchar", True),
                             ("objspace.std.sharesmallstr", True)]),

        BoolOption("withropeunicode", "use ropes for the unicode implementation",
                   default=False,
                   requires=[("objspace.std.withrope", True)]),

        BoolOption("withcelldict",
                   "use dictionaries that are optimized for being used as module dicts",
                   default=False,
                   requires=[("objspace.honor__builtins__", False)]),

        BoolOption("withmapdict",
                   "make instances really small but slow without the JIT",
                   default=False,
                   requires=[("objspace.std.getattributeshortcut", True),
                             ("objspace.std.withmethodcache", True),
                       ]),

        BoolOption("withrangelist",
                   "enable special range list implementation that does not "
                   "actually create the full list until the resulting "
                   "list is mutated",
                   default=False),

        BoolOption("withtypeversion",
                   "version type objects when changing them",
                   cmdline=None,
                   default=False,
                   # weakrefs needed, because of get_subclasses()
                   requires=[("translation.rweakref", True)]),

        BoolOption("withmethodcache",
                   "try to cache method lookups",
                   default=False,
                   requires=[("objspace.std.withtypeversion", True),
                             ("translation.rweakref", True)]),
        BoolOption("withmethodcachecounter",
                   "try to cache methods and provide a counter in __pypy__. "
                   "for testing purposes only.",
                   default=False,
                   requires=[("objspace.std.withmethodcache", True)]),
        IntOption("methodcachesizeexp",
                  " 2 ** methodcachesizeexp is the size of the of the method cache ",
                  default=11),
        BoolOption("optimized_int_add",
                   "special case the addition of two integers in BINARY_ADD",
                   default=False),
        BoolOption("optimized_comparison_op",
                   "special case the comparison of integers",
                   default=False),
        BoolOption("optimized_list_getitem",
                   "special case the 'list[integer]' expressions",
                   default=False),
        BoolOption("builtinshortcut",
                   "a shortcut for operations between built-in types",
                   default=False),
        BoolOption("getattributeshortcut",
                   "track types that override __getattribute__",
                   default=False),
        BoolOption("newshortcut",
                   "cache and shortcut calling __new__ from builtin types",
                   default=False),

        BoolOption("logspaceoptypes",
                   "a instrumentation option: before exit, print the types seen by "
                   "certain simpler bytecodes",
                   default=False),
        ChoiceOption("multimethods", "the multimethod implementation to use",
                     ["doubledispatch", "mrd"],
                     default="mrd"),
        BoolOption("mutable_builtintypes",
                   "Allow the changing of builtin types", default=False,
                   requires=[("objspace.std.builtinshortcut", True)]),
        BoolOption("withidentitydict",
                   "track types that override __hash__, __eq__ or __cmp__ and use a special dict strategy for those which do not",
                   default=True),
     ]),
])

def get_pypy_config(overrides=None, translating=False):
    from pypy.config.translationoption import get_combined_translation_config
    return get_combined_translation_config(
            pypy_optiondescription, overrides=overrides,
            translating=translating)

def set_pypy_opt_level(config, level):
    """Apply PyPy-specific optimization suggestions on the 'config'.
    The optimizations depend on the selected level and possibly on the backend.
    """
    # warning: during some tests, the type_system and the backend may be
    # unspecified and we get None.  It shouldn't occur in translate.py though.
    type_system = config.translation.type_system
    backend = config.translation.backend

    # all the good optimizations for PyPy should be listed here
    if level in ['2', '3', 'jit']:
        config.objspace.opcodes.suggest(CALL_METHOD=True)
        config.objspace.std.suggest(withrangelist=True)
        config.objspace.std.suggest(withmethodcache=True)
        config.objspace.std.suggest(withprebuiltchar=True)
        config.objspace.std.suggest(builtinshortcut=True)
        config.objspace.std.suggest(optimized_list_getitem=True)
        config.objspace.std.suggest(getattributeshortcut=True)
        config.objspace.std.suggest(newshortcut=True)
        #if not IS_64_BITS:
        #    config.objspace.std.suggest(withsmalllong=True)

    # extra costly optimizations only go in level 3
    if level == '3':
        config.translation.suggest(profopt=
            "-c 'from richards import main;main(); "
                "from test import pystone; pystone.main()'")

    # memory-saving optimizations
    if level == 'mem':
        config.objspace.std.suggest(withprebuiltint=True)
        config.objspace.std.suggest(withrangelist=True)
        config.objspace.std.suggest(withprebuiltchar=True)
        config.objspace.std.suggest(withmapdict=True)
        config.objspace.std.suggest(withstrslice=True)
        config.objspace.std.suggest(withstrjoin=True)
        if not IS_64_BITS:
            config.objspace.std.suggest(withsmalllong=True)
        # xxx other options? ropes maybe?

    # completely disable geninterp in a level 0 translation
    if level == '0':
        config.objspace.suggest(geninterp=False)

    # some optimizations have different effects depending on the typesystem
    if type_system == 'ootype':
        config.objspace.std.suggest(multimethods="doubledispatch")

    # extra optimizations with the JIT
    if level == 'jit':
        config.objspace.std.suggest(withcelldict=True)
        config.objspace.std.suggest(withmapdict=True)


def enable_allworkingmodules(config):
    if config.translation.type_system == 'ootype':
        modules = working_oo_modules
    else:
        modules = working_modules
    if config.translation.sandbox:
        modules = default_modules
    # ignore names from 'essential_modules', notably 'exceptions', which
    # may not be present in config.objspace.usemodules at all
    modules = [name for name in modules if name not in essential_modules]
    config.objspace.usemodules.suggest(**dict.fromkeys(modules, True))

def enable_translationmodules(config):
    modules = translation_modules
    modules = [name for name in modules if name not in essential_modules]
    config.objspace.usemodules.suggest(**dict.fromkeys(modules, True))


if __name__ == '__main__':
    config = get_pypy_config()
    print config.getpaths()
    parser = to_optparse(config) #, useoptions=["translation.*"])
    option, args = parser.parse_args()
    print config<|MERGE_RESOLUTION|>--- conflicted
+++ resolved
@@ -33,12 +33,8 @@
      "struct", "_hashlib", "_md5", "_sha", "_minimal_curses", "cStringIO",
      "thread", "itertools", "pyexpat", "_ssl", "cpyext", "array",
      "_bisect", "binascii", "_multiprocessing", '_warnings',
-<<<<<<< HEAD
-     "_collections", "_multibytecodec", "micronumpy", "_ffi", "cppyy"]
-=======
      "_collections", "_multibytecodec", "micronumpy", "_ffi",
-     "_continuation"]
->>>>>>> c70e9641
+     "_continuation", "cppyy"]
 ))
 
 translation_modules = default_modules.copy()
