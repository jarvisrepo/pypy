--- conflicted
+++ resolved
@@ -214,16 +214,6 @@
                    default=False,
                    requires=[("objspace.honor__builtins__", False)]),
 
-<<<<<<< HEAD
-        BoolOption("withmapdict",
-                   "make instances really small but slow without the JIT",
-                   default=False,
-                   requires=[("objspace.std.getattributeshortcut", True),
-                             ("objspace.std.withtypeversion", True),
-                       ]),
-
-=======
->>>>>>> 1147415b
         BoolOption("withliststrategies",
                    "enable optimized ways to store lists of primitives ",
                    default=True),
@@ -261,11 +251,6 @@
     """
     # all the good optimizations for PyPy should be listed here
     if level in ['2', '3', 'jit']:
-<<<<<<< HEAD
-        config.objspace.std.suggest(withmethodcache=True)
-        config.objspace.std.suggest(withprebuiltchar=True)
-=======
->>>>>>> 1147415b
         config.objspace.std.suggest(intshortcut=True)
         config.objspace.std.suggest(optimized_list_getitem=True)
         #config.objspace.std.suggest(newshortcut=True)
@@ -282,12 +267,7 @@
     # memory-saving optimizations
     if level == 'mem':
         config.objspace.std.suggest(withprebuiltint=True)
-<<<<<<< HEAD
-        config.objspace.std.suggest(withprebuiltchar=True)
-        config.objspace.std.suggest(withmapdict=True)
-=======
         config.objspace.std.suggest(withliststrategies=True)
->>>>>>> 1147415b
         if not IS_64_BITS:
             config.objspace.std.suggest(withsmalllong=True)
 
