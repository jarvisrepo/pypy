--- conflicted
+++ resolved
@@ -33,17 +33,11 @@
      "crypt", "signal", "_rawffi", "termios", "zlib", "bz2",
      "struct", "_hashlib", "_md5", "_minimal_curses",
      "thread", "itertools", "pyexpat", "_ssl", "cpyext", "array",
-<<<<<<< HEAD
-     "_bisect", "binascii", "_multiprocessing", '_warnings',
+     "binascii", "_multiprocessing", '_warnings',
      "_collections", "_multibytecodec", "_ffi",
      "_continuation", "_csv", "_cffi_backend", # "micronumpy",
      "_posixsubprocess",
      ]
-=======
-     "binascii", "_multiprocessing", '_warnings',
-     "_collections", "_multibytecodec", "micronumpy", "_ffi",
-     "_continuation", "_cffi_backend", "_csv"]
->>>>>>> 92d46473
 ))
 
 translation_modules = default_modules.copy()
