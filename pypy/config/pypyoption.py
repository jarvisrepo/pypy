--- conflicted
+++ resolved
@@ -106,11 +106,8 @@
     "_hashlib"  : ["pypy.module._ssl.interp_ssl"],
     "_minimal_curses": ["pypy.module._minimal_curses.fficurses"],
     "_continuation": ["rpython.rlib.rstacklet"],
-<<<<<<< HEAD
+    "_vmprof" : ["pypy.module._vmprof.interp_vmprof"],
     "_lzma"     : ["pypy.module._lzma.interp_lzma"],
-=======
-    "_vmprof" : ["pypy.module._vmprof.interp_vmprof"],
->>>>>>> b5adf61a
     }
 
 def get_module_validator(modname):
