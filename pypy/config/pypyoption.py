--- conflicted
+++ resolved
@@ -32,12 +32,8 @@
      "crypt", "signal", "_rawffi", "termios", "zlib", "bz2",
      "struct", "_hashlib", "_md5", "_sha", "_minimal_curses", "cStringIO",
      "thread", "itertools", "pyexpat", "_ssl", "cpyext", "array",
-<<<<<<< HEAD
-     "_bisect", "cppyy", "binascii"]
-=======
      "_bisect", "binascii", "_multiprocessing", '_warnings',
-     "_collections", "_multibytecodec", 'micronumpy']
->>>>>>> 0fe324df
+     "_collections", "_multibytecodec", 'micronumpy', "cppyy"]
 ))
 
 translation_modules = default_modules.copy()
@@ -84,11 +80,7 @@
     "_rawffi": [("objspace.usemodules.struct", True)],
     "cpyext": [("translation.secondaryentrypoints", "cpyext"),
                ("translation.shared", sys.platform == "win32")],
-<<<<<<< HEAD
-    }
-=======
 }
->>>>>>> 0fe324df
 
 module_import_dependencies = {
     # no _rawffi if importing pypy.rlib.clibffi raises ImportError
