import sys

import py

from rpython.config.config import (OptionDescription, BoolOption, IntOption,
  ChoiceOption, StrOption, to_optparse)
from rpython.config.translationoption import IS_64_BITS


modulepath = py.path.local(__file__).dirpath().dirpath().join("module")
all_modules = [p.basename for p in modulepath.listdir()
               if p.check(dir=True, dotfile=False)
               and p.join('__init__.py').check()
               and not p.basename.startswith('test')]

essential_modules = set([
    "exceptions", "_io", "sys", "builtins", "posix", "_warnings",
    "itertools"
])

default_modules = essential_modules.copy()
default_modules.update([
    "_codecs", "atexit", "gc", "_weakref", "marshal", "errno", "imp",
    "itertools", "math", "cmath", "_sre", "_pickle_support", "operator",
    "parser", "symbol", "token", "_ast", "_random", "__pypy__",
    "_string", "_testing"
])


# --allworkingmodules
working_modules = default_modules.copy()
working_modules.update([
    "_socket", "unicodedata", "mmap", "fcntl", "_locale", "pwd", "rctime" ,
    "select", "zipimport", "_lsprof", "crypt", "signal", "_rawffi", "termios",
    "zlib", "bz2", "struct", "_hashlib", "_md5", "_minimal_curses",
    "thread", "itertools", "pyexpat", "_ssl", "cpyext", "array",
    "binascii", "_multiprocessing", '_warnings', "_collections",
    "_multibytecodec", "_continuation", "_cffi_backend",
    "_csv", "_pypyjson", "_posixsubprocess", # "cppyy", "micronumpy"
])

translation_modules = default_modules.copy()
translation_modules.update([
    "fcntl", "rctime", "select", "signal", "_rawffi", "zlib", "struct",
    "array", "binascii",
    # the following are needed for pyrepl (and hence for the
    # interactive prompt/pdb)
    "termios", "_minimal_curses",
])

# XXX this should move somewhere else, maybe to platform ("is this posixish"
#     check or something)
if sys.platform == "win32":
    working_modules.add("_winreg")
    # unix only modules
<<<<<<< HEAD
    working_modules.remove("crypt")
    working_modules.remove("fcntl")
    working_modules.remove("pwd")
    working_modules.remove("termios")
    working_modules.remove("_minimal_curses")
    working_modules.remove("_posixsubprocess")
=======
    for name in ["crypt", "fcntl", "pwd", "termios", "_minimal_curses"]:
        working_modules.remove(name)
        if name in translation_modules:
            translation_modules.remove(name)
>>>>>>> 93f56611

    if "cppyy" in working_modules:
        working_modules.remove("cppyy")  # not tested on win32

    # The _locale module is needed by site.py on Windows
    default_modules.add("_locale")

if sys.platform == "sunos5":
    working_modules.remove('mmap')   # depend on ctypes, can't get at c-level 'errono'
    working_modules.remove('rctime') # depend on ctypes, missing tm_zone/tm_gmtoff
    working_modules.remove('signal') # depend on ctypes, can't get at c-level 'errono'
    working_modules.remove('fcntl')  # LOCK_NB not defined
    working_modules.remove("_minimal_curses")
    working_modules.remove("termios")
    working_modules.remove("_multiprocessing")   # depends on rctime
    if "cppyy" in working_modules:
        working_modules.remove("cppyy")  # depends on ctypes


module_dependencies = {
    '_multiprocessing': [('objspace.usemodules.rctime', True),
                         ('objspace.usemodules.thread', True)],
    'cpyext': [('objspace.usemodules.array', True)],
    'cppyy': [('objspace.usemodules.cpyext', True)],
    }
module_suggests = {
    # the reason you want _rawffi is for ctypes, which
    # itself needs the interp-level struct module
    # because 'P' is missing from the app-level one
    "_rawffi": [("objspace.usemodules.struct", True)],
    "cpyext": [("translation.secondaryentrypoints", "cpyext,main"),
               ("translation.shared", sys.platform == "win32")],
}

module_import_dependencies = {
    # no _rawffi if importing rpython.rlib.clibffi raises ImportError
    # or CompilationError or py.test.skip.Exception
    "_rawffi"   : ["rpython.rlib.clibffi"],

    "zlib"      : ["rpython.rlib.rzlib"],
    "bz2"       : ["pypy.module.bz2.interp_bz2"],
    "pyexpat"   : ["pypy.module.pyexpat.interp_pyexpat"],
    "_ssl"      : ["pypy.module._ssl.interp_ssl"],
    "_hashlib"  : ["pypy.module._ssl.interp_ssl"],
    "_minimal_curses": ["pypy.module._minimal_curses.fficurses"],
    "_continuation": ["rpython.rlib.rstacklet"],
    }

def get_module_validator(modname):
    if modname in module_import_dependencies:
        modlist = module_import_dependencies[modname]
        def validator(config):
            from rpython.rtyper.tool.rffi_platform import CompilationError
            try:
                for name in modlist:
                    __import__(name)
            except (ImportError, CompilationError, py.test.skip.Exception) as e:
                errcls = e.__class__.__name__
                raise Exception(
                    "The module %r is disabled\n" % (modname,) +
                    "because importing %s raised %s\n" % (name, errcls) +
                    str(e))
        return validator
    else:
        return None


pypy_optiondescription = OptionDescription("objspace", "Object Space Options", [
    OptionDescription("usemodules", "Which Modules should be used", [
        BoolOption(modname, "use module %s" % (modname, ),
                   default=modname in default_modules,
                   cmdline="--withmod-%s" % (modname, ),
                   requires=module_dependencies.get(modname, []),
                   suggests=module_suggests.get(modname, []),
                   negation=modname not in essential_modules,
                   ) #validator=get_module_validator(modname))
        for modname in all_modules]),

    BoolOption("allworkingmodules", "use as many working modules as possible",
               # NB. defaults to True, but in py.py this is overridden by
               # a False suggestion because it takes a while to start up.
               # Actual module enabling only occurs if
               # enable_allworkingmodules() is called, and it depends
               # on the selected backend.
               default=True,
               cmdline="--allworkingmodules",
               negation=True),

    StrOption("extmodules",
              "Comma-separated list of third-party builtin modules",
              cmdline="--ext",
              default=None),

    BoolOption("translationmodules",
          "use only those modules that are needed to run translate.py on pypy",
               default=False,
               cmdline="--translationmodules",
               suggests=[("objspace.allworkingmodules", False)]),

    BoolOption("usepycfiles", "Write and read pyc files when importing",
               default=True),

    StrOption("soabi",
              "Tag to differentiate extension modules built for different Python interpreters",
              cmdline="--soabi",
              default=None),

    BoolOption("honor__builtins__",
               "Honor the __builtins__ key of a module dictionary",
               default=False),

    BoolOption("disable_call_speedhacks",
               "make sure that all calls go through space.call_args",
               default=False),

    OptionDescription("std", "Standard Object Space Options", [
        BoolOption("withtproxy", "support transparent proxies",
                   default=True),

        BoolOption("withprebuiltint", "prebuild commonly used int objects",
                   default=False),

        IntOption("prebuiltintfrom", "lowest integer which is prebuilt",
                  default=-5, cmdline="--prebuiltintfrom"),

        IntOption("prebuiltintto", "highest integer which is prebuilt",
                  default=100, cmdline="--prebuiltintto"),

        BoolOption("withsmalllong", "use a version of 'long' in a C long long",
                   default=False),

        BoolOption("withstrbuf", "use strings optimized for addition (ver 2)",
                   default=False),

        BoolOption("withprebuiltchar",
                   "use prebuilt single-character string objects",
                   default=False),

        BoolOption("sharesmallstr",
                   "always reuse the prebuilt string objects "
                   "(the empty string and potentially single-char strings)",
                   default=False),

        BoolOption("withspecialisedtuple",
                   "use specialised tuples",
                   default=False),

        BoolOption("withcelldict",
                   "use dictionaries that are optimized for being used as module dicts",
                   default=False,
                   requires=[("objspace.honor__builtins__", False)]),

        BoolOption("withmapdict",
                   "make instances really small but slow without the JIT",
                   default=False,
                   requires=[("objspace.std.getattributeshortcut", True),
                             ("objspace.std.withtypeversion", True),
                       ]),

        BoolOption("withliststrategies",
                   "enable optimized ways to store lists of primitives ",
                   default=True),

        BoolOption("withtypeversion",
                   "version type objects when changing them",
                   cmdline=None,
                   default=False,
                   # weakrefs needed, because of get_subclasses()
                   requires=[("translation.rweakref", True)]),

        BoolOption("withmethodcache",
                   "try to cache method lookups",
                   default=False,
                   requires=[("objspace.std.withtypeversion", True),
                             ("translation.rweakref", True)]),
        BoolOption("withmethodcachecounter",
                   "try to cache methods and provide a counter in __pypy__. "
                   "for testing purposes only.",
                   default=False,
                   requires=[("objspace.std.withmethodcache", True)]),
        IntOption("methodcachesizeexp",
                  " 2 ** methodcachesizeexp is the size of the of the method cache ",
                  default=11),
        BoolOption("intshortcut",
                   "special case addition and subtraction of two integers in BINARY_ADD/"
                   "/BINARY_SUBTRACT and their inplace counterparts",
                   default=False),
        BoolOption("optimized_list_getitem",
                   "special case the 'list[integer]' expressions",
                   default=False),
        BoolOption("builtinshortcut",
                   "a shortcut for operations between built-in types. XXX: "
                   "deprecated, not really a shortcut any more.",
                   default=False),
        BoolOption("getattributeshortcut",
                   "track types that override __getattribute__",
                   default=False,
                   # weakrefs needed, because of get_subclasses()
                   requires=[("translation.rweakref", True)]),
        BoolOption("newshortcut",
                   "cache and shortcut calling __new__ from builtin types",
                   default=False,
                   # weakrefs needed, because of get_subclasses()
                   requires=[("translation.rweakref", True)]),

        ChoiceOption("multimethods", "the multimethod implementation to use",
                     ["doubledispatch", "mrd"],
                     default="mrd"),
        BoolOption("withidentitydict",
                   "track types that override __hash__, __eq__ or __cmp__ and use a special dict strategy for those which do not",
                   default=False,
                   # weakrefs needed, because of get_subclasses()
                   requires=[("translation.rweakref", True)]),
     ]),
])

def get_pypy_config(overrides=None, translating=False):
    from rpython.config.translationoption import get_combined_translation_config
    return get_combined_translation_config(
            pypy_optiondescription, overrides=overrides,
            translating=translating)

def set_pypy_opt_level(config, level):
    """Apply PyPy-specific optimization suggestions on the 'config'.
    The optimizations depend on the selected level and possibly on the backend.
    """
    # all the good optimizations for PyPy should be listed here
    if level in ['2', '3', 'jit']:
        config.objspace.std.suggest(withmethodcache=True)
        config.objspace.std.suggest(withprebuiltchar=True)
        config.objspace.std.suggest(intshortcut=True)
        config.objspace.std.suggest(optimized_list_getitem=True)
        config.objspace.std.suggest(getattributeshortcut=True)
        #config.objspace.std.suggest(newshortcut=True)
        config.objspace.std.suggest(withspecialisedtuple=True)
        config.objspace.std.suggest(withidentitydict=True)
        #if not IS_64_BITS:
        #    config.objspace.std.suggest(withsmalllong=True)

    # extra costly optimizations only go in level 3
    if level == '3':
        config.translation.suggest(profopt=
            "-c 'from richards import main;main(); "
                "from test import pystone; pystone.main()'")

    # memory-saving optimizations
    if level == 'mem':
        config.objspace.std.suggest(withprebuiltint=True)
        config.objspace.std.suggest(withprebuiltchar=True)
        config.objspace.std.suggest(withmapdict=True)
        if not IS_64_BITS:
            config.objspace.std.suggest(withsmalllong=True)

    # extra optimizations with the JIT
    if level == 'jit':
        config.objspace.std.suggest(withcelldict=True)
        config.objspace.std.suggest(withmapdict=True)


def enable_allworkingmodules(config):
    modules = working_modules
    if config.translation.sandbox:
        modules = default_modules
    # ignore names from 'essential_modules', notably 'exceptions', which
    # may not be present in config.objspace.usemodules at all
    modules = [name for name in modules if name not in essential_modules]

    config.objspace.usemodules.suggest(**dict.fromkeys(modules, True))

def enable_translationmodules(config):
    modules = translation_modules
    modules = [name for name in modules if name not in essential_modules]
    config.objspace.usemodules.suggest(**dict.fromkeys(modules, True))


if __name__ == '__main__':
    config = get_pypy_config()
    print config.getpaths()
    parser = to_optparse(config) #, useoptions=["translation.*"])
    option, args = parser.parse_args()
    print config<|MERGE_RESOLUTION|>--- conflicted
+++ resolved
@@ -53,19 +53,11 @@
 if sys.platform == "win32":
     working_modules.add("_winreg")
     # unix only modules
-<<<<<<< HEAD
-    working_modules.remove("crypt")
-    working_modules.remove("fcntl")
-    working_modules.remove("pwd")
-    working_modules.remove("termios")
-    working_modules.remove("_minimal_curses")
-    working_modules.remove("_posixsubprocess")
-=======
-    for name in ["crypt", "fcntl", "pwd", "termios", "_minimal_curses"]:
+    for name in ["crypt", "fcntl", "pwd", "termios", "_minimal_curses",
+                 "_posixsubprocess"]:
         working_modules.remove(name)
         if name in translation_modules:
             translation_modules.remove(name)
->>>>>>> 93f56611
 
     if "cppyy" in working_modules:
         working_modules.remove("cppyy")  # not tested on win32
