import os
import sys

import py

from rpython.config.config import (OptionDescription, BoolOption, IntOption,
  ChoiceOption, StrOption, to_optparse)
from rpython.config.translationoption import IS_64_BITS


modulepath = py.path.local(__file__).dirpath().dirpath().join("module")
all_modules = [p.basename for p in modulepath.listdir()
               if p.check(dir=True, dotfile=False)
               and p.join('__init__.py').check()
               and not p.basename.startswith('test')]

essential_modules = set([
    "exceptions", "_file", "sys", "__builtin__", "posix", "_warnings",
    "itertools"
])

default_modules = essential_modules.copy()
default_modules.update([
    "_codecs", "gc", "_weakref", "marshal", "errno", "imp", "math", "cmath",
    "_sre", "_pickle_support", "operator", "parser", "symbol", "token", "_ast",
    "_io", "_random", "__pypy__", "_testing", "time"
])


# --allworkingmodules
working_modules = default_modules.copy()
working_modules.update([
    "_socket", "unicodedata", "mmap", "fcntl", "_locale", "pwd",
    "select", "zipimport", "_lsprof", "crypt", "signal", "_rawffi", "termios",
    "zlib", "bz2", "struct", "_hashlib", "_md5", "_sha", "_minimal_curses",
    "cStringIO", "thread", "itertools", "pyexpat", "_ssl", "cpyext", "array",
    "binascii", "_multiprocessing", '_warnings', "_collections",
    "_multibytecodec", "micronumpy", "_continuation", "_cffi_backend",
    "_csv", "cppyy", "_pypyjson",
])

from rpython.jit.backend import detect_cpu
try:
    if detect_cpu.autodetect().startswith('x86'):
        working_modules.add('_vmprof')
except detect_cpu.ProcessorAutodetectError:
    pass

translation_modules = default_modules.copy()
translation_modules.update([
    "fcntl", "time", "select", "signal", "_rawffi", "zlib", "struct", "_md5",
    "cStringIO", "array", "binascii",
    # the following are needed for pyrepl (and hence for the
    # interactive prompt/pdb)
    "termios", "_minimal_curses",
])

# XXX this should move somewhere else, maybe to platform ("is this posixish"
#     check or something)
if sys.platform == "win32":
    working_modules.add("_winreg")
    # unix only modules
    for name in ["crypt", "fcntl", "pwd", "termios", "_minimal_curses"]:
        working_modules.remove(name)
        if name in translation_modules:
            translation_modules.remove(name)

    if "cppyy" in working_modules:
        working_modules.remove("cppyy")  # not tested on win32

    # The _locale module is needed by site.py on Windows
    default_modules.add("_locale")

if sys.platform == "sunos5":
    working_modules.remove('fcntl')  # LOCK_NB not defined
    working_modules.remove("_minimal_curses")
    working_modules.remove("termios")
    if "cppyy" in working_modules:
        working_modules.remove("cppyy")  # depends on ctypes

#if sys.platform.startswith("linux"):
#    _mach = os.popen('uname -m', 'r').read().strip()
#    if _mach.startswith(...):
#        working_modules.remove("_continuation")


module_dependencies = {
    '_multiprocessing': [('objspace.usemodules.time', True),
                         ('objspace.usemodules.thread', True)],
    'cpyext': [('objspace.usemodules.array', True)],
    'cppyy': [('objspace.usemodules.cpyext', True)],
    }
module_suggests = {
    # the reason you want _rawffi is for ctypes, which
    # itself needs the interp-level struct module
    # because 'P' is missing from the app-level one
    "_rawffi": [("objspace.usemodules.struct", True)],
    "cpyext": [("translation.secondaryentrypoints", "cpyext,main")],
}
if sys.platform == "win32":
    module_suggests["cpyext"].append(("translation.shared", True))


# NOTE: this dictionary is not used any more
module_import_dependencies = {
    # no _rawffi if importing rpython.rlib.clibffi raises ImportError
    # or CompilationError or py.test.skip.Exception
    "_rawffi"   : ["rpython.rlib.clibffi"],

    "zlib"      : ["rpython.rlib.rzlib"],
    "bz2"       : ["pypy.module.bz2.interp_bz2"],
    "pyexpat"   : ["pypy.module.pyexpat.interp_pyexpat"],
    "_ssl"      : ["pypy.module._ssl.interp_ssl"],
    "_hashlib"  : ["pypy.module._ssl.interp_ssl"],
    "_minimal_curses": ["pypy.module._minimal_curses.fficurses"],
    "_continuation": ["rpython.rlib.rstacklet"],
    "_vmprof" : ["pypy.module._vmprof.interp_vmprof"],
    }

def get_module_validator(modname):
    # NOTE: this function is not used any more
    if modname in module_import_dependencies:
        modlist = module_import_dependencies[modname]
        def validator(config):
            from rpython.rtyper.tool.rffi_platform import CompilationError
            try:
                for name in modlist:
                    __import__(name)
            except (ImportError, CompilationError, py.test.skip.Exception) as e:
                errcls = e.__class__.__name__
                raise Exception(
                    "The module %r is disabled\n" % (modname,) +
                    "because importing %s raised %s\n" % (name, errcls) +
                    str(e))
        return validator
    else:
        return None


pypy_optiondescription = OptionDescription("objspace", "Object Space Options", [
    OptionDescription("usemodules", "Which Modules should be used", [
        BoolOption(modname, "use module %s" % (modname, ),
                   default=modname in default_modules,
                   cmdline="--withmod-%s" % (modname, ),
                   requires=module_dependencies.get(modname, []),
                   suggests=module_suggests.get(modname, []),
                   negation=modname not in essential_modules,
                   ) #validator=get_module_validator(modname))
        for modname in all_modules]),

    BoolOption("allworkingmodules", "use as many working modules as possible",
               # NB. defaults to True, but in py.py this is overridden by
               # a False suggestion because it takes a while to start up.
               # Actual module enabling only occurs if
               # enable_allworkingmodules() is called, and it depends
               # on the selected backend.
               default=True,
               cmdline="--allworkingmodules",
               negation=True),

    StrOption("extmodules",
              "Comma-separated list of third-party builtin modules",
              cmdline="--ext",
              default=None),

    BoolOption("translationmodules",
          "use only those modules that are needed to run translate.py on pypy",
               default=False,
               cmdline="--translationmodules",
               suggests=[("objspace.allworkingmodules", False)]),

    BoolOption("lonepycfiles", "Import pyc files with no matching py file",
               default=False),

    StrOption("soabi",
              "Tag to differentiate extension modules built for different Python interpreters",
              cmdline="--soabi",
              default=None),

    BoolOption("honor__builtins__",
               "Honor the __builtins__ key of a module dictionary",
               default=False),

    BoolOption("disable_call_speedhacks",
               "make sure that all calls go through space.call_args",
               default=False),

    OptionDescription("std", "Standard Object Space Options", [
        BoolOption("withtproxy", "support transparent proxies",
                   default=True),

        BoolOption("withprebuiltint", "prebuild commonly used int objects",
                   default=False),

        IntOption("prebuiltintfrom", "lowest integer which is prebuilt",
                  default=-5, cmdline="--prebuiltintfrom"),

        IntOption("prebuiltintto", "highest integer which is prebuilt",
                  default=100, cmdline="--prebuiltintto"),

        BoolOption("withsmalllong", "use a version of 'long' in a C long long",
                   default=False),

        BoolOption("withstrbuf", "use strings optimized for addition (ver 2)",
                   default=False),

        BoolOption("withspecialisedtuple",
                   "use specialised tuples",
                   default=False),

        BoolOption("withcelldict",
                   "use dictionaries that are optimized for being used as module dicts",
                   default=False,
                   requires=[("objspace.honor__builtins__", False)]),

<<<<<<< HEAD
        BoolOption("withmapdict",
                   "make instances really small but slow without the JIT",
                   default=False,
                   requires=[("objspace.std.getattributeshortcut", True),
                             ("objspace.std.withmethodcache", True),
                       ]),

        BoolOption("withrangelist",
                   "enable special range list implementation that does not "
                   "actually create the full list until the resulting "
                   "list is mutated",
                   default=False),
=======
>>>>>>> 19fb77b6
        BoolOption("withliststrategies",
                   "enable optimized ways to store lists of primitives ",
                   default=True),

        BoolOption("withmethodcachecounter",
                   "try to cache methods and provide a counter in __pypy__. "
                   "for testing purposes only.",
                   default=False),
        IntOption("methodcachesizeexp",
                  " 2 ** methodcachesizeexp is the size of the of the method cache ",
                  default=11),
        BoolOption("intshortcut",
                   "special case addition and subtraction of two integers in BINARY_ADD/"
                   "/BINARY_SUBTRACT and their inplace counterparts",
                   default=False),
        BoolOption("optimized_list_getitem",
                   "special case the 'list[integer]' expressions",
                   default=False),
        BoolOption("newshortcut",
                   "cache and shortcut calling __new__ from builtin types",
                   default=False),

     ]),
])

def get_pypy_config(overrides=None, translating=False):
    from rpython.config.translationoption import get_combined_translation_config
    return get_combined_translation_config(
            pypy_optiondescription, overrides=overrides,
            translating=translating)

def set_pypy_opt_level(config, level):
    """Apply PyPy-specific optimization suggestions on the 'config'.
    The optimizations depend on the selected level and possibly on the backend.
    """
    # all the good optimizations for PyPy should be listed here
    if level in ['2', '3', 'jit']:
        config.objspace.std.suggest(intshortcut=True)
        config.objspace.std.suggest(optimized_list_getitem=True)
        #config.objspace.std.suggest(newshortcut=True)
        config.objspace.std.suggest(withspecialisedtuple=True)
        #if not IS_64_BITS:
        #    config.objspace.std.suggest(withsmalllong=True)

    # extra costly optimizations only go in level 3
    if level == '3':
        config.translation.suggest(profopt=
            "-c 'from richards import main;main(); "
                "from test import pystone; pystone.main()'")

    # memory-saving optimizations
    if level == 'mem':
        config.objspace.std.suggest(withprebuiltint=True)
        config.objspace.std.suggest(withliststrategies=True)
        if not IS_64_BITS:
            config.objspace.std.suggest(withsmalllong=True)

    # extra optimizations with the JIT
    if level == 'jit':
        config.objspace.std.suggest(withcelldict=True)


def enable_allworkingmodules(config):
    modules = working_modules.copy()
    if config.translation.sandbox:
        modules = default_modules
    # ignore names from 'essential_modules', notably 'exceptions', which
    # may not be present in config.objspace.usemodules at all
    modules = [name for name in modules if name not in essential_modules]

    config.objspace.usemodules.suggest(**dict.fromkeys(modules, True))

def enable_translationmodules(config):
    modules = translation_modules
    modules = [name for name in modules if name not in essential_modules]
    config.objspace.usemodules.suggest(**dict.fromkeys(modules, True))


if __name__ == '__main__':
    config = get_pypy_config()
    print config.getpaths()
    parser = to_optparse(config) #, useoptions=["translation.*"])
    option, args = parser.parse_args()
    print config<|MERGE_RESOLUTION|>--- conflicted
+++ resolved
@@ -213,21 +213,6 @@
                    default=False,
                    requires=[("objspace.honor__builtins__", False)]),
 
-<<<<<<< HEAD
-        BoolOption("withmapdict",
-                   "make instances really small but slow without the JIT",
-                   default=False,
-                   requires=[("objspace.std.getattributeshortcut", True),
-                             ("objspace.std.withmethodcache", True),
-                       ]),
-
-        BoolOption("withrangelist",
-                   "enable special range list implementation that does not "
-                   "actually create the full list until the resulting "
-                   "list is mutated",
-                   default=False),
-=======
->>>>>>> 19fb77b6
         BoolOption("withliststrategies",
                    "enable optimized ways to store lists of primitives ",
                    default=True),
