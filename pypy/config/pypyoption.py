import os
import sys

import py

from rpython.config.config import (OptionDescription, BoolOption, IntOption,
  ChoiceOption, StrOption, to_optparse)
from rpython.config.translationoption import IS_64_BITS


modulepath = py.path.local(__file__).dirpath().dirpath().join("module")
all_modules = [p.basename for p in modulepath.listdir()
               if p.check(dir=True, dotfile=False)
               and p.join('__init__.py').check()
               and not p.basename.startswith('test')]

essential_modules = set([
    "exceptions", "_io", "sys", "builtins", "posix", "_warnings",
    "itertools", "_frozen_importlib", "operator", "_locale", "struct",
<<<<<<< HEAD
    "thread", "__pypy__", "zipimport",
=======
    "thread", "__pypy__", "_opcode",
>>>>>>> d69b6c02
])
if sys.platform == "win32":
    essential_modules.add("_winreg")

default_modules = essential_modules.copy()
default_modules.update([
    "_codecs", "atexit", "gc", "_weakref", "marshal", "errno", "imp",
    "itertools", "math", "cmath", "_sre", "_pickle_support",
    "parser", "symbol", "token", "_ast", "_random",
    "_string", "_testing", "time", "_abc",
])


# --allworkingmodules
working_modules = default_modules.copy()
working_modules.update([
    "_socket", "unicodedata", "mmap", "fcntl", "pwd",
    "select", "_lsprof", "signal", "_rawffi", "termios",
    "zlib", "bz2", "_md5", "_minimal_curses",
    "itertools", "pyexpat", "cpyext", "array",
    "binascii", "_multiprocessing", '_warnings', "_collections",
    "_multibytecodec", "_continuation", "_cffi_backend",
    "_csv", "_pypyjson", "_posixsubprocess", "_cppyy", # "micronumpy",
    "_jitlog", "_hpy_universal"
    # "_hashlib", "crypt"
])

import rpython.rlib.rvmprof.cintf
if rpython.rlib.rvmprof.cintf.IS_SUPPORTED:
    working_modules.add('_vmprof')
    working_modules.add('faulthandler')

translation_modules = default_modules.copy()
translation_modules.update([
    "fcntl", "time", "select", "signal", "_rawffi", "zlib", "struct",
    "array", "binascii",
    # the following are needed for pyrepl (and hence for the
    # interactive prompt/pdb)
    "termios", "_minimal_curses",
])

reverse_debugger_disable_modules = set([
    "_continuation", "_vmprof", "_multiprocessing",
    "micronumpy",
    ])

# XXX this should move somewhere else, maybe to platform ("is this posixish"
#     check or something)
if sys.platform == "win32":
    # unix only modules
    for name in ["crypt", "fcntl", "pwd", "termios", "_minimal_curses",
                 "_posixsubprocess"]:
        if name in working_modules:
            working_modules.remove(name)
        if name in translation_modules:
            translation_modules.remove(name)

    if "faulthandler" in working_modules:
        working_modules.remove("faulthandler")  # missing details
    if "_vmprof" in working_modules:
        working_modules.remove("_vmprof")  # FIXME: missing details

    # The _locale module is needed by site.py on Windows
    default_modules.add("_locale")

    # needed to invoke MSVC
    translation_modules.update(["thread", "_winreg", "_cffi_backend"])

    # not ported yet
    if IS_64_BITS:
        for name in ["_cppyy", "micronumpy"]:
            if name in working_modules:
                working_modules.remove(name)

if sys.platform == "sunos5":
    working_modules.remove('fcntl')  # LOCK_NB not defined
    working_modules.remove("_minimal_curses")
    working_modules.remove("termios")
    if "_cppyy" in working_modules:
        working_modules.remove("_cppyy")  # depends on ctypes

if sys.platform.startswith('linux') and sys.maxsize <= 2**31:
    # _hpy_universal needs tweaking to work on 32-bit linux
    working_modules.remove('_hpy_universal')

#if sys.platform.startswith("linux"):
#    _mach = os.popen('uname -m', 'r').read().strip()
#    if _mach.startswith(...):
#        working_modules.remove("_continuation")


module_dependencies = {
    '_multiprocessing': [('objspace.usemodules.time', True),
                         ('objspace.usemodules.thread', True)],
    '_cffi_backend': [('objspace.usemodules.thread', True)],
    'cpyext': [('objspace.usemodules.array', True)],
    '_cppyy': [('objspace.usemodules.cpyext', True)],
    'faulthandler': [('objspace.usemodules._vmprof', True)],
    }
module_suggests = {
    # the reason you want _rawffi is for ctypes, which
    # itself needs the interp-level struct module
    # because 'P' is missing from the app-level one
    "_rawffi": [("objspace.usemodules.struct", True)],
    "cpyext": [("translation.secondaryentrypoints", "cpyext,main")],
}
if sys.platform == "win32":
    module_suggests["cpyext"].append(("translation.shared", True))


pypy_optiondescription = OptionDescription("objspace", "Object Space Options", [
    OptionDescription("usemodules", "Which Modules should be used", [
        BoolOption(modname, "use module %s" % (modname, ),
                   default=modname in default_modules,
                   cmdline="--withmod-%s" % (modname, ),
                   requires=module_dependencies.get(modname, []),
                   suggests=module_suggests.get(modname, []),
                   negation=modname not in essential_modules,
                   )
        for modname in all_modules]),

    BoolOption("allworkingmodules", "use as many working modules as possible",
               # NB. defaults to True, but in py.py this is overridden by
               # a False suggestion because it takes a while to start up.
               # Actual module enabling only occurs if
               # enable_allworkingmodules() is called, and it depends
               # on the selected backend.
               default=True,
               cmdline="--allworkingmodules",
               negation=True),

    StrOption("extmodules",
              "Comma-separated list of third-party builtin modules",
              cmdline="--ext",
              default=None),

    BoolOption("translationmodules",
          "use only those modules that are needed to run translate.py on pypy",
               default=False,
               cmdline="--translationmodules",
               suggests=[("objspace.allworkingmodules", False)]),

    StrOption("soabi",
              "Tag to differentiate extension modules built for different Python interpreters",
              cmdline="--soabi",
              default=None),

    BoolOption("honor__builtins__",
               "Honor the __builtins__ key of a module dictionary",
               default=False),

    BoolOption("disable_call_speedhacks",
               "make sure that all calls go through space.call_args",
               default=False),

    BoolOption("disable_entrypoints",
               "Disable external entry points, notably the"
               " cpyext module and cffi's embedding mode.",
               default=False,
               requires=[("objspace.usemodules.cpyext", False)]),

    BoolOption("disable_entrypoints_in_cffi",
               "Disable only cffi's embedding mode.",
               default=False),

    ChoiceOption("hash",
                 "The hash function to use for strings: fnv from CPython 2.7"
                 " or siphash24 from CPython >= 3.4",
                 ["fnv", "siphash24"],
                 default="siphash24",
                 cmdline="--hash"),

    BoolOption("hpy_cpyext_API",
               "Enable the HPy/cpyext API in the hpy_universal module",
               default=True),

    OptionDescription("std", "Standard Object Space Options", [
        BoolOption("withtproxy", "support transparent proxies",
                   default=True),

        BoolOption("withprebuiltint", "prebuild commonly used int objects",
                   default=False),

        IntOption("prebuiltintfrom", "lowest integer which is prebuilt",
                  default=-5, cmdline="--prebuiltintfrom"),

        IntOption("prebuiltintto", "highest integer which is prebuilt",
                  default=100, cmdline="--prebuiltintto"),

        BoolOption("withsmalllong", "use a version of 'long' in a C long long",
                   default=False),

        BoolOption("withspecialisedtuple",
                   "use specialised tuples",
                   default=False),

        BoolOption("withliststrategies",
                   "enable optimized ways to store lists of primitives ",
                   default=True),

        BoolOption("withmethodcachecounter",
                   "try to cache methods and provide a counter in __pypy__. "
                   "for testing purposes only.",
                   default=False),
        IntOption("methodcachesizeexp",
                  " 2 ** methodcachesizeexp is the size of the of the method cache ",
                  default=11),
        BoolOption("intshortcut",
                   "special case addition and subtraction of two integers in BINARY_ADD/"
                   "/BINARY_SUBTRACT and their inplace counterparts",
                   default=False),
        BoolOption("optimized_list_getitem",
                   "special case the 'list[integer]' expressions",
                   default=False),
        BoolOption("newshortcut",
                   "cache and shortcut calling __new__ from builtin types",
                   default=False),
     ]),
])

def get_pypy_config(overrides=None, translating=False):
    from rpython.config.translationoption import get_combined_translation_config
    return get_combined_translation_config(
            pypy_optiondescription, overrides=overrides,
            translating=translating)

def set_pypy_opt_level(config, level):
    """Apply PyPy-specific optimization suggestions on the 'config'.
    The optimizations depend on the selected level and possibly on the backend.
    """
    # all the good optimizations for PyPy should be listed here
    if level in ['2', '3', 'jit']:
        config.objspace.std.suggest(intshortcut=True)
        config.objspace.std.suggest(optimized_list_getitem=True)
        #config.objspace.std.suggest(newshortcut=True)
        config.objspace.std.suggest(withspecialisedtuple=True)
        #if not IS_64_BITS:
        #    config.objspace.std.suggest(withsmalllong=True)

    # extra costly optimizations only go in level 3
    if level == '3':
        config.translation.suggest(profopt=
            "-c 'from richards import main;main(); "
                "from test import pystone; pystone.main()'")

    # memory-saving optimizations
    if level == 'mem':
        config.objspace.std.suggest(withprebuiltint=True)
        config.objspace.std.suggest(withliststrategies=True)
        if not IS_64_BITS:
            config.objspace.std.suggest(withsmalllong=True)

    # extra optimizations with the JIT
    if level == 'jit':
        pass # none at the moment

    if config.translation.sandbox or config.translation.reverse_debugger:
        config.objspace.hash = "fnv"


def enable_allworkingmodules(config):
    modules = working_modules.copy()
    if config.translation.sandbox:
        modules = default_modules
    if config.translation.reverse_debugger:
        for mod in reverse_debugger_disable_modules:
            setattr(config.objspace.usemodules, mod, False)
    # ignore names from 'essential_modules', notably 'exceptions', which
    # may not be present in config.objspace.usemodules at all
    modules = [name for name in modules if name not in essential_modules]

    config.objspace.usemodules.suggest(**dict.fromkeys(modules, True))

def enable_translationmodules(config):
    modules = translation_modules
    modules = [name for name in modules if name not in essential_modules]
    config.objspace.usemodules.suggest(**dict.fromkeys(modules, True))


if __name__ == '__main__':
    config = get_pypy_config()
    print config.getpaths()
    parser = to_optparse(config) #, useoptions=["translation.*"])
    option, args = parser.parse_args()
    print config
    print working_modules<|MERGE_RESOLUTION|>--- conflicted
+++ resolved
@@ -17,11 +17,7 @@
 essential_modules = set([
     "exceptions", "_io", "sys", "builtins", "posix", "_warnings",
     "itertools", "_frozen_importlib", "operator", "_locale", "struct",
-<<<<<<< HEAD
-    "thread", "__pypy__", "zipimport",
-=======
-    "thread", "__pypy__", "_opcode",
->>>>>>> d69b6c02
+    "thread", "__pypy__", "zipimport", "_opcode",
 ])
 if sys.platform == "win32":
     essential_modules.add("_winreg")
