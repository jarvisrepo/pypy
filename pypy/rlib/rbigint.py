--- conflicted
+++ resolved
@@ -15,31 +15,7 @@
 # a sign bit plus two digits plus 1 overflow bit.
 
 #SHIFT = (LONG_BIT // 2) - 1
-<<<<<<< HEAD
-if SUPPORT_INT128:
-    SHIFT = 63
-    UDIGIT_TYPE = r_ulonglong
-    if LONG_BIT >= 64:
-        UDIGIT_MASK = intmask
-    else:
-        UDIGIT_MASK = longlongmask
-    LONG_TYPE = rffi.__INT128
-    if LONG_BIT > SHIFT:
-        STORE_TYPE = lltype.Signed
-        UNSIGNED_TYPE = lltype.Unsigned
-    else:
-        STORE_TYPE = rffi.LONGLONG
-        UNSIGNED_TYPE = rffi.ULONGLONG
-else:
-    SHIFT = 31
-    UDIGIT_TYPE = r_uint
-    UDIGIT_MASK = intmask
-    STORE_TYPE = lltype.Signed
-    UNSIGNED_TYPE = lltype.Unsigned
-    LONG_TYPE = rffi.LONGLONG
-=======
 SHIFT = 31
->>>>>>> f095eccd
 
 MASK = int((1 << SHIFT) - 1)
 FLOAT_MULTIPLIER = float(1 << SHIFT)
@@ -114,9 +90,6 @@
 
 class rbigint(object):
     """This is a reimplementation of longs using a list of digits."""
-    _immutable_ = True
-    _immutable_fields_ = ["_digits"]
-    
 
     def __init__(self, digits=[], sign=0):
         if len(digits) == 0:
@@ -383,11 +356,7 @@
         if other.sign == 0:
             return self
         if self.sign == 0:
-<<<<<<< HEAD
-            return rbigint(other._digits[:other.size], -other.sign, other.size)
-=======
             return rbigint(other._digits[:], -other.sign)
->>>>>>> f095eccd
         if self.sign == other.sign:
             result = _x_sub(self, other)
         else:
@@ -396,51 +365,9 @@
         result._normalize()
         return result
 
-<<<<<<< HEAD
-    @jit.elidable
-    def mul(self, b):
-        asize = self.numdigits()
-        bsize = b.numdigits()
-        
-        a = self
-        
-        if asize > bsize:
-            a, b, asize, bsize = b, a, bsize, asize
-
-        if a.sign == 0 or b.sign == 0:
-            return NULLRBIGINT
-        
-        if asize == 1:
-            if a._digits[0] == NULLDIGIT:
-                return NULLRBIGINT
-            elif a._digits[0] == ONEDIGIT:
-                return rbigint(b._digits[:b.size], a.sign * b.sign, b.size)
-            elif bsize == 1:
-                res = b.widedigit(0) * a.widedigit(0)
-                carry = res >> SHIFT
-                if carry:
-                    return rbigint([_store_digit(res & MASK), _store_digit(carry & MASK)], a.sign * b.sign, 2)
-                else:
-                    return rbigint([_store_digit(res & MASK)], a.sign * b.sign, 1)
-                
-            result =  _x_mul(a, b, a.digit(0))
-        elif USE_KARATSUBA:
-            if a is b:
-                i = KARATSUBA_SQUARE_CUTOFF
-            else:
-                i = KARATSUBA_CUTOFF
-                
-            if asize <= i:
-                result = _x_mul(a, b)
-                """elif 2 * asize <= bsize:
-                    result = _k_lopsided_mul(a, b)"""
-            else:
-                result = _k_mul(a, b)
-=======
     def mul(self, other):
         if USE_KARATSUBA:
             result = _k_mul(self, other)
->>>>>>> f095eccd
         else:
             result = _x_mul(self, other)
         result.sign = self.sign * other.sign
@@ -451,66 +378,14 @@
         return div
 
     def floordiv(self, other):
-<<<<<<< HEAD
-        if self.sign == 1 and other.numdigits() == 1 and other.sign == 1:
-            digit = other.digit(0)
-            if digit == 1:
-                return rbigint(self._digits[:self.size], 1, self.size)
-            elif digit and digit & (digit - 1) == 0:
-                return self.rshift(ptwotable[digit])
-            
-        div, mod = _divrem(self, other)
-        if mod.sign * other.sign == -1:
-            if div.sign == 0:
-                return ONENEGATIVERBIGINT
-            div = div.sub(ONERBIGINT)
-            
-=======
         div, mod = self.divmod(other)
->>>>>>> f095eccd
         return div
 
     def div(self, other):
         return self.floordiv(other)
 
     def mod(self, other):
-<<<<<<< HEAD
-        if self.sign == 0:
-            return NULLRBIGINT
-        
-        if other.sign != 0 and other.numdigits() == 1:
-            digit = other.digit(0)
-            if digit == 1:
-                return NULLRBIGINT
-            elif digit == 2:
-                modm = self.digit(0) & 1
-                if modm:
-                    return ONENEGATIVERBIGINT if other.sign == -1 else ONERBIGINT
-                return NULLRBIGINT
-            elif digit & (digit - 1) == 0:
-                mod = self.and_(rbigint([_store_digit(digit - 1)], 1, 1))
-            else:
-                # Perform
-                size = self.numdigits() - 1
-                if size > 0:
-                    rem = self.widedigit(size)
-                    size -= 1
-                    while size >= 0:
-                        rem = ((rem << SHIFT) + self.widedigit(size)) % digit
-                        size -= 1
-                else:
-                    rem = self.digit(0) % digit
-                    
-                if rem == 0:
-                    return NULLRBIGINT
-                mod = rbigint([_store_digit(rem)], -1 if self.sign < 0 else 1, 1)
-        else:
-            div, mod = _divrem(self, other)
-        if mod.sign * other.sign == -1:
-            mod = mod.add(other)
-=======
         div, mod = self.divmod(other)
->>>>>>> f095eccd
         return mod
 
     def divmod(v, w):
@@ -683,70 +558,33 @@
             assert not accum
         z._normalize()
         return z
-<<<<<<< HEAD
-    lshift._always_inline_ = True # It's so fast that it's always benefitial.
-    
-    @jit.elidable
-    def lqshift(self, int_other):
-        " A quicker one with much less checks, int_other is valid and for the most part constant."
-        assert int_other > 0
-
-        oldsize = self.numdigits()
-
-        z = rbigint([NULLDIGIT] * (oldsize + 1), self.sign, (oldsize + 1))
-        accum = _widen_digit(0)
-        i = 0
-        while i < oldsize:
-            accum += self.widedigit(i) << int_other
-            z.setdigit(i, accum)
-            accum >>= SHIFT
-            i += 1
-        z.setdigit(oldsize, accum)
-        z._normalize()
-        return z
-    lqshift._always_inline_ = True # It's so fast that it's always benefitial.
-    
-    @jit.elidable
-=======
-
->>>>>>> f095eccd
+
     def rshift(self, int_other, dont_invert=False):
         if int_other < 0:
             raise ValueError("negative shift count")
         elif int_other == 0:
             return self
         if self.sign == -1 and not dont_invert:
-            a = self.invert().rshift(int_other)
-            return a.invert()
-
-        wordshift = int_other / SHIFT
+            a1 = self.invert()
+            a2 = a1.rshift(int_other)
+            return a2.invert()
+
+        wordshift = int_other // SHIFT
         newsize = self.numdigits() - wordshift
         if newsize <= 0:
             return rbigint()
 
         loshift = int_other % SHIFT
         hishift = SHIFT - loshift
-<<<<<<< HEAD
-        lomask = (1 << hishift) - 1
-        himask = MASK ^ lomask
-        z = rbigint([NULLDIGIT] * newsize, self.sign, newsize)
-=======
         lomask = intmask((r_uint(1) << hishift) - 1)
         himask = MASK ^ lomask
         z = rbigint([NULLDIGIT] * newsize, self.sign)
->>>>>>> f095eccd
         i = 0
         j = wordshift
         while i < newsize:
-<<<<<<< HEAD
-            newdigit = (self.digit(wordshift) >> loshift) & lomask
-            if i+1 < newsize:
-                newdigit |= (self.digit(wordshift+1) << hishift) & himask
-=======
             newdigit = (self.digit(j) >> loshift) & lomask
             if i+1 < newsize:
                 newdigit |= intmask(self.digit(j+1) << hishift) & himask
->>>>>>> f095eccd
             z.setdigit(i, newdigit)
             i += 1
             j += 1
@@ -1040,87 +878,6 @@
     z._normalize()
     return z
 
-<<<<<<< HEAD
-def _x_mul(a, b, digit=0):
-    """
-    Grade school multiplication, ignoring the signs.
-    Returns the absolute value of the product, or None if error.
-    """
-
-    size_a = a.numdigits()
-    size_b = b.numdigits()
-
-    if a is b:
-        # Efficient squaring per HAC, Algorithm 14.16:
-        # http://www.cacr.math.uwaterloo.ca/hac/about/chap14.pdf
-        # Gives slightly less than a 2x speedup when a == b,
-        # via exploiting that each entry in the multiplication
-        # pyramid appears twice (except for the size_a squares).
-        z = rbigint([NULLDIGIT] * (size_a + size_b), 1)
-        i = UDIGIT_TYPE(0)
-        while i < size_a:
-            f = a.widedigit(i)
-            pz = i << 1
-            pa = i + 1
-
-            carry = z.widedigit(pz) + f * f
-            z.setdigit(pz, carry)
-            pz += 1
-            carry >>= SHIFT
-            assert carry <= MASK
-
-            # Now f is added in twice in each column of the
-            # pyramid it appears.  Same as adding f<<1 once.
-            f <<= 1
-            while pa < size_a:
-                carry += z.widedigit(pz) + a.widedigit(pa) * f
-                pa += 1
-                z.setdigit(pz, carry)
-                pz += 1
-                carry >>= SHIFT
-            if carry:
-                carry += z.widedigit(pz)
-                z.setdigit(pz, carry)
-                pz += 1
-                carry >>= SHIFT
-            if carry:
-                z.setdigit(pz, z.widedigit(pz) + carry)
-            assert (carry >> SHIFT) == 0
-            i += 1
-        z._normalize()
-        return z
-    
-    elif digit:
-        if digit & (digit - 1) == 0:
-            return b.lqshift(ptwotable[digit])
-        
-        # Even if it's not power of two it can still be useful.
-        return _muladd1(b, digit)
-        
-    z = rbigint([NULLDIGIT] * (size_a + size_b), 1)
-    # gradeschool long mult
-    i = UDIGIT_TYPE(0)
-    while i < size_a:
-        carry = 0
-        f = a.widedigit(i)
-        pz = i
-        pb = 0
-        while pb < size_b:
-            carry += z.widedigit(pz) + b.widedigit(pb) * f
-            pb += 1
-            z.setdigit(pz, carry)
-            pz += 1
-            carry >>= SHIFT
-            assert carry <= MASK
-        if carry:
-            assert pz >= 0
-            z.setdigit(pz, z.widedigit(pz) + carry)
-        assert (carry >> SHIFT) == 0
-        i += 1
-    z._normalize()
-    return z
-=======
->>>>>>> f095eccd
 
 def _kmul_split(n, size):
     """
@@ -1361,16 +1118,12 @@
         size = pin.numdigits()
     size -= 1
     while size >= 0:
-        rem = (rem << SHIFT) | pin.widedigit(size)
+        rem = (rem << SHIFT) + pin.widedigit(size)
         hi = rem // n
         pout.setdigit(size, hi)
         rem -= hi * n
         size -= 1
-<<<<<<< HEAD
-    return rffi.cast(lltype.Signed, rem)
-=======
     return _mask_digit(rem)
->>>>>>> f095eccd
 
 def _divrem1(a, n):
     """
@@ -1392,7 +1145,7 @@
     x[m-1], and the remaining carry (0 or 1) is returned.
     Python adaptation: x is addressed relative to xofs!
     """
-    carry = UDIGIT_TYPE(0)
+    carry = r_uint(0)
 
     assert m >= n
     i = xofs
@@ -1419,7 +1172,7 @@
     far as x[m-1], and the remaining borrow (0 or 1) is returned.
     Python adaptation: x is addressed relative to xofs!
     """
-    borrow = UDIGIT_TYPE(0)
+    borrow = r_uint(0)
 
     assert m >= n
     i = xofs
@@ -1456,135 +1209,6 @@
     z.setdigit(i, carry)
     z._normalize()
     return z
-<<<<<<< HEAD
-_muladd1._annspecialcase_ = "specialize:argtype(2)"
-def _v_lshift(z, a, m, d):
-    """ Shift digit vector a[0:m] d bits left, with 0 <= d < SHIFT. Put
-        * result in z[0:m], and return the d bits shifted out of the top.
-    """
-    
-    carry = 0
-    assert 0 <= d and d < SHIFT
-    i = 0
-    while i < m:
-        acc = a.widedigit(i) << d | carry
-        z.setdigit(i, acc)
-        carry = acc >> SHIFT
-        i += 1
-        
-    return carry
-
-def _v_rshift(z, a, m, d):
-    """ Shift digit vector a[0:m] d bits right, with 0 <= d < PyLong_SHIFT. Put
-        * result in z[0:m], and return the d bits shifted out of the bottom.
-    """
-    
-    carry = _widen_digit(0)
-    acc = _widen_digit(0)
-    mask = (1 << d) - 1
-    
-    assert 0 <= d and d < SHIFT
-    i = m-1
-    while i >= 0:
-        acc = (carry << SHIFT) | a.widedigit(i)
-        carry = acc & mask
-        z.setdigit(i, acc >> d)
-        i -= 1
-        
-    return carry
-
-def _x_divrem(v1, w1):
-    """ Unsigned bigint division with remainder -- the algorithm """
-    size_v = v1.numdigits()
-    size_w = w1.numdigits()
-    assert size_v >= size_w and size_w > 1
-    
-    v = rbigint([NULLDIGIT] * (size_v + 1), 1, size_v + 1)
-    w = rbigint([NULLDIGIT] * size_w, 1, size_w)
-    
-    """ normalize: shift w1 left so that its top digit is >= PyLong_BASE/2.
-        shift v1 left by the same amount. Results go into w and v. """
-        
-    d = SHIFT - bits_in_digit(w1.digit(abs(size_w-1)))
-    carry = _v_lshift(w, w1, size_w, d)
-    assert carry == 0
-    carry = _v_lshift(v, v1, size_v, d)
-    if carry != 0 or v.digit(abs(size_v-1)) >= w.digit(abs(size_w-1)):
-        v.setdigit(size_v, carry)
-        size_v += 1
-        
-    """ Now v->ob_digit[size_v-1] < w->ob_digit[size_w-1], so quotient has
-        at most (and usually exactly) k = size_v - size_w digits. """
-    k = size_v - size_w
-    if k == 0:
-        # We can't use v1, nor NULLRBIGINT here as some function modify the result.
-        assert _v_rshift(w, v, size_w, d) == 0
-        w._normalize()
-        return rbigint([NULLDIGIT]), w
-    
-    assert k > 0
-    a = rbigint([NULLDIGIT] * k, 1, k)
-    
-    wm1 = w.widedigit(abs(size_w-1))
-    wm2 = w.widedigit(abs(size_w-2))
-
-    j = size_v - 1
-    k -= 1
-    while k >= 0:
-        assert j >= 0
-        """ inner loop: divide vk[0:size_w+1] by w0[0:size_w], giving
-            single-digit quotient q, remainder in vk[0:size_w]. """
-            
-        # estimate quotient digit q; may overestimate by 1 (rare)
-        if j >= size_v:
-            vtop = 0
-        else:
-            vtop = v.widedigit(j)
-        assert vtop <= wm1
-        vv = (vtop << SHIFT) | v.widedigit(abs(j-1))
-        q = vv / wm1
-        r = vv - wm1 * q
-        while wm2 * q > ((r << SHIFT) | v.widedigit(abs(j-2))):
-            q -= 1
-            r += wm1
-            
-        #assert q <= MASK+1, We need to compare to BASE <=, but ehm, it gives a buildin long error. So we ignore this.
-        
-        # subtract q*w0[0:size_w] from vk[0:size_w+1]
-        zhi = 0
-        i = 0
-        while i < size_w:
-            z = v.widedigit(k+i) + zhi - q * w.widedigit(i)
-            v.setdigit(k+i, z)
-            zhi = z >> SHIFT
-            i += 1
-        
-        # add w back if q was too large (this branch taken rarely)
-        if vtop + zhi < 0:
-            carry = UDIGIT_TYPE(0)
-            i = 0
-            while i < size_w:
-                carry += v.udigit(k+i) + w.udigit(i)
-                v.setdigit(k+i, carry)
-                carry >>= SHIFT
-                i += 1
-            q -= 1
-            
-        # store quotient digit
-        a.setdigit(k, q)
-        k -= 1
-        j -= 1
-        
-        
-    carry = _v_rshift(w, v, size_w, d)
-    assert carry == 0
-    
-    a._normalize()
-    w._normalize()
-    
-    return a, w
-        
-=======
 
 
 def _x_divrem(v1, w1):
@@ -1662,7 +1286,6 @@
     return a, rem
 
 
->>>>>>> f095eccd
 def _divrem(a, b):
     """ Long division with remainder, top-level routine """
     size_a = a.numdigits()
@@ -2004,8 +1627,7 @@
                 break
             basebits += 1
 
-        i = 0
-        while i < size_a:
+        for i in range(size_a):
             accum |= a.widedigit(i) << accumbits
             accumbits += SHIFT
             assert accumbits >= basebits
@@ -2022,8 +1644,6 @@
                 else:
                     if accum <= 0:
                         break
-                        
-            i += 1
     else:
         # Not 0, and base not a power of 2.  Divide repeatedly by
         # base, but for speed use the highest power of base that
@@ -2138,15 +1758,9 @@
     else:
         size_z = max(size_a, size_b)
 
-<<<<<<< HEAD
-    z = rbigint([NULLDIGIT] * size_z, 1, size_z)
-    i = 0
-    while i < size_z:
-=======
     z = rbigint([NULLDIGIT] * size_z, 1)
 
     for i in range(size_z):
->>>>>>> f095eccd
         if i < size_a:
             diga = a.digit(i) ^ maska
         else:
@@ -2161,8 +1775,7 @@
             z.setdigit(i, diga | digb)
         elif op == '^':
             z.setdigit(i, diga ^ digb)
-        i += 1
-        
+
     z._normalize()
     if negz == 0:
         return z
