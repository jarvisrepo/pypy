from pypy.rlib.rarithmetic import ovfcheck, ovfcheck_lshift


## ------------------------------------------------------------------------
## Lots of code for an adaptive, stable, natural mergesort.  There are many
## pieces to this algorithm; read listsort.txt for overviews and details.
## ------------------------------------------------------------------------
##         Adapted from CPython, original code and algorithms by Tim Peters

<<<<<<< HEAD
## CAREFUL:
## this class has to be used carefully, because all the lists that are
## sorted will be unified

def make_timsort_class():

    class TimSort:

=======
def make_timsort_class():

    class TimSort:
>>>>>>> 3d3a1e05
        """TimSort(list).sort()

        Sorts the list in-place, using the overridable method lt() for comparison.
        """

        def __init__(self, list, listlength=None):
            self.list = list
            if listlength is None:
                listlength = len(list)
            self.listlength = listlength

        def lt(self, a, b):
            return a < b

        def le(self, a, b):
            return not self.lt(b, a)   # always use self.lt() as the primitive

        # binarysort is the best method for sorting small arrays: it does
        # few compares, but can do data movement quadratic in the number of
        # elements.
        # "a" is a contiguous slice of a list, and is sorted via binary insertion.
        # This sort is stable.
        # On entry, the first "sorted" elements are already sorted.
        # Even in case of error, the output slice will be some permutation of
        # the input (nothing is lost or duplicated).

        def binarysort(self, a, sorted=1):
            for start in xrange(a.base + sorted, a.base + a.len):
                # set l to where list[start] belongs
                l = a.base
                r = start
                pivot = a.list[r]
                # Invariants:
                # pivot >= all in [base, l).
                # pivot  < all in [r, start).
                # The second is vacuously true at the start.
                while l < r:
                    p = l + ((r - l) >> 1)
                    if self.lt(pivot, a.list[p]):
                        r = p
                    else:
                        l = p+1
                assert l == r
                # The invariants still hold, so pivot >= all in [base, l) and
                # pivot < all in [l, start), so pivot belongs at l.  Note
                # that if there are elements equal to pivot, l points to the
                # first slot after them -- that's why this sort is stable.
                # Slide over to make room.
                for p in xrange(start, l, -1):
                    a.list[p] = a.list[p-1]
                a.list[l] = pivot

        # Compute the length of the run in the slice "a".
        # "A run" is the longest ascending sequence, with
        #
        #     a[0] <= a[1] <= a[2] <= ...
        #
        # or the longest descending sequence, with
        #
        #     a[0] > a[1] > a[2] > ...
        #
        # Return (run, descending) where descending is False in the former case,
        # or True in the latter.
        # For its intended use in a stable mergesort, the strictness of the defn of
        # "descending" is needed so that the caller can safely reverse a descending
        # sequence without violating stability (strict > ensures there are no equal
        # elements to get out of order).

        def count_run(self, a):
            if a.len <= 1:
                n = a.len
                descending = False
            else:
                n = 2
                if self.lt(a.list[a.base + 1], a.list[a.base]):
                    descending = True
                    for p in xrange(a.base + 2, a.base + a.len):
                        if self.lt(a.list[p], a.list[p-1]):
                            n += 1
                        else:
                            break
                else:
                    descending = False
                    for p in xrange(a.base + 2, a.base + a.len):
                        if self.lt(a.list[p], a.list[p-1]):
                            break
                        else:
                            n += 1
            return ListSlice(a.list, a.base, n), descending

        # Locate the proper position of key in a sorted vector; if the vector
        # contains an element equal to key, return the position immediately to the
        # left of the leftmost equal element -- or to the right of the rightmost
        # equal element if the flag "rightmost" is set.
        #
        # "hint" is an index at which to begin the search, 0 <= hint < a.len.
        # The closer hint is to the final result, the faster this runs.
        #
        # The return value is the index 0 <= k <= a.len such that
        #
        #     a[k-1] < key <= a[k]      (if rightmost is False)
        #     a[k-1] <= key < a[k]      (if rightmost is True)
        #
        # as long as the indices are in bound.  IOW, key belongs at index k;
        # or, IOW, the first k elements of a should precede key, and the last
        # n-k should follow key.

        def gallop(self, key, a, hint, rightmost):
            assert 0 <= hint < a.len
            if rightmost:
                lower = self.le   # search for the largest k for which a[k] <= key
            else:
                lower = self.lt   # search for the largest k for which a[k] < key

            p = a.base + hint
            lastofs = 0
            ofs = 1
            if lower(a.list[p], key):
                # a[hint] < key -- gallop right, until
                #     a[hint + lastofs] < key <= a[hint + ofs]

                maxofs = a.len - hint     # a[a.len-1] is highest
                while ofs < maxofs:
                    if lower(a.list[p + ofs], key):
                        lastofs = ofs
                        try:
                            ofs = ovfcheck_lshift(ofs, 1)
                        except OverflowError:
                            ofs = maxofs
                        else:
                            ofs = ofs + 1
                    else:  # key <= a[hint + ofs]
                        break

                if ofs > maxofs:
                    ofs = maxofs
                # Translate back to offsets relative to a.
                lastofs += hint
                ofs += hint

            else:
                # key <= a[hint] -- gallop left, until
                #     a[hint - ofs] < key <= a[hint - lastofs]
                maxofs = hint + 1   # a[0] is lowest
                while ofs < maxofs:
                    if lower(a.list[p - ofs], key):
                        break
                    else:
                        # key <= a[hint - ofs]
                        lastofs = ofs
                        try:
                            ofs = ovfcheck_lshift(ofs, 1)
                        except OverflowError:
                            ofs = maxofs
                        else:
                            ofs = ofs + 1
                if ofs > maxofs:
                    ofs = maxofs
                # Translate back to positive offsets relative to a.
                lastofs, ofs = hint-ofs, hint-lastofs

            assert -1 <= lastofs < ofs <= a.len

            # Now a[lastofs] < key <= a[ofs], so key belongs somewhere to the
            # right of lastofs but no farther right than ofs.  Do a binary
            # search, with invariant a[lastofs-1] < key <= a[ofs].
<<<<<<< HEAD
            
=======

>>>>>>> 3d3a1e05
            lastofs += 1
            while lastofs < ofs:
                m = lastofs + ((ofs - lastofs) >> 1)
                if lower(a.list[a.base + m], key):
                    lastofs = m+1   # a[m] < key
                else:
                    ofs = m         # key <= a[m]

            assert lastofs == ofs         # so a[ofs-1] < key <= a[ofs]
            return ofs

        # hint for the annotator: the argument 'rightmost' is always passed in as
        # a constant (either True or False), so we can specialize the function for
        # the two cases.  (This is actually needed for technical reasons: the
        # variable 'lower' must contain a known method, which is the case in each
        # specialized version but not in the unspecialized one.)
        gallop._annspecialcase_ = "specialize:arg(4)"

        # ____________________________________________________________

        # When we get into galloping mode, we stay there until both runs win less
        # often than MIN_GALLOP consecutive times.  See listsort.txt for more info.
        MIN_GALLOP = 7

        def merge_init(self):
            # This controls when we get *into* galloping mode.  It's initialized
            # to MIN_GALLOP.  merge_lo and merge_hi tend to nudge it higher for
            # random data, and lower for highly structured data.
            self.min_gallop = self.MIN_GALLOP

            # A stack of n pending runs yet to be merged.  Run #i starts at
            # address pending[i].base and extends for pending[i].len elements.
            # It's always true (so long as the indices are in bounds) that
            #
            #     pending[i].base + pending[i].len == pending[i+1].base
            #
            # so we could cut the storage for this, but it's a minor amount,
            # and keeping all the info explicit simplifies the code.
            self.pending = []

        # Merge the slice "a" with the slice "b" in a stable way, in-place.
        # a.len and b.len must be > 0, and a.base + a.len == b.base.
        # Must also have that b.list[b.base] < a.list[a.base], that
        # a.list[a.base+a.len-1] belongs at the end of the merge, and should have
        # a.len <= b.len.  See listsort.txt for more info.

        def merge_lo(self, a, b):
            assert a.len > 0 and b.len > 0 and a.base + a.len == b.base
            min_gallop = self.min_gallop
            dest = a.base
            a = a.copyitems()

            # Invariant: elements in "a" are waiting to be reinserted into the list
            # at "dest".  They should be merged with the elements of "b".
            # b.base == dest + a.len.
            # We use a finally block to ensure that the elements remaining in
            # the copy "a" are reinserted back into self.list in all cases.
            try:
                self.list[dest] = b.popleft()
                dest += 1
                if a.len == 1 or b.len == 0:
                    return

                while True:
                    acount = 0   # number of times A won in a row
                    bcount = 0   # number of times B won in a row

                    # Do the straightforward thing until (if ever) one run
                    # appears to win consistently.
                    while True:
                        if self.lt(b.list[b.base], a.list[a.base]):
                            self.list[dest] = b.popleft()
                            dest += 1
                            if b.len == 0:
                                return
                            bcount += 1
                            acount = 0
                            if bcount >= min_gallop:
                                break
                        else:
                            self.list[dest] = a.popleft()
                            dest += 1
                            if a.len == 1:
                                return
                            acount += 1
                            bcount = 0
                            if acount >= min_gallop:
                                break

                    # One run is winning so consistently that galloping may
                    # be a huge win.  So try that, and continue galloping until
                    # (if ever) neither run appears to be winning consistently
                    # anymore.
                    min_gallop += 1

                    while True:
                        min_gallop -= min_gallop > 1
                        self.min_gallop = min_gallop

                        acount = self.gallop(b.list[b.base], a, hint=0,
                                             rightmost=True)
                        for p in xrange(a.base, a.base + acount):
                            self.list[dest] = a.list[p]
                            dest += 1
                        a.advance(acount)
                        # a.len==0 is impossible now if the comparison
                        # function is consistent, but we can't assume
                        # that it is.
                        if a.len <= 1:
                            return

                        self.list[dest] = b.popleft()
                        dest += 1
                        if b.len == 0:
                            return

                        bcount = self.gallop(a.list[a.base], b, hint=0,
                                             rightmost=False)
                        for p in xrange(b.base, b.base + bcount):
                            self.list[dest] = b.list[p]
                            dest += 1
                        b.advance(bcount)
                        if b.len == 0:
                            return

                        self.list[dest] = a.popleft()
                        dest += 1
                        if a.len == 1:
                            return

                        if acount < self.MIN_GALLOP and bcount < self.MIN_GALLOP:
                            break

                    min_gallop += 1  # penalize it for leaving galloping mode
                    self.min_gallop = min_gallop

            finally:
                # The last element of a belongs at the end of the merge, so we copy
                # the remaining elements of b before the remaining elements of a.
                assert a.len >= 0 and b.len >= 0
                for p in xrange(b.base, b.base + b.len):
                    self.list[dest] = b.list[p]
                    dest += 1
                for p in xrange(a.base, a.base + a.len):
                    self.list[dest] = a.list[p]
                    dest += 1

        # Same as merge_lo(), but should have a.len >= b.len.

        def merge_hi(self, a, b):
            assert a.len > 0 and b.len > 0 and a.base + a.len == b.base
            min_gallop = self.min_gallop
            dest = b.base + b.len
            b = b.copyitems()

            # Invariant: elements in "b" are waiting to be reinserted into the list
            # before "dest".  They should be merged with the elements of "a".
            # a.base + a.len == dest - b.len.
            # We use a finally block to ensure that the elements remaining in
            # the copy "b" are reinserted back into self.list in all cases.
            try:
                dest -= 1
                self.list[dest] = a.popright()
                if a.len == 0 or b.len == 1:
                    return

                while True:
                    acount = 0   # number of times A won in a row
                    bcount = 0   # number of times B won in a row

                    # Do the straightforward thing until (if ever) one run
                    # appears to win consistently.
                    while True:
                        nexta = a.list[a.base + a.len - 1]
                        nextb = b.list[b.base + b.len - 1]
                        if self.lt(nextb, nexta):
                            dest -= 1
                            self.list[dest] = nexta
                            a.len -= 1
                            if a.len == 0:
                                return
                            acount += 1
                            bcount = 0
                            if acount >= min_gallop:
                                break
                        else:
                            dest -= 1
                            self.list[dest] = nextb
                            b.len -= 1
                            if b.len == 1:
                                return
                            bcount += 1
                            acount = 0
                            if bcount >= min_gallop:
                                break

                    # One run is winning so consistently that galloping may
                    # be a huge win.  So try that, and continue galloping until
                    # (if ever) neither run appears to be winning consistently
                    # anymore.
                    min_gallop += 1

                    while True:
                        min_gallop -= min_gallop > 1
                        self.min_gallop = min_gallop

                        nextb = b.list[b.base + b.len - 1]
                        k = self.gallop(nextb, a, hint=a.len-1, rightmost=True)
                        acount = a.len - k
                        for p in xrange(a.base + a.len - 1, a.base + k - 1, -1):
                            dest -= 1
                            self.list[dest] = a.list[p]
                        a.len -= acount
                        if a.len == 0:
                            return

                        dest -= 1
                        self.list[dest] = b.popright()
                        if b.len == 1:
                            return

                        nexta = a.list[a.base + a.len - 1]
                        k = self.gallop(nexta, b, hint=b.len-1, rightmost=False)
                        bcount = b.len - k
                        for p in xrange(b.base + b.len - 1, b.base + k - 1, -1):
                            dest -= 1
                            self.list[dest] = b.list[p]
                        b.len -= bcount
                        # b.len==0 is impossible now if the comparison
                        # function is consistent, but we can't assume
                        # that it is.
                        if b.len <= 1:
                            return

                        dest -= 1
                        self.list[dest] = a.popright()
                        if a.len == 0:
                            return

                        if acount < self.MIN_GALLOP and bcount < self.MIN_GALLOP:
                            break

                    min_gallop += 1  # penalize it for leaving galloping mode
                    self.min_gallop = min_gallop

            finally:
                # The last element of a belongs at the end of the merge, so we copy
                # the remaining elements of a and then the remaining elements of b.
                assert a.len >= 0 and b.len >= 0
                for p in xrange(a.base + a.len - 1, a.base - 1, -1):
                    dest -= 1
                    self.list[dest] = a.list[p]
                for p in xrange(b.base + b.len - 1, b.base - 1, -1):
                    dest -= 1
                    self.list[dest] = b.list[p]

        # Merge the two runs at stack indices i and i+1.

        def merge_at(self, i):
            a = self.pending[i]
            b = self.pending[i+1]
            assert a.len > 0 and b.len > 0
            assert a.base + a.len == b.base

            # Record the length of the combined runs and remove the run b
            self.pending[i] = ListSlice(self.list, a.base, a.len + b.len)
            del self.pending[i+1]

            # Where does b start in a?  Elements in a before that can be
            # ignored (already in place).
            k = self.gallop(b.list[b.base], a, hint=0, rightmost=True)
            a.advance(k)
            if a.len == 0:
                return

            # Where does a end in b?  Elements in b after that can be
            # ignored (already in place).
            b.len = self.gallop(a.list[a.base+a.len-1], b, hint=b.len-1,
                                rightmost=False)
            if b.len == 0:
                return

            # Merge what remains of the runs.  The direction is chosen to
            # minimize the temporary storage needed.
            if a.len <= b.len:
                self.merge_lo(a, b)
            else:
                self.merge_hi(a, b)

        # Examine the stack of runs waiting to be merged, merging adjacent runs
        # until the stack invariants are re-established:
        #
        # 1. len[-3] > len[-2] + len[-1]
        # 2. len[-2] > len[-1]
        #
        # See listsort.txt for more info.

        def merge_collapse(self):
            p = self.pending
            while len(p) > 1:
                if len(p) >= 3 and p[-3].len <= p[-2].len + p[-1].len:
                    if p[-3].len < p[-1].len:
                        self.merge_at(-3)
                    else:
                        self.merge_at(-2)
                elif p[-2].len <= p[-1].len:
                    self.merge_at(-2)
                else:
                    break

        # Regardless of invariants, merge all runs on the stack until only one
        # remains.  This is used at the end of the mergesort.

        def merge_force_collapse(self):
            p = self.pending
            while len(p) > 1:
                if len(p) >= 3 and p[-3].len < p[-1].len:
                    self.merge_at(-3)
                else:
                    self.merge_at(-2)

        # Compute a good value for the minimum run length; natural runs shorter
        # than this are boosted artificially via binary insertion.
        #
        # If n < 64, return n (it's too small to bother with fancy stuff).
        # Else if n is an exact power of 2, return 32.
        # Else return an int k, 32 <= k <= 64, such that n/k is close to, but
        # strictly less than, an exact power of 2.
        #
        # See listsort.txt for more info.

        def merge_compute_minrun(self, n):
            r = 0    # becomes 1 if any 1 bits are shifted off
            while n >= 64:
                r |= n & 1
                n >>= 1
            return n + r

        # ____________________________________________________________
        # Entry point.

        def sort(self):
            remaining = ListSlice(self.list, 0, self.listlength)
            if remaining.len < 2:
                return

            # March over the array once, left to right, finding natural runs,
            # and extending short natural runs to minrun elements.
            self.merge_init()
            minrun = self.merge_compute_minrun(remaining.len)

            while remaining.len > 0:
                # Identify next run.
                run, descending = self.count_run(remaining)
                if descending:
                    run.reverse()
                # If short, extend to min(minrun, nremaining).
                if run.len < minrun:
                    sorted = run.len
                    run.len = min(minrun, remaining.len)
                    self.binarysort(run, sorted)
                # Advance remaining past this run.
                remaining.advance(run.len)
                # Push run onto pending-runs stack, and maybe merge.
                self.pending.append(run)
                self.merge_collapse()

            assert remaining.base == self.listlength

            self.merge_force_collapse()
            assert len(self.pending) == 1
            assert self.pending[0].base == 0
            assert self.pending[0].len == self.listlength

<<<<<<< HEAD
=======

>>>>>>> 3d3a1e05
    class ListSlice:
        "A sublist of a list."

        def __init__(self, list, base, len):
            self.list = list
            self.base = base
            self.len  = len

        def copyitems(self):
            "Make a copy of the slice of the original list."
            start = self.base
            stop  = self.base + self.len
            assert 0 <= start <= stop     # annotator hint
            return ListSlice(self.list[start:stop], 0, self.len)

        def advance(self, n):
            self.base += n
            self.len -= n

        def popleft(self):
            result = self.list[self.base]
            self.base += 1
            self.len -= 1
            return result

        def popright(self):
            self.len -= 1
            return self.list[self.base + self.len]

        def reverse(self):
            "Reverse the slice in-place."
            list = self.list
            lo = self.base
            hi = lo + self.len - 1
            while lo < hi:
                list[lo], list[hi] = list[hi], list[lo]
                lo += 1
                hi -= 1
<<<<<<< HEAD

    return TimSort
=======
    return TimSort

TimSort = make_timsort_class() #backward compatible interface
>>>>>>> 3d3a1e05
<|MERGE_RESOLUTION|>--- conflicted
+++ resolved
@@ -7,20 +7,10 @@
 ## ------------------------------------------------------------------------
 ##         Adapted from CPython, original code and algorithms by Tim Peters
 
-<<<<<<< HEAD
-## CAREFUL:
-## this class has to be used carefully, because all the lists that are
-## sorted will be unified
-
 def make_timsort_class():
 
     class TimSort:
 
-=======
-def make_timsort_class():
-
-    class TimSort:
->>>>>>> 3d3a1e05
         """TimSort(list).sort()
 
         Sorts the list in-place, using the overridable method lt() for comparison.
@@ -187,11 +177,7 @@
             # Now a[lastofs] < key <= a[ofs], so key belongs somewhere to the
             # right of lastofs but no farther right than ofs.  Do a binary
             # search, with invariant a[lastofs-1] < key <= a[ofs].
-<<<<<<< HEAD
-            
-=======
-
->>>>>>> 3d3a1e05
+
             lastofs += 1
             while lastofs < ofs:
                 m = lastofs + ((ofs - lastofs) >> 1)
@@ -566,10 +552,6 @@
             assert self.pending[0].base == 0
             assert self.pending[0].len == self.listlength
 
-<<<<<<< HEAD
-=======
-
->>>>>>> 3d3a1e05
     class ListSlice:
         "A sublist of a list."
 
@@ -608,11 +590,6 @@
                 list[lo], list[hi] = list[hi], list[lo]
                 lo += 1
                 hi -= 1
-<<<<<<< HEAD
-
     return TimSort
-=======
-    return TimSort
-
-TimSort = make_timsort_class() #backward compatible interface
->>>>>>> 3d3a1e05
+
+TimSort = make_timsort_class() #backward compatible interface