--- conflicted
+++ resolved
@@ -403,14 +403,13 @@
     from pypy.rpython.lltypesystem.rffi import r_int_real
     assert compute_restype(r_int_real, r_int_real) is r_int_real
 
-<<<<<<< HEAD
 def test_highest_bit():
     py.test.raises(AssertionError, highest_bit, 0)
     py.test.raises(AssertionError, highest_bit, 14)
 
     for i in xrange(31):
         assert highest_bit(2**i) == i
-=======
+
 def test_copysign():
     assert copysign(1, 1) == 1
     assert copysign(-1, 1) == 1
@@ -426,5 +425,4 @@
     assert round_away(-.5) == -1.
     assert round_away(-.1) == 0.
     assert round_away(-.7) == -1.
-    assert round_away(0.) == 0.
->>>>>>> 778d5775
+    assert round_away(0.) == 0.