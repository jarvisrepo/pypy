import py

from pypy.conftest import option
from pypy.annotation.model import UnionError
from pypy.rlib.jit import (hint, we_are_jitted, JitDriver, elidable_promote,
    JitHintError, oopspec, isconstant)
from pypy.rlib.rarithmetic import r_uint
from pypy.rpython.test.tool import BaseRtypingTest, LLRtypeMixin, OORtypeMixin
from pypy.rpython.lltypesystem import lltype


def test_oopspec():
    @oopspec('foobar')
    def fn():
        pass
    assert fn.oopspec == 'foobar'

def test_jitdriver_autoreds():
    driver = JitDriver(greens=['foo'], reds='auto')
    assert driver.autoreds
    assert driver.reds == []
    assert driver.numreds is None
    py.test.raises(TypeError, "driver.can_enter_jit(foo='something')")
    #
<<<<<<< HEAD
    py.test.raises(AssertionError, "JitDriver(greens=['foo'], reds='auto', confirm_enter_jit='something')")

=======
    py.test.raises(AssertionError, "JitDriver(greens=['foo'], reds='auto', get_printable_location='something')")
    py.test.raises(AssertionError, "JitDriver(greens=['foo'], reds='auto', confirm_enter_jit='something')")

def test_jitdriver_numreds():
    driver = JitDriver(greens=['foo'], reds=['a', 'b'])
    assert driver.reds == ['a', 'b']
    assert driver.numreds == 2
    #
    class MyJitDriver(JitDriver):
        greens = ['foo']
        reds = ['a', 'b']
    driver = MyJitDriver()
    assert driver.reds == ['a', 'b']
    assert driver.numreds == 2

>>>>>>> ad46b84c
def test_jitdriver_clone():
    def foo():
        pass
    driver = JitDriver(greens=[], reds=[])
    py.test.raises(AssertionError, "driver.inline_in_portal(foo)")
    #
    driver = JitDriver(greens=[], reds='auto')
    py.test.raises(AssertionError, "driver.clone()")
    foo = driver.inline_in_portal(foo)
    assert foo._inline_in_portal_ == True
    #
    driver.foo = 'bar'
    driver2 = driver.clone()
    assert driver is not driver2
    assert driver2.foo == 'bar'
    driver.foo = 'xxx'
    assert driver2.foo == 'bar'
    

class BaseTestJIT(BaseRtypingTest):
    def test_hint(self):
        def f():
            x = hint(5, hello="world")
            return x
        res = self.interpret(f, [])
        assert res == 5

    def test_we_are_jitted(self):
        def f(x):
            try:
                if we_are_jitted():
                    return x
                return x + 1
            except Exception:
                return 5
        res = self.interpret(f, [4])
        assert res == 5

    def test_elidable_promote(self):
        @elidable_promote()
        def g(func):
            return func + 1
        def f(x):
            return g(x * 2)
        res = self.interpret(f, [2])
        assert res == 5

    def test_elidable_promote_args(self):
        @elidable_promote(promote_args='0')
        def g(func, x):
            return func + 1
        def f(x):
            return g(x * 2, x)
        
        import dis
        from StringIO import StringIO
        import sys
        
        s = StringIO()
        prev = sys.stdout
        sys.stdout = s
        try:
            dis.dis(g)
        finally:
            sys.stdout = prev
        x = s.getvalue().find('CALL_FUNCTION')
        assert x != -1
        x = s.getvalue().find('CALL_FUNCTION', x)
        assert x != -1
        x = s.getvalue().find('CALL_FUNCTION', x)
        assert x != -1
        res = self.interpret(f, [2])
        assert res == 5

    def test_annotate_hooks(self):
        
        def get_printable_location(m): pass
        
        myjitdriver = JitDriver(greens=['m'], reds=['n'],
                                get_printable_location=get_printable_location)
        def fn(n):
            m = 42.5
            while n > 0:
                myjitdriver.can_enter_jit(m=m, n=n)
                myjitdriver.jit_merge_point(m=m, n=n)
                n -= 1
            return n

        t, rtyper, fngraph = self.gengraph(fn, [int])

        # added by compute_result_annotation()
        assert fn._dont_reach_me_in_del_ == True

        def getargs(func):
            for graph in t.graphs:
                if getattr(graph, 'func', None) is func:
                    return [v.concretetype for v in graph.getargs()]
            raise Exception('function %r has not been annotated' % func)

        get_printable_location_args = getargs(get_printable_location)
        assert get_printable_location_args == [lltype.Float]

    def test_annotate_argumenterror(self):
        myjitdriver = JitDriver(greens=['m'], reds=['n'])
        def fn(n):
            while n > 0:
                myjitdriver.can_enter_jit(m=42.5, n=n)
                myjitdriver.jit_merge_point(n=n)
                n -= 1
            return n
        py.test.raises(JitHintError, self.gengraph, fn, [int])

    def test_annotate_typeerror(self):
        myjitdriver = JitDriver(greens=['m'], reds=['n'])
        class A(object):
            pass
        class B(object):
            pass
        def fn(n):
            while n > 0:
                myjitdriver.can_enter_jit(m=A(), n=n)
                myjitdriver.jit_merge_point(m=B(), n=n)
                n -= 1
            return n
        py.test.raises(UnionError, self.gengraph, fn, [int])

    def test_green_field(self):
        def get_printable_location(xfoo):
            return str(ord(xfoo))   # xfoo must be annotated as a character
        myjitdriver = JitDriver(greens=['x.foo'], reds=['n', 'x'],
                                get_printable_location=get_printable_location)
        class A(object):
            _immutable_fields_ = ['foo']
        def fn(n):
            x = A()
            x.foo = chr(n)
            while n > 0:
                myjitdriver.can_enter_jit(x=x, n=n)
                myjitdriver.jit_merge_point(x=x, n=n)
                n -= 1
            return n
        t = self.gengraph(fn, [int])[0]
        if option.view:
            t.view()
        # assert did not raise

    def test_isconstant(self):
        def f(n):
            assert isconstant(n) is False
            l = []
            l.append(n)
            return len(l)
        res = self.interpret(f, [-234])
        assert res == 1

    def test_argument_order_ok(self):
        myjitdriver = JitDriver(greens=['i1', 'r1', 'f1'], reds=[])
        class A(object):
            pass
        myjitdriver.jit_merge_point(i1=42, r1=A(), f1=3.5)
        # assert did not raise

    def test_argument_order_wrong(self):
        myjitdriver = JitDriver(greens=['r1', 'i1', 'f1'], reds=[])
        class A(object):
            pass
        e = raises(AssertionError,
                   myjitdriver.jit_merge_point, i1=42, r1=A(), f1=3.5)

    def test_argument_order_more_precision_later(self):
        myjitdriver = JitDriver(greens=['r1', 'i1', 'r2', 'f1'], reds=[])
        class A(object):
            pass
        myjitdriver.jit_merge_point(i1=42, r1=None, r2=None, f1=3.5)
        e = raises(AssertionError,
                   myjitdriver.jit_merge_point, i1=42, r1=A(), r2=None, f1=3.5)
        assert "got ['2:REF', '1:INT', '?', '3:FLOAT']" in repr(e.value)

    def test_argument_order_more_precision_later_2(self):
        myjitdriver = JitDriver(greens=['r1', 'i1', 'r2', 'f1'], reds=[])
        class A(object):
            pass
        myjitdriver.jit_merge_point(i1=42, r1=None, r2=A(), f1=3.5)
        e = raises(AssertionError,
                   myjitdriver.jit_merge_point, i1=42, r1=A(), r2=None, f1=3.5)
        assert "got ['2:REF', '1:INT', '2:REF', '3:FLOAT']" in repr(e.value)

    def test_argument_order_accept_r_uint(self):
        # this used to fail on 64-bit, because r_uint == r_ulonglong
        myjitdriver = JitDriver(greens=['i1'], reds=[])
        myjitdriver.jit_merge_point(i1=r_uint(42))


class TestJITLLtype(BaseTestJIT, LLRtypeMixin):
    pass

class TestJITOOtype(BaseTestJIT, OORtypeMixin):
    pass<|MERGE_RESOLUTION|>--- conflicted
+++ resolved
@@ -22,10 +22,6 @@
     assert driver.numreds is None
     py.test.raises(TypeError, "driver.can_enter_jit(foo='something')")
     #
-<<<<<<< HEAD
-    py.test.raises(AssertionError, "JitDriver(greens=['foo'], reds='auto', confirm_enter_jit='something')")
-
-=======
     py.test.raises(AssertionError, "JitDriver(greens=['foo'], reds='auto', get_printable_location='something')")
     py.test.raises(AssertionError, "JitDriver(greens=['foo'], reds='auto', confirm_enter_jit='something')")
 
@@ -41,7 +37,6 @@
     assert driver.reds == ['a', 'b']
     assert driver.numreds == 2
 
->>>>>>> ad46b84c
 def test_jitdriver_clone():
     def foo():
         pass
