import py

from pypy.conftest import option
from pypy.annotation.model import UnionError
from pypy.rlib.jit import (hint, we_are_jitted, JitDriver, elidable_promote,
    JitHintError, oopspec, isconstant)
from pypy.rlib.rarithmetic import r_uint
from pypy.rpython.test.tool import BaseRtypingTest, LLRtypeMixin, OORtypeMixin
from pypy.rpython.lltypesystem import lltype


def test_oopspec():
    @oopspec('foobar')
    def fn():
        pass
    assert fn.oopspec == 'foobar'

def test_jitdriver_autoreds():
    driver = JitDriver(greens=['foo'], reds='auto')
    assert driver.autoreds
    assert driver.reds == []
    assert driver.numreds is None
    py.test.raises(TypeError, "driver.can_enter_jit(foo='something')")
    #
    py.test.raises(AssertionError, "JitDriver(greens=['foo'], reds='auto', get_printable_location='something')")
    py.test.raises(AssertionError, "JitDriver(greens=['foo'], reds='auto', confirm_enter_jit='something')")

def test_jitdriver_numreds():
    driver = JitDriver(greens=['foo'], reds=['a', 'b'])
    assert driver.reds == ['a', 'b']
    assert driver.numreds == 2
    #
    class MyJitDriver(JitDriver):
        greens = ['foo']
        reds = ['a', 'b']
    driver = MyJitDriver()
    assert driver.reds == ['a', 'b']
    assert driver.numreds == 2

<<<<<<< HEAD
=======
def test_jitdriver_inline():
    driver = JitDriver(greens=[], reds='auto')
    calls = []
    def foo(a, b):
        calls.append(('foo', a, b))

    @driver.inline(foo)
    def bar(a, b):
        calls.append(('bar', a, b))
        return a+b

    assert bar._inline_jit_merge_point_ is foo
    assert driver.inline_jit_merge_point
    assert bar(40, 2) == 42
    assert calls == [
        ('foo', 40, 2),
        ('bar', 40, 2),
        ]

>>>>>>> 70584761
def test_jitdriver_clone():
    def bar(): pass
    def foo(): pass
    driver = JitDriver(greens=[], reds=[])
    py.test.raises(AssertionError, "driver.inline(bar)(foo)")
    #
    driver = JitDriver(greens=[], reds='auto')
    py.test.raises(AssertionError, "driver.clone()")
    foo = driver.inline(bar)(foo)
    assert foo._inline_jit_merge_point_ == bar
    #
    driver.foo = 'bar'
    driver2 = driver.clone()
    assert driver is not driver2
    assert driver2.foo == 'bar'
    driver.foo = 'xxx'
    assert driver2.foo == 'bar'
    

class BaseTestJIT(BaseRtypingTest):
    def test_hint(self):
        def f():
            x = hint(5, hello="world")
            return x
        res = self.interpret(f, [])
        assert res == 5

    def test_we_are_jitted(self):
        def f(x):
            try:
                if we_are_jitted():
                    return x
                return x + 1
            except Exception:
                return 5
        res = self.interpret(f, [4])
        assert res == 5

    def test_elidable_promote(self):
        @elidable_promote()
        def g(func):
            return func + 1
        def f(x):
            return g(x * 2)
        res = self.interpret(f, [2])
        assert res == 5

    def test_elidable_promote_args(self):
        @elidable_promote(promote_args='0')
        def g(func, x):
            return func + 1
        def f(x):
            return g(x * 2, x)
        
        import dis
        from StringIO import StringIO
        import sys
        
        s = StringIO()
        prev = sys.stdout
        sys.stdout = s
        try:
            dis.dis(g)
        finally:
            sys.stdout = prev
        x = s.getvalue().find('CALL_FUNCTION')
        assert x != -1
        x = s.getvalue().find('CALL_FUNCTION', x)
        assert x != -1
        x = s.getvalue().find('CALL_FUNCTION', x)
        assert x != -1
        res = self.interpret(f, [2])
        assert res == 5

    def test_annotate_hooks(self):
        
        def get_printable_location(m): pass
        
        myjitdriver = JitDriver(greens=['m'], reds=['n'],
                                get_printable_location=get_printable_location)
        def fn(n):
            m = 42.5
            while n > 0:
                myjitdriver.can_enter_jit(m=m, n=n)
                myjitdriver.jit_merge_point(m=m, n=n)
                n -= 1
            return n

        t, rtyper, fngraph = self.gengraph(fn, [int])

        # added by compute_result_annotation()
        assert fn._dont_reach_me_in_del_ == True

        def getargs(func):
            for graph in t.graphs:
                if getattr(graph, 'func', None) is func:
                    return [v.concretetype for v in graph.getargs()]
            raise Exception('function %r has not been annotated' % func)

        get_printable_location_args = getargs(get_printable_location)
        assert get_printable_location_args == [lltype.Float]

    def test_annotate_argumenterror(self):
        myjitdriver = JitDriver(greens=['m'], reds=['n'])
        def fn(n):
            while n > 0:
                myjitdriver.can_enter_jit(m=42.5, n=n)
                myjitdriver.jit_merge_point(n=n)
                n -= 1
            return n
        py.test.raises(JitHintError, self.gengraph, fn, [int])

    def test_annotate_typeerror(self):
        myjitdriver = JitDriver(greens=['m'], reds=['n'])
        class A(object):
            pass
        class B(object):
            pass
        def fn(n):
            while n > 0:
                myjitdriver.can_enter_jit(m=A(), n=n)
                myjitdriver.jit_merge_point(m=B(), n=n)
                n -= 1
            return n
        py.test.raises(UnionError, self.gengraph, fn, [int])

    def test_green_field(self):
        def get_printable_location(xfoo):
            return str(ord(xfoo))   # xfoo must be annotated as a character
        myjitdriver = JitDriver(greens=['x.foo'], reds=['n', 'x'],
                                get_printable_location=get_printable_location)
        class A(object):
            _immutable_fields_ = ['foo']
        def fn(n):
            x = A()
            x.foo = chr(n)
            while n > 0:
                myjitdriver.can_enter_jit(x=x, n=n)
                myjitdriver.jit_merge_point(x=x, n=n)
                n -= 1
            return n
        t = self.gengraph(fn, [int])[0]
        if option.view:
            t.view()
        # assert did not raise

    def test_isconstant(self):
        def f(n):
            assert isconstant(n) is False
            l = []
            l.append(n)
            return len(l)
        res = self.interpret(f, [-234])
        assert res == 1

    def test_argument_order_ok(self):
        myjitdriver = JitDriver(greens=['i1', 'r1', 'f1'], reds=[])
        class A(object):
            pass
        myjitdriver.jit_merge_point(i1=42, r1=A(), f1=3.5)
        # assert did not raise

    def test_argument_order_wrong(self):
        myjitdriver = JitDriver(greens=['r1', 'i1', 'f1'], reds=[])
        class A(object):
            pass
        e = raises(AssertionError,
                   myjitdriver.jit_merge_point, i1=42, r1=A(), f1=3.5)

    def test_argument_order_more_precision_later(self):
        myjitdriver = JitDriver(greens=['r1', 'i1', 'r2', 'f1'], reds=[])
        class A(object):
            pass
        myjitdriver.jit_merge_point(i1=42, r1=None, r2=None, f1=3.5)
        e = raises(AssertionError,
                   myjitdriver.jit_merge_point, i1=42, r1=A(), r2=None, f1=3.5)
        assert "got ['2:REF', '1:INT', '?', '3:FLOAT']" in repr(e.value)

    def test_argument_order_more_precision_later_2(self):
        myjitdriver = JitDriver(greens=['r1', 'i1', 'r2', 'f1'], reds=[])
        class A(object):
            pass
        myjitdriver.jit_merge_point(i1=42, r1=None, r2=A(), f1=3.5)
        e = raises(AssertionError,
                   myjitdriver.jit_merge_point, i1=42, r1=A(), r2=None, f1=3.5)
        assert "got ['2:REF', '1:INT', '2:REF', '3:FLOAT']" in repr(e.value)

    def test_argument_order_accept_r_uint(self):
        # this used to fail on 64-bit, because r_uint == r_ulonglong
        myjitdriver = JitDriver(greens=['i1'], reds=[])
        myjitdriver.jit_merge_point(i1=r_uint(42))


class TestJITLLtype(BaseTestJIT, LLRtypeMixin):
    pass

class TestJITOOtype(BaseTestJIT, OORtypeMixin):
    pass<|MERGE_RESOLUTION|>--- conflicted
+++ resolved
@@ -37,8 +37,6 @@
     assert driver.reds == ['a', 'b']
     assert driver.numreds == 2
 
-<<<<<<< HEAD
-=======
 def test_jitdriver_inline():
     driver = JitDriver(greens=[], reds='auto')
     calls = []
@@ -58,7 +56,6 @@
         ('bar', 40, 2),
         ]
 
->>>>>>> 70584761
 def test_jitdriver_clone():
     def bar(): pass
     def foo(): pass
