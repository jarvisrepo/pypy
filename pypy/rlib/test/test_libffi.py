--- conflicted
+++ resolved
@@ -2,20 +2,16 @@
 
 import py
 
-from pypy.rlib.libffi import (CDLL, Func, get_libc_name, ArgChain, types,
-    IS_32_BIT, array_getitem, array_setitem)
 from pypy.rlib.rarithmetic import r_singlefloat, r_longlong, r_ulonglong
 from pypy.rlib.test.test_clibffi import BaseFfiTest, get_libm_name, make_struct_ffitype_e
-<<<<<<< HEAD
-from pypy.rlib.libffi import CDLL, Func, get_libc_name, ArgChain, types
-from pypy.rlib.libffi import (IS_32_BIT, struct_getfield_int, struct_setfield_int,
+from pypy.rpython.lltypesystem import rffi, lltype
+from pypy.rpython.lltypesystem.ll2ctypes import ALLOCATED
+from pypy.rlib.libffi import (CDLL, Func, get_libc_name, ArgChain, types,
+                              IS_32_BIT, array_getitem, array_setitem)
+from pypy.rlib.libffi import (struct_getfield_int, struct_setfield_int,
                               struct_getfield_longlong, struct_setfield_longlong,
                               struct_getfield_float, struct_setfield_float,
                               struct_getfield_singlefloat, struct_setfield_singlefloat)
-=======
-from pypy.rpython.lltypesystem import rffi, lltype
-from pypy.rpython.lltypesystem.ll2ctypes import ALLOCATED
->>>>>>> 1a5918b4
 
 class TestLibffiMisc(BaseFfiTest):
 
@@ -62,7 +58,6 @@
         del lib
         assert not ALLOCATED
 
-<<<<<<< HEAD
     def test_struct_fields(self):
         longsize = 4 if IS_32_BIT else 8
         POINT = lltype.Struct('POINT',
@@ -90,69 +85,6 @@
         #
         lltype.free(p, flavor='raw')
 
-    def test_struct_fields_longlong(self):
-        POINT = lltype.Struct('POINT',
-                              ('x', rffi.LONGLONG),
-                              ('y', rffi.ULONGLONG)
-                              )
-        y_ofs = 8
-        p = lltype.malloc(POINT, flavor='raw')
-        p.x = r_longlong(123)
-        p.y = r_ulonglong(456)
-        addr = rffi.cast(rffi.VOIDP, p)
-        assert struct_getfield_longlong(types.slonglong, addr, 0) == 123
-        assert struct_getfield_longlong(types.ulonglong, addr, y_ofs) == 456
-        #
-        v = rffi.cast(lltype.SignedLongLong, r_ulonglong(9223372036854775808))
-        struct_setfield_longlong(types.slonglong, addr, 0, v)
-        struct_setfield_longlong(types.ulonglong, addr, y_ofs, r_longlong(-1))
-        assert p.x == -9223372036854775808
-        assert rffi.cast(lltype.UnsignedLongLong, p.y) == 18446744073709551615
-        #
-        lltype.free(p, flavor='raw')
-
-    def test_struct_fields_float(self):
-        POINT = lltype.Struct('POINT',
-                              ('x', rffi.DOUBLE),
-                              ('y', rffi.DOUBLE)
-                              )
-        y_ofs = 8
-        p = lltype.malloc(POINT, flavor='raw')
-        p.x = 123.4
-        p.y = 567.8
-        addr = rffi.cast(rffi.VOIDP, p)
-        assert struct_getfield_float(types.double, addr, 0) == 123.4
-        assert struct_getfield_float(types.double, addr, y_ofs) == 567.8
-        #
-        struct_setfield_float(types.double, addr, 0, 321.0)
-        struct_setfield_float(types.double, addr, y_ofs, 876.5)
-        assert p.x == 321.0
-        assert p.y == 876.5
-        #
-        lltype.free(p, flavor='raw')
-
-
-    def test_struct_fields_singlefloat(self):
-        POINT = lltype.Struct('POINT',
-                              ('x', rffi.FLOAT),
-                              ('y', rffi.FLOAT)
-                              )
-        y_ofs = 4
-        p = lltype.malloc(POINT, flavor='raw')
-        p.x = r_singlefloat(123.4)
-        p.y = r_singlefloat(567.8)
-        addr = rffi.cast(rffi.VOIDP, p)
-        assert struct_getfield_singlefloat(types.double, addr, 0) == r_singlefloat(123.4)
-        assert struct_getfield_singlefloat(types.double, addr, y_ofs) == r_singlefloat(567.8)
-        #
-        struct_setfield_singlefloat(types.double, addr, 0, r_singlefloat(321.0))
-        struct_setfield_singlefloat(types.double, addr, y_ofs, r_singlefloat(876.5))
-        assert p.x == r_singlefloat(321.0)
-        assert p.y == r_singlefloat(876.5)
-        #
-        lltype.free(p, flavor='raw')
-
-=======
     def test_array_fields(self):
         POINT = lltype.Struct("POINT",
             ("x", lltype.Float),
@@ -168,19 +100,81 @@
         assert array_getitem(types.double, 16, points, 0, 8) == 2.0
         assert array_getitem(types.double, 16, points, 1, 0) == 3.0
         assert array_getitem(types.double, 16, points, 1, 8) == 4.0
-
+        #
         array_setitem(types.double, 16, points, 0, 0, 10.0)
         array_setitem(types.double, 16, points, 0, 8, 20.0)
         array_setitem(types.double, 16, points, 1, 0, 30.0)
         array_setitem(types.double, 16, points, 1, 8, 40.0)
-
+        #
         assert array_getitem(types.double, 16, points, 0, 0) == 10.0
         assert array_getitem(types.double, 16, points, 0, 8) == 20.0
         assert array_getitem(types.double, 16, points, 1, 0) == 30.0
         assert array_getitem(types.double, 16, points, 1, 8) == 40.0
-
+        #
         lltype.free(points, flavor="raw")
->>>>>>> 1a5918b4
+
+
+    def test_struct_fields_longlong(self):
+        POINT = lltype.Struct('POINT',
+                              ('x', rffi.LONGLONG),
+                              ('y', rffi.ULONGLONG)
+                              )
+        y_ofs = 8
+        p = lltype.malloc(POINT, flavor='raw')
+        p.x = r_longlong(123)
+        p.y = r_ulonglong(456)
+        addr = rffi.cast(rffi.VOIDP, p)
+        assert struct_getfield_longlong(types.slonglong, addr, 0) == 123
+        assert struct_getfield_longlong(types.ulonglong, addr, y_ofs) == 456
+        #
+        v = rffi.cast(lltype.SignedLongLong, r_ulonglong(9223372036854775808))
+        struct_setfield_longlong(types.slonglong, addr, 0, v)
+        struct_setfield_longlong(types.ulonglong, addr, y_ofs, r_longlong(-1))
+        assert p.x == -9223372036854775808
+        assert rffi.cast(lltype.UnsignedLongLong, p.y) == 18446744073709551615
+        #
+        lltype.free(p, flavor='raw')
+
+    def test_struct_fields_float(self):
+        POINT = lltype.Struct('POINT',
+                              ('x', rffi.DOUBLE),
+                              ('y', rffi.DOUBLE)
+                              )
+        y_ofs = 8
+        p = lltype.malloc(POINT, flavor='raw')
+        p.x = 123.4
+        p.y = 567.8
+        addr = rffi.cast(rffi.VOIDP, p)
+        assert struct_getfield_float(types.double, addr, 0) == 123.4
+        assert struct_getfield_float(types.double, addr, y_ofs) == 567.8
+        #
+        struct_setfield_float(types.double, addr, 0, 321.0)
+        struct_setfield_float(types.double, addr, y_ofs, 876.5)
+        assert p.x == 321.0
+        assert p.y == 876.5
+        #
+        lltype.free(p, flavor='raw')
+
+    def test_struct_fields_singlefloat(self):
+        POINT = lltype.Struct('POINT',
+                              ('x', rffi.FLOAT),
+                              ('y', rffi.FLOAT)
+                              )
+        y_ofs = 4
+        p = lltype.malloc(POINT, flavor='raw')
+        p.x = r_singlefloat(123.4)
+        p.y = r_singlefloat(567.8)
+        addr = rffi.cast(rffi.VOIDP, p)
+        assert struct_getfield_singlefloat(types.double, addr, 0) == r_singlefloat(123.4)
+        assert struct_getfield_singlefloat(types.double, addr, y_ofs) == r_singlefloat(567.8)
+        #
+        struct_setfield_singlefloat(types.double, addr, 0, r_singlefloat(321.0))
+        struct_setfield_singlefloat(types.double, addr, y_ofs, r_singlefloat(876.5))
+        assert p.x == r_singlefloat(321.0)
+        assert p.y == r_singlefloat(876.5)
+        #
+        lltype.free(p, flavor='raw')
+
 
 class TestLibffiCall(BaseFfiTest):
     """
