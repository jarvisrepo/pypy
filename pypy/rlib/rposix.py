import os
from pypy.rpython.lltypesystem.rffi import (CConstant, CExternVariable,
        INT, CCHARPP)
from pypy.rpython.lltypesystem import lltype, ll2ctypes, rffi
from pypy.translator.tool.cbuild import ExternalCompilationInfo
from pypy.rlib.rarithmetic import intmask
from pypy.rlib.objectmodel import specialize
from pypy.rlib import jit

class CConstantErrno(CConstant):
    # these accessors are used when calling get_errno() or set_errno()
    # on top of CPython
    def __getitem__(self, index):
        assert index == 0
        try:
            return ll2ctypes.TLS.errno
        except AttributeError:
            raise ValueError("no C function call occurred so far, "
                             "errno is undefined")
    def __setitem__(self, index, value):
        assert index == 0
        ll2ctypes.TLS.errno = value
if os.name == 'nt':
    separate_module_sources =['''
        /* Lifted completely from CPython 3.3 Modules/posix_module.c */
        #include <malloc.h> /* for _msize */
        typedef struct {
            intptr_t osfhnd;
            char osfile;
        } my_ioinfo;
        extern __declspec(dllimport) char * __pioinfo[];
        #define IOINFO_L2E 5
        #define IOINFO_ARRAY_ELTS   (1 << IOINFO_L2E)
        #define IOINFO_ARRAYS 64
        #define _NHANDLE_           (IOINFO_ARRAYS * IOINFO_ARRAY_ELTS)
        #define FOPEN 0x01
        #define _NO_CONSOLE_FILENO (intptr_t)-2

        /* This function emulates what the windows CRT
            does to validate file handles */
        int
        _PyVerify_fd(int fd)
        {
            const int i1 = fd >> IOINFO_L2E;
            const int i2 = fd & ((1 << IOINFO_L2E) - 1);

            static size_t sizeof_ioinfo = 0;

            /* Determine the actual size of the ioinfo structure,
             * as used by the CRT loaded in memory
             */
            if (sizeof_ioinfo == 0 && __pioinfo[0] != NULL) {
                sizeof_ioinfo = _msize(__pioinfo[0]) / IOINFO_ARRAY_ELTS;
            }
            if (sizeof_ioinfo == 0) {
                /* This should not happen... */
                goto fail;
            }

            /* See that it isn't a special CLEAR fileno */
                if (fd != _NO_CONSOLE_FILENO) {
                /* Microsoft CRT would check that 0<=fd<_nhandle but we can't do that.  Instead
                 * we check pointer validity and other info
                 */
                if (0 <= i1 && i1 < IOINFO_ARRAYS && __pioinfo[i1] != NULL) {
                    /* finally, check that the file is open */
                    my_ioinfo* info = (my_ioinfo*)(__pioinfo[i1] + i2 * sizeof_ioinfo);
                    if (info->osfile & FOPEN) {
                        return 1;
                    }
                }
            }
          fail:
            errno = EBADF;
            return 0;
        }
    ''',]
    export_symbols = ['_PyVerify_fd']
else:
    separate_module_sources = []
    export_symbols = []
<<<<<<< HEAD
eci = ExternalCompilationInfo(
=======
errno_eci = ExternalCompilationInfo(
>>>>>>> af6e59ba
    includes=['errno.h','stdio.h'],
    separate_module_sources = separate_module_sources,
    export_symbols = export_symbols,
)

_get_errno, _set_errno = CExternVariable(INT, 'errno', eci,
                                         CConstantErrno, sandboxsafe=True,
                                         _nowrapper=True, c_type='int')
# the default wrapper for set_errno is not suitable for use in critical places
# like around GIL handling logic, so we provide our own wrappers.

def get_errno():
    return intmask(_get_errno())

def set_errno(errno):
    _set_errno(rffi.cast(INT, errno))

if os.name == 'nt':
    _validate_fd = rffi.llexternal(
        "_PyVerify_fd", [rffi.INT], rffi.INT,
<<<<<<< HEAD
        compilation_info=eci,
=======
        compilation_info=errno_eci,
>>>>>>> af6e59ba
        )
    @jit.dont_look_inside
    def validate_fd(fd):
        if not _validate_fd(fd):
            raise OSError(get_errno(), 'Bad file descriptor')
else:
    def _validate_fd(fd):
        return 1

    def validate_fd(fd):
        return 1

def closerange(fd_low, fd_high):
    # this behaves like os.closerange() from Python 2.6.
    for fd in xrange(fd_low, fd_high):
        try:
            if _validate_fd(fd):
                os.close(fd)
        except OSError:
            pass

#___________________________________________________________________
# Wrappers around posix functions, that accept either strings, or
# instances with a "as_bytes()" method.
# - pypy.modules.posix.interp_posix passes an object containing a unicode path
#   which can encode itself with sys.filesystemencoding.
# - but pypy.rpython.module.ll_os.py on Windows will replace these functions
#   with other wrappers that directly handle unicode strings.
@specialize.argtype(0)
def open(path, flags, mode):
    if isinstance(path, str):
        return os.open(path, flags, mode)
    else:
        return os.open(path.as_bytes(), flags, mode)

@specialize.argtype(0)
def stat(path):
    if isinstance(path, str):
        return os.stat(path)
    else:
        return os.stat(path.as_bytes())

@specialize.argtype(0)
def lstat(path):
    if isinstance(path, str):
        return os.lstat(path)
    else:
        return os.lstat(path.as_bytes())

@specialize.argtype(0)
def unlink(path):
    if isinstance(path, str):
        return os.unlink(path)
    else:
        return os.unlink(path.as_bytes())

@specialize.argtype(0, 1)
def rename(path1, path2):
    if isinstance(path1, str):
        return os.rename(path1, path2)
    else:
        return os.rename(path1.as_bytes(), path2.as_bytes())

@specialize.argtype(0)
def listdir(dirname):
    if isinstance(dirname, str):
        return os.listdir(dirname)
    else:
        return os.listdir(dirname.as_bytes())

@specialize.argtype(0)
def access(path, mode):
    if isinstance(path, str):
        return os.access(path, mode)
    else:
        return os.access(path.as_bytes(), mode)

@specialize.argtype(0)
def chmod(path, mode):
    if isinstance(path, str):
        return os.chmod(path, mode)
    else:
        return os.chmod(path.as_bytes(), mode)

@specialize.argtype(0, 1)
def utime(path, times):
    if isinstance(path, str):
        return os.utime(path, times)
    else:
        return os.utime(path.as_bytes(), times)

@specialize.argtype(0)
def chdir(path):
    if isinstance(path, str):
        return os.chdir(path)
    else:
        return os.chdir(path.as_bytes())

@specialize.argtype(0)
def mkdir(path, mode=0777):
    if isinstance(path, str):
        return os.mkdir(path, mode)
    else:
        return os.mkdir(path.as_bytes(), mode)

@specialize.argtype(0)
def rmdir(path):
    if isinstance(path, str):
        return os.rmdir(path)
    else:
        return os.rmdir(path.as_bytes())

@specialize.argtype(0)
def mkfifo(path, mode):
    if isinstance(path, str):
        os.mkfifo(path, mode)
    else:
        os.mkfifo(path.as_bytes(), mode)

@specialize.argtype(0)
def mknod(path, mode, device):
    if isinstance(path, str):
        os.mknod(path, mode, device)
    else:
        os.mknod(path.as_bytes(), mode, device)

@specialize.argtype(0, 1)
def symlink(src, dest):
    if isinstance(src, str):
        os.symlink(src, dest)
    else:
        os.symlink(src.as_bytes(), dest.as_bytes())

if os.name == 'nt':
    import nt
    def _getfullpathname(path):
        if isinstance(path, str):
            return nt._getfullpathname(path)
        else:
            return nt._getfullpathname(path.as_bytes())<|MERGE_RESOLUTION|>--- conflicted
+++ resolved
@@ -79,17 +79,13 @@
 else:
     separate_module_sources = []
     export_symbols = []
-<<<<<<< HEAD
-eci = ExternalCompilationInfo(
-=======
 errno_eci = ExternalCompilationInfo(
->>>>>>> af6e59ba
     includes=['errno.h','stdio.h'],
     separate_module_sources = separate_module_sources,
     export_symbols = export_symbols,
 )
 
-_get_errno, _set_errno = CExternVariable(INT, 'errno', eci,
+_get_errno, _set_errno = CExternVariable(INT, 'errno', errno_eci,
                                          CConstantErrno, sandboxsafe=True,
                                          _nowrapper=True, c_type='int')
 # the default wrapper for set_errno is not suitable for use in critical places
@@ -104,11 +100,7 @@
 if os.name == 'nt':
     _validate_fd = rffi.llexternal(
         "_PyVerify_fd", [rffi.INT], rffi.INT,
-<<<<<<< HEAD
-        compilation_info=eci,
-=======
         compilation_info=errno_eci,
->>>>>>> af6e59ba
         )
     @jit.dont_look_inside
     def validate_fd(fd):
