from pypy.rlib.jit_hooks import _cast_to_gcref
from pypy.rlib import rgc
from pypy.rpython.lltypesystem import lltype, llmemory, rclass
from pypy.rpython.annlowlevel import cast_base_ptr_to_instance

# Placeholder constants

FREE = -1
DUMMY = -2

TP = lltype.GcArray(lltype.Struct('dictentry',
                                  ('key', lltype.Signed),
                                  ('value', llmemory.GCREF)))
MAIN_TP = lltype.GcArray(lltype.Signed)


class Dict(object):
    'Space efficient dictionary with fast iteration and cheap resizes.'

    def _lookup(self, key, hashvalue):
        'Same lookup logic as currently used in real dicts'
        assert self.filled < len(self.indices)   # At least one open slot
        freeslot = -1
        PERTURB_SHIFT = 5
        if hashvalue < 0:
            perturb = -hashvalue
        else:
            perturb = hashvalue
        n = len(self.indices)
        i = perturb & (n - 1)
        while True:
            index = self.indices[i]
            if index == FREE:
                return (FREE, i) if freeslot == -1 else (DUMMY, freeslot)
            elif index == DUMMY:
                freeslot = i
            elif self.values[index].key == key:
                return (index, i)
            i = 5 * i + perturb + 1
            i = i & (n - 1)
            perturb >>= PERTURB_SHIFT
    _lookup._always_inline_ = True

    def _make_index(self, n):
        'New sequence of indices using the smallest possible datatype'
        #if n <= 2**7: return array.array('b', [FREE]) * n       # signed char
        #if n <= 2**15: return array.array('h', [FREE]) * n      # signed short
        #if n <= 2**31: return array.array('l', [FREE]) * n      # signed long
        v = lltype.malloc(MAIN_TP, n)
        for i in range(n):
            v[i] = FREE
        return v

    def _resize(self, n):
        '''Reindex the existing hash/key/value entries.
           Entries do not get moved, they only get new indices.
           No calls are made to hash() or __eq__().

        '''
        new_size = 8
        while new_size < n:
            new_size <<= 1
        n = new_size
        self.indices = self._make_index(n)
        PERTURB_SHIFT = 5
        new_values = lltype.malloc(TP, new_size * 2 / 3 + 1)
        for index in range(self.used):
            hashvalue = self.values[index].key
            if hashvalue < 0:
                perturb = -hashvalue
            else:
                perturb = hashvalue
            i = hashvalue & (n - 1)
            while True:
                if self.indices[i] == FREE:
                    break
                i = 5 * i + perturb + 1
                i = i & (n - 1)
                perturb >>= PERTURB_SHIFT
            self.indices[i] = index
            new_values[index].key = self.values[index].key
            new_values[index].value = self.values[index].value
        self.filled = self.used
<<<<<<< HEAD
        old_values = self.values
        self.values = lltype.malloc(TP, new_size * 2 / 3 + 1)
        rgc.ll_arraycopy(old_values, self.values, 0, 0, self.used)
=======
        self.values = new_values
>>>>>>> 8c432d40

    def clear(self):
        self.indices = self._make_index(8)
        self.values = lltype.malloc(TP, 8 * 3 / 2)
        self.used = 0
        self.filled = 0                                         # used + dummies

    def __init__(self):
        self.clear()

    def __getitem__(self, CLS, key):
        index, i = self._lookup(key, key)
        if index < 0:
            raise KeyError(key)
        llref = self.values[index].value
        ptr = lltype.cast_opaque_ptr(rclass.OBJECTPTR, llref)
        return cast_base_ptr_to_instance(CLS, ptr)

    def __setitem__(self, key, value):
        hashvalue = key # hash
        index, i = self._lookup(key, hashvalue)
        if index < 0:
            self.indices[i] = self.used
            self.values[self.used].key = key
            self.values[self.used].value = _cast_to_gcref(value)
            self.used += 1
            if index == FREE:
                self.filled += 1
                if self.filled * 3 > len(self.indices) * 2:
                    if self.used < 50000:
                        self._resize(4 * self.__len__())
                    else:
                        self._resize(2 * self.__len__())
        else:
            self.values[index].value = _cast_to_gcref(value)

    def __delitem__(self, key):
        hashvalue = hash(key)
        index, i = self._lookup(key, hashvalue)
        if index < 0:
            raise KeyError(key)
        self.indices[i] = DUMMY
        self.used -= 1
        # If needed, swap with the lastmost entry to avoid leaving a "hole"
        if index != self.used:
            lasthash = self.hashlist[-1]
            lastkey = self.keylist[-1]
            lastvalue = self.valuelist[-1]
            lastindex, j = self._lookup(lastkey, lasthash)
            assert lastindex >= 0 and i != j
            self.indices[j] = index
            self.hashlist[index] = lasthash
            self.keylist[index] = lastkey
            self.valuelist[index] = lastvalue
        # Remove the lastmost entry
        self.hashlist.pop()
        self.keylist.pop()
        self.valuelist.pop()

    def __len__(self):
        return self.used

    def __iter__(self):
        return iter(self.keylist)

    def iterkeys(self):
        return iter(self.keylist)

    def keys(self):
        return list(self.keylist)

    def itervalues(self):
        return iter(self.valuelist)

    def iteritems(self):
        return itertools.izip(self.keylist, self.valuelist)

    def items(self):
        return zip(self.keylist, self.valuelist)

    def __contains__(self, key):
        index, i = self._lookup(key, hash(key))
        return index >= 0

    def get(self, key, default=None):
        'D.get(k[,d]) -> D[k] if k in D, else d.  d defaults to None.'
        index, i = self._lookup(key, hash(key))
        return self.valuelist[index] if index >= 0 else default

    def popitem(self):
        ''' D.popitem() -> (k, v), remove and return some (key, value) pair as a
            2-tuple; but raise KeyError if D is empty.
        '''
        try:
            key = self.keylist[-1]
            value = self.valuelist[-1]
        except IndexError:
            raise KeyError('popitem(): dictionary is empty')
        del self[key]
        return key, value

    def __repr__(self):
        return 'Dict(%r)' % self.items()

    def show_structure(self):
        'Diagnostic method.  Not part of the API.'
        print '=' * 50
        print self
        print 'Indices:', self.indices
        for i, row in enumerate(zip(self.hashlist, self.keylist, self.valuelist)):
            print i, row
        print '-' * 50


if __name__ == '__main__':
    import sys
    def f():
        if len(sys.argv) > 1:
            d = {}
        else:
            d = Dict()
        class A(object):
            pass
        for i in range(100000):
            d[i] = A()
    f()<|MERGE_RESOLUTION|>--- conflicted
+++ resolved
@@ -63,7 +63,6 @@
         n = new_size
         self.indices = self._make_index(n)
         PERTURB_SHIFT = 5
-        new_values = lltype.malloc(TP, new_size * 2 / 3 + 1)
         for index in range(self.used):
             hashvalue = self.values[index].key
             if hashvalue < 0:
@@ -78,16 +77,10 @@
                 i = i & (n - 1)
                 perturb >>= PERTURB_SHIFT
             self.indices[i] = index
-            new_values[index].key = self.values[index].key
-            new_values[index].value = self.values[index].value
         self.filled = self.used
-<<<<<<< HEAD
         old_values = self.values
         self.values = lltype.malloc(TP, new_size * 2 / 3 + 1)
         rgc.ll_arraycopy(old_values, self.values, 0, 0, self.used)
-=======
-        self.values = new_values
->>>>>>> 8c432d40
 
     def clear(self):
         self.indices = self._make_index(8)
