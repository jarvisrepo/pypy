from __future__ import absolute_import

import gc
import types

from pypy.rlib import jit
from pypy.rlib.objectmodel import we_are_translated, enforceargs, specialize
from pypy.rlib.nonconst import NonConstant
from pypy.rpython.extregistry import ExtRegistryEntry
from pypy.rpython.lltypesystem import lltype, llmemory

# ____________________________________________________________
# General GC features

collect = gc.collect

def set_max_heap_size(nbytes):
    """Limit the heap size to n bytes.
    So far only implemented by the Boehm GC and the semispace/generation GCs.
    """
    pass

def stm_is_enabled():
    """Check if we are translating with STM enabled or no.  This function
    is here rather than in rstm.py to avoid that you have to import rstm.py.
    """
    return None   # means 'not translated at all';
                  # in "if stm_is_enabled()" it is equivalent to False

# ____________________________________________________________
# Annotation and specialization

# Support for collection.

class CollectEntry(ExtRegistryEntry):
    _about_ = gc.collect

    def compute_result_annotation(self, s_gen=None):
        from pypy.annotation import model as annmodel
        return annmodel.s_None

    def specialize_call(self, hop):
        hop.exception_cannot_occur()
        args_v = []
        if len(hop.args_s) == 1:
            args_v = hop.inputargs(lltype.Signed)
        return hop.genop('gc__collect', args_v, resulttype=hop.r_result)

class SetMaxHeapSizeEntry(ExtRegistryEntry):
    _about_ = set_max_heap_size

    def compute_result_annotation(self, s_nbytes):
        from pypy.annotation import model as annmodel
        return annmodel.s_None

    def specialize_call(self, hop):
        [v_nbytes] = hop.inputargs(lltype.Signed)
        hop.exception_cannot_occur()
        return hop.genop('gc_set_max_heap_size', [v_nbytes],
                         resulttype=lltype.Void)

class StmIsEnabled(ExtRegistryEntry):
    _about_ = stm_is_enabled

    def compute_result_annotation(self):
        config = self.bookkeeper.annotator.translator.config
        result = config.translation.stm
        return self.bookkeeper.immutablevalue(result)

    def specialize_call(self, hop):
        hop.exception_cannot_occur()
        return hop.inputconst(lltype.Bool, hop.s_result.const)

def can_move(p):
    """Check if the GC object 'p' is at an address that can move.
    Must not be called with None.  With non-moving GCs, it is always False.
    With some moving GCs like the SemiSpace GC, it is always True.
    With other moving GCs like the MiniMark GC, it can be True for some
    time, then False for the same object, when we are sure that it won't
    move any more.
    """
    return True

class CanMoveEntry(ExtRegistryEntry):
    _about_ = can_move

    def compute_result_annotation(self, s_p):
        from pypy.annotation import model as annmodel
        return annmodel.SomeBool()

    def specialize_call(self, hop):
        hop.exception_cannot_occur()
        return hop.genop('gc_can_move', hop.args_v, resulttype=hop.r_result)

def _make_sure_does_not_move(p):
    """'p' is a non-null GC object.  This (tries to) make sure that the
    object does not move any more, by forcing collections if needed.
    Warning: should ideally only be used with the minimark GC, and only
    on objects that are already a bit old, so have a chance to be
    already non-movable."""
    if not we_are_translated():
        return
    i = 0
    while can_move(p):
        if i > 6:
            raise NotImplementedError("can't make object non-movable!")
        collect(i)
        i += 1

def _heap_stats():
    raise NotImplementedError # can't be run directly

class DumpHeapEntry(ExtRegistryEntry):
    _about_ = _heap_stats

    def compute_result_annotation(self):
        from pypy.annotation import model as annmodel
        from pypy.rpython.memory.gc.base import ARRAY_TYPEID_MAP
        return annmodel.SomePtr(lltype.Ptr(ARRAY_TYPEID_MAP))

    def specialize_call(self, hop):
        from pypy.rpython.memory.gc.base import ARRAY_TYPEID_MAP
        hop.exception_is_here()
        return hop.genop('gc_heap_stats', [], resulttype=hop.r_result)

def malloc_nonmovable(TP, n=None, zero=False):
    """ Allocate a non-moving buffer or return nullptr.
    When running directly, will pretend that gc is always
    moving (might be configurable in a future)
    """
    return lltype.nullptr(TP)

class MallocNonMovingEntry(ExtRegistryEntry):
    _about_ = malloc_nonmovable

    def compute_result_annotation(self, s_TP, s_n=None, s_zero=None):
        # basically return the same as malloc
        from pypy.annotation.builtin import malloc
        return malloc(s_TP, s_n, s_zero=s_zero)

    def specialize_call(self, hop, i_zero=None):
        # XXX assume flavor and zero to be None by now
        assert hop.args_s[0].is_constant()
        vlist = [hop.inputarg(lltype.Void, arg=0)]
        opname = 'malloc_nonmovable'
        flags = {'flavor': 'gc'}
        if i_zero is not None:
            flags['zero'] = hop.args_s[i_zero].const
            nb_args = hop.nb_args - 1
        else:
            nb_args = hop.nb_args
        vlist.append(hop.inputconst(lltype.Void, flags))

        if nb_args == 2:
            vlist.append(hop.inputarg(lltype.Signed, arg=1))
            opname += '_varsize'

        hop.exception_cannot_occur()
        return hop.genop(opname, vlist, resulttype = hop.r_result.lowleveltype)

def copy_struct_item(source, dest, si, di):
    TP = lltype.typeOf(source).TO.OF
    i = 0
    while i < len(TP._names):
        setattr(dest[di], TP._names[i], getattr(source[si], TP._names[i]))
        i += 1

class CopyStructEntry(ExtRegistryEntry):
    _about_ = copy_struct_item

    def compute_result_annotation(self, s_source, s_dest, si, di):
        pass

    def specialize_call(self, hop):
        v_source, v_dest, v_si, v_di = hop.inputargs(hop.args_r[0],
                                                     hop.args_r[1],
                                                     lltype.Signed,
                                                     lltype.Signed)
        hop.exception_cannot_occur()
        TP = v_source.concretetype.TO.OF
        for name, TP in TP._flds.iteritems():
            c_name = hop.inputconst(lltype.Void, name)
            v_fld = hop.genop('getinteriorfield', [v_source, v_si, c_name],
                              resulttype=TP)
            hop.genop('setinteriorfield', [v_dest, v_di, c_name, v_fld])


@specialize.ll()
def copy_item(source, dest, si, di):
    TP = lltype.typeOf(source)
    if isinstance(TP.TO.OF, lltype.Struct):
        copy_struct_item(source, dest, si, di)
    else:
        dest[di] = source[si]

@specialize.memo()
def _contains_gcptr(TP):
    if not isinstance(TP, lltype.Struct):
        if isinstance(TP, lltype.Ptr) and TP.TO._gckind == 'gc':
            return True
        return False
    for TP in TP._flds.itervalues():
        if _contains_gcptr(TP):
            return True
    return False

@jit.oopspec('list.ll_arraycopy(source, dest, source_start, dest_start, length)')
@enforceargs(None, None, int, int, int)
@specialize.ll()
def ll_arraycopy(source, dest, source_start, dest_start, length):
    from pypy.rpython.lltypesystem.lloperation import llop
    from pypy.rlib.objectmodel import keepalive_until_here

    # XXX: Hack to ensure that we get a proper effectinfo.write_descrs_arrays
    # and also, maybe, speed up very small cases
    if length <= 1:
        if length == 1:
            copy_item(source, dest, source_start, dest_start)
        return

    # supports non-overlapping copies only
    if not we_are_translated():
        if source == dest:
            assert (source_start + length <= dest_start or
                    dest_start + length <= source_start)

    TP = lltype.typeOf(source).TO
    assert TP == lltype.typeOf(dest).TO
<<<<<<< HEAD

    slowpath = False
    if stm_is_enabled():
        slowpath = True
        #
    elif isinstance(TP.OF, lltype.Ptr) and TP.OF.TO._gckind == 'gc':
=======
    if _contains_gcptr(TP.OF):
>>>>>>> 861a6bc9
        # perform a write barrier that copies necessary flags from
        # source to dest
        if not llop.gc_writebarrier_before_copy(lltype.Bool, source, dest,
                                                source_start, dest_start,
                                                length):
<<<<<<< HEAD
            slowpath = True
    if slowpath:
        # if the write barrier is not supported, or if STM is
        # enabled, copy by hand
        i = 0
        while i < length:
            dest[i + dest_start] = source[i + source_start]
            i += 1
        return
=======
            # if the write barrier is not supported, copy by hand
            i = 0
            while i < length:
                copy_item(source, dest, i + source_start, i + dest_start)
                i += 1
            return
>>>>>>> 861a6bc9
    source_addr = llmemory.cast_ptr_to_adr(source)
    dest_addr   = llmemory.cast_ptr_to_adr(dest)
    cp_source_addr = (source_addr + llmemory.itemoffsetof(TP, 0) +
                      llmemory.sizeof(TP.OF) * source_start)
    cp_dest_addr = (dest_addr + llmemory.itemoffsetof(TP, 0) +
                    llmemory.sizeof(TP.OF) * dest_start)

    llmemory.raw_memcopy(cp_source_addr, cp_dest_addr,
                         llmemory.sizeof(TP.OF) * length)
    keepalive_until_here(source)
    keepalive_until_here(dest)

def ll_shrink_array(p, smallerlength):
    from pypy.rpython.lltypesystem.lloperation import llop
    from pypy.rlib.objectmodel import keepalive_until_here

    if llop.shrink_array(lltype.Bool, p, smallerlength):
        return p    # done by the GC

    # XXX we assume for now that the type of p is GcStruct containing a
    # variable array, with no further pointers anywhere, and exactly one
    # field in the fixed part -- like STR and UNICODE.

    TP = lltype.typeOf(p).TO
    newp = lltype.malloc(TP, smallerlength)

    assert len(TP._names) == 2
    field = getattr(p, TP._names[0])
    setattr(newp, TP._names[0], field)

    if stm_is_enabled():
        # do the copying element by element
        i = 0
        while i < smallerlength:
            newp.chars[i] = p.chars[i]
            i += 1
        return newp

    ARRAY = getattr(TP, TP._arrayfld)
    offset = (llmemory.offsetof(TP, TP._arrayfld) +
              llmemory.itemoffsetof(ARRAY, 0))
    source_addr = llmemory.cast_ptr_to_adr(p)    + offset
    dest_addr   = llmemory.cast_ptr_to_adr(newp) + offset
    llmemory.raw_memcopy(source_addr, dest_addr,
                         llmemory.sizeof(ARRAY.OF) * smallerlength)

    keepalive_until_here(p)
    keepalive_until_here(newp)
    return newp
ll_shrink_array._annspecialcase_ = 'specialize:ll'
ll_shrink_array._jit_look_inside_ = False

def no_collect(func):
    func._dont_inline_ = True
    func._gc_no_collect_ = True
    return func

def must_be_light_finalizer(func):
    func._must_be_light_finalizer_ = True
    return func

# ____________________________________________________________

def get_rpy_roots():
    "NOT_RPYTHON"
    # Return the 'roots' from the GC.
    # The gc typically returns a list that ends with a few NULL_GCREFs.
    return [_GcRef(x) for x in gc.get_objects()]

def get_rpy_referents(gcref):
    "NOT_RPYTHON"
    x = gcref._x
    if isinstance(x, list):
        d = x
    elif isinstance(x, dict):
        d = x.keys() + x.values()
    else:
        d = []
        if hasattr(x, '__dict__'):
            d = x.__dict__.values()
        if hasattr(type(x), '__slots__'):
            for slot in type(x).__slots__:
                try:
                    d.append(getattr(x, slot))
                except AttributeError:
                    pass
    # discard objects that are too random or that are _freeze_=True
    return [_GcRef(x) for x in d if _keep_object(x)]

def _keep_object(x):
    if isinstance(x, type) or type(x) is types.ClassType:
        return False      # don't keep any type
    if isinstance(x, (list, dict, str)):
        return True       # keep lists and dicts and strings
    if hasattr(x, '_freeze_'):
        return False
    return type(x).__module__ != '__builtin__'   # keep non-builtins

def add_memory_pressure(estimate):
    """Add memory pressure for OpaquePtrs."""
    pass

class AddMemoryPressureEntry(ExtRegistryEntry):
    _about_ = add_memory_pressure

    def compute_result_annotation(self, s_nbytes):
        from pypy.annotation import model as annmodel
        return annmodel.s_None

    def specialize_call(self, hop):
        [v_size] = hop.inputargs(lltype.Signed)
        hop.exception_cannot_occur()
        return hop.genop('gc_add_memory_pressure', [v_size],
                         resulttype=lltype.Void)


def get_rpy_memory_usage(gcref):
    "NOT_RPYTHON"
    # approximate implementation using CPython's type info
    Class = type(gcref._x)
    size = Class.__basicsize__
    if Class.__itemsize__ > 0:
        size += Class.__itemsize__ * len(gcref._x)
    return size

def get_rpy_type_index(gcref):
    "NOT_RPYTHON"
    from pypy.rlib.rarithmetic import intmask
    Class = gcref._x.__class__
    return intmask(id(Class))

def cast_gcref_to_int(gcref):
    if we_are_translated():
        return lltype.cast_ptr_to_int(gcref)
    else:
        return id(gcref._x)

def dump_rpy_heap(fd):
    "NOT_RPYTHON"
    raise NotImplementedError

def get_typeids_z():
    "NOT_RPYTHON"
    raise NotImplementedError

def has_gcflag_extra():
    "NOT_RPYTHON"
    return True
has_gcflag_extra._subopnum = 1

_gcflag_extras = set()

def get_gcflag_extra(gcref):
    "NOT_RPYTHON"
    assert gcref   # not NULL!
    return gcref in _gcflag_extras
get_gcflag_extra._subopnum = 2

def toggle_gcflag_extra(gcref):
    "NOT_RPYTHON"
    assert gcref   # not NULL!
    try:
        _gcflag_extras.remove(gcref)
    except KeyError:
        _gcflag_extras.add(gcref)
toggle_gcflag_extra._subopnum = 3

def assert_no_more_gcflags():
    if not we_are_translated():
        assert not _gcflag_extras

ARRAY_OF_CHAR = lltype.Array(lltype.Char)
NULL_GCREF = lltype.nullptr(llmemory.GCREF.TO)

class _GcRef(object):
    # implementation-specific: there should not be any after translation
    __slots__ = ['_x']
    def __init__(self, x):
        self._x = x
    def __hash__(self):
        return object.__hash__(self._x)
    def __eq__(self, other):
        if isinstance(other, lltype._ptr):
            assert other == NULL_GCREF, (
                "comparing a _GcRef with a non-NULL lltype ptr")
            return False
        assert isinstance(other, _GcRef)
        return self._x is other._x
    def __ne__(self, other):
        return not self.__eq__(other)
    def __repr__(self):
        return "_GcRef(%r)" % (self._x, )
    def _freeze_(self):
        raise Exception("instances of rlib.rgc._GcRef cannot be translated")

def cast_instance_to_gcref(x):
    # Before translation, casts an RPython instance into a _GcRef.
    # After translation, it is a variant of cast_object_to_ptr(GCREF).
    if we_are_translated():
        from pypy.rpython import annlowlevel
        x = annlowlevel.cast_instance_to_base_ptr(x)
        return lltype.cast_opaque_ptr(llmemory.GCREF, x)
    else:
        return _GcRef(x)
cast_instance_to_gcref._annspecialcase_ = 'specialize:argtype(0)'

def try_cast_gcref_to_instance(Class, gcref):
    # Before translation, unwraps the RPython instance contained in a _GcRef.
    # After translation, it is a type-check performed by the GC.
    if we_are_translated():
        from pypy.rpython.annlowlevel import base_ptr_lltype
        from pypy.rpython.annlowlevel import cast_base_ptr_to_instance
        from pypy.rpython.lltypesystem import rclass
        if _is_rpy_instance(gcref):
            objptr = lltype.cast_opaque_ptr(base_ptr_lltype(), gcref)
            if objptr.typeptr:   # may be NULL, e.g. in rdict's dummykeyobj
                clsptr = _get_llcls_from_cls(Class)
                if rclass.ll_isinstance(objptr, clsptr):
                    return cast_base_ptr_to_instance(Class, objptr)
        return None
    else:
        if isinstance(gcref._x, Class):
            return gcref._x
        return None
try_cast_gcref_to_instance._annspecialcase_ = 'specialize:arg(0)'

# ------------------- implementation -------------------

_cache_s_list_of_gcrefs = None

def s_list_of_gcrefs():
    global _cache_s_list_of_gcrefs
    if _cache_s_list_of_gcrefs is None:
        from pypy.annotation import model as annmodel
        from pypy.annotation.listdef import ListDef
        s_gcref = annmodel.SomePtr(llmemory.GCREF)
        _cache_s_list_of_gcrefs = annmodel.SomeList(
            ListDef(None, s_gcref, mutated=True, resized=False))
    return _cache_s_list_of_gcrefs

class Entry(ExtRegistryEntry):
    _about_ = get_rpy_roots
    def compute_result_annotation(self):
        return s_list_of_gcrefs()
    def specialize_call(self, hop):
        hop.exception_cannot_occur()
        return hop.genop('gc_get_rpy_roots', [], resulttype = hop.r_result)

class Entry(ExtRegistryEntry):
    _about_ = get_rpy_referents
    def compute_result_annotation(self, s_gcref):
        from pypy.annotation import model as annmodel
        assert annmodel.SomePtr(llmemory.GCREF).contains(s_gcref)
        return s_list_of_gcrefs()
    def specialize_call(self, hop):
        vlist = hop.inputargs(hop.args_r[0])
        hop.exception_cannot_occur()
        return hop.genop('gc_get_rpy_referents', vlist,
                         resulttype = hop.r_result)

class Entry(ExtRegistryEntry):
    _about_ = get_rpy_memory_usage
    def compute_result_annotation(self, s_gcref):
        from pypy.annotation import model as annmodel
        return annmodel.SomeInteger()
    def specialize_call(self, hop):
        vlist = hop.inputargs(hop.args_r[0])
        hop.exception_cannot_occur()
        return hop.genop('gc_get_rpy_memory_usage', vlist,
                         resulttype = hop.r_result)

class Entry(ExtRegistryEntry):
    _about_ = get_rpy_type_index
    def compute_result_annotation(self, s_gcref):
        from pypy.annotation import model as annmodel
        return annmodel.SomeInteger()
    def specialize_call(self, hop):
        vlist = hop.inputargs(hop.args_r[0])
        hop.exception_cannot_occur()
        return hop.genop('gc_get_rpy_type_index', vlist,
                         resulttype = hop.r_result)

def _is_rpy_instance(gcref):
    "NOT_RPYTHON"
    raise NotImplementedError

def _get_llcls_from_cls(Class):
    "NOT_RPYTHON"
    raise NotImplementedError

class Entry(ExtRegistryEntry):
    _about_ = _is_rpy_instance
    def compute_result_annotation(self, s_gcref):
        from pypy.annotation import model as annmodel
        return annmodel.SomeBool()
    def specialize_call(self, hop):
        vlist = hop.inputargs(hop.args_r[0])
        hop.exception_cannot_occur()
        return hop.genop('gc_is_rpy_instance', vlist,
                         resulttype = hop.r_result)

class Entry(ExtRegistryEntry):
    _about_ = _get_llcls_from_cls
    def compute_result_annotation(self, s_Class):
        from pypy.annotation import model as annmodel
        from pypy.rpython.lltypesystem import rclass
        assert s_Class.is_constant()
        return annmodel.SomePtr(rclass.CLASSTYPE)
    def specialize_call(self, hop):
        from pypy.rpython.rclass import getclassrepr
        from pypy.objspace.flow.model import Constant
        from pypy.rpython.lltypesystem import rclass
        Class = hop.args_s[0].const
        classdef = hop.rtyper.annotator.bookkeeper.getuniqueclassdef(Class)
        classrepr = getclassrepr(hop.rtyper, classdef)
        vtable = classrepr.getvtable()
        assert lltype.typeOf(vtable) == rclass.CLASSTYPE
        hop.exception_cannot_occur()
        return Constant(vtable, concretetype=rclass.CLASSTYPE)

class Entry(ExtRegistryEntry):
    _about_ = dump_rpy_heap
    def compute_result_annotation(self, s_fd):
        from pypy.annotation.model import s_Bool
        return s_Bool
    def specialize_call(self, hop):
        vlist = hop.inputargs(lltype.Signed)
        hop.exception_is_here()
        return hop.genop('gc_dump_rpy_heap', vlist, resulttype = hop.r_result)

class Entry(ExtRegistryEntry):
    _about_ = get_typeids_z
    def compute_result_annotation(self):
        from pypy.annotation.model import SomePtr
        return SomePtr(lltype.Ptr(ARRAY_OF_CHAR))
    def specialize_call(self, hop):
        hop.exception_is_here()
        return hop.genop('gc_typeids_z', [], resulttype = hop.r_result)

class Entry(ExtRegistryEntry):
    _about_ = (has_gcflag_extra, get_gcflag_extra, toggle_gcflag_extra)
    def compute_result_annotation(self, s_arg=None):
        from pypy.annotation.model import s_Bool
        return s_Bool
    def specialize_call(self, hop):
        subopnum = self.instance._subopnum
        vlist = [hop.inputconst(lltype.Signed, subopnum)]
        vlist += hop.inputargs(*hop.args_r)
        hop.exception_cannot_occur()
        return hop.genop('gc_gcflag_extra', vlist, resulttype = hop.r_result)

def lltype_is_gc(TP):
    return getattr(getattr(TP, "TO", None), "_gckind", "?") == 'gc'<|MERGE_RESOLUTION|>--- conflicted
+++ resolved
@@ -226,39 +226,27 @@
 
     TP = lltype.typeOf(source).TO
     assert TP == lltype.typeOf(dest).TO
-<<<<<<< HEAD
 
     slowpath = False
     if stm_is_enabled():
         slowpath = True
         #
-    elif isinstance(TP.OF, lltype.Ptr) and TP.OF.TO._gckind == 'gc':
-=======
-    if _contains_gcptr(TP.OF):
->>>>>>> 861a6bc9
+    elif _contains_gcptr(TP.OF):
         # perform a write barrier that copies necessary flags from
         # source to dest
         if not llop.gc_writebarrier_before_copy(lltype.Bool, source, dest,
                                                 source_start, dest_start,
                                                 length):
-<<<<<<< HEAD
             slowpath = True
     if slowpath:
         # if the write barrier is not supported, or if STM is
         # enabled, copy by hand
         i = 0
         while i < length:
+            copy_item(source, dest, i + source_start, i + dest_start)
             dest[i + dest_start] = source[i + source_start]
             i += 1
         return
-=======
-            # if the write barrier is not supported, copy by hand
-            i = 0
-            while i < length:
-                copy_item(source, dest, i + source_start, i + dest_start)
-                i += 1
-            return
->>>>>>> 861a6bc9
     source_addr = llmemory.cast_ptr_to_adr(source)
     dest_addr   = llmemory.cast_ptr_to_adr(dest)
     cp_source_addr = (source_addr + llmemory.itemoffsetof(TP, 0) +
