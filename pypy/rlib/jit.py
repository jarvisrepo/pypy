import sys

import py

from pypy.rlib.nonconst import NonConstant
from pypy.rlib.objectmodel import CDefinedIntSymbolic, keepalive_until_here, specialize
from pypy.rlib.unroll import unrolling_iterable
from pypy.rpython.extregistry import ExtRegistryEntry

DEBUG_ELIDABLE_FUNCTIONS = False


def elidable(func):
    """ Decorate a function as "trace-elidable". Usually this means simply that
    the function is constant-foldable, i.e. is pure and has no side-effects.

    In some situations it is ok to use this decorator if the function *has*
    side effects, as long as these side-effects are idempotent. A typical
    example for this would be a cache.

    To be totally precise:

    (1) the result of the call should not change if the arguments are
        the same (same numbers or same pointers)
    (2) it's fine to remove the call completely if we can guess the result
        according to rule 1
    (3) the function call can be moved around by optimizer,
        but only so it'll be called earlier and not later.

    Most importantly it doesn't mean that an elidable function has no observable
    side effect, but those side effects are idempotent (ie caching).
    If a particular call to this function ends up raising an exception, then it
    is handled like a normal function call (this decorator is ignored).
    """
    if DEBUG_ELIDABLE_FUNCTIONS:
        cache = {}
        oldfunc = func
        def func(*args):
            result = oldfunc(*args)    # if it raises, no caching
            try:
                oldresult = cache.setdefault(args, result)
            except TypeError:
                pass           # unhashable args
            else:
                assert oldresult == result
            return result
    func._elidable_function_ = True
    return func

def purefunction(*args, **kwargs):
    import warnings
    warnings.warn("purefunction is deprecated, use elidable instead", DeprecationWarning)
    return elidable(*args, **kwargs)

def hint(x, **kwds):
    """ Hint for the JIT

    possible arguments are:

    * promote - promote the argument from a variable into a constant
    * promote_string - same, but promote string by *value*
    * access_directly - directly access a virtualizable, as a structure
                        and don't treat it as a virtualizable
    * fresh_virtualizable - means that virtualizable was just allocated.
                            Useful in say Frame.__init__ when we do want
                            to store things directly on it. Has to come with
                            access_directly=True
    """
    return x

@specialize.argtype(0)
def promote(x):
    return hint(x, promote=True)

def promote_string(x):
    return hint(x, promote_string=True)

def dont_look_inside(func):
    """ Make sure the JIT does not trace inside decorated function
    (it becomes a call instead)
    """
    func._jit_look_inside_ = False
    return func

def unroll_safe(func):
    """ JIT can safely unroll loops in this function and this will
    not lead to code explosion
    """
    func._jit_unroll_safe_ = True
    return func

def loop_invariant(func):
    """ Describes a function with no argument that returns an object that
    is always the same in a loop.

    Use it only if you know what you're doing.
    """
    dont_look_inside(func)
    func._jit_loop_invariant_ = True
    return func

def _get_args(func):
    import inspect

    args, varargs, varkw, defaults = inspect.getargspec(func)
    args = ["v%s" % (i, ) for i in range(len(args))]
    assert varargs is None and varkw is None
    assert not defaults
    return args

def elidable_promote(promote_args='all'):
    """ A decorator that promotes all arguments and then calls the supplied
    function
    """
    def decorator(func):
        elidable(func)
        args = _get_args(func)
        argstring = ", ".join(args)
        code = ["def f(%s):\n" % (argstring, )]
        if promote_args != 'all':
            args = [('v%d' % int(i)) for i in promote_args.split(",")]
        for arg in args:
            code.append("    %s = hint(%s, promote=True)\n" % (arg, arg))
        code.append("    return func(%s)\n" % (argstring, ))
        d = {"func": func, "hint": hint}
        exec py.code.Source("\n".join(code)).compile() in d
        result = d["f"]
        result.func_name = func.func_name + "_promote"
        return result
    return decorator

def purefunction_promote(*args, **kwargs):
    import warnings
    warnings.warn("purefunction_promote is deprecated, use elidable_promote instead", DeprecationWarning)
    return elidable_promote(*args, **kwargs)

def look_inside_iff(predicate):
    """
    look inside (including unrolling loops) the target function, if and only if
    predicate(*args) returns True
    """
    def inner(func):
        func = unroll_safe(func)
        # When we return the new function, it might be specialized in some
        # way. We "propogate" this specialization by using
        # specialize:call_location on relevant functions.
        for thing in [func, predicate]:
            thing._annspecialcase_ = "specialize:call_location"

        args = _get_args(func)
        d = {
            "dont_look_inside": dont_look_inside,
            "predicate": predicate,
            "func": func,
            "we_are_jitted": we_are_jitted,
        }
        exec py.code.Source("""
            @dont_look_inside
            def trampoline(%(arguments)s):
                return func(%(arguments)s)
            if hasattr(func, "oopspec"):
                # XXX: This seems like it should be here, but it causes errors.
                # trampoline.oopspec = func.oopspec
                del func.oopspec
            trampoline.__name__ = func.__name__ + "_trampoline"
            trampoline._annspecialcase_ = "specialize:call_location"

            def f(%(arguments)s):
                if not we_are_jitted() or predicate(%(arguments)s):
                    return func(%(arguments)s)
                else:
                    return trampoline(%(arguments)s)
            f.__name__ = func.__name__ + "_look_inside_iff"
        """ % {"arguments": ", ".join(args)}).compile() in d
        return d["f"]
    return inner

def oopspec(spec):
    def decorator(func):
        func.oopspec = spec
        return func
    return decorator

@oopspec("jit.isconstant(value)")
def isconstant(value):
    """
    While tracing, returns whether or not the value is currently known to be
    constant. This is not perfect, values can become constant later. Mostly for
    use with @look_inside_iff.

    This is for advanced usage only.
    """
    return NonConstant(False)
isconstant._annspecialcase_ = "specialize:call_location"

@oopspec("jit.isvirtual(value)")
def isvirtual(value):
    """
    Returns if this value is virtual, while tracing, it's relatively
    conservative and will miss some cases.

    This is for advanced usage only.
    """
    return NonConstant(False)
isvirtual._annspecialcase_ = "specialize:call_location"

class Entry(ExtRegistryEntry):
    _about_ = hint

    def compute_result_annotation(self, s_x, **kwds_s):
        from pypy.annotation import model as annmodel
        s_x = annmodel.not_const(s_x)
        access_directly = 's_access_directly' in kwds_s
        fresh_virtualizable = 's_fresh_virtualizable' in kwds_s
        if access_directly or fresh_virtualizable:
            assert access_directly, "lone fresh_virtualizable hint"
            if isinstance(s_x, annmodel.SomeInstance):
                from pypy.objspace.flow.model import Constant
                classdesc = s_x.classdef.classdesc
                virtualizable = classdesc.read_attribute('_virtualizable2_',
                                                         Constant(None)).value
                if virtualizable is not None:
                    flags = s_x.flags.copy()
                    flags['access_directly'] = True
                    if fresh_virtualizable:
                        flags['fresh_virtualizable'] = True
                    s_x = annmodel.SomeInstance(s_x.classdef,
                                                s_x.can_be_None,
                                                flags)
        return s_x

    def specialize_call(self, hop, **kwds_i):
        from pypy.rpython.lltypesystem import lltype
        hints = {}
        for key, index in kwds_i.items():
            s_value = hop.args_s[index]
            if not s_value.is_constant():
                from pypy.rpython.error import TyperError
                raise TyperError("hint %r is not constant" % (key,))
            assert key.startswith('i_')
            hints[key[2:]] = s_value.const
        v = hop.inputarg(hop.args_r[0], arg=0)
        c_hint = hop.inputconst(lltype.Void, hints)
        hop.exception_cannot_occur()
        return hop.genop('hint', [v, c_hint], resulttype=v.concretetype)


def we_are_jitted():
    """ Considered as true during tracing and blackholing,
    so its consquences are reflected into jitted code """
    return False

_we_are_jitted = CDefinedIntSymbolic('0 /* we are not jitted here */',
                                     default=0)

class Entry(ExtRegistryEntry):
    _about_ = we_are_jitted

    def compute_result_annotation(self):
        from pypy.annotation import model as annmodel
        return annmodel.SomeInteger(nonneg=True)

    def specialize_call(self, hop):
        from pypy.rpython.lltypesystem import lltype
        hop.exception_cannot_occur()
        return hop.inputconst(lltype.Signed, _we_are_jitted)


def current_trace_length():
    """During JIT tracing, returns the current trace length (as a constant).
    If not tracing, returns -1."""
    if NonConstant(False):
        return 73
    return -1
current_trace_length.oopspec = 'jit.current_trace_length()'

def jit_debug(string, arg1=-sys.maxint-1, arg2=-sys.maxint-1,
                      arg3=-sys.maxint-1, arg4=-sys.maxint-1):
    """When JITted, cause an extra operation JIT_DEBUG to appear in
    the graphs.  Should not be left after debugging."""
    keepalive_until_here(string) # otherwise the whole function call is removed
jit_debug.oopspec = 'jit.debug(string, arg1, arg2, arg3, arg4)'

def assert_green(value):
    """Very strong assert: checks that 'value' is a green
    (a JIT compile-time constant)."""
    keepalive_until_here(value)
assert_green._annspecialcase_ = 'specialize:argtype(0)'
assert_green.oopspec = 'jit.assert_green(value)'

class AssertGreenFailed(Exception):
    pass


# ____________________________________________________________
# VRefs

def virtual_ref(x):
    """Creates a 'vref' object that contains a reference to 'x'.  Calls
    to virtual_ref/virtual_ref_finish must be properly nested.  The idea
    is that the object 'x' is supposed to be JITted as a virtual between
    the calls to virtual_ref and virtual_ref_finish, but the 'vref'
    object can escape at any point in time.  If at runtime it is
    dereferenced (by the call syntax 'vref()'), it returns 'x', which is
    then forced."""
    return DirectJitVRef(x)
virtual_ref.oopspec = 'virtual_ref(x)'

def virtual_ref_finish(vref, x):
    """See docstring in virtual_ref(x)"""
    keepalive_until_here(x)   # otherwise the whole function call is removed
    _virtual_ref_finish(vref, x)
virtual_ref_finish.oopspec = 'virtual_ref_finish(x)'

def non_virtual_ref(x):
    """Creates a 'vref' that just returns x when called; nothing more special.
    Used for None or for frames outside JIT scope."""
    return DirectVRef(x)

class InvalidVirtualRef(Exception):
    """
    Raised if we try to call a non-forced virtualref after the call to
    virtual_ref_finish
    """

# ---------- implementation-specific ----------

class DirectVRef(object):
    def __init__(self, x):
        self._x = x
        self._state = 'non-forced'

    def __call__(self):
        if self._state == 'non-forced':
            self._state = 'forced'
        elif self._state == 'invalid':
            raise InvalidVirtualRef
        return self._x

    @property
    def virtual(self):
        """A property that is True if the vref contains a virtual that would
        be forced by the '()' operator."""
        return self._state == 'non-forced'

    def _finish(self):
        if self._state == 'non-forced':
            self._state = 'invalid'

class DirectJitVRef(DirectVRef):
    def __init__(self, x):
        assert x is not None, "virtual_ref(None) is not allowed"
        DirectVRef.__init__(self, x)

def _virtual_ref_finish(vref, x):
    assert vref._x is x, "Invalid call to virtual_ref_finish"
    vref._finish()

class Entry(ExtRegistryEntry):
    _about_ = (non_virtual_ref, DirectJitVRef)

    def compute_result_annotation(self, s_obj):
        from pypy.rlib import _jit_vref
        return _jit_vref.SomeVRef(s_obj)

    def specialize_call(self, hop):
        return hop.r_result.specialize_call(hop)

class Entry(ExtRegistryEntry):
    _type_ = DirectVRef

    def compute_annotation(self):
        from pypy.rlib import _jit_vref
        assert isinstance(self.instance, DirectVRef)
        s_obj = self.bookkeeper.immutablevalue(self.instance())
        return _jit_vref.SomeVRef(s_obj)

class Entry(ExtRegistryEntry):
    _about_ = _virtual_ref_finish

    def compute_result_annotation(self, s_vref, s_obj):
        pass

    def specialize_call(self, hop):
        pass

vref_None = non_virtual_ref(None)

# ____________________________________________________________
# User interface for the warmspot JIT policy

class JitHintError(Exception):
    """Inconsistency in the JIT hints."""

PARAMETER_DOCS = {
    'threshold': 'number of times a loop has to run for it to become hot',
    'function_threshold': 'number of times a function must run for it to become traced from start',
    'trace_eagerness': 'number of times a guard has to fail before we start compiling a bridge',
    'trace_limit': 'number of recorded operations before we abort tracing with ABORT_TOO_LONG',
    'inlining': 'inline python functions or not (1/0)',
    'loop_longevity': 'a parameter controlling how long loops will be kept before being freed, an estimate',
    'retrace_limit': 'how many times we can try retracing before giving up',
    'max_retrace_guards': 'number of extra guards a retrace can cause',
    'max_unroll_loops': 'number of extra unrollings a loop can cause',
    'enable_opts': 'optimizations to enable or all, INTERNAL USE ONLY'
    }

PARAMETERS = {'threshold': 1039, # just above 1024, prime
              'function_threshold': 1619, # slightly more than one above, also prime
              'trace_eagerness': 200,
              'trace_limit': 6000,
              'inlining': 1,
              'loop_longevity': 1000,
              'retrace_limit': 5,
              'max_retrace_guards': 15,
              'max_unroll_loops': 4,
              'enable_opts': 'all',
              }
unroll_parameters = unrolling_iterable(PARAMETERS.items())
DEFAULT = object()

# ____________________________________________________________

class JitDriver(object):
    """Base class to declare fine-grained user control on the JIT.  So
    far, there must be a singleton instance of JitDriver.  This style
    will allow us (later) to support a single RPython program with
    several independent JITting interpreters in it.
    """

    active = True          # if set to False, this JitDriver is ignored
    virtualizables = []
    name = 'jitdriver'

    def __init__(self, greens=None, reds=None, virtualizables=None,
                 get_jitcell_at=None, set_jitcell_at=None,
                 get_printable_location=None, confirm_enter_jit=None,
                 can_never_inline=None, should_unroll_one_iteration=None,
                 name='jitdriver'):
        if greens is not None:
            self.greens = greens
        self.name = name
        if reds is not None:
            self.reds = reds
        if not hasattr(self, 'greens') or not hasattr(self, 'reds'):
            raise AttributeError("no 'greens' or 'reds' supplied")
        if virtualizables is not None:
            self.virtualizables = virtualizables
        for v in self.virtualizables:
            assert v in self.reds
        self._alllivevars = dict.fromkeys(
            [name for name in self.greens + self.reds if '.' not in name])
        self._heuristic_order = {}   # check if 'reds' and 'greens' are ordered
        self._make_extregistryentries()
        self.get_jitcell_at = get_jitcell_at
        self.set_jitcell_at = set_jitcell_at
        self.get_printable_location = get_printable_location
        self.confirm_enter_jit = confirm_enter_jit
        self.can_never_inline = can_never_inline
        self.should_unroll_one_iteration = should_unroll_one_iteration

    def _freeze_(self):
        return True

    def _check_arguments(self, livevars):
        assert dict.fromkeys(livevars) == self._alllivevars
        # check heuristically that 'reds' and 'greens' are ordered as
        # the JIT will need them to be: first INTs, then REFs, then
        # FLOATs.
        if len(self._heuristic_order) < len(livevars):
            from pypy.rlib.rarithmetic import (r_singlefloat, r_longlong,
                                               r_ulonglong, r_uint)
            added = False
            for var, value in livevars.items():
                if var not in self._heuristic_order:
<<<<<<< HEAD
                    if isinstance(value, (r_longlong, r_ulonglong)):
                        pass
                        #assert 0, ("should not pass a r_longlong argument for "
                        #           "now, because on 32-bit machines it would "
                        #           "need to be ordered as a FLOAT")
=======
                    if (r_ulonglong is not r_uint and
                            isinstance(value, (r_longlong, r_ulonglong))):
                        assert 0, ("should not pass a r_longlong argument for "
                                   "now, because on 32-bit machines it needs "
                                   "to be ordered as a FLOAT but on 64-bit "
                                   "machines as an INT")
>>>>>>> ba15b9d9
                    elif isinstance(value, (int, long, r_singlefloat)):
                        kind = '1:INT'
                    elif isinstance(value, float):
                        kind = '3:FLOAT'
                    elif isinstance(value, (str, unicode)) and len(value) != 1:
                        kind = '2:REF'
                    elif isinstance(value, (list, dict)):
                        kind = '2:REF'
                    elif (hasattr(value, '__class__')
                          and value.__class__.__module__ != '__builtin__'):
                        if hasattr(value, '_freeze_'):
                            continue   # value._freeze_() is better not called
                        elif getattr(value, '_alloc_flavor_', 'gc') == 'gc':
                            kind = '2:REF'
                        else:
                            kind = '1:INT'
                    else:
                        continue
                    self._heuristic_order[var] = kind
                    added = True
            if added:
                for color in ('reds', 'greens'):
                    lst = getattr(self, color)
                    allkinds = [self._heuristic_order.get(name, '?')
                                for name in lst]
                    kinds = [k for k in allkinds if k != '?']
                    assert kinds == sorted(kinds), (
                        "bad order of %s variables in the jitdriver: "
                        "must be INTs, REFs, FLOATs; got %r" %
                        (color, allkinds))

    def jit_merge_point(_self, **livevars):
        # special-cased by ExtRegistryEntry
        _self._check_arguments(livevars)

    def can_enter_jit(_self, **livevars):
        # special-cased by ExtRegistryEntry
        _self._check_arguments(livevars)

    def loop_header(self):
        # special-cased by ExtRegistryEntry
        pass

    def _make_extregistryentries(self):
        # workaround: we cannot declare ExtRegistryEntries for functions
        # used as methods of a frozen object, but we can attach the
        # bound methods back to 'self' and make ExtRegistryEntries
        # specifically for them.
        self.jit_merge_point = self.jit_merge_point
        self.can_enter_jit = self.can_enter_jit
        self.loop_header = self.loop_header
        class Entry(ExtEnterLeaveMarker):
            _about_ = (self.jit_merge_point, self.can_enter_jit)

        class Entry(ExtLoopHeader):
            _about_ = self.loop_header

def _set_param(driver, name, value):
    # special-cased by ExtRegistryEntry
    # (internal, must receive a constant 'name')
    # if value is DEFAULT, sets the default value.
    assert name in PARAMETERS

@specialize.arg(0, 1)
def set_param(driver, name, value):
    """Set one of the tunable JIT parameter. Driver can be None, then all
    drivers have this set """
    _set_param(driver, name, value)

@specialize.arg(0, 1)
def set_param_to_default(driver, name):
    """Reset one of the tunable JIT parameters to its default value."""
    _set_param(driver, name, DEFAULT)

def set_user_param(driver, text):
    """Set the tunable JIT parameters from a user-supplied string
    following the format 'param=value,param=value', or 'off' to
    disable the JIT.  For programmatic setting of parameters, use
    directly JitDriver.set_param().
    """
    if text == 'off':
        set_param(driver, 'threshold', -1)
        set_param(driver, 'function_threshold', -1)
        return
    if text == 'default':
        for name1, _ in unroll_parameters:
            set_param_to_default(driver, name1)
        return
    for s in text.split(','):
        s = s.strip(' ')
        parts = s.split('=')
        if len(parts) != 2:
            raise ValueError
        name = parts[0]
        value = parts[1]
        if name == 'enable_opts':
            set_param(driver, 'enable_opts', value)
        else:
            for name1, _ in unroll_parameters:
                if name1 == name and name1 != 'enable_opts':
                    try:
                        set_param(driver, name1, int(value))
                    except ValueError:
                        raise
                    break
            else:
                raise ValueError
set_user_param._annspecialcase_ = 'specialize:arg(0)'


# ____________________________________________________________
#
# Annotation and rtyping of some of the JitDriver methods

class BaseJitCell(object):
    __slots__ = ()


class ExtEnterLeaveMarker(ExtRegistryEntry):
    # Replace a call to myjitdriver.jit_merge_point(**livevars)
    # with an operation jit_marker('jit_merge_point', myjitdriver, livevars...)
    # Also works with can_enter_jit.

    def compute_result_annotation(self, **kwds_s):
        from pypy.annotation import model as annmodel

        if self.instance.__name__ == 'jit_merge_point':
            self.annotate_hooks(**kwds_s)

        driver = self.instance.im_self
        keys = kwds_s.keys()
        keys.sort()
        expected = ['s_' + name for name in driver.greens + driver.reds
                                if '.' not in name]
        expected.sort()
        if keys != expected:
            raise JitHintError("%s expects the following keyword "
                               "arguments: %s" % (self.instance,
                                                  expected))

        try:
            cache = self.bookkeeper._jit_annotation_cache[driver]
        except AttributeError:
            cache = {}
            self.bookkeeper._jit_annotation_cache = {driver: cache}
        except KeyError:
            cache = {}
            self.bookkeeper._jit_annotation_cache[driver] = cache
        for key, s_value in kwds_s.items():
            s_previous = cache.get(key, annmodel.s_ImpossibleValue)
            s_value = annmodel.unionof(s_previous, s_value)
            if annmodel.isdegenerated(s_value):
                raise JitHintError("mixing incompatible types in argument %s"
                                   " of jit_merge_point/can_enter_jit" %
                                   key[2:])
            cache[key] = s_value

        # add the attribute _dont_reach_me_in_del_ (see pypy.rpython.rclass)
        try:
            graph = self.bookkeeper.position_key[0]
            graph.func._dont_reach_me_in_del_ = True
        except (TypeError, AttributeError):
            pass

        return annmodel.s_None

    def annotate_hooks(self, **kwds_s):
        driver = self.instance.im_self
        s_jitcell = self.bookkeeper.valueoftype(BaseJitCell)
        h = self.annotate_hook
        h(driver.get_jitcell_at, driver.greens, **kwds_s)
        h(driver.set_jitcell_at, driver.greens, [s_jitcell], **kwds_s)
        h(driver.get_printable_location, driver.greens, **kwds_s)

    def annotate_hook(self, func, variables, args_s=[], **kwds_s):
        if func is None:
            return
        bk = self.bookkeeper
        s_func = bk.immutablevalue(func)
        uniquekey = 'jitdriver.%s' % func.func_name
        args_s = args_s[:]
        for name in variables:
            if '.' not in name:
                s_arg = kwds_s['s_' + name]
            else:
                objname, fieldname = name.split('.')
                s_instance = kwds_s['s_' + objname]
                attrdef = s_instance.classdef.find_attribute(fieldname)
                position = self.bookkeeper.position_key
                attrdef.read_locations[position] = True
                s_arg = attrdef.getvalue()
                assert s_arg is not None
            args_s.append(s_arg)
        bk.emulate_pbc_call(uniquekey, s_func, args_s)

    def get_getfield_op(self, rtyper):
        if rtyper.type_system.name == 'ootypesystem':
            return 'oogetfield'
        else:
            return 'getfield'

    def specialize_call(self, hop, **kwds_i):
        # XXX to be complete, this could also check that the concretetype
        # of the variables are the same for each of the calls.
        from pypy.rpython.lltypesystem import lltype
        driver = self.instance.im_self
        greens_v = []
        reds_v = []
        for name in driver.greens:
            if '.' not in name:
                i = kwds_i['i_' + name]
                r_green = hop.args_r[i]
                v_green = hop.inputarg(r_green, arg=i)
            else:
                objname, fieldname = name.split('.')   # see test_green_field
                assert objname in driver.reds
                i = kwds_i['i_' + objname]
                s_red = hop.args_s[i]
                r_red = hop.args_r[i]
                while True:
                    try:
                        mangled_name, r_field = r_red._get_field(fieldname)
                        break
                    except KeyError:
                        pass
                    assert r_red.rbase is not None, (
                        "field %r not found in %r" % (name,
                                                      r_red.lowleveltype.TO))
                    r_red = r_red.rbase
                if hop.rtyper.type_system.name == 'ootypesystem':
                    GTYPE = r_red.lowleveltype
                else:
                    GTYPE = r_red.lowleveltype.TO
                assert GTYPE._immutable_field(mangled_name), (
                    "field %r must be declared as immutable" % name)
                if not hasattr(driver, 'll_greenfields'):
                    driver.ll_greenfields = {}
                driver.ll_greenfields[name] = GTYPE, mangled_name
                #
                v_red = hop.inputarg(r_red, arg=i)
                c_llname = hop.inputconst(lltype.Void, mangled_name)
                getfield_op = self.get_getfield_op(hop.rtyper)
                v_green = hop.genop(getfield_op, [v_red, c_llname],
                                    resulttype=r_field)
                s_green = s_red.classdef.about_attribute(fieldname)
                assert s_green is not None
                hop.rtyper.annotator.setbinding(v_green, s_green)
            greens_v.append(v_green)
        for name in driver.reds:
            i = kwds_i['i_' + name]
            r_red = hop.args_r[i]
            v_red = hop.inputarg(r_red, arg=i)
            reds_v.append(v_red)
        hop.exception_cannot_occur()
        vlist = [hop.inputconst(lltype.Void, self.instance.__name__),
                 hop.inputconst(lltype.Void, driver)]
        vlist.extend(greens_v)
        vlist.extend(reds_v)
        return hop.genop('jit_marker', vlist,
                         resulttype=lltype.Void)

class ExtLoopHeader(ExtRegistryEntry):
    # Replace a call to myjitdriver.loop_header()
    # with an operation jit_marker('loop_header', myjitdriver).

    def compute_result_annotation(self, **kwds_s):
        from pypy.annotation import model as annmodel
        return annmodel.s_None

    def specialize_call(self, hop):
        from pypy.rpython.lltypesystem import lltype
        driver = self.instance.im_self
        hop.exception_cannot_occur()
        vlist = [hop.inputconst(lltype.Void, 'loop_header'),
                 hop.inputconst(lltype.Void, driver)]
        return hop.genop('jit_marker', vlist,
                         resulttype=lltype.Void)

class ExtSetParam(ExtRegistryEntry):
    _about_ = _set_param

    def compute_result_annotation(self, s_driver, s_name, s_value):
        from pypy.annotation import model as annmodel
        assert s_name.is_constant()
        if not self.bookkeeper.immutablevalue(DEFAULT).contains(s_value):
            if s_name.const == 'enable_opts':
                assert annmodel.SomeString(can_be_None=True).contains(s_value)
            else:
                assert annmodel.SomeInteger().contains(s_value)
        return annmodel.s_None

    def specialize_call(self, hop):
        from pypy.rpython.lltypesystem import lltype
        from pypy.rpython.lltypesystem.rstr import string_repr
        from pypy.objspace.flow.model import Constant

        hop.exception_cannot_occur()
        driver = hop.inputarg(lltype.Void, arg=0)
        name = hop.args_s[1].const
        if name == 'enable_opts':
            repr = string_repr
        else:
            repr = lltype.Signed
        if (isinstance(hop.args_v[2], Constant) and
            hop.args_v[2].value is DEFAULT):
            value = PARAMETERS[name]
            v_value = hop.inputconst(repr, value)
        else:
            v_value = hop.inputarg(repr, arg=2)
        vlist = [hop.inputconst(lltype.Void, "set_param"),
                 driver,
                 hop.inputconst(lltype.Void, name),
                 v_value]
        return hop.genop('jit_marker', vlist,
                         resulttype=lltype.Void)

class AsmInfo(object):
    """ An addition to JitDebugInfo concerning assembler. Attributes:
    
    ops_offset - dict of offsets of operations or None
    asmaddr - (int) raw address of assembler block
    asmlen - assembler block length
    """
    def __init__(self, ops_offset, asmaddr, asmlen):
        self.ops_offset = ops_offset
        self.asmaddr = asmaddr
        self.asmlen = asmlen

class JitDebugInfo(object):
    """ An object representing debug info. Attributes meanings:

    greenkey - a list of green boxes or None for bridge
    logger - an instance of jit.metainterp.logger.LogOperations
    type - either 'loop', 'entry bridge' or 'bridge'
    looptoken - description of a loop
    fail_descr_no - number of failing descr for bridges, -1 otherwise
    asminfo - extra assembler information
    """

    asminfo = None
    def __init__(self, jitdriver_sd, logger, looptoken, operations, type,
                 greenkey=None, fail_descr_no=-1):
        self.jitdriver_sd = jitdriver_sd
        self.logger = logger
        self.looptoken = looptoken
        self.operations = operations
        self.type = type
        if type == 'bridge':
            assert fail_descr_no != -1
        else:
            assert greenkey is not None
        self.greenkey = greenkey
        self.fail_descr_no = fail_descr_no

    def get_jitdriver(self):
        """ Return where the jitdriver on which the jitting started
        """
        return self.jitdriver_sd.jitdriver

    def get_greenkey_repr(self):
        """ Return the string repr of a greenkey
        """
        return self.jitdriver_sd.warmstate.get_location_str(self.greenkey)

class JitHookInterface(object):
    """ This is the main connector between the JIT and the interpreter.
    Several methods on this class will be invoked at various stages
    of JIT running like JIT loops compiled, aborts etc.
    An instance of this class will be available as policy.jithookiface.
    """
    def on_abort(self, reason, jitdriver, greenkey, greenkey_repr):
        """ A hook called each time a loop is aborted with jitdriver and
        greenkey where it started, reason is a string why it got aborted
        """

    #def before_optimize(self, debug_info):
    #    """ A hook called before optimizer is run, called with instance of
    #    JitDebugInfo. Overwrite for custom behavior
    #    """
    # DISABLED

    def before_compile(self, debug_info):
        """ A hook called after a loop is optimized, before compiling assembler,
        called with JitDebugInfo instance. Overwrite for custom behavior
        """

    def after_compile(self, debug_info):
        """ A hook called after a loop has compiled assembler,
        called with JitDebugInfo instance. Overwrite for custom behavior
        """

    #def before_optimize_bridge(self, debug_info):
    #                           operations, fail_descr_no):
    #    """ A hook called before a bridge is optimized.
    #    Called with JitDebugInfo instance, overwrite for
    #    custom behavior
    #    """
    # DISABLED

    def before_compile_bridge(self, debug_info):
        """ A hook called before a bridge is compiled, but after optimizations
        are performed. Called with instance of debug_info, overwrite for
        custom behavior
        """

    def after_compile_bridge(self, debug_info):
        """ A hook called after a bridge is compiled, called with JitDebugInfo
        instance, overwrite for custom behavior
        """

    def get_stats(self):
        """ Returns various statistics
        """
        raise NotImplementedError

def record_known_class(value, cls):
    """
    Assure the JIT that value is an instance of cls. This is not a precise
    class check, unlike a guard_class.
    """
    assert isinstance(value, cls)

class Entry(ExtRegistryEntry):
    _about_ = record_known_class

    def compute_result_annotation(self, s_inst, s_cls):
        from pypy.annotation import model as annmodel
        assert s_cls.is_constant()
        assert not s_inst.can_be_none()
        assert isinstance(s_inst, annmodel.SomeInstance)

    def specialize_call(self, hop):
        from pypy.rpython.lltypesystem import rclass, lltype
        
        classrepr = rclass.get_type_repr(hop.rtyper)

        hop.exception_cannot_occur()
        v_inst = hop.inputarg(hop.args_r[0], arg=0)
        v_cls = hop.inputarg(classrepr, arg=1)
        return hop.genop('jit_record_known_class', [v_inst, v_cls],
                         resulttype=lltype.Void)<|MERGE_RESOLUTION|>--- conflicted
+++ resolved
@@ -473,20 +473,12 @@
             added = False
             for var, value in livevars.items():
                 if var not in self._heuristic_order:
-<<<<<<< HEAD
-                    if isinstance(value, (r_longlong, r_ulonglong)):
-                        pass
-                        #assert 0, ("should not pass a r_longlong argument for "
-                        #           "now, because on 32-bit machines it would "
-                        #           "need to be ordered as a FLOAT")
-=======
                     if (r_ulonglong is not r_uint and
                             isinstance(value, (r_longlong, r_ulonglong))):
                         assert 0, ("should not pass a r_longlong argument for "
                                    "now, because on 32-bit machines it needs "
                                    "to be ordered as a FLOAT but on 64-bit "
                                    "machines as an INT")
->>>>>>> ba15b9d9
                     elif isinstance(value, (int, long, r_singlefloat)):
                         kind = '1:INT'
                     elif isinstance(value, float):
