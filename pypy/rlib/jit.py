--- conflicted
+++ resolved
@@ -113,7 +113,7 @@
                         flags['fresh_virtualizable'] = True
                     s_x = annmodel.SomeInstance(s_x.classdef,
                                                 s_x.can_be_None,
-                                                flags)        
+                                                flags)
         return s_x
 
     def specialize_call(self, hop, **kwds_i):
@@ -201,7 +201,7 @@
 # VRefs
 
 def virtual_ref(x):
-    
+
     """Creates a 'vref' object that contains a reference to 'x'.  Calls
     to virtual_ref/virtual_ref_finish must be properly nested.  The idea
     is that the object 'x' is supposed to be JITted as a virtual between
@@ -275,11 +275,7 @@
 
 # ____________________________________________________________
 
-<<<<<<< HEAD
-class JitDriver:
-=======
-class JitDriver(object):    
->>>>>>> fcdf5437
+class JitDriver(object):
     """Base class to declare fine-grained user control on the JIT.  So
     far, there must be a singleton instance of JitDriver.  This style
     will allow us (later) to support a single RPython program with
@@ -551,7 +547,7 @@
     def specialize_call(self, hop):
         from pypy.rpython.lltypesystem import lltype
         from pypy.rpython.lltypesystem.rstr import string_repr
-        
+
         hop.exception_cannot_occur()
         driver = self.instance.im_self
         name = hop.args_s[0].const
