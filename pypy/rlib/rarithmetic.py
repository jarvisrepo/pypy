--- conflicted
+++ resolved
@@ -179,7 +179,6 @@
         assert t.BITS <= r_longlong.BITS
         return build_int(None, t.SIGNED, r_longlong.BITS)
 
-<<<<<<< HEAD
 def most_neg_value_of_same_type(x):
     from pypy.rpython.lltypesystem import lltype
     return most_neg_value_of(lltype.typeOf(x))
@@ -197,7 +196,6 @@
         return r_class(0)
 most_neg_value_of._annspecialcase_ = 'specialize:memo'
 
-=======
 def highest_bit(n):
     """
     Calculates the highest set bit in n.  This function assumes that n is a
@@ -209,7 +207,7 @@
         i += 1
         n >>= 1
     return i
->>>>>>> 748effbb
+
 
 class base_int(long):
     """ fake unsigned integer implementation """
