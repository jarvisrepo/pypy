--- conflicted
+++ resolved
@@ -19,14 +19,6 @@
 
 # ____________________________________________________________
 
-<<<<<<< HEAD
-=======
-srcdir = py.path.local(pypydir) / 'translator' / 'c' / 'src'
-compilation_info = ExternalCompilationInfo(
-        includes=['src/stack.h'],
-        separate_module_files=[srcdir / 'stack.c', srcdir / 'threadlocal.c'])
-
->>>>>>> cc2e1041
 def llexternal(name, args, res, _callable=None):
     return rffi.llexternal(name, args, res,
                            sandboxsafe=True, _nowrapper=True,
