--- conflicted
+++ resolved
@@ -181,13 +181,9 @@
     return '.', '', ''
 
 register_external(numeric_formatting, [], (str, str, str),
-<<<<<<< HEAD
+                  llimpl=numeric_formatting_impl,
                   ooimpl=oo_numeric_formatting,
                   sandboxsafe=True)
-=======
-                  llimpl=numeric_formatting_impl,
-                  ooimpl=oo_numeric_formatting)
->>>>>>> 6d98ecb5
 
 
 _setlocale = external('setlocale', [rffi.INT, rffi.CCHARP], rffi.CCHARP)
