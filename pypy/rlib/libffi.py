--- conflicted
+++ resolved
@@ -411,8 +411,6 @@
     def getaddressindll(self, name):
         return dlsym(self.lib, name)
 
-<<<<<<< HEAD
-
 # ======================================================================
 
 @jit.oopspec('libffi_struct_getfield(ffitype, addr, offset)')
@@ -500,7 +498,9 @@
     addr = rffi.ptradd(addr, offset)
     PTR_FIELD = lltype.Ptr(rffi.CArray(TYPE))
     rffi.cast(PTR_FIELD, addr)[0] = value
-=======
+
+# ======================================================================
+
 # These specialize.call_location's should really be specialize.arg(0), however
 # you can't hash a pointer obj, which the specialize machinery wants to do.
 # Given the present usage of these functions, it's good enough.
@@ -524,4 +524,3 @@
             rffi.cast(rffi.CArrayPtr(TYPE), addr)[0] = value
             return
     assert False
->>>>>>> 46303526
