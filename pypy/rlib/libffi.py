--- conflicted
+++ resolved
@@ -461,14 +461,8 @@
 class CDLL(object):
     def __init__(self, libname):
         """Load the library, or raises DLOpenError."""
-<<<<<<< HEAD
-        self.lib = lltype.nullptr(rffi.CCHARP.TO)
+        self.lib = rffi.cast(DLLHANDLE, 0)
         with rffi.scoped_str2charp(libname) as ll_libname:
-=======
-        self.lib = rffi.cast(DLLHANDLE, 0)
-        ll_libname = rffi.str2charp(libname)
-        try:
->>>>>>> 91d830fe
             self.lib = dlopen(ll_libname)
 
     def __del__(self):
