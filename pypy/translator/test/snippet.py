"""Snippets for translation

This module holds various snippets, to be used by translator
unittests.

We define argument types as default arguments to the snippet
functions.
"""

numtype = (int, float)
anytype = (int, float, str)
seqtype = (list, tuple)

def if_then_else(cond=anytype, x=anytype, y=anytype):
    if cond:
        return x
    else:
        return y

def my_gcd(a=numtype, b=numtype):
    r = a % b
    while r:
        a = b
        b = r
        r = a % b
    return b

def is_perfect_number(n=int):
    div = 1
    sum = 0
    while div < n:
        if n % div == 0:
            sum += div
        div += 1
    return n == sum

def my_bool(x=int):
    return not not x

def my_contains(seq=seqtype, elem=anytype):
    return elem in seq

def is_one_or_two(n=int):
    return n in [1, 2]

def two_plus_two():
    """Array test"""
    array = [0] * 3
    array[0] = 2
    array[1] = 2
    array[2] = array[0] + array[1]
    return array[2]

def get_set_del_slice(l=list):
    del l[:1]
    del l[-1:]
    del l[2:4]
    l[:1] = [3]
    l[-1:] = [9]
    l[2:4] = [8,11]
    return l[:2], l[5:], l[3:5]

def sieve_of_eratosthenes():
    """Sieve of Eratosthenes
    
    This one is from an infamous benchmark, "The Great Computer
    Language Shootout".

    URL is: http://www.bagley.org/~doug/shootout/
    """
    flags = [True] * (8192+1)
    count = 0
    i = 2
    while i <= 8192:
        if flags[i]:
            k = i + i
            while k <= 8192:
                flags[k] = False
                k = k + i
            count = count + 1
        i = i + 1
    return count

def simple_func(i=numtype):
    return i + 1

def while_func(i=numtype):
    total = 0
    while i > 0:
        total = total + i
        i = i - 1
    return total

def nested_whiles(i=int, j=int):
    s = ''
    z = 5
    while z > 0:
        z = z - 1
        u = i
        while u < j:
            u = u + 1
            s = s + '.'
        s = s + '!'
    return s

def poor_man_range(i=int): 
    lst = []
    while i > 0:
        i = i - 1
        lst.append(i)
    lst.reverse()
    return lst

def poor_man_rev_range(i=int): 
    lst = []
    while i > 0:
        i = i - 1
        lst += [i]
    return lst

def simple_id(x=anytype): 
    return x

def branch_id(cond=anytype, a=anytype, b=anytype):
    while 1:
        if cond:
            return a
        else:
            return b

def builtinusage():
    return pow(2, 2)

def yast(lst=seqtype):
    total = 0
    for z in lst:
        total = total + z
    return total

def time_waster(n=int):
    """Arbitrary test function"""
    i = 0
    x = 1
    while i < n:
        j = 0
        while j <= i:
            j = j + 1
            x = x + (i & j)
        i = i + 1
    return x

def half_of_n(n=int):
    """Slice test"""
    i = 0
    lst = range(n)
    while lst:
        lst = lst[1:-1]
        i = i + 1
    return i

def int_id(x=int):
    i = 0
    while i < x:
        i = i + 1
    return i

def greet(target=str):
    """String test"""
    hello = "hello"
    return hello + target

def choose_last():
    """For loop test"""
    set = ["foo", "bar", "spam", "egg", "python"]
    choice = ""
    for choice in set:
        pass
    return choice

def poly_branch(x=int):
    if x:
        y = [1,2,3]
    else:
        y = ['a','b','c']

    z = y
    return z*2

def s_and(x=anytype, y=anytype):
    if x and y:
        return 'yes'
    else:
        return 'no'

def break_continue(x=numtype):
    result = []
    i = 0
    while 1:
        i = i + 1
        try:
            if i&1:
                continue
            if i >= x:
                break
        finally:
            result.append(i)
        i = i + 1
    return result

def reverse_3(lst=seqtype):
    try:
        a, b, c = lst
    except:
        return 0, 0, 0
    return c, b, a

def finallys(lst=seqtype):
    x = 1
    try:
        x = 2
        try:
            x = 3
            a, = lst
            x = 4
        except KeyError:
            return 5
        except ValueError:
            return 6
        b, = lst
        x = 7
    finally:
        x = 8
    return x

def finally2(o, k):
    try:
        o[k] += 1
    finally:
        o[-1] = 'done'

def bare_raise(o, ignore):
    try:
        return o[5]
    except:
        if not ignore:
            raise

def factorial(n=int):
    if n <= 1:
        return 1
    else:
        return n * factorial(n-1)

def factorial2(n=int):   # analysed in a different order
    if n > 1:
        return n * factorial2(n-1)
    else:
        return 1

def _append_five(lst): 
    lst += [5]

def call_five():
    a = []
    _append_five(a)
    return a

def _append_six(lst): 
    lst += [6]

def call_five_six():
    a = []
    _append_five(a)
    _append_six(a)
    return a

def call_unpack_56():
    a = call_five_six()
    return len(a), a[0], a[1]

def forty_two():
    return 42

def never_called():
    return "booo"

def constant_result():
    if forty_two():
        return "yadda"
    else:
        return never_called()

class CallablePrebuiltConstant(object):
    def __call__(self):
        return 42

callable_prebuilt_constant = CallablePrebuiltConstant()

def call_cpbc():
    return callable_prebuilt_constant()


class E1(Exception):
    pass

class E2(Exception):
    pass

def raise_choose(n):
    if n == 1:
        raise E1
    elif n == 2:
        raise E2
    elif n == -1:
        raise Exception
    return 0

def try_raise_choose(n=int):
    try:
        raise_choose(n)
    except E1:
        return 1
    except E2:
        return 2
    except Exception:
        return -1
    return 0

def do_try_raise_choose():
    r = []
    for n in [-1,0,1,2]:
        r.append(try_raise_choose(n))
    return r


# INHERITANCE / CLASS TESTS  
class C(object): pass

def build_instance():
    c = C()
    return c

def set_attr():
    c = C()
    c.a = 1
    c.a = 2
    return c.a

def merge_setattr(x):
    if x:
        c = C()
        c.a = 1
    else:
        c = C()
    return c.a

class D(C): pass
class E(C): pass

def inheritance1():
    d = D()
    d.stuff = ()
    e = E()
    e.stuff = -12
    e.stuff = 3
    lst = [d, e]
    return d.stuff, e.stuff


def inheritance2():
    d = D()
    d.stuff = (-12, -12)
    e = E()
    e.stuff = (3, 12.3)
    return _getstuff(d), _getstuff(e)

class F:
    pass
class G(F):
    def m(self, x):
        return self.m2(x)
    def m2(self, x):
        return D(), x
class H(F):
    def m(self, y):
        self.attr = 1
        return E(), y

def knownkeysdict(b=anytype):
    if b:
        d = {'a': 0}
        d['b'] = b
        d['c'] = 'world'
    else:
        d = {'b': -123}
    return d['b']

def generaldict(key=str, value=int, key2=str, value2=int):
    d = {key: value}
    d[key2] = value2
    return d[key or key2]

def prime(n=int):
    return len([i for i in range(1,n+1) if n%i==0]) == 2

class A0:
    pass
class A1(A0):
    clsattr = 123
class A2(A1):
    clsattr = 456
class A3(A2):
    clsattr = 789
class A4(A3):
    pass
class A5(A0):
    clsattr = 101112

def classattribute(flag=int):
    if flag == 1:
        x = A1()
    elif flag == 2:
        x = A2()
    elif flag == 3:
        x = A3()
    elif flag == 4:
        x = A4()
    else:
        x = A5()
    return x.clsattr


class Z:
    def my_method(self):
        return self.my_attribute

class WithInit:
    def __init__(self, n):
        self.a = n

class WithMoreInit(WithInit):
    def __init__(self, n, m):
        WithInit.__init__(self, n)
        self.b = m

def simple_method(v=anytype):
    z = Z()
    z.my_attribute = v
    return z.my_method()

def with_init(v=int):
    z = WithInit(v)
    return z.a

def with_more_init(v=int, w=bool):
    z = WithMoreInit(v, w)
    if z.b:
        return z.a
    else:
        return -z.a

global_z = Z()
global_z.my_attribute = 42

def global_instance():
    return global_z.my_method()

def call_Z_my_method(z):
    return z.my_method

def somepbc_simplify():
    z = Z()
    call_Z_my_method(global_z)
    call_Z_my_method(z)

class ClassWithMethods:
    def cm(cls, x):
        return x
    cm = classmethod(cm)

    def sm(x):
        return x
    sm = staticmethod(sm)


global_c = C()
global_c.a = 1

def global_newstyle_instance():
    return global_c

global_rl = []
global_rl.append(global_rl)

def global_recursive_list():
    return global_rl

class MI_A(object):
    a = 1
class MI_B(MI_A):
    b = 2
class MI_C(MI_A):
    c = 3
class MI_D(MI_B, MI_C):
    d = 4

def multiple_inheritance():
    i = MI_D()
    return i.a + i.b + i.c + i.d

class CBase(object):
    pass
class CSub1(CBase):
    def m(self):
        self.x = 42
        return self.x
class CSub2(CBase):
    def m(self):
        self.x = 'world'
        return self.x

def methodcall_is_precise(cond):
    if cond:
        x = CSub1()
    else:
        x = CSub2()
    x.m()
    return CSub1().m()


def flow_type_info(i):
    if isinstance(i, int):
        a = i + 1
    else:
        a = len(str(i))
    return a

def flow_usertype_info(ob):
    if isinstance(ob, WithInit):
        return ob
    else:
        return WithMoreInit(1, 2)

def flow_identity_info(x=object, y=object):
    if x is None:
        if y is None:
            return (x, y)
        else:
            return (x, None)
    else:
        if y is None:
            return (None, y)
        else:
            return (None, None)

def star_args0(*args):
    return args[0] / 2

def call_star_args0(z):
    return star_args0(z)

def star_args1(a, *args):
    return a + args[0] / 2

def call_star_args1(z):
    return star_args1(z, 20)

def star_args1def(a=4, *args):
    if args:
        return a + args[0] / 2
    else:
        return a*3

def call_star_args1def(z):
    a = star_args1def(z, 22)
    b = star_args1def(5)
    c = star_args1def()
    return a+b+c
    
def star_args(x, y, *args):
    return x + args[0]

def call_star_args(z):
    return star_args(z, 5, 10, 15, 20)

def call_star_args_multiple(z):
    a = star_args(z, 5, 10)
    b = star_args(z, 5, 10, 15)
    c = star_args(z, 5, 10, 15, 20)
    return a+b+c

def default_args(x, y=2, z=3L):
    return x+y+z

def call_default_args(u):
    return default_args(111, u)

def default_and_star_args(x, y=2, z=3, *more):
    return x+y+z+len(more)

def call_default_and_star_args(u):
    return (default_and_star_args(111, u),
            default_and_star_args(-1000, -2000, -3000, -4000, -5000))

def call_with_star(z):
    return default_args(-20, *z)

def call_with_keyword(z):
    return default_args(-20, z=z)

def call_very_complex(z, args, kwds):
    return default_args(-20, z=z, *args, **kwds)

def powerset(setsize=int):
    """Powerset

    This one is from a Philippine Pythonista Hangout, an modified
    version of Andy Sy's code.
    
    list.append is modified to list concatenation, and powerset
    is pre-allocated and stored, instead of printed.
    
    URL is: http://lists.free.net.ph/pipermail/python/2002-November/
    """
    set = range(setsize)
    maxcardinality = pow(2, setsize)
    bitmask = 0L
    powerset = [None] * maxcardinality
    ptr = 0
    while bitmask < maxcardinality:
        bitpos = 1L
        index = 0
        subset = []
        while bitpos < maxcardinality:
            if bitpos & bitmask:
                subset = subset + [set[index]]
            index += 1
            bitpos <<= 1
        powerset[ptr] = subset
        ptr += 1
        bitmask += 1
    return powerset

def harmonic(n):
    result = 0.0
    for i in range(n, 0, -1):
        result += 1.0 / n
    return result


<<<<<<< HEAD
# specifically for geninterp testing

def t_isinstance(x, y):
    return isinstance(x, (int, long)) and isinstance(y, int)

def t_issubclass(x, y):
    return issubclass(type(x), (int, long)) and issubclass(type(y), int)

def t_neg_long():
    return -132

def t_attrerror(x):
    try:
        return x.foobar
    except AttributeError:
        return 567


class Exc(Exception):
    def __init__(self, v):
        Exception.__init__(self, v)    

def exception_subclass_sanity(x):
    try:
        raise Exc(x)
    except Exception, e:
        return e.args[0]


class HaveProp(object):

    def __init__(self, v):
        self.v = v

    def _hi(self):
        return self.v
    hi = property(_hi, doc="HaveProp._hi")


def run_prop(v):
    return HaveProp(v).hi

=======
>>>>>>> ca4b3613
# --------------------(Currently) Non runnable Functions ---------------------

def _somebug1(n=int):
    l = []
    v = l.append
    while n:
        l[7] = 5 # raises an exception 
        break 
    return v

def _inheritance_nonrunnable():
    d = D()
    d.stuff = (-12, -12)
    e = E()
    e.stuff = (3, "world")
    return C().stuff

def _getstuff(x):
    return x.stuff

# --------------------(Currently) Non compilable Functions ---------------------

class BadInit(object):
    def update(self, k):
        self.k = 1
    def __init__(self, v):
        return
        self.update(**{'k':v})
    def read(self):
        return self.k

global_bi = BadInit(1)

def global_badinit():
    return global_bi.read()

def _attrs():
    def b(): pass
    b.f = 4
    b.g = 5
    return b.f + b.g

def _methodcall1(cond):
    if cond:
        x = G()
    else:
        x = H()
    return x.m(42)

def func1():
    pass

def func2():
    pass

def mergefunctions(cond):
    if cond: 
        x = func1
    else:
        x = func2
    return x

def func_producing_exception():
    raise ValueError, "this might e.g. block the caller"

def funccallsex():
    return func_producing_exception()


def func_arg_unpack():
    a,b = 3, "hello"
    return a

class APBC: 
    def __init__(self): 
        self.answer = 42

apbc = APBC()
apbc.answer = 7

def preserve_pbc_attr_on_instance(cond):
    if cond: 
        x = APBC()
    else: 
        x = apbc 
    return x.answer 


class APBCS(object):
    __slots__ = ['answer']
    def __init__(self): 
        self.answer = 42

apbcs = APBCS()
apbcs.answer = 7

def preserve_pbc_attr_on_instance_with_slots(cond):
    if cond: 
        x = APBCS()
    else: 
        x = apbcs
    return x.answer 


def is_and_knowntype(x): 
    if x is None: 
        return x 
    else: 
        return None 

def isinstance_and_knowntype(x): 
    if isinstance(x, APBC): 
        return x
    else: 
        return apbc 

def simple_slice(x):
    return x[:10]

def simple_iter(x):
    return iter(x)

def simple_zip(x,y):
    return zip(x,y)

def dict_copy(d):
    return d.copy()

def dict_update(x):
    d = {x:x}
    d.update({1:2})
    return d

def dict_keys():
    d = {"a" : 1}
    return d.keys()

def dict_keys2():
    d = {"a" : 1}
    keys = d.keys()
    d[1] = 12
    return keys

def dict_values():
    d = {"a" : "a"}
    return d.values()

def dict_values2():
    d = {"a" : "a"}
    values = d.values()
    d[1] = 12
    return values

def dict_items():
    d = {'a' : 1}
    return d.items()

class Exc(Exception):
    pass

def exception_deduction0(x):
    pass

def exception_deduction():
    try:
        exception_deduction0(2)
    except Exc, e:
        return e
    return Exc()


def always_raising(x):
    raise ValueError

def witness(x):
    pass

def exception_deduction_with_raise1(x):
    try:
        exception_deduction0(2)
        if x:
            raise Exc()
    except Exc, e:
        witness(e)
        return e
    return Exc()

def exception_deduction_with_raise2(x):
    try:
        exception_deduction0(2)
        if x:
            raise Exc
    except Exc, e:
        witness(e)
        return e
    return Exc()

def exception_deduction_with_raise3(x):
    try:
        exception_deduction0(2)
        if x:
            raise Exc, Exc()
    except Exc, e:
        witness(e)
        return e
    return Exc()
    
def slice_union(x):
    if x:
        return slice(1)
    else:
        return slice(0, 10, 2)

def exception_deduction_we_are_dumb():
    a = 1
    try:
        exception_deduction0(2)
    except Exc, e:
        a += 1
        return e
    return Exc()

class Exc2(Exception):
    pass

def nested_exception_deduction():
    try:
        exception_deduction0(1)
    except Exc, e:
        try:
            exception_deduction0(2)
        except Exc2, f:
            return (e, f)
        return (e, Exc2())
    return (Exc(), Exc2())

class Exc3(Exception):
    def m(self):
        return 1

class Exc4(Exc3):
    def m(self):
        return 1

class Sp:
    def o(self):
        raise Exc3

class Mod:
    def __init__(self, s):
        self.s = s

    def p(self):
        s = self.s
        try:
            s.o()
        except Exc3, e:
            return e.m()
        return 0

class Mod3:
    def __init__(self, s):
        self.s = s

    def p(self):
        s = self.s
        try:
            s.o()
        except Exc4, e1:
            return e1.m()
        except Exc3, e2:
            try:
                return e2.m()
            except Exc4, e3:
                return e3.m()
        return 0


mod = Mod(Sp())
mod3 = Mod3(Sp())

def exc_deduction_our_exc_plus_others():
    return mod.p()

def exc_deduction_our_excs_plus_others():
    return mod3.p()



def call_two_funcs_but_one_can_only_raise(n):
    fn = [witness, always_raising][n]
    return fn(n)


class BltinCode:
  def __init__(self, func, framecls):
    self.func = func
    self.framecls = framecls

  def call(self, x):
     return self.framecls(self).run(x)

class BltinFrame:
  def __init__(self, code):
    self.code = code

def bltin_code_frame_f(x):
  return x

def bltin_code_frame_g(x):
  return x

class FBltinFrame(BltinFrame):

  def run(self, x):
     return self.code.func(x)

class GBltinFrame(BltinFrame):

  def run(self, x):
     return self.code.func(x)

bltin_code_for_f = BltinCode(bltin_code_frame_f, FBltinFrame)
bltin_code_for_g = BltinCode(bltin_code_frame_g, GBltinFrame)

def bltin_code_frame_confusion():
  a = bltin_code_for_f.call(0)
  a1 = bltin_code_for_f.call(1)
  b = bltin_code_for_g.call("a")
  b1 = bltin_code_for_g.call("b")
  return (a,a1,b,b1)


# reorg

class BltinCodeReorg:
  def __init__(self, framecls):
    self.framecls = framecls

  def call(self, x):
     frame = self.framecls()
     frame.set(x)
     return frame.run()

class BltinFrameReorg:
  def __init__(self):
      pass

  def set(self,x):
      pass

  def run(self):
      pass

class FBltinFrameReorg(BltinFrameReorg):

  def set(self, x):
      self.arg = int(x)

  def run(self):
     return bltin_code_frame_f(self.arg)

class GBltinFrameReorg(BltinFrameReorg):

  def set(self, x):
      self.arg = str(x)

  def run(self):
     return bltin_code_frame_g(self.arg)


bltin_code_for_f_reorg = BltinCodeReorg(FBltinFrameReorg)
bltin_code_for_g_reorg = BltinCodeReorg(GBltinFrameReorg)

def bltin_code_frame_reorg():
  a = bltin_code_for_f_reorg.call(0)
  a1 = bltin_code_for_f_reorg.call(1)
  b = bltin_code_for_g_reorg.call("a")
  b1 = bltin_code_for_g_reorg.call("b")
  return (a,a1,b,b1)


# constant instances with __init__ vs. __new__

class Thing1:

    def __init__(self):
        self.thingness = 1

thing1 = Thing1()

def one_thing1():
    return thing1


class Thing2(long):
    def __new__(t,v):
       return  long.__new__(t,v*2)

thing2 = Thing2(2)

def one_thing2():
    return thing2

# propagation of fresh instances through attributes

class Stk:
    def __init__(self):
        self.itms = []

    def push(self, v):
        self.itms.append(v)

class EC:

    def __init__(self):
        self.stk = Stk()

    def enter(self, f):
        self.stk.push(f)

def propagation_of_fresh_instances_through_attrs(x):
    e = EC()
    e.enter(x)

# same involving recursion


class R:
  def __init__(self, n):
      if n>0:
          self.r = R(n-1)
      else:
          self.r = None
      self.n = n
      if self.r:
          self.m = self.r.n
      else:
          self.m = -1

def make_r(n):
    return R(n)

class B:
    pass

class Even(B):
    def __init__(self,n):
        if n > 0:
            self.x = [Odd(n-1)]
            self.y = self.x[0].x
        else:
            self.x = []
            self.y = []

class Odd(B):
    def __init__(self,n):
        self.x = [Even(n-1)]
        self.y = self.x[0].x

def make_eo(n):
    if n%2 == 0:
        return Even(n)
    else:
        return Odd(n)


# shows that we care about the expanded structure in front of changes to attributes involving only
# instances rev numbers

class Box:
 pass

class Box2:
  pass

class Box3(Box2):
  pass

def flow_rev_numbers(n):
  bx3 = Box3()
  bx3.x = 1
  bx = Box()
  bx.bx3 = bx3
  if n >0:
     z =  bx.bx3.x
     if n >0:
        bx2 = Box2()
        bx2.x = 3
     return z
  raise Exception


# class specialization

class PolyStk:
    _annspecialcase_ = "specialize:ctr_location"

    def __init__(self):
        self.itms = []

    def push(self, v):
        self.itms.append(v)

    def top(self):
        return self.itms[-1]


def class_spec():
    istk = PolyStk()
    istk.push(1)
    sstk = PolyStk()
    sstk.push("a")
    istk.push(2)
    sstk.push("b")
    #if not isinstance(istk, PolyStk):
    #    return "confused"
    return istk.top(), sstk.top()


from pypy.rlib.rarithmetic import ovfcheck

def add_func(i=numtype):
    try:
        return ovfcheck(i + 1)
    except OverflowError:
        raise

from sys import maxint

def div_func(i=numtype):
    try:
        return ovfcheck((-maxint-1) // i)
    except (OverflowError, ZeroDivisionError):
        raise
    
def mul_func(x=numtype, y=numtype):
    try:
        return ovfcheck(x * y)
    except OverflowError:
        raise
    
def mod_func(i=numtype):
    try:
        return ovfcheck((-maxint-1) % i)
    except OverflowError:
        raise
    except ZeroDivisionError:
        raise

def rshift_func(i=numtype):
    try:
        return (-maxint-1) >> i
    except ValueError:
        raise

class hugelmugel(OverflowError):pass

def hugo(a, b, c):pass

def lshift_func(i=numtype):
    try:
        hugo(2, 3, 5)
        return ovfcheck((-maxint-1) << i)
    except (hugelmugel, OverflowError, StandardError, ValueError):
        raise

def unary_func(i=numtype):
    try:
        return ovfcheck(-i), ovfcheck(abs(i-1))
    except: raise
    # XXX it would be nice to get it right without an exception
    # handler at all, but then we need to do much harder parsing<|MERGE_RESOLUTION|>--- conflicted
+++ resolved
@@ -647,52 +647,6 @@
         result += 1.0 / n
     return result
 
-
-<<<<<<< HEAD
-# specifically for geninterp testing
-
-def t_isinstance(x, y):
-    return isinstance(x, (int, long)) and isinstance(y, int)
-
-def t_issubclass(x, y):
-    return issubclass(type(x), (int, long)) and issubclass(type(y), int)
-
-def t_neg_long():
-    return -132
-
-def t_attrerror(x):
-    try:
-        return x.foobar
-    except AttributeError:
-        return 567
-
-
-class Exc(Exception):
-    def __init__(self, v):
-        Exception.__init__(self, v)    
-
-def exception_subclass_sanity(x):
-    try:
-        raise Exc(x)
-    except Exception, e:
-        return e.args[0]
-
-
-class HaveProp(object):
-
-    def __init__(self, v):
-        self.v = v
-
-    def _hi(self):
-        return self.v
-    hi = property(_hi, doc="HaveProp._hi")
-
-
-def run_prop(v):
-    return HaveProp(v).hi
-
-=======
->>>>>>> ca4b3613
 # --------------------(Currently) Non runnable Functions ---------------------
 
 def _somebug1(n=int):
