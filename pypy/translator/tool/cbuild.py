import py
import sys

from pypy.tool.autopath import pypydir
from pypy.translator.platform import host
from pypy.tool.udir import udir


class ExternalCompilationInfo(object):

    _ATTRIBUTES = ['pre_include_bits', 'includes', 'include_dirs',
                   'post_include_bits', 'libraries', 'library_dirs',
                   'separate_module_sources', 'separate_module_files',
                   'export_symbols', 'compile_extra', 'link_extra',
                   'frameworks', 'link_files', 'testonly_libraries']
    _DUPLICATES_OK = ['compile_extra', 'link_extra']
    _EXTRA_ATTRIBUTES = ['use_cpp_linker', 'platform']

    def __init__(self,
                 pre_include_bits        = [],
                 includes                = [],
                 include_dirs            = [],
                 post_include_bits       = [],
                 libraries               = [],
                 library_dirs            = [],
                 separate_module_sources = [],
                 separate_module_files   = [],
                 export_symbols          = [],
                 compile_extra           = [],
                 link_extra              = [],
                 frameworks              = [],
                 link_files              = [],
                 testonly_libraries      = [],
                 use_cpp_linker          = False,
                 platform                = None):
        """
        pre_include_bits: list of pieces of text that should be put at the top
        of the generated .c files, before any #include.  They shouldn't
        contain an #include themselves.  (Duplicate pieces are removed.)

        includes: list of .h file names to be #include'd from the
        generated .c files.

        include_dirs: list of dir names that is passed to the C compiler

        post_include_bits: list of pieces of text that should be put at the top
        of the generated .c files, after the #includes.  (Duplicate pieces are
        removed.)

        libraries: list of library names that is passed to the linker

        library_dirs: list of dir names that is passed to the linker

        separate_module_sources: list of multiline strings that are
        each written to a .c file and compiled separately and linked
        later on.  (If function prototypes are needed for other .c files
        to access this, they can be put in post_include_bits.)

        separate_module_files: list of .c file names that are compiled
        separately and linked later on.  (If an .h file is needed for
        other .c files to access this, it can be put in includes.)

        export_symbols: list of names that should be exported by the final
        binary.

        compile_extra: list of parameters which will be directly passed to
        the compiler

        link_extra: list of parameters which will be directly passed to
        the linker

        frameworks: list of Mac OS X frameworks which should passed to the
        linker. Use this instead of the 'libraries' parameter if you want to
        link to a framework bundle. Not suitable for unix-like .dylib
        installations.

        link_files: list of file names which will be directly passed to the
        linker

        testonly_libraries: list of libraries that are searched for during
        testing only, by ll2ctypes.  Useful to search for a name in a dynamic
        library during testing but use the static library for compilation.

        use_cpp_linker: a flag to tell if g++ should be used instead of gcc
        when linking (a bit custom so far)

        platform: an object that can identify the platform
        """
        for name in self._ATTRIBUTES:
            value = locals()[name]
            assert isinstance(value, (list, tuple))
            setattr(self, name, tuple(value))
        self.use_cpp_linker = use_cpp_linker
        if platform is None:
            from pypy.translator.platform import platform
        self.platform = platform

    def from_compiler_flags(cls, flags):
        """Returns a new ExternalCompilationInfo instance by parsing
        the string 'flags', which is in the typical Unix compiler flags
        format."""
        pre_include_bits = []
        include_dirs = []
        compile_extra = []
        for arg in flags.split():
            if arg.startswith('-I'):
                include_dirs.append(arg[2:])
            elif arg.startswith('-D'):
                macro = arg[2:]
                if '=' in macro:
                    macro, value = macro.split('=')
                else:
                    value = '1'
                pre_include_bits.append('#define %s %s' % (macro, value))
            elif arg.startswith('-L') or arg.startswith('-l'):
                raise ValueError('linker flag found in compiler options: %r'
                                 % (arg,))
            else:
                compile_extra.append(arg)
        return cls(pre_include_bits=pre_include_bits,
                   include_dirs=include_dirs,
                   compile_extra=compile_extra)
    from_compiler_flags = classmethod(from_compiler_flags)

    def from_linker_flags(cls, flags):
        """Returns a new ExternalCompilationInfo instance by parsing
        the string 'flags', which is in the typical Unix linker flags
        format."""
        libraries = []
        library_dirs = []
        link_extra = []
        for arg in flags.split():
            if arg.startswith('-L'):
                library_dirs.append(arg[2:])
            elif arg.startswith('-l'):
                libraries.append(arg[2:])
            elif arg.startswith('-I') or arg.startswith('-D'):
                raise ValueError('compiler flag found in linker options: %r'
                                 % (arg,))
            else:
                link_extra.append(arg)
        return cls(libraries=libraries,
                   library_dirs=library_dirs,
                   link_extra=link_extra)
    from_linker_flags = classmethod(from_linker_flags)

    def from_config_tool(cls, execonfigtool):
        """Returns a new ExternalCompilationInfo instance by executing
        the 'execonfigtool' with --cflags and --libs arguments."""
        path = py.path.local.sysfind(execonfigtool)
        if not path:
            raise ImportError("cannot find %r" % (execonfigtool,))
            # we raise ImportError to be nice to the pypy.config.pypyoption
            # logic of skipping modules depending on non-installed libs
        cflags = py.process.cmdexec('"%s" --cflags' % (str(path),))
        eci1 = cls.from_compiler_flags(cflags)
        libs = py.process.cmdexec('"%s" --libs' % (str(path),))
        eci2 = cls.from_linker_flags(libs)
        return eci1.merge(eci2)
    from_config_tool = classmethod(from_config_tool)

    def _value(self):
        return tuple([getattr(self, x)
                          for x in self._ATTRIBUTES + self._EXTRA_ATTRIBUTES])

    def __hash__(self):
        return hash(self._value())

    def __eq__(self, other):
        return self.__class__ is other.__class__ and \
               self._value() == other._value()

    def __ne__(self, other):
        return not self == other

    def __repr__(self):
        info = []
        for attr in self._ATTRIBUTES + self._EXTRA_ATTRIBUTES:
            val = getattr(self, attr)
            info.append("%s=%s" % (attr, repr(val)))
        return "<ExternalCompilationInfo (%s)>" % ", ".join(info)

    def merge(self, *others):
        def unique_elements(l):
            seen = set()
            new_objs = []
            for obj in l:
                if obj not in seen:
                    new_objs.append(obj)
                    seen.add(obj)
            return new_objs
        others = unique_elements(list(others))

        attrs = {}
        for name in self._ATTRIBUTES:
            if name in self._DUPLICATES_OK:
                s = []
                for i in [self] + others:
                    s += getattr(i, name)
                attrs[name] = s
            else:
                s = set()
                attr = []
                for one in [self] + others:
                    for elem in getattr(one, name):
                        if elem not in s:
                            s.add(elem)
                            attr.append(elem)
                attrs[name] = attr
        use_cpp_linker = self.use_cpp_linker
        for other in others:
            use_cpp_linker = use_cpp_linker or other.use_cpp_linker
        attrs['use_cpp_linker'] = use_cpp_linker
        for other in others:
            if other.platform != self.platform:
                raise Exception("Mixing ECI for different platforms %s and %s"%
                                (other.platform, self.platform))
        attrs['platform'] = self.platform
        return ExternalCompilationInfo(**attrs)

    def write_c_header(self, fileobj):
        print >> fileobj, STANDARD_DEFINES
        for piece in self.pre_include_bits:
            print >> fileobj, piece
        for path in self.includes:
            print >> fileobj, '#include <%s>' % (path,)
        for piece in self.post_include_bits:
            print >> fileobj, piece

    def _copy_attributes(self):
        d = {}
        for attr in self._ATTRIBUTES + self._EXTRA_ATTRIBUTES:
            d[attr] = getattr(self, attr)
        return d

    def convert_sources_to_files(self, cache_dir=None, being_main=False):
        if not self.separate_module_sources:
            return self
        if cache_dir is None:
            cache_dir = udir.join('module_cache').ensure(dir=1)
        num = 0
        files = []
        for source in self.separate_module_sources:
            while 1:
                filename = cache_dir.join('module_%d.c' % num)
                num += 1
                if not filename.check():
                    break
            f = filename.open("w")
            if being_main:
                f.write("#define PYPY_NOT_MAIN_FILE\n")
            self.write_c_header(f)
            source = str(source)
            f.write(source)
            if not source.endswith('\n'):
                f.write('\n')
            f.close()
            files.append(str(filename))
        d = self._copy_attributes()
        d['separate_module_sources'] = ()
        d['separate_module_files'] += tuple(files)
        return ExternalCompilationInfo(**d)

    def get_module_files(self):
        d = self._copy_attributes()
        files = d['separate_module_files']
        d['separate_module_files'] = ()
        return files, ExternalCompilationInfo(**d)

    def compile_shared_lib(self, outputfilename=None):
        self = self.convert_sources_to_files()
        if not self.separate_module_files:
            if sys.platform != 'win32':
                return self
            if not self.export_symbols:
                return self
            basepath = udir.join('module_cache')
        else:
            #basepath = py.path.local(self.separate_module_files[0]).dirpath()
            basepath = udir.join('shared_cache')
        if outputfilename is None:
<<<<<<< HEAD
            global _counter_so_names
            counter = _counter_so_names
            _counter_so_names = counter + 1
            outputfilename = str(udir.join('externmod_%d' % counter))
=======
            # find more or less unique name there
            pth = basepath.join('externmod').new(ext=host.so_ext)
            num = 0
            while pth.check():
                pth = basepath.join(
                    'externmod_%d' % (num,)).new(ext=host.so_ext)
                num += 1
            basepath.ensure(dir=1)
            outputfilename = str(pth.dirpath().join(pth.purebasename))
>>>>>>> 0fe324df
        lib = str(host.compile([], self, outputfilename=outputfilename,
                               standalone=False))
        d = self._copy_attributes()
        d['libraries'] += (lib,)
        d['separate_module_files'] = ()
        d['separate_module_sources'] = ()
        return ExternalCompilationInfo(**d)

_counter_so_names = 0


# ____________________________________________________________
#
# This is extracted from pyconfig.h from CPython.  It sets the macros
# that affect the features we get from system include files.

STANDARD_DEFINES = '''
/* Define on Darwin to activate all library features */
#define _DARWIN_C_SOURCE 1
/* This must be set to 64 on some systems to enable large file support. */
#define _FILE_OFFSET_BITS 64
/* Define on Linux to activate all library features */
#define _GNU_SOURCE 1
/* This must be defined on some systems to enable large file support. */
#define _LARGEFILE_SOURCE 1
/* Define on NetBSD to activate all library features */
#define _NETBSD_SOURCE 1
/* Define to activate features from IEEE Stds 1003.1-2001 */
#define _POSIX_C_SOURCE 200112L
/* Define on FreeBSD to activate all library features */
#define __BSD_VISIBLE 1
#define __XSI_VISIBLE 700
/* Windows: winsock/winsock2 mess */
#define WIN32_LEAN_AND_MEAN
'''<|MERGE_RESOLUTION|>--- conflicted
+++ resolved
@@ -279,13 +279,6 @@
             #basepath = py.path.local(self.separate_module_files[0]).dirpath()
             basepath = udir.join('shared_cache')
         if outputfilename is None:
-<<<<<<< HEAD
-            global _counter_so_names
-            counter = _counter_so_names
-            _counter_so_names = counter + 1
-            outputfilename = str(udir.join('externmod_%d' % counter))
-=======
-            # find more or less unique name there
             pth = basepath.join('externmod').new(ext=host.so_ext)
             num = 0
             while pth.check():
@@ -294,7 +287,6 @@
                 num += 1
             basepath.ensure(dir=1)
             outputfilename = str(pth.dirpath().join(pth.purebasename))
->>>>>>> 0fe324df
         lib = str(host.compile([], self, outputfilename=outputfilename,
                                standalone=False))
         d = self._copy_attributes()
@@ -302,8 +294,6 @@
         d['separate_module_files'] = ()
         d['separate_module_sources'] = ()
         return ExternalCompilationInfo(**d)
-
-_counter_so_names = 0
 
 
 # ____________________________________________________________
