--- conflicted
+++ resolved
@@ -12,14 +12,10 @@
     if cc == 'mingw32':
         return MingwPlatform(cc)
     else:
-<<<<<<< HEAD
-        return MsvcPlatform(cc)
+        return MsvcPlatform(x64=is_emulated_long)
     
 def Windows_x64(cc=None):
     return MsvcPlatform(cc, True)
-=======
-        return MsvcPlatform(x64=is_emulated_long)
->>>>>>> 9ee72dd3
 
 def _get_msvc_env(vsver, x64flag):
     try:
@@ -95,16 +91,11 @@
     shared_only = ()
     environ = None
 
-<<<<<<< HEAD
     def __init__(self, cc=None, x64=False):
         if x64:
             msvc_compiler_environ = msvc_compiler_environ64
         else:
             msvc_compiler_environ = msvc_compiler_environ32
-=======
-    def __init__(self, cc=None, x64='error'):
-        assert x64 <> 'error', "explicit platform definition is mandatory for windows!"
->>>>>>> 9ee72dd3
         Platform.__init__(self, 'cl.exe')
         if msvc_compiler_environ:
             self.c_environ = os.environ.copy()
