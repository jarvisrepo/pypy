--- conflicted
+++ resolved
@@ -598,12 +598,8 @@
                             co_python_startup = compile(startup,
                                                         python_startup,
                                                         'exec')
-<<<<<<< HEAD
                             exec_(co_python_startup, mainmodule.__dict__)
-=======
-                            exec co_python_startup in mainmodule.__dict__
                         mainmodule.__file__ = python_startup
->>>>>>> ddfba5f1
                         run_toplevel(run_it)
                         try:
                             del mainmodule.__file__
