#! /usr/bin/env python
# App-level version of py.py.
# See test/test_app_main.
"""
options:
  -i             inspect interactively after running script
  -O             dummy optimization flag for compatibility with C Python
  -c cmd         program passed in as CMD (terminates option list)
  -S             do not 'import site' on initialization
  -u             unbuffered binary stdout and stderr
  -h, --help     show this help message and exit
  -m mod         library module to be run as a script (terminates option list)
  -W arg         warning control (arg is action:message:category:module:lineno)
  -E             ignore environment variables (such as PYTHONPATH)
  --version      print the PyPy version
  --info         print translation information about this PyPy executable
"""

import sys

DEBUG = False       # dump exceptions before calling the except hook

originalexcepthook = sys.__excepthook__

def handle_sys_exit(e):
    # exit if we catch a w_SystemExit
    exitcode = e.code
    if exitcode is None:
        exitcode = 0
    else:
        try:
            exitcode = int(exitcode)
        except:
            # not an integer: print it to stderr
            try:
                print(exitcode, file=sys.stderr)
            except:
                pass   # too bad
            exitcode = 1
    raise SystemExit(exitcode)

def run_toplevel(f, *fargs, **fkwds):
    """Calls f() and handles all OperationErrors.
    Intended use is to run the main program or one interactive statement.
    run_protected() handles details like forwarding exceptions to
    sys.excepthook(), catching SystemExit, printing a newline after
    sys.stdout if needed, etc.
    """
    try:
        # run it
        f(*fargs, **fkwds)

        # we arrive here if no exception is raised.  stdout cosmetics...
        try:
            stdout = sys.stdout
            softspace = stdout.softspace
        except AttributeError:
            pass
            # Don't crash if user defined stdout doesn't have softspace
        else:
            if softspace:
                stdout.write('\n')

    except SystemExit as e:
        handle_sys_exit(e)
    except:
        display_exception()
        return False
    return True   # success

def display_exception():
    etype, evalue, etraceback = sys.exc_info()
    try:
        # extra debugging info in case the code below goes very wrong
        if DEBUG and hasattr(sys, 'stderr'):
            s = getattr(etype, '__name__', repr(etype))
            print("debug: exception-type: ", s, file=sys.stderr)
            print("debug: exception-value:", str(evalue), file=sys.stderr)
            tbentry = etraceback
            if tbentry:
                while tbentry.tb_next:
                    tbentry = tbentry.tb_next
                lineno = tbentry.tb_lineno
                filename = tbentry.tb_frame.f_code.co_filename
                print("debug: exception-tb:    %s:%d" % (filename, lineno),
                      file=sys.stderr)

        # set the sys.last_xxx attributes
        sys.last_type = etype
        sys.last_value = evalue
        sys.last_traceback = etraceback

        # call sys.excepthook
        hook = getattr(sys, 'excepthook', originalexcepthook)
        hook(etype, evalue, etraceback)
        return # done

    except:
        try:
            stderr = sys.stderr
        except AttributeError:
            pass   # too bad
        else:
            print('Error calling sys.excepthook:', file=stderr)
            originalexcepthook(*sys.exc_info())
            print(file=stderr)
            print('Original exception was:', file=stderr)

    # we only get here if sys.excepthook didn't do its job
    originalexcepthook(etype, evalue, etraceback)


# ____________________________________________________________
# Option parsing

def print_info(*args):
    initstdio()
    try:
        options = sys.pypy_translation_info
    except AttributeError:
        print('no translation information found', file=sys.stderr)
    else:
        optitems = list(options.items())
        optitems.sort()
        for name, value in optitems:
            print(' %51s: %s' % (name, value))
    raise SystemExit

def print_help(*args):
    initstdio()
    print('usage: %s [options] [-c cmd|-m mod|file.py|-] [arg...]' % (
        sys.executable,))
    print(__doc__.rstrip())
    if 'pypyjit' in sys.builtin_module_names:
        _print_jit_help()
    print()
    raise SystemExit

def _print_jit_help():
    import pypyjit
    items = list(pypyjit.defaults.items())
    items.sort()
    for key, value in items:
<<<<<<< HEAD
        print('  --jit %s=N %s%s (default %s)' % (
            key, ' '*(18-len(key)), pypyjit.PARAMETER_DOCS[key], value))
    print('  --jit off                  turn off the JIT')
=======
        prefix = '  --jit %s=N %s' % (key, ' '*(18-len(key)))
        doc = '%s (default %s)' % (pypyjit.PARAMETER_DOCS[key], value)
        while len(doc) > 51:
            i = doc[:51].rfind(' ')
            print prefix + doc[:i]
            doc = doc[i+1:]
            prefix = ' '*len(prefix)
        print prefix + doc
    print '  --jit off                  turn off the JIT'
>>>>>>> 1b1fca47

def print_version(*args):
    initstdio()
    print ("Python", sys.version, file=sys.stderr)
    raise SystemExit

def set_jit_option(options, jitparam, *args):
    if 'pypyjit' not in sys.builtin_module_names:
        initstdio()
        print("Warning: No jit support in %s" % (sys.executable,),
              file=sys.stderr)
    else:
        import pypyjit
        pypyjit.set_param(jitparam)

class CommandLineError(Exception):
    pass

def print_error(msg):
    print(msg, file=sys.stderr)
    print('usage: %s [options]' % (sys.executable,), file=sys.stderr)
    print('Try `%s -h` for more information.' % (sys.executable,), file=sys.stderr)

def fdopen(fd, mode, bufsize=-1):
    try:
        fdopen = file.fdopen
    except AttributeError:     # only on top of CPython, running tests
        from os import fdopen
    return fdopen(fd, mode, bufsize)

# ____________________________________________________________
# Main entry point

# see nanos.py for explainment why we do not import os here
# CAUTION!
# remember to update nanos.py if you are using more functions
# from os or os.path!
# Running test/test_nanos.py might be helpful as well.

def we_are_translated():
    # app-level, very different from pypy.rlib.objectmodel.we_are_translated
    return hasattr(sys, 'pypy_translation_info')

if 'nt' in sys.builtin_module_names:
    IS_WINDOWS = True
    DRIVE_LETTER_SEP = ':'
else:
    IS_WINDOWS = False

def get_library_path(executable):
    search = executable
    while 1:
        dirname = resolvedirof(search)
        if dirname == search:
            # not found!  let's hope that the compiled-in path is ok
            print("""\
debug: WARNING: Library path not found, using compiled-in sys.path.
debug: WARNING: 'sys.prefix' will not be set.
debug: WARNING: Make sure the pypy binary is kept inside its tree of files.
debug: WARNING: It is ok to create a symlink to it from somewhere else.""",
                  file=sys.stderr)
            newpath = sys.path[:]
            break
        newpath = sys.pypy_initial_path(dirname)
        if newpath is None:
            search = dirname    # walk to the parent directory
            continue
        break      # found!
    return newpath

def setup_sys_executable(executable, nanos):
    # a substituted os if we are translated
    global os
    os = nanos
    # find the full path to the executable, assuming that if there is no '/'
    # in the provided one then we must look along the $PATH
    if we_are_translated() and IS_WINDOWS and not executable.lower().endswith('.exe'):
        executable += '.exe'
    if os.sep in executable or (IS_WINDOWS and DRIVE_LETTER_SEP in executable):
        pass    # the path is already more than just an executable name
    else:
        path = os.getenv('PATH')
        if path:
            for dir in path.split(os.pathsep):
                fn = os.path.join(dir, executable)
                if os.path.isfile(fn):
                    executable = fn
                    break
    sys.executable = os.path.abspath(executable)
    #
    # 'sys.executable' should not end up being an non-existing file;
    # just use '' in this case. (CPython issue #7774)
    if not os.path.isfile(sys.executable):
        sys.executable = ''

def setup_initial_paths(ignore_environment=False, **extra):
    newpath = get_library_path(sys.executable)
    readenv = not ignore_environment
    path = readenv and os.getenv('PYTHONPATH')
    if path:
        newpath = path.split(os.pathsep) + newpath
    # remove duplicates
    _seen = {}
    del sys.path[:]
    for dir in newpath:
        if dir not in _seen:
            sys.path.append(dir)
            _seen[dir] = True

def initstdio(encoding=None, unbuffered=False):
    if not encoding:
        encoding = sys.getfilesystemencoding()
    if ':' in encoding:
        encoding, errors = encoding.split(':', 1)
    else:
        errors = None

    sys.stdin = sys.__stdin__ = create_stdio(
        0, False, "<stdin>", encoding, errors, unbuffered)
    sys.stdout = sys.__stdout__ = create_stdio(
        1, True, "<stdout>", encoding, errors, unbuffered)
    sys.stderr = sys.__stderr__ = create_stdio(
        2, True, "<stderr>", encoding, errors, unbuffered)

def create_stdio(fd, writing, name, encoding, errors, unbuffered):
    import io

    if writing:
        mode = "wb"
    else:
        mode= "rb"
    # stdin is always opened in buffered mode, first because it
    # shouldn't make a difference in common use cases, second because
    # TextIOWrapper depends on the presence of a read1() method which
    # only exists on buffered streams.
    if writing:
        buffering = 0
    else:
        buffering = -1
    if sys.platform == 'win32' and not writing:
        # translate \r\n to \n for sys.stdin on Windows
        newline = None
    else:
        newline = '\n'
    buf = io.open(fd, mode, buffering, closefd=False)

    if buffering:
        raw = buf.raw
    else:
        raw = buf
    raw.name = name
    if unbuffered or raw.isatty():
        line_buffering = True
    else:
        line_buffering = False

    stream = io.TextIOWrapper(buf, encoding, errors,
                              newline=newline,
                              line_buffering=line_buffering)
    return stream

def set_io_encoding(io_encoding):
    try:
        import _file
    except ImportError:
        if sys.version_info < (2, 7):
            return
        import ctypes # HACK: while running on top of CPython
        set_file_encoding = ctypes.pythonapi.PyFile_SetEncodingAndErrors
        set_file_encoding.argtypes = [ctypes.py_object, ctypes.c_char_p, ctypes.c_char_p]
    else:
        set_file_encoding = _file.set_file_encoding
    if ":" in io_encoding:
        encoding, errors = io_encoding.split(":", 1)
    else:
        encoding, errors = io_encoding, None
    for f in [sys.stdin, sys.stdout, sys.stderr]:
        set_file_encoding(f, encoding, errors)

# Order is significant!
sys_flags = (
    "debug",
    "py3k_warning",
    "division_warning",
    "division_new",
    "inspect",
    "interactive",
    "optimize",
    "dont_write_bytecode",
    "no_user_site",
    "no_site",
    "ignore_environment",
    "tabcheck",
    "verbose",
    "unicode",
    "bytes_warning",
)


default_options = dict.fromkeys(
    sys_flags +
    ("run_command",
    "run_module",
    "run_stdin",
    "warnoptions",
    "unbuffered"), 0)


PYTHON26 = True

def simple_option(options, name, iterargv):
    options[name] += 1

def div_option(options, div, iterargv):
    if div == "warn":
        options["division_warning"] = 1
    elif div == "warnall":
        options["division_warning"] = 2
    elif div == "new":
        options["division_new"] = 1
    elif div != "old":
        raise CommandLineError("invalid division option: %r" % (div,))

def c_option(options, runcmd, iterargv):
    options["run_command"] = runcmd
    return ['-c'] + list(iterargv)

def m_option(options, runmodule, iterargv):
    options["run_module"] = True
    return [runmodule] + list(iterargv)

def W_option(options, warnoption, iterargv):
    options["warnoptions"].append(warnoption)

def end_options(options, _, iterargv):
    return list(iterargv)

cmdline_options = {
    # simple options just increment the counter of the options listed above
    'd': (simple_option, 'debug'),
    'i': (simple_option, 'interactive'),
    'O': (simple_option, 'optimize'),
    'S': (simple_option, 'no_site'),
    'E': (simple_option, 'ignore_environment'),
    't': (simple_option, 'tabcheck'),
    'v': (simple_option, 'verbose'),
    'U': (simple_option, 'unicode'),
    'u': (simple_option, 'unbuffered'),
    'b': (simple_option, 'bytes_warning'),
    # more complex options
    'Q':         (div_option,      Ellipsis),
    'c':         (c_option,        Ellipsis),
    'm':         (m_option,        Ellipsis),
    'W':         (W_option,        Ellipsis),
    'V':         (print_version,   None),
    '--version': (print_version,   None),
    '--info':    (print_info,      None),
    'h':         (print_help,      None),
    '--help':    (print_help,      None),
    '--jit':     (set_jit_option,  Ellipsis),
    '--':        (end_options,     None),
    }

if PYTHON26:
    cmdline_options.update({
        '3': (simple_option, 'py3k_warning'),
        'B': (simple_option, 'dont_write_bytecode'),
        's': (simple_option, 'no_user_site'),
        })


def handle_argument(c, options, iterargv, iterarg=iter(())):
    function, funcarg = cmdline_options[c]
    #
    # If needed, fill in the real argument by taking it from the command line
    if funcarg is Ellipsis:
        remaining = list(iterarg)
        if remaining:
            funcarg = ''.join(remaining)
        else:
            try:
                funcarg = next(iterargv)
            except StopIteration:
                if len(c) == 1:
                    c = '-' + c
                raise CommandLineError('Argument expected for the %r option' % c)
    #
    return function(options, funcarg, iterargv)


def parse_command_line(argv):
    options = default_options.copy()
    options['warnoptions'] = []
    #
    iterargv = iter(argv)
    argv = None
    for arg in iterargv:
        #
        # If the next argument isn't at least two characters long or
        # doesn't start with '-', stop processing
        if len(arg) < 2 or arg[0] != '-':
            if IS_WINDOWS and arg == '/?':      # special case
                print_help()
            argv = [arg] + list(iterargv)    # finishes processing
        #
        # If the next argument is directly in cmdline_options, handle
        # it as a single argument
        elif arg in cmdline_options:
            argv = handle_argument(arg, options, iterargv)
        #
        # Else interpret the rest of the argument character by character
        else:
            iterarg = iter(arg)
            next(iterarg)      # skip the '-'
            for c in iterarg:
                if c not in cmdline_options:
                    raise CommandLineError('Unknown option: -%s' % (c,))
                argv = handle_argument(c, options, iterargv, iterarg)

    if not argv:
        argv = ['']
        options["run_stdin"] = True
    elif argv[0] == '-':
        options["run_stdin"] = True

    # don't change the list that sys.argv is bound to
    # (relevant in case of "reload(sys)")
    sys.argv[:] = argv

    if PYTHON26 and not options["ignore_environment"]:
        if os.getenv('PYTHONNOUSERSITE'):
            options["no_user_site"] = True
        if os.getenv('PYTHONDONTWRITEBYTECODE'):
            options["dont_write_bytecode"] = True

    if (options["interactive"] or
        (not options["ignore_environment"] and os.getenv('PYTHONINSPECT'))):
        options["inspect"] = True

    if PYTHON26 and we_are_translated():
        flags = [options[flag] for flag in sys_flags]
        sys.flags = type(sys.flags)(flags)
        sys.py3kwarning = bool(sys.flags.py3k_warning)
        sys.dont_write_bytecode = bool(sys.flags.dont_write_bytecode)

        if sys.py3kwarning:
            print("Warning: pypy does not implement py3k warnings",
                  file=sys.stderr)

##    if not we_are_translated():
##        for key in sorted(options):
##            print '%40s: %s' % (key, options[key])
##        print '%40s: %s' % ("sys.argv", sys.argv)

    return options

def run_command_line(interactive,
                     inspect,
                     run_command,
                     no_site,
                     run_module,
                     run_stdin,
                     warnoptions,
                     unbuffered,
                     ignore_environment,
                     **ignored):
    # with PyPy in top of CPython we can only have around 100
    # but we need more in the translated PyPy for the compiler package
    if '__pypy__' not in sys.builtin_module_names:
        sys.setrecursionlimit(5000)

    readenv = not ignore_environment
    io_encoding = readenv and os.getenv("PYTHONIOENCODING")
    initstdio(io_encoding, unbuffered)

    mainmodule = type(sys)('__main__')
    sys.modules['__main__'] = mainmodule

    if not no_site:
        try:
            import site
        except:
            print("'import site' failed", file=sys.stderr)

    pythonwarnings = readenv and os.getenv('PYTHONWARNINGS')
    if pythonwarnings:
        warnoptions.extend(pythonwarnings.split(','))
    if warnoptions:
        sys.warnoptions[:] = warnoptions
        from warnings import _processoptions
        _processoptions(sys.warnoptions)

    # set up the Ctrl-C => KeyboardInterrupt signal handler, if the
    # signal module is available
    try:
        import signal
    except ImportError:
        pass
    else:
        signal.signal(signal.SIGINT, signal.default_int_handler)
        if hasattr(signal, "SIGPIPE"):
            signal.signal(signal.SIGPIPE, signal.SIG_IGN)
        if hasattr(signal, 'SIGXFZ'):
            signal.signal(signal.SIGXFZ, signal.SIG_IGN)
        if hasattr(signal, 'SIGXFSZ'):
            signal.signal(signal.SIGXFSZ, signal.SIG_IGN)

    def inspect_requested():
        # We get an interactive prompt in one of the following three cases:
        #
        #     * interactive=True, from the "-i" option
        # or
        #     * inspect=True and stdin is a tty
        # or
        #     * PYTHONINSPECT is set and stdin is a tty.
        #
        return (interactive or
                ((inspect or (readenv and os.getenv('PYTHONINSPECT')))
                 and sys.stdin.isatty()))

    success = True

    try:
        if run_command != 0:
            # handle the "-c" command
            # Put '' on sys.path
            sys.path.insert(0, '')

            def run_it():
                exec(run_command, mainmodule.__dict__)
            success = run_toplevel(run_it)
        elif run_module:
            # handle the "-m" command
            # '' on sys.path is required also here
            sys.path.insert(0, '')
            import runpy
            success = run_toplevel(runpy._run_module_as_main, sys.argv[0])
        elif run_stdin:
            # handle the case where no command/filename/module is specified
            # on the command-line.

            # update sys.path *after* loading site.py, in case there is a
            # "site.py" file in the script's directory. Only run this if we're
            # executing the interactive prompt, if we're running a script we
            # put it's directory on sys.path
            sys.path.insert(0, '')

            if interactive or sys.stdin.isatty():
                # If stdin is a tty or if "-i" is specified, we print
                # a banner and run $PYTHONSTARTUP.
                print_banner()
                python_startup = readenv and os.getenv('PYTHONSTARTUP')
                if python_startup:
                    try:
                        f = open(python_startup)
                        startup = f.read()
                        f.close()
                    except IOError as e:
                        print("Could not open PYTHONSTARTUP", file=sys.stderr)
                        print("IOError:", e, file=sys.stderr)
                    else:
                        def run_it():
                            co_python_startup = compile(startup,
                                                        python_startup,
                                                        'exec')
                            exec(co_python_startup, mainmodule.__dict__)
                        run_toplevel(run_it)
                # Then we need a prompt.
                inspect = True
            else:
                # If not interactive, just read and execute stdin normally.
                def run_it():
                    co_stdin = compile(sys.stdin.read(), '<stdin>', 'exec')
                    exec(co_stdin, mainmodule.__dict__)
                mainmodule.__file__ = '<stdin>'
                success = run_toplevel(run_it)
        else:
            # handle the common case where a filename is specified
            # on the command-line.
            filename = sys.argv[0]
            mainmodule.__file__ = filename
            sys.path.insert(0, resolvedirof(filename))
            # assume it's a pyc file only if its name says so.
            # CPython goes to great lengths to detect other cases
            # of pyc file format, but I think it's ok not to care.
            import imp
            if IS_WINDOWS:
                filename = filename.lower()
            if filename.endswith('.pyc') or filename.endswith('.pyo'):
                args = (imp._run_compiled_module, '__main__',
                        sys.argv[0], None, mainmodule)
            else:
                # maybe it's the name of a directory or a zip file
                filename = sys.argv[0]
                importer = imp._getimporter(filename)
                if not isinstance(importer, imp.NullImporter):
                    # yes.  put the filename in sys.path[0] and import
                    # the module __main__
                    import runpy
                    sys.path.insert(0, filename)
                    args = (runpy._run_module_as_main, '__main__', False)
                else:
                    # no.  That's the normal path, "pypy stuff.py".
                    def execfile(filename, namespace):
                        with open(filename) as f:
                            code = f.read()
                        exec(code, namespace)
                    args = (execfile, filename, mainmodule.__dict__)
            success = run_toplevel(*args)

    except SystemExit as e:
        status = e.code
        if inspect_requested():
            display_exception()
    else:
        status = not success

    # start a prompt if requested
    if inspect_requested():
        inteactive = False
        try:
            from _pypy_interact import interactive_console
            success = run_toplevel(interactive_console, mainmodule)
        except SystemExit as e:
            status = e.code
        else:
            status = not success

    return status

def resolvedirof(filename):
    try:
        filename = os.path.abspath(filename)
    except OSError:
        pass
    dirname = os.path.dirname(filename)
    if os.path.islink(filename):
        try:
            link = os.readlink(filename)
        except OSError:
            pass
        else:
            return resolvedirof(os.path.join(dirname, link))
    return dirname

def print_banner():
    print('Python %s on %s' % (sys.version, sys.platform))
    print('Type "help", "copyright", "credits" or '
          '"license" for more information.')

def entry_point(executable, argv, nanos):
    setup_sys_executable(executable, nanos)
    try:
        cmdline = parse_command_line(argv)
    except CommandLineError as e:
        initstdio()
        print_error(str(e))
        return 2
    except SystemExit as e:
        return e.code or 0
    setup_initial_paths(**cmdline)
    return run_command_line(**cmdline)


if __name__ == '__main__':
    "For unit tests only"
    import os as nanos
    import os

    if len(sys.argv) > 1 and sys.argv[1] == '--argparse-only':
        import io
        del sys.argv[:2]
        sys.stdout = sys.stderr = io.StringIO()
        try:
            options = parse_command_line(sys.argv)
        except SystemExit:
            print('SystemExit', file=sys.__stdout__)
            print(sys.stdout.getvalue(), file=sys.__stdout__)
            raise
        except BaseException as e:
            print('Error', file=sys.__stdout__)
            raise
        else:
            print('Return', file=sys.__stdout__)
        print(options, file=sys.__stdout__)
        print(sys.argv, file=sys.__stdout__)

    # Testing python on python is hard:
    # Some code above (run_command_line) will create a new module
    # named __main__ and store it into sys.modules.  There it will
    # replace the __main__ module that CPython created to execute the
    # lines you are currently reading. This will free the module, and
    # all globals (os, sys...) will be set to None.
    # To avoid this we make a copy of our __main__ module.
    sys.modules['__cpython_main__'] = sys.modules['__main__']

    def pypy_initial_path(s):
        return ["../lib-python/3.2", "../lib_pypy", ".."]
        from pypy.module.sys.state import getinitialpath
        try:
            return getinitialpath(None, s)
        except OSError:
            return None
    sys.pypy_initial_path = pypy_initial_path

    # add an emulator for these pypy-only or 2.7-only functions
    # (for test_pyc_commandline_argument)
    import imp, runpy
    def _run_compiled_module(modulename, filename, file, module):
        import os
        assert modulename == '__main__'
        assert os.path.isfile(filename)
        assert filename.endswith('.pyc')
        assert file is None
        assert module.__name__ == '__main__'
        print('in _run_compiled_module')
    def _getimporter(path):
        import os, imp
        if os.path.isdir(path):
            return None
        else:
            return imp.NullImporter(path)

    imp._run_compiled_module = _run_compiled_module
    imp._getimporter = _getimporter

    # stick the current sys.path into $PYTHONPATH, so that CPython still
    # finds its own extension modules :-/
    import os
    os.environ['PYTHONPATH'] = ':'.join(sys.path)
    reset = []
    if 'PYTHONINSPECT_' in os.environ:
        reset.append(('PYTHONINSPECT', os.environ.get('PYTHONINSPECT', '')))
        os.environ['PYTHONINSPECT'] = os.environ['PYTHONINSPECT_']

    # no one should change to which lists sys.argv and sys.path are bound
    old_argv = sys.argv
    old_path = sys.path

    try:
        sys.exit(int(entry_point(sys.argv[0], sys.argv[1:], os)))
    finally:
        # restore the normal prompt (which was changed by _pypy_interact), in
        # case we are dropping to CPython's prompt
        sys.ps1 = '>>> '
        sys.ps2 = '... '
        import os; os.environ.update(reset)
        assert old_argv is sys.argv
        assert old_path is sys.path<|MERGE_RESOLUTION|>--- conflicted
+++ resolved
@@ -141,21 +141,15 @@
     items = list(pypyjit.defaults.items())
     items.sort()
     for key, value in items:
-<<<<<<< HEAD
-        print('  --jit %s=N %s%s (default %s)' % (
-            key, ' '*(18-len(key)), pypyjit.PARAMETER_DOCS[key], value))
-    print('  --jit off                  turn off the JIT')
-=======
         prefix = '  --jit %s=N %s' % (key, ' '*(18-len(key)))
         doc = '%s (default %s)' % (pypyjit.PARAMETER_DOCS[key], value)
         while len(doc) > 51:
             i = doc[:51].rfind(' ')
-            print prefix + doc[:i]
+            print(prefix + doc[:i])
             doc = doc[i+1:]
             prefix = ' '*len(prefix)
-        print prefix + doc
-    print '  --jit off                  turn off the JIT'
->>>>>>> 1b1fca47
+        print(prefix + doc)
+    print('  --jit off                  turn off the JIT')
 
 def print_version(*args):
     initstdio()
