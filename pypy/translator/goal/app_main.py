--- conflicted
+++ resolved
@@ -235,7 +235,6 @@
             sys.path.append(dir)
             _seen[dir] = True
 
-<<<<<<< HEAD
 def initstdio(encoding=None, unbuffered=False):
     if hasattr(sys, 'stdin'):
         return # already initialized
@@ -253,43 +252,6 @@
     sys.stderr = sys.__stderr__ = create_stdio(
         2, True, "<stderr>", encoding, errors, unbuffered)
 
-def create_stdio(fd, writing, name, encoding, errors, unbuffered):
-    import io
-
-    if writing:
-        mode = "wb"
-    else:
-        mode= "rb"
-    # stdin is always opened in buffered mode, first because it
-    # shouldn't make a difference in common use cases, second because
-    # TextIOWrapper depends on the presence of a read1() method which
-    # only exists on buffered streams.
-    if writing:
-        buffering = 0
-    else:
-        buffering = -1
-    if sys.platform == 'win32' and not writing:
-        # translate \r\n to \n for sys.stdin on Windows
-        newline = None
-    else:
-        newline = '\n'
-    buf = io.open(fd, mode, buffering, closefd=False)
-
-    if buffering:
-        raw = buf.raw
-    else:
-        raw = buf
-    raw.name = name
-    if unbuffered or raw.isatty():
-        line_buffering = True
-    else:
-        line_buffering = False
-
-    stream = io.TextIOWrapper(buf, encoding, errors,
-                              newline=newline,
-                              line_buffering=line_buffering)
-    return stream
-=======
 def set_stdio_encodings(ignore_environment):
     import os
     readenv = not ignore_environment
@@ -307,7 +269,43 @@
             io_encoding = io_encoding_output = sys.getfilesystemencoding()
         if io_encoding:
             set_io_encoding(io_encoding, io_encoding_output, None, False)
->>>>>>> dc837a2b
+
+def create_stdio(fd, writing, name, encoding, errors, unbuffered):
+    import io
+
+    if writing:
+        mode = "wb"
+    else:
+        mode= "rb"
+    # stdin is always opened in buffered mode, first because it
+    # shouldn't make a difference in common use cases, second because
+    # TextIOWrapper depends on the presence of a read1() method which
+    # only exists on buffered streams.
+    if writing:
+        buffering = 0
+    else:
+        buffering = -1
+    if sys.platform == 'win32' and not writing:
+        # translate \r\n to \n for sys.stdin on Windows
+        newline = None
+    else:
+        newline = '\n'
+    buf = io.open(fd, mode, buffering, closefd=False)
+
+    if buffering:
+        raw = buf.raw
+    else:
+        raw = buf
+    raw.name = name
+    if unbuffered or raw.isatty():
+        line_buffering = True
+    else:
+        line_buffering = False
+
+    stream = io.TextIOWrapper(buf, encoding, errors,
+                              newline=newline,
+                              line_buffering=line_buffering)
+    return stream
 
 def set_io_encoding(io_encoding, io_encoding_output, errors, overridden):
     return # XXX fix this for py3k
