--- conflicted
+++ resolved
@@ -515,13 +515,8 @@
             print 'A five ounce bird could not carry a one pound coconut.'
             """)
         py_py = os.path.join(autopath.pypydir, 'bin', 'py.py')
-<<<<<<< HEAD
-        child = self._spawn(sys.executable, [py_py, path])
-        child.expect('Are you suggesting coconuts migrate?', timeout=220)
-=======
         child = self._spawn(sys.executable, [py_py, '-S', path])
         child.expect('Are you suggesting coconuts migrate?', timeout=120)
->>>>>>> 9477a287
         child.sendline('Not at all. They could be carried.')
         child.expect('A five ounce bird could not carry a one pound coconut.')
 
