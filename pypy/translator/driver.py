--- conflicted
+++ resolved
@@ -551,7 +551,8 @@
 
         log.llinterpret.event("result -> %s" % v)
 
-<<<<<<< HEAD
+    @taskdef([STACKCHECKINSERTION, BACKENDOPT, RTYPE],
+              "Doing exception and gc transformations")
     def task_prepare_llvm(self):
         translator = self.translator
         if translator.annotator is None:
@@ -564,29 +565,19 @@
                                  for func, _ in self.secondary_entrypoints]
         self.llvmgen.prepare(self.entry_point, secondary_entrypoints)
 
-    task_prepare_llvm = taskdef(task_prepare_llvm,
-                               [STACKCHECKINSERTION, BACKENDOPT, RTYPE],
-                               "Doing exception and gc transformations")
-
+    @taskdef(['prepare_llvm'], "Generating llvm source")
     def task_source_llvm(self):
         llvm_filename = self.llvmgen.gen_source()
         self.log.info("written: %s" % (llvm_filename,))
 
-    task_source_llvm = taskdef(task_source_llvm, ['prepare_llvm'],
-                               "Generating llvm source")
-
+    @taskdef(['source_llvm'], "Compiling llvm source")
     def task_compile_llvm(self):
         gen = self.llvmgen
         exe_name = (self.exe_name or 'testing') % self.get_info()
         self.c_entryp = gen.compile(exe_name)
         self.create_exe()
 
-    task_compile_llvm = taskdef(task_compile_llvm, ['source_llvm'],
-                                "Compiling llvm source")
-
-=======
     @taskdef(["?" + OOBACKENDOPT, OOTYPE], 'Generating CLI source')
->>>>>>> 5067d452
     def task_source_cli(self):
         from pypy.translator.cli.gencli import GenCli
         from pypy.translator.cli.entrypoint import get_entrypoint
@@ -719,7 +710,7 @@
         f.write("""#!/bin/bash
 LEDIT=`type -p ledit`
 EXE=`readlink $0`
-if [ -z $EXE ]
+  if [ -z $EXE ]
 then
     EXE=$0
 fi
