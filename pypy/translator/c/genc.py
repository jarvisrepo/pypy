--- conflicted
+++ resolved
@@ -551,12 +551,8 @@
             ('no_obmalloc', '', '$(MAKE) CFLAGS="-g -O2 -DRPY_ASSERT -DNO_OBMALLOC" $(TARGET)'),
             ('linuxmemchk', '', '$(MAKE) CFLAGS="$(DEBUGFLAGS) -DRPY_ASSERT -DLINUXMEMCHK" debug_target'),
             ('llsafer', '', '$(MAKE) CFLAGS="-O2 -DRPY_LL_ASSERT" $(TARGET)'),
-<<<<<<< HEAD
-            ('lldebug', '', '$(MAKE) CFLAGS="$(DEBUGFLAGS) -DRPY_ASSERT -DRPY_LL_ASSERT" $(TARGET)'),
-            ('lltrace', '', '$(MAKE) CFLAGS="$(DEBUGFLAGS) -DRPY_ASSERT -DRPY_LL_ASSERT -DRPY_LL_TRACE" $(TARGET)'),
-=======
             ('lldebug', '', '$(MAKE) CFLAGS="$(DEBUGFLAGS) -DRPY_ASSERT -DRPY_LL_ASSERT" debug_target'),
->>>>>>> 9b6c0b8d
+            ('lltrace', '', '$(MAKE) CFLAGS="$(DEBUGFLAGS) -DRPY_ASSERT -DRPY_LL_ASSERT -DRPY_LL_TRACE" debug_target'),
             ('profile', '', '$(MAKE) CFLAGS="-g -O1 -pg $(CFLAGS) -fno-omit-frame-pointer" LDFLAGS="-pg $(LDFLAGS)" $(TARGET)'),
             ]
         if self.has_profopt():
