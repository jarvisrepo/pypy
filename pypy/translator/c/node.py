--- conflicted
+++ resolved
@@ -795,13 +795,8 @@
             node = db.getcontainernode(value._obj)
             expr = 'NULL /*%s*/' % node.name
             node.where_to_copy_me.append('&%s' % access_expr)
-<<<<<<< HEAD
-        elif TYPE == Float and (isinf(value) or isnan(value)):
+        elif TYPE == Float and not isfinite(value):
             db.late_initializations.append((access_expr, db.get(value)))
-=======
-        elif typeOf(value) == Float and not isfinite(value):
-            db.late_initializations.append(('%s' % access_expr, db.get(value)))
->>>>>>> 491b3374
             expr = '0.0 /* patched later by %sinfinity */' % (
                 '-+'[value > 0])
         elif TYPE == llmemory.HiddenGcRef32 and value: # non-NULL HiddenGcRef32
