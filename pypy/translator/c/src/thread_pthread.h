/* Posix threads interface (from CPython) */

/* XXX needs to detect HAVE_BROKEN_POSIX_SEMAPHORES properly; currently
   it is set only if _POSIX_SEMAPHORES == -1.  Seems to be only for
   SunOS/5.8 and AIX/5.
*/

#include <unistd.h>   /* for the _POSIX_xxx and _POSIX_THREAD_xxx defines */
<<<<<<< HEAD
#include <sys/time.h> /* for gettimeofday() */
#include <stdlib.h>
=======
>>>>>>> f2b3c4c8
#include <pthread.h>

/* The POSIX spec says that implementations supporting the sem_*
   family of functions must indicate this by defining
   _POSIX_SEMAPHORES. */   
#ifdef _POSIX_SEMAPHORES
/* On FreeBSD 4.x, _POSIX_SEMAPHORES is defined empty, so 
   we need to add 0 to make it work there as well. */
#if (_POSIX_SEMAPHORES+0) == -1
#define HAVE_BROKEN_POSIX_SEMAPHORES
#else
#include <semaphore.h>
#endif
#endif

/* Whether or not to use semaphores directly rather than emulating them with
 * mutexes and condition variables:
 */
#if defined(_POSIX_SEMAPHORES) && !defined(HAVE_BROKEN_POSIX_SEMAPHORES)
#  define USE_SEMAPHORES
#else
#  undef USE_SEMAPHORES
#endif


/********************* structs ***********/

#ifdef USE_SEMAPHORES

#include <semaphore.h>

struct RPyOpaque_ThreadLock {
	sem_t sem;
	int initialized;
};

#else /* !USE_SEMAPHORE */

/* A pthread mutex isn't sufficient to model the Python lock type
   (see explanations in CPython's Python/thread_pthread.h */
struct RPyOpaque_ThreadLock {
	char             locked; /* 0=unlocked, 1=locked */
	char             initialized;
	/* a <cond, mutex> pair to handle an acquire of a locked lock */
	pthread_cond_t   lock_released;
	pthread_mutex_t  mut;
	struct RPyOpaque_ThreadLock *prev, *next;
};

#endif /* USE_SEMAPHORE */

/* prototypes */

long RPyThreadGetIdent(void);
long RPyThreadStart(void (*func)(void));
int RPyThreadLockInit(struct RPyOpaque_ThreadLock *lock);
void RPyOpaqueDealloc_ThreadLock(struct RPyOpaque_ThreadLock *lock);
int RPyThreadAcquireLock(struct RPyOpaque_ThreadLock *lock, int waitflag);
RPyLockStatus RPyThreadAcquireLockTimed(struct RPyOpaque_ThreadLock *lock,
					RPY_TIMEOUT_T timeout, int intr_flag);
void RPyThreadReleaseLock(struct RPyOpaque_ThreadLock *lock);
long RPyThreadGetStackSize(void);
long RPyThreadSetStackSize(long);
<<<<<<< HEAD
void RPyThreadAfterFork(void);


/* implementations */

#ifndef PYPY_NOT_MAIN_FILE

/* The POSIX spec requires that use of pthread_attr_setstacksize
   be conditional on _POSIX_THREAD_ATTR_STACKSIZE being defined. */
#ifdef _POSIX_THREAD_ATTR_STACKSIZE
# ifndef THREAD_STACK_SIZE
#  define THREAD_STACK_SIZE   0   /* use default stack size */
# endif
/* for safety, ensure a viable minimum stacksize */
# define THREAD_STACK_MIN    0x8000  /* 32kB */
#else  /* !_POSIX_THREAD_ATTR_STACKSIZE */
# ifdef THREAD_STACK_SIZE
#  error "THREAD_STACK_SIZE defined but _POSIX_THREAD_ATTR_STACKSIZE undefined"
# endif
#endif

/* XXX This implementation is considered (to quote Tim Peters) "inherently
   hosed" because:
     - It does not guarantee the promise that a non-zero integer is returned.
     - The cast to long is inherently unsafe.
     - It is not clear that the 'volatile' (for AIX?) and ugly casting in the
       latter return statement (for Alpha OSF/1) are any longer necessary.
*/
long RPyThreadGetIdent(void)
{
	volatile pthread_t threadid;
	/* Jump through some hoops for Alpha OSF/1 */
	threadid = pthread_self();

#ifdef __CYGWIN__
	/* typedef __uint32_t pthread_t; */
	return (long) threadid;
#else
	if (sizeof(pthread_t) <= sizeof(long))
		return (long) threadid;
	else
		return (long) *(long *) &threadid;
#endif
}

static long _pypythread_stacksize = 0;

static void *bootstrap_pthread(void *func)
{
  ((void(*)(void))func)();
  return NULL;
}

long RPyThreadStart(void (*func)(void))
{
	pthread_t th;
	int status;
#if defined(THREAD_STACK_SIZE) || defined(PTHREAD_SYSTEM_SCHED_SUPPORTED)
	pthread_attr_t attrs;
#endif
#if defined(THREAD_STACK_SIZE)
	size_t tss;
#endif

#if defined(THREAD_STACK_SIZE) || defined(PTHREAD_SYSTEM_SCHED_SUPPORTED)
	pthread_attr_init(&attrs);
#endif
#ifdef THREAD_STACK_SIZE
	tss = (_pypythread_stacksize != 0) ? _pypythread_stacksize
		: THREAD_STACK_SIZE;
	if (tss != 0)
		pthread_attr_setstacksize(&attrs, tss);
#endif
#if defined(PTHREAD_SYSTEM_SCHED_SUPPORTED) && !defined(__FreeBSD__)
        pthread_attr_setscope(&attrs, PTHREAD_SCOPE_SYSTEM);
#endif

	status = pthread_create(&th, 
#if defined(THREAD_STACK_SIZE) || defined(PTHREAD_SYSTEM_SCHED_SUPPORTED)
				 &attrs,
#else
				 (pthread_attr_t*)NULL,
#endif
				 bootstrap_pthread,
				 (void *)func
				 );

#if defined(THREAD_STACK_SIZE) || defined(PTHREAD_SYSTEM_SCHED_SUPPORTED)
	pthread_attr_destroy(&attrs);
#endif
	if (status != 0)
            return -1;

        pthread_detach(th);

#ifdef __CYGWIN__
	/* typedef __uint32_t pthread_t; */
	return (long) th;
#else
	if (sizeof(pthread_t) <= sizeof(long))
		return (long) th;
	else
		return (long) *(long *) &th;
#endif
}

long RPyThreadGetStackSize(void)
{
	return _pypythread_stacksize;
}

long RPyThreadSetStackSize(long newsize)
{
#if defined(THREAD_STACK_SIZE)
	pthread_attr_t attrs;
	size_t tss_min;
	int rc;
#endif

	if (newsize == 0) {    /* set to default */
		_pypythread_stacksize = 0;
		return 0;
	}

#if defined(THREAD_STACK_SIZE)
# if defined(PTHREAD_STACK_MIN)
	tss_min = PTHREAD_STACK_MIN > THREAD_STACK_MIN ? PTHREAD_STACK_MIN
		: THREAD_STACK_MIN;
# else
	tss_min = THREAD_STACK_MIN;
# endif
	if (newsize >= tss_min) {
		/* validate stack size by setting thread attribute */
		if (pthread_attr_init(&attrs) == 0) {
			rc = pthread_attr_setstacksize(&attrs, newsize);
			pthread_attr_destroy(&attrs);
			if (rc == 0) {
				_pypythread_stacksize = newsize;
				return 0;
			}
		}
	}
	return -1;
#else
	return -2;
#endif
}

#ifdef GETTIMEOFDAY_NO_TZ
#define RPY_GETTIMEOFDAY(ptv) gettimeofday(ptv)
#else
#define RPY_GETTIMEOFDAY(ptv) gettimeofday(ptv, (struct timezone *)NULL)
#endif

#define RPY_MICROSECONDS_TO_TIMESPEC(microseconds, ts) \
do { \
    struct timeval tv; \
    RPY_GETTIMEOFDAY(&tv); \
    tv.tv_usec += microseconds % 1000000; \
    tv.tv_sec += microseconds / 1000000; \
    tv.tv_sec += tv.tv_usec / 1000000; \
    tv.tv_usec %= 1000000; \
    ts.tv_sec = tv.tv_sec; \
    ts.tv_nsec = tv.tv_usec * 1000; \
} while(0)

int RPyThreadAcquireLock(struct RPyOpaque_ThreadLock *lock, int waitflag)
{
    return RPyThreadAcquireLockTimed(lock, waitflag ? -1 : 0, /*intr_flag=*/0);
}

/************************************************************/
#ifdef USE_SEMAPHORES
/************************************************************/

#include <semaphore.h>

void RPyThreadAfterFork(void)
{
}

int RPyThreadLockInit(struct RPyOpaque_ThreadLock *lock)
{
	int status, error = 0;
	lock->initialized = 0;
	status = sem_init(&lock->sem, 0, 1);
	CHECK_STATUS("sem_init");
	if (error)
		return 0;
	lock->initialized = 1;
	return 1;
}

void RPyOpaqueDealloc_ThreadLock(struct RPyOpaque_ThreadLock *lock)
{
	int status, error = 0;
	if (lock->initialized) {
		status = sem_destroy(&lock->sem);
		CHECK_STATUS("sem_destroy");
		/* 'error' is ignored;
		   CHECK_STATUS already printed an error message */
	}
}

/*
 * As of February 2002, Cygwin thread implementations mistakenly report error
 * codes in the return value of the sem_ calls (like the pthread_ functions).
 * Correct implementations return -1 and put the code in errno. This supports
 * either.
 */
static int
rpythread_fix_status(int status)
{
	return (status == -1) ? errno : status;
}

RPyLockStatus
RPyThreadAcquireLockTimed(struct RPyOpaque_ThreadLock *lock,
			  RPY_TIMEOUT_T microseconds, int intr_flag)
{
	RPyLockStatus success;
	sem_t *thelock = &lock->sem;
	int status, error = 0;
	struct timespec ts;

	if (microseconds > 0)
		RPY_MICROSECONDS_TO_TIMESPEC(microseconds, ts);
	do {
	    if (microseconds > 0)
		status = rpythread_fix_status(sem_timedwait(thelock, &ts));
	    else if (microseconds == 0)
		status = rpythread_fix_status(sem_trywait(thelock));
	    else
		status = rpythread_fix_status(sem_wait(thelock));
	    /* Retry if interrupted by a signal, unless the caller wants to be
	       notified.  */
	} while (!intr_flag && status == EINTR);

	/* Don't check the status if we're stopping because of an interrupt.  */
	if (!(intr_flag && status == EINTR)) {
	    if (microseconds > 0) {
		if (status != ETIMEDOUT)
		    CHECK_STATUS("sem_timedwait");
	    }
	    else if (microseconds == 0) {
		if (status != EAGAIN)
		    CHECK_STATUS("sem_trywait");
	    }
	    else {
		CHECK_STATUS("sem_wait");
	    }
	}

	if (status == 0) {
	    success = RPY_LOCK_ACQUIRED;
	} else if (intr_flag && status == EINTR) {
	    success = RPY_LOCK_INTR;
	} else {
	    success = RPY_LOCK_FAILURE;
	}
	return success;
}

void RPyThreadReleaseLock(struct RPyOpaque_ThreadLock *lock)
{
	sem_t *thelock = &lock->sem;
	int status, error = 0;

	status = sem_post(thelock);
	CHECK_STATUS("sem_post");
}

/************************************************************/
#else                                      /* no semaphores */
/************************************************************/

struct RPyOpaque_ThreadLock *alllocks;   /* doubly-linked list */

void RPyThreadAfterFork(void)
{
	/* Mess.  We have no clue about how it works on CPython on OSX,
	   but the issue is that the state of mutexes is not really
	   preserved across a fork().  So we need to walk over all lock
	   objects here, and rebuild their mutex and condition variable.

	   See e.g. http://hackage.haskell.org/trac/ghc/ticket/1391 for
	   a similar bug about GHC.
	*/
	struct RPyOpaque_ThreadLock *p = alllocks;
	alllocks = NULL;
	while (p) {
		struct RPyOpaque_ThreadLock *next = p->next;
		int was_locked = p->locked;
		RPyThreadLockInit(p);
		p->locked = was_locked;
		p = next;
	}
}

int RPyThreadLockInit(struct RPyOpaque_ThreadLock *lock)
{
	int status, error = 0;

	lock->initialized = 0;
	lock->locked = 0;

	status = pthread_mutex_init(&lock->mut,
				    pthread_mutexattr_default);
	CHECK_STATUS("pthread_mutex_init");

	status = pthread_cond_init(&lock->lock_released,
				   pthread_condattr_default);
	CHECK_STATUS("pthread_cond_init");

	if (error)
		return 0;
	lock->initialized = 1;
	/* add 'lock' in the doubly-linked list */
	if (alllocks)
		alllocks->prev = lock;
	lock->next = alllocks;
	lock->prev = NULL;
	alllocks = lock;
	return 1;
}

void RPyOpaqueDealloc_ThreadLock(struct RPyOpaque_ThreadLock *lock)
{
	int status, error = 0;
	if (lock->initialized) {
		/* remove 'lock' from the doubly-linked list */
		if (lock->prev)
			lock->prev->next = lock->next;
		else {
			assert(alllocks == lock);
			alllocks = lock->next;
		}
		if (lock->next)
			lock->next->prev = lock->prev;

		status = pthread_mutex_destroy(&lock->mut);
		CHECK_STATUS("pthread_mutex_destroy");

		status = pthread_cond_destroy(&lock->lock_released);
		CHECK_STATUS("pthread_cond_destroy");

		/* 'error' is ignored;
		   CHECK_STATUS already printed an error message */
	}
}

RPyLockStatus
RPyThreadAcquireLockTimed(struct RPyOpaque_ThreadLock *lock,
			  RPY_TIMEOUT_T microseconds, int intr_flag)
{
	RPyLockStatus success;
	int status, error = 0;

	status = pthread_mutex_lock( &lock->mut );
	CHECK_STATUS("pthread_mutex_lock[1]");

	if (lock->locked == 0) {
	    success = RPY_LOCK_ACQUIRED;
	} else if (microseconds == 0) {
	    success = RPY_LOCK_FAILURE;
	} else {
		struct timespec ts;
		if (microseconds > 0)
		    RPY_MICROSECONDS_TO_TIMESPEC(microseconds, ts);
		/* continue trying until we get the lock */

		/* mut must be locked by me -- part of the condition
		 * protocol */
		success = RPY_LOCK_FAILURE;
		while (success == RPY_LOCK_FAILURE) {
		    if (microseconds > 0) {
			status = pthread_cond_timedwait(
			    &lock->lock_released,
			    &lock->mut, &ts);
			if (status == ETIMEDOUT)
			    break;
			CHECK_STATUS("pthread_cond_timed_wait");
		    }
		    else {
			status = pthread_cond_wait(
			    &lock->lock_released,
			    &lock->mut);
			CHECK_STATUS("pthread_cond_wait");
		    }

		    if (intr_flag && status == 0 && lock->locked) {
			/* We were woken up, but didn't get the lock.  We probably received
			 * a signal.  Return RPY_LOCK_INTR to allow the caller to handle
			 * it and retry.  */
			success = RPY_LOCK_INTR;
			break;
		    } else if (status == 0 && !lock->locked) {
			success = RPY_LOCK_ACQUIRED;
		    } else {
			success = RPY_LOCK_FAILURE;
		    }
		}
	}
	if (success == RPY_LOCK_ACQUIRED) lock->locked = 1;
	status = pthread_mutex_unlock( &lock->mut );
	CHECK_STATUS("pthread_mutex_unlock[1]");

	if (error) success = RPY_LOCK_FAILURE;
	return success;
}

void RPyThreadReleaseLock(struct RPyOpaque_ThreadLock *lock)
{
	int status, error = 0;

	status = pthread_mutex_lock( &lock->mut );
	CHECK_STATUS("pthread_mutex_lock[3]");

	lock->locked = 0;

	status = pthread_mutex_unlock( &lock->mut );
	CHECK_STATUS("pthread_mutex_unlock[3]");

	/* wake up someone (anyone, if any) waiting on the lock */
	status = pthread_cond_signal( &lock->lock_released );
	CHECK_STATUS("pthread_cond_signal");
}

/************************************************************/
#endif                                     /* no semaphores */
/************************************************************/


/* Thread-local storage */
#define RPyThreadTLS	pthread_key_t

char *RPyThreadTLS_Create(RPyThreadTLS *result)
{
	if (pthread_key_create(result, NULL) != 0)
		return "out of thread-local storage keys";
	else
		return NULL;
}

#define RPyThreadTLS_Get(key)		pthread_getspecific(key)
#define RPyThreadTLS_Set(key, value)	pthread_setspecific(key, value)


/************************************************************/
/* GIL code                                                 */
/************************************************************/

#ifdef __llvm__
#  define HAS_ATOMIC_ADD
#endif

#ifdef __GNUC__
#  if __GNUC__ > 4 || (__GNUC__ == 4 && __GNUC_MINOR__ >= 1)
#    define HAS_ATOMIC_ADD
#  endif
#endif

#ifdef HAS_ATOMIC_ADD
#  define atomic_add __sync_fetch_and_add
#else
#  if defined(__amd64__)
#    define atomic_add(ptr, value)  asm volatile ("lock addq %0, %1"        \
                                 : : "ri"(value), "m"(*(ptr)) : "memory")
#  elif defined(__i386__)
#    define atomic_add(ptr, value)  asm volatile ("lock addl %0, %1"        \
                                 : : "ri"(value), "m"(*(ptr)) : "memory")
#  else
#    error "Please use gcc >= 4.1 or write a custom 'asm' for your CPU."
#  endif
#endif

#define ASSERT_STATUS(call)                             \
    if (call != 0) {                                    \
        fprintf(stderr, "Fatal error: " #call "\n");    \
        abort();                                        \
    }

static void _debug_print(const char *msg)
{
#if 0
    int col = (int)pthread_self();
    col = 31 + ((col / 8) % 8);
    fprintf(stderr, "\033[%dm%s\033[0m", col, msg);
#endif
}

static volatile long pending_acquires = -1;
static pthread_mutex_t mutex_gil = PTHREAD_MUTEX_INITIALIZER;
static pthread_cond_t cond_gil = PTHREAD_COND_INITIALIZER;

static void assert_has_the_gil(void)
{
#ifdef RPY_ASSERT
    assert(pthread_mutex_trylock(&mutex_gil) != 0);
    assert(pending_acquires >= 0);
#endif
}

long RPyGilAllocate(void)
{
    _debug_print("RPyGilAllocate\n");
    pending_acquires = 0;
    pthread_mutex_trylock(&mutex_gil);
    assert_has_the_gil();
    return 1;
}

long RPyGilYieldThread(void)
{
    /* can be called even before RPyGilAllocate(), but in this case,
       pending_acquires will be -1 */
#ifdef RPY_ASSERT
    if (pending_acquires >= 0)
        assert_has_the_gil();
#endif
    if (pending_acquires <= 0)
        return 0;
    atomic_add(&pending_acquires, 1L);
    _debug_print("{");
    ASSERT_STATUS(pthread_cond_signal(&cond_gil));
    ASSERT_STATUS(pthread_cond_wait(&cond_gil, &mutex_gil));
    _debug_print("}");
    atomic_add(&pending_acquires, -1L);
    assert_has_the_gil();
    return 1;
}

void RPyGilRelease(void)
{
    _debug_print("RPyGilRelease\n");
#ifdef RPY_ASSERT
    assert(pending_acquires >= 0);
#endif
    assert_has_the_gil();
    ASSERT_STATUS(pthread_mutex_unlock(&mutex_gil));
    ASSERT_STATUS(pthread_cond_signal(&cond_gil));
}

void RPyGilAcquire(void)
{
    _debug_print("about to RPyGilAcquire...\n");
#ifdef RPY_ASSERT
    assert(pending_acquires >= 0);
#endif
    atomic_add(&pending_acquires, 1L);
    ASSERT_STATUS(pthread_mutex_lock(&mutex_gil));
    atomic_add(&pending_acquires, -1L);
    assert_has_the_gil();
    _debug_print("RPyGilAcquire\n");
}


#endif /* PYPY_NOT_MAIN_FILE */
=======
void RPyThreadAfterFork(void);
>>>>>>> f2b3c4c8
<|MERGE_RESOLUTION|>--- conflicted
+++ resolved
@@ -6,11 +6,6 @@
 */
 
 #include <unistd.h>   /* for the _POSIX_xxx and _POSIX_THREAD_xxx defines */
-<<<<<<< HEAD
-#include <sys/time.h> /* for gettimeofday() */
-#include <stdlib.h>
-=======
->>>>>>> f2b3c4c8
 #include <pthread.h>
 
 /* The POSIX spec says that implementations supporting the sem_*
@@ -74,565 +69,4 @@
 void RPyThreadReleaseLock(struct RPyOpaque_ThreadLock *lock);
 long RPyThreadGetStackSize(void);
 long RPyThreadSetStackSize(long);
-<<<<<<< HEAD
-void RPyThreadAfterFork(void);
-
-
-/* implementations */
-
-#ifndef PYPY_NOT_MAIN_FILE
-
-/* The POSIX spec requires that use of pthread_attr_setstacksize
-   be conditional on _POSIX_THREAD_ATTR_STACKSIZE being defined. */
-#ifdef _POSIX_THREAD_ATTR_STACKSIZE
-# ifndef THREAD_STACK_SIZE
-#  define THREAD_STACK_SIZE   0   /* use default stack size */
-# endif
-/* for safety, ensure a viable minimum stacksize */
-# define THREAD_STACK_MIN    0x8000  /* 32kB */
-#else  /* !_POSIX_THREAD_ATTR_STACKSIZE */
-# ifdef THREAD_STACK_SIZE
-#  error "THREAD_STACK_SIZE defined but _POSIX_THREAD_ATTR_STACKSIZE undefined"
-# endif
-#endif
-
-/* XXX This implementation is considered (to quote Tim Peters) "inherently
-   hosed" because:
-     - It does not guarantee the promise that a non-zero integer is returned.
-     - The cast to long is inherently unsafe.
-     - It is not clear that the 'volatile' (for AIX?) and ugly casting in the
-       latter return statement (for Alpha OSF/1) are any longer necessary.
-*/
-long RPyThreadGetIdent(void)
-{
-	volatile pthread_t threadid;
-	/* Jump through some hoops for Alpha OSF/1 */
-	threadid = pthread_self();
-
-#ifdef __CYGWIN__
-	/* typedef __uint32_t pthread_t; */
-	return (long) threadid;
-#else
-	if (sizeof(pthread_t) <= sizeof(long))
-		return (long) threadid;
-	else
-		return (long) *(long *) &threadid;
-#endif
-}
-
-static long _pypythread_stacksize = 0;
-
-static void *bootstrap_pthread(void *func)
-{
-  ((void(*)(void))func)();
-  return NULL;
-}
-
-long RPyThreadStart(void (*func)(void))
-{
-	pthread_t th;
-	int status;
-#if defined(THREAD_STACK_SIZE) || defined(PTHREAD_SYSTEM_SCHED_SUPPORTED)
-	pthread_attr_t attrs;
-#endif
-#if defined(THREAD_STACK_SIZE)
-	size_t tss;
-#endif
-
-#if defined(THREAD_STACK_SIZE) || defined(PTHREAD_SYSTEM_SCHED_SUPPORTED)
-	pthread_attr_init(&attrs);
-#endif
-#ifdef THREAD_STACK_SIZE
-	tss = (_pypythread_stacksize != 0) ? _pypythread_stacksize
-		: THREAD_STACK_SIZE;
-	if (tss != 0)
-		pthread_attr_setstacksize(&attrs, tss);
-#endif
-#if defined(PTHREAD_SYSTEM_SCHED_SUPPORTED) && !defined(__FreeBSD__)
-        pthread_attr_setscope(&attrs, PTHREAD_SCOPE_SYSTEM);
-#endif
-
-	status = pthread_create(&th, 
-#if defined(THREAD_STACK_SIZE) || defined(PTHREAD_SYSTEM_SCHED_SUPPORTED)
-				 &attrs,
-#else
-				 (pthread_attr_t*)NULL,
-#endif
-				 bootstrap_pthread,
-				 (void *)func
-				 );
-
-#if defined(THREAD_STACK_SIZE) || defined(PTHREAD_SYSTEM_SCHED_SUPPORTED)
-	pthread_attr_destroy(&attrs);
-#endif
-	if (status != 0)
-            return -1;
-
-        pthread_detach(th);
-
-#ifdef __CYGWIN__
-	/* typedef __uint32_t pthread_t; */
-	return (long) th;
-#else
-	if (sizeof(pthread_t) <= sizeof(long))
-		return (long) th;
-	else
-		return (long) *(long *) &th;
-#endif
-}
-
-long RPyThreadGetStackSize(void)
-{
-	return _pypythread_stacksize;
-}
-
-long RPyThreadSetStackSize(long newsize)
-{
-#if defined(THREAD_STACK_SIZE)
-	pthread_attr_t attrs;
-	size_t tss_min;
-	int rc;
-#endif
-
-	if (newsize == 0) {    /* set to default */
-		_pypythread_stacksize = 0;
-		return 0;
-	}
-
-#if defined(THREAD_STACK_SIZE)
-# if defined(PTHREAD_STACK_MIN)
-	tss_min = PTHREAD_STACK_MIN > THREAD_STACK_MIN ? PTHREAD_STACK_MIN
-		: THREAD_STACK_MIN;
-# else
-	tss_min = THREAD_STACK_MIN;
-# endif
-	if (newsize >= tss_min) {
-		/* validate stack size by setting thread attribute */
-		if (pthread_attr_init(&attrs) == 0) {
-			rc = pthread_attr_setstacksize(&attrs, newsize);
-			pthread_attr_destroy(&attrs);
-			if (rc == 0) {
-				_pypythread_stacksize = newsize;
-				return 0;
-			}
-		}
-	}
-	return -1;
-#else
-	return -2;
-#endif
-}
-
-#ifdef GETTIMEOFDAY_NO_TZ
-#define RPY_GETTIMEOFDAY(ptv) gettimeofday(ptv)
-#else
-#define RPY_GETTIMEOFDAY(ptv) gettimeofday(ptv, (struct timezone *)NULL)
-#endif
-
-#define RPY_MICROSECONDS_TO_TIMESPEC(microseconds, ts) \
-do { \
-    struct timeval tv; \
-    RPY_GETTIMEOFDAY(&tv); \
-    tv.tv_usec += microseconds % 1000000; \
-    tv.tv_sec += microseconds / 1000000; \
-    tv.tv_sec += tv.tv_usec / 1000000; \
-    tv.tv_usec %= 1000000; \
-    ts.tv_sec = tv.tv_sec; \
-    ts.tv_nsec = tv.tv_usec * 1000; \
-} while(0)
-
-int RPyThreadAcquireLock(struct RPyOpaque_ThreadLock *lock, int waitflag)
-{
-    return RPyThreadAcquireLockTimed(lock, waitflag ? -1 : 0, /*intr_flag=*/0);
-}
-
-/************************************************************/
-#ifdef USE_SEMAPHORES
-/************************************************************/
-
-#include <semaphore.h>
-
-void RPyThreadAfterFork(void)
-{
-}
-
-int RPyThreadLockInit(struct RPyOpaque_ThreadLock *lock)
-{
-	int status, error = 0;
-	lock->initialized = 0;
-	status = sem_init(&lock->sem, 0, 1);
-	CHECK_STATUS("sem_init");
-	if (error)
-		return 0;
-	lock->initialized = 1;
-	return 1;
-}
-
-void RPyOpaqueDealloc_ThreadLock(struct RPyOpaque_ThreadLock *lock)
-{
-	int status, error = 0;
-	if (lock->initialized) {
-		status = sem_destroy(&lock->sem);
-		CHECK_STATUS("sem_destroy");
-		/* 'error' is ignored;
-		   CHECK_STATUS already printed an error message */
-	}
-}
-
-/*
- * As of February 2002, Cygwin thread implementations mistakenly report error
- * codes in the return value of the sem_ calls (like the pthread_ functions).
- * Correct implementations return -1 and put the code in errno. This supports
- * either.
- */
-static int
-rpythread_fix_status(int status)
-{
-	return (status == -1) ? errno : status;
-}
-
-RPyLockStatus
-RPyThreadAcquireLockTimed(struct RPyOpaque_ThreadLock *lock,
-			  RPY_TIMEOUT_T microseconds, int intr_flag)
-{
-	RPyLockStatus success;
-	sem_t *thelock = &lock->sem;
-	int status, error = 0;
-	struct timespec ts;
-
-	if (microseconds > 0)
-		RPY_MICROSECONDS_TO_TIMESPEC(microseconds, ts);
-	do {
-	    if (microseconds > 0)
-		status = rpythread_fix_status(sem_timedwait(thelock, &ts));
-	    else if (microseconds == 0)
-		status = rpythread_fix_status(sem_trywait(thelock));
-	    else
-		status = rpythread_fix_status(sem_wait(thelock));
-	    /* Retry if interrupted by a signal, unless the caller wants to be
-	       notified.  */
-	} while (!intr_flag && status == EINTR);
-
-	/* Don't check the status if we're stopping because of an interrupt.  */
-	if (!(intr_flag && status == EINTR)) {
-	    if (microseconds > 0) {
-		if (status != ETIMEDOUT)
-		    CHECK_STATUS("sem_timedwait");
-	    }
-	    else if (microseconds == 0) {
-		if (status != EAGAIN)
-		    CHECK_STATUS("sem_trywait");
-	    }
-	    else {
-		CHECK_STATUS("sem_wait");
-	    }
-	}
-
-	if (status == 0) {
-	    success = RPY_LOCK_ACQUIRED;
-	} else if (intr_flag && status == EINTR) {
-	    success = RPY_LOCK_INTR;
-	} else {
-	    success = RPY_LOCK_FAILURE;
-	}
-	return success;
-}
-
-void RPyThreadReleaseLock(struct RPyOpaque_ThreadLock *lock)
-{
-	sem_t *thelock = &lock->sem;
-	int status, error = 0;
-
-	status = sem_post(thelock);
-	CHECK_STATUS("sem_post");
-}
-
-/************************************************************/
-#else                                      /* no semaphores */
-/************************************************************/
-
-struct RPyOpaque_ThreadLock *alllocks;   /* doubly-linked list */
-
-void RPyThreadAfterFork(void)
-{
-	/* Mess.  We have no clue about how it works on CPython on OSX,
-	   but the issue is that the state of mutexes is not really
-	   preserved across a fork().  So we need to walk over all lock
-	   objects here, and rebuild their mutex and condition variable.
-
-	   See e.g. http://hackage.haskell.org/trac/ghc/ticket/1391 for
-	   a similar bug about GHC.
-	*/
-	struct RPyOpaque_ThreadLock *p = alllocks;
-	alllocks = NULL;
-	while (p) {
-		struct RPyOpaque_ThreadLock *next = p->next;
-		int was_locked = p->locked;
-		RPyThreadLockInit(p);
-		p->locked = was_locked;
-		p = next;
-	}
-}
-
-int RPyThreadLockInit(struct RPyOpaque_ThreadLock *lock)
-{
-	int status, error = 0;
-
-	lock->initialized = 0;
-	lock->locked = 0;
-
-	status = pthread_mutex_init(&lock->mut,
-				    pthread_mutexattr_default);
-	CHECK_STATUS("pthread_mutex_init");
-
-	status = pthread_cond_init(&lock->lock_released,
-				   pthread_condattr_default);
-	CHECK_STATUS("pthread_cond_init");
-
-	if (error)
-		return 0;
-	lock->initialized = 1;
-	/* add 'lock' in the doubly-linked list */
-	if (alllocks)
-		alllocks->prev = lock;
-	lock->next = alllocks;
-	lock->prev = NULL;
-	alllocks = lock;
-	return 1;
-}
-
-void RPyOpaqueDealloc_ThreadLock(struct RPyOpaque_ThreadLock *lock)
-{
-	int status, error = 0;
-	if (lock->initialized) {
-		/* remove 'lock' from the doubly-linked list */
-		if (lock->prev)
-			lock->prev->next = lock->next;
-		else {
-			assert(alllocks == lock);
-			alllocks = lock->next;
-		}
-		if (lock->next)
-			lock->next->prev = lock->prev;
-
-		status = pthread_mutex_destroy(&lock->mut);
-		CHECK_STATUS("pthread_mutex_destroy");
-
-		status = pthread_cond_destroy(&lock->lock_released);
-		CHECK_STATUS("pthread_cond_destroy");
-
-		/* 'error' is ignored;
-		   CHECK_STATUS already printed an error message */
-	}
-}
-
-RPyLockStatus
-RPyThreadAcquireLockTimed(struct RPyOpaque_ThreadLock *lock,
-			  RPY_TIMEOUT_T microseconds, int intr_flag)
-{
-	RPyLockStatus success;
-	int status, error = 0;
-
-	status = pthread_mutex_lock( &lock->mut );
-	CHECK_STATUS("pthread_mutex_lock[1]");
-
-	if (lock->locked == 0) {
-	    success = RPY_LOCK_ACQUIRED;
-	} else if (microseconds == 0) {
-	    success = RPY_LOCK_FAILURE;
-	} else {
-		struct timespec ts;
-		if (microseconds > 0)
-		    RPY_MICROSECONDS_TO_TIMESPEC(microseconds, ts);
-		/* continue trying until we get the lock */
-
-		/* mut must be locked by me -- part of the condition
-		 * protocol */
-		success = RPY_LOCK_FAILURE;
-		while (success == RPY_LOCK_FAILURE) {
-		    if (microseconds > 0) {
-			status = pthread_cond_timedwait(
-			    &lock->lock_released,
-			    &lock->mut, &ts);
-			if (status == ETIMEDOUT)
-			    break;
-			CHECK_STATUS("pthread_cond_timed_wait");
-		    }
-		    else {
-			status = pthread_cond_wait(
-			    &lock->lock_released,
-			    &lock->mut);
-			CHECK_STATUS("pthread_cond_wait");
-		    }
-
-		    if (intr_flag && status == 0 && lock->locked) {
-			/* We were woken up, but didn't get the lock.  We probably received
-			 * a signal.  Return RPY_LOCK_INTR to allow the caller to handle
-			 * it and retry.  */
-			success = RPY_LOCK_INTR;
-			break;
-		    } else if (status == 0 && !lock->locked) {
-			success = RPY_LOCK_ACQUIRED;
-		    } else {
-			success = RPY_LOCK_FAILURE;
-		    }
-		}
-	}
-	if (success == RPY_LOCK_ACQUIRED) lock->locked = 1;
-	status = pthread_mutex_unlock( &lock->mut );
-	CHECK_STATUS("pthread_mutex_unlock[1]");
-
-	if (error) success = RPY_LOCK_FAILURE;
-	return success;
-}
-
-void RPyThreadReleaseLock(struct RPyOpaque_ThreadLock *lock)
-{
-	int status, error = 0;
-
-	status = pthread_mutex_lock( &lock->mut );
-	CHECK_STATUS("pthread_mutex_lock[3]");
-
-	lock->locked = 0;
-
-	status = pthread_mutex_unlock( &lock->mut );
-	CHECK_STATUS("pthread_mutex_unlock[3]");
-
-	/* wake up someone (anyone, if any) waiting on the lock */
-	status = pthread_cond_signal( &lock->lock_released );
-	CHECK_STATUS("pthread_cond_signal");
-}
-
-/************************************************************/
-#endif                                     /* no semaphores */
-/************************************************************/
-
-
-/* Thread-local storage */
-#define RPyThreadTLS	pthread_key_t
-
-char *RPyThreadTLS_Create(RPyThreadTLS *result)
-{
-	if (pthread_key_create(result, NULL) != 0)
-		return "out of thread-local storage keys";
-	else
-		return NULL;
-}
-
-#define RPyThreadTLS_Get(key)		pthread_getspecific(key)
-#define RPyThreadTLS_Set(key, value)	pthread_setspecific(key, value)
-
-
-/************************************************************/
-/* GIL code                                                 */
-/************************************************************/
-
-#ifdef __llvm__
-#  define HAS_ATOMIC_ADD
-#endif
-
-#ifdef __GNUC__
-#  if __GNUC__ > 4 || (__GNUC__ == 4 && __GNUC_MINOR__ >= 1)
-#    define HAS_ATOMIC_ADD
-#  endif
-#endif
-
-#ifdef HAS_ATOMIC_ADD
-#  define atomic_add __sync_fetch_and_add
-#else
-#  if defined(__amd64__)
-#    define atomic_add(ptr, value)  asm volatile ("lock addq %0, %1"        \
-                                 : : "ri"(value), "m"(*(ptr)) : "memory")
-#  elif defined(__i386__)
-#    define atomic_add(ptr, value)  asm volatile ("lock addl %0, %1"        \
-                                 : : "ri"(value), "m"(*(ptr)) : "memory")
-#  else
-#    error "Please use gcc >= 4.1 or write a custom 'asm' for your CPU."
-#  endif
-#endif
-
-#define ASSERT_STATUS(call)                             \
-    if (call != 0) {                                    \
-        fprintf(stderr, "Fatal error: " #call "\n");    \
-        abort();                                        \
-    }
-
-static void _debug_print(const char *msg)
-{
-#if 0
-    int col = (int)pthread_self();
-    col = 31 + ((col / 8) % 8);
-    fprintf(stderr, "\033[%dm%s\033[0m", col, msg);
-#endif
-}
-
-static volatile long pending_acquires = -1;
-static pthread_mutex_t mutex_gil = PTHREAD_MUTEX_INITIALIZER;
-static pthread_cond_t cond_gil = PTHREAD_COND_INITIALIZER;
-
-static void assert_has_the_gil(void)
-{
-#ifdef RPY_ASSERT
-    assert(pthread_mutex_trylock(&mutex_gil) != 0);
-    assert(pending_acquires >= 0);
-#endif
-}
-
-long RPyGilAllocate(void)
-{
-    _debug_print("RPyGilAllocate\n");
-    pending_acquires = 0;
-    pthread_mutex_trylock(&mutex_gil);
-    assert_has_the_gil();
-    return 1;
-}
-
-long RPyGilYieldThread(void)
-{
-    /* can be called even before RPyGilAllocate(), but in this case,
-       pending_acquires will be -1 */
-#ifdef RPY_ASSERT
-    if (pending_acquires >= 0)
-        assert_has_the_gil();
-#endif
-    if (pending_acquires <= 0)
-        return 0;
-    atomic_add(&pending_acquires, 1L);
-    _debug_print("{");
-    ASSERT_STATUS(pthread_cond_signal(&cond_gil));
-    ASSERT_STATUS(pthread_cond_wait(&cond_gil, &mutex_gil));
-    _debug_print("}");
-    atomic_add(&pending_acquires, -1L);
-    assert_has_the_gil();
-    return 1;
-}
-
-void RPyGilRelease(void)
-{
-    _debug_print("RPyGilRelease\n");
-#ifdef RPY_ASSERT
-    assert(pending_acquires >= 0);
-#endif
-    assert_has_the_gil();
-    ASSERT_STATUS(pthread_mutex_unlock(&mutex_gil));
-    ASSERT_STATUS(pthread_cond_signal(&cond_gil));
-}
-
-void RPyGilAcquire(void)
-{
-    _debug_print("about to RPyGilAcquire...\n");
-#ifdef RPY_ASSERT
-    assert(pending_acquires >= 0);
-#endif
-    atomic_add(&pending_acquires, 1L);
-    ASSERT_STATUS(pthread_mutex_lock(&mutex_gil));
-    atomic_add(&pending_acquires, -1L);
-    assert_has_the_gil();
-    _debug_print("RPyGilAcquire\n");
-}
-
-
-#endif /* PYPY_NOT_MAIN_FILE */
-=======
-void RPyThreadAfterFork(void);
->>>>>>> f2b3c4c8
+void RPyThreadAfterFork(void);