/************************************************************/
/***  C header subsection: tools for RTyper-aware code    ***/

/* Note that RPython strings are not 0-terminated!  For debugging,
   use PyString_FromRPyString or RPyString_AsCharP */
#define RPyString_Size(rps)		((rps)->rs_chars.length)
#define _RPyString_AsString(rps)        ((rps)->rs_chars.items)

#define RPyUnicode_Size(rpu)		((rpu)->ru_chars.length)
#define _RPyUnicode_AsUnicode(rpu)	((rpu)->ru_chars.items)

char *RPyString_AsCharP(RPyString *rps);
void RPyString_FreeCache(void);
<<<<<<< HEAD
RPyString *RPyString_FromString(char *buf);


/* implementations */

#ifndef PYPY_NOT_MAIN_FILE

__thread struct _RPyString_dump_t {
	struct _RPyString_dump_t *next;
	char data[1];
} *_RPyString_dump = NULL;

char *RPyString_AsCharP(RPyString *rps)
{
	Signed len = RPyString_Size(rps);
	struct _RPyString_dump_t *dump = \
			malloc(sizeof(struct _RPyString_dump_t) + len);
	if (!dump)
		return "(out of memory!)";
	dump->next = _RPyString_dump;
	_RPyString_dump = dump;
	memcpy(dump->data, rps->rs_chars.items, len);
	dump->data[len] = 0;
	return dump->data;
}

void RPyString_FreeCache(void)
{
	while (_RPyString_dump) {
		struct _RPyString_dump_t *dump = _RPyString_dump;
		_RPyString_dump = dump->next;
		free(dump);
	}
}

RPyString *RPyString_FromString(char *buf)
{
	int length = strlen(buf);
	RPyString *rps = RPyString_New(length);
	memcpy(rps->rs_chars.items, buf, length);
	return rps;
}

#endif /* PYPY_NOT_MAIN_FILE */
=======
RPyString *RPyString_FromString(char *buf);
>>>>>>> cc2e1041
<|MERGE_RESOLUTION|>--- conflicted
+++ resolved
@@ -11,51 +11,4 @@
 
 char *RPyString_AsCharP(RPyString *rps);
 void RPyString_FreeCache(void);
-<<<<<<< HEAD
-RPyString *RPyString_FromString(char *buf);
-
-
-/* implementations */
-
-#ifndef PYPY_NOT_MAIN_FILE
-
-__thread struct _RPyString_dump_t {
-	struct _RPyString_dump_t *next;
-	char data[1];
-} *_RPyString_dump = NULL;
-
-char *RPyString_AsCharP(RPyString *rps)
-{
-	Signed len = RPyString_Size(rps);
-	struct _RPyString_dump_t *dump = \
-			malloc(sizeof(struct _RPyString_dump_t) + len);
-	if (!dump)
-		return "(out of memory!)";
-	dump->next = _RPyString_dump;
-	_RPyString_dump = dump;
-	memcpy(dump->data, rps->rs_chars.items, len);
-	dump->data[len] = 0;
-	return dump->data;
-}
-
-void RPyString_FreeCache(void)
-{
-	while (_RPyString_dump) {
-		struct _RPyString_dump_t *dump = _RPyString_dump;
-		_RPyString_dump = dump->next;
-		free(dump);
-	}
-}
-
-RPyString *RPyString_FromString(char *buf)
-{
-	int length = strlen(buf);
-	RPyString *rps = RPyString_New(length);
-	memcpy(rps->rs_chars.items, buf, length);
-	return rps;
-}
-
-#endif /* PYPY_NOT_MAIN_FILE */
-=======
-RPyString *RPyString_FromString(char *buf);
->>>>>>> cc2e1041
+RPyString *RPyString_FromString(char *buf);