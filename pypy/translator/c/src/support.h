
/************************************************************/
 /***  C header subsection: support functions              ***/

#define RUNNING_ON_LLINTERP	0
#define OP_JIT_RECORD_KNOWN_CLASS(i, c, r)  /* nothing */

#define FAIL_EXCEPTION(exc, msg) \
	{ \
		RPyRaiseSimpleException(exc, msg); \
	}
#define FAIL_OVF(msg) FAIL_EXCEPTION(PyExc_OverflowError, msg)
#define FAIL_VAL(msg) FAIL_EXCEPTION(PyExc_ValueError, msg)
#define FAIL_ZER(msg) FAIL_EXCEPTION(PyExc_ZeroDivisionError, msg)

/* Extra checks can be enabled with the RPY_ASSERT or RPY_LL_ASSERT
 * macros.  They differ in the level at which the tests are made.
 * Remember that RPython lists, for example, are implemented as a
 * GcStruct pointing to an over-allocated GcArray.  With RPY_ASSERT you
 * get list index out of bound checks from rlist.py; such tests must be
 * manually written so made we've forgotten a case.  Conversely, with
 * RPY_LL_ASSERT, all GcArray indexing are checked, which is safer
 * against attacks and segfaults - but less precise in the case of
 * lists, because of the overallocated bit.
 *
 * For extra safety, in programs translated with --sandbox we always
 * assume that we want RPY_LL_ASSERT.  You can change it below to trade
 * safety for performance, though the hit is not huge (~10%?).
 */
#ifdef RPY_ASSERT
#  define RPyAssert(x, msg)                                             \
     if (!(x)) RPyAssertFailed(__FILE__, __LINE__, __FUNCTION__, msg)

void RPyAssertFailed(const char* filename, long lineno,
                     const char* function, const char *msg);
#else
#  define RPyAssert(x, msg)   /* nothing */
#endif

void RPyAbort(void);

#if defined(RPY_LL_ASSERT) || defined(RPY_SANDBOXED)
/* obscure macros that can be used as expressions and lvalues to refer
 * to a field of a structure or an item in an array in a "safe" way --
 * they abort() in case of null pointer or out-of-bounds index.  As a
 * speed trade-off, RPyItem actually segfaults if the array is null, but
 * it's a "guaranteed" segfault and not one that can be used by
 * attackers.
 */
#  define RPyCHECK(x)           ((x)?(void)0:RPyAbort())
#  define RPyField(ptr, name)   ((RPyCHECK(ptr), (ptr))->name)
#  define RPyItem(array, index)                                             \
     ((RPyCHECK((index) >= 0 && (index) < (array)->length),                 \
      (array))->items[index])
#  define RPyFxItem(ptr, index, fixedsize)                                  \
     ((RPyCHECK((ptr) && (index) >= 0 && (index) < (fixedsize)),            \
      (ptr))[index])
#  define RPyNLenItem(array, index)                                         \
     ((RPyCHECK((array) && (index) >= 0), (array))->items[index])
#  define RPyBareItem(array, index)                                         \
     ((RPyCHECK((array) && (index) >= 0), (array))[index])

#else
#  define RPyField(ptr, name)                ((ptr)->name)
#  define RPyItem(array, index)              ((array)->items[index])
#  define RPyFxItem(ptr, index, fixedsize)   ((ptr)[index])
#  define RPyNLenItem(array, index)          ((array)->items[index])
#  define RPyBareItem(array, index)          ((array)[index])
<<<<<<< HEAD
#endif

#ifdef PYPY_CPYTHON_EXTENSION

/* prototypes */

PyObject * gencfunc_descr_get(PyObject *func, PyObject *obj, PyObject *type);
PyObject* PyList_Pack(int n, ...);
PyObject* PyDict_Pack(int n, ...);
#if PY_VERSION_HEX < 0x02040000   /* 2.4 */
PyObject* PyTuple_Pack(int n, ...);
#endif
#if PY_VERSION_HEX >= 0x02030000   /* 2.3 */
# define PyObject_GetItem1  PyObject_GetItem
# define PyObject_SetItem1  PyObject_SetItem
#else
PyObject* PyObject_GetItem1(PyObject* obj, PyObject* index);
PyObject* PyObject_SetItem1(PyObject* obj, PyObject* index, PyObject* v);
#endif
PyObject* CallWithShape(PyObject* callable, PyObject* shape, ...);
PyObject* decode_arg(PyObject* fname, int position, PyObject* name,
			    PyObject* vargs, PyObject* vkwds, PyObject* def);
int check_no_more_arg(PyObject* fname, int n, PyObject* vargs);
int check_self_nonzero(PyObject* fname, PyObject* self);
PyObject *PyTuple_GetItem_WithIncref(PyObject *tuple, int index);
int PyTuple_SetItem_WithIncref(PyObject *tuple, int index, PyObject *o);
int PySequence_Contains_with_exc(PyObject *seq, PyObject *ob);
PyObject* _PyUnicode_FromRPyUnicode(wchar_t *items, long length);
#endif  /* PYPY_CPYTHON_EXTENSION */
=======
#endif
>>>>>>> e6864f70
<|MERGE_RESOLUTION|>--- conflicted
+++ resolved
@@ -66,36 +66,4 @@
 #  define RPyFxItem(ptr, index, fixedsize)   ((ptr)[index])
 #  define RPyNLenItem(array, index)          ((array)->items[index])
 #  define RPyBareItem(array, index)          ((array)[index])
-<<<<<<< HEAD
-#endif
-
-#ifdef PYPY_CPYTHON_EXTENSION
-
-/* prototypes */
-
-PyObject * gencfunc_descr_get(PyObject *func, PyObject *obj, PyObject *type);
-PyObject* PyList_Pack(int n, ...);
-PyObject* PyDict_Pack(int n, ...);
-#if PY_VERSION_HEX < 0x02040000   /* 2.4 */
-PyObject* PyTuple_Pack(int n, ...);
-#endif
-#if PY_VERSION_HEX >= 0x02030000   /* 2.3 */
-# define PyObject_GetItem1  PyObject_GetItem
-# define PyObject_SetItem1  PyObject_SetItem
-#else
-PyObject* PyObject_GetItem1(PyObject* obj, PyObject* index);
-PyObject* PyObject_SetItem1(PyObject* obj, PyObject* index, PyObject* v);
-#endif
-PyObject* CallWithShape(PyObject* callable, PyObject* shape, ...);
-PyObject* decode_arg(PyObject* fname, int position, PyObject* name,
-			    PyObject* vargs, PyObject* vkwds, PyObject* def);
-int check_no_more_arg(PyObject* fname, int n, PyObject* vargs);
-int check_self_nonzero(PyObject* fname, PyObject* self);
-PyObject *PyTuple_GetItem_WithIncref(PyObject *tuple, int index);
-int PyTuple_SetItem_WithIncref(PyObject *tuple, int index, PyObject *o);
-int PySequence_Contains_with_exc(PyObject *seq, PyObject *ob);
-PyObject* _PyUnicode_FromRPyUnicode(wchar_t *items, long length);
-#endif  /* PYPY_CPYTHON_EXTENSION */
-=======
-#endif
->>>>>>> e6864f70
+#endif