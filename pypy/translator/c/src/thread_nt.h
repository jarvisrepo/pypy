--- conflicted
+++ resolved
@@ -5,25 +5,11 @@
  */
 
 typedef struct RPyOpaque_ThreadLock {
-<<<<<<< HEAD
     HANDLE sem;
 } NRMUTEX, *PNRMUTEX;
 
 /* prototypes */
 long RPyThreadStart(void (*func)(void));
-BOOL InitializeNonRecursiveMutex(PNRMUTEX mutex);
-VOID DeleteNonRecursiveMutex(PNRMUTEX mutex);
-DWORD EnterNonRecursiveMutex(PNRMUTEX mutex, DWORD milliseconds);
-BOOL LeaveNonRecursiveMutex(PNRMUTEX mutex);
-=======
-	LONG   owned ;
-	DWORD  thread_id ;
-	HANDLE hevent ;
-};
-
-/* prototypes */
-long RPyThreadStart(void (*func)(void));
->>>>>>> 72feaadd
 int RPyThreadLockInit(struct RPyOpaque_ThreadLock *lock);
 void RPyOpaqueDealloc_ThreadLock(struct RPyOpaque_ThreadLock *lock);
 int RPyThreadAcquireLock(struct RPyOpaque_ThreadLock *lock, int waitflag);
@@ -32,251 +18,3 @@
 void RPyThreadReleaseLock(struct RPyOpaque_ThreadLock *lock);
 long RPyThreadGetStackSize(void);
 long RPyThreadSetStackSize(long);
-<<<<<<< HEAD
-
-
-/* implementations */
-
-#ifndef PYPY_NOT_MAIN_FILE
-
-static long _pypythread_stacksize = 0;
-
-/*
- * Return the thread Id instead of an handle. The Id is said to uniquely
-   identify the thread in the system
- */
-int RPyThreadGetIdent()
-{
-  return GetCurrentThreadId();
-}
-
-static void
-bootstrap(void *call)
-{
-	callobj *obj = (callobj*)call;
-	/* copy callobj since other thread might free it before we're done */
-	void (*func)(void) = obj->func;
-
-	obj->id = RPyThreadGetIdent();
-	ReleaseSemaphore(obj->done, 1, NULL);
-	func();
-}
-
-long RPyThreadStart(void (*func)(void))
-{
-	unsigned long rv;
-	callobj obj;
-
-	obj.id = -1;	/* guilty until proved innocent */
-	obj.func = func;
-	obj.done = CreateSemaphore(NULL, 0, 1, NULL);
-	if (obj.done == NULL)
-		return -1;
-
-	rv = _beginthread(bootstrap, _pypythread_stacksize, &obj);
-	if (rv == (unsigned long)-1) {
-		/* I've seen errno == EAGAIN here, which means "there are
-		 * too many threads".
-		 */
-		obj.id = -1;
-	}
-	else {
-		/* wait for thread to initialize, so we can get its id */
-		WaitForSingleObject(obj.done, INFINITE);
-		assert(obj.id != -1);
-	}
-	CloseHandle((HANDLE)obj.done);
-	return obj.id;
-}
-
-/************************************************************/
-
-/* minimum/maximum thread stack sizes supported */
-#define THREAD_MIN_STACKSIZE    0x8000      /* 32kB */
-#define THREAD_MAX_STACKSIZE    0x10000000  /* 256MB */
-
-long RPyThreadGetStackSize(void)
-{
-	return _pypythread_stacksize;
-}
-
-long RPyThreadSetStackSize(long newsize)
-{
-	if (newsize == 0) {    /* set to default */
-		_pypythread_stacksize = 0;
-		return 0;
-	}
-
-	/* check the range */
-	if (newsize >= THREAD_MIN_STACKSIZE && newsize < THREAD_MAX_STACKSIZE) {
-		_pypythread_stacksize = newsize;
-		return 0;
-	}
-	return -1;
-}
-
-/************************************************************/
-
-
-BOOL InitializeNonRecursiveMutex(PNRMUTEX mutex)
-{
-    mutex->sem = CreateSemaphore(NULL, 1, 1, NULL);
-}
-
-VOID DeleteNonRecursiveMutex(PNRMUTEX mutex)
-{
-    /* No in-use check */
-    CloseHandle(mutex->sem);
-    mutex->sem = NULL ; /* Just in case */
-}
-
-DWORD EnterNonRecursiveMutex(PNRMUTEX mutex, BOOL wait)
-{
-    return WaitForSingleObject(mutex->sem, milliseconds);
-}
-
-BOOL LeaveNonRecursiveMutex(PNRMUTEX mutex)
-{
-    return ReleaseSemaphore(mutex->sem, 1, NULL);
-}
-
-/************************************************************/
-
-void RPyThreadAfterFork(void)
-{
-}
-
-int RPyThreadLockInit(struct RPyOpaque_ThreadLock *lock)
-{
-  return InitializeNonRecursiveMutex(lock);
-}
-
-void RPyOpaqueDealloc_ThreadLock(struct RPyOpaque_ThreadLock *lock)
-{
-    if (lock->sem != NULL)
-	DeleteNonRecursiveMutex(lock);
-}
-
-/*
- * Return 1 on success if the lock was acquired
- *
- * and 0 if the lock was not acquired. This means a 0 is returned
- * if the lock has already been acquired by this thread!
- */
-RPyLockStatus
-RPyThreadAcquireLockTimed(struct RPyOpaque_ThreadLock *lock,
-			  RPY_TIMEOUT_T microseconds, int intr_flag)
-{
-    /* Fow now, intr_flag does nothing on Windows, and lock acquires are
-     * uninterruptible.  */
-    PyLockStatus success;
-    PY_TIMEOUT_T milliseconds;
-
-    if (microseconds >= 0) {
-        milliseconds = microseconds / 1000;
-        if (microseconds % 1000 > 0)
-            ++milliseconds;
-        if ((DWORD) milliseconds != milliseconds)
-            Py_FatalError("Timeout too large for a DWORD, "
-                           "please check PY_TIMEOUT_MAX");
-    }
-    else
-        milliseconds = INFINITE;
-
-    if (lock && EnterNonRecursiveMutex(
-	    lock, (DWORD)milliseconds) == WAIT_OBJECT_0) {
-        success = PY_LOCK_ACQUIRED;
-    }
-    else {
-        success = PY_LOCK_FAILURE;
-    }
-
-    return success;
-}
-
-int RPyThreadAcquireLock(struct RPyOpaque_ThreadLock *lock, int waitflag)
-{
-    return RPyThreadAcquireLockTimed(lock, waitflag ? -1 : 0, /*intr_flag=*/0);
-}
-
-void RPyThreadReleaseLock(struct RPyOpaque_ThreadLock *lock)
-{
-	if (!LeaveNonRecursiveMutex(lock))
-		/* XXX complain? */;
-}
-
-/************************************************************/
-
-/* Thread-local storage */
-#define RPyThreadTLS	DWORD
-#define __thread __declspec(thread)
-
-char *RPyThreadTLS_Create(RPyThreadTLS *result)
-{
-	*result = TlsAlloc();
-	if (*result == TLS_OUT_OF_INDEXES)
-		return "out of thread-local storage indexes";
-	else
-		return NULL;
-}
-
-#define RPyThreadTLS_Get(key)		TlsGetValue(key)
-#define RPyThreadTLS_Set(key, value)	TlsSetValue(key, value)
-
-
-/************************************************************/
-/* GIL code                                                 */
-/************************************************************/
-
-static volatile LONG pending_acquires = -1;
-static CRITICAL_SECTION mutex_gil;
-static HANDLE cond_gil;
-
-long RPyGilAllocate(void)
-{
-    pending_acquires = 0;
-    InitializeCriticalSection(&mutex_gil);
-    EnterCriticalSection(&mutex_gil);
-    cond_gil = CreateEvent (NULL, FALSE, FALSE, NULL);
-    return 1;
-}
-
-long RPyGilYieldThread(void)
-{
-    /* can be called even before RPyGilAllocate(), but in this case,
-       pending_acquires will be -1 */
-    if (pending_acquires <= 0)
-        return 0;
-    InterlockedIncrement(&pending_acquires);
-    PulseEvent(cond_gil);
-
-    /* hack: the three following lines do a pthread_cond_wait(), and
-       normally specifying a timeout of INFINITE would be fine.  But the
-       first and second operations are not done atomically, so there is a
-       (small) risk that PulseEvent misses the WaitForSingleObject().
-       In this case the process will just sleep a few milliseconds. */
-    LeaveCriticalSection(&mutex_gil);
-    WaitForSingleObject(cond_gil, 15);
-    EnterCriticalSection(&mutex_gil);
-
-    InterlockedDecrement(&pending_acquires);
-    return 1;
-}
-
-void RPyGilRelease(void)
-{
-    LeaveCriticalSection(&mutex_gil);
-    PulseEvent(cond_gil);
-}
-
-void RPyGilAcquire(void)
-{
-    InterlockedIncrement(&pending_acquires);
-    EnterCriticalSection(&mutex_gil);
-    InterlockedDecrement(&pending_acquires);
-}
-
-
-#endif /* PYPY_NOT_MAIN_FILE */
-=======
->>>>>>> 72feaadd
