--- conflicted
+++ resolved
@@ -34,12 +34,8 @@
 #endif
 
 #  include "src/allocator.h"
-<<<<<<< HEAD
+#ifdef PYPY_STANDALONE
 #  include "src/entrypoint.h"
-=======
-#ifdef PYPY_STANDALONE
-#  include "src/main.h"
->>>>>>> 67d06d24
 #endif
 
 /* suppress a few warnings in the generated code */
