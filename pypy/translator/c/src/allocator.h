--- conflicted
+++ resolved
@@ -1,5 +1,3 @@
-<<<<<<< HEAD
-#ifdef PYPY_STANDALONE 
 
 #if defined(RPY_STM) && defined(RPY_STM_ASSERT)
 #  define PYPY_USE_TRIVIAL_MALLOC
@@ -19,12 +17,4 @@
 void *PyObject_Malloc(size_t n);
 void *PyObject_Realloc(void *p, size_t n);
 void PyObject_Free(void *p);
-#endif
-
-#endif  /* PYPY_STANDALONE */
-=======
-/* allocation functions prototypes */
-void *PyObject_Malloc(size_t n);
-void *PyObject_Realloc(void *p, size_t n);
-void PyObject_Free(void *p);
->>>>>>> 64a21fac
+#endif