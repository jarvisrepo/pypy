import sys

from pypy.rlib.objectmodel import Symbolic, ComputedIntSymbolic, CDefinedIntSymbolic
from pypy.rlib.rarithmetic import r_longlong, is_emulated_long
from pypy.rlib.rfloat import isinf, isnan
from pypy.rpython.lltypesystem import rffi, llgroup
<<<<<<< HEAD
from pypy.rpython.lltypesystem.llmemory import Address, \
     AddressOffset, ItemOffset, ArrayItemsOffset, FieldOffset, \
     CompositeOffset, ArrayLengthOffset, \
     GCHeaderOffset, GCREF, AddressAsInt
=======
from pypy.rpython.lltypesystem.llmemory import (Address, AddressOffset,
    ItemOffset, ArrayItemsOffset, FieldOffset, CompositeOffset,
    ArrayLengthOffset, GCHeaderOffset, GCREF, AddressAsInt)
from pypy.rpython.lltypesystem.lltype import (Signed, SignedLongLong, Unsigned,
    UnsignedLongLong, Float, SingleFloat, LongFloat, Char, UniChar, Bool, Void,
    FixedSizeArray, Ptr, cast_opaque_ptr, typeOf)
from pypy.rpython.lltypesystem.llarena import RoundedUpForAllocation
>>>>>>> 5067d452
from pypy.translator.c.support import cdecl, barebonearray


SUPPORT_INT128 = hasattr(rffi, '__INT128_T')

# ____________________________________________________________
#
# Primitives

# win64: we need different constants, since we emulate 64 bit long.
# this function simply replaces 'L' by 'LL' in a format string
if is_emulated_long:
    def lll(fmt):
        return fmt.replace('L', 'LL')
else:
    def lll(fmt):
        return fmt

def name_signed(value, db):
    if isinstance(value, Symbolic):
        from pypy.rpython.lltypesystem.llarena import RoundedUpForAllocation
        if isinstance(value, FieldOffset):
            structnode = db.gettypedefnode(value.TYPE)
            if isinstance(value.TYPE, FixedSizeArray):
                assert value.fldname.startswith('item')
                repeat = value.fldname[4:]
                size = 'sizeof(%s)' % (cdecl(db.gettype(value.TYPE.OF), ''),)
                return '(%s * %s)' % (size, repeat)
            return 'offsetof(%s, %s)' % (
                cdecl(db.gettype(value.TYPE), ''),
                structnode.c_struct_field_name(value.fldname))
        elif isinstance(value, ItemOffset):
            if value.TYPE != Void and value.repeat != 0:
                size = 'sizeof(%s)' % (cdecl(db.gettype(value.TYPE), ''),)
                if value.repeat != 1:
                    size = '(%s * %s)' % (size, value.repeat)
                return size
            else:
                return '0'
        elif isinstance(value, ArrayItemsOffset):
            if (isinstance(value.TYPE, FixedSizeArray) or
                barebonearray(value.TYPE)):
                return '0'
            elif value.TYPE.OF != Void:
                return 'offsetof(%s, items)' % (
                    cdecl(db.gettype(value.TYPE), ''))
            else:
                return 'sizeof(%s)' % (cdecl(db.gettype(value.TYPE), ''),)
        elif isinstance(value, ArrayLengthOffset):
            return 'offsetof(%s, length)' % (
                cdecl(db.gettype(value.TYPE), ''))
        elif isinstance(value, CompositeOffset):
            names = [name_signed(item, db) for item in value.offsets]
            return '(%s)' % (' + '.join(names),)
        elif type(value) == AddressOffset:
            return '0'
        elif type(value) == GCHeaderOffset:
            return '0'
        elif type(value) == RoundedUpForAllocation:
            return 'ROUND_UP_FOR_ALLOCATION(%s, %s)' % (
                name_signed(value.basesize, db),
                name_signed(value.minsize, db))
        elif isinstance(value, CDefinedIntSymbolic):
            return str(value.expr)
        elif isinstance(value, ComputedIntSymbolic):
            value = value.compute_fn()
        elif isinstance(value, llgroup.CombinedSymbolic):
            name = name_small_integer(value.lowpart, db)
            assert (value.rest & value.MASK) == 0
            return lll('(%s+%dL)') % (name, value.rest)
        elif isinstance(value, AddressAsInt):
            return '((Signed)%s)' % name_address(value.adr, db)
        else:
            raise Exception("unimplemented symbolic %r" % value)
    if value is None:
        assert not db.completed
        return None
    if value == -sys.maxint-1:   # blame C
        return lll('(-%dL-1L)') % sys.maxint
    else:
        return lll('%dL') % value

def name_unsigned(value, db):
    assert value >= 0
    return lll('%dUL') % value

def name_unsignedlonglong(value, db):
    assert value >= 0
    return '%dULL' % value

def name_signedlonglong(value, db):
    maxlonglong = r_longlong.MASK>>1
    if value == -maxlonglong-1:    # blame C
        return '(-%dLL-1LL)' % maxlonglong
    else:
        return '%dLL' % value

def is_positive_nan(value):
    # bah.  we don't have math.copysign() if we're running Python 2.5
    import struct
    c = struct.pack("!d", value)[0]
    return {'\x7f': True, '\xff': False}[c]

def name_float(value, db):
    if isinf(value):
        if value > 0:
            return '(Py_HUGE_VAL)'
        else:
            return '(-Py_HUGE_VAL)'
    elif isnan(value):
        if is_positive_nan(value):
            return '(Py_HUGE_VAL/Py_HUGE_VAL)'
        else:
            return '(-(Py_HUGE_VAL/Py_HUGE_VAL))'
    else:
        x = repr(value)
        assert not x.startswith('n')
        return x
name_longfloat = name_float

def name_singlefloat(value, db):
    value = float(value)
    if isinf(value):
        if value > 0:
            return '((float)Py_HUGE_VAL)'
        else:
            return '((float)-Py_HUGE_VAL)'
    elif isnan(value):
        # XXX are these expressions ok?
        if is_positive_nan(value):
            return '((float)(Py_HUGE_VAL/Py_HUGE_VAL))'
        else:
            return '(-(float)(Py_HUGE_VAL/Py_HUGE_VAL))'
    else:
        return repr(value) + 'f'

def name_char(value, db):
    assert type(value) is str and len(value) == 1
    if ' ' <= value < '\x7f':
        return "'%s'" % (value.replace("\\", r"\\").replace("'", r"\'"),)
    else:
        return '((char)%d)' % ord(value)

def name_bool(value, db):
    return '%d' % value

def name_void(value, db):
    return '/* nothing */'

def name_unichar(value, db):
    assert type(value) is unicode and len(value) == 1
    return '((wchar_t)%d)' % ord(value)

def name_address(value, db):
    if value:
        return db.get(value.ref())
    else:
        return 'NULL'

def name_gcref(value, db):
    if value:
        obj = value._obj
        if isinstance(obj, int):
            # a tagged pointer
            return _name_tagged(obj, db)
        realobj = obj.container
        if isinstance(realobj, int):
            return _name_tagged(realobj, db)
        realvalue = cast_opaque_ptr(Ptr(typeOf(realobj)), value)
        return db.get(realvalue)
    else:
        return 'NULL'

def _name_tagged(obj, db):
    assert obj & 1 == 1
    return '((%s) %d)' % (cdecl("void*", ''), obj)

def name_small_integer(value, db):
    """Works for integers of size at most INT or UINT."""
    if isinstance(value, Symbolic):
        if isinstance(value, llgroup.GroupMemberOffset):
            groupnode = db.getcontainernode(value.grpptr._as_obj())
            return 'GROUP_MEMBER_OFFSET(%s, member%s)' % (
                cdecl(groupnode.implementationtypename, ''),
                value.index,
                )
        else:
            raise Exception("unimplemented symbolic %r" % value)
    return str(value)

# On 64 bit machines, SignedLongLong and Signed are the same, so the
# order matters, because we want the Signed implementation.
# (some entries collapse during dict creation)
PrimitiveName = {
    SignedLongLong:   name_signedlonglong,
    Signed:   name_signed,
    UnsignedLongLong: name_unsignedlonglong,
    Unsigned: name_unsigned,
    Float:    name_float,
    SingleFloat: name_singlefloat,
    LongFloat: name_longfloat,
    Char:     name_char,
    UniChar:  name_unichar,
    Bool:     name_bool,
    Void:     name_void,
    Address:  name_address,
    GCREF:    name_gcref,
    }

PrimitiveType = {
    SignedLongLong:   'long long @',
    Signed:   'Signed @',
    UnsignedLongLong: 'unsigned long long @',
    Unsigned: 'Unsigned @',
    Float:    'double @',
    SingleFloat: 'float @',
    LongFloat: 'long double @',
    Char:     'char @',
    UniChar:  'wchar_t @',
    Bool:     'bool_t @',
    Void:     'void @',
    Address:  'void* @',
    GCREF:    'void* @',
    }

def define_c_primitive(ll_type, c_name, suffix=''):
    if ll_type in PrimitiveName:
        return
    if suffix == '':
        PrimitiveName[ll_type] = name_small_integer
    else:
        name_str = '((%s) %%d%s)' % (c_name, suffix)
        PrimitiveName[ll_type] = lambda value, db: name_str % value
    PrimitiveType[ll_type] = '%s @' % c_name

define_c_primitive(rffi.SIGNEDCHAR, 'signed char')
define_c_primitive(rffi.UCHAR, 'unsigned char')
define_c_primitive(rffi.SHORT, 'short')
define_c_primitive(rffi.USHORT, 'unsigned short')
define_c_primitive(rffi.INT, 'int')
define_c_primitive(rffi.INT_real, 'int')
define_c_primitive(rffi.UINT, 'unsigned int')
define_c_primitive(rffi.LONG, 'long', 'L')
define_c_primitive(rffi.ULONG, 'unsigned long', 'UL')
define_c_primitive(rffi.LONGLONG, 'long long', 'LL')
define_c_primitive(rffi.ULONGLONG, 'unsigned long long', 'ULL')
if SUPPORT_INT128:
    define_c_primitive(rffi.__INT128_T, '__int128_t', 'LL') # Unless it's a 128bit platform, LL is the biggest<|MERGE_RESOLUTION|>--- conflicted
+++ resolved
@@ -4,20 +4,12 @@
 from pypy.rlib.rarithmetic import r_longlong, is_emulated_long
 from pypy.rlib.rfloat import isinf, isnan
 from pypy.rpython.lltypesystem import rffi, llgroup
-<<<<<<< HEAD
-from pypy.rpython.lltypesystem.llmemory import Address, \
-     AddressOffset, ItemOffset, ArrayItemsOffset, FieldOffset, \
-     CompositeOffset, ArrayLengthOffset, \
-     GCHeaderOffset, GCREF, AddressAsInt
-=======
 from pypy.rpython.lltypesystem.llmemory import (Address, AddressOffset,
     ItemOffset, ArrayItemsOffset, FieldOffset, CompositeOffset,
     ArrayLengthOffset, GCHeaderOffset, GCREF, AddressAsInt)
 from pypy.rpython.lltypesystem.lltype import (Signed, SignedLongLong, Unsigned,
     UnsignedLongLong, Float, SingleFloat, LongFloat, Char, UniChar, Bool, Void,
     FixedSizeArray, Ptr, cast_opaque_ptr, typeOf)
-from pypy.rpython.lltypesystem.llarena import RoundedUpForAllocation
->>>>>>> 5067d452
 from pypy.translator.c.support import cdecl, barebonearray
 
 
