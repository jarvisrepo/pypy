import sys
from pypy.objspace.flow.model import Constant
from pypy.translator.c.support import cdecl
from pypy.translator.c.node import ContainerNode
from pypy.rpython.lltypesystem.lltype import \
     typeOf, Ptr, ContainerType, RttiStruct, \
     RuntimeTypeInfo, getRuntimeTypeInfo, top_container
<<<<<<< HEAD
from pypy.rpython.memory.gctransform import \
     refcounting, boehm, framework, asmgcroot, stmframework
=======
>>>>>>> 5443298f
from pypy.rpython.lltypesystem import lltype, llmemory
from pypy.translator.tool.cbuild import ExternalCompilationInfo

class BasicGcPolicy(object):

    def __init__(self, db, thread_enabled=False):
        self.db = db
        self.thread_enabled = thread_enabled

    def common_gcheader_definition(self, defnode):
        if defnode.db.gctransformer is not None:
            return defnode.db.gctransformer.HDR
        return None

    def common_gcheader_initdata(self, defnode):
        if defnode.db.gctransformer is not None:
            raise NotImplementedError
        return None

    def struct_gcheader_definition(self, defnode):
        return self.common_gcheader_definition(defnode)

    def struct_gcheader_initdata(self, defnode):
        return self.common_gcheader_initdata(defnode)

    def array_gcheader_definition(self, defnode):
        return self.common_gcheader_definition(defnode)

    def array_gcheader_initdata(self, defnode):
        return self.common_gcheader_initdata(defnode)

    def compilation_info(self):
        if not self.db:
            return ExternalCompilationInfo()

        gct = self.db.gctransformer
        return ExternalCompilationInfo(
            pre_include_bits=['/* using %s */' % (gct.__class__.__name__,),
                              '#define MALLOC_ZERO_FILLED %d' % (gct.malloc_zero_filled,),
                              ]
            )

    def get_prebuilt_hash(self, obj):
        return None

    def need_no_typeptr(self):
        return False

    def gc_startup_code(self):
        return []

    def struct_setup(self, structdefnode, rtti):
        return None

    def array_setup(self, arraydefnode):
        return None

    def rtti_type(self):
        return ''

    def OP_GC_PUSH_ALIVE_PYOBJ(self, funcgen, op):
        expr = funcgen.expr(op.args[0])
        if expr == 'NULL':
            return ''
        return 'Py_XINCREF(%s);' % expr

    def OP_GC_POP_ALIVE_PYOBJ(self, funcgen, op):
        expr = funcgen.expr(op.args[0])
        return 'Py_XDECREF(%s);' % expr

    def OP_GC_SET_MAX_HEAP_SIZE(self, funcgen, op):
        return ''

    def OP_GC_THREAD_PREPARE(self, funcgen, op):
        return ''

    def OP_GC_THREAD_RUN(self, funcgen, op):
        return ''

    def OP_GC_THREAD_START(self, funcgen, op):
        return ''

    def OP_GC_THREAD_DIE(self, funcgen, op):
        return ''

    def OP_GC_THREAD_BEFORE_FORK(self, funcgen, op):
        return '%s = NULL;' % funcgen.expr(op.result)

    def OP_GC_THREAD_AFTER_FORK(self, funcgen, op):
        return ''

    def OP_GC_ASSUME_YOUNG_POINTERS(self, funcgen, op):
        return ''

    def OP_GC_STACK_BOTTOM(self, funcgen, op):
        return ''


class RefcountingInfo:
    static_deallocator = None

from pypy.rlib.objectmodel import CDefinedIntSymbolic

class RefcountingGcPolicy(BasicGcPolicy):

    def gettransformer(self):
        from pypy.rpython.memory.gctransform import refcounting
        return refcounting.RefcountingGCTransformer(self.db.translator)

    def common_gcheader_initdata(self, defnode):
        if defnode.db.gctransformer is not None:
            gct = defnode.db.gctransformer
            top = top_container(defnode.obj)
            return gct.gcheaderbuilder.header_of_object(top)._obj
        return None

    # for structs

    def struct_setup(self, structdefnode, rtti):
        if rtti is not None:
            transformer = structdefnode.db.gctransformer
            fptr = transformer.static_deallocation_funcptr_for_type(
                structdefnode.STRUCT)
            structdefnode.gcinfo = RefcountingInfo()
            structdefnode.gcinfo.static_deallocator = structdefnode.db.get(fptr)

    # for arrays

    def array_setup(self, arraydefnode):
        pass

    # for rtti node

    def rtti_type(self):
        return 'void (@)(void *)'   # void dealloc_xx(struct xx *)

    def rtti_node_factory(self):
        return RefcountingRuntimeTypeInfo_OpaqueNode

    # zero malloc impl

    def OP_GC_CALL_RTTI_DESTRUCTOR(self, funcgen, op):
        args = [funcgen.expr(v) for v in op.args]
        line = '%s(%s);' % (args[0], ', '.join(args[1:]))
        return line

    def OP_GC_FREE(self, funcgen, op):
        args = [funcgen.expr(v) for v in op.args]
        return 'OP_FREE(%s);' % (args[0], )

    def OP_GC__COLLECT(self, funcgen, op):
        return ''

    def OP_GC__DISABLE_FINALIZERS(self, funcgen, op):
        return ''

    def OP_GC__ENABLE_FINALIZERS(self, funcgen, op):
        return ''


class RefcountingRuntimeTypeInfo_OpaqueNode(ContainerNode):
    nodekind = 'refcnt rtti'
    globalcontainer = True
    typename = 'void (@)(void *)'
    _funccodegen_owner = None

    def __init__(self, db, T, obj):
        assert T == RuntimeTypeInfo
        assert isinstance(obj.about, RttiStruct)
        self.db = db
        self.T = T
        self.obj = obj
        defnode = db.gettypedefnode(obj.about)
        self.implementationtypename = 'void (@)(void *)'
        self.name = defnode.gcinfo.static_deallocator

    def getptrname(self):
        return '((void (*)(void *)) %s)' % (self.name,)

    def enum_dependencies(self):
        return []

    def implementation(self):
        return []



class BoehmInfo:
    finalizer = None


class BoehmGcPolicy(BasicGcPolicy):

    def gettransformer(self):
        from pypy.rpython.memory.gctransform import boehm
        return boehm.BoehmGCTransformer(self.db.translator)

    def common_gcheader_initdata(self, defnode):
        if defnode.db.gctransformer is not None:
            hdr = lltype.malloc(defnode.db.gctransformer.HDR, immortal=True)
            hdr.hash = lltype.identityhash_nocache(defnode.obj._as_ptr())
            return hdr._obj
        return None

    def array_setup(self, arraydefnode):
        pass

    def struct_setup(self, structdefnode, rtti):
        pass

    def rtti_type(self):
        return BoehmGcRuntimeTypeInfo_OpaqueNode.typename

    def rtti_node_factory(self):
        return BoehmGcRuntimeTypeInfo_OpaqueNode

    def compilation_info(self):
        eci = BasicGcPolicy.compilation_info(self)

        from pypy.rpython.tool.rffi_platform import configure_boehm
        eci = eci.merge(configure_boehm())

        pre_include_bits = []
        if sys.platform.startswith('linux'):
            pre_include_bits += ["#define _REENTRANT 1",
                                 "#define GC_LINUX_THREADS 1"]
        if sys.platform != "win32" and not sys.platform.startswith("openbsd"):
            # GC_REDIRECT_TO_LOCAL is not supported on Win32 by gc6.8
            pre_include_bits += ["#define GC_REDIRECT_TO_LOCAL 1"]

        eci = eci.merge(ExternalCompilationInfo(
            pre_include_bits=pre_include_bits,
            post_include_bits=['#define USING_BOEHM_GC'],
            ))

        return eci

    def gc_startup_code(self):
        if sys.platform == 'win32':
            pass # yield 'assert(GC_all_interior_pointers == 0);'
        else:
            yield 'GC_all_interior_pointers = 0;'
        yield 'boehm_gc_startup_code();'

    def get_real_weakref_type(self):
        from pypy.rpython.memory.gctransform import boehm
        return boehm.WEAKLINK

    def convert_weakref_to(self, ptarget):
        from pypy.rpython.memory.gctransform import boehm
        return boehm.convert_weakref_to(ptarget)

    def OP_GC__COLLECT(self, funcgen, op):
        return 'GC_gcollect();'

    def OP_GC_SET_MAX_HEAP_SIZE(self, funcgen, op):
        nbytes = funcgen.expr(op.args[0])
        return 'GC_set_max_heap_size(%s);' % (nbytes,)

    def GC_KEEPALIVE(self, funcgen, v):
        return 'pypy_asm_keepalive(%s);' % funcgen.expr(v)

class BoehmGcRuntimeTypeInfo_OpaqueNode(ContainerNode):
    nodekind = 'boehm rtti'
    globalcontainer = True
    typename = 'char @'
    _funccodegen_owner = None

    def __init__(self, db, T, obj):
        assert T == RuntimeTypeInfo
        assert isinstance(obj.about, RttiStruct)
        self.db = db
        self.T = T
        self.obj = obj
        defnode = db.gettypedefnode(obj.about)
        self.implementationtypename = self.typename
        self.name = self.db.namespace.uniquename('g_rtti_v_'+ defnode.barename)

    def getptrname(self):
        return '(&%s)' % (self.name,)

    def enum_dependencies(self):
        return []

    def implementation(self):
        yield 'char %s  /* uninitialized */;' % self.name

class FrameworkGcRuntimeTypeInfo_OpaqueNode(BoehmGcRuntimeTypeInfo_OpaqueNode):
    nodekind = 'framework rtti'


# to get an idea how it looks like with no refcount/gc at all

class NoneGcPolicy(BoehmGcPolicy):

    gc_startup_code = RefcountingGcPolicy.gc_startup_code.im_func

    def compilation_info(self):
        eci = BasicGcPolicy.compilation_info(self)
        eci = eci.merge(ExternalCompilationInfo(
            post_include_bits=['#define USING_NO_GC_AT_ALL'],
            ))
        return eci


class FrameworkGcPolicy(BasicGcPolicy):

    def gettransformer(self):
        from pypy.rpython.memory.gctransform import framework
        return framework.FrameworkGCTransformer(self.db.translator)

    def struct_setup(self, structdefnode, rtti):
        if rtti is not None and hasattr(rtti._obj, 'destructor_funcptr'):
            destrptr = rtti._obj.destructor_funcptr
            # make sure this is seen by the database early, i.e. before
            # finish_helpers() on the gctransformer
            self.db.get(destrptr)
            # the following, on the other hand, will only discover ll_finalizer
            # helpers.  The get() sees and records a delayed pointer.  It is
            # still important to see it so that it can be followed as soon as
            # the mixlevelannotator resolves it.
            gctransf = self.db.gctransformer
            TYPE = structdefnode.STRUCT
            kind_and_fptr = gctransf.special_funcptr_for_type(TYPE)
            if kind_and_fptr:
                self.db.get(kind_and_fptr[1])

    def array_setup(self, arraydefnode):
        pass

    def rtti_type(self):
        return FrameworkGcRuntimeTypeInfo_OpaqueNode.typename

    def rtti_node_factory(self):
        return FrameworkGcRuntimeTypeInfo_OpaqueNode

    def gc_startup_code(self):
        fnptr = self.db.gctransformer.frameworkgc_setup_ptr.value
        yield '%s();' % (self.db.get(fnptr),)

    def get_real_weakref_type(self):
        from pypy.rpython.memory.gctransform import framework
        return framework.WEAKREF

    def convert_weakref_to(self, ptarget):
        from pypy.rpython.memory.gctransform import framework
        return framework.convert_weakref_to(ptarget)

    def OP_GC_RELOAD_POSSIBLY_MOVED(self, funcgen, op):
        if isinstance(op.args[1], Constant):
            return '/* %s */' % (op,)
        else:
            args = [funcgen.expr(v) for v in op.args]
            return '%s = %s; /* for moving GCs */' % (args[1], args[0])

    def common_gcheader_initdata(self, defnode):
        o = top_container(defnode.obj)
        needs_hash = self.get_prebuilt_hash(o) is not None
        hdr = defnode.db.gctransformer.gc_header_for(o, needs_hash)
        return hdr._obj

    def get_prebuilt_hash(self, obj):
        # for prebuilt objects that need to have their hash stored and
        # restored.  Note that only structures that are StructNodes all
        # the way have their hash stored (and not e.g. structs with var-
        # sized arrays at the end).  'obj' must be the top_container.
        TYPE = typeOf(obj)
        if not isinstance(TYPE, lltype.GcStruct):
            return None
        if TYPE._is_varsize():
            return None
        return getattr(obj, '_hash_cache_', None)

    def need_no_typeptr(self):
        config = self.db.translator.config
        return config.translation.gcremovetypeptr

    def OP_GC_GETTYPEPTR_GROUP(self, funcgen, op):
        # expands to a number of steps, as per rpython/lltypesystem/opimpl.py,
        # all implemented by a single call to a C macro.
        [v_obj, c_grpptr, c_skipoffset, c_vtableinfo] = op.args
        typename = funcgen.db.gettype(op.result.concretetype)
        tid_field = c_vtableinfo.value[2]
        # Fish out the C name of the tid field.
        HDR = self.db.gctransformer.HDR
        hdr_node = self.db.gettypedefnode(HDR)
        fieldname = hdr_node.c_struct_field_name(tid_field)
        return (
        '%s = (%s)_OP_GET_NEXT_GROUP_MEMBER(%s, (pypy_halfword_t)%s->'
            '_gcheader.%s, %s);'
            % (funcgen.expr(op.result),
               cdecl(typename, ''),
               funcgen.expr(c_grpptr),
               funcgen.expr(v_obj),
               fieldname,
               funcgen.expr(c_skipoffset)))

    def OP_GC_ASSUME_YOUNG_POINTERS(self, funcgen, op):
        raise Exception("the FramewokGCTransformer should handle this")

class AsmGcRootFrameworkGcPolicy(FrameworkGcPolicy):

    def gettransformer(self):
        from pypy.rpython.memory.gctransform import asmgcroot
        return asmgcroot.AsmGcRootFrameworkGCTransformer(self.db.translator)

    def GC_KEEPALIVE(self, funcgen, v):
        return 'pypy_asm_keepalive(%s);' % funcgen.expr(v)

    def OP_GC_STACK_BOTTOM(self, funcgen, op):
        return 'pypy_asm_stack_bottom();'

class StmFrameworkGcPolicy(FrameworkGcPolicy):
    transformerclass = stmframework.StmFrameworkGCTransformer


name_to_gcpolicy = {
    'boehm': BoehmGcPolicy,
    'ref': RefcountingGcPolicy,
    'none': NoneGcPolicy,
    'framework': FrameworkGcPolicy,
    'framework+asmgcc': AsmGcRootFrameworkGcPolicy,
    'framework+stm': StmFrameworkGcPolicy,
}<|MERGE_RESOLUTION|>--- conflicted
+++ resolved
@@ -5,11 +5,6 @@
 from pypy.rpython.lltypesystem.lltype import \
      typeOf, Ptr, ContainerType, RttiStruct, \
      RuntimeTypeInfo, getRuntimeTypeInfo, top_container
-<<<<<<< HEAD
-from pypy.rpython.memory.gctransform import \
-     refcounting, boehm, framework, asmgcroot, stmframework
-=======
->>>>>>> 5443298f
 from pypy.rpython.lltypesystem import lltype, llmemory
 from pypy.translator.tool.cbuild import ExternalCompilationInfo
 
@@ -423,7 +418,10 @@
         return 'pypy_asm_stack_bottom();'
 
 class StmFrameworkGcPolicy(FrameworkGcPolicy):
-    transformerclass = stmframework.StmFrameworkGCTransformer
+    
+    def gettransformer(self):
+        from pypy.rpython.memory.gctransform import stmframework
+        return stmframework.StmFrameworkGCTransformer(self.db.translator)
 
 
 name_to_gcpolicy = {
