import sys
from pypy.objspace.flow.model import Constant
from pypy.rpython.lltypesystem import lltype
from pypy.rpython.lltypesystem.lltype import (typeOf, RttiStruct,
     RuntimeTypeInfo, top_container)
from pypy.translator.c.node import ContainerNode
from pypy.translator.c.support import cdecl
from pypy.translator.tool.cbuild import ExternalCompilationInfo

class BasicGcPolicy(object):

    def __init__(self, db, thread_enabled=False):
        self.db = db
        self.thread_enabled = thread_enabled

    def common_gcheader_definition(self, defnode):
        if defnode.db.gctransformer is not None:
            return defnode.db.gctransformer.HDR
        return None

    def common_gcheader_initdata(self, defnode):
        if defnode.db.gctransformer is not None:
            raise NotImplementedError
        return None

    def struct_gcheader_definition(self, defnode):
        return self.common_gcheader_definition(defnode)

    def struct_gcheader_initdata(self, defnode):
        return self.common_gcheader_initdata(defnode)

    def array_gcheader_definition(self, defnode):
        return self.common_gcheader_definition(defnode)

    def array_gcheader_initdata(self, defnode):
        return self.common_gcheader_initdata(defnode)

    def compilation_info(self):
        if not self.db:
            return ExternalCompilationInfo()

        gct = self.db.gctransformer
        return ExternalCompilationInfo(
            pre_include_bits=['/* using %s */' % (gct.__class__.__name__,),
                              '#define MALLOC_ZERO_FILLED %d' % (gct.malloc_zero_filled,),
                              ]
            )

    def get_prebuilt_hash(self, obj):
        return None

    def need_no_typeptr(self):
        return False

    def gc_startup_code(self):
        return []

    def struct_setup(self, structdefnode, rtti):
        return None

    def array_setup(self, arraydefnode):
        return None

    def rtti_type(self):
        return ''

    def OP_GC_SET_MAX_HEAP_SIZE(self, funcgen, op):
        return ''

    def OP_GC_THREAD_PREPARE(self, funcgen, op):
        return ''

    def OP_GC_THREAD_RUN(self, funcgen, op):
        return ''

    def OP_GC_THREAD_START(self, funcgen, op):
        return ''

    def OP_GC_THREAD_DIE(self, funcgen, op):
        return ''

    def OP_GC_THREAD_BEFORE_FORK(self, funcgen, op):
        return '%s = NULL;' % funcgen.expr(op.result)

    def OP_GC_THREAD_AFTER_FORK(self, funcgen, op):
        return ''

    def OP_GC_ASSUME_YOUNG_POINTERS(self, funcgen, op):
        return ''

    def OP_GC_STACK_BOTTOM(self, funcgen, op):
        return ''

    def OP_GC_GCFLAG_EXTRA(self, funcgen, op):
        return '%s = 0;  /* gc_gcflag_extra%r */' % (
            funcgen.expr(op.result),
            op.args[0])


class RefcountingInfo:
    static_deallocator = None

class RefcountingGcPolicy(BasicGcPolicy):

    def gettransformer(self):
        from pypy.rpython.memory.gctransform import refcounting
        return refcounting.RefcountingGCTransformer(self.db.translator)

    def common_gcheader_initdata(self, defnode):
        if defnode.db.gctransformer is not None:
            gct = defnode.db.gctransformer
            top = top_container(defnode.obj)
            return gct.gcheaderbuilder.header_of_object(top)._obj
        return None

    # for structs

    def struct_setup(self, structdefnode, rtti):
        if rtti is not None:
            transformer = structdefnode.db.gctransformer
            fptr = transformer.static_deallocation_funcptr_for_type(
                structdefnode.STRUCT)
            structdefnode.gcinfo = RefcountingInfo()
            structdefnode.gcinfo.static_deallocator = structdefnode.db.get(fptr)

    # for arrays

    def array_setup(self, arraydefnode):
        pass

    # for rtti node

    def rtti_type(self):
        return 'void (@)(void *)'   # void dealloc_xx(struct xx *)

    def rtti_node_factory(self):
        return RefcountingRuntimeTypeInfo_OpaqueNode

    # zero malloc impl

    def OP_GC_CALL_RTTI_DESTRUCTOR(self, funcgen, op):
        args = [funcgen.expr(v) for v in op.args]
        line = '%s(%s);' % (args[0], ', '.join(args[1:]))
        return line

    def OP_GC_FREE(self, funcgen, op):
        args = [funcgen.expr(v) for v in op.args]
        return 'OP_FREE(%s);' % (args[0], )

    def OP_GC__COLLECT(self, funcgen, op):
        return ''

    def OP_GC__DISABLE_FINALIZERS(self, funcgen, op):
        return ''

    def OP_GC__ENABLE_FINALIZERS(self, funcgen, op):
        return ''


class RefcountingRuntimeTypeInfo_OpaqueNode(ContainerNode):
    nodekind = 'refcnt rtti'
    globalcontainer = True
    typename = 'void (@)(void *)'
    _funccodegen_owner = None

    def __init__(self, db, T, obj):
        assert T == RuntimeTypeInfo
        assert isinstance(obj.about, RttiStruct)
        self.db = db
        self.T = T
        self.obj = obj
        defnode = db.gettypedefnode(obj.about)
        self.implementationtypename = 'void (@)(void *)'
        self.name = defnode.gcinfo.static_deallocator

    def getptrname(self):
        return '((void (*)(void *)) %s)' % (self.name,)

    def enum_dependencies(self):
        return []

    def implementation(self):
        return []



class BoehmInfo:
    finalizer = None


class BoehmGcPolicy(BasicGcPolicy):

    def gettransformer(self):
        from pypy.rpython.memory.gctransform import boehm
        return boehm.BoehmGCTransformer(self.db.translator)

    def common_gcheader_initdata(self, defnode):
        if defnode.db.gctransformer is not None:
            ptr = defnode.obj._as_ptr()
            hdr = lltype.malloc(defnode.db.gctransformer.HDR, immortal=True)
            hdr.hash = lltype.identityhash_nocache(ptr)
            defnode.db.gctransformer.gcheader_initdata(hdr, ptr)
            return hdr._obj
        return None

    def array_setup(self, arraydefnode):
        pass

    def struct_setup(self, structdefnode, rtti):
        pass

    def rtti_type(self):
        return BoehmGcRuntimeTypeInfo_OpaqueNode.typename

    def rtti_node_factory(self):
        return BoehmGcRuntimeTypeInfo_OpaqueNode

    def compilation_info(self):
        eci = BasicGcPolicy.compilation_info(self)

        from pypy.rpython.tool.rffi_platform import configure_boehm
        eci = eci.merge(configure_boehm())

        pre_include_bits = []
        if sys.platform.startswith('linux'):
            pre_include_bits += ["#define _REENTRANT 1",
                                 "#define GC_LINUX_THREADS 1"]
        if sys.platform != "win32" and not sys.platform.startswith("openbsd"):
            # GC_REDIRECT_TO_LOCAL is not supported on Win32 by gc6.8
            pre_include_bits += ["#define GC_REDIRECT_TO_LOCAL 1"]

        eci = eci.merge(ExternalCompilationInfo(
            pre_include_bits=pre_include_bits,
            # The following define is required by the thread module,
            # See module/thread/test/test_ll_thread.py
            compile_extra=['-DPYPY_USING_BOEHM_GC'],
            ))

        return eci

    def gc_startup_code(self):
        if sys.platform == 'win32':
            pass # yield 'assert(GC_all_interior_pointers == 0);'
        else:
            yield 'GC_all_interior_pointers = 0;'
        yield 'boehm_gc_startup_code();'

    def get_real_weakref_type(self):
        from pypy.rpython.memory.gctransform import boehm
        return boehm.WEAKLINK

    def convert_weakref_to(self, ptarget):
        from pypy.rpython.memory.gctransform import boehm
        return boehm.convert_weakref_to(ptarget)

    def OP_GC__COLLECT(self, funcgen, op):
        return 'GC_gcollect();'

    def OP_GC_SET_MAX_HEAP_SIZE(self, funcgen, op):
        nbytes = funcgen.expr(op.args[0])
        return 'GC_set_max_heap_size(%s);' % (nbytes,)

    def GC_KEEPALIVE(self, funcgen, v):
        return 'pypy_asm_keepalive(%s);' % funcgen.expr(v)

class BoehmGcRuntimeTypeInfo_OpaqueNode(ContainerNode):
    nodekind = 'boehm rtti'
    globalcontainer = True
    typename = 'char @'
    _funccodegen_owner = None

    def __init__(self, db, T, obj):
        assert T == RuntimeTypeInfo
        assert isinstance(obj.about, RttiStruct)
        self.db = db
        self.T = T
        self.obj = obj
        defnode = db.gettypedefnode(obj.about)
        self.implementationtypename = self.typename
        self.name = self.db.namespace.uniquename('g_rtti_v_'+ defnode.barename)

    def getptrname(self):
        return '(&%s)' % (self.name,)

    def enum_dependencies(self):
        return []

    def implementation(self):
        yield 'char %s  /* uninitialized */;' % self.name

class FrameworkGcRuntimeTypeInfo_OpaqueNode(BoehmGcRuntimeTypeInfo_OpaqueNode):
    nodekind = 'framework rtti'


# to get an idea how it looks like with no refcount/gc at all

class NoneGcPolicy(BoehmGcPolicy):

    gc_startup_code = RefcountingGcPolicy.gc_startup_code.im_func

    def gettransformer(self):
        if self.db.translator.config.translation.stm:
            from pypy.rpython.memory.gctransform import nogcstm
            return nogcstm.NoneSTMGCTransformer(self.db.translator)
        return BoehmGcPolicy.gettransformer(self)

    def compilation_info(self):
        eci = BasicGcPolicy.compilation_info(self)
        eci = eci.merge(ExternalCompilationInfo(
<<<<<<< HEAD
            pre_include_bits=['#define USING_NO_GC_AT_ALL'],
=======
            post_include_bits=['#define PYPY_USING_NO_GC_AT_ALL'],
>>>>>>> cc2e1041
            ))
        return eci


class BasicFrameworkGcPolicy(BasicGcPolicy):

    def gettransformer(self):
        if hasattr(self, 'transformerclass'):    # for rpython/memory tests
            return self.transformerclass(self.db.translator)
        raise NotImplementedError

    def struct_setup(self, structdefnode, rtti):
        if rtti is not None and hasattr(rtti._obj, 'destructor_funcptr'):
            destrptr = rtti._obj.destructor_funcptr
            # make sure this is seen by the database early, i.e. before
            # finish_helpers() on the gctransformer
            self.db.get(destrptr)
            # the following, on the other hand, will only discover ll_finalizer
            # helpers.  The get() sees and records a delayed pointer.  It is
            # still important to see it so that it can be followed as soon as
            # the mixlevelannotator resolves it.
            gctransf = self.db.gctransformer
            TYPE = structdefnode.STRUCT
            kind_and_fptr = gctransf.special_funcptr_for_type(TYPE)
            if kind_and_fptr:
                self.db.get(kind_and_fptr[1])

    def array_setup(self, arraydefnode):
        pass

    def rtti_type(self):
        return FrameworkGcRuntimeTypeInfo_OpaqueNode.typename

    def rtti_node_factory(self):
        return FrameworkGcRuntimeTypeInfo_OpaqueNode

    def gc_startup_code(self):
        fnptr = self.db.gctransformer.frameworkgc_setup_ptr.value
        yield '%s();' % (self.db.get(fnptr),)

    def get_real_weakref_type(self):
        from pypy.rpython.memory.gctypelayout import WEAKREF
        return WEAKREF

    def convert_weakref_to(self, ptarget):
        from pypy.rpython.memory.gctypelayout import convert_weakref_to
        return convert_weakref_to(ptarget)

    def OP_GC_RELOAD_POSSIBLY_MOVED(self, funcgen, op):
        if isinstance(op.args[1], Constant):
            return '/* %s */' % (op,)
        else:
            args = [funcgen.expr(v) for v in op.args]
            return '%s = %s; /* for moving GCs */' % (args[1], args[0])

    def common_gcheader_initdata(self, defnode):
        o = top_container(defnode.obj)
        needs_hash = self.get_prebuilt_hash(o) is not None
        hdr = defnode.db.gctransformer.gc_header_for(o, needs_hash)
        return hdr._obj

    def get_prebuilt_hash(self, obj):
        # for prebuilt objects that need to have their hash stored and
        # restored.  Note that only structures that are StructNodes all
        # the way have their hash stored (and not e.g. structs with var-
        # sized arrays at the end).  'obj' must be the top_container.
        TYPE = typeOf(obj)
        if not isinstance(TYPE, lltype.GcStruct):
            return None
        if TYPE._is_varsize():
            return None
        return getattr(obj, '_hash_cache_', None)

    def need_no_typeptr(self):
        config = self.db.translator.config
        return config.translation.gcremovetypeptr

    def header_type(self, extra='*'):
        # Fish out the C name of the 'struct pypy_header0'
        HDR = self.db.gctransformer.HDR
        return self.db.gettype(HDR).replace('@', extra)

    def tid_fieldname(self, tid_field='tid'):
        # Fish out the C name of the tid field.
        HDR = self.db.gctransformer.HDR
        hdr_node = self.db.gettypedefnode(HDR)
        return hdr_node.c_struct_field_name(tid_field)

    def OP_GC_GETTYPEPTR_GROUP(self, funcgen, op):
        # expands to a number of steps, as per rpython/lltypesystem/opimpl.py,
        # all implemented by a single call to a C macro.
        [v_obj, c_grpptr, c_skipoffset, c_vtableinfo] = op.args
        tid_field = c_vtableinfo.value[2]
        typename = funcgen.db.gettype(op.result.concretetype)
        return (
        '%s = (%s)_OP_GET_NEXT_GROUP_MEMBER(%s, (pypy_halfword_t)%s->'
            '_gcheader.%s, %s);'
            % (funcgen.expr(op.result),
               cdecl(typename, ''),
               funcgen.expr(c_grpptr),
               funcgen.expr(v_obj),
               self.tid_fieldname(tid_field),
               funcgen.expr(c_skipoffset)))

    def OP_GC_ASSUME_YOUNG_POINTERS(self, funcgen, op):
        raise Exception("the FramewokGCTransformer should handle this")

    def OP_GC_GCFLAG_EXTRA(self, funcgen, op):
        gcflag_extra = self.db.gctransformer.gcdata.gc.gcflag_extra
        if gcflag_extra == 0:
            return BasicGcPolicy.OP_GC_GCFLAG_EXTRA(self, funcgen, op)
        subopnum = op.args[0].value
        if subopnum == 1:
            return '%s = 1;  /* has_gcflag_extra */' % (
                funcgen.expr(op.result),)
        hdrfield = '((%s)%s)->%s' % (self.header_type(),
                                     funcgen.expr(op.args[1]),
                                     self.tid_fieldname())
        parts = ['%s = (%s & %dL) != 0;' % (funcgen.expr(op.result),
                                            hdrfield,
                                            gcflag_extra)]
        if subopnum == 2:     # get_gcflag_extra
            parts.append('/* get_gcflag_extra */')
        elif subopnum == 3:     # toggle_gcflag_extra
            parts.insert(0, '%s ^= %dL;' % (hdrfield,
                                            gcflag_extra))
            parts.append('/* toggle_gcflag_extra */')
        else:
            raise AssertionError(subopnum)
        return ' '.join(parts)

class ShadowStackFrameworkGcPolicy(BasicFrameworkGcPolicy):

    def gettransformer(self):
        from pypy.rpython.memory.gctransform import shadowstack
        return shadowstack.ShadowStackFrameworkGCTransformer(self.db.translator)

class AsmGcRootFrameworkGcPolicy(BasicFrameworkGcPolicy):

    def gettransformer(self):
        from pypy.rpython.memory.gctransform import asmgcroot
        return asmgcroot.AsmGcRootFrameworkGCTransformer(self.db.translator)

    def GC_KEEPALIVE(self, funcgen, v):
        return 'pypy_asm_keepalive(%s);' % funcgen.expr(v)

    def OP_GC_STACK_BOTTOM(self, funcgen, op):
        return 'pypy_asm_stack_bottom();'

class StmFrameworkGcPolicy(BasicFrameworkGcPolicy):
    
    def gettransformer(self):
        from pypy.rpython.memory.gctransform import stmframework
        return stmframework.StmFrameworkGCTransformer(self.db.translator)


name_to_gcpolicy = {
    'boehm': BoehmGcPolicy,
    'ref': RefcountingGcPolicy,
    'none': NoneGcPolicy,
    'framework+shadowstack': ShadowStackFrameworkGcPolicy,
    'framework+asmgcc': AsmGcRootFrameworkGcPolicy,
    'framework+stm': StmFrameworkGcPolicy,
}<|MERGE_RESOLUTION|>--- conflicted
+++ resolved
@@ -307,11 +307,7 @@
     def compilation_info(self):
         eci = BasicGcPolicy.compilation_info(self)
         eci = eci.merge(ExternalCompilationInfo(
-<<<<<<< HEAD
-            pre_include_bits=['#define USING_NO_GC_AT_ALL'],
-=======
-            post_include_bits=['#define PYPY_USING_NO_GC_AT_ALL'],
->>>>>>> cc2e1041
+            pre_include_bits=['#define PYPY_USING_NO_GC_AT_ALL'],
             ))
         return eci
 
