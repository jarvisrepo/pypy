--- conflicted
+++ resolved
@@ -221,16 +221,6 @@
             if len(block.exits) == 0:
                 assert len(block.inputargs) == 1
                 # regular return block
-<<<<<<< HEAD
-                if self.exception_policy == "CPython":
-                    assert self.lltypemap(self.graph.getreturnvar()) == PyObjPtr
-                    yield 'if (RPyExceptionOccurred()) {'
-                    yield '\tRPyConvertExceptionToCPython();'
-                    yield '\treturn NULL;'
-                    yield '}'
-                assert self.exception_policy != "stm", "old code"
-=======
->>>>>>> 6a6c2d06
                 retval = self.expr(block.inputargs[0])
                 if self.exception_policy != "exc_helper":
                     yield 'RPY_DEBUG_RETURN();'
