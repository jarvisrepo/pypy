import py
from pypy.rpython.lltypesystem.lltype import *
from pypy.translator.c.test.test_genc import compile
from pypy.tool.sourcetools import func_with_new_name


class TestLowLevelType(object):
    def getcompiled(self, func, argtypes):
        return compile(func, argtypes, backendopt=False)

    def test_simple(self):
        S = GcStruct("s", ('v', Signed))
        def llf():
            s = malloc(S)
            return s.v
        fn = self.getcompiled(llf, [])
        assert fn() == 0

    def test_simple2(self):
        S = Struct("s", ('v', Signed))
        S2 = GcStruct("s2", ('a',S), ('b',S))
        def llf():
            s = malloc(S2)
            s.a.v = 6
            s.b.v = 12
            return s.a.v + s.b.v
        fn = self.getcompiled(llf, [])
        assert fn() == 18

    def test_fixedsizearray(self):
        S = Struct("s", ('v', Signed))
        A7 = FixedSizeArray(Signed, 7)
        A3 = FixedSizeArray(S, 3)
        A42 = FixedSizeArray(A7, 6)
        BIG = GcStruct("big", ("a7", A7), ("a3", A3), ("a42", A42))
        def llf():
            big = malloc(BIG)
            a7 = big.a7
            a3 = big.a3
            a42 = big.a42
            a7[0] = -1
            a7.item6 = -2
            a3[0].v = -3
            a3[2].v = -4
            a42[0][0] = -5
            a42[5][6] = -6
            assert a7[0] == -1
            assert a7[6] == -2
            assert a3[0].v == -3
            assert a3.item2.v == -4
            assert a42[0][0] == -5
            assert a42[5][6] == -6
            return len(a42)*100 + len(a42[4])
        fn = self.getcompiled(llf, [])
        res = fn()
        assert fn() == 607

    def test_recursivearray(self):
        A = ForwardReference()
        A.become(FixedSizeArray(Struct("S", ('a', Ptr(A))), 5))
        TREE = Struct("TREE", ("root", A), ("other", A))
        tree = malloc(TREE, immortal=True)
        def llf():
            tree.root[0].a = tree.root
            tree.root[1].a = tree.other
            assert tree.root[0].a[0].a[0].a[0].a[0].a[1].a == tree.other
        fn = self.getcompiled(llf, [])
        fn()

    def test_prebuilt_array(self):
        A = FixedSizeArray(Signed, 5)
        a = malloc(A, immortal=True)
        a[0] = 8
        a[1] = 5
        a[2] = 12
        a[3] = 12
        a[4] = 15
        def llf():
            s = ''
            for i in range(5):
                s += chr(64+a[i])
            assert s == "HELLO"
        fn = self.getcompiled(llf, [])
        fn()

    def test_call_with_fixedsizearray(self):
        A = FixedSizeArray(Struct('s1', ('x', Signed)), 5)
        S = GcStruct('s', ('a', Ptr(A)))
        a = malloc(A, immortal=True)
        a[1].x = 123
        def g(x):
            return x[1].x
        def llf():
            s = malloc(S)
            s.a = a
            return g(s.a)
        fn = self.getcompiled(llf, [])
        res = fn()
        assert res == 123

    def test_more_prebuilt_arrays(self):
        A = FixedSizeArray(Struct('s1', ('x', Signed)), 5)
        S = Struct('s', ('a1', Ptr(A)), ('a2', A))
        s = malloc(S, zero=True, immortal=True)
        s.a1 = malloc(A, immortal=True)
        s.a1[2].x = 50
        s.a2[2].x = 60
        def llf(n):
            if n == 1:
                a = s.a1
            else:
                a = s.a2
            return a[2].x
        fn = self.getcompiled(llf, [int])
        res = fn(1)
        assert res == 50
        res = fn(2)
        assert res == 60

    def test_fnptr_with_fixedsizearray(self):
        A = ForwardReference()
        F = FuncType([Ptr(A)], Signed)
        A.become(FixedSizeArray(Struct('s1', ('f', Ptr(F)), ('n', Signed)), 5))
        a = malloc(A, immortal=True)
        a[3].n = 42
        def llf(n):
            if a[n].f:
                return a[n].f(a)
            else:
                return -1
        fn = self.getcompiled(llf, [int])
        res = fn(4)
        assert res == -1

    def test_direct_arrayitems(self):
        for a in [malloc(GcArray(Signed), 5),
                  malloc(FixedSizeArray(Signed, 5), immortal=True),
                  malloc(Array(Signed, hints={'nolength': True}), 5,
                         immortal=True),
                  ]:
            a[0] = 0
            a[1] = 10
            a[2] = 20
            a[3] = 30
            a[4] = 40
            b0 = direct_arrayitems(a)
            b1 = direct_ptradd(b0, 1)
            b2 = direct_ptradd(b1, 1)
            def llf(n):
                b0 = direct_arrayitems(a)
                b3 = direct_ptradd(direct_ptradd(b0, 5), -2)
                saved = a[n]
                a[n] = 1000
                try:
                    return b0[0] + b3[-2] + b2[1] + b1[3]
                finally:
                    a[n] = saved
            fn = self.getcompiled(llf, [int])
            res = fn(0)
            assert res == 1000 + 10 + 30 + 40
            res = fn(1)
            assert res == 0 + 1000 + 30 + 40
            res = fn(2)
            assert res == 0 + 10 + 30 + 40
            res = fn(3)
            assert res == 0 + 10 + 1000 + 40
            res = fn(4)
            assert res == 0 + 10 + 30 + 1000

    def test_structarray_add(self):
        from pypy.rpython.lltypesystem import llmemory
        S = Struct("S", ("x", Signed))
        PS = Ptr(S)
        size = llmemory.sizeof(S)
        A = GcArray(S)
        itemoffset = llmemory.itemoffsetof(A, 0)
        def llf(n):
            a = malloc(A, 5)
            a[0].x = 1
            a[1].x = 2
            a[2].x = 3
            a[3].x = 42
            a[4].x = 4
            adr_s = llmemory.cast_ptr_to_adr(a)
            adr_s += itemoffset + size * n
            s = llmemory.cast_adr_to_ptr(adr_s, PS)
            return s.x
        fn = self.getcompiled(llf, [int])
        res = fn(3)
        assert res == 42

    def test_direct_fieldptr(self):
        S = GcStruct('S', ('x', Signed), ('y', Signed))
        def llf(n):
            s = malloc(S)
            a = direct_fieldptr(s, 'y')
            a[0] = n
            return s.y

        fn = self.getcompiled(llf, [int])
        res = fn(34)
        assert res == 34

    def test_prebuilt_subarrays(self):
        a1 = malloc(GcArray(Signed), 5, zero=True)
        a2 = malloc(FixedSizeArray(Signed, 5), immortal=True)
        s  = malloc(GcStruct('S', ('x', Signed), ('y', Signed)), zero=True)
        a1[3] = 7000
        a2[1] =  600
        s.x   =   50
        s.y   =    4
        p1 = direct_ptradd(direct_arrayitems(a1), 3)
        p2 = direct_ptradd(direct_arrayitems(a2), 1)
        p3 = direct_fieldptr(s, 'x')
        p4 = direct_fieldptr(s, 'y')
        def llf():
            a1[3] += 1000
            a2[1] +=  100
            s.x   +=   10
            s.y   +=    1
            return p1[0] + p2[0] + p3[0] + p4[0]

        fn = self.getcompiled(llf, [])
        res = fn()
        assert res == 8765

    def test_union(self):
        U = Struct('U', ('s', Signed), ('c', Char),
                   hints={'union': True})
        u = malloc(U, immortal=True)
        def llf(c):
            u.s = 0x10203040
            u.c = chr(c)
            return u.s

        fn = self.getcompiled(llf, [int])
        res = fn(0x33)
        assert res in [0x10203033, 0x33203040]

    def test_sizeof_void_array(self):
        from pypy.rpython.lltypesystem import llmemory
        A = Array(Void)
        size1 = llmemory.sizeof(A, 1)
        size2 = llmemory.sizeof(A, 14)
        def f(x):
            if x:
                return size1
            else:
                return size2
        fn = self.getcompiled(f, [int])
        res1 = fn(1)
        res2 = fn(0)
        assert res1 == res2

    def test_null_padding(self):
        py.test.skip("we no longer pad our RPython strings with a final NUL")
        from pypy.rpython.lltypesystem import llmemory
        from pypy.rpython.lltypesystem import rstr
        chars_offset = llmemory.FieldOffset(rstr.STR, 'chars') + \
                       llmemory.ArrayItemsOffset(rstr.STR.chars)
        # sadly, there's no way of forcing this to fail if the strings
        # are allocated in a region of memory such that they just
        # happen to get a NUL byte anyway :/ (a debug build will
        # always fail though)
        def trailing_byte(s):
            adr_s = llmemory.cast_ptr_to_adr(s)
            return (adr_s + chars_offset).char[len(s)]
        def f(x):
            r = 0
            for i in range(x):
                r += ord(trailing_byte(' '*(100-x*x)))
            return r
        fn = self.getcompiled(f, [int])
        res = fn(10)
        assert res == 0

    def test_cast_primitive(self):
        def f(x):
            x = cast_primitive(UnsignedLongLong, x)
            x <<= 60
            x /= 3
            x <<= 1
            x = cast_primitive(SignedLongLong, x)
            x >>= 32
            return cast_primitive(Signed, x)
        fn = self.getcompiled(f, [int])
        res = fn(14)
        assert res == -1789569707

    def test_prebuilt_integers(self):
        from pypy.rlib.unroll import unrolling_iterable
        from pypy.rpython.lltypesystem import rffi
        class Prebuilt:
            pass
        p = Prebuilt()
        NUMBER_TYPES = rffi.NUMBER_TYPES
        names = unrolling_iterable([TYPE.__name__ for TYPE in NUMBER_TYPES])
        for name, TYPE in zip(names, NUMBER_TYPES):
            value = cast_primitive(TYPE, 1)
            setattr(p, name, value)

        def f(x):
            total = x
            for name in names:
                total += rffi.cast(Signed, getattr(p, name))
            return total

        fn = self.getcompiled(f, [int])
        res = fn(100)
        assert res == 100 + len(list(names))

    def test_force_cast(self):
        from pypy.rpython.annlowlevel import llstr
        from pypy.rpython.lltypesystem.rstr import STR
        from pypy.rpython.lltypesystem import rffi, llmemory, lltype
        P = lltype.Ptr(lltype.FixedSizeArray(lltype.Char, 1))
        
        def f():
            a = llstr("xyz")
            b = (llmemory.cast_ptr_to_adr(a) + llmemory.offsetof(STR, 'chars')
                 + llmemory.itemoffsetof(STR.chars, 0))
            buf = rffi.cast(rffi.VOIDP, b)
            return buf[2]
        
        fn = self.getcompiled(f, [])
        res = fn()
        assert res == 'z'

    def test_array_nolength(self):
        A = Array(Signed, hints={'nolength': True})
        a1 = malloc(A, 3, immortal=True)
        a1[0] = 30
        a1[1] = 300
        a1[2] = 3000
        a1dummy = malloc(A, 2, immortal=True)

        def f(n):
            if n & 1:
                src = a1dummy
            else:
                src = a1
            a2 = malloc(A, n, flavor='raw')
            for i in range(n):
                a2[i] = src[i % 3] + i
            res = a2[n // 2]
            free(a2, flavor='raw')
            return res

        fn = self.getcompiled(f, [int])
        res = fn(100)
        assert res == 3050

    def test_gcarray_nolength(self):
        A = GcArray(Signed, hints={'nolength': True})
        a1 = malloc(A, 3, immortal=True)
        a1[0] = 30
        a1[1] = 300
        a1[2] = 3000
        a1dummy = malloc(A, 2, immortal=True)

        def f(n):
            if n & 1:
                src = a1dummy
            else:
                src = a1
            a2 = malloc(A, n)
            for i in range(n):
                a2[i] = src[i % 3] + i
            res = a2[n // 2]
            return res

        fn = self.getcompiled(f, [int])
        res = fn(100)
        assert res == 3050

    def test_structarray_nolength(self):
        S = Struct('S', ('x', Signed))
        A = Array(S, hints={'nolength': True})
        a1 = malloc(A, 3, immortal=True)
        a1[0].x = 30
        a1[1].x = 300
        a1[2].x = 3000
        a1dummy = malloc(A, 2, immortal=True)

        def f(n):
            if n & 1:
                src = a1dummy
            else:
                src = a1
            a2 = malloc(A, n, flavor='raw')
            for i in range(n):
                a2[i].x = src[i % 3].x + i
            res = a2[n // 2].x
            free(a2, flavor='raw')
            return res

        fn = self.getcompiled(f, [int])
        res = fn(100)
        assert res == 3050

    def test_zero_raw_malloc(self):
        S = Struct('S', ('x', Signed), ('y', Signed))
        def f(n):
            for i in range(n):
                p = malloc(S, flavor='raw', zero=True)
                if p.x != 0 or p.y != 0:
                    free(p, flavor='raw')
                    return -1
                p.x = i
                p.y = i
                free(p, flavor='raw')
            return 42

        fn = self.getcompiled(f, [int])
        res = fn(100)
        assert res == 42

    def test_zero_raw_malloc_varsize(self):
        # we don't support at the moment raw+zero mallocs with a length
        # field to initialize
        S = Struct('S', ('x', Signed), ('y', Array(Signed, hints={'nolength': True})))
        def f(n):
            for length in range(n-1, -1, -1):
                p = malloc(S, length, flavor='raw', zero=True)
                try:
                    if p.x != 0:
                        return -1
                    p.x = n
                    for j in range(length):
                        if p.y[j] != 0:
                            return -3
                        p.y[j] = n^j
                finally:
                    free(p, flavor='raw')
            return 42

        fn = self.getcompiled(f, [int])
        res = fn(100)
        assert res == 42

    def test_arithmetic_cornercases(self):
        import operator, sys
        from pypy.rlib.unroll import unrolling_iterable
        from pypy.rlib.rarithmetic import r_longlong, r_ulonglong

        class Undefined:
            def __eq__(self, other):
                return True
        undefined = Undefined()

        def getmin(cls):
            if cls is int:
                return -sys.maxint-1
            elif cls.SIGNED:
                return cls(-(cls.MASK>>1)-1)
            else:
                return cls(0)
        getmin._annspecialcase_ = 'specialize:memo'

        def getmax(cls):
            if cls is int:
                return sys.maxint
            elif cls.SIGNED:
                return cls(cls.MASK>>1)
            else:
                return cls(cls.MASK)
        getmax._annspecialcase_ = 'specialize:memo'
        maxlonglong = long(getmax(r_longlong))

        classes = unrolling_iterable([int, r_uint, r_longlong, r_ulonglong])
        operators = unrolling_iterable([operator.add,
                                        operator.sub,
                                        operator.mul,
                                        operator.floordiv,
                                        operator.mod,
                                        operator.lshift,
                                        operator.rshift])
        def f(n):
            result = ()
            for cls in classes:
                nn = cls(n)
                for OP in operators:
                    x = getmin(cls)
                    res1 = OP(x, nn)
                    result = result + (res1,)
                    x = getmax(cls)
                    res1 = OP(x, nn)
                    result = result + (res1,)
            return str(result)

        fn = self.getcompiled(f, [int])
        res = fn(1)
<<<<<<< HEAD
        assert_eq(res, (
=======
        print res
        assert eval(res) == (
>>>>>>> 1b36f5f0
            # int
            -sys.maxint, undefined,               # add
            undefined, sys.maxint-1,              # sub
            -sys.maxint-1, sys.maxint,            # mul
            -sys.maxint-1, sys.maxint,            # floordiv
            0, 0,                                 # mod
            0, -2,                                # lshift
            (-sys.maxint-1)//2, sys.maxint//2,    # rshift
            # r_uint
            1, 0,                                 # add
            sys.maxint*2+1, sys.maxint*2,         # sub
            0, sys.maxint*2+1,                    # mul
            0, sys.maxint*2+1,                    # floordiv
            0, 0,                                 # mod
            0, sys.maxint*2,                      # lshift
            0, sys.maxint,                        # rshift
            # r_longlong
            -maxlonglong, undefined,              # add
            undefined, maxlonglong-1,             # sub
            -maxlonglong-1, maxlonglong,          # mul
            -maxlonglong-1, maxlonglong,          # floordiv
            0, 0,                                 # mod
            0, -2,                                # lshift
            (-maxlonglong-1)//2, maxlonglong//2,  # rshift
            # r_ulonglong
            1, 0,                                 # add
            maxlonglong*2+1, maxlonglong*2,       # sub
            0, maxlonglong*2+1,                   # mul
            0, maxlonglong*2+1,                   # floordiv
            0, 0,                                 # mod
            0, maxlonglong*2,                     # lshift
            0, maxlonglong,                       # rshift
            )

        res = fn(5)
<<<<<<< HEAD
        assert_eq(res, (
=======
        print res
        assert eval(res) == (
>>>>>>> 1b36f5f0
            # int
            -sys.maxint+4, undefined,             # add
            undefined, sys.maxint-5,              # sub
            undefined, undefined,                 # mul
            (-sys.maxint-1)//5, sys.maxint//5,    # floordiv
            (-sys.maxint-1)%5, sys.maxint%5,      # mod
            0, -32,                               # lshift
            (-sys.maxint-1)//32, sys.maxint//32,  # rshift
            # r_uint
            5, 4,                                 # add
            sys.maxint*2-3, sys.maxint*2-4,       # sub
            0, sys.maxint*2-3,                    # mul
            0, (sys.maxint*2+1)//5,               # floordiv
            0, (sys.maxint*2+1)%5,                # mod
            0, sys.maxint*2-30,                   # lshift
            0, sys.maxint>>4,                     # rshift
            # r_longlong
            -maxlonglong+4, undefined,            # add
            undefined, maxlonglong-5,             # sub
            undefined, undefined,                 # mul
            (-maxlonglong-1)//5, maxlonglong//5,  # floordiv
            (-maxlonglong-1)%5, maxlonglong%5,    # mod
            0, -32,                               # lshift
            (-maxlonglong-1)//32, maxlonglong//32,# rshift
            # r_ulonglong
            5, 4,                                 # add
            maxlonglong*2-3, maxlonglong*2-4,     # sub
            0, maxlonglong*2-3,                   # mul
            0, (maxlonglong*2+1)//5,              # floordiv
            0, (maxlonglong*2+1)%5,               # mod
            0, maxlonglong*2-30,                  # lshift
            0, maxlonglong>>4,                    # rshift
            )

    def test_direct_ptradd_barebone(self):
        from pypy.rpython.lltypesystem import rffi
        ARRAY_OF_CHAR = Array(Char, hints={'nolength': True})

        def llf():
            data = "hello, world!"
            a = malloc(ARRAY_OF_CHAR, len(data), flavor='raw')
            for i in xrange(len(data)):
                a[i] = data[i]
            a2 = rffi.ptradd(a, 2)
            assert typeOf(a2) == typeOf(a) == Ptr(ARRAY_OF_CHAR)
            for i in xrange(len(data) - 2):
                assert a2[i] == a[i + 2]
            free(a, flavor='raw')

        fn = self.getcompiled(llf, [])
        fn()

    def test_r_singlefloat(self):

        z = r_singlefloat(0.4)

        def g(n):
            if n > 0:
                return r_singlefloat(n * 0.1)
            else:
                return z

        def llf(n):
            return float(g(n))

        fn = self.getcompiled(llf, [int])
        res = fn(21)
        assert res != 2.1     # precision lost
        assert abs(res - 2.1) < 1E-6
        res = fn(-5)
        assert res != 0.4     # precision lost
        assert abs(res - 0.4) < 1E-6


    def test_array_of_array(self):
        C = FixedSizeArray(Signed, 7)
        B = Array(C)
        A = FixedSizeArray(C, 6)
        b = malloc(B, 5, immortal=True)
        b[3][4] = 999
        a = malloc(A, immortal=True)
        a[2][5] = 888000
        def llf():
            return b[3][4] + a[2][5]
        fn = self.getcompiled(llf, [])
        assert fn() == 888999

    def test_prebuilt_nolength_array(self):
        A = Array(Signed, hints={'nolength': True})
        a = malloc(A, 5, immortal=True)
        a[0] = 8
        a[1] = 5
        a[2] = 12
        a[3] = 12
        a[4] = 15
        def llf():
            s = ''
            for i in range(5):
                s += chr(64+a[i])
            assert s == "HELLO"
        fn = self.getcompiled(llf, [])
        fn()

    def test_prebuilt_nolength_char_array(self):
        for lastchar in ('\x00', 'X'):
            A = Array(Char, hints={'nolength': True})
            a = malloc(A, 6, immortal=True)
            a[0] = '8'
            a[1] = '5'
            a[2] = '?'
            a[3] = '!'
            a[4] = lastchar
            a[5] = '\x00'
            def llf():
                s = ''
                for i in range(5):
                    s += a[i]
                assert s == "85?!" + lastchar
            fn = self.getcompiled(llf, [])
            fn()

    def test_prebuilt_raw_arrays(self):
        from pypy.rpython.lltypesystem import rffi, ll2ctypes
        #
        def make_test_function(cast, haslength, length):
            a = malloc(A, length, flavor='raw', immortal=True)
            # two cases: a zero-terminated array if length == 6 or 1030,
            # a non-zero-terminated array if length == 557 or 1031
            for i in range(length):
                a[i] = cast(256 - 5 + i)
            def llf():
                for i in range(length):
                    if a[i] != cast(256 - 5 + i):
                        return False
                if haslength and len(a) != length:
                    return False
                return True
            return func_with_new_name(llf, repr((A, haslength, length)))
        #
        testfns = []
        records = []
        for OF, cast in [(Void, lambda n: None),
                         (Char, lambda n: chr(n & 0xFF)),
                         (Signed, lambda n: n)]:
            for A, haslength in [(rffi.CArray(OF), False),
                                 (Array(OF), True)]:
                for length in [0, 6, 557, 1030, 1031]:
                    testfns.append(make_test_function(cast, haslength, length))
                    records.append((A, haslength, length))
        def llf():
            i = 0
            for fn in testfns:
                if not fn():
                    return i    # returns the index of the failing function
                i += 1
            return -42
        fn = self.getcompiled(llf, [])
        res = fn()
        assert res == -42, "failing function: %r" % (records[res],)

    def test_prebuilt_ll2ctypes_array(self):
        from pypy.rpython.lltypesystem import rffi, ll2ctypes
        A = rffi.CArray(Char)
        a = malloc(A, 6, flavor='raw', immortal=True)
        a[0] = 'a'
        a[1] = 'b'
        a[2] = 'c'
        a[3] = 'd'
        a[4] = '\x00'
        a[5] = '\x00'
        # side effects when converting to c structure
        ll2ctypes.lltype2ctypes(a)
        def llf():
            s = ''
            for i in range(4):
                s += a[i]
            return 'abcd' == s

        fn = self.getcompiled(llf, [])
        assert fn()

    def test_ll2ctypes_array_from_c(self):
        from pypy.rpython.lltypesystem import rffi, ll2ctypes
        A = rffi.CArray(Char)
        a = malloc(A, 6, flavor='raw', immortal=True)
        a[0] = 'a'
        a[1] = 'b'
        a[2] = 'c'
        a[3] = 'd'
        a[4] = '\x00'
        a[5] = '\x00'
        # side effects when converting to c structure
        c = ll2ctypes.lltype2ctypes(a)
        a = ll2ctypes.ctypes2lltype(Ptr(A), c)
        def llf():
            s = ''
            for i in range(4):
                s += a[i]
            return s == 'abcd'
        fn = self.getcompiled(llf, [])
        assert fn()

    def test_cast_to_void_array(self):
        from pypy.rpython.lltypesystem import rffi
        def llf():
            TYPE = Ptr(rffi.CArray(Void))
            y = rffi.cast(TYPE, 0)
        fn = self.getcompiled(llf, [])
        fn()

    def test_llgroup(self):
        from pypy.rpython.lltypesystem.test import test_llgroup
        f = test_llgroup.build_test()
        fn = self.getcompiled(f, [])
        res = fn()
        assert res == 42

    def test_llgroup_size_limit(self):
        yield self._test_size_limit, True
        yield self._test_size_limit, False

    def _test_size_limit(self, toobig):
        import sys
        from pypy.rpython.lltypesystem import llgroup
        from pypy.rpython.lltypesystem.lloperation import llop
        from pypy.translator.platform import CompilationError
        if toobig and sys.maxint > 2147483647:
            py.test.skip("not easy to test groups too big on 64-bit platforms")
        grp = llgroup.group("big")
        S1 = Struct('S1', ('x', Signed), ('y', Signed),
                          ('z', Signed), ('u', Signed),
                          ('x2', Signed), ('y2', Signed),
                          ('z2', Signed), ('u2', Signed),
                          ('x3', Signed), ('y3', Signed),
                          ('z3', Signed), ('u3', Signed),
                          ('x4', Signed), ('y4', Signed),
                          ('z4', Signed), ('u4', Signed))
        goffsets = []
        for i in range(4096 + toobig):
            ofs = grp.add_member(malloc(S1, immortal=True))
            goffsets.append(llgroup.CombinedSymbolic(ofs, 0))
        grpptr = grp._as_ptr()
        def f(n):
            o = llop.extract_ushort(llgroup.HALFWORD, goffsets[n])
            p = llop.get_group_member(Ptr(S1), grpptr, o)
            p.x = 5
            for i in range(len(goffsets)):
                if i != n:
                    o = llop.extract_ushort(llgroup.HALFWORD, goffsets[i])
                    q = llop.get_group_member(Ptr(S1), grpptr, o)
                    q.x = 666
            return p.x
        if toobig:
            py.test.raises(CompilationError, self.getcompiled, f, [int])
        else:
            fn = self.getcompiled(f, [int])
            res = fn(len(goffsets)-1)
            assert res == 5

    def test_round_up_for_allocation(self):
        import platform
        from pypy.rpython.lltypesystem import llmemory, llarena
        S = Struct('S', ('x', Char), ('y', Char))
        M = Struct('M', ('x', Char), ('y', Signed))
        is_arm = platform.machine().startswith('arm')
        #
        def g():
            ssize = llarena.round_up_for_allocation(llmemory.sizeof(S))
            msize = llarena.round_up_for_allocation(llmemory.sizeof(M))
            smsize = llarena.round_up_for_allocation(llmemory.sizeof(S),
                                                     llmemory.sizeof(M))
            mssize = llarena.round_up_for_allocation(llmemory.sizeof(M),
                                                     llmemory.sizeof(S))
            return ssize, msize, smsize, mssize
        #
        glob_sizes = g()
        #
        def check((ssize, msize, smsize, mssize)):
            if is_arm:
                # ARM has stronger rules about aligned memory access
                # so according to the rules for round_up_for_allocation
                # we get two words here
                assert ssize == llmemory.sizeof(Signed) * 2
            else:
                assert ssize == llmemory.sizeof(Signed)
            assert msize == llmemory.sizeof(Signed) * 2
            assert smsize == msize
            assert mssize == msize
        #
        def f():
            check(glob_sizes)
            check(g())
            return 42
        #
        fn = self.getcompiled(f, [])
        res = fn()
        assert res == 42

    def test_llarena(self):
        from pypy.rpython.lltypesystem import llmemory, llarena
        #
        def f():
            a = llarena.arena_malloc(800, False)
            llarena.arena_reset(a, 800, 2)
            llarena.arena_free(a)
        #
        fn = self.getcompiled(f, [])
        fn()

    def test_padding_in_prebuilt_struct(self):
        from pypy.rpython.lltypesystem import rffi
        from pypy.rpython.tool import rffi_platform
        eci = rffi_platform.eci_from_header("""
            typedef struct {
                char c1;        /* followed by one byte of padding */
                short s1;
                char c2;        /* followed by 3 bytes of padding */
                int i2;
                char c3;        /* followed by 3 or 7 bytes of padding */
                long l3;
                char c4;
            } foobar_t;
        """)
        class CConfig:
            _compilation_info_ = eci
            STRUCT = rffi_platform.Struct("foobar_t",
                                          [("c1", Signed),
                                           ("s1", Signed),
                                           ("l3", Signed)])
        S = rffi_platform.configure(CConfig)['STRUCT']
        assert 'get_padding_drop' in S._hints
        assert 'eci' in S._hints
        s1 = malloc(S, immortal=True)
        s1.c_c1 = rffi.cast(S.c_c1, -12)
        s1.c_s1 = rffi.cast(S.c_s1, -7843)
        s1.c_l3 = -98765432
        s2 = malloc(S, immortal=True)
        s2.c_c1 = rffi.cast(S.c_c1, -123)
        s2.c_s1 = rffi.cast(S.c_s1, -789)
        s2.c_l3 = -9999999
        #
        def f(n):
            if n > 5:
                s = s1
            else:
                s = s2
            return s.c_l3
        #
        fn = self.getcompiled(f, [int])
        res = fn(10)
        assert res == -98765432
        res = fn(1)
        assert res == -9999999

    def test_render_immortal(self):
        A = FixedSizeArray(Signed, 1)
        a1 = malloc(A, flavor='raw')
        render_immortal(a1)
        a1[0] = 42
        def llf():
            a2 = malloc(A, flavor='raw')
            render_immortal(a2)
            a2[0] = 3
            return a1[0] + a2[0]
        fn = self.getcompiled(llf, [])
        assert fn() == 45

    def test_rstring_to_float(self):
        from pypy.rlib.rfloat import rstring_to_float
        def llf(i):
            s = ['42.3', '123.4'][i]
            return rstring_to_float(s)
        fn = self.getcompiled(llf, [int])
        assert fn(0) == 42.3<|MERGE_RESOLUTION|>--- conflicted
+++ resolved
@@ -490,12 +490,8 @@
 
         fn = self.getcompiled(f, [int])
         res = fn(1)
-<<<<<<< HEAD
-        assert_eq(res, (
-=======
         print res
         assert eval(res) == (
->>>>>>> 1b36f5f0
             # int
             -sys.maxint, undefined,               # add
             undefined, sys.maxint-1,              # sub
@@ -531,12 +527,8 @@
             )
 
         res = fn(5)
-<<<<<<< HEAD
-        assert_eq(res, (
-=======
         print res
         assert eval(res) == (
->>>>>>> 1b36f5f0
             # int
             -sys.maxint+4, undefined,             # add
             undefined, sys.maxint-5,              # sub
