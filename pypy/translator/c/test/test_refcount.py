--- conflicted
+++ resolved
@@ -7,33 +7,10 @@
 from pypy.rpython.lltypesystem import lltype
 from pypy import conftest
 
-<<<<<<< HEAD
 
 class TestRefcount(object):
-    def compile_func(self, fn, inputtypes, t=None):
-        from pypy.config.pypyoption import get_pypy_config
-        config = get_pypy_config(translating=True)
-        config.translation.gc = "ref"
-        config.translation.countmallocs = True
-        if t is None:
-            t = TranslationContext(config=config)
-        if inputtypes is not None:
-            t.buildannotator().build_types(fn, inputtypes)
-            t.buildrtyper().specialize()
-        builder = genc.CExtModuleBuilder(t, fn, config=config)
-        builder.generate_source()
-        builder.compile()
-        if conftest.option.view:
-            t.view()
-        compiled_fn = builder.get_entry_point()
-        malloc_counters = builder.get_malloc_counters()
-        def checking_fn(*args, **kwds):
-            try:
-                return compiled_fn(*args, **kwds)
-            finally:
-                mallocs, frees = malloc_counters()
-                assert mallocs == frees
-        return checking_fn
+    def compile_func(func, args):
+        return compile(func, args, gcpolicy='ref')
 
     def test_something(self):
         def f():
@@ -133,6 +110,7 @@
         assert fn(0) == 5
 
     def test_del_basic(self):
+        py.test.skip("xxx fix or kill")
         S = lltype.GcStruct('S', ('x', lltype.Signed), rtti=True)
         TRASH = lltype.GcStruct('TRASH', ('x', lltype.Signed))
         GLOBAL = lltype.Struct('GLOBAL', ('x', lltype.Signed))
@@ -161,138 +139,6 @@
 
         res = fn(123)
         assert res == 124
-=======
-def compile_func(func, args):
-    return compile(func, args, gcpolicy='ref')
-
-def test_something():
-    def f():
-        return 1
-    fn = compile_func(f, [])
-    assert fn() == 1
-
-def test_something_more():
-    S = lltype.GcStruct("S", ('x', lltype.Signed))
-    def f(x):
-        s = lltype.malloc(S)
-        s.x = x
-        return s.x
-    fn = compile_func(f, [int])
-    assert fn(1) == 1
-
-def test_call_function():
-    class C:
-        pass
-    def f():
-        c = C()
-        c.x = 1
-        return c
-    def g():
-        return f().x
-    fn = compile_func(g, [])
-    assert fn() == 1
-
-def test_multiple_exits():
-    S = lltype.GcStruct("S", ('x', lltype.Signed))
-    T = lltype.GcStruct("T", ('y', lltype.Signed))
-    def f(n):
-        c = lltype.malloc(S)
-        d = lltype.malloc(T)
-        d.y = 1
-        e = lltype.malloc(T)
-        e.y = 2
-        if n:
-            x = d
-        else:
-            x = e
-        return x.y
-    fn = compile_func(f, [int])
-    assert fn(1) == 1
-    assert fn(0) == 2
-
-
-def test_cleanup_vars_on_call():
-    S = lltype.GcStruct("S", ('x', lltype.Signed))
-    def f():
-        return lltype.malloc(S)
-    def g():
-        s1 = f()
-        s1.x = 42
-        s2 = f()
-        s3 = f()
-        return s1.x
-    fn = compile_func(g, [])
-    assert fn() == 42
-
-def test_multiply_passed_var():
-    S = lltype.GcStruct("S", ('x', lltype.Signed))
-    def f(x):
-        if x:
-            a = lltype.malloc(S)
-            a.x = 1
-            b = a
-        else:
-            a = lltype.malloc(S)
-            a.x = 1
-            b = lltype.malloc(S)
-            b.x = 2
-        return a.x + b.x
-    fn = compile_func(f, [int])
-    fn(1) == 2
-    fn(0) == 3
-
-def test_write_barrier():
-    S = lltype.GcStruct("S", ('x', lltype.Signed))
-    T = lltype.GcStruct("T", ('s', lltype.Ptr(S)))
-    def f(x):
-        s = lltype.malloc(S)
-        s.x = 0
-        s1 = lltype.malloc(S)
-        s1.x = 1
-        s2 = lltype.malloc(S)
-        s2.x = 2
-        t = lltype.malloc(T)
-        t.s = s
-        if x:
-            t.s = s1
-        else:
-            t.s = s2
-        return t.s.x + s.x + s1.x + s2.x
-    fn = compile_func(f, [int])
-    assert fn(1) == 4
-    assert fn(0) == 5
-
-def test_del_basic():
-    py.test.skip("xxx fix or kill")
-    S = lltype.GcStruct('S', ('x', lltype.Signed), rtti=True)
-    TRASH = lltype.GcStruct('TRASH', ('x', lltype.Signed))
-    GLOBAL = lltype.Struct('GLOBAL', ('x', lltype.Signed))
-    glob = lltype.malloc(GLOBAL, immortal=True)
-    def destructor(s):
-        glob.x = s.x + 1
-    def type_info_S(s):
-        return lltype.getRuntimeTypeInfo(S)
-
-    def g(n):
-        s = lltype.malloc(S)
-        s.x = n
-        # now 's' should go away
-    def entrypoint(n):
-        g(n)
-        # llop.gc__collect(lltype.Void)
-        return glob.x
-
-    t = TranslationContext()
-    t.buildannotator().build_types(entrypoint, [int])
-    rtyper = t.buildrtyper()
-    destrptr = rtyper.annotate_helper_fn(destructor, [lltype.Ptr(S)])
-    rtyper.attachRuntimeTypeInfoFunc(S, type_info_S, destrptr=destrptr)
-    rtyper.specialize()
-    fn = compile_func(entrypoint, None, t)
-
-    res = fn(123)
-    assert res == 124
->>>>>>> 1b36f5f0
 
     def test_del_catches(self):
         import os
@@ -314,7 +160,7 @@
             return a.b
         fn = self.compile_func(f, [int])
         assert fn(0) == 1
-        assert py.test.raises(TypeError, fn, 1)
+        fn(1, expected_exception_name="TypeError")
 
     def test_del_raises(self):
         class B(object):
@@ -331,7 +177,6 @@
         class A(object):
             pass
         a = A()
-<<<<<<< HEAD
         a.b = None
         class B(object):
             def __del__(self):
@@ -345,68 +190,4 @@
             return a.freed
         fn = self.compile_func(f, [int])
         res = fn(1)
-        assert res == 1
-
-    def test_wrong_startblock_incref(self):
-        class B(object):
-            pass
-        def g(b):
-            while True:
-                b.x -= 10
-                if b.x < 0:
-                    return b.x
-        def f(n):
-            b = B()
-            b.x = n
-            return g(b)
-
-        # XXX obscure: remove the first empty block in the graph of 'g'
-        t = TranslationContext()
-        graph = t.buildflowgraph(g)
-        assert graph.startblock.operations == []
-        graph.startblock = graph.startblock.exits[0].target
-        from pypy.objspace.flow.model import checkgraph
-        checkgraph(graph)
-        t._prebuilt_graphs[g] = graph
-
-        fn = self.compile_func(f, [int], t)
-        res = fn(112)
-        assert res == -8
-=======
-        f1(i)
-        a.b = 1
-        return a.b
-    fn = compile_func(f, [int])
-    assert fn(0) == 1
-    fn(1, expected_exception_name="TypeError")
-
-def test_del_raises():
-    class B(object):
-        def __del__(self):
-            raise TypeError
-    def func():
-        b = B()
-    fn = compile_func(func, [])
-    # does not crash
-    fn()
-
-def test_wrong_order_setitem():
-    import os
-    class A(object):
-        pass
-    a = A()
-    a.b = None
-    class B(object):
-        def __del__(self):
-            a.freed += 1
-            a.b = None
-    def f(n):
-        a.freed = 0
-        a.b = B()
-        if n:
-            a.b = None
-        return a.freed
-    fn = compile_func(f, [int])
-    res = fn(1)
-    assert res == 1
->>>>>>> 1b36f5f0
+        assert res == 1