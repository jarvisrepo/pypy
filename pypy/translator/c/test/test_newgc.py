import gc
import inspect
import os
import sys

import py

from pypy import conftest
from pypy.rlib import rgc
from pypy.rlib.objectmodel import keepalive_until_here, compute_hash, compute_identity_hash
from pypy.rlib.rstring import StringBuilder
from pypy.rpython.lltypesystem import lltype, llmemory, rffi
from pypy.rpython.lltypesystem.lloperation import llop
from pypy.rpython.memory.test import snippet
from pypy.tool.udir import udir
from pypy.translator.interactive import Translation


class TestUsingFramework(object):
    gcpolicy = "marksweep"
    should_be_moving = False
    removetypeptr = False
    taggedpointers = False
    GC_CAN_MOVE = False
    GC_CAN_MALLOC_NONMOVABLE = True
    GC_CAN_SHRINK_ARRAY = False

    _isolated_func = None
    c_allfuncs = None

    @classmethod
    def _makefunc_str_int(cls, f):
        def main(argv):
            arg0 = argv[1]
            arg1 = int(argv[2])
            try:
                res = f(arg0, arg1)
            except MemoryError:
                print "MEMORY-ERROR"
            else:
                print res
            return 0

        t = Translation(main, gc=cls.gcpolicy,
                        taggedpointers=cls.taggedpointers,
                        gcremovetypeptr=cls.removetypeptr)
        t.disable(['backendopt'])
        cls._set_backend(t)
        t.rtype()
        if conftest.option.view:
            t.viewcg()
        exename = t.compile()

        def run(s, i):
            data = py.process.cmdexec("%s %s %d" % (exename, s, i))
            data = data.strip()
            if data == 'MEMORY-ERROR':
                raise MemoryError
            return data

        return run

<<<<<<< HEAD
    @classmethod
    def _set_backend(cls, t):
        t.set_backend_extra_options(c_debug_defines=True)


=======
>>>>>>> 1b36f5f0
    def setup_class(cls):
        funcs0 = []
        funcs1 = []
        funcsstr = []
        name_to_func = {}
        for fullname in dir(cls):
            if not fullname.startswith('define'):
                continue
            keyword = conftest.option.keyword
            if keyword.startswith('test_'):
                keyword = keyword[len('test_'):]
                if keyword not in fullname:
                    continue
            prefix, name = fullname.split('_', 1)
            definefunc = getattr(cls, fullname)
            func = definefunc.im_func(cls)
            func.func_name = 'f_' + name
            if prefix == 'definestr':
                funcsstr.append(func)
                funcs0.append(None)
                funcs1.append(None)
            else:
                numargs = len(inspect.getargspec(func)[0])
                funcsstr.append(None)
                if numargs == 0:
                    funcs0.append(func)
                    funcs1.append(None)
                else:
                    assert numargs == 1
                    funcs0.append(None)
                    funcs1.append(func)
            assert name not in name_to_func
            name_to_func[name] = len(name_to_func)

        def allfuncs(name, arg):
            num = name_to_func[name]
            func0 = funcs0[num]
            if func0:
                return str(func0())
            func1 = funcs1[num]
            if func1:
                return str(func1(arg))
            funcstr = funcsstr[num]
            if funcstr:
                return funcstr(arg)
            assert 0, 'unreachable'
        cls.funcsstr = funcsstr
        cls.c_allfuncs = staticmethod(cls._makefunc_str_int(allfuncs))
        cls.allfuncs = staticmethod(allfuncs)
        cls.name_to_func = name_to_func

    def teardown_class(cls):
        if hasattr(cls.c_allfuncs, 'close_isolate'):
            cls.c_allfuncs.close_isolate()
            cls.c_allfuncs = None

    def run(self, name, *args):
        if not args:
            args = (-1, )
        print 'Running %r)' % name
        res = self.c_allfuncs(name, *args)
        num = self.name_to_func[name]
        if self.funcsstr[num]:
            return res
        return int(res)

    def run_orig(self, name, *args):
        if not args:
            args = (-1, )
        res = self.allfuncs(name, *args)
        num = self.name_to_func[name]
        if self.funcsstr[num]:
            return res
        return int(res)

    def define_empty_collect(cls):
        def f():
            llop.gc__collect(lltype.Void)
            return 41
        return f

    def test_empty_collect(self):
        res = self.run('empty_collect')
        assert res == 41

    def define_framework_simple(cls):
        def g(x): # cannot cause a collect
            return x + 1
        class A(object):
            pass
        def make():
            a = A()
            a.b = g(1)
            return a
        make._dont_inline_ = True
        def f():
            a = make()
            llop.gc__collect(lltype.Void)
            return a.b
        return f

    def test_framework_simple(self):
        res = self.run('framework_simple')
        assert res == 2

    def define_framework_safe_pushpop(cls):
        class A(object):
            pass
        class B(object):
            pass
        def g(x): # cause a collect
            llop.gc__collect(lltype.Void)
        g._dont_inline_ = True
        global_a = A()
        global_a.b = B()
        global_a.b.a = A()
        global_a.b.a.b = B()
        global_a.b.a.b.c = 1
        def make():
            global_a.b.a.b.c = 40
            a = global_a.b.a
            b = a.b
            b.c = 41
            g(1)
            b0 = a.b
            b0.c = b.c = 42
        make._dont_inline_ = True
        def f():
            make()
            llop.gc__collect(lltype.Void)
            return global_a.b.a.b.c
        return f

    def test_framework_safe_pushpop(self):
        res = self.run('framework_safe_pushpop')
        assert res == 42

    def define_framework_protect_getfield(cls):
        class A(object):
            pass
        class B(object):
            pass
        def prepare(b, n):
            a = A()
            a.value = n
            b.a = a
            b.othervalue = 5
        def g(a):
            llop.gc__collect(lltype.Void)
            for i in range(1000):
                prepare(B(), -1)    # probably overwrites collected memory
            return a.value
        g._dont_inline_ = True
        def f():
            b = B()
            prepare(b, 123)
            a = b.a
            b.a = None
            return g(a) + b.othervalue
        return f

    def test_framework_protect_getfield(self):
        res = self.run('framework_protect_getfield')
        assert res == 128

    def define_framework_varsized(cls):
        S = lltype.GcStruct("S", ('x', lltype.Signed))
        T = lltype.GcStruct("T", ('y', lltype.Signed),
                                 ('s', lltype.Ptr(S)))
        ARRAY_Ts = lltype.GcArray(lltype.Ptr(T))

        def f():
            r = 0
            for i in range(30):
                a = lltype.malloc(ARRAY_Ts, i)
                for j in range(i):
                    a[j] = lltype.malloc(T)
                    a[j].y = i
                    a[j].s = lltype.malloc(S)
                    a[j].s.x = 2 * i
                    r += a[j].y + a[j].s.x
                    a[j].s = lltype.malloc(S)
                    a[j].s.x = 3 * i
                    r -= a[j].s.x
                for j in range(i):
                    r += a[j].y
            return r
        return f

    def test_framework_varsized(self):
        res = self.run('framework_varsized')
        assert res == self.run_orig('framework_varsized')

    def define_framework_using_lists(cls):
        class A(object):
            pass
        N = 1000
        def f():
            static_list = []
            for i in range(N):
                a = A()
                a.x = i
                static_list.append(a)
            r = 0
            for a in static_list:
                r += a.x
            return r
        return f

    def test_framework_using_lists(self):
        N = 1000
        res = self.run('framework_using_lists')
        assert res == N * (N - 1) / 2

    def define_framework_static_roots(cls):
        class A(object):
            def __init__(self, y):
                self.y = y
        a = A(0)
        a.x = None
        def make():
            a.x = A(42)
        make._dont_inline_ = True
        def f():
            make()
            llop.gc__collect(lltype.Void)
            return a.x.y
        return f

    def test_framework_static_roots(self):
        res = self.run('framework_static_roots')
        assert res == 42

    def define_framework_nongc_static_root(cls):
        S = lltype.GcStruct("S", ('x', lltype.Signed))
        T = lltype.Struct("T", ('p', lltype.Ptr(S)))
        t = lltype.malloc(T, immortal=True)
        def f():
            t.p = lltype.malloc(S)
            t.p.x = 43
            for i in range(2500000):
                s = lltype.malloc(S)
                s.x = i
            return t.p.x
        return f

    def test_framework_nongc_static_root(self):
        res = self.run('framework_nongc_static_root')
        assert res == 43

    def define_framework_void_array(cls):
        A = lltype.GcArray(lltype.Void)
        a = lltype.malloc(A, 44)
        def f():
            return len(a)
        return f

    def test_framework_void_array(self):
        res = self.run('framework_void_array')
        assert res == 44

    def define_framework_malloc_failure(cls):
        def f():
            a = [1] * (sys.maxint // 2)
            return len(a) + a[0]
        return f

    def test_framework_malloc_failure(self):
        py.test.raises(MemoryError, self.run, 'framework_malloc_failure')

    def define_framework_array_of_void(cls):
        def f():
            a = [None] * 43
            b = []
            for i in range(1000000):
                a.append(None)
                b.append(len(a))
            return b[-1]
        return f

    def test_framework_array_of_void(self):
        res = self.run('framework_array_of_void')
        assert res == 43 + 1000000

    def define_framework_opaque(cls):
        A = lltype.GcStruct('A', ('value', lltype.Signed))
        O = lltype.GcOpaqueType('test.framework')

        def gethidden(n):
            a = lltype.malloc(A)
            a.value = -n * 7
            return lltype.cast_opaque_ptr(lltype.Ptr(O), a)
        gethidden._dont_inline_ = True
        def reveal(o):
            return lltype.cast_opaque_ptr(lltype.Ptr(A), o)
        def overwrite(a, i):
            a.value = i
        overwrite._dont_inline_ = True
        def f():
            o = gethidden(10)
            llop.gc__collect(lltype.Void)
            for i in range(1000):    # overwrite freed memory
                overwrite(lltype.malloc(A), i)
            a = reveal(o)
            return a.value
        return f

    def test_framework_opaque(self):
        res = self.run('framework_opaque')
        assert res == -70

    def define_framework_finalizer(cls):
        class B(object):
            pass
        b = B()
        b.nextid = 0
        b.num_deleted = 0
        class A(object):
            def __init__(self):
                self.id = b.nextid
                b.nextid += 1
            def __del__(self):
                b.num_deleted += 1
        def f():
            a = A()
            i = 0
            while i < 5:
                i += 1
                a = A()
            llop.gc__collect(lltype.Void)
            llop.gc__collect(lltype.Void)
            return b.num_deleted
        return f

    def test_framework_finalizer(self):
        res = self.run('framework_finalizer')
        assert res == 6

    def define_del_catches(cls):
        def g():
            pass
        class A(object):
            def __del__(self):
                try:
                    g()
                except:
                    os.write(1, "hallo")
        def f1(i):
            if i:
                raise TypeError
        def f(i):
            a = A()
            f1(i)
            a.b = 1
            llop.gc__collect(lltype.Void)
            return a.b
        def h(x):
            try:
                return f(x)
            except TypeError:
                return 42
        return h

    def test_del_catches(self):
        res = self.run('del_catches', 0)
        assert res == 1
        res = self.run('del_catches', 1)
        assert res == 42

    def define_del_raises(cls):
        class B(object):
            def __del__(self):
                raise TypeError
        def func():
            b = B()
            return 0
        return func

    def test_del_raises(self):
        self.run('del_raises') # does not raise

    def define_custom_trace(cls):
        from pypy.rpython.annlowlevel import llhelper
        #
        S = lltype.GcStruct('S', ('x', llmemory.Address), rtti=True)
        offset_of_x = llmemory.offsetof(S, 'x')
        def customtrace(obj, prev):
            if not prev:
                return obj + offset_of_x
            else:
                return llmemory.NULL
        CUSTOMTRACEFUNC = lltype.FuncType([llmemory.Address, llmemory.Address],
                                          llmemory.Address)
        customtraceptr = llhelper(lltype.Ptr(CUSTOMTRACEFUNC), customtrace)
        lltype.attachRuntimeTypeInfo(S, customtraceptr=customtraceptr)
        #
        def setup():
            s = lltype.nullptr(S)
            for i in range(10000):
                t = lltype.malloc(S)
                t.x = llmemory.cast_ptr_to_adr(s)
                s = t
            return s
        def measure_length(s):
            res = 0
            while s:
                res += 1
                s = llmemory.cast_adr_to_ptr(s.x, lltype.Ptr(S))
            return res
        def f(n):
            s1 = setup()
            llop.gc__collect(lltype.Void)
            return measure_length(s1)
        return f

    def test_custom_trace(self):
        res = self.run('custom_trace', 0)
        assert res == 10000

    def define_weakref(cls):
        import weakref

        class A:
            pass

        keepalive = []
        def fn():
            n = 7000
            weakrefs = []
            a = None
            for i in range(n):
                if i & 1 == 0:
                    a = A()
                    a.index = i
                assert a is not None
                weakrefs.append(weakref.ref(a))
                if i % 7 == 6:
                    keepalive.append(a)
            rgc.collect()
            count_free = 0
            for i in range(n):
                a = weakrefs[i]()
                if i % 7 == 6:
                    assert a is not None
                if a is not None:
                    assert a.index == i & ~1
                else:
                    count_free += 1
            return count_free
        return fn

    def test_weakref(self):
        res = self.run('weakref')
        # more than half of them should have been freed, ideally up to 6000
        assert 3500 <= res <= 6000

    def define_prebuilt_weakref(cls):
        import weakref
        class A:
            pass
        a = A()
        a.hello = 42
        refs = [weakref.ref(a), weakref.ref(A())]
        rgc.collect()
        def fn():
            result = 0
            for i in range(2):
                a = refs[i]()
                rgc.collect()
                if a is None:
                    result += (i + 1)
                else:
                    result += a.hello * (i + 1)
            return result
        return fn

    def test_prebuilt_weakref(self):
        res = self.run('prebuilt_weakref')
        assert res == self.run_orig('prebuilt_weakref')

    def define_framework_malloc_raw(cls):
        A = lltype.Struct('A', ('value', lltype.Signed))

        def f():
            p = lltype.malloc(A, flavor='raw')
            p.value = 123
            llop.gc__collect(lltype.Void)
            res = p.value
            lltype.free(p, flavor='raw')
            return res
        return f

    def test_framework_malloc_raw(self):
        res = self.run('framework_malloc_raw')
        assert res == 123

    def define_framework_del_seeing_new_types(cls):
        class B(object):
            pass
        class A(object):
            def __del__(self):
                B()
        def f():
            A()
            return 42
        return f

    def test_framework_del_seeing_new_types(self):
        res = self.run('framework_del_seeing_new_types')
        assert res == 42

    def define_framework_late_filling_pointers(cls):
        A = lltype.GcStruct('A', ('x', lltype.Signed))
        B = lltype.GcStruct('B', ('a', lltype.Ptr(A)))

        def f():
            p = lltype.malloc(B)
            llop.gc__collect(lltype.Void)
            p.a = lltype.malloc(A)
            return p.a.x
        return f

    def test_framework_late_filling_pointers(self):
        # the point is just not to segfault
        self.run('framework_late_filling_pointers')

    def define_zero_raw_malloc(cls):
        S = lltype.Struct('S', ('x', lltype.Signed), ('y', lltype.Signed))
        def f():
            for i in range(100):
                p = lltype.malloc(S, flavor='raw', zero=True)
                if p.x != 0 or p.y != 0:
                    return -1
                p.x = i
                p.y = i
                lltype.free(p, flavor='raw')
            return 42

        return f

    def test_zero_raw_malloc(self):
        res = self.run('zero_raw_malloc')
        assert res == 42

    def define_object_alignment(cls):
        # all objects returned by the GC should be properly aligned.
        from pypy.rpython.lltypesystem import rffi
        mylist = ['a', 'bc', '84139871', 'ajkdh', '876']
        def f():
            result = 0
            buffer = ""
            for j in range(100):
                for s in mylist:
                    buffer += s
                    addr = rffi.cast(lltype.Signed, buffer)
                    result |= addr
            return result

        return f

    def test_object_alignment(self):
        res = self.run('object_alignment')
        from pypy.rpython.tool import rffi_platform
        expected_alignment = rffi_platform.memory_alignment()
        assert (res & (expected_alignment - 1)) == 0

    def define_void_list(cls):
        class E:
            def __init__(self):
                self.l = []
        def f():
            e = E()
            return len(e.l)
        return f

    def test_void_list(self):
        assert self.run('void_list') == 0

    filename = str(udir.join('test_open_read_write_close.txt'))
    def define_open_read_write_seek_close(cls):
        filename = cls.filename
        def does_stuff():
            fd = os.open(filename, os.O_WRONLY | os.O_CREAT, 0777)
            count = os.write(fd, "hello world\n")
            assert count == len("hello world\n")
            os.close(fd)
            fd = os.open(filename, os.O_RDONLY, 0777)
            result = os.lseek(fd, 1, 0)
            assert result == 1
            data = os.read(fd, 500)
            assert data == "ello world\n"
            os.close(fd)
            return 0

        return does_stuff

    def test_open_read_write_seek_close(self):
        self.run('open_read_write_seek_close')
        assert open(self.filename, 'r').read() == "hello world\n"
        os.unlink(self.filename)

    def define_callback_with_collect(cls):
        from pypy.rlib.clibffi import ffi_type_pointer, cast_type_to_ffitype,\
             CDLL, ffi_type_void, CallbackFuncPtr, ffi_type_sint
        ffi_size_t = cast_type_to_ffitype(rffi.SIZE_T)

        from pypy.rlib.clibffi import get_libc_name

        def callback(ll_args, ll_res, stuff):
            gc.collect()
            p_a1 = rffi.cast(rffi.VOIDPP, ll_args[0])[0]
            p_a2 = rffi.cast(rffi.VOIDPP, ll_args[1])[0]
            a1 = rffi.cast(rffi.SIGNEDP, p_a1)[0]
            a2 = rffi.cast(rffi.SIGNEDP, p_a2)[0]
            res = rffi.cast(rffi.INTP, ll_res)
            if a1 > a2:
                res[0] = rffi.cast(rffi.INT, 1)
            else:
                res[0] = rffi.cast(rffi.INT, -1)

        def f():
            libc = CDLL(get_libc_name())
            qsort = libc.getpointer('qsort', [ffi_type_pointer, ffi_size_t,
                                              ffi_size_t, ffi_type_pointer],
                                    ffi_type_void)

            ptr = CallbackFuncPtr([ffi_type_pointer, ffi_type_pointer],
                                  ffi_type_sint, callback)

            TP = rffi.CArray(lltype.Signed)
            to_sort = lltype.malloc(TP, 4, flavor='raw')
            to_sort[0] = 4
            to_sort[1] = 3
            to_sort[2] = 1
            to_sort[3] = 2
            qsort.push_arg(rffi.cast(rffi.VOIDP, to_sort))
            qsort.push_arg(rffi.cast(rffi.SIZE_T, 4))
            qsort.push_arg(rffi.cast(rffi.SIZE_T, rffi.sizeof(lltype.Signed)))
            qsort.push_arg(rffi.cast(rffi.VOIDP, ptr.ll_closure))
            qsort.call(lltype.Void)
            result = [to_sort[i] for i in range(4)] == [1, 2, 3, 4]
            lltype.free(to_sort, flavor='raw')
            keepalive_until_here(ptr)
            return int(result)

        return f

    def test_callback_with_collect(self):
        assert self.run('callback_with_collect')

    def define_can_move(cls):
        class A:
            pass
        def fn():
            return rgc.can_move(A())
        return fn

    def test_can_move(self):
        assert self.run('can_move') == self.GC_CAN_MOVE

    def define_malloc_nonmovable(cls):
        TP = lltype.GcArray(lltype.Char)
        def func():
            try:
                a = rgc.malloc_nonmovable(TP, 3)
                rgc.collect()
                if a:
                    assert not rgc.can_move(a)
                    return 1
                return 0
            except Exception:
                return 2

        return func

    def test_malloc_nonmovable(self):
        res = self.run('malloc_nonmovable')
        assert res == self.GC_CAN_MALLOC_NONMOVABLE

    def define_resizable_buffer(cls):
        from pypy.rpython.lltypesystem.rstr import STR

        def f():
            ptr = lltype.malloc(STR, 3)
            ptr.hash = 0x62
            ptr.chars[0] = '0'
            ptr.chars[1] = 'B'
            ptr.chars[2] = 'C'
            ptr2 = rgc.ll_shrink_array(ptr, 2)
            return ((ptr == ptr2)             +
                     ord(ptr2.chars[0])       +
                    (ord(ptr2.chars[1]) << 8) +
                    (len(ptr2.chars)   << 16) +
                    (ptr2.hash         << 24))
        return f

    def test_resizable_buffer(self):
        res = self.run('resizable_buffer')
        if self.GC_CAN_SHRINK_ARRAY:
            expected = 0x62024231
        else:
            expected = 0x62024230
        assert res == expected

    def define_hash_preservation(cls):
        class C:
            pass
        class D(C):
            pass
        c = C()
        d = D()
        h_d = compute_hash(d)     # force to be cached on 'd', but not on 'c'
        h_t = compute_hash(("Hi", None, (7.5, 2, d)))
        S = lltype.GcStruct('S', ('x', lltype.Signed),
                                 ('a', lltype.Array(lltype.Signed)))
        s = lltype.malloc(S, 15, zero=True)
        h_s = compute_identity_hash(s)   # varsized: hash not saved/restored
        #
        def f():
            if compute_hash(c) != compute_identity_hash(c):
                return 12
            if compute_hash(d) != h_d:
                return 13
            if compute_hash(("Hi", None, (7.5, 2, d))) != h_t:
                return 14
            c2 = C()
            h_c2 = compute_hash(c2)
            if compute_hash(c2) != h_c2:
                return 15
            if compute_identity_hash(s) == h_s:
                return 16   # unlikely
            i = 0
            while i < 6:
                rgc.collect()
                if compute_hash(c2) != h_c2:
                    return i
                i += 1
            return 42
        return f

    def test_hash_preservation(self):
        res = self.run('hash_preservation')
        assert res == 42

    def define_hash_overflow(self):
        class X(object):
            pass

        def g(n):
            "Make a chain of n objects."
            x1 = None
            i = 0
            while i < n:
                x2 = X()
                x2.prev = x1
                x1 = x2
                i += 1
            return x1

        def build(xr, n):
            "Build the identity hashes of all n objects of the chain."
            i = 0
            while i < n:
                xr.hash = compute_identity_hash(xr)
                # ^^^ likely to trigger a collection
                xr = xr.prev
                i += 1
            assert xr is None

        def check(xr, n, step):
            "Check that the identity hashes are still correct."
            i = 0
            while i < n:
                if xr.hash != compute_identity_hash(xr):
                    os.write(2, "wrong hash! i=%d, n=%d, step=%d\n" % (i, n,
                                                                       step))
                    raise ValueError
                xr = xr.prev
                i += 1
            assert xr is None

        def h(n):
            x3 = g(3)
            x4 = g(3)
            x1 = g(n)
            build(x1, n)       # can collect!
            check(x1, n, 1)
            build(x3, 3)
            x2 = g(n // 2)       # allocate more and try again
            build(x2, n // 2)
            check(x1, n, 11)
            check(x2, n // 2, 12)
            build(x4, 3)
            check(x3, 3, 13)   # check these old objects too
            check(x4, 3, 14)   # check these old objects too
            rgc.collect()
            check(x1, n, 21)
            check(x2, n // 2, 22)
            check(x3, 3, 23)
            check(x4, 3, 24)

        def f():
            # numbers optimized for a 8MB space
            for n in [100000, 225000, 250000, 300000, 380000,
                      460000, 570000, 800000]:
                os.write(2, 'case %d\n' % n)
                rgc.collect()
                h(n)
            return -42

        return f

    def test_hash_overflow(self):
        res = self.run('hash_overflow')
        assert res == -42

    def define_hash_varsized(self):
        S = lltype.GcStruct('S', ('abc', lltype.Signed),
                                 ('def', lltype.Array(lltype.Signed)))
        s = lltype.malloc(S, 3, zero=True)
        h_s = lltype.identityhash(s)
        def f():
            return lltype.identityhash(s) - h_s    # != 0 (so far),
                                # because S is a varsized structure.
        return f

    def test_hash_varsized(self):
        res = self.run('hash_varsized')
        assert res != 0

    def define_arraycopy_writebarrier_int(cls):
        TP = lltype.GcArray(lltype.Signed)
        S = lltype.GcStruct('S')
        def fn():
            l = lltype.malloc(TP, 100)
            for i in range(100):
                l[i] = i * 3
            l2 = lltype.malloc(TP, 50)
            rgc.ll_arraycopy(l, l2, 40, 0, 50)
            # force a nursery collect
            x = []
            for i in range(20):
                x.append((1, lltype.malloc(S)))
            for i in range(50):
                assert l2[i] == (40 + i) * 3
            return 0

        return fn

    def test_arraycopy_writebarrier_int(self):
        self.run("arraycopy_writebarrier_int")

    def define_arraycopy_writebarrier_ptr(cls):
        TP = lltype.GcArray(lltype.Ptr(lltype.GcArray(lltype.Signed)))
        def fn():
            l = lltype.malloc(TP, 100)
            for i in range(100):
                l[i] = lltype.malloc(TP.OF.TO, i)
            l2 = lltype.malloc(TP, 50)
            rgc.ll_arraycopy(l, l2, 40, 0, 50)
            rgc.collect()
            for i in range(50):
                assert l2[i] == l[40 + i]
            return 0

        return fn

    def test_arraycopy_writebarrier_ptr(self):
        self.run("arraycopy_writebarrier_ptr")

    def define_get_rpy_roots(self):
        U = lltype.GcStruct('U', ('x', lltype.Signed))
        S = lltype.GcStruct('S', ('u', lltype.Ptr(U)))

        def g(s):
            lst = rgc.get_rpy_roots()
            found = False
            for x in lst:
                if x == lltype.cast_opaque_ptr(llmemory.GCREF, s):
                    found = True
                if x == lltype.cast_opaque_ptr(llmemory.GCREF, s.u):
                    os.write(2, "s.u should not be found!\n")
                    assert False
            return found == 1

        def fn():
            s = lltype.malloc(S)
            s.u = lltype.malloc(U)
            found = g(s)
            if not found:
                os.write(2, "not found!\n")
                assert False
            s.u.x = 42
            return 0

        return fn

    def test_get_rpy_roots(self):
        self.run("get_rpy_roots")

    def define_get_rpy_referents(self):
        U = lltype.GcStruct('U', ('x', lltype.Signed))
        S = lltype.GcStruct('S', ('u', lltype.Ptr(U)))

        def fn():
            s = lltype.malloc(S)
            s.u = lltype.malloc(U)
            gcref1 = lltype.cast_opaque_ptr(llmemory.GCREF, s)
            gcref2 = lltype.cast_opaque_ptr(llmemory.GCREF, s.u)
            lst = rgc.get_rpy_referents(gcref1)
            assert gcref2 in lst
            assert gcref1 not in lst
            s.u.x = 42
            return 0

        return fn

    def test_get_rpy_referents(self):
        self.run("get_rpy_referents")

    def define_is_rpy_instance(self):
        class Foo:
            pass
        S = lltype.GcStruct('S', ('x', lltype.Signed))

        def check(gcref, expected):
            result = rgc._is_rpy_instance(gcref)
            assert result == expected

        def fn():
            s = lltype.malloc(S)
            gcref1 = lltype.cast_opaque_ptr(llmemory.GCREF, s)
            check(gcref1, False)

            f = Foo()
            gcref3 = rgc.cast_instance_to_gcref(f)
            check(gcref3, True)

            return 0

        return fn

    def test_is_rpy_instance(self):
        self.run("is_rpy_instance")

    def define_try_cast_gcref_to_instance(self):
        class Foo:
            pass
        class FooBar(Foo):
            pass
        class Biz(object):
            pass
        S = lltype.GcStruct('S', ('x', lltype.Signed))

        def fn():
            foo = Foo()
            gcref1 = rgc.cast_instance_to_gcref(foo)
            assert rgc.try_cast_gcref_to_instance(Foo,    gcref1) is foo
            assert rgc.try_cast_gcref_to_instance(FooBar, gcref1) is None
            assert rgc.try_cast_gcref_to_instance(Biz,    gcref1) is None

            foobar = FooBar()
            gcref2 = rgc.cast_instance_to_gcref(foobar)
            assert rgc.try_cast_gcref_to_instance(Foo,    gcref2) is foobar
            assert rgc.try_cast_gcref_to_instance(FooBar, gcref2) is foobar
            assert rgc.try_cast_gcref_to_instance(Biz,    gcref2) is None

            s = lltype.malloc(S)
            gcref3 = lltype.cast_opaque_ptr(llmemory.GCREF, s)
            assert rgc.try_cast_gcref_to_instance(Foo,    gcref3) is None
            assert rgc.try_cast_gcref_to_instance(FooBar, gcref3) is None
            assert rgc.try_cast_gcref_to_instance(Biz,    gcref3) is None

            return 0

        return fn

    def test_try_cast_gcref_to_instance(self):
        self.run("try_cast_gcref_to_instance")

    def define_get_rpy_memory_usage(self):
        U = lltype.GcStruct('U', ('x1', lltype.Signed),
                                 ('x2', lltype.Signed),
                                 ('x3', lltype.Signed),
                                 ('x4', lltype.Signed),
                                 ('x5', lltype.Signed),
                                 ('x6', lltype.Signed),
                                 ('x7', lltype.Signed),
                                 ('x8', lltype.Signed))
        S = lltype.GcStruct('S', ('u', lltype.Ptr(U)))
        A = lltype.GcArray(lltype.Ptr(S))

        def fn():
            s = lltype.malloc(S)
            s.u = lltype.malloc(U)
            a = lltype.malloc(A, 1000)
            gcref1 = lltype.cast_opaque_ptr(llmemory.GCREF, s)
            int1 = rgc.get_rpy_memory_usage(gcref1)
            assert 8 <= int1 <= 32
            gcref2 = lltype.cast_opaque_ptr(llmemory.GCREF, s.u)
            int2 = rgc.get_rpy_memory_usage(gcref2)
            assert 4 * 9 <= int2 <= 8 * 12
            gcref3 = lltype.cast_opaque_ptr(llmemory.GCREF, a)
            int3 = rgc.get_rpy_memory_usage(gcref3)
            assert 4 * 1001 <= int3 <= 8 * 1010
            return 0

        return fn

    def test_get_rpy_memory_usage(self):
        self.run("get_rpy_memory_usage")

    def define_get_rpy_type_index(self):
        U = lltype.GcStruct('U', ('x', lltype.Signed))
        S = lltype.GcStruct('S', ('u', lltype.Ptr(U)))
        A = lltype.GcArray(lltype.Ptr(S))

        def fn():
            s = lltype.malloc(S)
            s.u = lltype.malloc(U)
            a = lltype.malloc(A, 1000)
            s2 = lltype.malloc(S)
            gcref1 = lltype.cast_opaque_ptr(llmemory.GCREF, s)
            int1 = rgc.get_rpy_type_index(gcref1)
            gcref2 = lltype.cast_opaque_ptr(llmemory.GCREF, s.u)
            int2 = rgc.get_rpy_type_index(gcref2)
            gcref3 = lltype.cast_opaque_ptr(llmemory.GCREF, a)
            int3 = rgc.get_rpy_type_index(gcref3)
            gcref4 = lltype.cast_opaque_ptr(llmemory.GCREF, s2)
            int4 = rgc.get_rpy_type_index(gcref4)
            assert int1 != int2
            assert int1 != int3
            assert int2 != int3
            assert int1 == int4
            return 0

        return fn

    def test_get_rpy_type_index(self):
        self.run("get_rpy_type_index")

    filename1_dump = str(udir.join('test_dump_rpy_heap.1'))
    filename2_dump = str(udir.join('test_dump_rpy_heap.2'))
    def define_dump_rpy_heap(self):
        U = lltype.GcForwardReference()
        U.become(lltype.GcStruct('U', ('next', lltype.Ptr(U)),
                                 ('x', lltype.Signed)))
        S = lltype.GcStruct('S', ('u', lltype.Ptr(U)))
        A = lltype.GcArray(lltype.Ptr(S))
        filename1 = self.filename1_dump
        filename2 = self.filename2_dump

        def fn():
            s = lltype.malloc(S)
            s.u = lltype.malloc(U)
            s.u.next = lltype.malloc(U)
            s.u.next.next = lltype.malloc(U)
            a = lltype.malloc(A, 1000)
            s2 = lltype.malloc(S)
            #
            fd1 = os.open(filename1, os.O_WRONLY | os.O_CREAT, 0666)
            fd2 = os.open(filename2, os.O_WRONLY | os.O_CREAT, 0666)
            rgc.dump_rpy_heap(fd1)
            rgc.dump_rpy_heap(fd2)      # try twice in a row
            keepalive_until_here(s2)
            keepalive_until_here(s)
            keepalive_until_here(a)
            os.close(fd1)
            os.close(fd2)
            return 0

        return fn

    def test_dump_rpy_heap(self):
        self.run("dump_rpy_heap")
        for fn in [self.filename1_dump, self.filename2_dump]:
            assert os.path.exists(fn)
            assert os.path.getsize(fn) > 64
        f = open(self.filename1_dump)
        data1 = f.read()
        f.close()
        f = open(self.filename2_dump)
        data2 = f.read()
        f.close()
        assert data1 == data2

    filename_dump_typeids_z = str(udir.join('test_typeids_z'))
    def define_write_typeids_z(self):
        U = lltype.GcForwardReference()
        U.become(lltype.GcStruct('U', ('next', lltype.Ptr(U)),
                                 ('x', lltype.Signed)))
        S = lltype.GcStruct('S', ('u', lltype.Ptr(U)))
        A = lltype.GcArray(lltype.Ptr(S))
        filename = self.filename_dump_typeids_z
        open_flags = os.O_WRONLY | os.O_CREAT | getattr(os, 'O_BINARY', 0)

        def fn():
            s = lltype.malloc(S)
            s.u = lltype.malloc(U)
            s.u.next = lltype.malloc(U)
            s.u.next.next = lltype.malloc(U)
            a = lltype.malloc(A, 1000)
            s2 = lltype.malloc(S)
            #
            p = rgc.get_typeids_z()
            s = ''.join([p[i] for i in range(len(p))])
            fd = os.open(filename, open_flags, 0666)
            os.write(fd, s)
            os.close(fd)
            return 0

        return fn

    def test_write_typeids_z(self):
        self.run("write_typeids_z")
        f = open(self.filename_dump_typeids_z, 'rb')
        data_z = f.read()
        f.close()
        import zlib
        data = zlib.decompress(data_z)
        assert data.startswith('member0')
        assert 'GcArray of * GcStruct S {' in data

class TestSemiSpaceGC(TestUsingFramework, snippet.SemiSpaceGCTestDefines):
    gcpolicy = "semispace"
    should_be_moving = True
    GC_CAN_MOVE = True
    GC_CAN_MALLOC_NONMOVABLE = False
    GC_CAN_SHRINK_ARRAY = True

    # for snippets
    large_tests_ok = True

    def define_many_ids(cls):
        from pypy.rlib.objectmodel import compute_unique_id
        class A(object):
            pass
        def f():
            from pypy.rpython.lltypesystem import lltype, rffi
            alist = [A() for i in range(50000)]
            idarray = lltype.malloc(rffi.SIGNEDP.TO, len(alist), flavor='raw')
            # Compute the id of all elements of the list.  The goal is
            # to not allocate memory, so that if the GC needs memory to
            # remember the ids, it will trigger some collections itself
            i = 0
            while i < len(alist):
                idarray[i] = compute_unique_id(alist[i])
                i += 1
            j = 0
            while j < 2:
                if j == 1:     # allocate some stuff between the two iterations
                    [A() for i in range(20000)]
                i = 0
                while i < len(alist):
                    if idarray[i] != compute_unique_id(alist[i]):
                        return j * 1000000 + i
                    i += 1
                j += 1
            lltype.free(idarray, flavor='raw')
            return -2
        return f

    def test_many_ids(self):
        res = self.run('many_ids')
        assert res == -2

    def define_gc_set_max_heap_size(cls):
        def g(n):
            return 'x' * n
        def fn():
            # the semispace size starts at 8MB for now, so setting a
            # smaller limit has no effect
            # set to more than 32MB -- which should be rounded down to 32MB
            rgc.set_max_heap_size(32 * 1024 * 1024 + 20000)
            s1 = s2 = s3 = None
            try:
                s1 = g(400000)      # ~ 400 KB
                s2 = g(4000000)     # ~ 4 MB
                s3 = g(40000000)    # ~ 40 MB
            except MemoryError:
                pass
            return (s1 is not None) + (s2 is not None) + (s3 is not None)
        return fn

    def test_gc_set_max_heap_size(self):
        res = self.run('gc_set_max_heap_size')
        assert res == 2

    def define_gc_heap_stats(cls):
        S = lltype.GcStruct('S', ('x', lltype.Signed))
        l1 = []
        l2 = []
        l3 = []

        def f():
            for i in range(10):
                s = lltype.malloc(S)
                l1.append(s)
                l2.append(s)
                l3.append(s)
            tb = rgc._heap_stats()
            a = 0
            nr = 0
            b = 0
            c = 0
            for i in range(len(tb)):
                if tb[i].count == 10:      # the type of S
                    a += 1
                    nr = i
            for i in range(len(tb)):
                if tb[i].count == 3:       # the type GcArray(Ptr(S))
                    b += 1
                    c += tb[i].links[nr]
            # b can be 1 or 2 here since _heap_stats() is free to return or
            # ignore the three GcStructs that point to the GcArray(Ptr(S)).
            # important one is c, a is for check
            return c * 100 + b * 10 + a
        return f

    def test_gc_heap_stats(self):
        res = self.run("gc_heap_stats")
        assert res == 3011 or res == 3021

    def definestr_string_builder(cls):
        def fn(_):
            s = StringBuilder()
            s.append("a")
            s.append("abc")
            s.append_slice("abc", 1, 2)
            s.append_multiple_char('d', 4)
            return s.build()
        return fn

    def test_string_builder(self):
        res = self.run('string_builder')
        assert res == "aabcbdddd"

    def definestr_string_builder_over_allocation(cls):
        def fn(_):
            s = StringBuilder(4)
            s.append("abcd")
            s.append("defg")
            s.append("rty")
            s.append_multiple_char('y', 1000)
            gc.collect()
            s.append_multiple_char('y', 1000)
            res = s.build()
            gc.collect()
            return res
        return fn

    def test_string_builder_over_allocation(self):
        res = self.run('string_builder_over_allocation')
        assert res[1000] == 'y'

    def definestr_string_builder_multiple_builds(cls):
        def fn(_):
            s = StringBuilder(4)
            got = []
            for i in range(50):
                s.append(chr(33+i))
                got.append(s.build())
                gc.collect()
            return ' '.join(got)
        return fn

    def test_string_builder_multiple_builds(self):
        res = self.run('string_builder_multiple_builds')
        assert res == ' '.join([''.join(map(chr, range(33, 33+length)))
                                for length in range(1, 51)])

    def define_nursery_hash_base(cls):
        class A:
            pass
        def fn():
            objects = []
            hashes = []
            for i in range(200):
                rgc.collect(0)     # nursery-only collection, if possible
                obj = A()
                objects.append(obj)
                hashes.append(compute_identity_hash(obj))
            unique = {}
            for i in range(len(objects)):
                assert compute_identity_hash(objects[i]) == hashes[i]
                unique[hashes[i]] = None
            return len(unique)
        return fn

    def test_nursery_hash_base(self):
        res = self.run('nursery_hash_base')
        assert res >= 195


class TestGenerationalGC(TestSemiSpaceGC):
    gcpolicy = "generation"
    should_be_moving = True


class TestHybridGC(TestGenerationalGC):
    gcpolicy = "hybrid"
    should_be_moving = True
    GC_CAN_MALLOC_NONMOVABLE = True

    def test_gc_set_max_heap_size(self):
        py.test.skip("not implemented")


class TestHybridGCRemoveTypePtr(TestHybridGC):
    removetypeptr = True


class TestMarkCompactGC(TestSemiSpaceGC):
    gcpolicy = "markcompact"
    should_be_moving = True
    GC_CAN_SHRINK_ARRAY = False

    def test_gc_set_max_heap_size(self):
        py.test.skip("not implemented")

    def test_gc_heap_stats(self):
        py.test.skip("not implemented")

    def test_finalizer_order(self):
        py.test.skip("not implemented")

    def define_adding_a_hash(cls):
        from pypy.rlib.objectmodel import compute_identity_hash
        S1 = lltype.GcStruct('S1', ('x', lltype.Signed))
        S2 = lltype.GcStruct('S2', ('p1', lltype.Ptr(S1)),
                                   ('p2', lltype.Ptr(S1)),
                                   ('p3', lltype.Ptr(S1)),
                                   ('p4', lltype.Ptr(S1)),
                                   ('p5', lltype.Ptr(S1)),
                                   ('p6', lltype.Ptr(S1)),
                                   ('p7', lltype.Ptr(S1)),
                                   ('p8', lltype.Ptr(S1)),
                                   ('p9', lltype.Ptr(S1)))
        def g():
            lltype.malloc(S1)   # forgotten, will be shifted over
            s2 = lltype.malloc(S2)   # a big object, overlaps its old position
            s2.p1 = lltype.malloc(S1); s2.p1.x = 1010
            s2.p2 = lltype.malloc(S1); s2.p2.x = 1020
            s2.p3 = lltype.malloc(S1); s2.p3.x = 1030
            s2.p4 = lltype.malloc(S1); s2.p4.x = 1040
            s2.p5 = lltype.malloc(S1); s2.p5.x = 1050
            s2.p6 = lltype.malloc(S1); s2.p6.x = 1060
            s2.p7 = lltype.malloc(S1); s2.p7.x = 1070
            s2.p8 = lltype.malloc(S1); s2.p8.x = 1080
            s2.p9 = lltype.malloc(S1); s2.p9.x = 1090
            return s2
        def f():
            rgc.collect()
            s2 = g()
            h2 = compute_identity_hash(s2)
            rgc.collect()    # shift s2 to the left, but add a hash field
            assert s2.p1.x == 1010
            assert s2.p2.x == 1020
            assert s2.p3.x == 1030
            assert s2.p4.x == 1040
            assert s2.p5.x == 1050
            assert s2.p6.x == 1060
            assert s2.p7.x == 1070
            assert s2.p8.x == 1080
            assert s2.p9.x == 1090
            return h2 - compute_identity_hash(s2)
        return f

    def test_adding_a_hash(self):
        res = self.run("adding_a_hash")
        assert res == 0


class TestMiniMarkGC(TestSemiSpaceGC):
    gcpolicy = "minimark"
    should_be_moving = True
    GC_CAN_MALLOC_NONMOVABLE = True
    GC_CAN_SHRINK_ARRAY = True

    def test_gc_heap_stats(self):
        py.test.skip("not implemented")

    def define_nongc_attached_to_gc(cls):
        from pypy.rpython.lltypesystem import rffi
        ARRAY = rffi.CArray(rffi.INT)
        class A:
            def __init__(self, n):
                self.buf = lltype.malloc(ARRAY, n, flavor='raw',
                                         add_memory_pressure=True)
            def __del__(self):
                lltype.free(self.buf, flavor='raw')
        A(6)
        def f():
            # allocate a total of ~77GB, but if the automatic gc'ing works,
            # it should never need more than a few MBs at once
            am1 = am2 = am3 = None
            res = 0
            for i in range(1, 100001):
                if am3 is not None:
                    res += rffi.cast(lltype.Signed, am3.buf[0])
                am3 = am2
                am2 = am1
                am1 = A(i * 4)
                am1.buf[0] = rffi.cast(rffi.INT, i - 50000)
            return res
        return f

    def test_nongc_attached_to_gc(self):
        res = self.run("nongc_attached_to_gc")
        assert res == -99997

    def define_nongc_opaque_attached_to_gc(cls):
        from pypy.module._hashlib.interp_hashlib import HASH_MALLOC_SIZE
        from pypy.rlib import rgc, ropenssl

        class A:
            def __init__(self):
                self.ctx = lltype.malloc(ropenssl.EVP_MD_CTX.TO,
                    flavor='raw')
                digest = ropenssl.EVP_get_digestbyname('sha1')
                ropenssl.EVP_DigestInit(self.ctx, digest)
                rgc.add_memory_pressure(HASH_MALLOC_SIZE + 64)

            def __del__(self):
                ropenssl.EVP_MD_CTX_cleanup(self.ctx)
                lltype.free(self.ctx, flavor='raw')
        #A() --- can't call it here?? get glibc crashes on tannit64
        def f():
            am1 = am2 = am3 = None
            for i in range(100000):
                am3 = am2
                am2 = am1
                am1 = A()
            # what can we use for the res?
            return 0
        return f

    def test_nongc_opaque_attached_to_gc(self):
        res = self.run("nongc_opaque_attached_to_gc")
        assert res == 0

# ____________________________________________________________________

class TaggedPointersTest(object):
    taggedpointers = True

    def define_tagged(cls):
        class Unrelated(object):
            pass

        u = Unrelated()
        u.x = UnboxedObject(47)
        def fn(n):
            rgc.collect() # check that a prebuilt tagged pointer doesn't explode
            if n > 0:
                x = BoxedObject(n)
            else:
                x = UnboxedObject(n)
            u.x = x # invoke write barrier
            rgc.collect()
            return x.meth(100)
        def func():
            return fn(1000) + fn(-1000)
        return func

    def test_tagged(self):
        expected = self.run_orig("tagged")
        res = self.run("tagged")
        assert res == expected

    def define_erased(cls):
        from pypy.rlib import rerased
        erase, unerase = rerased.new_erasing_pair("test")
        class Unrelated(object):
            pass

        u = Unrelated()
        u.tagged = True
        u.x = rerased.erase_int(41)
        class A(object):
            pass
        def fn():
            n = 1
            while n >= 0:
                if u.tagged:
                    n = rerased.unerase_int(u.x)
                    a = A()
                    a.n = n - 1
                    u.x = erase(a)
                    u.tagged = False
                else:
                    n = unerase(u.x).n
                    u.x = rerased.erase_int(n - 1)
                    u.tagged = True
        def func():
            rgc.collect() # check that a prebuilt erased integer doesn't explode
            u.x = rerased.erase_int(1000)
            u.tagged = True
            fn()
            return 1
        return func

    def test_erased(self):
        expected = self.run_orig("erased")
        res = self.run("erased")
        assert res == expected

from pypy.rlib.objectmodel import UnboxedValue

class TaggedBase(object):
    __slots__ = ()
    def meth(self, x):
        raise NotImplementedError

class BoxedObject(TaggedBase):
    attrvalue = 66
    def __init__(self, normalint):
        self.normalint = normalint
    def meth(self, x):
        return self.normalint + x + 2

class UnboxedObject(TaggedBase, UnboxedValue):
    __slots__ = 'smallint'
    def meth(self, x):
        return self.smallint + x + 3


class TestHybridTaggedPointers(TaggedPointersTest, TestHybridGC):
    pass


class TestMarkCompactGCMostCompact(TaggedPointersTest, TestMarkCompactGC):
    removetypeptr = True


class TestMiniMarkGCMostCompact(TaggedPointersTest, TestMiniMarkGC):
    removetypeptr = True<|MERGE_RESOLUTION|>--- conflicted
+++ resolved
@@ -60,14 +60,10 @@
 
         return run
 
-<<<<<<< HEAD
     @classmethod
     def _set_backend(cls, t):
         t.set_backend_extra_options(c_debug_defines=True)
 
-
-=======
->>>>>>> 1b36f5f0
     def setup_class(cls):
         funcs0 = []
         funcs1 = []
