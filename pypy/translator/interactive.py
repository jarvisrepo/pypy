from pypy.translator.translator import TranslationContext
from pypy.translator import driver


DEFAULTS = {
  'translation.backend': None,
  'translation.type_system': None,
  'translation.verbose': True,
}

class Translation(object):

    def __init__(self, entry_point, argtypes=None, **kwds):
        self.driver = driver.TranslationDriver(overrides=DEFAULTS)
        self.config = self.driver.config

        self.entry_point = entry_point
        self.context = TranslationContext(config=self.config)

        policy = kwds.pop('policy', None)
        self.update_options(kwds)
        self.ensure_setup(argtypes, policy)
        # for t.view() to work just after construction
        graph = self.context.buildflowgraph(entry_point)
        self.context._prebuilt_graphs[entry_point] = graph

    def view(self):
        self.context.view()

    def viewcg(self):
        self.context.viewcg()

    def ensure_setup(self, argtypes=None, policy=None):
        standalone = argtypes is None
        if standalone:
            assert argtypes is None
        else:
            if argtypes is None:
                argtypes = []
        self.driver.setup(self.entry_point, argtypes, policy,
                          empty_translator=self.context)
        self.ann_argtypes = argtypes
        self.ann_policy = policy

    def update_options(self, kwds):
        gc = kwds.pop('gc', None)
        if gc:
            self.config.translation.gc = gc
        self.config.translation.set(**kwds)

    def ensure_opt(self, name, value=None, fallback=None):
        if value is not None:
            self.update_options({name: value})
            return value
        val = getattr(self.config.translation, name, None)
        if fallback is not None and val is None:
            self.update_options({name: fallback})
            return fallback
        if val is not None:
            return val
        raise Exception(
                    "the %r option should have been specified at this point" % name)

    def ensure_type_system(self, type_system=None):
        if self.config.translation.backend is not None:
            return self.ensure_opt('type_system')
        return self.ensure_opt('type_system', type_system, 'lltype')

    def ensure_backend(self, backend=None):
        backend = self.ensure_opt('backend', backend)
        self.ensure_type_system()
        return backend

    # disable some goals (steps)
    def disable(self, to_disable):
        self.driver.disable(to_disable)

    def set_backend_extra_options(self, **extra_options):
        for name in extra_options:
            backend, option = name.split('_', 1)
            self.ensure_backend(backend)
        self.driver.set_backend_extra_options(extra_options)

    # backend independent

    def annotate(self, **kwds):
        self.update_options(kwds)
        return self.driver.annotate()

    # type system dependent

    def rtype(self, **kwds):
        self.update_options(kwds)
        ts = self.ensure_type_system()
        return getattr(self.driver, 'rtype_' + ts)()

    def backendopt(self, **kwds):
        self.update_options(kwds)
        ts = self.ensure_type_system('lltype')
        return getattr(self.driver, 'backendopt_' + ts)()

    # backend depedent

    def source(self, **kwds):
        self.update_options(kwds)
        backend = self.ensure_backend()
        getattr(self.driver, 'source_' + backend)()

    def source_c(self, **kwds):
        self.update_options(kwds)
        self.ensure_backend('c')
        self.driver.source_c()

<<<<<<< HEAD
    def source_llvm(self, argtypes=None, **kwds):
        self.update_options(argtypes, kwds)
        self.ensure_backend('llvm')
        self.driver.source_llvm()
=======
    def source_cl(self, **kwds):
        self.update_options(kwds)
        self.ensure_backend('cl')
        self.driver.source_cl()
>>>>>>> 1b36f5f0

    def compile(self, **kwds):
        self.update_options(kwds)
        backend = self.ensure_backend()
        getattr(self.driver, 'compile_' + backend)()
        return self.driver.c_entryp

    def compile_c(self, **kwds):
        self.update_options(kwds)
        self.ensure_backend('c')
        self.driver.compile_c()
        return self.driver.c_entryp

<<<<<<< HEAD
    def compile_llvm(self, argtypes=None, **kwds):
        self.update_options(argtypes, kwds)
        self.ensure_backend('llvm')
        self.driver.compile_llvm()
        return self.driver.c_entryp
  
    def compile_cli(self, argtypes=None, **kwds):
        self.update_options(argtypes, kwds)
=======
    def compile_cli(self, **kwds):
        self.update_options(kwds)
>>>>>>> 1b36f5f0
        self.ensure_backend('cli')
        self.driver.compile_cli()
        return self.driver.c_entryp

    def source_cli(self, **kwds):
        self.update_options(kwds)
        self.ensure_backend('cli')
        self.driver.source_cli()

    def compile_jvm(self, **kwds):
        self.update_options(kwds)
        self.ensure_backend('jvm')
        self.driver.compile_jvm()
        return self.driver.c_entryp

    def source_jvm(self, **kwds):
        self.update_options(kwds)
        self.ensure_backend('jvm')
        self.driver.source_jvm()<|MERGE_RESOLUTION|>--- conflicted
+++ resolved
@@ -1,3 +1,6 @@
+import optparse
+
+import autopath
 from pypy.translator.translator import TranslationContext
 from pypy.translator import driver
 
@@ -111,17 +114,10 @@
         self.ensure_backend('c')
         self.driver.source_c()
 
-<<<<<<< HEAD
-    def source_llvm(self, argtypes=None, **kwds):
-        self.update_options(argtypes, kwds)
+    def source_llvm(self, **kwds):
+        self.update_options(kwds)
         self.ensure_backend('llvm')
         self.driver.source_llvm()
-=======
-    def source_cl(self, **kwds):
-        self.update_options(kwds)
-        self.ensure_backend('cl')
-        self.driver.source_cl()
->>>>>>> 1b36f5f0
 
     def compile(self, **kwds):
         self.update_options(kwds)
@@ -135,19 +131,14 @@
         self.driver.compile_c()
         return self.driver.c_entryp
 
-<<<<<<< HEAD
-    def compile_llvm(self, argtypes=None, **kwds):
-        self.update_options(argtypes, kwds)
+    def compile_llvm(self, **kwds):
+        self.update_options(kwds)
         self.ensure_backend('llvm')
         self.driver.compile_llvm()
         return self.driver.c_entryp
   
-    def compile_cli(self, argtypes=None, **kwds):
-        self.update_options(argtypes, kwds)
-=======
     def compile_cli(self, **kwds):
         self.update_options(kwds)
->>>>>>> 1b36f5f0
         self.ensure_backend('cli')
         self.driver.compile_cli()
         return self.driver.c_entryp
