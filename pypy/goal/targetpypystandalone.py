import py

import os, sys, subprocess

import pypy
from pypy.interpreter import gateway
from pypy.interpreter.error import OperationError
from pypy.tool.ann_override import PyPyAnnotatorPolicy
from rpython.config.config import to_optparse, make_dict, SUPPRESS_USAGE
from rpython.config.config import ConflictConfigError
from rpython.rlib import rlocale
from pypy.tool.option import make_objspace
from pypy import pypydir
from rpython.rlib import rthread
from pypy.module.thread import os_thread
from pypy.module.sys.version import CPYTHON_VERSION

thisdir = py.path.local(__file__).dirpath()

try:
    this_dir = os.path.dirname(__file__)
except NameError:
    this_dir = os.path.dirname(sys.argv[0])

def debug(msg):
    try:
        os.write(2, "debug: " + msg + '\n')
    except OSError:
        pass     # bah, no working stderr :-(

# __________  Entry point  __________


def create_entry_point(space, w_dict):
    if w_dict is not None: # for tests
        w_entry_point = space.getitem(w_dict, space.newtext('entry_point'))
        w_run_toplevel = space.getitem(w_dict, space.newtext('run_toplevel'))
        w_initstdio = space.getitem(w_dict, space.newtext('initstdio'))
        withjit = space.config.objspace.usemodules.pypyjit
        hashfunc = space.config.objspace.hash
    else:
        w_initstdio = space.appexec([], """():
            return lambda unbuffered: None
        """)

    def entry_point(argv):
        if withjit:
            from rpython.jit.backend.hlinfo import highleveljitinfo
            highleveljitinfo.sys_executable = argv[0]

        if hashfunc == "siphash24":
            from rpython.rlib import rsiphash
            rsiphash.enable_siphash24()

        #debug("entry point starting")
        #for arg in argv:
        #    debug(" argv -> " + arg)
        if len(argv) > 2 and argv[1] == '--heapsize':
            # Undocumented option, handled at interp-level.
            # It has silently no effect with some GCs.
            # It works in Boehm and in the semispace or generational GCs
            # (but see comments in semispace.py:set_max_heap_size()).
            # At the moment this option exists mainly to support sandboxing.
            from rpython.rlib import rgc
            rgc.set_max_heap_size(int(argv[2]))
            argv = argv[:1] + argv[3:]
        try:
            try:
                space.startup()
                if rlocale.HAVE_LANGINFO:
                    try:
                        rlocale.setlocale(rlocale.LC_CTYPE, '')
                    except rlocale.LocaleError:
                        pass
                w_executable = space.newfilename(argv[0])
                w_argv = space.newlist([space.newfilename(s)
                                        for s in argv[1:]])
                w_exitcode = space.call_function(w_entry_point, w_executable, w_argv)
                exitcode = space.int_w(w_exitcode)
                # try to pull it all in
            ##    from pypy.interpreter import main, interactive, error
            ##    con = interactive.PyPyConsole(space)
            ##    con.interact()
            except OperationError as e:
                debug("OperationError:")
                debug(" operror-type: " + e.w_type.getname(space))
                debug(" operror-value: " + space.text_w(space.str(e.get_w_value(space))))
                return 1
        finally:
            try:
                # the equivalent of Py_FinalizeEx
                if space.finish() < 0:
                    # Value unlikely to be confused with a non-error exit status
                    # or other special meaning (from cpython/Modules/main.c)
                    exitcode = 120
            except OperationError as e:
                debug("OperationError:")
                debug(" operror-type: " + e.w_type.getname(space))
                debug(" operror-value: " + space.text_w(space.str(e.get_w_value(space))))
                return 1
        return exitcode

    return entry_point, get_additional_entrypoints(space, w_initstdio)


def get_additional_entrypoints(space, w_initstdio):
    # register the minimal equivalent of running a small piece of code. This
    # should be used as sparsely as possible, just to register callbacks
    from rpython.rlib.entrypoint import entrypoint_highlevel
    from rpython.rtyper.lltypesystem import rffi, lltype

    if space.config.objspace.disable_entrypoints:
        return {}

    @entrypoint_highlevel('main', [rffi.CCHARP, rffi.INT],
                          c_name='pypy_setup_home')
    def pypy_setup_home(ll_home, verbose):
        from pypy.module.sys.initpath import pypy_find_stdlib
        verbose = rffi.cast(lltype.Signed, verbose)
        if ll_home and ord(ll_home[0]):
            home1 = rffi.charp2str(ll_home)
            home = os.path.join(home1, 'x') # <- so that 'll_home' can be
                                            # directly the root directory
        else:
            home1 = "pypy's shared library location"
            home = '*'
        w_path = pypy_find_stdlib(space, home)
        if space.is_none(w_path):
            if verbose:
                debug("pypy_setup_home: directories 'lib-python' and 'lib_pypy'"
                      " not found in %s or in any parent directory" % home1)
            return rffi.cast(rffi.INT, 1)
        space.startup()
        must_leave = space.threadlocals.try_enter_thread(space)
        try:
            # initialize sys.{path,executable,stdin,stdout,stderr}
            # (in unbuffered mode, to avoid troubles) and import site
            space.appexec([w_path, space.newfilename(home), w_initstdio],
            r"""(path, home, initstdio):
<<<<<<< HEAD
                import os, sys
=======
                import sys
                # don't import anything more above this: sys.path is not set
>>>>>>> dc065fca
                sys.path[:] = path
                sys.executable = home
                initstdio(unbuffered=True)
                _MACOSX = sys.platform == 'darwin'
                if _MACOSX:
                    # __PYVENV_LAUNCHER__, used by CPython on macOS, should be ignored
                    # since it (possibly) results in a wrong sys.prefix and
                    # sys.exec_prefix (and consequently sys.path).
                    old_pyvenv_launcher = os.environ.pop('__PYVENV_LAUNCHER__', None)
                try:
                    import site
                except Exception as e:
                    sys.stderr.write("'import site' failed:\n")
                    import traceback
                    traceback.print_exc()
                if _MACOSX and old_pyvenv_launcher:
                    os.environ['__PYVENV_LAUNCHER__'] = old_pyvenv_launcher
            """)
            return rffi.cast(rffi.INT, 0)
        except OperationError as e:
            if verbose:
                debug("OperationError:")
                debug(" operror-type: " + e.w_type.getname(space))
                debug(" operror-value: " + space.text_w(space.str(e.get_w_value(space))))
            return rffi.cast(rffi.INT, -1)
        finally:
            if must_leave:
                space.threadlocals.leave_thread(space)

    @entrypoint_highlevel('main', [rffi.CCHARP], c_name='pypy_execute_source')
    def pypy_execute_source(ll_source):
        return pypy_execute_source_ptr(ll_source, 0)

    @entrypoint_highlevel('main', [rffi.CCHARP, lltype.Signed],
                          c_name='pypy_execute_source_ptr')
    def pypy_execute_source_ptr(ll_source, ll_ptr):
        source = rffi.charp2str(ll_source)
        res = _pypy_execute_source(source, ll_ptr)
        return rffi.cast(rffi.INT, res)

    @entrypoint_highlevel('main', [], c_name='pypy_init_threads')
    def pypy_init_threads():
        if not space.config.objspace.usemodules.thread:
            return
        os_thread.setup_threads(space)

    @entrypoint_highlevel('main', [], c_name='pypy_thread_attach')
    def pypy_thread_attach():
        if not space.config.objspace.usemodules.thread:
            return
        os_thread.setup_threads(space)
        os_thread.bootstrapper.acquire(space, None, None)
        # XXX this doesn't really work.  Don't use os.fork(), and
        # if your embedder program uses fork(), don't use any PyPy
        # code in the fork
        rthread.gc_thread_start()
        os_thread.bootstrapper.nbthreads += 1
        os_thread.bootstrapper.release()

    def _pypy_execute_source(source, c_argument):
        try:
            w_globals = space.newdict(module=True)
            space.setitem(w_globals, space.newtext('__builtins__'),
                          space.builtin_modules['builtins'])
            space.setitem(w_globals, space.newtext('c_argument'),
                          space.newint(c_argument))
            space.appexec([space.newtext(source), w_globals], """(src, glob):
                import sys
                stmt = compile(src, 'c callback', 'exec')
                if not hasattr(sys, '_pypy_execute_source'):
                    sys._pypy_execute_source = []
                sys._pypy_execute_source.append(glob)
                exec(stmt, glob)
            """)
        except OperationError as e:
            debug("OperationError:")
            debug(" operror-type: " + e.w_type.getname(space))
            debug(" operror-value: " + space.text_w(space.str(e.get_w_value(space))))
            return -1
        return 0

    return {'pypy_execute_source': pypy_execute_source,
            'pypy_execute_source_ptr': pypy_execute_source_ptr,
            'pypy_init_threads': pypy_init_threads,
            'pypy_thread_attach': pypy_thread_attach,
            'pypy_setup_home': pypy_setup_home}


# _____ Define and setup target ___

# for now this will do for option handling

class PyPyTarget(object):

    usage = SUPPRESS_USAGE

    take_options = True
    space = None

    def opt_parser(self, config):
        parser = to_optparse(config, useoptions=["objspace.*"],
                             parserkwargs={'usage': self.usage})
        return parser

    def handle_config(self, config, translateconfig):
        if (not translateconfig.help and
            translateconfig._cfgimpl_value_owners['opt'] == 'default'):
            raise Exception("You have to specify the --opt level.\n"
                    "Try --opt=2 or --opt=jit, or equivalently -O2 or -Ojit .")
        self.translateconfig = translateconfig

        # change the default for this option
        # XXX disabled until we fix the real problem: a per-translation
        # seed for siphash is bad
        #config.translation.suggest(hash="siphash24")

        # set up the objspace optimizations based on the --opt argument
        from pypy.config.pypyoption import set_pypy_opt_level
        set_pypy_opt_level(config, translateconfig.opt)

    def print_help(self, config):
        self.opt_parser(config).print_help()

    def get_additional_config_options(self):
        from pypy.config.pypyoption import pypy_optiondescription
        return pypy_optiondescription

    def target(self, driver, args):
        driver.exe_name = 'pypy3-%(backend)s'

        config = driver.config
        parser = self.opt_parser(config)

        parser.parse_args(args)

        # expose the following variables to ease debugging
        global space, entry_point

        if config.objspace.allworkingmodules:
            from pypy.config.pypyoption import enable_allworkingmodules
            enable_allworkingmodules(config)
        if config.objspace.translationmodules:
            from pypy.config.pypyoption import enable_translationmodules
            enable_translationmodules(config)

        config.translation.suggest(check_str_without_nul=True)
        config.translation.suggest(shared=True)
        config.translation.suggest(icon=os.path.join(this_dir, 'pypy.ico'))
        if config.translation.shared:
            if config.translation.output is not None:
                raise Exception("Cannot use the --output option with PyPy "
                                "when --shared is on (it is by default). "
                                "See issue #1971.")

        # if both profopt and profoptpath are specified then we keep them as they are with no other changes
        if config.translation.profopt:
            if config.translation.profoptargs is None:
                config.translation.profoptargs = "$(RPYDIR)/../lib-python/2.7/test/regrtest.py --pgo -x test_asyncore test_gdb test_multiprocessing test_subprocess || true"
        elif config.translation.profoptargs is not None:
            raise Exception("Cannot use --profoptargs without specifying --profopt as well")

        if sys.platform == 'win32':
            libdir = thisdir.join('..', '..', 'libs')
            libdir.ensure(dir=1)
            pythonlib = "python{0[0]}{0[1]}.lib".format(CPYTHON_VERSION)
            config.translation.libname = str(libdir.join(pythonlib))

        if config.translation.thread:
            config.objspace.usemodules.thread = True
        elif config.objspace.usemodules.thread:
            try:
                config.translation.thread = True
            except ConflictConfigError:
                # If --allworkingmodules is given, we reach this point
                # if threads cannot be enabled (e.g. they conflict with
                # something else).  In this case, we can try setting the
                # usemodules.thread option to False again.  It will
                # cleanly fail if that option was set to True by the
                # command-line directly instead of via --allworkingmodules.
                config.objspace.usemodules.thread = False

        if config.translation.continuation:
            config.objspace.usemodules._continuation = True
        elif config.objspace.usemodules._continuation:
            try:
                config.translation.continuation = True
            except ConflictConfigError:
                # Same as above: try to auto-disable the _continuation
                # module if translation.continuation cannot be enabled
                config.objspace.usemodules._continuation = False

        if not config.translation.rweakref:
            config.objspace.usemodules._weakref = False

        if config.translation.jit:
            config.objspace.usemodules.pypyjit = True
        elif config.objspace.usemodules.pypyjit:
            config.translation.jit = True

        if config.translation.sandbox:
            assert 0, ("--sandbox is not tested nor maintained.  If you "
                       "really want to try it anyway, remove this line in "
                       "pypy/goal/targetpypystandalone.py.")

        if config.objspace.usemodules.cpyext:
            if config.translation.gc not in ('incminimark', 'boehm'):
                raise Exception("The 'cpyext' module requires the 'incminimark'"
                    " or 'boehm' GC.  You need either 'targetpypystandalone.py"
                    " --withoutmod-cpyext', or use one of these two GCs.")

        config.translating = True

        import translate
        translate.log_config(config.objspace, "PyPy config object")

        # obscure hack to stuff the translation options into the translated PyPy
        from pypy.module.sys.moduledef import Module as SysModule
        options = make_dict(config)
        wrapstr = 'space.wrap(%r)' % (options)  # import time
        SysModule.interpleveldefs['pypy_translation_info'] = wrapstr
        if config.objspace.usemodules._cffi_backend:
            self.hack_for_cffi_modules(driver)

        return self.get_entry_point(config)

    def hack_for_cffi_modules(self, driver):
        # HACKHACKHACK
        # ugly hack to modify target goal from compile_* to build_cffi_imports,
        # as done in package.py
        # this is needed by the benchmark buildbot run, maybe do it as a seperate step there?
        from rpython.tool.runsubprocess import run_subprocess
        from rpython.translator.driver import taskdef
        import types

        compile_goal, = driver.backend_select_goals(['compile'])
        @taskdef([compile_goal], "Create cffi bindings for modules")
        def task_build_cffi_imports(self):
            ''' Use cffi to compile cffi interfaces to modules'''
            filename = os.path.join(pypydir, '..', 'lib_pypy', 'tools',
                                   'build_cffi_imports.py')
            if sys.platform == 'darwin':
                argv = [filename, '--embed-dependencies']
            else:
                argv = [filename,]
            status, out, err = run_subprocess(str(driver.compute_exe_name()),
                                              argv)
            sys.stdout.write(out)
            sys.stderr.write(err)
        driver.task_build_cffi_imports = types.MethodType(task_build_cffi_imports, driver)
        driver.tasks['build_cffi_imports'] = driver.task_build_cffi_imports, [compile_goal]
        driver.default_goal = 'build_cffi_imports'
        # HACKHACKHACK end

    def jitpolicy(self, driver):
        from pypy.module.pypyjit.policy import PyPyJitPolicy
        from pypy.module.pypyjit.hooks import pypy_hooks
        return PyPyJitPolicy(pypy_hooks)

    def get_gchooks(self):
        from pypy.module.gc.hook import LowLevelGcHooks
        if self.space is None:
            raise Exception("get_gchooks must be called after get_entry_point")
        return self.space.fromcache(LowLevelGcHooks)

    def get_entry_point(self, config):
        self.space = make_objspace(config)

        # manually imports app_main.py
        filename = os.path.join(pypydir, 'interpreter', 'app_main.py')
        app = gateway.applevel(open(filename).read(), 'app_main.py', 'app_main')
        app.hidden_applevel = False
        w_dict = app.getwdict(self.space)
        entry_point, _ = create_entry_point(self.space, w_dict)

        return entry_point, None, PyPyAnnotatorPolicy()

    def interface(self, ns):
        for name in ['take_options', 'handle_config', 'print_help', 'target',
                     'jitpolicy', 'get_entry_point',
                     'get_additional_config_options']:
            ns[name] = getattr(self, name)
        ns['get_gchooks'] = self.get_gchooks

PyPyTarget().interface(globals())
<|MERGE_RESOLUTION|>--- conflicted
+++ resolved
@@ -137,12 +137,8 @@
             # (in unbuffered mode, to avoid troubles) and import site
             space.appexec([w_path, space.newfilename(home), w_initstdio],
             r"""(path, home, initstdio):
-<<<<<<< HEAD
                 import os, sys
-=======
-                import sys
                 # don't import anything more above this: sys.path is not set
->>>>>>> dc065fca
                 sys.path[:] = path
                 sys.executable = home
                 initstdio(unbuffered=True)
