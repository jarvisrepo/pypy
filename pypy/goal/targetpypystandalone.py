import py

import os, sys

import pypy
from pypy.interpreter import gateway
from pypy.interpreter.error import OperationError
from pypy.tool.ann_override import PyPyAnnotatorPolicy
from rpython.config.config import to_optparse, make_dict, SUPPRESS_USAGE
from rpython.config.config import ConflictConfigError
from rpython.rlib import rlocale
from pypy.tool.option import make_objspace
from pypy.conftest import pypydir
from rpython.rlib import rthread
from pypy.module.thread import os_thread

thisdir = py.path.local(__file__).dirpath()

try:
    this_dir = os.path.dirname(__file__)
except NameError:
    this_dir = os.path.dirname(sys.argv[0])

def debug(msg):
    os.write(2, "debug: " + msg + '\n')

# __________  Entry point  __________


def create_entry_point(space, w_dict):
    if w_dict is not None: # for tests
        w_entry_point = space.getitem(w_dict, space.wrap('entry_point'))
        w_run_toplevel = space.getitem(w_dict, space.wrap('run_toplevel'))
        withjit = space.config.objspace.usemodules.pypyjit

    def entry_point(argv):
        if withjit:
            from rpython.jit.backend.hlinfo import highleveljitinfo
            highleveljitinfo.sys_executable = argv[0]

        #debug("entry point starting")
        #for arg in argv:
        #    debug(" argv -> " + arg)
        if len(argv) > 2 and argv[1] == '--heapsize':
            # Undocumented option, handled at interp-level.
            # It has silently no effect with some GCs.
            # It works in Boehm and in the semispace or generational GCs
            # (but see comments in semispace.py:set_max_heap_size()).
            # At the moment this option exists mainly to support sandboxing.
            from rpython.rlib import rgc
            rgc.set_max_heap_size(int(argv[2]))
            argv = argv[:1] + argv[3:]
        try:
            try:
<<<<<<< HEAD
                space.call_function(w_run_toplevel, w_call_startup_gateway)
                if rlocale.HAVE_LANGINFO:
                    try:
                        rlocale.setlocale(rlocale.LC_ALL, '')
                    except rlocale.LocaleError:
                        pass
                w_executable = space.fsdecode(space.wrapbytes(argv[0]))
                w_argv = space.newlist([space.fsdecode(space.wrapbytes(s))
                                        for s in argv[1:]])
=======
                space.startup()
                w_executable = space.wrap(argv[0])
                w_argv = space.newlist([space.wrap(s) for s in argv[1:]])
>>>>>>> 34e2be9f
                w_exitcode = space.call_function(w_entry_point, w_executable, w_argv)
                exitcode = space.int_w(w_exitcode)
                # try to pull it all in
            ##    from pypy.interpreter import main, interactive, error
            ##    con = interactive.PyPyConsole(space)
            ##    con.interact()
            except OperationError, e:
                debug("OperationError:")
                debug(" operror-type: " + e.w_type.getname(space).encode('utf-8'))
                debug(" operror-value: " + space.str_w(space.str(e.get_w_value(space))))
                return 1
        finally:
            try:
                space.finish()
            except OperationError, e:
                debug("OperationError:")
                debug(" operror-type: " + e.w_type.getname(space).encode('utf-8'))
                debug(" operror-value: " + space.str_w(space.str(e.get_w_value(space))))
                return 1
        return exitcode

    # register the minimal equivalent of running a small piece of code. This
    # should be used as sparsely as possible, just to register callbacks

    from rpython.rlib.entrypoint import entrypoint, RPython_StartupCode
    from rpython.rtyper.lltypesystem import rffi, lltype
    from rpython.rtyper.lltypesystem.lloperation import llop

    w_pathsetter = space.appexec([], """():
    def f(path):
        import sys
        sys.path[:] = path
    return f
    """)

    @entrypoint('main', [rffi.CCHARP, rffi.INT], c_name='pypy_setup_home')
    def pypy_setup_home(ll_home, verbose):
        from pypy.module.sys.initpath import pypy_find_stdlib
        verbose = rffi.cast(lltype.Signed, verbose)
        if ll_home:
            home = rffi.charp2str(ll_home)
        else:
            home = pypydir
        w_path = pypy_find_stdlib(space, home)
        if space.is_none(w_path):
            if verbose:
                debug("Failed to find library based on pypy_find_stdlib")
            return 1
        space.startup()
        space.call_function(w_pathsetter, w_path)
        # import site
        try:
            import_ = space.getattr(space.getbuiltinmodule('builtins'),
                                    space.wrap('__import__'))
            space.call_function(import_, space.wrap('site'))
            return 0
        except OperationError, e:
            if verbose:
                debug("OperationError:")
                debug(" operror-type: " + e.w_type.getname(space).encode('utf-8'))
                debug(" operror-value: " + space.str_w(space.str(e.get_w_value(space))))
            return -1

    @entrypoint('main', [rffi.CCHARP], c_name='pypy_execute_source')
    def pypy_execute_source(ll_source):
        after = rffi.aroundstate.after
        if after: after()
        source = rffi.charp2str(ll_source)
        res = _pypy_execute_source(source)
        before = rffi.aroundstate.before
        if before: before()
        return rffi.cast(rffi.INT, res)

    @entrypoint('main', [rffi.CCHARP, lltype.Signed],
                c_name='pypy_execute_source_ptr')
    def pypy_execute_source_ptr(ll_source, ll_ptr):
        after = rffi.aroundstate.after
        if after: after()
        source = rffi.charp2str(ll_source)
        space.setitem(w_globals, space.wrap('c_argument'),
                      space.wrap(ll_ptr))
        res = _pypy_execute_source(source)
        before = rffi.aroundstate.before
        if before: before()
        return rffi.cast(rffi.INT, res)        

    @entrypoint('main', [], c_name='pypy_init_threads')
    def pypy_init_threads():
        if not space.config.objspace.usemodules.thread:
            return
        os_thread.setup_threads(space)
        before = rffi.aroundstate.before
        if before: before()

    @entrypoint('main', [], c_name='pypy_thread_attach')
    def pypy_thread_attach():
        if not space.config.objspace.usemodules.thread:
            return
        os_thread.setup_threads(space)
        os_thread.bootstrapper.acquire(space, None, None)
        rthread.gc_thread_start()
        os_thread.bootstrapper.nbthreads += 1
        os_thread.bootstrapper.release()
        before = rffi.aroundstate.before
        if before: before()

    w_globals = space.newdict()
    space.setitem(w_globals, space.wrap('__builtins__'),
                  space.builtin_modules['builtins'])

    def _pypy_execute_source(source):
        try:
            compiler = space.createcompiler()
            stmt = compiler.compile(source, 'c callback', 'exec', 0)
            stmt.exec_code(space, w_globals, w_globals)
        except OperationError, e:
            debug("OperationError:")
            debug(" operror-type: " + e.w_type.getname(space).encode('utf-8'))
            debug(" operror-value: " + space.str_w(space.str(e.get_w_value(space))))
            return -1
        return 0

    return entry_point, {'pypy_execute_source': pypy_execute_source,
                         'pypy_execute_source_ptr': pypy_execute_source_ptr,
                         'pypy_init_threads': pypy_init_threads,
                         'pypy_thread_attach': pypy_thread_attach,
                         'pypy_setup_home': pypy_setup_home}


# _____ Define and setup target ___

# for now this will do for option handling

class PyPyTarget(object):

    usage = SUPPRESS_USAGE

    take_options = True

    def opt_parser(self, config):
        parser = to_optparse(config, useoptions=["objspace.*"],
                             parserkwargs={'usage': self.usage})
        return parser

    def handle_config(self, config, translateconfig):
        if (not translateconfig.help and
            translateconfig._cfgimpl_value_owners['opt'] == 'default'):
            raise Exception("You have to specify the --opt level.\n"
                    "Try --opt=2 or --opt=jit, or equivalently -O2 or -Ojit .")
        self.translateconfig = translateconfig
        # set up the objspace optimizations based on the --opt argument
        from pypy.config.pypyoption import set_pypy_opt_level
        set_pypy_opt_level(config, translateconfig.opt)

        # as of revision 27081, multimethod.py uses the InstallerVersion1 by default
        # because it is much faster both to initialize and run on top of CPython.
        # The InstallerVersion2 is optimized for making a translator-friendly
        # structure for low level backends. However, InstallerVersion1 is still
        # preferable for high level backends, so we patch here.

        from pypy.objspace.std import multimethod
        if config.objspace.std.multimethods == 'mrd':
            assert multimethod.InstallerVersion1.instance_counter == 0,\
                   'The wrong Installer version has already been instatiated'
            multimethod.Installer = multimethod.InstallerVersion2
        elif config.objspace.std.multimethods == 'doubledispatch':
            # don't rely on the default, set again here
            assert multimethod.InstallerVersion2.instance_counter == 0,\
                   'The wrong Installer version has already been instatiated'
            multimethod.Installer = multimethod.InstallerVersion1

    def print_help(self, config):
        self.opt_parser(config).print_help()

    def get_additional_config_options(self):
        from pypy.config.pypyoption import pypy_optiondescription
        return pypy_optiondescription

    def target(self, driver, args):
        driver.exe_name = 'pypy-%(backend)s'

        config = driver.config
        parser = self.opt_parser(config)

        parser.parse_args(args)

        # expose the following variables to ease debugging
        global space, entry_point

        if config.objspace.allworkingmodules:
            from pypy.config.pypyoption import enable_allworkingmodules
            enable_allworkingmodules(config)
        if config.objspace.translationmodules:
            from pypy.config.pypyoption import enable_translationmodules
            enable_translationmodules(config)

        config.translation.suggest(check_str_without_nul=True)

        if config.translation.thread:
            config.objspace.usemodules.thread = True
        elif config.objspace.usemodules.thread:
            try:
                config.translation.thread = True
            except ConflictConfigError:
                # If --allworkingmodules is given, we reach this point
                # if threads cannot be enabled (e.g. they conflict with
                # something else).  In this case, we can try setting the
                # usemodules.thread option to False again.  It will
                # cleanly fail if that option was set to True by the
                # command-line directly instead of via --allworkingmodules.
                config.objspace.usemodules.thread = False

        if config.translation.continuation:
            config.objspace.usemodules._continuation = True
        elif config.objspace.usemodules._continuation:
            try:
                config.translation.continuation = True
            except ConflictConfigError:
                # Same as above: try to auto-disable the _continuation
                # module if translation.continuation cannot be enabled
                config.objspace.usemodules._continuation = False

        if not config.translation.rweakref:
            config.objspace.usemodules._weakref = False

        if config.translation.jit:
            config.objspace.usemodules.pypyjit = True
        elif config.objspace.usemodules.pypyjit:
            config.translation.jit = True

        if config.translation.sandbox:
            config.objspace.usepycfiles = False

        config.translating = True

        import translate
        translate.log_config(config.objspace, "PyPy config object")

        # obscure hack to stuff the translation options into the translated PyPy
        import pypy.module.sys
        options = make_dict(config)
        wrapstr = 'space.wrap(%r)' % (options)
        pypy.module.sys.Module.interpleveldefs['pypy_translation_info'] = wrapstr

        return self.get_entry_point(config)

    def jitpolicy(self, driver):
        from pypy.module.pypyjit.policy import PyPyJitPolicy, pypy_hooks
        return PyPyJitPolicy(pypy_hooks)

    def get_entry_point(self, config):
        from pypy.tool.lib_pypy import import_from_lib_pypy
        rebuild = import_from_lib_pypy('ctypes_config_cache/rebuild')
        rebuild.try_rebuild()

        space = make_objspace(config)

        # manually imports app_main.py
        filename = os.path.join(pypydir, 'interpreter', 'app_main.py')
        app = gateway.applevel(open(filename).read(), 'app_main.py', 'app_main')
        app.hidden_applevel = False
        w_dict = app.getwdict(space)
        entry_point, _ = create_entry_point(space, w_dict)

        return entry_point, None, PyPyAnnotatorPolicy(single_space = space)

    def interface(self, ns):
        for name in ['take_options', 'handle_config', 'print_help', 'target',
                     'jitpolicy', 'get_entry_point',
                     'get_additional_config_options']:
            ns[name] = getattr(self, name)


PyPyTarget().interface(globals())
<|MERGE_RESOLUTION|>--- conflicted
+++ resolved
@@ -52,8 +52,7 @@
             argv = argv[:1] + argv[3:]
         try:
             try:
-<<<<<<< HEAD
-                space.call_function(w_run_toplevel, w_call_startup_gateway)
+                space.startup()
                 if rlocale.HAVE_LANGINFO:
                     try:
                         rlocale.setlocale(rlocale.LC_ALL, '')
@@ -62,11 +61,6 @@
                 w_executable = space.fsdecode(space.wrapbytes(argv[0]))
                 w_argv = space.newlist([space.fsdecode(space.wrapbytes(s))
                                         for s in argv[1:]])
-=======
-                space.startup()
-                w_executable = space.wrap(argv[0])
-                w_argv = space.newlist([space.wrap(s) for s in argv[1:]])
->>>>>>> 34e2be9f
                 w_exitcode = space.call_function(w_entry_point, w_executable, w_argv)
                 exitcode = space.int_w(w_exitcode)
                 # try to pull it all in
