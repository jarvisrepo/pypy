import py

import os, sys, subprocess

import pypy
from pypy.interpreter import gateway
from pypy.interpreter.error import OperationError
from pypy.tool.ann_override import PyPyAnnotatorPolicy
from rpython.config.config import to_optparse, make_dict, SUPPRESS_USAGE
from rpython.config.config import ConflictConfigError
from rpython.rlib import rlocale
from pypy.tool.option import make_objspace
from pypy import pypydir
from rpython.rlib import rthread
from pypy.module.thread import os_thread

thisdir = py.path.local(__file__).dirpath()

try:
    this_dir = os.path.dirname(__file__)
except NameError:
    this_dir = os.path.dirname(sys.argv[0])

def debug(msg):
    try:
        os.write(2, "debug: " + msg + '\n')
    except OSError:
        pass     # bah, no working stderr :-(

# __________  Entry point  __________


def create_entry_point(space, w_dict):
    if w_dict is not None: # for tests
        w_entry_point = space.getitem(w_dict, space.newtext('entry_point'))
        w_run_toplevel = space.getitem(w_dict, space.newtext('run_toplevel'))
        w_initstdio = space.getitem(w_dict, space.newtext('initstdio'))
        withjit = space.config.objspace.usemodules.pypyjit
        hashfunc = space.config.objspace.hash
    else:
        w_initstdio = space.appexec([], """():
            return lambda unbuffered: None
        """)

    def entry_point(argv):
        if withjit:
            from rpython.jit.backend.hlinfo import highleveljitinfo
            highleveljitinfo.sys_executable = argv[0]

        if hashfunc == "siphash24":
            from rpython.rlib import rsiphash
            rsiphash.enable_siphash24()

        #debug("entry point starting")
        #for arg in argv:
        #    debug(" argv -> " + arg)
        if len(argv) > 2 and argv[1] == '--heapsize':
            # Undocumented option, handled at interp-level.
            # It has silently no effect with some GCs.
            # It works in Boehm and in the semispace or generational GCs
            # (but see comments in semispace.py:set_max_heap_size()).
            # At the moment this option exists mainly to support sandboxing.
            from rpython.rlib import rgc
            rgc.set_max_heap_size(int(argv[2]))
            argv = argv[:1] + argv[3:]
        try:
            try:
                space.startup()
                if rlocale.HAVE_LANGINFO:
                    try:
                        rlocale.setlocale(rlocale.LC_CTYPE, '')
                    except rlocale.LocaleError:
                        pass
                w_executable = space.wrap_fsdecoded(argv[0])
                w_argv = space.newlist([space.wrap_fsdecoded(s)
                                        for s in argv[1:]])
                w_exitcode = space.call_function(w_entry_point, w_executable, w_argv)
                exitcode = space.int_w(w_exitcode)
                # try to pull it all in
            ##    from pypy.interpreter import main, interactive, error
            ##    con = interactive.PyPyConsole(space)
            ##    con.interact()
            except OperationError as e:
                debug("OperationError:")
                debug(" operror-type: " + e.w_type.getname(space).encode('utf-8'))
                debug(" operror-value: " + space.str_w(space.str(e.get_w_value(space))))
                return 1
        finally:
            try:
                space.finish()
            except OperationError as e:
                debug("OperationError:")
                debug(" operror-type: " + e.w_type.getname(space).encode('utf-8'))
                debug(" operror-value: " + space.str_w(space.str(e.get_w_value(space))))
                return 1
        return exitcode

    return entry_point, get_additional_entrypoints(space, w_initstdio)


def get_additional_entrypoints(space, w_initstdio):
    # register the minimal equivalent of running a small piece of code. This
    # should be used as sparsely as possible, just to register callbacks
    from rpython.rlib.entrypoint import entrypoint_highlevel
    from rpython.rtyper.lltypesystem import rffi, lltype

    if space.config.objspace.disable_entrypoints:
        return {}

    @entrypoint_highlevel('main', [rffi.CCHARP, rffi.INT],
                          c_name='pypy_setup_home')
    def pypy_setup_home(ll_home, verbose):
        from pypy.module.sys.initpath import pypy_find_stdlib
        verbose = rffi.cast(lltype.Signed, verbose)
        if ll_home and ord(ll_home[0]):
            home1 = rffi.charp2str(ll_home)
            home = os.path.join(home1, 'x') # <- so that 'll_home' can be
                                            # directly the root directory
        else:
            home1 = "pypy's shared library location"
            home = '*'
        w_path = pypy_find_stdlib(space, home)
        if space.is_none(w_path):
            if verbose:
                debug("pypy_setup_home: directories 'lib-python' and 'lib_pypy'"
                      " not found in %s or in any parent directory" % home1)
            return rffi.cast(rffi.INT, 1)
        space.startup()
        must_leave = space.threadlocals.try_enter_thread(space)
        try:
            # initialize sys.{path,executable,stdin,stdout,stderr}
            # (in unbuffered mode, to avoid troubles) and import site
            space.appexec([w_path, space.wrap_fsdecoded(home), w_initstdio],
            r"""(path, home, initstdio):
                import sys
                sys.path[:] = path
                sys.executable = home
                initstdio(unbuffered=True)
                try:
                    import site
                except Exception as e:
                    sys.stderr.write("'import site' failed:\n")
                    import traceback
                    traceback.print_exc()
            """)
            return rffi.cast(rffi.INT, 0)
        except OperationError as e:
            if verbose:
                debug("OperationError:")
                debug(" operror-type: " + e.w_type.getname(space).encode('utf-8'))
                debug(" operror-value: " + space.str_w(space.str(e.get_w_value(space))))
            return rffi.cast(rffi.INT, -1)
        finally:
            if must_leave:
                space.threadlocals.leave_thread(space)

    @entrypoint_highlevel('main', [rffi.CCHARP], c_name='pypy_execute_source')
    def pypy_execute_source(ll_source):
        return pypy_execute_source_ptr(ll_source, 0)

    @entrypoint_highlevel('main', [rffi.CCHARP, lltype.Signed],
                          c_name='pypy_execute_source_ptr')
    def pypy_execute_source_ptr(ll_source, ll_ptr):
        source = rffi.charp2str(ll_source)
        res = _pypy_execute_source(source, ll_ptr)
        return rffi.cast(rffi.INT, res)

    @entrypoint_highlevel('main', [], c_name='pypy_init_threads')
    def pypy_init_threads():
        if not space.config.objspace.usemodules.thread:
            return
        os_thread.setup_threads(space)

    @entrypoint_highlevel('main', [], c_name='pypy_thread_attach')
    def pypy_thread_attach():
        if not space.config.objspace.usemodules.thread:
            return
        os_thread.setup_threads(space)
        os_thread.bootstrapper.acquire(space, None, None)
        # XXX this doesn't really work.  Don't use os.fork(), and
        # if your embedder program uses fork(), don't use any PyPy
        # code in the fork
        rthread.gc_thread_start()
        os_thread.bootstrapper.nbthreads += 1
        os_thread.bootstrapper.release()

    def _pypy_execute_source(source, c_argument):
        try:
            w_globals = space.newdict(module=True)
            space.setitem(w_globals, space.newtext('__builtins__'),
                          space.builtin_modules['builtins'])
            space.setitem(w_globals, space.newtext('c_argument'),
<<<<<<< HEAD
                          space.newbytes(c_argument))
=======
                          space.newint(c_argument))
>>>>>>> cfdad8ec
            space.appexec([space.newtext(source), w_globals], """(src, glob):
                import sys
                stmt = compile(src, 'c callback', 'exec')
                if not hasattr(sys, '_pypy_execute_source'):
                    sys._pypy_execute_source = []
                sys._pypy_execute_source.append(glob)
                exec(stmt, glob)
            """)
        except OperationError as e:
            debug("OperationError:")
            debug(" operror-type: " + e.w_type.getname(space).encode('utf-8'))
            debug(" operror-value: " + space.str_w(space.str(e.get_w_value(space))))
            return -1
        return 0

    return {'pypy_execute_source': pypy_execute_source,
            'pypy_execute_source_ptr': pypy_execute_source_ptr,
            'pypy_init_threads': pypy_init_threads,
            'pypy_thread_attach': pypy_thread_attach,
            'pypy_setup_home': pypy_setup_home}


# _____ Define and setup target ___

# for now this will do for option handling

class PyPyTarget(object):

    usage = SUPPRESS_USAGE

    take_options = True

    def opt_parser(self, config):
        parser = to_optparse(config, useoptions=["objspace.*"],
                             parserkwargs={'usage': self.usage})
        return parser

    def handle_config(self, config, translateconfig):
        if (not translateconfig.help and
            translateconfig._cfgimpl_value_owners['opt'] == 'default'):
            raise Exception("You have to specify the --opt level.\n"
                    "Try --opt=2 or --opt=jit, or equivalently -O2 or -Ojit .")
        self.translateconfig = translateconfig

        # change the default for this option
        # XXX disabled until we fix the real problem: a per-translation
        # seed for siphash is bad
        #config.translation.suggest(hash="siphash24")

        # set up the objspace optimizations based on the --opt argument
        from pypy.config.pypyoption import set_pypy_opt_level
        set_pypy_opt_level(config, translateconfig.opt)

    def print_help(self, config):
        self.opt_parser(config).print_help()

    def get_additional_config_options(self):
        from pypy.config.pypyoption import pypy_optiondescription
        return pypy_optiondescription

    def target(self, driver, args):
        driver.exe_name = 'pypy-%(backend)s'

        config = driver.config
        parser = self.opt_parser(config)

        parser.parse_args(args)

        # expose the following variables to ease debugging
        global space, entry_point

        if config.objspace.allworkingmodules:
            from pypy.config.pypyoption import enable_allworkingmodules
            enable_allworkingmodules(config)
        if config.objspace.translationmodules:
            from pypy.config.pypyoption import enable_translationmodules
            enable_translationmodules(config)

        config.translation.suggest(check_str_without_nul=True)
        config.translation.suggest(shared=True)
        config.translation.suggest(icon=os.path.join(this_dir, 'pypy.ico'))
        if config.translation.shared:
            if config.translation.output is not None:
                raise Exception("Cannot use the --output option with PyPy "
                                "when --shared is on (it is by default). "
                                "See issue #1971.")
            if (config.translation.profopt is not None
                    and not config.translation.noprofopt):
                raise Exception("Cannot use the --profopt option "
                                "when --shared is on (it is by default). "
                                "See issue #2398.")
        if sys.platform == 'win32':
            libdir = thisdir.join('..', '..', 'libs')
            libdir.ensure(dir=1)
            config.translation.libname = str(libdir.join('python27.lib'))

        if config.translation.thread:
            config.objspace.usemodules.thread = True
        elif config.objspace.usemodules.thread:
            try:
                config.translation.thread = True
            except ConflictConfigError:
                # If --allworkingmodules is given, we reach this point
                # if threads cannot be enabled (e.g. they conflict with
                # something else).  In this case, we can try setting the
                # usemodules.thread option to False again.  It will
                # cleanly fail if that option was set to True by the
                # command-line directly instead of via --allworkingmodules.
                config.objspace.usemodules.thread = False

        if config.translation.continuation:
            config.objspace.usemodules._continuation = True
        elif config.objspace.usemodules._continuation:
            try:
                config.translation.continuation = True
            except ConflictConfigError:
                # Same as above: try to auto-disable the _continuation
                # module if translation.continuation cannot be enabled
                config.objspace.usemodules._continuation = False

        if not config.translation.rweakref:
            config.objspace.usemodules._weakref = False

        if config.translation.jit:
            config.objspace.usemodules.pypyjit = True
        elif config.objspace.usemodules.pypyjit:
            config.translation.jit = True

        if config.objspace.usemodules.cpyext:
            if config.translation.gc not in ('incminimark', 'boehm'):
                raise Exception("The 'cpyext' module requires the 'incminimark'"
                    " or 'boehm' GC.  You need either 'targetpypystandalone.py"
                    " --withoutmod-cpyext', or use one of these two GCs.")

        config.translating = True

        import translate
        translate.log_config(config.objspace, "PyPy config object")

        # obscure hack to stuff the translation options into the translated PyPy
        import pypy.module.sys
        options = make_dict(config)
        wrapstr = 'space.newtext(%r)' % (options)
        pypy.module.sys.Module.interpleveldefs['pypy_translation_info'] = wrapstr
        if config.objspace.usemodules._cffi_backend:
            self.hack_for_cffi_modules(driver)

        return self.get_entry_point(config)

    def hack_for_cffi_modules(self, driver):
        # HACKHACKHACK
        # ugly hack to modify target goal from compile_* to build_cffi_imports
        # this should probably get cleaned up and merged with driver.create_exe
        from rpython.tool.runsubprocess import run_subprocess
        from rpython.translator.driver import taskdef
        import types

        compile_goal, = driver.backend_select_goals(['compile'])
        @taskdef([compile_goal], "Create cffi bindings for modules")
        def task_build_cffi_imports(self):
            ''' Use cffi to compile cffi interfaces to modules'''
            filename = os.path.join(pypydir, 'tool', 'build_cffi_imports.py')
            status, out, err = run_subprocess(str(driver.compute_exe_name()),
                                              [filename])
            sys.stdout.write(out)
            sys.stderr.write(err)
            # otherwise, ignore errors
        driver.task_build_cffi_imports = types.MethodType(task_build_cffi_imports, driver)
        driver.tasks['build_cffi_imports'] = driver.task_build_cffi_imports, [compile_goal]
        driver.default_goal = 'build_cffi_imports'
        # HACKHACKHACK end

    def jitpolicy(self, driver):
        from pypy.module.pypyjit.policy import PyPyJitPolicy
        from pypy.module.pypyjit.hooks import pypy_hooks
        return PyPyJitPolicy(pypy_hooks)

    def get_entry_point(self, config):
        space = make_objspace(config)

        # manually imports app_main.py
        filename = os.path.join(pypydir, 'interpreter', 'app_main.py')
        app = gateway.applevel(open(filename).read(), 'app_main.py', 'app_main')
        app.hidden_applevel = False
        w_dict = app.getwdict(space)
        entry_point, _ = create_entry_point(space, w_dict)

        return entry_point, None, PyPyAnnotatorPolicy()

    def interface(self, ns):
        for name in ['take_options', 'handle_config', 'print_help', 'target',
                     'jitpolicy', 'get_entry_point',
                     'get_additional_config_options']:
            ns[name] = getattr(self, name)


PyPyTarget().interface(globals())
<|MERGE_RESOLUTION|>--- conflicted
+++ resolved
@@ -190,11 +190,7 @@
             space.setitem(w_globals, space.newtext('__builtins__'),
                           space.builtin_modules['builtins'])
             space.setitem(w_globals, space.newtext('c_argument'),
-<<<<<<< HEAD
-                          space.newbytes(c_argument))
-=======
                           space.newint(c_argument))
->>>>>>> cfdad8ec
             space.appexec([space.newtext(source), w_globals], """(src, glob):
                 import sys
                 stmt = compile(src, 'c callback', 'exec')
