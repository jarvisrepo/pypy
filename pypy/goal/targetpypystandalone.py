--- conflicted
+++ resolved
@@ -78,113 +78,8 @@
                 return 1
         return exitcode
 
-<<<<<<< HEAD
     from pypy.interpreter import embedding
     return entry_point, embedding.entrypoints_dict
-=======
-    # register the minimal equivalent of running a small piece of code. This
-    # should be used as sparsely as possible, just to register callbacks
-
-    from rpython.rlib.entrypoint import entrypoint_highlevel
-    from rpython.rtyper.lltypesystem import rffi, lltype
-
-    w_pathsetter = space.appexec([], """():
-    def f(path):
-        import sys
-        sys.path[:] = path
-    return f
-    """)
-
-    @entrypoint_highlevel('main', [rffi.CCHARP, rffi.INT],
-                          c_name='pypy_setup_home')
-    def pypy_setup_home(ll_home, verbose):
-        from pypy.module.sys.initpath import pypy_find_stdlib
-        verbose = rffi.cast(lltype.Signed, verbose)
-        if ll_home:
-            home1 = rffi.charp2str(ll_home)
-            home = os.path.join(home1, 'x') # <- so that 'll_home' can be
-                                            # directly the root directory
-        else:
-            home = home1 = pypydir
-        w_path = pypy_find_stdlib(space, home)
-        if space.is_none(w_path):
-            if verbose:
-                debug("pypy_setup_home: directories 'lib-python' and 'lib_pypy'"
-                      " not found in '%s' or in any parent directory" % home1)
-            return rffi.cast(rffi.INT, 1)
-        space.startup()
-        space.call_function(w_pathsetter, w_path)
-        # import site
-        try:
-            space.setattr(space.getbuiltinmodule('sys'),
-                          space.wrap('executable'),
-                          space.wrap(home))
-            import_ = space.getattr(space.getbuiltinmodule('__builtin__'),
-                                    space.wrap('__import__'))
-            space.call_function(import_, space.wrap('site'))
-            return rffi.cast(rffi.INT, 0)
-        except OperationError, e:
-            if verbose:
-                debug("OperationError:")
-                debug(" operror-type: " + e.w_type.getname(space))
-                debug(" operror-value: " + space.str_w(space.str(e.get_w_value(space))))
-            return rffi.cast(rffi.INT, -1)
-
-    @entrypoint_highlevel('main', [rffi.CCHARP], c_name='pypy_execute_source')
-    def pypy_execute_source(ll_source):
-        return pypy_execute_source_ptr(ll_source, 0)
-
-    @entrypoint_highlevel('main', [rffi.CCHARP, lltype.Signed],
-                          c_name='pypy_execute_source_ptr')
-    def pypy_execute_source_ptr(ll_source, ll_ptr):
-        source = rffi.charp2str(ll_source)
-        res = _pypy_execute_source(source, ll_ptr)
-        return rffi.cast(rffi.INT, res)
-
-    @entrypoint_highlevel('main', [], c_name='pypy_init_threads')
-    def pypy_init_threads():
-        if not space.config.objspace.usemodules.thread:
-            return
-        os_thread.setup_threads(space)
-
-    @entrypoint_highlevel('main', [], c_name='pypy_thread_attach')
-    def pypy_thread_attach():
-        if not space.config.objspace.usemodules.thread:
-            return
-        os_thread.setup_threads(space)
-        os_thread.bootstrapper.acquire(space, None, None)
-        rthread.gc_thread_start()
-        os_thread.bootstrapper.nbthreads += 1
-        os_thread.bootstrapper.release()
-
-    def _pypy_execute_source(source, c_argument):
-        try:
-            w_globals = space.newdict(module=True)
-            space.setitem(w_globals, space.wrap('__builtins__'),
-                          space.builtin_modules['__builtin__'])
-            space.setitem(w_globals, space.wrap('c_argument'),
-                          space.wrap(c_argument))
-            space.appexec([space.wrap(source), w_globals], """(src, glob):
-                import sys
-                stmt = compile(src, 'c callback', 'exec')
-                if not hasattr(sys, '_pypy_execute_source'):
-                    sys._pypy_execute_source = []
-                sys._pypy_execute_source.append(glob)
-                exec stmt in glob
-            """)
-        except OperationError, e:
-            debug("OperationError:")
-            debug(" operror-type: " + e.w_type.getname(space))
-            debug(" operror-value: " + space.str_w(space.str(e.get_w_value(space))))
-            return -1
-        return 0
-
-    return entry_point, {'pypy_execute_source': pypy_execute_source,
-                         'pypy_execute_source_ptr': pypy_execute_source_ptr,
-                         'pypy_init_threads': pypy_init_threads,
-                         'pypy_thread_attach': pypy_thread_attach,
-                         'pypy_setup_home': pypy_setup_home}
->>>>>>> 5a5170ba
 
 
 # _____ Define and setup target ___
