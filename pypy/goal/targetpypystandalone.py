--- conflicted
+++ resolved
@@ -242,19 +242,15 @@
             enable_translationmodules(config)
 
         config.translation.suggest(check_str_without_nul=True)
-<<<<<<< HEAD
         # Don't default to '--shared' with stm: it has a lot of thread-locals,
         # and reading thread-locals is much slower with --shared
         if not config.translation.stm:
             config.translation.suggest(shared=True)
-=======
-        config.translation.suggest(shared=True)
         if config.translation.shared:
             if config.translation.output is not None:
                 raise Exception("Cannot use the --output option with PyPy "
                                 "when --shared is on (it is by default). "
                                 "See issue #1971.")
->>>>>>> b96b5f03
 
         if config.translation.thread:
             config.objspace.usemodules.thread = True
