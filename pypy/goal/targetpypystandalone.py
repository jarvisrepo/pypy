import py

import os, sys, subprocess

import pypy
from pypy.interpreter import gateway
from pypy.interpreter.error import OperationError
from pypy.tool.ann_override import PyPyAnnotatorPolicy
from rpython.config.config import to_optparse, make_dict, SUPPRESS_USAGE
from rpython.config.config import ConflictConfigError
from rpython.rlib import rlocale
from pypy.tool.option import make_objspace
from pypy import pypydir
from rpython.rlib import rthread
from pypy.module.thread import os_thread
from pypy.module.sys.version import CPYTHON_VERSION

thisdir = py.path.local(__file__).dirpath()

try:
    this_dir = os.path.dirname(__file__)
except NameError:
    this_dir = os.path.dirname(sys.argv[0])

def debug(msg):
    try:
        os.write(2, "debug: " + msg + '\n')
    except OSError:
        pass     # bah, no working stderr :-(

# __________  Entry point  __________


def create_entry_point(space, w_dict):
    if w_dict is not None: # for tests
        w_entry_point = space.getitem(w_dict, space.newtext('entry_point'))
        w_run_toplevel = space.getitem(w_dict, space.newtext('run_toplevel'))
        w_initstdio = space.getitem(w_dict, space.newtext('initstdio'))
        withjit = space.config.objspace.usemodules.pypyjit
        hashfunc = space.config.objspace.hash
    else:
        w_initstdio = space.appexec([], """():
            return lambda unbuffered: None
        """)

    def entry_point(argv):
        if withjit:
            from rpython.jit.backend.hlinfo import highleveljitinfo
            highleveljitinfo.sys_executable = argv[0]

        if hashfunc == "siphash24":
            from rpython.rlib import rsiphash
            rsiphash.enable_siphash24()

        #debug("entry point starting")
        #for arg in argv:
        #    debug(" argv -> " + arg)
        if len(argv) > 2 and argv[1] == '--heapsize':
            # Undocumented option, handled at interp-level.
            # It has silently no effect with some GCs.
            # It works in Boehm and in the semispace or generational GCs
            # (but see comments in semispace.py:set_max_heap_size()).
            # At the moment this option exists mainly to support sandboxing.
            from rpython.rlib import rgc
            rgc.set_max_heap_size(int(argv[2]))
            argv = argv[:1] + argv[3:]
        try:
            try:
                space.startup()
                if rlocale.HAVE_LANGINFO:
                    try:
                        rlocale.setlocale(rlocale.LC_CTYPE, '')
                    except rlocale.LocaleError:
                        pass
                w_executable = space.newfilename(argv[0])
                w_argv = space.newlist([space.newfilename(s)
                                        for s in argv[1:]])
                w_exitcode = space.call_function(w_entry_point, w_executable, w_argv)
                exitcode = space.int_w(w_exitcode)
                # try to pull it all in
            ##    from pypy.interpreter import main, interactive, error
            ##    con = interactive.PyPyConsole(space)
            ##    con.interact()
            except OperationError as e:
                debug("OperationError:")
                debug(" operror-type: " + e.w_type.getname(space))
                debug(" operror-value: " + space.text_w(space.str(e.get_w_value(space))))
                return 1
        finally:
            try:
                space.finish()
            except OperationError as e:
                debug("OperationError:")
                debug(" operror-type: " + e.w_type.getname(space))
                debug(" operror-value: " + space.text_w(space.str(e.get_w_value(space))))
                return 1
        return exitcode

    return entry_point, get_additional_entrypoints(space, w_initstdio)


def get_additional_entrypoints(space, w_initstdio):
    # register the minimal equivalent of running a small piece of code. This
    # should be used as sparsely as possible, just to register callbacks
    from rpython.rlib.entrypoint import entrypoint_highlevel
    from rpython.rtyper.lltypesystem import rffi, lltype

    if space.config.objspace.disable_entrypoints:
        return {}

    @entrypoint_highlevel('main', [rffi.CCHARP, rffi.INT],
                          c_name='pypy_setup_home')
    def pypy_setup_home(ll_home, verbose):
        from pypy.module.sys.initpath import pypy_find_stdlib
        verbose = rffi.cast(lltype.Signed, verbose)
        if ll_home and ord(ll_home[0]):
            home1 = rffi.charp2str(ll_home)
            home = os.path.join(home1, 'x') # <- so that 'll_home' can be
                                            # directly the root directory
        else:
            home1 = "pypy's shared library location"
            home = '*'
        w_path = pypy_find_stdlib(space, home)
        if space.is_none(w_path):
            if verbose:
                debug("pypy_setup_home: directories 'lib-python' and 'lib_pypy'"
                      " not found in %s or in any parent directory" % home1)
            return rffi.cast(rffi.INT, 1)
        space.startup()
        must_leave = space.threadlocals.try_enter_thread(space)
        try:
            # initialize sys.{path,executable,stdin,stdout,stderr}
            # (in unbuffered mode, to avoid troubles) and import site
            space.appexec([w_path, space.newfilename(home), w_initstdio],
            r"""(path, home, initstdio):
                import sys
                sys.path[:] = path
                sys.executable = home
                initstdio(unbuffered=True)
                try:
                    import site
                except Exception as e:
                    sys.stderr.write("'import site' failed:\n")
                    import traceback
                    traceback.print_exc()
            """)
            return rffi.cast(rffi.INT, 0)
        except OperationError as e:
            if verbose:
                debug("OperationError:")
                debug(" operror-type: " + e.w_type.getname(space))
                debug(" operror-value: " + space.text_w(space.str(e.get_w_value(space))))
            return rffi.cast(rffi.INT, -1)
        finally:
            if must_leave:
                space.threadlocals.leave_thread(space)

    @entrypoint_highlevel('main', [rffi.CCHARP], c_name='pypy_execute_source')
    def pypy_execute_source(ll_source):
        return pypy_execute_source_ptr(ll_source, 0)

    @entrypoint_highlevel('main', [rffi.CCHARP, lltype.Signed],
                          c_name='pypy_execute_source_ptr')
    def pypy_execute_source_ptr(ll_source, ll_ptr):
        source = rffi.charp2str(ll_source)
        res = _pypy_execute_source(source, ll_ptr)
        return rffi.cast(rffi.INT, res)

    @entrypoint_highlevel('main', [], c_name='pypy_init_threads')
    def pypy_init_threads():
        if not space.config.objspace.usemodules.thread:
            return
        os_thread.setup_threads(space)

    @entrypoint_highlevel('main', [], c_name='pypy_thread_attach')
    def pypy_thread_attach():
        if not space.config.objspace.usemodules.thread:
            return
        os_thread.setup_threads(space)
        os_thread.bootstrapper.acquire(space, None, None)
        # XXX this doesn't really work.  Don't use os.fork(), and
        # if your embedder program uses fork(), don't use any PyPy
        # code in the fork
        rthread.gc_thread_start()
        os_thread.bootstrapper.nbthreads += 1
        os_thread.bootstrapper.release()

    def _pypy_execute_source(source, c_argument):
        try:
            w_globals = space.newdict(module=True)
            space.setitem(w_globals, space.newtext('__builtins__'),
                          space.builtin_modules['builtins'])
            space.setitem(w_globals, space.newtext('c_argument'),
                          space.newint(c_argument))
            space.appexec([space.newtext(source), w_globals], """(src, glob):
                import sys
                stmt = compile(src, 'c callback', 'exec')
                if not hasattr(sys, '_pypy_execute_source'):
                    sys._pypy_execute_source = []
                sys._pypy_execute_source.append(glob)
                exec(stmt, glob)
            """)
        except OperationError as e:
            debug("OperationError:")
            debug(" operror-type: " + e.w_type.getname(space))
            debug(" operror-value: " + space.text_w(space.str(e.get_w_value(space))))
            return -1
        return 0

    return {'pypy_execute_source': pypy_execute_source,
            'pypy_execute_source_ptr': pypy_execute_source_ptr,
            'pypy_init_threads': pypy_init_threads,
            'pypy_thread_attach': pypy_thread_attach,
            'pypy_setup_home': pypy_setup_home}


# _____ Define and setup target ___

# for now this will do for option handling

class PyPyTarget(object):

    usage = SUPPRESS_USAGE

    take_options = True
    space = None

    def opt_parser(self, config):
        parser = to_optparse(config, useoptions=["objspace.*"],
                             parserkwargs={'usage': self.usage})
        return parser

    def handle_config(self, config, translateconfig):
        if (not translateconfig.help and
            translateconfig._cfgimpl_value_owners['opt'] == 'default'):
            raise Exception("You have to specify the --opt level.\n"
                    "Try --opt=2 or --opt=jit, or equivalently -O2 or -Ojit .")
        self.translateconfig = translateconfig

        # change the default for this option
        # XXX disabled until we fix the real problem: a per-translation
        # seed for siphash is bad
        #config.translation.suggest(hash="siphash24")

        # set up the objspace optimizations based on the --opt argument
        from pypy.config.pypyoption import set_pypy_opt_level
        set_pypy_opt_level(config, translateconfig.opt)

    def print_help(self, config):
        self.opt_parser(config).print_help()

    def get_additional_config_options(self):
        from pypy.config.pypyoption import pypy_optiondescription
        return pypy_optiondescription

    def target(self, driver, args):
        driver.exe_name = 'pypy3-%(backend)s'

        config = driver.config
        parser = self.opt_parser(config)

        parser.parse_args(args)

        # expose the following variables to ease debugging
        global space, entry_point

        if config.objspace.allworkingmodules:
            from pypy.config.pypyoption import enable_allworkingmodules
            enable_allworkingmodules(config)
        if config.objspace.translationmodules:
            from pypy.config.pypyoption import enable_translationmodules
            enable_translationmodules(config)

        config.translation.suggest(check_str_without_nul=True)
        config.translation.suggest(shared=True)
        config.translation.suggest(icon=os.path.join(this_dir, 'pypy.ico'))
        if config.translation.shared:
            if config.translation.output is not None:
                raise Exception("Cannot use the --output option with PyPy "
                                "when --shared is on (it is by default). "
                                "See issue #1971.")

        # if both profopt and profoptpath are specified then we keep them as they are with no other changes
        if config.translation.profopt:
            if config.translation.profoptargs is None:
                config.translation.profoptargs = "$(RPYDIR)/../lib-python/2.7/test/regrtest.py --pgo -x test_asyncore test_gdb test_multiprocessing test_subprocess || true"
        elif config.translation.profoptargs is not None:
            raise Exception("Cannot use --profoptargs without specifying --profopt as well")

        if sys.platform == 'win32':
            libdir = thisdir.join('..', '..', 'libs')
            libdir.ensure(dir=1)
            pythonlib = "python{0[0]}{0[1]}.lib".format(CPYTHON_VERSION)
            config.translation.libname = str(libdir.join(pythonlib))

        if config.translation.thread:
            config.objspace.usemodules.thread = True
        elif config.objspace.usemodules.thread:
            try:
                config.translation.thread = True
            except ConflictConfigError:
                # If --allworkingmodules is given, we reach this point
                # if threads cannot be enabled (e.g. they conflict with
                # something else).  In this case, we can try setting the
                # usemodules.thread option to False again.  It will
                # cleanly fail if that option was set to True by the
                # command-line directly instead of via --allworkingmodules.
                config.objspace.usemodules.thread = False

        if config.translation.continuation:
            config.objspace.usemodules._continuation = True
        elif config.objspace.usemodules._continuation:
            try:
                config.translation.continuation = True
            except ConflictConfigError:
                # Same as above: try to auto-disable the _continuation
                # module if translation.continuation cannot be enabled
                config.objspace.usemodules._continuation = False

        if not config.translation.rweakref:
            config.objspace.usemodules._weakref = False

        if config.translation.jit:
            config.objspace.usemodules.pypyjit = True
        elif config.objspace.usemodules.pypyjit:
            config.translation.jit = True

        if config.translation.sandbox:
<<<<<<< HEAD
            assert 0, ("--sandbox is not tested nor maintained.  If you "
                       "really want to try it anyway, remove this line in "
                       "pypy/goal/targetpypystandalone.py.")
=======
            config.objspace.lonepycfiles = False
>>>>>>> 40dd3525

        if config.objspace.usemodules.cpyext:
            if config.translation.gc not in ('incminimark', 'boehm'):
                raise Exception("The 'cpyext' module requires the 'incminimark'"
                    " or 'boehm' GC.  You need either 'targetpypystandalone.py"
                    " --withoutmod-cpyext', or use one of these two GCs.")

        config.translating = True

        import translate
        translate.log_config(config.objspace, "PyPy config object")

        # obscure hack to stuff the translation options into the translated PyPy
        from pypy.module.sys.moduledef import Module as SysModule
        options = make_dict(config)
        wrapstr = 'space.wrap(%r)' % (options)  # import time
        SysModule.interpleveldefs['pypy_translation_info'] = wrapstr
        if config.objspace.usemodules._cffi_backend:
            self.hack_for_cffi_modules(driver)

        return self.get_entry_point(config)

    def hack_for_cffi_modules(self, driver):
        # HACKHACKHACK
        # ugly hack to modify target goal from compile_* to build_cffi_imports,
        # as done in package.py
        # this is needed by the benchmark buildbot run, maybe do it as a seperate step there?
        from rpython.tool.runsubprocess import run_subprocess
        from rpython.translator.driver import taskdef
        import types

        compile_goal, = driver.backend_select_goals(['compile'])
        @taskdef([compile_goal], "Create cffi bindings for modules")
        def task_build_cffi_imports(self):
            ''' Use cffi to compile cffi interfaces to modules'''
            filename = os.path.join(pypydir, 'tool', 'build_cffi_imports.py')
            if sys.platform == 'darwin':
                argv = [filename, '--embed-dependencies']
            else:
                argv = [filename,]
            status, out, err = run_subprocess(str(driver.compute_exe_name()),
                                              argv)
            sys.stdout.write(out)
            sys.stderr.write(err)
        driver.task_build_cffi_imports = types.MethodType(task_build_cffi_imports, driver)
        driver.tasks['build_cffi_imports'] = driver.task_build_cffi_imports, [compile_goal]
        driver.default_goal = 'build_cffi_imports'
        # HACKHACKHACK end

    def jitpolicy(self, driver):
        from pypy.module.pypyjit.policy import PyPyJitPolicy
        from pypy.module.pypyjit.hooks import pypy_hooks
        return PyPyJitPolicy(pypy_hooks)

    def get_gchooks(self):
        from pypy.module.gc.hook import LowLevelGcHooks
        if self.space is None:
            raise Exception("get_gchooks must be called after get_entry_point")
        if self.space.config.translation.sandbox:
            return None
        return self.space.fromcache(LowLevelGcHooks)

    def get_entry_point(self, config):
        self.space = make_objspace(config)

        # manually imports app_main.py
        filename = os.path.join(pypydir, 'interpreter', 'app_main.py')
        app = gateway.applevel(open(filename).read(), 'app_main.py', 'app_main')
        app.hidden_applevel = False
        w_dict = app.getwdict(self.space)
        entry_point, _ = create_entry_point(self.space, w_dict)

        return entry_point, None, PyPyAnnotatorPolicy()

    def interface(self, ns):
        for name in ['take_options', 'handle_config', 'print_help', 'target',
                     'jitpolicy', 'get_entry_point',
                     'get_additional_config_options']:
            ns[name] = getattr(self, name)
        ns['get_gchooks'] = self.get_gchooks

PyPyTarget().interface(globals())
<|MERGE_RESOLUTION|>--- conflicted
+++ resolved
@@ -326,13 +326,7 @@
             config.translation.jit = True
 
         if config.translation.sandbox:
-<<<<<<< HEAD
-            assert 0, ("--sandbox is not tested nor maintained.  If you "
-                       "really want to try it anyway, remove this line in "
-                       "pypy/goal/targetpypystandalone.py.")
-=======
             config.objspace.lonepycfiles = False
->>>>>>> 40dd3525
 
         if config.objspace.usemodules.cpyext:
             if config.translation.gc not in ('incminimark', 'boehm'):
