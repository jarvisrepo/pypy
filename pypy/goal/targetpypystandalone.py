import py

import os, sys, subprocess

import pypy
from pypy.interpreter import gateway
from pypy.interpreter.error import OperationError
from pypy.tool.ann_override import PyPyAnnotatorPolicy
from rpython.config.config import to_optparse, make_dict, SUPPRESS_USAGE
from rpython.config.config import ConflictConfigError
from rpython.rlib import rlocale
from pypy.tool.option import make_objspace
from pypy import pypydir
from rpython.rlib import rthread
from pypy.module.thread import os_thread

thisdir = py.path.local(__file__).dirpath()

try:
    this_dir = os.path.dirname(__file__)
except NameError:
    this_dir = os.path.dirname(sys.argv[0])

def debug(msg):
    try:
        os.write(2, "debug: " + msg + '\n')
    except OSError:
        pass     # bah, no working stderr :-(

# __________  Entry point  __________


def create_entry_point(space, w_dict):
    if w_dict is not None: # for tests
        w_entry_point = space.getitem(w_dict, space.wrap('entry_point'))
        w_run_toplevel = space.getitem(w_dict, space.wrap('run_toplevel'))
        w_initstdio = space.getitem(w_dict, space.wrap('initstdio'))
        withjit = space.config.objspace.usemodules.pypyjit
    else:
        w_initstdio = space.appexec([], """():
            return lambda unbuffered: None
        """)

    def entry_point(argv):
        if withjit:
            from rpython.jit.backend.hlinfo import highleveljitinfo
            highleveljitinfo.sys_executable = argv[0]

        #debug("entry point starting")
        #for arg in argv:
        #    debug(" argv -> " + arg)
        if len(argv) > 2 and argv[1] == '--heapsize':
            # Undocumented option, handled at interp-level.
            # It has silently no effect with some GCs.
            # It works in Boehm and in the semispace or generational GCs
            # (but see comments in semispace.py:set_max_heap_size()).
            # At the moment this option exists mainly to support sandboxing.
            from rpython.rlib import rgc
            rgc.set_max_heap_size(int(argv[2]))
            argv = argv[:1] + argv[3:]
        try:
            try:
                space.startup()
                if rlocale.HAVE_LANGINFO:
                    try:
                        rlocale.setlocale(rlocale.LC_CTYPE, '')
                    except rlocale.LocaleError:
                        pass
                w_executable = space.wrap_fsdecoded(argv[0])
                w_argv = space.newlist([space.wrap_fsdecoded(s)
                                        for s in argv[1:]])
                w_exitcode = space.call_function(w_entry_point, w_executable, w_argv)
                exitcode = space.int_w(w_exitcode)
                # try to pull it all in
            ##    from pypy.interpreter import main, interactive, error
            ##    con = interactive.PyPyConsole(space)
            ##    con.interact()
            except OperationError as e:
                debug("OperationError:")
                debug(" operror-type: " + e.w_type.getname(space).encode('utf-8'))
                debug(" operror-value: " + space.str_w(space.str(e.get_w_value(space))))
                return 1
        finally:
            try:
                space.finish()
            except OperationError as e:
                debug("OperationError:")
                debug(" operror-type: " + e.w_type.getname(space).encode('utf-8'))
                debug(" operror-value: " + space.str_w(space.str(e.get_w_value(space))))
                return 1
        return exitcode

    # register the minimal equivalent of running a small piece of code. This
    # should be used as sparsely as possible, just to register callbacks

    from rpython.rlib.entrypoint import entrypoint_highlevel
    from rpython.rtyper.lltypesystem import rffi, lltype

    @entrypoint_highlevel('main', [rffi.CCHARP, rffi.INT],
                          c_name='pypy_setup_home')
    def pypy_setup_home(ll_home, verbose):
        from pypy.module.sys.initpath import pypy_find_stdlib
        verbose = rffi.cast(lltype.Signed, verbose)
        if ll_home and ord(ll_home[0]):
            home1 = rffi.charp2str(ll_home)
            home = os.path.join(home1, 'x') # <- so that 'll_home' can be
                                            # directly the root directory
        else:
            home1 = "pypy's shared library location"
            home = '*'
        w_path = pypy_find_stdlib(space, home)
        if space.is_none(w_path):
            if verbose:
                debug("pypy_setup_home: directories 'lib-python' and 'lib_pypy'"
                      " not found in %s or in any parent directory" % home1)
            return rffi.cast(rffi.INT, 1)
        space.startup()
        must_leave = space.threadlocals.try_enter_thread(space)
        try:
            # initialize sys.{path,executable,stdin,stdout,stderr}
            # (in unbuffered mode, to avoid troubles) and import site
            space.appexec([w_path, space.wrap_fsdecoded(home), w_initstdio],
            r"""(path, home, initstdio):
                import sys
                sys.path[:] = path
                sys.executable = home
                initstdio(unbuffered=True)
                try:
                    import site
                except Exception as e:
                    sys.stderr.write("'import site' failed:\n")
                    import traceback
                    traceback.print_exc()
            """)
            return rffi.cast(rffi.INT, 0)
        except OperationError as e:
            if verbose:
                debug("OperationError:")
                debug(" operror-type: " + e.w_type.getname(space).encode('utf-8'))
                debug(" operror-value: " + space.str_w(space.str(e.get_w_value(space))))
            return rffi.cast(rffi.INT, -1)
        finally:
            if must_leave:
                space.threadlocals.leave_thread(space)

    @entrypoint_highlevel('main', [rffi.CCHARP], c_name='pypy_execute_source')
    def pypy_execute_source(ll_source):
        return pypy_execute_source_ptr(ll_source, 0)

    @entrypoint_highlevel('main', [rffi.CCHARP, lltype.Signed],
                          c_name='pypy_execute_source_ptr')
    def pypy_execute_source_ptr(ll_source, ll_ptr):
        source = rffi.charp2str(ll_source)
        res = _pypy_execute_source(source, ll_ptr)
        return rffi.cast(rffi.INT, res)

    @entrypoint_highlevel('main', [], c_name='pypy_init_threads')
    def pypy_init_threads():
        if not space.config.objspace.usemodules.thread:
            return
        os_thread.setup_threads(space)

    @entrypoint_highlevel('main', [], c_name='pypy_thread_attach')
    def pypy_thread_attach():
        if not space.config.objspace.usemodules.thread:
            return
        os_thread.setup_threads(space)
        os_thread.bootstrapper.acquire(space, None, None)
        # XXX this doesn't really work.  Don't use os.fork(), and
        # if your embedder program uses fork(), don't use any PyPy
        # code in the fork
        rthread.gc_thread_start()
        os_thread.bootstrapper.nbthreads += 1
        os_thread.bootstrapper.release()

    def _pypy_execute_source(source, c_argument):
        try:
            w_globals = space.newdict(module=True)
            space.setitem(w_globals, space.wrap('__builtins__'),
                          space.builtin_modules['builtins'])
            space.setitem(w_globals, space.wrap('c_argument'),
                          space.wrap(c_argument))
            space.appexec([space.wrap(source), w_globals], """(src, glob):
                import sys
                stmt = compile(src, 'c callback', 'exec')
                if not hasattr(sys, '_pypy_execute_source'):
                    sys._pypy_execute_source = []
                sys._pypy_execute_source.append(glob)
                exec(stmt, glob)
            """)
        except OperationError as e:
            debug("OperationError:")
            debug(" operror-type: " + e.w_type.getname(space).encode('utf-8'))
            debug(" operror-value: " + space.str_w(space.str(e.get_w_value(space))))
            return -1
        return 0

    return entry_point, {'pypy_execute_source': pypy_execute_source,
                         'pypy_execute_source_ptr': pypy_execute_source_ptr,
                         'pypy_init_threads': pypy_init_threads,
                         'pypy_thread_attach': pypy_thread_attach,
                         'pypy_setup_home': pypy_setup_home}


# _____ Define and setup target ___

# for now this will do for option handling

class PyPyTarget(object):

    usage = SUPPRESS_USAGE

    take_options = True

    def opt_parser(self, config):
        parser = to_optparse(config, useoptions=["objspace.*"],
                             parserkwargs={'usage': self.usage})
        return parser

    def handle_config(self, config, translateconfig):
        if (not translateconfig.help and
            translateconfig._cfgimpl_value_owners['opt'] == 'default'):
            raise Exception("You have to specify the --opt level.\n"
                    "Try --opt=2 or --opt=jit, or equivalently -O2 or -Ojit .")
        self.translateconfig = translateconfig
        # set up the objspace optimizations based on the --opt argument
        from pypy.config.pypyoption import set_pypy_opt_level
        set_pypy_opt_level(config, translateconfig.opt)

    def print_help(self, config):
        self.opt_parser(config).print_help()

    def get_additional_config_options(self):
        from pypy.config.pypyoption import pypy_optiondescription
        return pypy_optiondescription

    def target(self, driver, args):
        driver.exe_name = 'pypy-%(backend)s'

        config = driver.config
        parser = self.opt_parser(config)

        parser.parse_args(args)

        # expose the following variables to ease debugging
        global space, entry_point

        if config.objspace.allworkingmodules:
            from pypy.config.pypyoption import enable_allworkingmodules
            enable_allworkingmodules(config)
        if config.objspace.translationmodules:
            from pypy.config.pypyoption import enable_translationmodules
            enable_translationmodules(config)

        config.translation.suggest(check_str_without_nul=True)
        config.translation.suggest(shared=True)
        config.translation.suggest(icon=os.path.join(this_dir, 'pypy.ico'))
        if config.translation.shared:
            if config.translation.output is not None:
                raise Exception("Cannot use the --output option with PyPy "
                                "when --shared is on (it is by default). "
                                "See issue #1971.")
            if (config.translation.profopt is not None
                    and not config.translation.noprofopt):
                raise Exception("Cannot use the --profopt option "
                                "when --shared is on (it is by default). "
                                "See issue #2398.")
        if sys.platform == 'win32':
            libdir = thisdir.join('..', '..', 'libs')
            libdir.ensure(dir=1)
            config.translation.libname = str(libdir.join('python27.lib'))

        if config.translation.thread:
            config.objspace.usemodules.thread = True
        elif config.objspace.usemodules.thread:
            try:
                config.translation.thread = True
            except ConflictConfigError:
                # If --allworkingmodules is given, we reach this point
                # if threads cannot be enabled (e.g. they conflict with
                # something else).  In this case, we can try setting the
                # usemodules.thread option to False again.  It will
                # cleanly fail if that option was set to True by the
                # command-line directly instead of via --allworkingmodules.
                config.objspace.usemodules.thread = False

        if config.translation.continuation:
            config.objspace.usemodules._continuation = True
        elif config.objspace.usemodules._continuation:
            try:
                config.translation.continuation = True
            except ConflictConfigError:
                # Same as above: try to auto-disable the _continuation
                # module if translation.continuation cannot be enabled
                config.objspace.usemodules._continuation = False

        if not config.translation.rweakref:
            config.objspace.usemodules._weakref = False

        if config.translation.jit:
            config.objspace.usemodules.pypyjit = True
        elif config.objspace.usemodules.pypyjit:
            config.translation.jit = True

<<<<<<< HEAD
=======
        if config.translation.sandbox:
            config.objspace.lonepycfiles = False

        if config.objspace.usemodules.cpyext:
            if config.translation.gc != 'incminimark':
                raise Exception("The 'cpyext' module requires the 'incminimark'"
                                " GC.  You need either 'targetpypystandalone.py"
                                " --withoutmod-cpyext' or '--gc=incminimark'")

>>>>>>> 4e856101
        config.translating = True

        import translate
        translate.log_config(config.objspace, "PyPy config object")

        # obscure hack to stuff the translation options into the translated PyPy
        import pypy.module.sys
        options = make_dict(config)
        wrapstr = 'space.wrap(%r)' % (options)
        pypy.module.sys.Module.interpleveldefs['pypy_translation_info'] = wrapstr
        if config.objspace.usemodules._cffi_backend:
            self.hack_for_cffi_modules(driver)

        return self.get_entry_point(config)

    def hack_for_cffi_modules(self, driver):
        # HACKHACKHACK
        # ugly hack to modify target goal from compile_* to build_cffi_imports
        # this should probably get cleaned up and merged with driver.create_exe
        from rpython.tool.runsubprocess import run_subprocess
        from rpython.translator.driver import taskdef
        import types

        compile_goal, = driver.backend_select_goals(['compile'])
        @taskdef([compile_goal], "Create cffi bindings for modules")
        def task_build_cffi_imports(self):
            ''' Use cffi to compile cffi interfaces to modules'''
            filename = os.path.join(pypydir, 'tool', 'build_cffi_imports.py')
            status, out, err = run_subprocess(str(driver.compute_exe_name()),
                                              [filename])
            sys.stdout.write(out)
            sys.stderr.write(err)
            # otherwise, ignore errors
        driver.task_build_cffi_imports = types.MethodType(task_build_cffi_imports, driver)
        driver.tasks['build_cffi_imports'] = driver.task_build_cffi_imports, [compile_goal]
        driver.default_goal = 'build_cffi_imports'
        # HACKHACKHACK end

    def jitpolicy(self, driver):
        from pypy.module.pypyjit.policy import PyPyJitPolicy
        from pypy.module.pypyjit.hooks import pypy_hooks
        return PyPyJitPolicy(pypy_hooks)

    def get_entry_point(self, config):
        space = make_objspace(config)

        # manually imports app_main.py
        filename = os.path.join(pypydir, 'interpreter', 'app_main.py')
        app = gateway.applevel(open(filename).read(), 'app_main.py', 'app_main')
        app.hidden_applevel = False
        w_dict = app.getwdict(space)
        entry_point, _ = create_entry_point(space, w_dict)

        return entry_point, None, PyPyAnnotatorPolicy()

    def interface(self, ns):
        for name in ['take_options', 'handle_config', 'print_help', 'target',
                     'jitpolicy', 'get_entry_point',
                     'get_additional_config_options']:
            ns[name] = getattr(self, name)


PyPyTarget().interface(globals())
<|MERGE_RESOLUTION|>--- conflicted
+++ resolved
@@ -302,18 +302,12 @@
         elif config.objspace.usemodules.pypyjit:
             config.translation.jit = True
 
-<<<<<<< HEAD
-=======
-        if config.translation.sandbox:
-            config.objspace.lonepycfiles = False
-
         if config.objspace.usemodules.cpyext:
             if config.translation.gc != 'incminimark':
                 raise Exception("The 'cpyext' module requires the 'incminimark'"
                                 " GC.  You need either 'targetpypystandalone.py"
                                 " --withoutmod-cpyext' or '--gc=incminimark'")
 
->>>>>>> 4e856101
         config.translating = True
 
         import translate
