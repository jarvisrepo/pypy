import py

import os, sys, subprocess

import pypy
from pypy.interpreter import gateway
from pypy.interpreter.error import OperationError
from pypy.tool.ann_override import PyPyAnnotatorPolicy
from rpython.config.config import to_optparse, make_dict, SUPPRESS_USAGE
from rpython.config.config import ConflictConfigError
from rpython.rlib import rlocale
from pypy.tool.option import make_objspace
from pypy import pypydir
from rpython.rlib import rthread
from pypy.module.thread import os_thread

thisdir = py.path.local(__file__).dirpath()

try:
    this_dir = os.path.dirname(__file__)
except NameError:
    this_dir = os.path.dirname(sys.argv[0])

def debug(msg):
    try:
        os.write(2, "debug: " + msg + '\n')
    except OSError:
        pass     # bah, no working stderr :-(

# __________  Entry point  __________


def create_entry_point(space, w_dict):
    if w_dict is not None: # for tests
<<<<<<< HEAD
        w_entry_point = space.getitem(w_dict, space.wrap('entry_point'))
        w_run_toplevel = space.getitem(w_dict, space.wrap('run_toplevel'))
        w_initstdio = space.getitem(w_dict, space.wrap('initstdio'))
=======
        w_entry_point = space.getitem(w_dict, space.newtext('entry_point'))
        w_run_toplevel = space.getitem(w_dict, space.newtext('run_toplevel'))
>>>>>>> 8471fce0
        withjit = space.config.objspace.usemodules.pypyjit
    else:
        w_initstdio = space.appexec([], """():
            return lambda unbuffered: None
        """)

    def entry_point(argv):
        if withjit:
            from rpython.jit.backend.hlinfo import highleveljitinfo
            highleveljitinfo.sys_executable = argv[0]

        #debug("entry point starting")
        #for arg in argv:
        #    debug(" argv -> " + arg)
        if len(argv) > 2 and argv[1] == '--heapsize':
            # Undocumented option, handled at interp-level.
            # It has silently no effect with some GCs.
            # It works in Boehm and in the semispace or generational GCs
            # (but see comments in semispace.py:set_max_heap_size()).
            # At the moment this option exists mainly to support sandboxing.
            from rpython.rlib import rgc
            rgc.set_max_heap_size(int(argv[2]))
            argv = argv[:1] + argv[3:]
        try:
            try:
                space.startup()
<<<<<<< HEAD
                if rlocale.HAVE_LANGINFO:
                    try:
                        rlocale.setlocale(rlocale.LC_CTYPE, '')
                    except rlocale.LocaleError:
                        pass
                w_executable = space.wrap_fsdecoded(argv[0])
                w_argv = space.newlist([space.wrap_fsdecoded(s)
                                        for s in argv[1:]])
=======
                w_executable = space.newtext(argv[0])
                w_argv = space.newlist([space.newtext(s) for s in argv[1:]])
>>>>>>> 8471fce0
                w_exitcode = space.call_function(w_entry_point, w_executable, w_argv)
                exitcode = space.int_w(w_exitcode)
                # try to pull it all in
            ##    from pypy.interpreter import main, interactive, error
            ##    con = interactive.PyPyConsole(space)
            ##    con.interact()
            except OperationError as e:
                debug("OperationError:")
                debug(" operror-type: " + e.w_type.getname(space).encode('utf-8'))
                debug(" operror-value: " + space.str_w(space.str(e.get_w_value(space))))
                return 1
        finally:
            try:
                space.finish()
            except OperationError as e:
                debug("OperationError:")
                debug(" operror-type: " + e.w_type.getname(space).encode('utf-8'))
                debug(" operror-value: " + space.str_w(space.str(e.get_w_value(space))))
                return 1
        return exitcode

    return entry_point, get_additional_entrypoints(space, w_initstdio)


def get_additional_entrypoints(space, w_initstdio):
    # register the minimal equivalent of running a small piece of code. This
    # should be used as sparsely as possible, just to register callbacks
    from rpython.rlib.entrypoint import entrypoint_highlevel
    from rpython.rtyper.lltypesystem import rffi, lltype

    if space.config.objspace.disable_entrypoints:
        return {}

    @entrypoint_highlevel('main', [rffi.CCHARP, rffi.INT],
                          c_name='pypy_setup_home')
    def pypy_setup_home(ll_home, verbose):
        from pypy.module.sys.initpath import pypy_find_stdlib
        verbose = rffi.cast(lltype.Signed, verbose)
        if ll_home and ord(ll_home[0]):
            home1 = rffi.charp2str(ll_home)
            home = os.path.join(home1, 'x') # <- so that 'll_home' can be
                                            # directly the root directory
        else:
            home1 = "pypy's shared library location"
            home = '*'
        w_path = pypy_find_stdlib(space, home)
        if space.is_none(w_path):
            if verbose:
                debug("pypy_setup_home: directories 'lib-python' and 'lib_pypy'"
                      " not found in %s or in any parent directory" % home1)
            return rffi.cast(rffi.INT, 1)
        space.startup()
        must_leave = space.threadlocals.try_enter_thread(space)
        try:
<<<<<<< HEAD
            # initialize sys.{path,executable,stdin,stdout,stderr}
            # (in unbuffered mode, to avoid troubles) and import site
            space.appexec([w_path, space.wrap_fsdecoded(home), w_initstdio],
            r"""(path, home, initstdio):
                import sys
                sys.path[:] = path
                sys.executable = home
                initstdio(unbuffered=True)
                try:
                    import site
                except Exception as e:
                    sys.stderr.write("'import site' failed:\n")
                    import traceback
                    traceback.print_exc()
            """)
=======
            space.setattr(space.getbuiltinmodule('sys'),
                          space.newtext('executable'),
                          space.newtext(home))
            import_ = space.getattr(space.getbuiltinmodule('__builtin__'),
                                    space.newtext('__import__'))
            space.call_function(import_, space.newtext('site'))
>>>>>>> 8471fce0
            return rffi.cast(rffi.INT, 0)
        except OperationError as e:
            if verbose:
                debug("OperationError:")
                debug(" operror-type: " + e.w_type.getname(space).encode('utf-8'))
                debug(" operror-value: " + space.str_w(space.str(e.get_w_value(space))))
            return rffi.cast(rffi.INT, -1)
        finally:
            if must_leave:
                space.threadlocals.leave_thread(space)

    @entrypoint_highlevel('main', [rffi.CCHARP], c_name='pypy_execute_source')
    def pypy_execute_source(ll_source):
        return pypy_execute_source_ptr(ll_source, 0)

    @entrypoint_highlevel('main', [rffi.CCHARP, lltype.Signed],
                          c_name='pypy_execute_source_ptr')
    def pypy_execute_source_ptr(ll_source, ll_ptr):
        source = rffi.charp2str(ll_source)
        res = _pypy_execute_source(source, ll_ptr)
        return rffi.cast(rffi.INT, res)

    @entrypoint_highlevel('main', [], c_name='pypy_init_threads')
    def pypy_init_threads():
        if not space.config.objspace.usemodules.thread:
            return
        os_thread.setup_threads(space)

    @entrypoint_highlevel('main', [], c_name='pypy_thread_attach')
    def pypy_thread_attach():
        if not space.config.objspace.usemodules.thread:
            return
        os_thread.setup_threads(space)
        os_thread.bootstrapper.acquire(space, None, None)
        # XXX this doesn't really work.  Don't use os.fork(), and
        # if your embedder program uses fork(), don't use any PyPy
        # code in the fork
        rthread.gc_thread_start()
        os_thread.bootstrapper.nbthreads += 1
        os_thread.bootstrapper.release()

    def _pypy_execute_source(source, c_argument):
        try:
            w_globals = space.newdict(module=True)
<<<<<<< HEAD
            space.setitem(w_globals, space.wrap('__builtins__'),
                          space.builtin_modules['builtins'])
            space.setitem(w_globals, space.wrap('c_argument'),
                          space.wrap(c_argument))
            space.appexec([space.wrap(source), w_globals], """(src, glob):
=======
            space.setitem(w_globals, space.newtext('__builtins__'),
                          space.builtin_modules['__builtin__'])
            space.setitem(w_globals, space.newtext('c_argument'),
                          space.newtext(c_argument))
            space.appexec([space.newtext(source), w_globals], """(src, glob):
>>>>>>> 8471fce0
                import sys
                stmt = compile(src, 'c callback', 'exec')
                if not hasattr(sys, '_pypy_execute_source'):
                    sys._pypy_execute_source = []
                sys._pypy_execute_source.append(glob)
                exec(stmt, glob)
            """)
        except OperationError as e:
            debug("OperationError:")
            debug(" operror-type: " + e.w_type.getname(space).encode('utf-8'))
            debug(" operror-value: " + space.str_w(space.str(e.get_w_value(space))))
            return -1
        return 0

    return {'pypy_execute_source': pypy_execute_source,
            'pypy_execute_source_ptr': pypy_execute_source_ptr,
            'pypy_init_threads': pypy_init_threads,
            'pypy_thread_attach': pypy_thread_attach,
            'pypy_setup_home': pypy_setup_home}


# _____ Define and setup target ___

# for now this will do for option handling

class PyPyTarget(object):

    usage = SUPPRESS_USAGE

    take_options = True

    def opt_parser(self, config):
        parser = to_optparse(config, useoptions=["objspace.*"],
                             parserkwargs={'usage': self.usage})
        return parser

    def handle_config(self, config, translateconfig):
        if (not translateconfig.help and
            translateconfig._cfgimpl_value_owners['opt'] == 'default'):
            raise Exception("You have to specify the --opt level.\n"
                    "Try --opt=2 or --opt=jit, or equivalently -O2 or -Ojit .")
        self.translateconfig = translateconfig
        # set up the objspace optimizations based on the --opt argument
        from pypy.config.pypyoption import set_pypy_opt_level
        set_pypy_opt_level(config, translateconfig.opt)

    def print_help(self, config):
        self.opt_parser(config).print_help()

    def get_additional_config_options(self):
        from pypy.config.pypyoption import pypy_optiondescription
        return pypy_optiondescription

    def target(self, driver, args):
        driver.exe_name = 'pypy-%(backend)s'

        config = driver.config
        parser = self.opt_parser(config)

        parser.parse_args(args)

        # expose the following variables to ease debugging
        global space, entry_point

        if config.objspace.allworkingmodules:
            from pypy.config.pypyoption import enable_allworkingmodules
            enable_allworkingmodules(config)
        if config.objspace.translationmodules:
            from pypy.config.pypyoption import enable_translationmodules
            enable_translationmodules(config)

        config.translation.suggest(check_str_without_nul=True)
        config.translation.suggest(shared=True)
        config.translation.suggest(icon=os.path.join(this_dir, 'pypy.ico'))
        if config.translation.shared:
            if config.translation.output is not None:
                raise Exception("Cannot use the --output option with PyPy "
                                "when --shared is on (it is by default). "
                                "See issue #1971.")
            if (config.translation.profopt is not None
                    and not config.translation.noprofopt):
                raise Exception("Cannot use the --profopt option "
                                "when --shared is on (it is by default). "
                                "See issue #2398.")
        if sys.platform == 'win32':
            libdir = thisdir.join('..', '..', 'libs')
            libdir.ensure(dir=1)
            config.translation.libname = str(libdir.join('python27.lib'))

        if config.translation.thread:
            config.objspace.usemodules.thread = True
        elif config.objspace.usemodules.thread:
            try:
                config.translation.thread = True
            except ConflictConfigError:
                # If --allworkingmodules is given, we reach this point
                # if threads cannot be enabled (e.g. they conflict with
                # something else).  In this case, we can try setting the
                # usemodules.thread option to False again.  It will
                # cleanly fail if that option was set to True by the
                # command-line directly instead of via --allworkingmodules.
                config.objspace.usemodules.thread = False

        if config.translation.continuation:
            config.objspace.usemodules._continuation = True
        elif config.objspace.usemodules._continuation:
            try:
                config.translation.continuation = True
            except ConflictConfigError:
                # Same as above: try to auto-disable the _continuation
                # module if translation.continuation cannot be enabled
                config.objspace.usemodules._continuation = False

        if not config.translation.rweakref:
            config.objspace.usemodules._weakref = False

        if config.translation.jit:
            config.objspace.usemodules.pypyjit = True
        elif config.objspace.usemodules.pypyjit:
            config.translation.jit = True

        if config.objspace.usemodules.cpyext:
            if config.translation.gc != 'incminimark':
                raise Exception("The 'cpyext' module requires the 'incminimark'"
                                " GC.  You need either 'targetpypystandalone.py"
                                " --withoutmod-cpyext' or '--gc=incminimark'")

        config.translating = True

        import translate
        translate.log_config(config.objspace, "PyPy config object")

        # obscure hack to stuff the translation options into the translated PyPy
        import pypy.module.sys
        options = make_dict(config)
        wrapstr = 'space.newtext(%r)' % (options)
        pypy.module.sys.Module.interpleveldefs['pypy_translation_info'] = wrapstr
        if config.objspace.usemodules._cffi_backend:
            self.hack_for_cffi_modules(driver)

        return self.get_entry_point(config)

    def hack_for_cffi_modules(self, driver):
        # HACKHACKHACK
        # ugly hack to modify target goal from compile_* to build_cffi_imports
        # this should probably get cleaned up and merged with driver.create_exe
        from rpython.tool.runsubprocess import run_subprocess
        from rpython.translator.driver import taskdef
        import types

        compile_goal, = driver.backend_select_goals(['compile'])
        @taskdef([compile_goal], "Create cffi bindings for modules")
        def task_build_cffi_imports(self):
            ''' Use cffi to compile cffi interfaces to modules'''
            filename = os.path.join(pypydir, 'tool', 'build_cffi_imports.py')
            status, out, err = run_subprocess(str(driver.compute_exe_name()),
                                              [filename])
            sys.stdout.write(out)
            sys.stderr.write(err)
            # otherwise, ignore errors
        driver.task_build_cffi_imports = types.MethodType(task_build_cffi_imports, driver)
        driver.tasks['build_cffi_imports'] = driver.task_build_cffi_imports, [compile_goal]
        driver.default_goal = 'build_cffi_imports'
        # HACKHACKHACK end

    def jitpolicy(self, driver):
        from pypy.module.pypyjit.policy import PyPyJitPolicy
        from pypy.module.pypyjit.hooks import pypy_hooks
        return PyPyJitPolicy(pypy_hooks)

    def get_entry_point(self, config):
        space = make_objspace(config)

        # manually imports app_main.py
        filename = os.path.join(pypydir, 'interpreter', 'app_main.py')
        app = gateway.applevel(open(filename).read(), 'app_main.py', 'app_main')
        app.hidden_applevel = False
        w_dict = app.getwdict(space)
        entry_point, _ = create_entry_point(space, w_dict)

        return entry_point, None, PyPyAnnotatorPolicy()

    def interface(self, ns):
        for name in ['take_options', 'handle_config', 'print_help', 'target',
                     'jitpolicy', 'get_entry_point',
                     'get_additional_config_options']:
            ns[name] = getattr(self, name)


PyPyTarget().interface(globals())
<|MERGE_RESOLUTION|>--- conflicted
+++ resolved
@@ -32,14 +32,9 @@
 
 def create_entry_point(space, w_dict):
     if w_dict is not None: # for tests
-<<<<<<< HEAD
-        w_entry_point = space.getitem(w_dict, space.wrap('entry_point'))
-        w_run_toplevel = space.getitem(w_dict, space.wrap('run_toplevel'))
-        w_initstdio = space.getitem(w_dict, space.wrap('initstdio'))
-=======
         w_entry_point = space.getitem(w_dict, space.newtext('entry_point'))
         w_run_toplevel = space.getitem(w_dict, space.newtext('run_toplevel'))
->>>>>>> 8471fce0
+        w_initstdio = space.getitem(w_dict, space.newtext('initstdio'))
         withjit = space.config.objspace.usemodules.pypyjit
     else:
         w_initstdio = space.appexec([], """():
@@ -66,7 +61,6 @@
         try:
             try:
                 space.startup()
-<<<<<<< HEAD
                 if rlocale.HAVE_LANGINFO:
                     try:
                         rlocale.setlocale(rlocale.LC_CTYPE, '')
@@ -75,10 +69,6 @@
                 w_executable = space.wrap_fsdecoded(argv[0])
                 w_argv = space.newlist([space.wrap_fsdecoded(s)
                                         for s in argv[1:]])
-=======
-                w_executable = space.newtext(argv[0])
-                w_argv = space.newlist([space.newtext(s) for s in argv[1:]])
->>>>>>> 8471fce0
                 w_exitcode = space.call_function(w_entry_point, w_executable, w_argv)
                 exitcode = space.int_w(w_exitcode)
                 # try to pull it all in
@@ -133,7 +123,6 @@
         space.startup()
         must_leave = space.threadlocals.try_enter_thread(space)
         try:
-<<<<<<< HEAD
             # initialize sys.{path,executable,stdin,stdout,stderr}
             # (in unbuffered mode, to avoid troubles) and import site
             space.appexec([w_path, space.wrap_fsdecoded(home), w_initstdio],
@@ -149,14 +138,6 @@
                     import traceback
                     traceback.print_exc()
             """)
-=======
-            space.setattr(space.getbuiltinmodule('sys'),
-                          space.newtext('executable'),
-                          space.newtext(home))
-            import_ = space.getattr(space.getbuiltinmodule('__builtin__'),
-                                    space.newtext('__import__'))
-            space.call_function(import_, space.newtext('site'))
->>>>>>> 8471fce0
             return rffi.cast(rffi.INT, 0)
         except OperationError as e:
             if verbose:
@@ -201,19 +182,11 @@
     def _pypy_execute_source(source, c_argument):
         try:
             w_globals = space.newdict(module=True)
-<<<<<<< HEAD
-            space.setitem(w_globals, space.wrap('__builtins__'),
+            space.setitem(w_globals, space.newtext('__builtins__'),
                           space.builtin_modules['builtins'])
-            space.setitem(w_globals, space.wrap('c_argument'),
-                          space.wrap(c_argument))
-            space.appexec([space.wrap(source), w_globals], """(src, glob):
-=======
-            space.setitem(w_globals, space.newtext('__builtins__'),
-                          space.builtin_modules['__builtin__'])
             space.setitem(w_globals, space.newtext('c_argument'),
-                          space.newtext(c_argument))
+                          space.newbytes(c_argument))
             space.appexec([space.newtext(source), w_globals], """(src, glob):
->>>>>>> 8471fce0
                 import sys
                 stmt = compile(src, 'c callback', 'exec')
                 if not hasattr(sys, '_pypy_execute_source'):
