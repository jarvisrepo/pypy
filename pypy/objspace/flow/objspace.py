--- conflicted
+++ resolved
@@ -46,12 +46,8 @@
     """
 
     full_exceptions = False
-<<<<<<< HEAD
     py3k = False # the RPython bytecode is still python2
-    FrameClass = flowcontext.FlowSpaceFrame
-=======
     FrameClass = FlowSpaceFrame
->>>>>>> e1ae53de
 
     def initialize(self):
         self.w_None     = Constant(None)
