--- conflicted
+++ resolved
@@ -46,11 +46,7 @@
     """
 
     full_exceptions = False
-<<<<<<< HEAD
     py3k = False # the RPython bytecode is still python2
-    do_imports_immediately = True
-=======
->>>>>>> 93fa92cf
     FrameClass = flowcontext.FlowSpaceFrame
 
     def initialize(self):
@@ -571,5 +567,5 @@
     setattr(FlowObjSpace, name, generic_operator)
 
 
-for (name, symbol, arity, specialnames) in ObjSpace.MethodTable:
+for (name, symbol, arity, specialnames) in operation.MethodTable:
     make_op(name, arity)