--- conflicted
+++ resolved
@@ -16,12 +16,8 @@
 from pypy.objspace.flow.model import *
 from pypy.objspace.flow.framestate import (FrameState, recursively_unflatten,
         recursively_flatten)
-<<<<<<< HEAD
-from pypy.tool.stdlib_opcode import host_bytecode_spec
 from pypy.rlib import jit
-=======
 from pypy.objspace.flow.bytecode import HostCode
->>>>>>> 93fa92cf
 
 class StopFlowing(Exception):
     pass
