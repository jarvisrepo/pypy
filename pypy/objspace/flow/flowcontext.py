--- conflicted
+++ resolved
@@ -13,11 +13,6 @@
     UnwrapException, c_last_exception)
 from pypy.objspace.flow.framestate import (FrameState, recursively_unflatten,
         recursively_flatten)
-<<<<<<< HEAD
-from pypy.rlib import jit
-from pypy.objspace.flow.bytecode import HostCode
-=======
->>>>>>> ea29d1f6
 from pypy.objspace.flow.specialcase import (rpython_print_item,
         rpython_print_newline)
 
@@ -727,7 +722,12 @@
     def MAP_ADD(self, oparg, next_instr):
         raise NotImplementedError("MAP_ADD")
 
-<<<<<<< HEAD
+    # Closures
+
+    STORE_DEREF = BAD_OPCODE
+    LOAD_CLOSURE = BAD_OPCODE
+    MAKE_CLOSURE = BAD_OPCODE
+
     # opcodes removed or heavily changed in python 3
 
     def slice(self, w_start, w_end):
@@ -791,13 +791,6 @@
         w_end = self.popvalue()
         w_start = self.popvalue()
         self.deleteslice(w_start, w_end)
-=======
-    # Closures
-
-    STORE_DEREF = BAD_OPCODE
-    LOAD_CLOSURE = BAD_OPCODE
-    MAKE_CLOSURE = BAD_OPCODE
->>>>>>> ea29d1f6
 
     def make_arguments(self, nargs):
         return ArgumentsForTranslation(self.space, self.peekvalues(nargs))
