"""
This module defines mappings between operation names and Python's
built-in functions (or type constructors) implementing them.
"""

import __builtin__
import __future__
import operator
import types
import sys
from pypy.interpreter.baseobjspace import ObjSpace
from pypy.interpreter.error import OperationError
from pypy.tool.sourcetools import compile2
from pypy.rlib.rarithmetic import ovfcheck
from pypy.objspace.flow import model

MethodTable = ObjSpace.MethodTable[:]
MethodTable.extend([
    ('getslice',        'getslice',  3, ['__getslice__']),
    ('setslice',        'setslice',  4, ['__setslice__']),
    ('delslice',        'delslice',  3, ['__delslice__']),
    # hex and oct no longer calls special methods in py3k
    ('hex',             'hex',       1, []),
    ('oct',             'oct',       1, []),
])


class OperationThatShouldNotBePropagatedError(OperationError):
    pass

class ImplicitOperationError(OperationError):
    pass


FunctionByName = {}   # dict {"operation_name": <built-in function>}
OperationName  = {}   # dict {<built-in function>: "operation_name"}
Arity          = {}   # dict {"operation name": number of arguments}

# ____________________________________________________________

def new_style_type(x):
    """Simulate a situation where every class is new-style"""
    return getattr(x, '__class__', type(x))

def do_int(x):
    return x.__int__()

def do_index(x):
    return x.__index__()

def do_float(x):
    return x.__float__()

def do_long(x):
    return x.__long__()

def inplace_add(x, y):
    x += y
    return x

def inplace_sub(x, y):
    x -= y
    return x

def inplace_mul(x, y):
    x *= y
    return x

exec compile2("""
def inplace_truediv(x, y):
    x /= y
    return x
""", flags=__future__.CO_FUTURE_DIVISION, dont_inherit=1)
#                     makes an INPLACE_TRUE_DIVIDE

def inplace_floordiv(x, y):
    x //= y
    return x

exec compile2("""
def inplace_div(x, y):
    x /= y
    return x
""", flags=0, dont_inherit=1)    # makes an INPLACE_DIVIDE

def inplace_mod(x, y):
    x %= y
    return x

def inplace_pow(x, y):
    x **= y
    return x

def inplace_lshift(x, y):
    x <<= y
    return x

def inplace_rshift(x, y):
    x >>= y
    return x

def inplace_and(x, y):
    x &= y
    return x

def inplace_or(x, y):
    x |= y
    return x

def inplace_xor(x, y):
    x ^= y
    return x

def next(x):
    return x.next()

def get(x, y, z=None):
    return x.__get__(y, z)

def set(x, y, z):
    x.__set__(y, z)

def delete(x, y):
    x.__delete__(y)

def userdel(x):
    x.__del__()

def neg_ovf(x):
    return ovfcheck(-x)

def abs_ovf(x):
    return ovfcheck(abs(x))

def add_ovf(x, y):
    return ovfcheck(x + y)

def sub_ovf(x, y):
    return ovfcheck(x - y)

def mul_ovf(x, y):
    return ovfcheck(x * y)

def floordiv_ovf(x, y):
    return ovfcheck(operator.floordiv(x, y))

def div_ovf(x, y):
    return ovfcheck(operator.div(x, y))

def mod_ovf(x, y):
    return ovfcheck(x % y)

def lshift_ovf(x, y):
    return ovfcheck(x << y)

# slicing: operator.{get,set,del}slice() don't support b=None or c=None
def do_getslice(a, b, c):
    return a[b:c]

def do_setslice(a, b, c, d):
    a[b:c] = d

def do_delslice(a, b, c):
    del a[b:c]

def unsupported(*args):
    raise ValueError("this is not supported")

# ____________________________________________________________

# The following table can list several times the same operation name,
# if multiple built-in functions correspond to it.  The first one should
# be picked, though, as the best built-in for the given operation name.
# Lines ('name', operator.name) are added automatically.

# INTERNAL ONLY, use the dicts declared at the top of the file.
Table = [
    ('id',              id),
    ('type',            new_style_type),
    ('type',            type),
    ('isinstance',      isinstance),
    ('issubtype',       issubclass),
    ('repr',            repr),
    ('str',             str),
    ('format',          unsupported),
    ('len',             len),
    ('hash',            hash),
    ('getattr',         getattr),
    ('setattr',         setattr),
    ('delattr',         delattr),
    ('nonzero',         bool),
    ('nonzero',         operator.truth),
    ('is_true',         bool),
    ('is_true',         operator.truth),
    ('trunc',           unsupported),
    ('abs' ,            abs),
    ('hex',             hex),
    ('oct',             oct),
    ('ord',             ord),
    ('divmod',          divmod),
    ('pow',             pow),
    ('int',             do_int),
    ('index',           do_index),
    ('float',           do_float),
    ('long',            do_long),
    ('inplace_add',     inplace_add),
    ('inplace_sub',     inplace_sub),
    ('inplace_mul',     inplace_mul),
    ('inplace_truediv', inplace_truediv),
    ('inplace_floordiv',inplace_floordiv),
    ('inplace_div',     inplace_div),
    ('inplace_mod',     inplace_mod),
    ('inplace_pow',     inplace_pow),
    ('inplace_lshift',  inplace_lshift),
    ('inplace_rshift',  inplace_rshift),
    ('inplace_and',     inplace_and),
    ('inplace_or',      inplace_or),
    ('inplace_xor',     inplace_xor),
    ('iter',            iter),
    ('next',            next),
    ('get',             get),
    ('set',             set),
    ('delete',          delete),
    ('userdel',         userdel),
    ('buffer',          buffer),
    ('getslice',        do_getslice),
    ('setslice',        do_setslice),
    ('delslice',        do_delslice),
    # --- operations added by graph transformations ---
    ('neg_ovf',         neg_ovf),
    ('abs_ovf',         abs_ovf),
    ('add_ovf',         add_ovf),
    ('sub_ovf',         sub_ovf),
    ('mul_ovf',         mul_ovf),
    ('floordiv_ovf',    floordiv_ovf),
    ('div_ovf',         div_ovf),
    ('mod_ovf',         mod_ovf),
    ('lshift_ovf',      lshift_ovf),
]
if hasattr(__builtin__, 'next'):
    Table.append(('next', __builtin__.next))

def setup():
    # insert all operators
    for line in MethodTable:
        name = line[0]
        if hasattr(operator, name):
            Table.append((name, getattr(operator, name)))
    # build the dictionaries
    for name, func in Table:
        if name not in FunctionByName:
            FunctionByName[name] = func
        if func not in OperationName:
            OperationName[func] = name
    # check that the result is complete
    for line in MethodTable:
        name = line[0]
        Arity[name] = line[2]
        assert name in FunctionByName
setup()
del Table, setup # INTERNAL ONLY, use the dicts declared at the top of the file

op_appendices = {
    OverflowError: 'ovf',
    IndexError: 'idx',
    KeyError: 'key',
    ZeroDivisionError: 'zer',
    ValueError: 'val',
    }

implicit_exceptions = {
    int: [ValueError],      # built-ins that can always raise exceptions
    float: [ValueError],
    chr: [ValueError],
    unichr: [ValueError],
    unicode: [UnicodeDecodeError],
    # specifying IndexError, and KeyError beyond Exception,
    # allows the annotator to be more precise, see test_reraiseAnything/KeyError in
    # the annotator tests
    'getitem': [IndexError, KeyError, Exception],
    'setitem': [IndexError, KeyError, Exception],
    'delitem': [IndexError, KeyError, Exception],
    'contains': [Exception],    # from an r_dict
    }

def _add_exceptions(names, exc):
    for name in names.split():
        lis = implicit_exceptions.setdefault(name, [])
        if exc in lis:
            raise ValueError, "your list is causing duplication!"
        lis.append(exc)
        assert exc in op_appendices

def _add_except_ovf(names):
    # duplicate exceptions and add OverflowError
    for name in names.split():
        lis = implicit_exceptions.setdefault(name, [])[:]
        lis.append(OverflowError)
        implicit_exceptions[name+"_ovf"] = lis

_add_exceptions("""div mod divmod truediv floordiv pow
                   inplace_div inplace_mod inplace_divmod inplace_truediv
                   inplace_floordiv inplace_pow""", ZeroDivisionError)
_add_exceptions("""pow inplace_pow lshift inplace_lshift rshift
                   inplace_rshift""", ValueError)
_add_exceptions("""truediv divmod
                   inplace_add inplace_sub inplace_mul inplace_truediv
                   inplace_floordiv inplace_div inplace_mod inplace_pow
                   inplace_lshift""", OverflowError) # without a _ovf version
_add_except_ovf("""neg abs add sub mul
                   floordiv div mod pow lshift""")   # with a _ovf version
_add_exceptions("""pow""",
                OverflowError) # for the float case
<<<<<<< HEAD
del _add_exceptions, _add_except_ovf

def make_op(fs, name, symbol, arity, specialnames):
    if getattr(fs, name, None) is not None:
        return

    op = None
    skip = False
    arithmetic = False

    if (name.startswith('del') or
        name.startswith('set') or
        name.startswith('inplace_')):
        # skip potential mutators
        skip = True
    elif name in ('id', 'hash', 'iter', 'userdel'):
        # skip potential runtime context dependecies
        skip = True
    elif name in ('repr', 'str'):
        rep = getattr(__builtin__, name)
        def op(obj):
            s = rep(obj)
            if "at 0x" in s:
                print >>sys.stderr, "Warning: captured address may be awkward"
            return s
    else:
        op = FunctionByName[name]
        arithmetic = (name + '_ovf') in FunctionByName

    if not op and not skip:
        raise ValueError("XXX missing operator: %s" % (name,))

    def generic_operator(self, *args_w):
        assert len(args_w) == arity, name + " got the wrong number of arguments"
        if op:
            args = []
            for w_arg in args_w:
                try:
                    arg = self.unwrap_for_computation(w_arg)
                except model.UnwrapException:
                    break
                else:
                    args.append(arg)
            else:
                # All arguments are constants: call the operator now
                try:
                    result = op(*args)
                except Exception, e:
                    etype = e.__class__
                    msg = "generated by a constant operation:\n\t%s%r" % (
                        name, tuple(args))
                    raise OperationThatShouldNotBePropagatedError(
                        self.wrap(etype), self.wrap(msg))
                else:
                    # don't try to constant-fold operations giving a 'long'
                    # result.  The result is probably meant to be sent to
                    # an intmask(), but the 'long' constant confuses the
                    # annotator a lot.
                    if arithmetic and type(result) is long:
                        pass
                    # don't constant-fold getslice on lists, either
                    elif name == 'getslice' and type(result) is list:
                        pass
                    # otherwise, fine
                    else:
                        try:
                            return self.wrap(result)
                        except model.WrapException:
                            # type cannot sanely appear in flow graph,
                            # store operation with variable result instead
                            pass
        w_result = self.do_operation_with_implicit_exceptions(name, *args_w)
        return w_result

    setattr(fs, name, generic_operator)


def add_operations(fs):
    """Add function operations to the flow space."""
    for line in MethodTable:
        make_op(fs, *line)
=======
del _add_exceptions, _add_except_ovf
>>>>>>> 93fa92cf
<|MERGE_RESOLUTION|>--- conflicted
+++ resolved
@@ -311,7 +311,6 @@
                    floordiv div mod pow lshift""")   # with a _ovf version
 _add_exceptions("""pow""",
                 OverflowError) # for the float case
-<<<<<<< HEAD
 del _add_exceptions, _add_except_ovf
 
 def make_op(fs, name, symbol, arity, specialnames):
@@ -388,11 +387,3 @@
 
     setattr(fs, name, generic_operator)
 
-
-def add_operations(fs):
-    """Add function operations to the flow space."""
-    for line in MethodTable:
-        make_op(fs, *line)
-=======
-del _add_exceptions, _add_except_ovf
->>>>>>> 93fa92cf
