--- conflicted
+++ resolved
@@ -389,11 +389,5 @@
 
 def add_operations(fs):
     """Add function operations to the flow space."""
-<<<<<<< HEAD
     for line in MethodTable:
-        make_op(fs, *line)
-    special_overrides(fs)
-=======
-    for line in ObjSpace.MethodTable:
-        make_op(fs, *line)
->>>>>>> c998ffe4
+        make_op(fs, *line)