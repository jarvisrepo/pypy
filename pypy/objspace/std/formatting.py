--- conflicted
+++ resolved
@@ -440,7 +440,6 @@
             self.std_wp(s)
 
         def fmt_r(self, w_value):
-<<<<<<< HEAD
             if not do_unicode:
                 # on bytes, %r is equivalent to %a
                 self.fmt_a(w_value)
@@ -460,34 +459,16 @@
             else:
                 value = self.space.bytes_w(w_value)
             self.std_wp(value)
-=======
-            self.std_wp(self.space.text_w(self.space.repr(w_value)))
->>>>>>> ca3243bc
 
         def fmt_c(self, w_value):
             self.prec = -1     # just because
             space = self.space
-<<<<<<< HEAD
             try:
                 w_value = space.index(w_value)
             except OperationError as e:
                 if e.async(space):
                     raise
                 # otherwise, eats all exceptions, like CPython
-=======
-            if space.isinstance_w(w_value, space.w_bytes):
-                s = space.bytes_w(w_value)
-                if len(s) != 1:
-                    raise oefmt(space.w_TypeError, "%c requires int or char")
-                self.std_wp(s)
-            elif space.isinstance_w(w_value, space.w_unicode):
-                if not do_unicode:
-                    raise NeedUnicodeFormattingError
-                ustr = space.unicode_w(w_value)
-                if len(ustr) != 1:
-                    raise oefmt(space.w_TypeError, "%c requires int or unichar")
-                self.std_wp(ustr)
->>>>>>> ca3243bc
             else:
                 n = space.int_w(w_value)
                 if do_unicode:
@@ -575,16 +556,11 @@
 
 def format(space, w_fmt, values_w, w_valuedict, fmt_type):
     "Entry point"
-<<<<<<< HEAD
     if fmt_type != FORMAT_UNICODE:
         if fmt_type == FORMAT_BYTEARRAY:
             fmt = w_fmt.buffer_w(space, 0).as_str()
         else:
-            fmt = space.str_w(w_fmt)
-=======
-    if not do_unicode:
-        fmt = space.bytes_w(w_fmt)
->>>>>>> ca3243bc
+            fmt = space.bytes_w(w_fmt)
         formatter = StringFormatter(space, fmt, values_w, w_valuedict)
         try:
             result = formatter.format()
@@ -592,13 +568,10 @@
             # fall through to the unicode case
             pass
         else:
-<<<<<<< HEAD
             if fmt_type == FORMAT_BYTES:
                 return space.newbytes(result)
             elif fmt_type == FORMAT_BYTEARRAY:
                 return space.newbytearray([c for c in result])
-=======
->>>>>>> ca3243bc
             return space.newbytes(result)
     fmt = space.unicode_w(w_fmt)
     formatter = UnicodeFormatter(space, fmt, values_w, w_valuedict)
