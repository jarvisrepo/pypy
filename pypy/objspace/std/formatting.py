"""
String formatting routines.
"""
from pypy.interpreter.error import OperationError
from rpython.rlib import jit
from rpython.rlib.rarithmetic import ovfcheck
from rpython.rlib.rfloat import formatd, DTSF_ALT, isnan, isinf
from rpython.rlib.rstring import StringBuilder, UnicodeBuilder
from rpython.rlib.unroll import unrolling_iterable
from rpython.tool.sourcetools import func_with_new_name


class BaseStringFormatter(object):
    def __init__(self, space, values_w, w_valuedict):
        self.space = space
        self.fmtpos = 0
        self.values_w = values_w
        self.values_pos = 0
        self.w_valuedict = w_valuedict

    def forward(self):
        # move current position forward
        self.fmtpos += 1

    def nextinputvalue(self):
        # return the next value in the tuple of input arguments
        try:
            w_result = self.values_w[self.values_pos]
        except IndexError:
            space = self.space
            raise OperationError(space.w_TypeError, space.wrap(
                'not enough arguments for format string'))
        else:
            self.values_pos += 1
            return w_result

    def checkconsumed(self):
        if self.values_pos < len(self.values_w) and self.w_valuedict is None:
            space = self.space
            raise OperationError(space.w_TypeError,
               space.wrap('not all arguments converted '
                            'during string formatting'))

    def std_wp_int(self, r, prefix='', keep_zero=False):
        # use self.prec to add some '0' on the left of the number
        if self.prec >= 0:
            if self.prec > 1000:
                raise OperationError(
                    self.space.w_OverflowError, self.space.wrap(
                    'formatted integer is too long (precision too large?)'))
            sign = r[0] == '-'
            padding = self.prec - (len(r)-int(sign))
            if padding > 0:
                if sign:
                    r = '-' + '0'*padding + r[1:]
                else:
                    r = '0'*padding + r
            elif self.prec == 0 and r == '0' and not keep_zero:
                r = ''
        self.std_wp_number(r, prefix)

    def fmt_d(self, w_value):
        "int formatting"
        r = int_num_helper(self.space, w_value)
        self.std_wp_int(r)

    def fmt_x(self, w_value):
        "hex formatting"
        r = hex_num_helper(self.space, w_value)
        if self.f_alt:
            prefix = '0x'
        else:
            prefix = ''
        self.std_wp_int(r, prefix)

    def fmt_X(self, w_value):
        "HEX formatting"
        r = hex_num_helper(self.space, w_value)
        if self.f_alt:
            prefix = '0X'
        else:
            prefix = ''
        self.std_wp_int(r.upper(), prefix)

    def fmt_o(self, w_value):
        "oct formatting"
        r = oct_num_helper(self.space, w_value)
        keep_zero = False
        if self.f_alt:
            if r == '0':
                keep_zero = True
            elif r.startswith('-'):
                r = '-0' + r[1:]
            else:
                r = '0' + r
        self.std_wp_int(r, keep_zero=keep_zero)

    fmt_i = fmt_d
    fmt_u = fmt_d

    def fmt_e(self, w_value):
        self.format_float(w_value, 'e')

    def fmt_f(self, w_value):
        self.format_float(w_value, 'f')

    def fmt_g(self, w_value):
        self.format_float(w_value, 'g')

    def fmt_E(self, w_value):
        self.format_float(w_value, 'E')

    def fmt_F(self, w_value):
        self.format_float(w_value, 'F')

    def fmt_G(self, w_value):
        self.format_float(w_value, 'G')

    def format_float(self, w_value, char):
        space = self.space
        x = space.float_w(maybe_float(space, w_value))
        if isnan(x):
            if char in 'EFG':
                r = 'NAN'
            else:
                r = 'nan'
        elif isinf(x):
            if x < 0:
                if char in 'EFG':
                    r = '-INF'
                else:
                    r = '-inf'
            else:
                if char in 'EFG':
                    r = 'INF'
                else:
                    r = 'inf'
        else:
            prec = self.prec
            if prec < 0:
                prec = 6
            if char in 'fF' and x/1e25 > 1e25:
                char = chr(ord(char) + 1)     # 'f' => 'g'
            flags = 0
            if self.f_alt:
                flags |= DTSF_ALT
            r = formatd(x, char, prec, flags)
        self.std_wp_number(r)

    def std_wp_number(self, r, prefix=''):
        raise NotImplementedError

def make_formatter_subclass(do_unicode):
    # to build two subclasses of the BaseStringFormatter class,
    # each one getting its own subtle differences and RPython types.

    if do_unicode:
        const = unicode
    else:
        const = str

    class StringFormatter(BaseStringFormatter):

        def __init__(self, space, fmt, values_w, w_valuedict):
            BaseStringFormatter.__init__(self, space, values_w, w_valuedict)
            self.fmt = fmt    # either a string or a unicode

        def peekchr(self):
            # return the 'current' character
            try:
                return self.fmt[self.fmtpos]
            except IndexError:
                space = self.space
                raise OperationError(space.w_ValueError,
                                     space.wrap("incomplete format"))

        # Only shows up if we've already started inlining format(), so just
        # unconditionally unroll this.
        @jit.unroll_safe
        def getmappingkey(self):
            # return the mapping key in a '%(key)s' specifier
            fmt = self.fmt
            i = self.fmtpos + 1   # first character after '('
            i0 = i
            pcount = 1
            while 1:
                try:
                    c = fmt[i]
                except IndexError:
                    space = self.space
                    raise OperationError(space.w_ValueError,
                                         space.wrap("incomplete format key"))
                if c == ')':
                    pcount -= 1
                    if pcount == 0:
                        break
                elif c == '(':
                    pcount += 1
                i += 1
            self.fmtpos = i + 1   # first character after ')'
            return fmt[i0:i]

        def getmappingvalue(self, key):
            # return the value corresponding to a key in the input dict
            space = self.space
            if self.w_valuedict is None:
                raise OperationError(space.w_TypeError,
                                     space.wrap("format requires a mapping"))
            w_key = space.wrap(key)
            return space.getitem(self.w_valuedict, w_key)

        def parse_fmt(self):
            if self.peekchr() == '(':
                w_value = self.getmappingvalue(self.getmappingkey())
            else:
                w_value = None

            self.peel_flags()

            self.width = self.peel_num()
            if self.width < 0:
                # this can happen:  '%*s' % (-5, "hi")
                self.f_ljust = True
                self.width = -self.width

            if self.peekchr() == '.':
                self.forward()
                self.prec = self.peel_num()
                if self.prec < 0:
                    self.prec = 0    # this can happen:  '%.*f' % (-5, 3)
            else:
                self.prec = -1

            c = self.peekchr()
            if c == 'h' or c == 'l' or c == 'L':
                self.forward()

            return w_value

        # Same as getmappingkey
        @jit.unroll_safe
        def peel_flags(self):
            self.f_ljust = False
            self.f_sign  = False
            self.f_blank = False
            self.f_alt   = False
            self.f_zero  = False
            while True:
                c = self.peekchr()
                if c == '-':
                    self.f_ljust = True
                elif c == '+':
                    self.f_sign = True
                elif c == ' ':
                    self.f_blank = True
                elif c == '#':
                    self.f_alt = True
                elif c == '0':
                    self.f_zero = True
                else:
                    break
                self.forward()

        # Same as getmappingkey
        @jit.unroll_safe
        def peel_num(self):
            space = self.space
            c = self.peekchr()
            if c == '*':
                self.forward()
                w_value = self.nextinputvalue()
                return space.int_w(maybe_int(space, w_value))
            result = 0
            while True:
                n = ord(c) - ord('0')
                if not (0 <= n < 10):
                    break
                try:
                    result = ovfcheck(ovfcheck(result * 10) + n)
                except OverflowError:
                    raise OperationError(space.w_OverflowError,
                                         space.wrap("precision too large"))
                self.forward()
                c = self.peekchr()
            return result

        @jit.look_inside_iff(lambda self: jit.isconstant(self.fmt))
        def format(self):
            lgt = len(self.fmt) + 4 * len(self.values_w) + 10
            if do_unicode:
                result = UnicodeBuilder(lgt)
            else:
                result = StringBuilder(lgt)
            self.result = result
            while True:
                # fast path: consume as many characters as possible
                fmt = self.fmt
                i = i0 = self.fmtpos
                while i < len(fmt):
                    if fmt[i] == '%':
                        break
                    i += 1
                else:
                    result.append_slice(fmt, i0, len(fmt))
                    break     # end of 'fmt' string
                result.append_slice(fmt, i0, i)
                self.fmtpos = i + 1

                # interpret the next formatter
                w_value = self.parse_fmt()
                c = self.peekchr()
                self.forward()
                if c == '%':
                    self.std_wp(const('%'))
                    continue
                if w_value is None:
                    w_value = self.nextinputvalue()

                # dispatch on the formatter
                # (this turns into a switch after translation)
                for c1 in FORMATTER_CHARS:
                    if c == c1:
                        # 'c1' is an annotation constant here,
                        # so this getattr() is ok
                        do_fmt = getattr(self, 'fmt_' + c1)
                        do_fmt(w_value)
                        break
                else:
                    self.unknown_fmtchar()

            self.checkconsumed()
            return result.build()

        def unknown_fmtchar(self):
            space = self.space
            c = self.fmt[self.fmtpos - 1]
            if do_unicode:
                w_defaultencoding = space.call_function(
                    space.sys.get('getdefaultencoding'))
                w_s = space.call_method(space.wrap(c),
                                        "encode",
                                        w_defaultencoding,
                                        space.wrap('replace'))
                s = space.str_w(w_s)
            else:
                s = c
            msg = "unsupported format character '%s' (0x%x) at index %d" % (
                s, ord(c), self.fmtpos - 1)
            raise OperationError(space.w_ValueError, space.wrap(msg))

        def std_wp(self, r):
            length = len(r)
            if do_unicode and isinstance(r, str):
<<<<<<< HEAD
                # convert string to unicode explicitely here
                from pypy.objspace.std.unicodeobject import plain_str2unicode
                r = plain_str2unicode(self.space, r)
=======
                # convert string to unicode using the default encoding
                r = self.space.unicode_w(self.space.wrap(r))
>>>>>>> 629894bf
            prec = self.prec
            if prec == -1 and self.width == 0:
                # fast path
                self.result.append(const(r))
                return
            if prec >= 0 and prec < length:
                length = prec   # ignore the end of the string if too long
            result = self.result
            padding = self.width - length
            if padding < 0:
                padding = 0
            assert padding >= 0
            if not self.f_ljust and padding > 0:
                result.append_multiple_char(const(' '), padding)
                # add any padding at the left of 'r'
                padding = 0
            result.append_slice(r, 0, length)       # add 'r' itself
            if padding > 0:
                result.append_multiple_char(const(' '), padding)
            # add any remaining padding at the right
        std_wp._annspecialcase_ = 'specialize:argtype(1)'

        def std_wp_number(self, r, prefix=''):
            # add a '+' or ' ' sign if necessary
            sign = r.startswith('-')
            if not sign:
                if self.f_sign:
                    r = '+' + r
                    sign = True
                elif self.f_blank:
                    r = ' ' + r
                    sign = True
            # do the padding requested by self.width and the flags,
            # without building yet another RPython string but directly
            # by pushing the pad character into self.result
            result = self.result
            padding = self.width - len(r) - len(prefix)
            if padding <= 0:
                padding = 0

            if self.f_ljust:
                padnumber = '<'
            elif self.f_zero:
                padnumber = '0'
            else:
                padnumber = '>'

            assert padding >= 0
            if padnumber == '>':
                result.append_multiple_char(const(' '), padding)
                # pad with spaces on the left
            if sign:
                result.append(const(r[0]))        # the sign
            result.append(const(prefix))               # the prefix
            if padnumber == '0':
                result.append_multiple_char(const('0'), padding)
                # pad with zeroes
            result.append_slice(const(r), int(sign), len(r))
            # the rest of the number
            if padnumber == '<':           # spaces on the right
                result.append_multiple_char(const(' '), padding)

        def string_formatting(self, w_value):
            space = self.space
            w_impl = space.lookup(w_value, '__str__')
            if w_impl is None:
                raise OperationError(space.w_TypeError,
                                     space.wrap("operand does not support "
                                                "unary str"))
            w_result = space.get_and_call_function(w_impl, w_value)
            if space.isinstance_w(w_result,
                                              space.w_unicode):
                raise NeedUnicodeFormattingError
            return space.str_w(w_result)

        def fmt_s(self, w_value):
            space = self.space
            got_unicode = space.isinstance_w(w_value,
                                                         space.w_unicode)
            if not do_unicode:
                if got_unicode:
                    raise NeedUnicodeFormattingError
                s = self.string_formatting(w_value)
            else:
                if not got_unicode:
                    w_value = space.call_function(space.w_unicode, w_value)
                else:
                    from pypy.objspace.std.unicodeobject import unicode_from_object
                    w_value = unicode_from_object(space, w_value)
                s = space.unicode_w(w_value)
            self.std_wp(s)

        def fmt_r(self, w_value):
            self.std_wp(self.space.str_w(self.space.repr(w_value)))

        def fmt_c(self, w_value):
            self.prec = -1     # just because
            space = self.space
            if space.isinstance_w(w_value, space.w_str):
                s = space.str_w(w_value)
                if len(s) != 1:
                    raise OperationError(space.w_TypeError,
                                         space.wrap("%c requires int or char"))
                self.std_wp(s)
            elif space.isinstance_w(w_value, space.w_unicode):
                if not do_unicode:
                    raise NeedUnicodeFormattingError
                ustr = space.unicode_w(w_value)
                if len(ustr) != 1:
                    raise OperationError(space.w_TypeError,
                                      space.wrap("%c requires int or unichar"))
                self.std_wp(ustr)
            else:
                n = space.int_w(w_value)
                if do_unicode:
                    try:
                        c = unichr(n)
                    except ValueError:
                        raise OperationError(space.w_OverflowError,
                            space.wrap("unicode character code out of range"))
                    self.std_wp(c)
                else:
                    try:
                        s = chr(n)
                    except ValueError:  # chr(out-of-range)
                        raise OperationError(space.w_OverflowError,
                            space.wrap("character code not in range(256)"))
                    self.std_wp(s)

    return StringFormatter


class NeedUnicodeFormattingError(Exception):
    pass

StringFormatter = make_formatter_subclass(do_unicode=False)
UnicodeFormatter = make_formatter_subclass(do_unicode=True)
UnicodeFormatter.__name__ = 'UnicodeFormatter'


# an "unrolling" list of all the known format characters,
# collected from which fmt_X() functions are defined in the class
FORMATTER_CHARS = unrolling_iterable(
    [_name[-1] for _name in dir(StringFormatter)
               if len(_name) == 5 and _name.startswith('fmt_')])

def format(space, w_fmt, values_w, w_valuedict, do_unicode):
    "Entry point"
    if not do_unicode:
        fmt = space.str_w(w_fmt)
        formatter = StringFormatter(space, fmt, values_w, w_valuedict)
        try:
            result = formatter.format()
        except NeedUnicodeFormattingError:
            # fall through to the unicode case
<<<<<<< HEAD
            from pypy.objspace.std.unicodeobject import plain_str2unicode
            fmt = plain_str2unicode(space, fmt)
=======
            pass
>>>>>>> 629894bf
        else:
            return space.wrap(result)
    fmt = space.unicode_w(w_fmt)
    formatter = UnicodeFormatter(space, fmt, values_w, w_valuedict)
    result = formatter.format()
    return space.wrap(result)

def mod_format(space, w_format, w_values, do_unicode=False):
    if space.isinstance_w(w_values, space.w_tuple):
        values_w = space.fixedview(w_values)
        return format(space, w_format, values_w, None, do_unicode)
    else:
        # we check directly for dict to avoid obscure checking
        # in simplest case
        if space.isinstance_w(w_values, space.w_dict) or \
           (space.lookup(w_values, '__getitem__') and
           not space.isinstance_w(w_values, space.w_basestring)):
            return format(space, w_format, [w_values], w_values, do_unicode)
        else:
            return format(space, w_format, [w_values], None, do_unicode)

# ____________________________________________________________
# Formatting helpers

def maybe_int(space, w_value):
    # make sure that w_value is a wrapped integer
    return space.int(w_value)

def maybe_float(space, w_value):
    # make sure that w_value is a wrapped float
    return space.float(w_value)

def format_num_helper_generator(fmt, digits):
    def format_num_helper(space, w_value):
        w_value = maybe_int(space, w_value)
        try:
            value = space.int_w(w_value)
            return fmt % (value,)
        except OperationError, operr:
            if not operr.match(space, space.w_OverflowError):
                raise
            num = space.bigint_w(w_value)
            return num.format(digits)
    return func_with_new_name(format_num_helper,
                              'base%d_num_helper' % len(digits))

int_num_helper = format_num_helper_generator('%d', '0123456789')
oct_num_helper = format_num_helper_generator('%o', '01234567')
hex_num_helper = format_num_helper_generator('%x', '0123456789abcdef')<|MERGE_RESOLUTION|>--- conflicted
+++ resolved
@@ -351,14 +351,8 @@
         def std_wp(self, r):
             length = len(r)
             if do_unicode and isinstance(r, str):
-<<<<<<< HEAD
-                # convert string to unicode explicitely here
-                from pypy.objspace.std.unicodeobject import plain_str2unicode
-                r = plain_str2unicode(self.space, r)
-=======
                 # convert string to unicode using the default encoding
                 r = self.space.unicode_w(self.space.wrap(r))
->>>>>>> 629894bf
             prec = self.prec
             if prec == -1 and self.width == 0:
                 # fast path
@@ -514,12 +508,7 @@
             result = formatter.format()
         except NeedUnicodeFormattingError:
             # fall through to the unicode case
-<<<<<<< HEAD
-            from pypy.objspace.std.unicodeobject import plain_str2unicode
-            fmt = plain_str2unicode(space, fmt)
-=======
             pass
->>>>>>> 629894bf
         else:
             return space.wrap(result)
     fmt = space.unicode_w(w_fmt)
