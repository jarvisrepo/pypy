--- conflicted
+++ resolved
@@ -328,20 +328,7 @@
         def unknown_fmtchar(self):
             space = self.space
             c = self.fmt[self.fmtpos - 1]
-<<<<<<< HEAD
             w_s = space.newunicode(c) if do_unicode else space.newbytes(c)
-=======
-            if do_unicode:
-                w_defaultencoding = space.call_function(
-                    space.sys.get('getdefaultencoding'))
-                w_s = space.call_method(space.newunicode(c),
-                                        "encode",
-                                        w_defaultencoding,
-                                        space.newtext('replace'))
-                s = space.str_w(w_s)
-            else:
-                s = c
->>>>>>> a299ace7
             raise oefmt(space.w_ValueError,
                         "unsupported format character %R (%s) at index %d",
                         w_s, hex(ord(c)), self.fmtpos - 1)
@@ -453,7 +440,6 @@
             self.std_wp(s)
 
         def fmt_r(self, w_value):
-<<<<<<< HEAD
             if not do_unicode:
                 # on bytes, %r is equivalent to %a
                 self.fmt_a(w_value)
@@ -471,11 +457,8 @@
             if do_unicode:
                 value = self.space.unicode_w(w_value)
             else:
-                value = self.space.str_w(w_value)
+                value = self.space.bytes_w(w_value)
             self.std_wp(value)
-=======
-            self.std_wp(self.space.text_w(self.space.repr(w_value)))
->>>>>>> a299ace7
 
         def fmt_c(self, w_value):
             self.prec = -1     # just because
@@ -585,15 +568,11 @@
             # fall through to the unicode case
             pass
         else:
-<<<<<<< HEAD
             if fmt_type == FORMAT_BYTES:
                 return space.newbytes(result)
             elif fmt_type == FORMAT_BYTEARRAY:
                 return space.newbytearray([c for c in result])
-            return space.wrap(result)
-=======
             return space.newbytes(result)
->>>>>>> a299ace7
     fmt = space.unicode_w(w_fmt)
     formatter = UnicodeFormatter(space, fmt, values_w, w_valuedict)
     result = formatter.format()
