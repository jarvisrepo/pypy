from pypy.interpreter import typedef
from pypy.interpreter.gateway import interp2app, unwrap_spec, WrappedDefault
from pypy.interpreter.error import OperationError, operationerrfmt
from pypy.interpreter.buffer import Buffer
from pypy.objspace.std.register_all import register_all
from pypy.objspace.std.stdtypedef import StdTypeDef, SMM
from pypy.objspace.std.strutil import (string_to_int, string_to_bigint,
                                       ParseStringError,
                                       ParseStringOverflowError)
from pypy.rlib.rarithmetic import r_uint
from pypy.rlib.objectmodel import instantiate

# ____________________________________________________________

## def descr_conjugate(space, w_int):
##     "Returns self, the complex conjugate of any int."
##     return space.int(w_int)

## def descr_bit_length(space, w_int):
##     """int.bit_length() -> int

##     Number of bits necessary to represent self in binary.
##     >>> bin(37)
##     '0b100101'
##     >>> (37).bit_length()
##     6
##     """
##     val = space.int_w(w_int)
##     if val < 0:
##         val = -val
##     bits = 0
##     while val:
##         bits += 1
##         val >>= 1
##     return space.wrap(bits)

## @gateway.unwrap_spec(s='bufferstr', byteorder=str)
## def descr_from_bytes(space, w_cls, s, byteorder):
##     from pypy.objspace.std.longtype import descr_from_bytes
##     return descr_from_bytes(space, space.w_int, s, byteorder)

def wrapint(space, x):
    if space.config.objspace.std.withsmallint:
        from pypy.objspace.std.smallintobject import W_SmallIntObject
        try:
            return W_SmallIntObject(x)
        except OverflowError:
            from pypy.objspace.std.intobject import W_IntObject
            return W_IntObject(x)
    elif space.config.objspace.std.withprebuiltint:
        from pypy.objspace.std.intobject import W_IntObject
        lower = space.config.objspace.std.prebuiltintfrom
        upper =  space.config.objspace.std.prebuiltintto
        # use r_uint to perform a single comparison (this whole function
        # is getting inlined into every caller so keeping the branching
        # to a minimum is a good idea)
        index = r_uint(x - lower)
        if index >= r_uint(upper - lower):
            w_res = instantiate(W_IntObject)
        else:
            w_res = W_IntObject.PREBUILT[index]
        # obscure hack to help the CPU cache: we store 'x' even into
        # a prebuilt integer's intval.  This makes sure that the intval
        # field is present in the cache in the common case where it is
        # quickly reused.  (we could use a prefetch hint if we had that)
        w_res.intval = x
        return w_res
    else:
        from pypy.objspace.std.intobject import W_IntObject
        return W_IntObject(x)

# ____________________________________________________________

<<<<<<< HEAD
## def string_to_int_or_long(space, string, base=10):
##     w_longval = None
##     value = 0
##     try:
##         value = string_to_int(string, base)
##     except ParseStringError, e:
##         raise OperationError(space.w_ValueError,
##                              space.wrap(e.msg))
##     except ParseStringOverflowError, e:
##         w_longval = retry_to_w_long(space, e.parser)
##     return value, w_longval

## def retry_to_w_long(space, parser, base=0):
##     parser.rewind()
##     try:
##         bigint = string_to_bigint(None, base=base, parser=parser)
##     except ParseStringError, e:
##         raise OperationError(space.w_ValueError,
##                              space.wrap(e.msg))
##     from pypy.objspace.std.longobject import newlong
##     return newlong(space, bigint)

## def descr__new__(space, w_inttype, w_x=0, w_base=gateway.NoneNotWrapped):
##     from pypy.objspace.std.intobject import W_IntObject
##     w_longval = None
##     w_value = w_x     # 'x' is the keyword argument name in CPython
##     value = 0
##     if w_base is None:
##         ok = False
##         # check for easy cases
##         if type(w_value) is W_IntObject:
##             value = w_value.intval
##             ok = True
##         elif space.isinstance_w(w_value, space.w_str):
##             value, w_longval = string_to_int_or_long(space, space.str_w(w_value))
##             ok = True
##         elif space.isinstance_w(w_value, space.w_unicode):
##             if space.config.objspace.std.withropeunicode:
##                 from pypy.objspace.std.ropeunicodeobject import unicode_to_decimal_w
##             else:
##                 from pypy.objspace.std.unicodeobject import unicode_to_decimal_w
##             string = unicode_to_decimal_w(space, w_value)
##             value, w_longval = string_to_int_or_long(space, string)
##             ok = True
##         else:
##             # If object supports the buffer interface
##             try:
##                 w_buffer = space.buffer(w_value)
##             except OperationError, e:
##                 if not e.match(space, space.w_TypeError):
##                     raise
##             else:
##                 buf = space.interp_w(Buffer, w_buffer)
##                 value, w_longval = string_to_int_or_long(space, buf.as_str())
##                 ok = True

##         if not ok:
##             # otherwise, use the __int__() or the __trunc__() methods
##             w_obj = w_value
##             if space.lookup(w_obj, '__int__') is None:
##                 w_obj = space.trunc(w_obj)
##             w_obj = space.int(w_obj)
##             # 'int(x)' should return what x.__int__() returned, which should
##             # be an int or long or a subclass thereof.
##             if space.is_w(w_inttype, space.w_int):
##                 return w_obj
##             # int_w is effectively what we want in this case,
##             # we cannot construct a subclass of int instance with an
##             # an overflowing long
##             try:
##                 value = space.int_w(w_obj)
##             except OperationError, e:
##                 if e.match(space,space.w_TypeError):
##                     raise OperationError(space.w_ValueError,
##                         space.wrap("value can't be converted to int"))
##                 raise e
##     else:
##         base = space.int_w(w_base)

##         if space.isinstance_w(w_value, space.w_unicode):
##             if space.config.objspace.std.withropeunicode:
##                 from pypy.objspace.std.ropeunicodeobject import unicode_to_decimal_w
##             else:
##                 from pypy.objspace.std.unicodeobject import unicode_to_decimal_w
##             s = unicode_to_decimal_w(space, w_value)
##         else:
##             try:
##                 s = space.str_w(w_value)
##             except OperationError, e:
##                 raise OperationError(space.w_TypeError,
##                                      space.wrap("int() can't convert non-string "
##                                                 "with explicit base"))

##         value, w_longval = string_to_int_or_long(space, s, base)

##     if w_longval is not None:
##         if not space.is_w(w_inttype, space.w_int):
##             raise OperationError(space.w_OverflowError,
##                                  space.wrap(
##                 "long int too large to convert to int"))
##         return w_longval
##     elif space.is_w(w_inttype, space.w_int):
##         # common case
##         return wrapint(space, value)
##     else:
##         w_obj = space.allocate_instance(W_IntObject, w_inttype)
##         W_IntObject.__init__(w_obj, value)
##         return w_obj

## def descr_get_numerator(space, w_obj):
##     return space.int(w_obj)

## def descr_get_denominator(space, w_obj):
##     return space.wrap(1)

## def descr_get_real(space, w_obj):
##     return space.int(w_obj)

## def descr_get_imag(space, w_obj):
##     return space.wrap(0)

# ____________________________________________________________

## int_typedef = StdTypeDef("int",
##     __doc__ = '''int(x[, base]) -> integer

## Convert a string or number to an integer, if possible.  A floating point
## argument will be truncated towards zero (this does not include a string
## representation of a floating point number!)  When converting a string, use
## the optional base.  It is an error to supply a base when converting a
## non-string. If the argument is outside the integer range a long object
## will be returned instead.''',
##     __new__ = gateway.interp2app(descr__new__),
##     conjugate = gateway.interp2app(descr_conjugate),
##     bit_length = gateway.interp2app(descr_bit_length),
##     numerator = typedef.GetSetProperty(descr_get_numerator),
##     denominator = typedef.GetSetProperty(descr_get_denominator),
##     real = typedef.GetSetProperty(descr_get_real),
##     imag = typedef.GetSetProperty(descr_get_imag),
##     from_bytes = gateway.interp2app(descr_from_bytes, as_classmethod=True),
## )
## int_typedef.registermethods(globals())
=======
def string_to_int_or_long(space, string, base=10):
    w_longval = None
    value = 0
    try:
        value = string_to_int(string, base)
    except ParseStringError, e:
        raise OperationError(space.w_ValueError,
                             space.wrap(e.msg))
    except ParseStringOverflowError, e:
        w_longval = retry_to_w_long(space, e.parser)
    return value, w_longval

def retry_to_w_long(space, parser, base=0):
    parser.rewind()
    try:
        bigint = string_to_bigint(None, base=base, parser=parser)
    except ParseStringError, e:
        raise OperationError(space.w_ValueError,
                             space.wrap(e.msg))
    from pypy.objspace.std.longobject import newlong
    return newlong(space, bigint)

@unwrap_spec(w_x = WrappedDefault(0))
def descr__new__(space, w_inttype, w_x, w_base=None):
    from pypy.objspace.std.intobject import W_IntObject
    w_longval = None
    w_value = w_x     # 'x' is the keyword argument name in CPython
    value = 0
    if w_base is None:
        ok = False
        # check for easy cases
        if type(w_value) is W_IntObject:
            value = w_value.intval
            ok = True
        elif space.isinstance_w(w_value, space.w_str):
            value, w_longval = string_to_int_or_long(space, space.str_w(w_value))
            ok = True
        elif space.isinstance_w(w_value, space.w_unicode):
            if space.config.objspace.std.withropeunicode:
                from pypy.objspace.std.ropeunicodeobject import unicode_to_decimal_w
            else:
                from pypy.objspace.std.unicodeobject import unicode_to_decimal_w
            string = unicode_to_decimal_w(space, w_value)
            value, w_longval = string_to_int_or_long(space, string)
            ok = True
        else:
            # If object supports the buffer interface
            try:
                w_buffer = space.buffer(w_value)
            except OperationError, e:
                if not e.match(space, space.w_TypeError):
                    raise
            else:
                buf = space.interp_w(Buffer, w_buffer)
                value, w_longval = string_to_int_or_long(space, buf.as_str())
                ok = True

        if not ok:
            # otherwise, use the __int__() or the __trunc__() methods
            w_obj = w_value
            if space.lookup(w_obj, '__int__') is None:
                w_obj = space.trunc(w_obj)
            w_obj = space.int(w_obj)
            # 'int(x)' should return what x.__int__() returned, which should
            # be an int or long or a subclass thereof.
            if space.is_w(w_inttype, space.w_int):
                return w_obj
            # int_w is effectively what we want in this case,
            # we cannot construct a subclass of int instance with an
            # an overflowing long
            try:
                value = space.int_w(w_obj)
            except OperationError, e:
                if e.match(space,space.w_TypeError):
                    raise OperationError(space.w_ValueError,
                        space.wrap("value can't be converted to int"))
                raise e
    else:
        base = space.int_w(w_base)

        if space.isinstance_w(w_value, space.w_unicode):
            if space.config.objspace.std.withropeunicode:
                from pypy.objspace.std.ropeunicodeobject import unicode_to_decimal_w
            else:
                from pypy.objspace.std.unicodeobject import unicode_to_decimal_w
            s = unicode_to_decimal_w(space, w_value)
        else:
            try:
                s = space.str_w(w_value)
            except OperationError, e:
                raise OperationError(space.w_TypeError,
                                     space.wrap("int() can't convert non-string "
                                                "with explicit base"))

        value, w_longval = string_to_int_or_long(space, s, base)

    if w_longval is not None:
        if not space.is_w(w_inttype, space.w_int):
            raise OperationError(space.w_OverflowError,
                                 space.wrap(
                "long int too large to convert to int"))
        return w_longval
    elif space.is_w(w_inttype, space.w_int):
        # common case
        return wrapint(space, value)
    else:
        w_obj = space.allocate_instance(W_IntObject, w_inttype)
        W_IntObject.__init__(w_obj, value)
        return w_obj

def descr_get_numerator(space, w_obj):
    return space.int(w_obj)

def descr_get_denominator(space, w_obj):
    return space.wrap(1)

def descr_get_real(space, w_obj):
    return space.int(w_obj)

def descr_get_imag(space, w_obj):
    return space.wrap(0)

# ____________________________________________________________

int_typedef = StdTypeDef("int",
    __doc__ = '''int(x[, base]) -> integer

Convert a string or number to an integer, if possible.  A floating point
argument will be truncated towards zero (this does not include a string
representation of a floating point number!)  When converting a string, use
the optional base.  It is an error to supply a base when converting a
non-string. If the argument is outside the integer range a long object
will be returned instead.''',
    __new__ = interp2app(descr__new__),
    conjugate = interp2app(descr_conjugate),
    bit_length = interp2app(descr_bit_length),
    numerator = typedef.GetSetProperty(descr_get_numerator),
    denominator = typedef.GetSetProperty(descr_get_denominator),
    real = typedef.GetSetProperty(descr_get_real),
    imag = typedef.GetSetProperty(descr_get_imag),
)
int_typedef.registermethods(globals())
>>>>>>> 2d0664ed
<|MERGE_RESOLUTION|>--- conflicted
+++ resolved
@@ -71,7 +71,6 @@
 
 # ____________________________________________________________
 
-<<<<<<< HEAD
 ## def string_to_int_or_long(space, string, base=10):
 ##     w_longval = None
 ##     value = 0
@@ -94,7 +93,8 @@
 ##     from pypy.objspace.std.longobject import newlong
 ##     return newlong(space, bigint)
 
-## def descr__new__(space, w_inttype, w_x=0, w_base=gateway.NoneNotWrapped):
+## @unwrap_spec(w_x = WrappedDefault(0))
+## def descr__new__(space, w_inttype, w_x, w_base=None):
 ##     from pypy.objspace.std.intobject import W_IntObject
 ##     w_longval = None
 ##     w_value = w_x     # 'x' is the keyword argument name in CPython
@@ -204,157 +204,12 @@
 ## the optional base.  It is an error to supply a base when converting a
 ## non-string. If the argument is outside the integer range a long object
 ## will be returned instead.''',
-##     __new__ = gateway.interp2app(descr__new__),
-##     conjugate = gateway.interp2app(descr_conjugate),
-##     bit_length = gateway.interp2app(descr_bit_length),
+##     __new__ = interp2app(descr__new__),
+##     conjugate = interp2app(descr_conjugate),
+##     bit_length = interp2app(descr_bit_length),
 ##     numerator = typedef.GetSetProperty(descr_get_numerator),
 ##     denominator = typedef.GetSetProperty(descr_get_denominator),
 ##     real = typedef.GetSetProperty(descr_get_real),
 ##     imag = typedef.GetSetProperty(descr_get_imag),
-##     from_bytes = gateway.interp2app(descr_from_bytes, as_classmethod=True),
 ## )
-## int_typedef.registermethods(globals())
-=======
-def string_to_int_or_long(space, string, base=10):
-    w_longval = None
-    value = 0
-    try:
-        value = string_to_int(string, base)
-    except ParseStringError, e:
-        raise OperationError(space.w_ValueError,
-                             space.wrap(e.msg))
-    except ParseStringOverflowError, e:
-        w_longval = retry_to_w_long(space, e.parser)
-    return value, w_longval
-
-def retry_to_w_long(space, parser, base=0):
-    parser.rewind()
-    try:
-        bigint = string_to_bigint(None, base=base, parser=parser)
-    except ParseStringError, e:
-        raise OperationError(space.w_ValueError,
-                             space.wrap(e.msg))
-    from pypy.objspace.std.longobject import newlong
-    return newlong(space, bigint)
-
-@unwrap_spec(w_x = WrappedDefault(0))
-def descr__new__(space, w_inttype, w_x, w_base=None):
-    from pypy.objspace.std.intobject import W_IntObject
-    w_longval = None
-    w_value = w_x     # 'x' is the keyword argument name in CPython
-    value = 0
-    if w_base is None:
-        ok = False
-        # check for easy cases
-        if type(w_value) is W_IntObject:
-            value = w_value.intval
-            ok = True
-        elif space.isinstance_w(w_value, space.w_str):
-            value, w_longval = string_to_int_or_long(space, space.str_w(w_value))
-            ok = True
-        elif space.isinstance_w(w_value, space.w_unicode):
-            if space.config.objspace.std.withropeunicode:
-                from pypy.objspace.std.ropeunicodeobject import unicode_to_decimal_w
-            else:
-                from pypy.objspace.std.unicodeobject import unicode_to_decimal_w
-            string = unicode_to_decimal_w(space, w_value)
-            value, w_longval = string_to_int_or_long(space, string)
-            ok = True
-        else:
-            # If object supports the buffer interface
-            try:
-                w_buffer = space.buffer(w_value)
-            except OperationError, e:
-                if not e.match(space, space.w_TypeError):
-                    raise
-            else:
-                buf = space.interp_w(Buffer, w_buffer)
-                value, w_longval = string_to_int_or_long(space, buf.as_str())
-                ok = True
-
-        if not ok:
-            # otherwise, use the __int__() or the __trunc__() methods
-            w_obj = w_value
-            if space.lookup(w_obj, '__int__') is None:
-                w_obj = space.trunc(w_obj)
-            w_obj = space.int(w_obj)
-            # 'int(x)' should return what x.__int__() returned, which should
-            # be an int or long or a subclass thereof.
-            if space.is_w(w_inttype, space.w_int):
-                return w_obj
-            # int_w is effectively what we want in this case,
-            # we cannot construct a subclass of int instance with an
-            # an overflowing long
-            try:
-                value = space.int_w(w_obj)
-            except OperationError, e:
-                if e.match(space,space.w_TypeError):
-                    raise OperationError(space.w_ValueError,
-                        space.wrap("value can't be converted to int"))
-                raise e
-    else:
-        base = space.int_w(w_base)
-
-        if space.isinstance_w(w_value, space.w_unicode):
-            if space.config.objspace.std.withropeunicode:
-                from pypy.objspace.std.ropeunicodeobject import unicode_to_decimal_w
-            else:
-                from pypy.objspace.std.unicodeobject import unicode_to_decimal_w
-            s = unicode_to_decimal_w(space, w_value)
-        else:
-            try:
-                s = space.str_w(w_value)
-            except OperationError, e:
-                raise OperationError(space.w_TypeError,
-                                     space.wrap("int() can't convert non-string "
-                                                "with explicit base"))
-
-        value, w_longval = string_to_int_or_long(space, s, base)
-
-    if w_longval is not None:
-        if not space.is_w(w_inttype, space.w_int):
-            raise OperationError(space.w_OverflowError,
-                                 space.wrap(
-                "long int too large to convert to int"))
-        return w_longval
-    elif space.is_w(w_inttype, space.w_int):
-        # common case
-        return wrapint(space, value)
-    else:
-        w_obj = space.allocate_instance(W_IntObject, w_inttype)
-        W_IntObject.__init__(w_obj, value)
-        return w_obj
-
-def descr_get_numerator(space, w_obj):
-    return space.int(w_obj)
-
-def descr_get_denominator(space, w_obj):
-    return space.wrap(1)
-
-def descr_get_real(space, w_obj):
-    return space.int(w_obj)
-
-def descr_get_imag(space, w_obj):
-    return space.wrap(0)
-
-# ____________________________________________________________
-
-int_typedef = StdTypeDef("int",
-    __doc__ = '''int(x[, base]) -> integer
-
-Convert a string or number to an integer, if possible.  A floating point
-argument will be truncated towards zero (this does not include a string
-representation of a floating point number!)  When converting a string, use
-the optional base.  It is an error to supply a base when converting a
-non-string. If the argument is outside the integer range a long object
-will be returned instead.''',
-    __new__ = interp2app(descr__new__),
-    conjugate = interp2app(descr_conjugate),
-    bit_length = interp2app(descr_bit_length),
-    numerator = typedef.GetSetProperty(descr_get_numerator),
-    denominator = typedef.GetSetProperty(descr_get_denominator),
-    real = typedef.GetSetProperty(descr_get_real),
-    imag = typedef.GetSetProperty(descr_get_imag),
-)
-int_typedef.registermethods(globals())
->>>>>>> 2d0664ed
+## int_typedef.registermethods(globals())