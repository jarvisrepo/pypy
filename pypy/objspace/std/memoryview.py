--- conflicted
+++ resolved
@@ -41,16 +41,6 @@
         self.buf = buf
 
     def buffer_w(self, space):
-<<<<<<< HEAD
-        """Note that memoryview() is very inconsistent in CPython: it
-        does not support the buffer interface but does support the new
-        buffer interface: as a result, it is possible to pass memoryview
-        to e.g. socket.send() but not to file.write().  For simplicity
-        and consistency, in PyPy memoryview DOES support buffer(), which
-        means that it is accepted in more places than CPython.
-        """
-        self._check_released(space)
-=======
         """
         Note that memoryview() is very inconsistent in CPython: it does not
         support the buffer interface but does support the new buffer
@@ -59,7 +49,6 @@
         consistency, in PyPy memoryview DOES support buffer(), which means
         that it is accepted in more places than CPython.
         """
->>>>>>> ed10a767
         return self.buf
 
     @staticmethod
