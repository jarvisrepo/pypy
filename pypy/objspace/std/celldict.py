--- conflicted
+++ resolved
@@ -140,27 +140,17 @@
         self.mutated()
 
     def popitem(self, w_dict):
-        # This is O(n) if called repeatadly, you probably shouldn't be on a
-        # Module's dict though
-        for k, cell in self.unerase(w_dict.dstorage).iteritems():
-            if cell.w_value is not None:
-                w_value = cell.w_value
-                cell.invalidate()
-                return self.space.wrap(k), w_value
-        else:
-            raise KeyError
+        d = self.unerase(w_dict.dstorage)
+        key, w_value = d.popitem()
+        self.mutated()
+        return self.space.wrap(key), unwrap_cell(w_value)
 
     def switch_to_object_strategy(self, w_dict):
         d = self.unerase(w_dict.dstorage)
         strategy = self.space.fromcache(ObjectDictStrategy)
         d_new = strategy.unerase(strategy.get_empty_storage())
         for key, cell in d.iteritems():
-<<<<<<< HEAD
             d_new[self.space.wrap(key)] = unwrap_cell(cell)
-=======
-            if cell.w_value is not None:
-                d_new[self.space.wrap(key)] = cell.w_value
->>>>>>> fdea573d
         w_dict.strategy = strategy
         w_dict.dstorage = strategy.erase(d_new)
 
