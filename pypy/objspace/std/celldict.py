""" A very simple cell dict implementation using a version tag. The dictionary
maps keys to objects. If a specific key is changed a lot, a level of
indirection is introduced to make the version tag change less often.
"""

from rpython.rlib import jit, rerased, objectmodel

from pypy.interpreter.baseobjspace import W_Root
from pypy.interpreter.error import OperationError
from pypy.objspace.std.dictmultiobject import (
    DictStrategy, ObjectDictStrategy, _never_equal_to_string,
    create_iterator_classes, BytesDictStrategy,
    W_DictObject)
from pypy.objspace.std.typeobject import (
    MutableCell, IntMutableCell, ObjectMutableCell, write_cell, unwrap_cell)


class VersionTag(object):
    pass


def _wrapkey(space, key):
    return space.newtext(key)


class ModuleDictStrategy(DictStrategy):

    erase, unerase = rerased.new_erasing_pair("modulecell")
    erase = staticmethod(erase)
    unerase = staticmethod(unerase)

    _immutable_fields_ = ["version?"]

    def __init__(self, space):
        self.space = space
        self.version = VersionTag()

    def get_empty_storage(self):
        return self.erase({})

    def mutated(self):
        self.version = VersionTag()

    def getdictvalue_no_unwrapping(self, w_dict, key):
        # NB: it's important to promote self here, so that self.version is a
        # no-op due to the quasi-immutable field
        self = jit.promote(self)
        return self._getdictvalue_no_unwrapping_pure(self.version, w_dict, key)

    @jit.elidable_promote('0,1,2')
    def _getdictvalue_no_unwrapping_pure(self, version, w_dict, key):
        return self.unerase(w_dict.dstorage).get(key, None)

    def try_unwrap_key(self, space, w_key):
        if space.is_w(space.type(w_key), space.w_text):
            try:
                return space.text_w(w_key)
            except OperationError as e:
                if e.match(space, space.w_UnicodeEncodeError):
                    return None
                raise
        return None

    def setitem(self, w_dict, w_key, w_value):
        space = self.space
        key = self.try_unwrap_key(space, w_key)
        if key is not None:
            self.setitem_str(w_dict, key, w_value)
        else:
            self.switch_to_object_strategy(w_dict)
            w_dict.setitem(w_key, w_value)

    def setitem_str(self, w_dict, key, w_value):
        cell = self.getdictvalue_no_unwrapping(w_dict, key)
        return self._setitem_str_cell_known(cell, w_dict, key, w_value)

    def _setitem_str_cell_known(self, cell, w_dict, key, w_value):
        w_value = write_cell(self.space, cell, w_value)
        if w_value is None:
            return
        self.mutated()
        self.unerase(w_dict.dstorage)[key] = w_value

    def setdefault(self, w_dict, w_key, w_default):
        space = self.space
        key = self.try_unwrap_key(space, w_key)
        if key is not None:
            cell = self.getdictvalue_no_unwrapping(w_dict, key)
            w_result = unwrap_cell(self.space, cell)
            if w_result is not None:
                return w_result
            self._setitem_str_cell_known(cell, w_dict, key, w_default)
            return w_default
        else:
            self.switch_to_object_strategy(w_dict)
            return w_dict.setdefault(w_key, w_default)

    def delitem(self, w_dict, w_key):
        space = self.space
        w_key_type = space.type(w_key)
        key = self.try_unwrap_key(space, w_key)
        if key is not None:
            dict_w = self.unerase(w_dict.dstorage)
            try:
                del dict_w[key]
            except KeyError:
                raise
            else:
                self.mutated()
        elif _never_equal_to_string(space, w_key_type):
            raise KeyError
        else:
            self.switch_to_object_strategy(w_dict)
            w_dict.delitem(w_key)

    def length(self, w_dict):
        return len(self.unerase(w_dict.dstorage))

    def getitem(self, w_dict, w_key):
        space = self.space
        w_lookup_type = space.type(w_key)
        key = self.try_unwrap_key(space, w_key)
        if key is not None:
            return self.getitem_str(w_dict, key)
        elif _never_equal_to_string(space, w_lookup_type):
            return None
        else:
            self.switch_to_object_strategy(w_dict)
            return w_dict.getitem(w_key)

    def getitem_str(self, w_dict, key):
        cell = self.getdictvalue_no_unwrapping(w_dict, key)
        return unwrap_cell(self.space, cell)

    def w_keys(self, w_dict):
        space = self.space
        l = self.unerase(w_dict.dstorage).keys()
        return space.newlist_text(l)

    def values(self, w_dict):
        iterator = self.unerase(w_dict.dstorage).itervalues
        return [unwrap_cell(self.space, cell) for cell in iterator()]

    def items(self, w_dict):
        space = self.space
        iterator = self.unerase(w_dict.dstorage).iteritems
        return [space.newtuple([_wrapkey(space, key), unwrap_cell(self.space, cell)])
                for key, cell in iterator()]

    def clear(self, w_dict):
        self.unerase(w_dict.dstorage).clear()
        self.mutated()

    def popitem(self, w_dict):
        space = self.space
        d = self.unerase(w_dict.dstorage)
        key, cell = d.popitem()
        self.mutated()
        return _wrapkey(space, key), unwrap_cell(self.space, cell)

    def switch_to_object_strategy(self, w_dict):
        space = self.space
        d = self.unerase(w_dict.dstorage)
        strategy = space.fromcache(ObjectDictStrategy)
        d_new = strategy.unerase(strategy.get_empty_storage())
        for key, cell in d.iteritems():
            d_new[_wrapkey(space, key)] = unwrap_cell(self.space, cell)
        w_dict.set_strategy(strategy)
        w_dict.dstorage = strategy.erase(d_new)

    def getiterkeys(self, w_dict):
        return self.unerase(w_dict.dstorage).iterkeys()

    def getitervalues(self, w_dict):
        return self.unerase(w_dict.dstorage).itervalues()

    def getiteritems_with_hash(self, w_dict):
        return objectmodel.iteritems_with_hash(self.unerase(w_dict.dstorage))

    def getiterreversed(self, w_dict):
        return objectmodel.reversed_dict(self.unerase(w_dict.dstorage))

    wrapkey = _wrapkey

    def wrapvalue(space, value):
        return unwrap_cell(space, value)

<<<<<<< HEAD
def remove_cell(w_dict, space, name):
    from pypy.objspace.std.dictmultiobject import W_DictMultiObject
    if isinstance(w_dict, W_DictMultiObject):
        strategy = w_dict.get_strategy()
        if isinstance(strategy, ModuleDictStrategy):
            w_value = strategy.getitem_str(w_dict, name)
            dict_w = strategy.unerase(w_dict.dstorage)
            strategy.mutated()
            dict_w[name] = w_value # store without cell
    # nothing to do, not a W_DictMultiObject or wrong strategy
=======
    def copy(self, w_dict):
        strategy = self.space.fromcache(BytesDictStrategy)
        str_dict = strategy.unerase(strategy.get_empty_storage())

        d = self.unerase(w_dict.dstorage)
        for key, cell in d.iteritems():
            str_dict[key] = unwrap_cell(self.space, cell)
        return W_DictObject(strategy.space, strategy, strategy.erase(str_dict))
>>>>>>> 7890f0f7


create_iterator_classes(ModuleDictStrategy)<|MERGE_RESOLUTION|>--- conflicted
+++ resolved
@@ -9,7 +9,7 @@
 from pypy.interpreter.error import OperationError
 from pypy.objspace.std.dictmultiobject import (
     DictStrategy, ObjectDictStrategy, _never_equal_to_string,
-    create_iterator_classes, BytesDictStrategy,
+    create_iterator_classes, UnicodeDictStrategy,
     W_DictObject)
 from pypy.objspace.std.typeobject import (
     MutableCell, IntMutableCell, ObjectMutableCell, write_cell, unwrap_cell)
@@ -185,7 +185,16 @@
     def wrapvalue(space, value):
         return unwrap_cell(space, value)
 
-<<<<<<< HEAD
+    def copy(self, w_dict):
+        strategy = self.space.fromcache(UnicodeDictStrategy)
+        str_dict = strategy.unerase(strategy.get_empty_storage())
+
+        d = self.unerase(w_dict.dstorage)
+        for key, cell in d.iteritems():
+            str_dict[self.space.newtext(key)] = unwrap_cell(self.space, cell)
+        return W_DictObject(strategy.space, strategy, strategy.erase(str_dict))
+
+
 def remove_cell(w_dict, space, name):
     from pypy.objspace.std.dictmultiobject import W_DictMultiObject
     if isinstance(w_dict, W_DictMultiObject):
@@ -196,16 +205,6 @@
             strategy.mutated()
             dict_w[name] = w_value # store without cell
     # nothing to do, not a W_DictMultiObject or wrong strategy
-=======
-    def copy(self, w_dict):
-        strategy = self.space.fromcache(BytesDictStrategy)
-        str_dict = strategy.unerase(strategy.get_empty_storage())
-
-        d = self.unerase(w_dict.dstorage)
-        for key, cell in d.iteritems():
-            str_dict[key] = unwrap_cell(self.space, cell)
-        return W_DictObject(strategy.space, strategy, strategy.erase(str_dict))
->>>>>>> 7890f0f7
 
 
 create_iterator_classes(ModuleDictStrategy)