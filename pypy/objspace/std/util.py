<<<<<<< HEAD
from pypy.interpreter.error import OperationError
=======
>>>>>>> 704b21ac
from rpython.rlib.rstring import InvalidBaseError

from pypy.interpreter.error import OperationError, oefmt


IDTAG_INT     = 1
IDTAG_LONG    = 3
IDTAG_FLOAT   = 5
IDTAG_COMPLEX = 7

CMP_OPS = dict(lt='<', le='<=', eq='==', ne='!=', gt='>', ge='>=')
BINARY_BITWISE_OPS = {'and': '&', 'lshift': '<<', 'or': '|', 'rshift': '>>',
                      'xor': '^'}
BINARY_OPS = dict(add='+', div='/', floordiv='//', mod='%', mul='*', sub='-',
                  truediv='/', **BINARY_BITWISE_OPS)
COMMUTATIVE_OPS = ('add', 'mul', 'and', 'or', 'xor')


def negate(f):
    """Create a function which calls `f` and negates its result.  When the
    result is ``space.w_NotImplemented``, ``space.w_NotImplemented`` is
    returned. This is useful for complementing e.g. the __ne__ descriptor if
    your type already defines a __eq__ descriptor.
    """
    def _negator(self, space, w_other):
        # no need to use space.is_ / space.not_
        tmp = f(self, space, w_other)
        if tmp is space.w_NotImplemented:
            return space.w_NotImplemented
        return space.newbool(tmp is space.w_False)
    _negator.func_name = 'negate-%s' % f.func_name
    return _negator

def get_positive_index(where, length):
    if where < 0:
        where += length
        if where < 0:
            where = 0
    elif where > length:
        where = length
    assert where >= 0
    return where


def wrap_parsestringerror(space, e, w_source):
    if isinstance(e, InvalidBaseError):
        w_msg = space.wrap(e.msg)
    else:
        w_msg = space.wrap(u'%s: %s' % (unicode(e.msg),
                                        space.unicode_w(space.repr(w_source))))
    return OperationError(space.w_ValueError, w_msg)<|MERGE_RESOLUTION|>--- conflicted
+++ resolved
@@ -1,10 +1,6 @@
-<<<<<<< HEAD
-from pypy.interpreter.error import OperationError
-=======
->>>>>>> 704b21ac
 from rpython.rlib.rstring import InvalidBaseError
 
-from pypy.interpreter.error import OperationError, oefmt
+from pypy.interpreter.error import OperationError
 
 
 IDTAG_INT     = 1
