from rpython.rlib.rstring import InvalidBaseError

from pypy.interpreter.error import OperationError
from pypy.interpreter import gateway

IDTAG_SHIFT   = 4

IDTAG_INT     = 1
IDTAG_LONG    = 3
IDTAG_FLOAT   = 5
IDTAG_COMPLEX = 7
IDTAG_METHOD  = 9
IDTAG_SPECIAL = 11    # -1 - (-maxunicode-1): unichar
                      # 0 - 255: char
                      # 256: empty string
                      # 257: empty unicode
                      # 258: empty tuple
                      # 259: empty frozenset

CMP_OPS = dict(lt='<', le='<=', eq='==', ne='!=', gt='>', ge='>=')
BINARY_BITWISE_OPS = {'and': '&', 'lshift': '<<', 'or': '|', 'rshift': '>>',
                      'xor': '^'}
BINARY_OPS = dict(add='+', div='/', floordiv='//', mod='%', mul='*', sub='-',
                  truediv='/', matmul='@', **BINARY_BITWISE_OPS)
COMMUTATIVE_OPS = ('add', 'mul', 'and', 'or', 'xor')


def negate(f):
    """Create a function which calls `f` and negates its result.  When the
    result is ``space.w_NotImplemented``, ``space.w_NotImplemented`` is
    returned. This is useful for complementing e.g. the __ne__ descriptor if
    your type already defines a __eq__ descriptor.
    """
    def _negator(self, space, w_other):
        # no need to use space.is_ / space.not_
        tmp = f(self, space, w_other)
        if tmp is space.w_NotImplemented:
            return space.w_NotImplemented
        return space.newbool(tmp is space.w_False)
    _negator.func_name = 'negate-%s' % f.func_name
    return _negator

def get_positive_index(where, length):
    if where < 0:
        where += length
        if where < 0:
            where = 0
    elif where > length:
        where = length
    assert where >= 0
    return where


def wrap_parsestringerror(space, e, w_source):
    if isinstance(e, InvalidBaseError):
<<<<<<< HEAD
        w_msg = space.wrap(e.msg)
=======
        raise OperationError(space.w_ValueError, space.newtext(e.msg))
>>>>>>> 8471fce0
    else:
        w_msg = space.wrap(u'%s: %s' % (unicode(e.msg),
                                        space.unicode_w(space.repr(w_source))))
    return OperationError(space.w_ValueError, w_msg)


app = gateway.applevel(r'''
    def _classdir(klass):
        """__dir__ for type objects

        This includes all attributes of klass and all of the base
        classes recursively.
        """
        names = set()
        ns = getattr(klass, '__dict__', None)
        if ns is not None:
            names.update(ns)
        bases = getattr(klass, '__bases__', None)
        if bases is not None:
            # Note that since we are only interested in the keys, the order
            # we merge classes is unimportant
            for base in bases:
                names.update(_classdir(base))
        return names

    def _objectdir(obj):
        """__dir__ for generic objects

         Returns __dict__, __class__ and recursively up the
         __class__.__bases__ chain.
        """
        names = set()
        ns = getattr(obj, '__dict__', None)
        if isinstance(ns, dict):
            names.update(ns)
        klass = getattr(obj, '__class__', None)
        if klass is not None:
            names.update(_classdir(klass))
        return names
''', filename=__file__)

_classdir = app.interphook('_classdir')
_objectdir = app.interphook('_objectdir')<|MERGE_RESOLUTION|>--- conflicted
+++ resolved
@@ -1,6 +1,6 @@
 from rpython.rlib.rstring import InvalidBaseError
 
-from pypy.interpreter.error import OperationError
+from pypy.interpreter.error import OperationError, oefmt
 from pypy.interpreter import gateway
 
 IDTAG_SHIFT   = 4
@@ -53,16 +53,10 @@
 
 def wrap_parsestringerror(space, e, w_source):
     if isinstance(e, InvalidBaseError):
-<<<<<<< HEAD
-        w_msg = space.wrap(e.msg)
-=======
         raise OperationError(space.w_ValueError, space.newtext(e.msg))
->>>>>>> 8471fce0
     else:
-        w_msg = space.wrap(u'%s: %s' % (unicode(e.msg),
-                                        space.unicode_w(space.repr(w_source))))
-    return OperationError(space.w_ValueError, w_msg)
-
+        raise oefmt(space.w_ValueError, '%s: %R',
+                            e.msg, w_source)
 
 app = gateway.applevel(r'''
     def _classdir(klass):
