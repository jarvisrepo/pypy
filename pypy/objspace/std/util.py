<<<<<<< HEAD
from pypy.interpreter import gateway
from pypy.interpreter.error import OperationError
=======
>>>>>>> c6076e6b
from rpython.rlib.rstring import InvalidBaseError

from pypy.interpreter.error import OperationError


IDTAG_INT     = 1
IDTAG_LONG    = 3
IDTAG_FLOAT   = 5
IDTAG_COMPLEX = 7

CMP_OPS = dict(lt='<', le='<=', eq='==', ne='!=', gt='>', ge='>=')
BINARY_BITWISE_OPS = {'and': '&', 'lshift': '<<', 'or': '|', 'rshift': '>>',
                      'xor': '^'}
BINARY_OPS = dict(add='+', div='/', floordiv='//', mod='%', mul='*', sub='-',
                  truediv='/', **BINARY_BITWISE_OPS)
COMMUTATIVE_OPS = ('add', 'mul', 'and', 'or', 'xor')


def negate(f):
    """Create a function which calls `f` and negates its result.  When the
    result is ``space.w_NotImplemented``, ``space.w_NotImplemented`` is
    returned. This is useful for complementing e.g. the __ne__ descriptor if
    your type already defines a __eq__ descriptor.
    """
    def _negator(self, space, w_other):
        # no need to use space.is_ / space.not_
        tmp = f(self, space, w_other)
        if tmp is space.w_NotImplemented:
            return space.w_NotImplemented
        return space.newbool(tmp is space.w_False)
    _negator.func_name = 'negate-%s' % f.func_name
    return _negator

def get_positive_index(where, length):
    if where < 0:
        where += length
        if where < 0:
            where = 0
    elif where > length:
        where = length
    assert where >= 0
    return where


def wrap_parsestringerror(space, e, w_source):
    if isinstance(e, InvalidBaseError):
        w_msg = space.wrap(e.msg)
    else:
        w_msg = space.wrap(u'%s: %s' % (unicode(e.msg),
                                        space.unicode_w(space.repr(w_source))))
    return OperationError(space.w_ValueError, w_msg)


app = gateway.applevel(r'''
    def _classdir(klass):
        """__dir__ for type objects

        This includes all attributes of klass and all of the base
        classes recursively.
        """
        names = set()
        ns = getattr(klass, '__dict__', None)
        if ns is not None:
            names.update(ns)
        bases = getattr(klass, '__bases__', None)
        if bases is not None:
            # Note that since we are only interested in the keys, the order
            # we merge classes is unimportant
            for base in bases:
                names.update(_classdir(base))
        return names

    def _objectdir(obj):
        """__dir__ for generic objects

         Returns __dict__, __class__ and recursively up the
         __class__.__bases__ chain.
        """
        names = set()
        ns = getattr(obj, '__dict__', None)
        if isinstance(ns, dict):
            names.update(ns)
        klass = getattr(obj, '__class__', None)
        if klass is not None:
            names.update(_classdir(klass))
        return names
''', filename=__file__)

_classdir = app.interphook('_classdir')
_objectdir = app.interphook('_objectdir')<|MERGE_RESOLUTION|>--- conflicted
+++ resolved
@@ -1,11 +1,7 @@
-<<<<<<< HEAD
-from pypy.interpreter import gateway
-from pypy.interpreter.error import OperationError
-=======
->>>>>>> c6076e6b
 from rpython.rlib.rstring import InvalidBaseError
 
 from pypy.interpreter.error import OperationError
+from pypy.interpreter import gateway
 
 
 IDTAG_INT     = 1
