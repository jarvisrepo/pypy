<<<<<<< HEAD
from pypy.interpreter import gateway
=======
from pypy.interpreter.error import OperationError
from rpython.rlib.rstring import InvalidBaseError

>>>>>>> f9163e01

def negate(f):
    """Create a function which calls `f` and negates its result.  When the
    result is ``space.w_NotImplemented``, ``space.w_NotImplemented`` is
    returned. This is useful for complementing e.g. the __ne__ descriptor if
    your type already defines a __eq__ descriptor.
    """
    def _negator(self, space, w_other):
        # no need to use space.is_ / space.not_
        tmp = f(self, space, w_other)
        if tmp is space.w_NotImplemented:
            return space.w_NotImplemented
        return space.newbool(tmp is space.w_False)
    _negator.func_name = 'negate-%s' % f.func_name
    return _negator

def get_positive_index(where, length):
    if where < 0:
        where += length
        if where < 0:
            where = 0
    elif where > length:
        where = length
    assert where >= 0
    return where

<<<<<<< HEAD
app = gateway.applevel(r'''
    def _classdir(klass):
        """__dir__ for type objects

        This includes all attributes of klass and all of the base
        classes recursively.
        """
        names = set()
        ns = getattr(klass, '__dict__', None)
        if ns is not None:
            names.update(ns)
        bases = getattr(klass, '__bases__', None)
        if bases is not None:
            # Note that since we are only interested in the keys, the order
            # we merge classes is unimportant
            for base in bases:
                names.update(_classdir(base))
        return names

    def _objectdir(obj):
        """__dir__ for generic objects

         Returns __dict__, __class__ and recursively up the
         __class__.__bases__ chain.
        """
        names = set()
        ns = getattr(obj, '__dict__', None)
        if isinstance(ns, dict):
            names.update(ns)
        klass = getattr(obj, '__class__', None)
        if klass is not None:
            names.update(_classdir(klass))
        return names
''', filename=__file__)

_classdir = app.interphook('_classdir')
_objectdir = app.interphook('_objectdir')
=======

def wrap_parsestringerror(space, e, w_source):
    if isinstance(e, InvalidBaseError):
        w_msg = space.wrap(e.msg)
    else:
        w_msg = space.wrap(u'%s: %s' % (unicode(e.msg),
                                        space.unicode_w(space.repr(w_source))))
    return OperationError(space.w_ValueError, w_msg)
>>>>>>> f9163e01
<|MERGE_RESOLUTION|>--- conflicted
+++ resolved
@@ -1,10 +1,7 @@
-<<<<<<< HEAD
 from pypy.interpreter import gateway
-=======
 from pypy.interpreter.error import OperationError
 from rpython.rlib.rstring import InvalidBaseError
 
->>>>>>> f9163e01
 
 def negate(f):
     """Create a function which calls `f` and negates its result.  When the
@@ -31,7 +28,16 @@
     assert where >= 0
     return where
 
-<<<<<<< HEAD
+
+def wrap_parsestringerror(space, e, w_source):
+    if isinstance(e, InvalidBaseError):
+        w_msg = space.wrap(e.msg)
+    else:
+        w_msg = space.wrap(u'%s: %s' % (unicode(e.msg),
+                                        space.unicode_w(space.repr(w_source))))
+    return OperationError(space.w_ValueError, w_msg)
+
+
 app = gateway.applevel(r'''
     def _classdir(klass):
         """__dir__ for type objects
@@ -68,14 +74,4 @@
 ''', filename=__file__)
 
 _classdir = app.interphook('_classdir')
-_objectdir = app.interphook('_objectdir')
-=======
-
-def wrap_parsestringerror(space, e, w_source):
-    if isinstance(e, InvalidBaseError):
-        w_msg = space.wrap(e.msg)
-    else:
-        w_msg = space.wrap(u'%s: %s' % (unicode(e.msg),
-                                        space.unicode_w(space.repr(w_source))))
-    return OperationError(space.w_ValueError, w_msg)
->>>>>>> f9163e01
+_objectdir = app.interphook('_objectdir')