"""
Two bytecodes to speed up method calls.  Here is how a method call looks
like: (on the left, without the new bytecodes; on the right, with them)

    <push self>                    <push self>
    LOAD_ATTR       name           LOOKUP_METHOD   name
    <push arg 0>                   <push arg 0>
    ...                            ...
    <push arg n-1>                 <push arg n-1>
    CALL_FUNCTION   n              CALL_METHOD     n
"""

from pypy.interpreter import function
from rpython.rlib import jit
from pypy.objspace.std.mapdict import LOOKUP_METHOD_mapdict, \
    LOOKUP_METHOD_mapdict_fill_cache_method


# This module exports two extra methods for StdObjSpaceFrame implementing
# the LOOKUP_METHOD and CALL_METHOD opcodes in an efficient way, as well
# as a version of space.call_method() that uses the same approach.
# See pypy.objspace.std.objspace for where these functions are used from.


def LOOKUP_METHOD(f, nameindex, *ignored):
    from pypy.objspace.std.typeobject import MutableCell
    #   stack before                 after
    #  --------------    --fast-method----fallback-case------------
    #
    #                      w_object       None
    #    w_object    =>    w_function     w_boundmethod_or_whatever
    #   (more stuff)      (more stuff)   (more stuff)
    #
    space = f.space
    w_obj = f.popvalue()

    if not jit.we_are_jitted():
        # mapdict has an extra-fast version of this function
        if LOOKUP_METHOD_mapdict(f, nameindex, w_obj):
            return

    w_name = f.getname_w(nameindex)
    w_value = None

<<<<<<< HEAD
    safe = False
    w_descr = None
    name = None
    if space.config.objspace.std.withmapdict and jit.we_are_jitted():
        # compute safeness without reading the type
        map = w_obj._get_mapdict_map_no_promote()
        if map is not None and map._type_safe_to_do_getattr():
            safe = True
            name = space.str_w(w_name)
            w_descr = map._type_lookup_safe(name)
    else:
        w_type = space.type(w_obj)
        safe = w_type.has_object_getattribute()
        if safe:
            name = space.str_w(w_name)
            w_descr = space.lookup(w_obj, name)

    if safe:
=======
    w_type = space.type(w_obj)
    if w_type.has_object_getattribute():
        name = space.str_w(w_name)
        # bit of a mess to use these internal functions, but it allows the
        # mapdict caching below to work without an additional lookup
        version_tag = w_type.version_tag()
        if version_tag is None:
            _, w_descr = w_type._lookup_where(name)
            w_descr_cell = None
        else:
            _, w_descr_cell = w_type._pure_lookup_where_with_method_cache(
                name, version_tag)
            w_descr = w_descr_cell
            if isinstance(w_descr, MutableCell):
                w_descr = w_descr.unwrap_cell(space)
>>>>>>> 19fb77b6
        if w_descr is None:
            # this handles directly the common case
            #   module.function(args..)
            w_value = w_obj.getdictvalue(space, name)
            # xxx we could also use the mapdict cache in that case, probably
        else:
            typ = type(w_descr)
            if typ is function.Function or typ is function.FunctionWithFixedCode:
                w_value = w_obj.getdictvalue(space, name)
                if w_value is None:
                    # fast method path: a function object in the class,
                    # nothing in the instance
                    f.pushvalue(w_descr)
                    f.pushvalue(w_obj)
                    if not jit.we_are_jitted():
                        # let mapdict cache stuff
                        w_type = space.type(w_obj)
                        LOOKUP_METHOD_mapdict_fill_cache_method(
                            space, f.getcode(), name, nameindex, w_obj, w_type,
                            w_descr_cell)
                    return
    if w_value is None:
        w_value = space.getattr(w_obj, w_name)
    f.pushvalue(w_value)
    f.pushvalue(None)

@jit.unroll_safe
def CALL_METHOD(f, oparg, *ignored):
    # opargs contains the arg, and kwarg count, excluding the implicit 'self'
    n_args = oparg & 0xff
    n_kwargs = (oparg >> 8) & 0xff
    w_self = f.peekvalue(n_args + (2 * n_kwargs))
    n = n_args + (w_self is not None)

    if not n_kwargs:
        w_callable = f.peekvalue(n_args + (2 * n_kwargs) + 1)
        try:
            w_result = f.space.call_valuestack(w_callable, n, f)
        finally:
            f.dropvalues(n_args + 2)
    else:
        keywords = [None] * n_kwargs
        keywords_w = [None] * n_kwargs
        while True:
            n_kwargs -= 1
            if n_kwargs < 0:
                break
            w_value = f.popvalue()
            w_key = f.popvalue()
            key = f.space.str_w(w_key)
            keywords[n_kwargs] = key
            keywords_w[n_kwargs] = w_value

        arguments = f.popvalues(n)    # includes w_self if it is not None
        args = f.argument_factory(arguments, keywords, keywords_w, None, None)
        if w_self is None:
            f.popvalue()    # removes w_self, which is None
        w_callable = f.popvalue()
        if f.get_is_being_profiled() and function.is_builtin_code(w_callable):
            w_result = f.space.call_args_and_c_profile(f, w_callable, args)
        else:
            w_result = f.space.call_args(w_callable, args)
    f.pushvalue(w_result)


def call_method_opt(space, w_obj, methname, *arg_w):
    """An optimized version of space.call_method()
    based on the same principle as above.
    """
    safe = False
    if space.config.objspace.std.withmapdict:
        # compute safeness without reading the type
        map = w_obj._get_mapdict_map_no_promote()
        if map is not None and map._type_safe_to_do_getattr():
            safe = True
            w_descr = map._type_lookup_safe(methname)
    else:
        w_type = space.type(w_obj)
        safe = w_type.has_object_getattribute()
        w_descr = space.lookup(w_obj, methname)
    if safe:
        typ = type(w_descr)
        if typ is function.Function or typ is function.FunctionWithFixedCode:
            w_value = w_obj.getdictvalue(space, methname)
            if w_value is None:
                # fast method path: a function object in the class,
                # nothing in the instance
                return space.call_function(w_descr, w_obj, *arg_w)
    w_name = space.wrap(methname)
    w_meth = space.getattr(w_obj, w_name)
    return space.call_function(w_meth, *arg_w)<|MERGE_RESOLUTION|>--- conflicted
+++ resolved
@@ -42,11 +42,10 @@
     w_name = f.getname_w(nameindex)
     w_value = None
 
-<<<<<<< HEAD
     safe = False
     w_descr = None
     name = None
-    if space.config.objspace.std.withmapdict and jit.we_are_jitted():
+    if jit.we_are_jitted():
         # compute safeness without reading the type
         map = w_obj._get_mapdict_map_no_promote()
         if map is not None and map._type_safe_to_do_getattr():
@@ -58,26 +57,19 @@
         safe = w_type.has_object_getattribute()
         if safe:
             name = space.str_w(w_name)
-            w_descr = space.lookup(w_obj, name)
-
+            # bit of a mess to use these internal functions, but it allows the
+            # mapdict caching below to work without an additional lookup
+            version_tag = w_type.version_tag()
+            if version_tag is None:
+                _, w_descr = w_type._lookup_where(name)
+                w_descr_cell = None
+            else:
+                _, w_descr_cell = w_type._pure_lookup_where_with_method_cache(
+                    name, version_tag)
+                w_descr = w_descr_cell
+                if isinstance(w_descr, MutableCell):
+                    w_descr = w_descr.unwrap_cell(space)
     if safe:
-=======
-    w_type = space.type(w_obj)
-    if w_type.has_object_getattribute():
-        name = space.str_w(w_name)
-        # bit of a mess to use these internal functions, but it allows the
-        # mapdict caching below to work without an additional lookup
-        version_tag = w_type.version_tag()
-        if version_tag is None:
-            _, w_descr = w_type._lookup_where(name)
-            w_descr_cell = None
-        else:
-            _, w_descr_cell = w_type._pure_lookup_where_with_method_cache(
-                name, version_tag)
-            w_descr = w_descr_cell
-            if isinstance(w_descr, MutableCell):
-                w_descr = w_descr.unwrap_cell(space)
->>>>>>> 19fb77b6
         if w_descr is None:
             # this handles directly the common case
             #   module.function(args..)
@@ -148,7 +140,8 @@
     based on the same principle as above.
     """
     safe = False
-    if space.config.objspace.std.withmapdict:
+    w_descr = None
+    if jit.we_are_jitted():
         # compute safeness without reading the type
         map = w_obj._get_mapdict_map_no_promote()
         if map is not None and map._type_safe_to_do_getattr():
@@ -157,7 +150,8 @@
     else:
         w_type = space.type(w_obj)
         safe = w_type.has_object_getattribute()
-        w_descr = space.lookup(w_obj, methname)
+        if safe:
+            w_descr = space.lookup(w_obj, methname)
     if safe:
         typ = type(w_descr)
         if typ is function.Function or typ is function.FunctionWithFixedCode:
