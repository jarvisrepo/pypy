"""
Two bytecodes to speed up method calls.  Here is how a method call looks
like: (on the left, without the new bytecodes; on the right, with them)

    <push self>                    <push self>
    LOAD_ATTR       name           LOOKUP_METHOD   name
    <push arg 0>                   <push arg 0>
    ...                            ...
    <push arg n-1>                 <push arg n-1>
    CALL_FUNCTION   n              CALL_METHOD     n
"""

from pypy.interpreter import function
from rpython.rlib import jit
from pypy.objspace.std.mapdict import LOOKUP_METHOD_mapdict, \
    LOOKUP_METHOD_mapdict_fill_cache_method


# This module exports two extra methods for StdObjSpaceFrame implementing
# the LOOKUP_METHOD and CALL_METHOD opcodes in an efficient way, as well
# as a version of space.call_method() that uses the same approach.
# See pypy.objspace.std.objspace for where these functions are used from.


def LOOKUP_METHOD(f, nameindex, *ignored):
    from pypy.objspace.std.typeobject import MutableCell
    #   stack before                 after
    #  --------------    --fast-method----fallback-case------------
    #
    #                      w_object       None
    #    w_object    =>    w_function     w_boundmethod_or_whatever
    #   (more stuff)      (more stuff)   (more stuff)
    #
    space = f.space
    w_obj = f.popvalue()

    if not jit.we_are_jitted():
        # mapdict has an extra-fast version of this function
        if LOOKUP_METHOD_mapdict(f, nameindex, w_obj):
            return

    w_name = f.getname_w(nameindex)
    w_value = None

    w_type = space.type(w_obj)
    if w_type.has_object_getattribute():
        name = space.text_w(w_name)
        # bit of a mess to use these internal functions, but it allows the
        # mapdict caching below to work without an additional lookup
        version_tag = w_type.version_tag()
        if version_tag is None:
            _, w_descr = w_type._lookup_where(name)
            w_descr_cell = None
        else:
            _, w_descr_cell = w_type._pure_lookup_where_with_method_cache(
                name, version_tag)
            w_descr = w_descr_cell
            if isinstance(w_descr, MutableCell):
                w_descr = w_descr.unwrap_cell(space)
        if w_descr is None:
            # this handles directly the common case
            #   module.function(args..)
            w_value = w_obj.getdictvalue(space, name)
            # xxx we could also use the mapdict cache in that case, probably
        else:
            typ = type(w_descr)
            if typ is function.Function or typ is function.FunctionWithFixedCode:
                w_value = w_obj.getdictvalue(space, name)
                if w_value is None:
                    # fast method path: a function object in the class,
                    # nothing in the instance
                    f.pushvalue(w_descr)
                    f.pushvalue(w_obj)
                    if not jit.we_are_jitted():
                        # let mapdict cache stuff
                        LOOKUP_METHOD_mapdict_fill_cache_method(
                            space, f.getcode(), name, nameindex, w_obj, w_type,
                            w_descr_cell)
                    return
    if w_value is None:
        w_value = space.getattr(w_obj, w_name)
    f.pushvalue(w_value)
    f.pushvalue_none()

@jit.unroll_safe
def CALL_METHOD(f, oparg, *ignored):
    # opargs contains the arg, and kwarg count, excluding the implicit 'self'
    n_args = oparg
    w_self = f.peekvalue_maybe_none(n_args)
    n = n_args + (w_self is not None)

    w_callable = f.peekvalue(n_args + 1)
    try:
        w_result = f.space.call_valuestack(
                w_callable, n, f, methodcall=w_self is not None)
    finally:
        f.dropvalues(n_args + 2)
    f.pushvalue(w_result)

@jit.unroll_safe
def CALL_METHOD_KW(f, n_arguments, *ignored):
<<<<<<< HEAD
    # opargs contains the arg + kwarg count, excluding the implicit 'self'
    w_self = f.peekvalue_maybe_none(n_arguments + 1)
    w_tup_varnames = f.popvalue()
    keywords_w = f.space.fixedview(w_tup_varnames)
    n_keywords = len(keywords_w)
    n_arguments -= n_keywords
    n = n_arguments + (w_self is not None)
    keywords = [f.space.text_w(w_keyword) for w_keyword in keywords_w]
    keywords_w = [None] * n_keywords
    while True:
        n_keywords -= 1
        if n_keywords < 0:
            break
        w_value = f.popvalue()
        keywords_w[n_keywords] = w_value

=======
    from pypy.objspace.std.tupleobject import W_AbstractTupleObject
    # opargs contains the arg + kwarg count, excluding the implicit 'self'
    w_self = f.peekvalue_maybe_none(n_arguments + 1)

    space = f.space
    # like in BUILD_CONST_KEY_MAP we can't use space.fixedview because then
    # the immutability of the tuple is lost
    w_tup_varnames = space.interp_w(W_AbstractTupleObject, f.popvalue())
    n_keywords = space.len_w(w_tup_varnames)
    keywords = [None] * n_keywords
    keywords_w = [None] * n_keywords
    for i in range(n_keywords):
        keywords[i] = space.text_w(w_tup_varnames.getitem(space, i))
        w_value = f.peekvalue(n_keywords - 1 - i)
        keywords_w[i] = w_value
    f.dropvalues(n_keywords)
    n_arguments -= n_keywords
    n = n_arguments + (w_self is not None)
>>>>>>> 9a44f9ff
    arguments = f.popvalues(n)    # includes w_self if it is not None
    if w_self is None:
        f.popvalue_maybe_none()    # removes w_self, which is None
    w_callable = f.popvalue()
    args = f.argument_factory(
            arguments, keywords, keywords_w, None, None,
            methodcall=w_self is not None, w_function=w_callable)
    if f.get_is_being_profiled() and function.is_builtin_code(w_callable):
        w_result = f.space.call_args_and_c_profile(f, w_callable, args)
    else:
        w_result = f.space.call_args(w_callable, args)
    f.pushvalue(w_result)


def call_method_opt(space, w_obj, methname, *arg_w):
    """An optimized version of space.call_method()
    based on the same principle as above.
    """
    w_type = space.type(w_obj)
    if w_type.has_object_getattribute():
        w_descr = space.lookup(w_obj, methname)
        typ = type(w_descr)
        if typ is function.Function or typ is function.FunctionWithFixedCode:
            w_value = w_obj.getdictvalue(space, methname)
            if w_value is None:
                # fast method path: a function object in the class,
                # nothing in the instance
                return space.call_function(w_descr, w_obj, *arg_w)
    w_name = space.newtext(methname)
    w_meth = space.getattr(w_obj, w_name)
    return space.call_function(w_meth, *arg_w)<|MERGE_RESOLUTION|>--- conflicted
+++ resolved
@@ -99,24 +99,6 @@
 
 @jit.unroll_safe
 def CALL_METHOD_KW(f, n_arguments, *ignored):
-<<<<<<< HEAD
-    # opargs contains the arg + kwarg count, excluding the implicit 'self'
-    w_self = f.peekvalue_maybe_none(n_arguments + 1)
-    w_tup_varnames = f.popvalue()
-    keywords_w = f.space.fixedview(w_tup_varnames)
-    n_keywords = len(keywords_w)
-    n_arguments -= n_keywords
-    n = n_arguments + (w_self is not None)
-    keywords = [f.space.text_w(w_keyword) for w_keyword in keywords_w]
-    keywords_w = [None] * n_keywords
-    while True:
-        n_keywords -= 1
-        if n_keywords < 0:
-            break
-        w_value = f.popvalue()
-        keywords_w[n_keywords] = w_value
-
-=======
     from pypy.objspace.std.tupleobject import W_AbstractTupleObject
     # opargs contains the arg + kwarg count, excluding the implicit 'self'
     w_self = f.peekvalue_maybe_none(n_arguments + 1)
@@ -135,7 +117,6 @@
     f.dropvalues(n_keywords)
     n_arguments -= n_keywords
     n = n_arguments + (w_self is not None)
->>>>>>> 9a44f9ff
     arguments = f.popvalues(n)    # includes w_self if it is not None
     if w_self is None:
         f.popvalue_maybe_none()    # removes w_self, which is None
