--- conflicted
+++ resolved
@@ -34,12 +34,7 @@
     space = f.space
     w_obj = f.popvalue()
 
-<<<<<<< HEAD
-    if (space.config.objspace.std.withmapdict and
-            not jit.we_are_jitted()):
-=======
     if not jit.we_are_jitted():
->>>>>>> f317d70f
         # mapdict has an extra-fast version of this function
         if LOOKUP_METHOD_mapdict(f, nameindex, w_obj):
             return
