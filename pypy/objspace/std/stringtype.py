from sys import maxint

from rpython.rlib import jit
from rpython.rlib.objectmodel import specialize

from pypy.interpreter.gateway import interp2app, unwrap_spec, WrappedDefault
from pypy.interpreter.error import OperationError, operationerrfmt
from pypy.objspace.std.stdtypedef import StdTypeDef, SMM
from pypy.objspace.std.register_all import register_all

<<<<<<< HEAD
from sys import maxint
from rpython.rlib.objectmodel import newlist_hint, resizelist_hint, specialize
from rpython.rlib.jit import we_are_jitted
=======
>>>>>>> fad15a1b

def wrapstr(space, s):
    from pypy.objspace.std.stringobject import W_StringObject
    if space.config.objspace.std.sharesmallstr:
        if space.config.objspace.std.withprebuiltchar:
            # share characters and empty string
            if len(s) <= 1:
                if len(s) == 0:
                    return W_StringObject.EMPTY
                else:
                    s = s[0]     # annotator hint: a single char
                    return wrapchar(space, s)
        else:
            # only share the empty string
            if len(s) == 0:
                return W_StringObject.EMPTY
    return W_StringObject(s)

def wrapchar(space, c):
    from pypy.objspace.std.stringobject import W_StringObject
    if space.config.objspace.std.withprebuiltchar and not jit.we_are_jitted():
        return W_StringObject.PREBUILT[ord(c)]
    else:
        return W_StringObject(c)

def sliced(space, s, start, stop, orig_obj):
    assert start >= 0
    assert stop >= 0
    if start == 0 and stop == len(s) and space.is_w(space.type(orig_obj), space.w_str):
        return orig_obj
    return wrapstr(space, s[start:stop])

def joined2(space, str1, str2):
    if space.config.objspace.std.withstrbuf:
        from pypy.objspace.std.strbufobject import joined2
        return joined2(str1, str2)
    else:
        return wrapstr(space, str1 + str2)

str_join    = SMM('join', 2,
                  doc='S.join(sequence) -> string\n\nReturn a string which is'
                      ' the concatenation of the strings in the\nsequence. '
                      ' The separator between elements is S.')
str_split   = SMM('split', 3, defaults=(None,-1),
                  doc='S.split([sep [,maxsplit]]) -> list of strings\n\nReturn'
                      ' a list of the words in the string S, using sep as'
                      ' the\ndelimiter string.  If maxsplit is given, at most'
                      ' maxsplit\nsplits are done. If sep is not specified or'
                      ' is None, any\nwhitespace string is a separator.')
str_rsplit  = SMM('rsplit', 3, defaults=(None,-1),
                  doc='S.rsplit([sep [,maxsplit]]) -> list of'
                      ' strings\n\nReturn a list of the words in the string S,'
                      ' using sep as the\ndelimiter string, starting at the'
                      ' end of the string and working\nto the front.  If'
                      ' maxsplit is given, at most maxsplit splits are\ndone.'
                      ' If sep is not specified or is None, any whitespace'
                      ' string\nis a separator.')
str_isdigit    = SMM('isdigit', 1,
                     doc='S.isdigit() -> bool\n\nReturn True if all characters'
                         ' in S are digits\nand there is at least one'
                         ' character in S, False otherwise.')
str_isalpha    = SMM('isalpha', 1,
                     doc='S.isalpha() -> bool\n\nReturn True if all characters'
                         ' in S are alphabetic\nand there is at least one'
                         ' character in S, False otherwise.')
str_isspace    = SMM('isspace', 1,
                     doc='S.isspace() -> bool\n\nReturn True if all characters'
                         ' in S are whitespace\nand there is at least one'
                         ' character in S, False otherwise.')
str_isupper    = SMM('isupper', 1,
                     doc='S.isupper() -> bool\n\nReturn True if all cased'
                         ' characters in S are uppercase and there is\nat'
                         ' least one cased character in S, False otherwise.')
str_islower    = SMM('islower', 1,
                     doc='S.islower() -> bool\n\nReturn True if all cased'
                         ' characters in S are lowercase and there is\nat'
                         ' least one cased character in S, False otherwise.')
str_istitle    = SMM('istitle', 1,
                     doc='S.istitle() -> bool\n\nReturn True if S is a'
                         ' titlecased string and there is at least'
                         ' one\ncharacter in S, i.e. uppercase characters may'
                         ' only follow uncased\ncharacters and lowercase'
                         ' characters only cased ones. Return'
                         ' False\notherwise.')
str_isalnum    = SMM('isalnum', 1,
                     doc='S.isalnum() -> bool\n\nReturn True if all characters'
                         ' in S are alphanumeric\nand there is at least one'
                         ' character in S, False otherwise.')
str_ljust      = SMM('ljust', 3, defaults=(' ',),
                     doc='S.ljust(width[, fillchar]) -> string\n\nReturn S'
                         ' left justified in a string of length width. Padding'
                         ' is\ndone using the specified fill character'
                         ' (default is a space).')
str_rjust      = SMM('rjust', 3, defaults=(' ',),
                     doc='S.rjust(width[, fillchar]) -> string\n\nReturn S'
                         ' right justified in a string of length width.'
                         ' Padding is\ndone using the specified fill character'
                         ' (default is a space)')
str_upper      = SMM('upper', 1,
                     doc='S.upper() -> string\n\nReturn a copy of the string S'
                         ' converted to uppercase.')
str_lower      = SMM('lower', 1,
                     doc='S.lower() -> string\n\nReturn a copy of the string S'
                         ' converted to lowercase.')
str_swapcase   = SMM('swapcase', 1,
                     doc='S.swapcase() -> string\n\nReturn a copy of the'
                         ' string S with uppercase characters\nconverted to'
                         ' lowercase and vice versa.')
str_capitalize = SMM('capitalize', 1,
                     doc='S.capitalize() -> string\n\nReturn a copy of the'
                         ' string S with only its first'
                         ' character\ncapitalized.')
str_title      = SMM('title', 1,
                     doc='S.title() -> string\n\nReturn a titlecased version'
                         ' of S, i.e. words start with uppercase\ncharacters,'
                         ' all remaining cased characters have lowercase.')
str_find       = SMM('find', 4, defaults=(0, maxint),
                     doc='S.find(sub [,start [,end]]) -> int\n\nReturn the'
                         ' lowest index in S where substring sub is'
                         ' found,\nsuch that sub is contained within'
                         ' s[start,end].  Optional\narguments start and end'
                         ' are interpreted as in slice notation.\n\nReturn -1'
                         ' on failure.')
str_rfind      = SMM('rfind', 4, defaults=(0, maxint),
                     doc='S.rfind(sub [,start [,end]]) -> int\n\nReturn the'
                         ' highest index in S where substring sub is'
                         ' found,\nsuch that sub is contained within'
                         ' s[start,end].  Optional\narguments start and end'
                         ' are interpreted as in slice notation.\n\nReturn -1'
                         ' on failure.')
str_partition  = SMM('partition', 2,
                     doc='S.partition(sep) -> (head, sep, tail)\n\nSearches'
                         ' for the separator sep in S, and returns the part before'
                         ' it,\nthe separator itself, and the part after it.  If'
                         ' the separator is not\nfound, returns S and two empty'
                         ' strings.')
str_rpartition = SMM('rpartition', 2,
                     doc='S.rpartition(sep) -> (tail, sep, head)\n\nSearches'
                         ' for the separator sep in S, starting at the end of S,'
                         ' and returns\nthe part before it, the separator itself,'
                         ' and the part after it.  If the\nseparator is not found,'
                         ' returns two empty strings and S.')
str_index      = SMM('index', 4, defaults=(0, maxint),
                     doc='S.index(sub [,start [,end]]) -> int\n\nLike S.find()'
                         ' but raise ValueError when the substring is not'
                         ' found.')
str_rindex     = SMM('rindex', 4, defaults=(0, maxint),
                     doc='S.rindex(sub [,start [,end]]) -> int\n\nLike'
                         ' S.rfind() but raise ValueError when the substring'
                         ' is not found.')
str_replace    = SMM('replace', 4, defaults=(-1,),
                     doc='S.replace (old, new[, count]) -> string\n\nReturn a'
                         ' copy of string S with all occurrences of'
                         ' substring\nold replaced by new.  If the optional'
                         ' argument count is\ngiven, only the first count'
                         ' occurrences are replaced.')
str_zfill      = SMM('zfill', 2,
                     doc='S.zfill(width) -> string\n\nPad a numeric string S'
                         ' with zeros on the left, to fill a field\nof the'
                         ' specified width.  The string S is never truncated.')
str_strip      = SMM('strip',  2, defaults=(None,),
                     doc='S.strip([chars]) -> string or unicode\n\nReturn a'
                         ' copy of the string S with leading and'
                         ' trailing\nwhitespace removed.\nIf chars is given'
                         ' and not None, remove characters in chars'
                         ' instead.\nIf chars is unicode, S will be converted'
                         ' to unicode before stripping')
str_rstrip     = SMM('rstrip', 2, defaults=(None,),
                     doc='S.rstrip([chars]) -> string or unicode\n\nReturn a'
                         ' copy of the string S with trailing whitespace'
                         ' removed.\nIf chars is given and not None, remove'
                         ' characters in chars instead.\nIf chars is unicode,'
                         ' S will be converted to unicode before stripping')
str_lstrip     = SMM('lstrip', 2, defaults=(None,),
                     doc='S.lstrip([chars]) -> string or unicode\n\nReturn a'
                         ' copy of the string S with leading whitespace'
                         ' removed.\nIf chars is given and not None, remove'
                         ' characters in chars instead.\nIf chars is unicode,'
                         ' S will be converted to unicode before stripping')
str_center     = SMM('center', 3, defaults=(' ',),
                     doc='S.center(width[, fillchar]) -> string\n\nReturn S'
                         ' centered in a string of length width. Padding'
                         ' is\ndone using the specified fill character'
                         ' (default is a space)')
str_count      = SMM('count', 4, defaults=(0, maxint),
                     doc='S.count(sub[, start[, end]]) -> int\n\nReturn the'
                         ' number of occurrences of substring sub in'
                         ' string\nS[start:end].  Optional arguments start and'
                         ' end are\ninterpreted as in slice notation.')
str_endswith   = SMM('endswith', 4, defaults=(0, maxint),
                     doc='S.endswith(suffix[, start[, end]]) -> bool\n\nReturn'
                         ' True if S ends with the specified suffix, False'
                         ' otherwise.\nWith optional start, test S beginning'
                         ' at that position.\nWith optional end, stop'
                         ' comparing S at that position.')
str_expandtabs = SMM('expandtabs', 2, defaults=(8,),
                     doc='S.expandtabs([tabsize]) -> string\n\nReturn a copy'
                         ' of S where all tab characters are expanded using'
                         ' spaces.\nIf tabsize is not given, a tab size of 8'
                         ' characters is assumed.')
str_splitlines = SMM('splitlines', 2, defaults=(0,),
                     doc='S.splitlines([keepends]) -> list of'
                         ' strings\n\nReturn a list of the lines in S,'
                         ' breaking at line boundaries.\nLine breaks are not'
                         ' included in the resulting list unless keepends\nis'
                         ' given and true.')
str_startswith = SMM('startswith', 4, defaults=(0, maxint),
                     doc='S.startswith(prefix[, start[, end]]) ->'
                         ' bool\n\nReturn True if S starts with the specified'
                         ' prefix, False otherwise.\nWith optional start, test'
                         ' S beginning at that position.\nWith optional end,'
                         ' stop comparing S at that position.')
str_translate  = SMM('translate', 3, defaults=('',), #unicode mimic not supported now
                     doc='S.translate(table [,deletechars]) -> string\n\n'
                         'Return a copy of the string S, where all characters'
                         ' occurring\nin the optional argument deletechars are'
                         ' removed, and the\nremaining characters have been'
                         ' mapped through the given\ntranslation table, which'
                         ' must be a string of length 256.')
str_decode     = SMM('decode', 3, defaults=(None, None),
                     argnames=['encoding', 'errors'],
                     doc='S.decode([encoding[,errors]]) -> object\n\nDecodes S'
                         ' using the codec registered for encoding. encoding'
                         ' defaults\nto the default encoding. errors may be'
                         ' given to set a different error\nhandling scheme.'
                         " Default is 'strict' meaning that encoding errors"
                         ' raise\na UnicodeDecodeError. Other possible values'
                         " are 'ignore' and 'replace'\nas well as any other"
                         ' name registerd with codecs.register_error that'
                         ' is\nable to handle UnicodeDecodeErrors.')

register_all(vars(), globals())

# ____________________________________________________________

def getbytevalue(space, w_value):
    value = space.getindex_w(w_value, None)
    if not 0 <= value < 256:
        # this includes the OverflowError in case the long is too large
        raise OperationError(space.w_ValueError, space.wrap(
            "byte must be in range(0, 256)"))
    return chr(value)

def newbytesdata_w(space, w_source, encoding, errors):
    # None value
    if w_source is None:
        if encoding is not None or errors is not None:
            raise OperationError(space.w_TypeError, space.wrap(
                    "encoding or errors without string argument"))
        return []
    # Is it an int?
    try:
        count = space.int_w(w_source)
    except OperationError, e:
        if not e.match(space, space.w_TypeError):
            raise
    else:
        if count < 0:
            raise OperationError(space.w_ValueError,
                                 space.wrap("negative count"))
        if encoding is not None or errors is not None:
            raise OperationError(space.w_TypeError, space.wrap(
                    "encoding or errors without string argument"))
        return ['\0'] * count
    # Unicode with encoding
    if space.isinstance_w(w_source, space.w_unicode):
        if encoding is None:
            raise OperationError(space.w_TypeError, space.wrap(
                    "string argument without an encoding"))
        from pypy.objspace.std.unicodetype import encode_object
        w_source = encode_object(space, w_source, encoding, errors)
        # and continue with the encoded string

    return makebytesdata_w(space, w_source)

def makebytesdata_w(space, w_source):
    w_bytes_method = space.lookup(w_source, "__bytes__")
    if w_bytes_method is not None:
        w_bytes = space.get_and_call_function(w_bytes_method, w_source)
        if not space.isinstance_w(w_bytes, space.w_bytes):
            msg = "__bytes__ returned non-bytes (type '%s')"
            raise operationerrfmt(space.w_TypeError, msg,
                                  space.type(w_bytes).getname(space))
        return [c for c in space.bytes_w(w_bytes)]

    # String-like argument
    try:
        string = space.bufferstr_new_w(w_source)
    except OperationError, e:
        if not e.match(space, space.w_TypeError):
            raise
    else:
        return [c for c in string]

    if space.isinstance_w(w_source, space.w_unicode):
        raise OperationError(
            space.w_TypeError,
            space.wrap("cannot convert unicode object to bytes"))

    # sequence of bytes
    w_iter = space.iter(w_source)
    length_hint = space.length_hint(w_source, 0)
    data = newlist_hint(length_hint)
    extended = 0
    while True:
        try:
            w_item = space.next(w_iter)
        except OperationError, e:
            if not e.match(space, space.w_StopIteration):
                raise
            break
        value = getbytevalue(space, w_item)
        data.append(value)
        extended += 1
    if extended < length_hint:
        resizelist_hint(data, extended)
    return data

@unwrap_spec(encoding='str_or_None', errors='str_or_None')
def descr__new__(space, w_stringtype, w_source=None, encoding=None,
                 errors=None):
    from pypy.objspace.std.stringobject import W_StringObject
    if (w_source and space.is_w(space.type(w_source), space.w_bytes) and
        space.is_w(w_stringtype, space.w_bytes)):
        return w_source
    value = ''.join(newbytesdata_w(space, w_source, encoding, errors))
    w_obj = space.allocate_instance(W_StringObject, w_stringtype)
    W_StringObject.__init__(w_obj, value)
    return w_obj

def descr_fromhex(space, w_type, w_hexstring):
    "bytes.fromhex(string) -> bytes\n"
    "\n"
    "Create a bytes object from a string of hexadecimal numbers.\n"
    "Spaces between two numbers are accepted.\n"
    "Example: bytes.fromhex('B9 01EF') -> bytes(b'\\xb9\\x01\\xef')."
    from pypy.objspace.std.bytearraytype import _hexstring_to_array
    from pypy.objspace.std.stringobject import W_StringObject
    if not space.is_w(space.type(w_hexstring), space.w_unicode):
        raise OperationError(space.w_TypeError, space.wrap(
                "must be str, not %s" % space.type(w_hexstring).name))
    hexstring = space.unicode_w(w_hexstring)
    chars = ''.join(_hexstring_to_array(space, hexstring))
    w_obj = space.allocate_instance(W_StringObject, w_type)
    W_StringObject.__init__(w_obj, chars)
    return w_obj

def descr_maketrans(space, w_type, w_from, w_to):
    """bytes.maketrans(frm, to) -> translation table
    
    Return a translation table (a bytes object of length 256) suitable
    for use in the bytes or bytearray translate method where each byte
    in frm is mapped to the byte at the same position in to.
    The bytes objects frm and to must be of the same length."""
    base_table = [chr(i) for i in range(256)]
    list_from = makebytesdata_w(space, w_from)
    list_to = makebytesdata_w(space, w_to)
    
    if len(list_from) != len(list_to):
        raise OperationError(space.w_ValueError, space.wrap(
                "maketrans arguments must have same length"))
    
    for i in range(len(list_from)):
        pos_from = ord(list_from[i])
        char_to = list_to[i]
        base_table[pos_from] = char_to
    
    return wrapstr(space, ''.join(base_table))

# ____________________________________________________________

str_typedef = StdTypeDef("bytes",
    __new__ = interp2app(descr__new__),
    __doc__ = 'bytes(iterable_of_ints) -> bytes\n'
              'bytes(string, encoding[, errors]) -> bytes\n'
              'bytes(bytes_or_buffer) -> immutable copy of bytes_or_buffer\n'
              'bytes(memory_view) -> bytes\n\n'
              'Construct an immutable array of bytes from:\n'
              '    - an iterable yielding integers in range(256)\n'
              '    - a text string encoded using the specified encoding\n'
              '    - a bytes or a buffer object\n'
              '    - any object implementing the buffer API.',
    fromhex = interp2app(descr_fromhex, as_classmethod=True),
    maketrans = interp2app(descr_maketrans, as_classmethod=True),
    )

str_typedef.registermethods(globals())


# ____________________________________________________________

# Helpers for several string implementations

@specialize.argtype(0)
@jit.elidable
def stringendswith(u_self, suffix, start, end):
    begin = end - len(suffix)
    if begin < start:
        return False
    for i in range(len(suffix)):
        if u_self[begin+i] != suffix[i]:
            return False
    return True

@specialize.argtype(0)
@jit.elidable
def stringstartswith(u_self, prefix, start, end):
    stop = start + len(prefix)
    if stop > end:
        return False
    for i in range(len(prefix)):
        if u_self[start+i] != prefix[i]:
            return False
    return True<|MERGE_RESOLUTION|>--- conflicted
+++ resolved
@@ -1,19 +1,12 @@
 from sys import maxint
 
 from rpython.rlib import jit
-from rpython.rlib.objectmodel import specialize
+from rpython.rlib.objectmodel import newlist_hint, resizelist_hint, specialize
 
 from pypy.interpreter.gateway import interp2app, unwrap_spec, WrappedDefault
 from pypy.interpreter.error import OperationError, operationerrfmt
 from pypy.objspace.std.stdtypedef import StdTypeDef, SMM
 from pypy.objspace.std.register_all import register_all
-
-<<<<<<< HEAD
-from sys import maxint
-from rpython.rlib.objectmodel import newlist_hint, resizelist_hint, specialize
-from rpython.rlib.jit import we_are_jitted
-=======
->>>>>>> fad15a1b
 
 def wrapstr(space, s):
     from pypy.objspace.std.stringobject import W_StringObject
