from pypy.interpreter.gateway import interp2app, unwrap_spec, WrappedDefault
from pypy.interpreter.error import OperationError
from pypy.objspace.std.stdtypedef import StdTypeDef, SMM
from pypy.objspace.std.register_all import register_all

from sys import maxint
from pypy.rlib.objectmodel import specialize
from pypy.rlib.jit import we_are_jitted

def wrapstr(space, s):
    from pypy.objspace.std.stringobject import W_StringObject
    if space.config.objspace.std.sharesmallstr:
        if space.config.objspace.std.withprebuiltchar:
            # share characters and empty string
            if len(s) <= 1:
                if len(s) == 0:
                    return W_StringObject.EMPTY
                else:
                    s = s[0]     # annotator hint: a single char
                    return wrapchar(space, s)
        else:
            # only share the empty string
            if len(s) == 0:
                return W_StringObject.EMPTY
    return W_StringObject(s)

def wrapchar(space, c):
    from pypy.objspace.std.stringobject import W_StringObject
    if space.config.objspace.std.withprebuiltchar and not we_are_jitted():
        return W_StringObject.PREBUILT[ord(c)]
    else:
        return W_StringObject(c)

def sliced(space, s, start, stop, orig_obj):
    assert start >= 0
    assert stop >= 0
    if start == 0 and stop == len(s) and space.is_w(space.type(orig_obj), space.w_str):
        return orig_obj
    return wrapstr(space, s[start:stop])

def joined2(space, str1, str2):
    if space.config.objspace.std.withstrbuf:
        from pypy.objspace.std.strbufobject import joined2
        return joined2(str1, str2)
    else:
        return wrapstr(space, str1 + str2)

str_join    = SMM('join', 2,
                  doc='S.join(sequence) -> string\n\nReturn a string which is'
                      ' the concatenation of the strings in the\nsequence. '
                      ' The separator between elements is S.')
str_split   = SMM('split', 3, defaults=(None,-1),
                  doc='S.split([sep [,maxsplit]]) -> list of strings\n\nReturn'
                      ' a list of the words in the string S, using sep as'
                      ' the\ndelimiter string.  If maxsplit is given, at most'
                      ' maxsplit\nsplits are done. If sep is not specified or'
                      ' is None, any\nwhitespace string is a separator.')
str_rsplit  = SMM('rsplit', 3, defaults=(None,-1),
                  doc='S.rsplit([sep [,maxsplit]]) -> list of'
                      ' strings\n\nReturn a list of the words in the string S,'
                      ' using sep as the\ndelimiter string, starting at the'
                      ' end of the string and working\nto the front.  If'
                      ' maxsplit is given, at most maxsplit splits are\ndone.'
                      ' If sep is not specified or is None, any whitespace'
                      ' string\nis a separator.')
str_isdigit    = SMM('isdigit', 1,
                     doc='S.isdigit() -> bool\n\nReturn True if all characters'
                         ' in S are digits\nand there is at least one'
                         ' character in S, False otherwise.')
str_isalpha    = SMM('isalpha', 1,
                     doc='S.isalpha() -> bool\n\nReturn True if all characters'
                         ' in S are alphabetic\nand there is at least one'
                         ' character in S, False otherwise.')
str_isspace    = SMM('isspace', 1,
                     doc='S.isspace() -> bool\n\nReturn True if all characters'
                         ' in S are whitespace\nand there is at least one'
                         ' character in S, False otherwise.')
str_isupper    = SMM('isupper', 1,
                     doc='S.isupper() -> bool\n\nReturn True if all cased'
                         ' characters in S are uppercase and there is\nat'
                         ' least one cased character in S, False otherwise.')
str_islower    = SMM('islower', 1,
                     doc='S.islower() -> bool\n\nReturn True if all cased'
                         ' characters in S are lowercase and there is\nat'
                         ' least one cased character in S, False otherwise.')
str_istitle    = SMM('istitle', 1,
                     doc='S.istitle() -> bool\n\nReturn True if S is a'
                         ' titlecased string and there is at least'
                         ' one\ncharacter in S, i.e. uppercase characters may'
                         ' only follow uncased\ncharacters and lowercase'
                         ' characters only cased ones. Return'
                         ' False\notherwise.')
str_isalnum    = SMM('isalnum', 1,
                     doc='S.isalnum() -> bool\n\nReturn True if all characters'
                         ' in S are alphanumeric\nand there is at least one'
                         ' character in S, False otherwise.')
str_ljust      = SMM('ljust', 3, defaults=(' ',),
                     doc='S.ljust(width[, fillchar]) -> string\n\nReturn S'
                         ' left justified in a string of length width. Padding'
                         ' is\ndone using the specified fill character'
                         ' (default is a space).')
str_rjust      = SMM('rjust', 3, defaults=(' ',),
                     doc='S.rjust(width[, fillchar]) -> string\n\nReturn S'
                         ' right justified in a string of length width.'
                         ' Padding is\ndone using the specified fill character'
                         ' (default is a space)')
str_upper      = SMM('upper', 1,
                     doc='S.upper() -> string\n\nReturn a copy of the string S'
                         ' converted to uppercase.')
str_lower      = SMM('lower', 1,
                     doc='S.lower() -> string\n\nReturn a copy of the string S'
                         ' converted to lowercase.')
str_swapcase   = SMM('swapcase', 1,
                     doc='S.swapcase() -> string\n\nReturn a copy of the'
                         ' string S with uppercase characters\nconverted to'
                         ' lowercase and vice versa.')
str_capitalize = SMM('capitalize', 1,
                     doc='S.capitalize() -> string\n\nReturn a copy of the'
                         ' string S with only its first'
                         ' character\ncapitalized.')
str_title      = SMM('title', 1,
                     doc='S.title() -> string\n\nReturn a titlecased version'
                         ' of S, i.e. words start with uppercase\ncharacters,'
                         ' all remaining cased characters have lowercase.')
str_find       = SMM('find', 4, defaults=(0, maxint),
                     doc='S.find(sub [,start [,end]]) -> int\n\nReturn the'
                         ' lowest index in S where substring sub is'
                         ' found,\nsuch that sub is contained within'
                         ' s[start,end].  Optional\narguments start and end'
                         ' are interpreted as in slice notation.\n\nReturn -1'
                         ' on failure.')
str_rfind      = SMM('rfind', 4, defaults=(0, maxint),
                     doc='S.rfind(sub [,start [,end]]) -> int\n\nReturn the'
                         ' highest index in S where substring sub is'
                         ' found,\nsuch that sub is contained within'
                         ' s[start,end].  Optional\narguments start and end'
                         ' are interpreted as in slice notation.\n\nReturn -1'
                         ' on failure.')
str_partition  = SMM('partition', 2,
                     doc='S.partition(sep) -> (head, sep, tail)\n\nSearches'
                         ' for the separator sep in S, and returns the part before'
                         ' it,\nthe separator itself, and the part after it.  If'
                         ' the separator is not\nfound, returns S and two empty'
                         ' strings.')
str_rpartition = SMM('rpartition', 2,
                     doc='S.rpartition(sep) -> (tail, sep, head)\n\nSearches'
                         ' for the separator sep in S, starting at the end of S,'
                         ' and returns\nthe part before it, the separator itself,'
                         ' and the part after it.  If the\nseparator is not found,'
                         ' returns two empty strings and S.')
str_index      = SMM('index', 4, defaults=(0, maxint),
                     doc='S.index(sub [,start [,end]]) -> int\n\nLike S.find()'
                         ' but raise ValueError when the substring is not'
                         ' found.')
str_rindex     = SMM('rindex', 4, defaults=(0, maxint),
                     doc='S.rindex(sub [,start [,end]]) -> int\n\nLike'
                         ' S.rfind() but raise ValueError when the substring'
                         ' is not found.')
str_replace    = SMM('replace', 4, defaults=(-1,),
                     doc='S.replace (old, new[, count]) -> string\n\nReturn a'
                         ' copy of string S with all occurrences of'
                         ' substring\nold replaced by new.  If the optional'
                         ' argument count is\ngiven, only the first count'
                         ' occurrences are replaced.')
str_zfill      = SMM('zfill', 2,
                     doc='S.zfill(width) -> string\n\nPad a numeric string S'
                         ' with zeros on the left, to fill a field\nof the'
                         ' specified width.  The string S is never truncated.')
str_strip      = SMM('strip',  2, defaults=(None,),
                     doc='S.strip([chars]) -> string or unicode\n\nReturn a'
                         ' copy of the string S with leading and'
                         ' trailing\nwhitespace removed.\nIf chars is given'
                         ' and not None, remove characters in chars'
                         ' instead.\nIf chars is unicode, S will be converted'
                         ' to unicode before stripping')
str_rstrip     = SMM('rstrip', 2, defaults=(None,),
                     doc='S.rstrip([chars]) -> string or unicode\n\nReturn a'
                         ' copy of the string S with trailing whitespace'
                         ' removed.\nIf chars is given and not None, remove'
                         ' characters in chars instead.\nIf chars is unicode,'
                         ' S will be converted to unicode before stripping')
str_lstrip     = SMM('lstrip', 2, defaults=(None,),
                     doc='S.lstrip([chars]) -> string or unicode\n\nReturn a'
                         ' copy of the string S with leading whitespace'
                         ' removed.\nIf chars is given and not None, remove'
                         ' characters in chars instead.\nIf chars is unicode,'
                         ' S will be converted to unicode before stripping')
str_center     = SMM('center', 3, defaults=(' ',),
                     doc='S.center(width[, fillchar]) -> string\n\nReturn S'
                         ' centered in a string of length width. Padding'
                         ' is\ndone using the specified fill character'
                         ' (default is a space)')
str_count      = SMM('count', 4, defaults=(0, maxint),
                     doc='S.count(sub[, start[, end]]) -> int\n\nReturn the'
                         ' number of occurrences of substring sub in'
                         ' string\nS[start:end].  Optional arguments start and'
                         ' end are\ninterpreted as in slice notation.')
str_endswith   = SMM('endswith', 4, defaults=(0, maxint),
                     doc='S.endswith(suffix[, start[, end]]) -> bool\n\nReturn'
                         ' True if S ends with the specified suffix, False'
                         ' otherwise.\nWith optional start, test S beginning'
                         ' at that position.\nWith optional end, stop'
                         ' comparing S at that position.')
str_expandtabs = SMM('expandtabs', 2, defaults=(8,),
                     doc='S.expandtabs([tabsize]) -> string\n\nReturn a copy'
                         ' of S where all tab characters are expanded using'
                         ' spaces.\nIf tabsize is not given, a tab size of 8'
                         ' characters is assumed.')
str_splitlines = SMM('splitlines', 2, defaults=(0,),
                     doc='S.splitlines([keepends]) -> list of'
                         ' strings\n\nReturn a list of the lines in S,'
                         ' breaking at line boundaries.\nLine breaks are not'
                         ' included in the resulting list unless keepends\nis'
                         ' given and true.')
str_startswith = SMM('startswith', 4, defaults=(0, maxint),
                     doc='S.startswith(prefix[, start[, end]]) ->'
                         ' bool\n\nReturn True if S starts with the specified'
                         ' prefix, False otherwise.\nWith optional start, test'
                         ' S beginning at that position.\nWith optional end,'
                         ' stop comparing S at that position.')
str_translate  = SMM('translate', 3, defaults=('',), #unicode mimic not supported now
                     doc='S.translate(table [,deletechars]) -> string\n\n'
                         'Return a copy of the string S, where all characters'
                         ' occurring\nin the optional argument deletechars are'
                         ' removed, and the\nremaining characters have been'
                         ' mapped through the given\ntranslation table, which'
                         ' must be a string of length 256.')
str_decode     = SMM('decode', 3, defaults=(None, None),
                     argnames=['encoding', 'errors'],
                     doc='S.decode([encoding[,errors]]) -> object\n\nDecodes S'
                         ' using the codec registered for encoding. encoding'
                         ' defaults\nto the default encoding. errors may be'
                         ' given to set a different error\nhandling scheme.'
                         " Default is 'strict' meaning that encoding errors"
                         ' raise\na UnicodeDecodeError. Other possible values'
                         " are 'ignore' and 'replace'\nas well as any other"
                         ' name registerd with codecs.register_error that'
                         ' is\nable to handle UnicodeDecodeErrors.')

register_all(vars(), globals())

# ____________________________________________________________

def getbytevalue(space, w_value):
    value = space.getindex_w(w_value, None)
    if not 0 <= value < 256:
        # this includes the OverflowError in case the long is too large
        raise OperationError(space.w_ValueError, space.wrap(
            "byte must be in range(0, 256)"))
    return chr(value)

def newbytesdata_w(space, w_source, encoding, errors):
    # None value
    if w_source is None:
        if encoding is not None or errors is not None:
            raise OperationError(space.w_TypeError, space.wrap(
                    "encoding or errors without string argument"))
        return []
    # Is it an int?
    try:
        count = space.int_w(w_source)
    except OperationError, e:
        if not e.match(space, space.w_TypeError):
            raise
    else:
        if count < 0:
            raise OperationError(space.w_ValueError,
                                 space.wrap("negative count"))
        if encoding is not None or errors is not None:
            raise OperationError(space.w_TypeError, space.wrap(
                    "encoding or errors without string argument"))
        return ['\0'] * count
    # Unicode with encoding
    if space.isinstance_w(w_source, space.w_unicode):
        if encoding is None:
            raise OperationError(space.w_TypeError, space.wrap(
                    "string argument without an encoding"))
        from pypy.objspace.std.unicodetype import encode_object
        w_source = encode_object(space, w_source, encoding, errors)
        # and continue with the encoded string

    return makebytesdata_w(space, w_source)

<<<<<<< HEAD
def makebytesdata_w(space, w_source):

    # String-like argument
    try:
        string = space.bufferstr_new_w(w_source)
    except OperationError, e:
        if not e.match(space, space.w_TypeError):
            raise
    else:
        return [c for c in string]

    w_bytes_method = space.lookup(w_source, "__bytes__")
    if w_bytes_method:
        w_bytes = space.get_and_call_function(w_bytes_method, w_source)
        w_source = w_bytes

    # sequence of bytes
    data = []
    w_iter = space.iter(w_source)
    while True:
        try:
            w_item = space.next(w_iter)
        except OperationError, e:
            if not e.match(space, space.w_StopIteration):
                raise
            break
        value = getbytevalue(space, w_item)
        data.append(value)
    return data

@unwrap_spec(encoding='str_or_None', errors='str_or_None')
def descr__new__(space, w_stringtype, w_source=None, encoding=None,
                 errors=None):
    if (w_source and space.is_w(space.type(w_source), space.w_bytes) and
        space.is_w(w_stringtype, space.w_bytes)):
        return w_source
    value = ''.join(newbytesdata_w(space, w_source, encoding, errors))
    if space.config.objspace.std.withrope:
        from pypy.objspace.std.ropeobject import rope, W_RopeObject
        w_obj = space.allocate_instance(W_RopeObject, w_stringtype)
        W_RopeObject.__init__(w_obj, rope.LiteralStringNode(value))
        return w_obj
    else:
        from pypy.objspace.std.stringobject import W_StringObject
        w_obj = space.allocate_instance(W_StringObject, w_stringtype)
        W_StringObject.__init__(w_obj, value)
        return w_obj
=======
@unwrap_spec(w_object = WrappedDefault(""))
def descr__new__(space, w_stringtype, w_object):
    # NB. the default value of w_object is really a *wrapped* empty string:
    #     there is gateway magic at work
    from pypy.objspace.std.stringobject import W_StringObject
    w_obj = space.str(w_object)
    if space.is_w(w_stringtype, space.w_str):
        return w_obj  # XXX might be reworked when space.str() typechecks
    value = space.str_w(w_obj)
    w_obj = space.allocate_instance(W_StringObject, w_stringtype)
    W_StringObject.__init__(w_obj, value)
    return w_obj
>>>>>>> 3199bf26

def descr_fromhex(space, w_type, w_hexstring):
    "bytes.fromhex(string) -> bytes\n"
    "\n"
    "Create a bytes object from a string of hexadecimal numbers.\n"
    "Spaces between two numbers are accepted.\n"
    "Example: bytes.fromhex('B9 01EF') -> bytes(b'\\xb9\\x01\\xef')."
    from pypy.objspace.std.bytearraytype import _hexstring_to_array
    if not space.is_w(space.type(w_hexstring), space.w_unicode):
        raise OperationError(space.w_TypeError, space.wrap(
                "must be str, not %s" % space.type(w_hexstring).name))
    hexstring = space.unicode_w(w_hexstring)
    chars = ''.join(_hexstring_to_array(space, hexstring))
    if space.config.objspace.std.withrope:
        from pypy.objspace.std.ropeobject import rope, W_RopeObject
        w_obj = space.allocate_instance(W_RopeObject, w_type)
        W_RopeObject.__init__(w_obj, rope.LiteralStringNode(chars))
        return w_obj
    else:
        from pypy.objspace.std.stringobject import W_StringObject
        w_obj = space.allocate_instance(W_StringObject, w_type)
        W_StringObject.__init__(w_obj, chars)
        return w_obj

def descr_maketrans(space, w_type, w_from, w_to):
    """bytes.maketrans(frm, to) -> translation table
    
    Return a translation table (a bytes object of length 256) suitable
    for use in the bytes or bytearray translate method where each byte
    in frm is mapped to the byte at the same position in to.
    The bytes objects frm and to must be of the same length."""
    base_table = [chr(i) for i in range(256)]
    list_from = makebytesdata_w(space, w_from)
    list_to = makebytesdata_w(space, w_to)
    
    if len(list_from) != len(list_to):
        raise OperationError(space.w_ValueError, space.wrap(
                "maketrans arguments must have same length"))
    
    for i in range(len(list_from)):
        pos_from = ord(list_from[i])
        char_to = list_to[i]
        base_table[pos_from] = char_to
    
    return wrapstr(space, ''.join(base_table))

# ____________________________________________________________

str_typedef = StdTypeDef("bytes",
    __new__ = interp2app(descr__new__),
    __doc__ = 'bytes(iterable_of_ints) -> bytes\n'
              'bytes(string, encoding[, errors]) -> bytes\n'
              'bytes(bytes_or_buffer) -> immutable copy of bytes_or_buffer\n'
              'bytes(memory_view) -> bytes\n\n'
              'Construct an immutable array of bytes from:\n'
              '    - an iterable yielding integers in range(256)\n'
              '    - a text string encoded using the specified encoding\n'
              '    - a bytes or a buffer object\n'
              '    - any object implementing the buffer API.',
    fromhex = interp2app(descr_fromhex, as_classmethod=True),
    maketrans = interp2app(descr_maketrans, as_classmethod=True),
    )

str_typedef.registermethods(globals())

# ____________________________________________________________

# Helpers for several string implementations

@specialize.argtype(0)
def stringendswith(u_self, suffix, start, end):
    begin = end - len(suffix)
    if begin < start:
        return False
    for i in range(len(suffix)):
        if u_self[begin+i] != suffix[i]:
            return False
    return True

@specialize.argtype(0)
def stringstartswith(u_self, prefix, start, end):
    stop = start + len(prefix)
    if stop > end:
        return False
    for i in range(len(prefix)):
        if u_self[start+i] != prefix[i]:
            return False
    return True<|MERGE_RESOLUTION|>--- conflicted
+++ resolved
@@ -281,7 +281,6 @@
 
     return makebytesdata_w(space, w_source)
 
-<<<<<<< HEAD
 def makebytesdata_w(space, w_source):
 
     # String-like argument
@@ -315,34 +314,14 @@
 @unwrap_spec(encoding='str_or_None', errors='str_or_None')
 def descr__new__(space, w_stringtype, w_source=None, encoding=None,
                  errors=None):
+    from pypy.objspace.std.stringobject import W_StringObject
     if (w_source and space.is_w(space.type(w_source), space.w_bytes) and
         space.is_w(w_stringtype, space.w_bytes)):
         return w_source
     value = ''.join(newbytesdata_w(space, w_source, encoding, errors))
-    if space.config.objspace.std.withrope:
-        from pypy.objspace.std.ropeobject import rope, W_RopeObject
-        w_obj = space.allocate_instance(W_RopeObject, w_stringtype)
-        W_RopeObject.__init__(w_obj, rope.LiteralStringNode(value))
-        return w_obj
-    else:
-        from pypy.objspace.std.stringobject import W_StringObject
-        w_obj = space.allocate_instance(W_StringObject, w_stringtype)
-        W_StringObject.__init__(w_obj, value)
-        return w_obj
-=======
-@unwrap_spec(w_object = WrappedDefault(""))
-def descr__new__(space, w_stringtype, w_object):
-    # NB. the default value of w_object is really a *wrapped* empty string:
-    #     there is gateway magic at work
-    from pypy.objspace.std.stringobject import W_StringObject
-    w_obj = space.str(w_object)
-    if space.is_w(w_stringtype, space.w_str):
-        return w_obj  # XXX might be reworked when space.str() typechecks
-    value = space.str_w(w_obj)
     w_obj = space.allocate_instance(W_StringObject, w_stringtype)
     W_StringObject.__init__(w_obj, value)
     return w_obj
->>>>>>> 3199bf26
 
 def descr_fromhex(space, w_type, w_hexstring):
     "bytes.fromhex(string) -> bytes\n"
@@ -351,21 +330,15 @@
     "Spaces between two numbers are accepted.\n"
     "Example: bytes.fromhex('B9 01EF') -> bytes(b'\\xb9\\x01\\xef')."
     from pypy.objspace.std.bytearraytype import _hexstring_to_array
+    from pypy.objspace.std.stringobject import W_StringObject
     if not space.is_w(space.type(w_hexstring), space.w_unicode):
         raise OperationError(space.w_TypeError, space.wrap(
                 "must be str, not %s" % space.type(w_hexstring).name))
     hexstring = space.unicode_w(w_hexstring)
     chars = ''.join(_hexstring_to_array(space, hexstring))
-    if space.config.objspace.std.withrope:
-        from pypy.objspace.std.ropeobject import rope, W_RopeObject
-        w_obj = space.allocate_instance(W_RopeObject, w_type)
-        W_RopeObject.__init__(w_obj, rope.LiteralStringNode(chars))
-        return w_obj
-    else:
-        from pypy.objspace.std.stringobject import W_StringObject
-        w_obj = space.allocate_instance(W_StringObject, w_type)
-        W_StringObject.__init__(w_obj, chars)
-        return w_obj
+    w_obj = space.allocate_instance(W_StringObject, w_type)
+    W_StringObject.__init__(w_obj, chars)
+    return w_obj
 
 def descr_maketrans(space, w_type, w_from, w_to):
     """bytes.maketrans(frm, to) -> translation table
