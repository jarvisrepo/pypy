<<<<<<< HEAD
from pypy.interpreter import gateway
from pypy.interpreter.error import OperationError
=======
from pypy.interpreter.gateway import interp2app, unwrap_spec, WrappedDefault
>>>>>>> 2d0664ed
from pypy.objspace.std.stdtypedef import StdTypeDef, SMM
from pypy.objspace.std.register_all import register_all

from sys import maxint
from pypy.rlib.objectmodel import specialize
from pypy.rlib.jit import we_are_jitted

def wrapstr(space, s):
    from pypy.objspace.std.stringobject import W_StringObject
    from pypy.objspace.std.ropeobject import rope, W_RopeObject
    if space.config.objspace.std.sharesmallstr:
        if space.config.objspace.std.withprebuiltchar:
            # share characters and empty string
            if len(s) <= 1:
                if len(s) == 0:
                    if space.config.objspace.std.withrope:
                        return W_RopeObject.EMPTY
                    return W_StringObject.EMPTY
                else:
                    s = s[0]     # annotator hint: a single char
                    return wrapchar(space, s)
        else:
            # only share the empty string
            if len(s) == 0:
                if space.config.objspace.std.withrope:
                    return W_RopeObject.EMPTY
                return W_StringObject.EMPTY
    if space.config.objspace.std.withrope:
        return W_RopeObject(rope.LiteralStringNode(s))
    return W_StringObject(s)

def wrapchar(space, c):
    from pypy.objspace.std.stringobject import W_StringObject
    from pypy.objspace.std.ropeobject import rope, W_RopeObject
    if space.config.objspace.std.withprebuiltchar and not we_are_jitted():
        if space.config.objspace.std.withrope:
            return W_RopeObject.PREBUILT[ord(c)]
        return W_StringObject.PREBUILT[ord(c)]
    else:
        if space.config.objspace.std.withrope:
            return W_RopeObject(rope.LiteralStringNode(c))
        return W_StringObject(c)

def sliced(space, s, start, stop, orig_obj):
    assert start >= 0
    assert stop >= 0
    assert not space.config.objspace.std.withrope
    if start == 0 and stop == len(s) and space.is_w(space.type(orig_obj), space.w_str):
        return orig_obj
    if space.config.objspace.std.withstrslice:
        from pypy.objspace.std.strsliceobject import W_StringSliceObject
        # XXX heuristic, should be improved!
        if (stop - start) > len(s) * 0.20 + 40:
            return W_StringSliceObject(s, start, stop)
    return wrapstr(space, s[start:stop])

def joined2(space, str1, str2):
    assert not space.config.objspace.std.withrope
    if space.config.objspace.std.withstrjoin:
        from pypy.objspace.std.strjoinobject import W_StringJoinObject
        return W_StringJoinObject([str1, str2])
    elif space.config.objspace.std.withstrbuf:
        from pypy.objspace.std.strbufobject import joined2
        return joined2(str1, str2)
    else:
        return wrapstr(space, str1 + str2)

str_join    = SMM('join', 2,
                  doc='S.join(sequence) -> string\n\nReturn a string which is'
                      ' the concatenation of the strings in the\nsequence. '
                      ' The separator between elements is S.')
str_split   = SMM('split', 3, defaults=(None,-1),
                  doc='S.split([sep [,maxsplit]]) -> list of strings\n\nReturn'
                      ' a list of the words in the string S, using sep as'
                      ' the\ndelimiter string.  If maxsplit is given, at most'
                      ' maxsplit\nsplits are done. If sep is not specified or'
                      ' is None, any\nwhitespace string is a separator.')
str_rsplit  = SMM('rsplit', 3, defaults=(None,-1),
                  doc='S.rsplit([sep [,maxsplit]]) -> list of'
                      ' strings\n\nReturn a list of the words in the string S,'
                      ' using sep as the\ndelimiter string, starting at the'
                      ' end of the string and working\nto the front.  If'
                      ' maxsplit is given, at most maxsplit splits are\ndone.'
                      ' If sep is not specified or is None, any whitespace'
                      ' string\nis a separator.')
str_isdigit    = SMM('isdigit', 1,
                     doc='S.isdigit() -> bool\n\nReturn True if all characters'
                         ' in S are digits\nand there is at least one'
                         ' character in S, False otherwise.')
str_isalpha    = SMM('isalpha', 1,
                     doc='S.isalpha() -> bool\n\nReturn True if all characters'
                         ' in S are alphabetic\nand there is at least one'
                         ' character in S, False otherwise.')
str_isspace    = SMM('isspace', 1,
                     doc='S.isspace() -> bool\n\nReturn True if all characters'
                         ' in S are whitespace\nand there is at least one'
                         ' character in S, False otherwise.')
str_isupper    = SMM('isupper', 1,
                     doc='S.isupper() -> bool\n\nReturn True if all cased'
                         ' characters in S are uppercase and there is\nat'
                         ' least one cased character in S, False otherwise.')
str_islower    = SMM('islower', 1,
                     doc='S.islower() -> bool\n\nReturn True if all cased'
                         ' characters in S are lowercase and there is\nat'
                         ' least one cased character in S, False otherwise.')
str_istitle    = SMM('istitle', 1,
                     doc='S.istitle() -> bool\n\nReturn True if S is a'
                         ' titlecased string and there is at least'
                         ' one\ncharacter in S, i.e. uppercase characters may'
                         ' only follow uncased\ncharacters and lowercase'
                         ' characters only cased ones. Return'
                         ' False\notherwise.')
str_isalnum    = SMM('isalnum', 1,
                     doc='S.isalnum() -> bool\n\nReturn True if all characters'
                         ' in S are alphanumeric\nand there is at least one'
                         ' character in S, False otherwise.')
str_ljust      = SMM('ljust', 3, defaults=(' ',),
                     doc='S.ljust(width[, fillchar]) -> string\n\nReturn S'
                         ' left justified in a string of length width. Padding'
                         ' is\ndone using the specified fill character'
                         ' (default is a space).')
str_rjust      = SMM('rjust', 3, defaults=(' ',),
                     doc='S.rjust(width[, fillchar]) -> string\n\nReturn S'
                         ' right justified in a string of length width.'
                         ' Padding is\ndone using the specified fill character'
                         ' (default is a space)')
str_upper      = SMM('upper', 1,
                     doc='S.upper() -> string\n\nReturn a copy of the string S'
                         ' converted to uppercase.')
str_lower      = SMM('lower', 1,
                     doc='S.lower() -> string\n\nReturn a copy of the string S'
                         ' converted to lowercase.')
str_swapcase   = SMM('swapcase', 1,
                     doc='S.swapcase() -> string\n\nReturn a copy of the'
                         ' string S with uppercase characters\nconverted to'
                         ' lowercase and vice versa.')
str_capitalize = SMM('capitalize', 1,
                     doc='S.capitalize() -> string\n\nReturn a copy of the'
                         ' string S with only its first'
                         ' character\ncapitalized.')
str_title      = SMM('title', 1,
                     doc='S.title() -> string\n\nReturn a titlecased version'
                         ' of S, i.e. words start with uppercase\ncharacters,'
                         ' all remaining cased characters have lowercase.')
str_find       = SMM('find', 4, defaults=(0, maxint),
                     doc='S.find(sub [,start [,end]]) -> int\n\nReturn the'
                         ' lowest index in S where substring sub is'
                         ' found,\nsuch that sub is contained within'
                         ' s[start,end].  Optional\narguments start and end'
                         ' are interpreted as in slice notation.\n\nReturn -1'
                         ' on failure.')
str_rfind      = SMM('rfind', 4, defaults=(0, maxint),
                     doc='S.rfind(sub [,start [,end]]) -> int\n\nReturn the'
                         ' highest index in S where substring sub is'
                         ' found,\nsuch that sub is contained within'
                         ' s[start,end].  Optional\narguments start and end'
                         ' are interpreted as in slice notation.\n\nReturn -1'
                         ' on failure.')
str_partition  = SMM('partition', 2,
                     doc='S.partition(sep) -> (head, sep, tail)\n\nSearches'
                         ' for the separator sep in S, and returns the part before'
                         ' it,\nthe separator itself, and the part after it.  If'
                         ' the separator is not\nfound, returns S and two empty'
                         ' strings.')
str_rpartition = SMM('rpartition', 2,
                     doc='S.rpartition(sep) -> (tail, sep, head)\n\nSearches'
                         ' for the separator sep in S, starting at the end of S,'
                         ' and returns\nthe part before it, the separator itself,'
                         ' and the part after it.  If the\nseparator is not found,'
                         ' returns two empty strings and S.')
str_index      = SMM('index', 4, defaults=(0, maxint),
                     doc='S.index(sub [,start [,end]]) -> int\n\nLike S.find()'
                         ' but raise ValueError when the substring is not'
                         ' found.')
str_rindex     = SMM('rindex', 4, defaults=(0, maxint),
                     doc='S.rindex(sub [,start [,end]]) -> int\n\nLike'
                         ' S.rfind() but raise ValueError when the substring'
                         ' is not found.')
str_replace    = SMM('replace', 4, defaults=(-1,),
                     doc='S.replace (old, new[, count]) -> string\n\nReturn a'
                         ' copy of string S with all occurrences of'
                         ' substring\nold replaced by new.  If the optional'
                         ' argument count is\ngiven, only the first count'
                         ' occurrences are replaced.')
str_zfill      = SMM('zfill', 2,
                     doc='S.zfill(width) -> string\n\nPad a numeric string S'
                         ' with zeros on the left, to fill a field\nof the'
                         ' specified width.  The string S is never truncated.')
str_strip      = SMM('strip',  2, defaults=(None,),
                     doc='S.strip([chars]) -> string or unicode\n\nReturn a'
                         ' copy of the string S with leading and'
                         ' trailing\nwhitespace removed.\nIf chars is given'
                         ' and not None, remove characters in chars'
                         ' instead.\nIf chars is unicode, S will be converted'
                         ' to unicode before stripping')
str_rstrip     = SMM('rstrip', 2, defaults=(None,),
                     doc='S.rstrip([chars]) -> string or unicode\n\nReturn a'
                         ' copy of the string S with trailing whitespace'
                         ' removed.\nIf chars is given and not None, remove'
                         ' characters in chars instead.\nIf chars is unicode,'
                         ' S will be converted to unicode before stripping')
str_lstrip     = SMM('lstrip', 2, defaults=(None,),
                     doc='S.lstrip([chars]) -> string or unicode\n\nReturn a'
                         ' copy of the string S with leading whitespace'
                         ' removed.\nIf chars is given and not None, remove'
                         ' characters in chars instead.\nIf chars is unicode,'
                         ' S will be converted to unicode before stripping')
str_center     = SMM('center', 3, defaults=(' ',),
                     doc='S.center(width[, fillchar]) -> string\n\nReturn S'
                         ' centered in a string of length width. Padding'
                         ' is\ndone using the specified fill character'
                         ' (default is a space)')
str_count      = SMM('count', 4, defaults=(0, maxint),
                     doc='S.count(sub[, start[, end]]) -> int\n\nReturn the'
                         ' number of occurrences of substring sub in'
                         ' string\nS[start:end].  Optional arguments start and'
                         ' end are\ninterpreted as in slice notation.')
str_endswith   = SMM('endswith', 4, defaults=(0, maxint),
                     doc='S.endswith(suffix[, start[, end]]) -> bool\n\nReturn'
                         ' True if S ends with the specified suffix, False'
                         ' otherwise.\nWith optional start, test S beginning'
                         ' at that position.\nWith optional end, stop'
                         ' comparing S at that position.')
str_expandtabs = SMM('expandtabs', 2, defaults=(8,),
                     doc='S.expandtabs([tabsize]) -> string\n\nReturn a copy'
                         ' of S where all tab characters are expanded using'
                         ' spaces.\nIf tabsize is not given, a tab size of 8'
                         ' characters is assumed.')
str_splitlines = SMM('splitlines', 2, defaults=(0,),
                     doc='S.splitlines([keepends]) -> list of'
                         ' strings\n\nReturn a list of the lines in S,'
                         ' breaking at line boundaries.\nLine breaks are not'
                         ' included in the resulting list unless keepends\nis'
                         ' given and true.')
str_startswith = SMM('startswith', 4, defaults=(0, maxint),
                     doc='S.startswith(prefix[, start[, end]]) ->'
                         ' bool\n\nReturn True if S starts with the specified'
                         ' prefix, False otherwise.\nWith optional start, test'
                         ' S beginning at that position.\nWith optional end,'
                         ' stop comparing S at that position.')
str_translate  = SMM('translate', 3, defaults=('',), #unicode mimic not supported now
                     doc='S.translate(table [,deletechars]) -> string\n\n'
                         'Return a copy of the string S, where all characters'
                         ' occurring\nin the optional argument deletechars are'
                         ' removed, and the\nremaining characters have been'
                         ' mapped through the given\ntranslation table, which'
                         ' must be a string of length 256.')
str_decode     = SMM('decode', 3, defaults=(None, None),
                     argnames=['encoding', 'errors'],
                     doc='S.decode([encoding[,errors]]) -> object\n\nDecodes S'
                         ' using the codec registered for encoding. encoding'
                         ' defaults\nto the default encoding. errors may be'
                         ' given to set a different error\nhandling scheme.'
                         " Default is 'strict' meaning that encoding errors"
                         ' raise\na UnicodeDecodeError. Other possible values'
                         " are 'ignore' and 'replace'\nas well as any other"
                         ' name registerd with codecs.register_error that'
                         ' is\nable to handle UnicodeDecodeErrors.')

register_all(vars(), globals())

# ____________________________________________________________

def getbytevalue(space, w_value):
    value = space.getindex_w(w_value, None)
    if not 0 <= value < 256:
        # this includes the OverflowError in case the long is too large
        raise OperationError(space.w_ValueError, space.wrap(
            "byte must be in range(0, 256)"))
    return chr(value)

def makebytesdata_w(space, w_source, encoding=None, errors=None):
    # None value
    if w_source is None:
        if encoding is not None or errors is not None:
            raise OperationError(space.w_TypeError, space.wrap(
                    "encoding or errors without string argument"))
        return []
    # Is it an int?
    try:
        count = space.int_w(w_source)
    except OperationError, e:
        if not e.match(space, space.w_TypeError):
            raise
    else:
        if count < 0:
            raise OperationError(space.w_ValueError,
                                 space.wrap("negative count"))
        if encoding is not None or errors is not None:
            raise OperationError(space.w_TypeError, space.wrap(
                    "encoding or errors without string argument"))
        return ['\0'] * count
    # Unicode with encoding
    if space.isinstance_w(w_source, space.w_unicode):
        if encoding is None:
            raise OperationError(space.w_TypeError, space.wrap(
                    "string argument without an encoding"))
        from pypy.objspace.std.unicodetype import encode_object
        w_source = encode_object(space, w_source, encoding, errors)
        # and continue with the encoded string

    # String-like argument
    try:
        string = space.bufferstr_new_w(w_source)
    except OperationError, e:
        if not e.match(space, space.w_TypeError):
            raise
    else:
        return [c for c in string]

    # sequence of bytes
    data = []
    w_iter = space.iter(w_source)
    while True:
        try:
            w_item = space.next(w_iter)
        except OperationError, e:
            if not e.match(space, space.w_StopIteration):
                raise
            break
        value = getbytevalue(space, w_item)
        data.append(value)
    return data

<<<<<<< HEAD
@gateway.unwrap_spec(encoding='str_or_None', errors='str_or_None')
def descr__new__(space, w_stringtype, w_source=gateway.NoneNotWrapped,
                 encoding=None, errors=None):
    if (w_source and space.is_w(space.type(w_source), space.w_bytes) and
        space.is_w(w_stringtype, space.w_bytes)):
        return w_source
    value = ''.join(makebytesdata_w(space, w_source, encoding, errors))
=======
@unwrap_spec(w_object = WrappedDefault(""))
def descr__new__(space, w_stringtype, w_object):
    # NB. the default value of w_object is really a *wrapped* empty string:
    #     there is gateway magic at work
    from pypy.objspace.std.stringobject import W_StringObject
    w_obj = space.str(w_object)
    if space.is_w(w_stringtype, space.w_str):
        return w_obj  # XXX might be reworked when space.str() typechecks
    value = space.str_w(w_obj)
>>>>>>> 2d0664ed
    if space.config.objspace.std.withrope:
        from pypy.objspace.std.ropeobject import rope, W_RopeObject
        w_obj = space.allocate_instance(W_RopeObject, w_stringtype)
        W_RopeObject.__init__(w_obj, rope.LiteralStringNode(value))
        return w_obj
    else:
        from pypy.objspace.std.stringobject import W_StringObject
        w_obj = space.allocate_instance(W_StringObject, w_stringtype)
        W_StringObject.__init__(w_obj, value)
        return w_obj

def descr_fromhex(space, w_type, w_hexstring):
    "bytes.fromhex(string) -> bytes\n"
    "\n"
    "Create a bytes object from a string of hexadecimal numbers.\n"
    "Spaces between two numbers are accepted.\n"
    "Example: bytes.fromhex('B9 01EF') -> bytes(b'\\xb9\\x01\\xef')."
    from pypy.objspace.std.bytearraytype import _hexstring_to_array
    if not space.is_w(space.type(w_hexstring), space.w_unicode):
        raise OperationError(space.w_TypeError, space.wrap(
                "must be str, not %s" % space.type(w_hexstring).name))
    hexstring = space.unicode_w(w_hexstring)
    chars = ''.join(_hexstring_to_array(space, hexstring))
    if space.config.objspace.std.withrope:
        from pypy.objspace.std.ropeobject import rope, W_RopeObject
        w_obj = space.allocate_instance(W_RopeObject, w_type)
        W_RopeObject.__init__(w_obj, rope.LiteralStringNode(chars))
        return w_obj
    else:
        from pypy.objspace.std.stringobject import W_StringObject
        w_obj = space.allocate_instance(W_StringObject, w_type)
        W_StringObject.__init__(w_obj, chars)
        return w_obj

def descr_maketrans(space, w_type, w_from, w_to):
    """bytes.maketrans(frm, to) -> translation table
    
    Return a translation table (a bytes object of length 256) suitable
    for use in the bytes or bytearray translate method where each byte
    in frm is mapped to the byte at the same position in to.
    The bytes objects frm and to must be of the same length."""
    base_table = [chr(i) for i in range(256)]
    list_from = makebytesdata_w(space, w_from)
    list_to = makebytesdata_w(space, w_to)
    
    if len(list_from) != len(list_to):
        raise OperationError(space.w_ValueError, space.wrap(
                "maketrans arguments must have same length"))
    
    for i in range(len(list_from)):
        pos_from = ord(list_from[i])
        char_to = list_to[i]
        base_table[pos_from] = char_to
    
    chars = ''.join(base_table)
    if space.config.objspace.std.withrope:
        from pypy.objspace.std.ropeobject import rope, W_RopeObject
        w_obj = space.allocate_instance(W_RopeObject, w_type)
        W_RopeObject.__init__(w_obj, rope.LiteralStringNode(chars))
        return w_obj
    else:
        from pypy.objspace.std.stringobject import W_StringObject
        w_obj = space.allocate_instance(W_StringObject, w_type)
        W_StringObject.__init__(w_obj, chars)
        return w_obj

# ____________________________________________________________

<<<<<<< HEAD
str_typedef = StdTypeDef("bytes",
    __new__ = gateway.interp2app(descr__new__),
    __doc__ = 'bytes(iterable_of_ints) -> bytes\n'
              'bytes(string, encoding[, errors]) -> bytes\n'
              'bytes(bytes_or_buffer) -> immutable copy of bytes_or_buffer\n'
              'bytes(memory_view) -> bytes\n\n'
              'Construct an immutable array of bytes from:\n'
              '    - an iterable yielding integers in range(256)\n'
              '    - a text string encoded using the specified encoding\n'
              '    - a bytes or a buffer object\n'
              '    - any object implementing the buffer API.',
    fromhex = gateway.interp2app(descr_fromhex, as_classmethod=True),
    maketrans = gateway.interp2app(descr_maketrans, as_classmethod=True),
=======
str_typedef = StdTypeDef("str", basestring_typedef,
    __new__ = interp2app(descr__new__),
    __doc__ = '''str(object) -> string

Return a nice string representation of the object.
If the argument is a string, the return value is the same object.'''
>>>>>>> 2d0664ed
    )

str_typedef.registermethods(globals())

# ____________________________________________________________

# Helpers for several string implementations

@specialize.argtype(0)
def stringendswith(u_self, suffix, start, end):
    begin = end - len(suffix)
    if begin < start:
        return False
    for i in range(len(suffix)):
        if u_self[begin+i] != suffix[i]:
            return False
    return True

@specialize.argtype(0)
def stringstartswith(u_self, prefix, start, end):
    stop = start + len(prefix)
    if stop > end:
        return False
    for i in range(len(prefix)):
        if u_self[start+i] != prefix[i]:
            return False
    return True<|MERGE_RESOLUTION|>--- conflicted
+++ resolved
@@ -1,9 +1,5 @@
-<<<<<<< HEAD
-from pypy.interpreter import gateway
+from pypy.interpreter.gateway import interp2app, unwrap_spec, WrappedDefault
 from pypy.interpreter.error import OperationError
-=======
-from pypy.interpreter.gateway import interp2app, unwrap_spec, WrappedDefault
->>>>>>> 2d0664ed
 from pypy.objspace.std.stdtypedef import StdTypeDef, SMM
 from pypy.objspace.std.register_all import register_all
 
@@ -328,25 +324,13 @@
         data.append(value)
     return data
 
-<<<<<<< HEAD
-@gateway.unwrap_spec(encoding='str_or_None', errors='str_or_None')
-def descr__new__(space, w_stringtype, w_source=gateway.NoneNotWrapped,
-                 encoding=None, errors=None):
+@unwrap_spec(encoding='str_or_None', errors='str_or_None')
+def descr__new__(space, w_stringtype, w_source=None, encoding=None,
+                 errors=None):
     if (w_source and space.is_w(space.type(w_source), space.w_bytes) and
         space.is_w(w_stringtype, space.w_bytes)):
         return w_source
     value = ''.join(makebytesdata_w(space, w_source, encoding, errors))
-=======
-@unwrap_spec(w_object = WrappedDefault(""))
-def descr__new__(space, w_stringtype, w_object):
-    # NB. the default value of w_object is really a *wrapped* empty string:
-    #     there is gateway magic at work
-    from pypy.objspace.std.stringobject import W_StringObject
-    w_obj = space.str(w_object)
-    if space.is_w(w_stringtype, space.w_str):
-        return w_obj  # XXX might be reworked when space.str() typechecks
-    value = space.str_w(w_obj)
->>>>>>> 2d0664ed
     if space.config.objspace.std.withrope:
         from pypy.objspace.std.ropeobject import rope, W_RopeObject
         w_obj = space.allocate_instance(W_RopeObject, w_stringtype)
@@ -415,9 +399,8 @@
 
 # ____________________________________________________________
 
-<<<<<<< HEAD
 str_typedef = StdTypeDef("bytes",
-    __new__ = gateway.interp2app(descr__new__),
+    __new__ = interp2app(descr__new__),
     __doc__ = 'bytes(iterable_of_ints) -> bytes\n'
               'bytes(string, encoding[, errors]) -> bytes\n'
               'bytes(bytes_or_buffer) -> immutable copy of bytes_or_buffer\n'
@@ -427,16 +410,8 @@
               '    - a text string encoded using the specified encoding\n'
               '    - a bytes or a buffer object\n'
               '    - any object implementing the buffer API.',
-    fromhex = gateway.interp2app(descr_fromhex, as_classmethod=True),
-    maketrans = gateway.interp2app(descr_maketrans, as_classmethod=True),
-=======
-str_typedef = StdTypeDef("str", basestring_typedef,
-    __new__ = interp2app(descr__new__),
-    __doc__ = '''str(object) -> string
-
-Return a nice string representation of the object.
-If the argument is a string, the return value is the same object.'''
->>>>>>> 2d0664ed
+    fromhex = interp2app(descr_fromhex, as_classmethod=True),
+    maketrans = interp2app(descr_maketrans, as_classmethod=True),
     )
 
 str_typedef.registermethods(globals())
