--- conflicted
+++ resolved
@@ -83,12 +83,8 @@
         if not type(w_obj) is W_BytesObject:
             break
     else:
-<<<<<<< HEAD
-        return space.fromcache(StringListStrategy)
+        return space.fromcache(BytesListStrategy)
         """
-=======
-        return space.fromcache(BytesListStrategy)
->>>>>>> 14464b9e
 
     # check for unicode
     for w_obj in list_w:
@@ -168,20 +164,12 @@
             self.switch_to_object_strategy()
         return self
 
-<<<<<<< HEAD
-    # XXX: StringListStrategy is currently broken
+    # XXX: BytesListStrategy is currently broken
     #@staticmethod
-    #def newlist_str(space, list_s):
-    #    strategy = space.fromcache(StringListStrategy)
+    #def newlist_bytes(space, list_s):
+    #    strategy = space.fromcache(BytesListStrategy)
     #    storage = strategy.erase(list_s)
     #    return W_ListObject.from_storage_and_strategy(space, storage, strategy)
-=======
-    @staticmethod
-    def newlist_bytes(space, list_s):
-        strategy = space.fromcache(BytesListStrategy)
-        storage = strategy.erase(list_s)
-        return W_ListObject.from_storage_and_strategy(space, storage, strategy)
->>>>>>> 14464b9e
 
     @staticmethod
     def newlist_unicode(space, list_u):
@@ -884,13 +872,8 @@
     def switch_to_correct_strategy(self, w_list, w_item):
         if type(w_item) is W_IntObject:
             strategy = self.space.fromcache(IntegerListStrategy)
-<<<<<<< HEAD
         #elif type(w_item) is W_BytesObject:
-        #    strategy = self.space.fromcache(StringListStrategy)
-=======
-        elif type(w_item) is W_BytesObject:
-            strategy = self.space.fromcache(BytesListStrategy)
->>>>>>> 14464b9e
+        #    strategy = self.space.fromcache(BytesListStrategy)
         elif type(w_item) is W_UnicodeObject:
             strategy = self.space.fromcache(UnicodeListStrategy)
         elif type(w_item) is W_FloatObject:
@@ -955,24 +938,15 @@
             w_list.lstorage = strategy.erase(floatlist)
             return
 
-<<<<<<< HEAD
-        # XXX: listview_str works for bytes but not for strings, and the
+        # XXX: listview_bytes works for bytes but not for strings, and the
         # strategy works for strings but not for bytes. Disable it for now,
         # but we'll need to fix it
-        ##strlist = space.listview_str(w_iterable)
-        ##if strlist is not None:
-        ##    w_list.strategy = strategy = space.fromcache(StringListStrategy)
+        ##byteslist = space.listview_bytes(w_iterable)
+        ##if byteslist is not None:
+        ##    w_list.strategy = strategy = space.fromcache(BytesListStrategy)
         ##    # need to copy because intlist can share with w_iterable
-        ##    w_list.lstorage = strategy.erase(strlist[:])
+        ##    w_list.lstorage = strategy.erase(byteslist[:])
         ##    return
-=======
-        byteslist = space.listview_bytes(w_iterable)
-        if byteslist is not None:
-            w_list.strategy = strategy = space.fromcache(BytesListStrategy)
-            # need to copy because intlist can share with w_iterable
-            w_list.lstorage = strategy.erase(byteslist[:])
-            return
->>>>>>> 14464b9e
 
         unilist = space.listview_unicode(w_iterable)
         if unilist is not None:
