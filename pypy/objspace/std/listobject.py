--- conflicted
+++ resolved
@@ -572,12 +572,15 @@
             w_list.lstorage = strategy.erase(intlist[:])
             return
 
-        strlist = space.listview_str(w_iterable)
-        if strlist is not None:
-            w_list.strategy = strategy = space.fromcache(StringListStrategy)
-            # need to copy because intlist can share with w_iterable
-            w_list.lstorage = strategy.erase(strlist[:])
-            return
+        # XXX: listview_str works for bytes but not for strings, and the
+        # strategy works for strings but not for bytes. Disable it for now,
+        # but we'll need to fix it
+        ##strlist = space.listview_str(w_iterable)
+        ##if strlist is not None:
+        ##    w_list.strategy = strategy = space.fromcache(StringListStrategy)
+        ##    # need to copy because intlist can share with w_iterable
+        ##    w_list.lstorage = strategy.erase(strlist[:])
+        ##    return
 
         ListStrategy._extend_from_iterable(self, w_list, w_iterable)
 
@@ -1208,53 +1211,7 @@
             None, 'list', init_signature, init_defaults)
     w_list.clear(space)
     if w_iterable is not None:
-<<<<<<< HEAD
-        if type(w_iterable) is W_ListObject:
-            w_iterable.copy_into(w_list)
-            return
-        elif isinstance(w_iterable, W_AbstractTupleObject):
-            w_list.__init__(space, w_iterable.getitems_copy())
-            return
-
-        intlist = space.listview_int(w_iterable)
-        if intlist is not None:
-            w_list.strategy = strategy = space.fromcache(IntegerListStrategy)
-             # need to copy because intlist can share with w_iterable
-            w_list.lstorage = strategy.erase(intlist[:])
-            return
-
-        # XXX: listview_str works for bytes but not for strings, and the
-        # strategy works for strings but not for bytes. Disable it for now,
-        # but we'll need to fix it
-        ## strlist = space.listview_str(w_iterable)
-        ## if strlist is not None:
-        ##     w_list.strategy = strategy = space.fromcache(UnicodeListStrategy)
-        ##      # need to copy because intlist can share with w_iterable
-        ##     w_list.lstorage = strategy.erase(strlist[:])
-        ##     return
-
-        # xxx special hack for speed
-        from pypy.interpreter.generator import GeneratorIterator
-        if isinstance(w_iterable, GeneratorIterator):
-            w_iterable.unpack_into_w(w_list)
-            return
-        # /xxx
-        _init_from_iterable(space, w_list, w_iterable)
-
-def _init_from_iterable(space, w_list, w_iterable):
-    # in its own function to make the JIT look into init__List
-    w_iterator = space.iter(w_iterable)
-    while True:
-        try:
-            w_item = space.next(w_iterator)
-        except OperationError, e:
-            if not e.match(space, space.w_StopIteration):
-                raise
-            break  # done
-        w_list.append(w_item)
-=======
         w_list.extend(w_iterable)
->>>>>>> cff9b12d
 
 def len__List(space, w_list):
     result = w_list.length()
