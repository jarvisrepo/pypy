"""The builtin list implementation

Lists optimize their storage by holding certain primitive datatypes in
unwrapped form. For more information:

http://morepypy.blogspot.com/2011/10/more-compact-lists-with-list-strategies.html

"""

import operator
import sys

from pypy.interpreter.baseobjspace import W_Root
from pypy.interpreter.error import OperationError, operationerrfmt
from pypy.interpreter.gateway import (WrappedDefault, unwrap_spec, applevel,
    interp2app)
from pypy.interpreter.generator import GeneratorIterator
from pypy.interpreter.signature import Signature
from pypy.objspace.std import slicetype
from pypy.objspace.std.bytesobject import W_BytesObject
from pypy.objspace.std.floatobject import W_FloatObject
from pypy.objspace.std.intobject import W_IntObject
from pypy.objspace.std.iterobject import (W_FastListIterObject,
    W_ReverseSeqIterObject)
from pypy.objspace.std.sliceobject import W_SliceObject
from pypy.objspace.std.stdtypedef import StdTypeDef
from pypy.objspace.std.tupleobject import W_AbstractTupleObject
from pypy.objspace.std.unicodeobject import W_UnicodeObject
from pypy.objspace.std.util import get_positive_index, negate
from rpython.rlib import debug, jit, rerased
from rpython.rlib.listsort import make_timsort_class
from rpython.rlib.objectmodel import (
    instantiate, newlist_hint, resizelist_hint, specialize, import_from_mixin)
from rpython.tool.sourcetools import func_with_new_name

__all__ = ['W_ListObject', 'make_range_list', 'make_empty_list_with_size']


UNROLL_CUTOFF = 5


def make_range_list(space, start, step, length):
    if length <= 0:
        strategy = space.fromcache(EmptyListStrategy)
        storage = strategy.erase(None)
    else:
        strategy = space.fromcache(RangeListStrategy)
        storage = strategy.erase((start, step, length))
    return W_ListObject.from_storage_and_strategy(space, storage, strategy)


def make_empty_list(space):
    strategy = space.fromcache(EmptyListStrategy)
    storage = strategy.erase(None)
    return W_ListObject.from_storage_and_strategy(space, storage, strategy)


def make_empty_list_with_size(space, hint):
    strategy = SizeListStrategy(space, hint)
    storage = strategy.erase(None)
    return W_ListObject.from_storage_and_strategy(space, storage, strategy)


@jit.look_inside_iff(lambda space, list_w, sizehint:
        jit.loop_unrolling_heuristic(list_w, len(list_w), UNROLL_CUTOFF))
def get_strategy_from_list_objects(space, list_w, sizehint):
    if not list_w:
        if sizehint != -1:
            return SizeListStrategy(space, sizehint)
        return space.fromcache(EmptyListStrategy)

    # check for ints
    for w_obj in list_w:
        if not type(w_obj) is W_IntObject:
            break
    else:
        return space.fromcache(IntegerListStrategy)

    # check for strings
    # XXX: StringListStrategy is currently broken
    """
    for w_obj in list_w:
        if not type(w_obj) is W_BytesObject:
            break
    else:
        return space.fromcache(BytesListStrategy)
        """

    # check for unicode
    for w_obj in list_w:
        if not type(w_obj) is W_UnicodeObject:
            break
    else:
        return space.fromcache(UnicodeListStrategy)

    # check for floats
    for w_obj in list_w:
        if not type(w_obj) is W_FloatObject:
            break
    else:
        return space.fromcache(FloatListStrategy)

    return space.fromcache(ObjectListStrategy)


def _get_printable_location(w_type):
    return ('list__do_extend_from_iterable [w_type=%s]' %
            w_type.getname(w_type.space).encode('utf-8'))


_do_extend_jitdriver = jit.JitDriver(
    name='list__do_extend_from_iterable',
    greens=['w_type'],
    reds=['i', 'w_iterator', 'w_list'],
    get_printable_location=_get_printable_location)

def _do_extend_from_iterable(space, w_list, w_iterable):
    w_iterator = space.iter(w_iterable)
    w_type = space.type(w_iterator)
    i = 0
    while True:
        _do_extend_jitdriver.jit_merge_point(w_type=w_type,
                                             i=i,
                                             w_iterator=w_iterator,
                                             w_list=w_list)
        try:
            w_list.append(space.next(w_iterator))
        except OperationError, e:
            if not e.match(space, space.w_StopIteration):
                raise
            break
        i += 1
    return i


def list_unroll_condition(w_list1, space, w_list2):
    return (jit.loop_unrolling_heuristic(w_list1, w_list1.length(),
                                         UNROLL_CUTOFF) or
            jit.loop_unrolling_heuristic(w_list2, w_list2.length(),
                                         UNROLL_CUTOFF))


class W_ListObject(W_Root):

    strategy = None

    def __init__(self, space, wrappeditems, sizehint=-1):
        assert isinstance(wrappeditems, list)
        self.space = space
        if space.config.objspace.std.withliststrategies:
            self.strategy = get_strategy_from_list_objects(space, wrappeditems,
                                                           sizehint)
        else:
            self.strategy = space.fromcache(ObjectListStrategy)
        self.init_from_list_w(wrappeditems)

    @staticmethod
    def from_storage_and_strategy(space, storage, strategy):
        self = instantiate(W_ListObject)
        self.space = space
        self.strategy = strategy
        self.lstorage = storage
        if not space.config.objspace.std.withliststrategies:
            self.switch_to_object_strategy()
        return self

<<<<<<< HEAD
    # XXX: BytesListStrategy is currently broken
    #@staticmethod
    #def newlist_bytes(space, list_s):
    #    strategy = space.fromcache(BytesListStrategy)
    #    storage = strategy.erase(list_s)
    #    return W_ListObject.from_storage_and_strategy(space, storage, strategy)
=======
    @staticmethod
    def newlist_bytes(space, list_b):
        strategy = space.fromcache(BytesListStrategy)
        storage = strategy.erase(list_b)
        return W_ListObject.from_storage_and_strategy(space, storage, strategy)
>>>>>>> f97ae241

    @staticmethod
    def newlist_unicode(space, list_u):
        strategy = space.fromcache(UnicodeListStrategy)
        storage = strategy.erase(list_u)
        return W_ListObject.from_storage_and_strategy(space, storage, strategy)

    def __repr__(self):
        """ representation for debugging purposes """
        return "%s(%s, %s)" % (self.__class__.__name__, self.strategy,
                               self.lstorage._x)

    def unwrap(w_list, space):
        # for tests only!
        items = [space.unwrap(w_item) for w_item in w_list.getitems()]
        return list(items)

    def switch_to_object_strategy(self):
        list_w = self.getitems()
        self.strategy = self.space.fromcache(ObjectListStrategy)
        # XXX this is quite indirect
        self.init_from_list_w(list_w)

    def _temporarily_as_objects(self):
        if self.strategy is self.space.fromcache(ObjectListStrategy):
            return self
        list_w = self.getitems()
        strategy = self.space.fromcache(ObjectListStrategy)
        storage = strategy.erase(list_w)
        w_objectlist = W_ListObject.from_storage_and_strategy(
                self.space, storage, strategy)
        return w_objectlist

    # ___________________________________________________

    def init_from_list_w(self, list_w):
        """Initializes listobject by iterating through the given list of
        wrapped items, unwrapping them if neccessary and creating a
        new erased object as storage"""
        self.strategy.init_from_list_w(self, list_w)

    def clear(self, space):
        """Initializes (or overrides) the listobject as empty."""
        self.space = space
        if space.config.objspace.std.withliststrategies:
            strategy = space.fromcache(EmptyListStrategy)
        else:
            strategy = space.fromcache(ObjectListStrategy)
        self.strategy = strategy
        strategy.clear(self)

    def clone(self):
        """Returns a clone by creating a new listobject
        with the same strategy and a copy of the storage"""
        return self.strategy.clone(self)

    def _resize_hint(self, hint):
        """Ensure the underlying list has room for at least hint
        elements without changing the len() of the list"""
        return self.strategy._resize_hint(self, hint)

    def copy_into(self, other):
        """Used only when extending an EmptyList. Sets the EmptyLists
        strategy and storage according to the other W_List"""
        self.strategy.copy_into(self, other)

    def find(self, w_item, start=0, end=sys.maxint):
        """Find w_item in list[start:end]. If not found, raise ValueError"""
        return self.strategy.find(self, w_item, start, end)

    def append(self, w_item):
        """L.append(object) -- append object to end"""
        self.strategy.append(self, w_item)

    def length(self):
        return self.strategy.length(self)

    def getitem(self, index):
        """Returns the wrapped object that is found in the
        list at the given index. The index must be unwrapped.
        May raise IndexError."""
        return self.strategy.getitem(self, index)

    def getslice(self, start, stop, step, length):
        """Returns a slice of the list defined by the arguments. Arguments must
        be normalized (i.e. using normalize_simple_slice or W_Slice.indices4).
        May raise IndexError."""
        return self.strategy.getslice(self, start, stop, step, length)

    def getitems(self):
        """Returns a list of all items after wrapping them. The result can
        share with the storage, if possible."""
        return self.strategy.getitems(self)

    def getitems_fixedsize(self):
        """Returns a fixed-size list of all items after wrapping them."""
        l = self.strategy.getitems_fixedsize(self)
        debug.make_sure_not_resized(l)
        return l

    def getitems_unroll(self):
        """Returns a fixed-size list of all items after wrapping them. The JIT
        will fully unroll this function."""
        l = self.strategy.getitems_unroll(self)
        debug.make_sure_not_resized(l)
        return l

    def getitems_copy(self):
        """Returns a copy of all items in the list. Same as getitems except for
        ObjectListStrategy."""
        return self.strategy.getitems_copy(self)

    def getitems_bytes(self):
        """Return the items in the list as unwrapped strings. If the list does
        not use the list strategy, return None."""
        return self.strategy.getitems_bytes(self)

    def getitems_unicode(self):
        """Return the items in the list as unwrapped unicodes. If the list does
        not use the list strategy, return None."""
        return self.strategy.getitems_unicode(self)

    def getitems_int(self):
        """Return the items in the list as unwrapped ints. If the list does not
        use the list strategy, return None."""
        return self.strategy.getitems_int(self)

    def getitems_float(self):
        """Return the items in the list as unwrapped floats. If the list does not
        use the list strategy, return None."""
        return self.strategy.getitems_float(self)
    # ___________________________________________________

    def mul(self, times):
        """Returns a copy of the list, multiplied by times.
        Argument must be unwrapped."""
        return self.strategy.mul(self, times)

    def inplace_mul(self, times):
        """Alters the list by multiplying its content by times."""
        self.strategy.inplace_mul(self, times)

    def deleteslice(self, start, step, length):
        """Deletes a slice from the list. Used in delitem and delslice.
        Arguments must be normalized (see getslice)."""
        self.strategy.deleteslice(self, start, step, length)

    def pop(self, index):
        """Pops an item from the list. Index must be normalized.
        May raise IndexError."""
        return self.strategy.pop(self, index)

    def pop_end(self):
        """ Pop the last element from the list."""
        return self.strategy.pop_end(self)

    def setitem(self, index, w_item):
        """Inserts a wrapped item at the given (unwrapped) index.
        May raise IndexError."""
        self.strategy.setitem(self, index, w_item)

    def setslice(self, start, step, slicelength, sequence_w):
        """Sets the slice of the list from start to start+step*slicelength to
        the sequence sequence_w.
        Used by setslice and setitem."""
        self.strategy.setslice(self, start, step, slicelength, sequence_w)

    def insert(self, index, w_item):
        """Inserts an item at the given position. Item must be wrapped,
        index not."""
        self.strategy.insert(self, index, w_item)

    def extend(self, w_iterable):
        '''L.extend(iterable) -- extend list by appending
        elements from the iterable'''
        self.strategy.extend(self, w_iterable)

    def reverse(self):
        """Reverses the list."""
        self.strategy.reverse(self)

    def sort(self, reverse):
        """Sorts the list ascending or descending depending on
        argument reverse. Argument must be unwrapped."""
        self.strategy.sort(self, reverse)

    # exposed to app-level

    @staticmethod
    def descr_new(space, w_listtype, __args__):
        w_obj = space.allocate_instance(W_ListObject, w_listtype)
        w_obj.clear(space)
        return w_obj

    def descr_init(self, space, __args__):
        # this is on the silly side
        w_iterable, = __args__.parse_obj(
                None, 'list', init_signature, init_defaults)
        self.clear(space)
        if w_iterable is not None:
            self.extend(w_iterable)

    def descr_repr(self, space):
        if self.length() == 0:
            return space.wrap('[]')
        ec = space.getexecutioncontext()
        w_currently_in_repr = ec._py_repr
        if w_currently_in_repr is None:
            w_currently_in_repr = ec._py_repr = space.newdict()
        return listrepr(space, w_currently_in_repr, self)

    def descr_eq(self, space, w_other):
        if not isinstance(w_other, W_ListObject):
            return space.w_NotImplemented
        return self._descr_eq(space, w_other)

    @jit.look_inside_iff(list_unroll_condition)
    def _descr_eq(self, space, w_other):
        # needs to be safe against eq_w() mutating the w_lists behind our back
        if self.length() != w_other.length():
            return space.w_False

        # XXX in theory, this can be implemented more efficiently as well.
        # let's not care for now
        i = 0
        while i < self.length() and i < w_other.length():
            if not space.eq_w(self.getitem(i), w_other.getitem(i)):
                return space.w_False
            i += 1
        return space.w_True

    descr_ne = negate(descr_eq)

    def _make_list_comparison(name):
        op = getattr(operator, name)

        def compare_unwrappeditems(self, space, w_list2):
            if not isinstance(w_list2, W_ListObject):
                return space.w_NotImplemented
            return _compare_unwrappeditems(self, space, w_list2)

        @jit.look_inside_iff(list_unroll_condition)
        def _compare_unwrappeditems(self, space, w_list2):
            # needs to be safe against eq_w() mutating the w_lists behind our
            # back
            # Search for the first index where items are different
            i = 0
            # XXX in theory, this can be implemented more efficiently as well.
            # let's not care for now
            while i < self.length() and i < w_list2.length():
                w_item1 = self.getitem(i)
                w_item2 = w_list2.getitem(i)
                if not space.eq_w(w_item1, w_item2):
                    return getattr(space, name)(w_item1, w_item2)
                i += 1
            # No more items to compare -- compare sizes
            return space.newbool(op(self.length(), w_list2.length()))

        return func_with_new_name(compare_unwrappeditems, 'descr_' + name)

    descr_lt = _make_list_comparison('lt')
    descr_le = _make_list_comparison('le')
    descr_gt = _make_list_comparison('gt')
    descr_ge = _make_list_comparison('ge')

    def descr_len(self, space):
        result = self.length()
        return space.newint(result)

    def descr_iter(self, space):
        return W_FastListIterObject(self)

    def descr_contains(self, space, w_obj):
        try:
            self.find(w_obj)
            return space.w_True
        except ValueError:
            return space.w_False

    def descr_add(self, space, w_list2):
        if not isinstance(w_list2, W_ListObject):
            return space.w_NotImplemented
        w_clone = self.clone()
        w_clone.extend(w_list2)
        return w_clone

    def descr_inplace_add(self, space, w_iterable):
        if isinstance(w_iterable, W_ListObject):
            self.extend(w_iterable)
            return self

        try:
            self.extend(w_iterable)
        except OperationError, e:
            if e.match(space, space.w_TypeError):
                return space.w_NotImplemented
            raise
        return self

    def descr_mul(self, space, w_times):
        try:
            times = space.getindex_w(w_times, space.w_OverflowError)
        except OperationError, e:
            if e.match(space, space.w_TypeError):
                return space.w_NotImplemented
            raise
        return self.mul(times)

    def descr_inplace_mul(self, space, w_times):
        try:
            times = space.getindex_w(w_times, space.w_OverflowError)
        except OperationError, e:
            if e.match(space, space.w_TypeError):
                return space.w_NotImplemented
            raise
        self.inplace_mul(times)
        return self

    def descr_getitem(self, space, w_index):
        if isinstance(w_index, W_SliceObject):
            # XXX consider to extend rlist's functionality?
            length = self.length()
            start, stop, step, slicelength = w_index.indices4(space, length)
            assert slicelength >= 0
            if slicelength == 0:
                return make_empty_list(space)
            return self.getslice(start, stop, step, slicelength)

        try:
            index = space.getindex_w(w_index, space.w_IndexError, "list index")
            return self.getitem(index)
        except IndexError:
            raise OperationError(space.w_IndexError,
                                 space.wrap("list index out of range"))

    def descr_setitem(self, space, w_index, w_any):
        if isinstance(w_index, W_SliceObject):
            oldsize = self.length()
            start, stop, step, slicelength = w_index.indices4(space, oldsize)
            if isinstance(w_any, W_ListObject):
                self.setslice(start, step, slicelength, w_any)
            else:
                sequence_w = space.listview(w_any)
                w_other = W_ListObject(space, sequence_w)
                self.setslice(start, step, slicelength, w_other)
            return

        idx = space.getindex_w(w_index, space.w_IndexError, "list index")
        try:
            self.setitem(idx, w_any)
        except IndexError:
            raise OperationError(space.w_IndexError,
                                 space.wrap("list index out of range"))

    def descr_delitem(self, space, w_idx):
        if isinstance(w_idx, W_SliceObject):
            start, stop, step, slicelength = w_idx.indices4(
                    space, self.length())
            self.deleteslice(start, step, slicelength)
            return

        idx = space.getindex_w(w_idx, space.w_IndexError, "list index")
        if idx < 0:
            idx += self.length()
        try:
            self.pop(idx)
        except IndexError:
            raise OperationError(space.w_IndexError,
                                 space.wrap("list index out of range"))

    def descr_reversed(self, space):
        'L.__reversed__() -- return a reverse iterator over the list'
        return W_ReverseSeqIterObject(space, self, -1)

    def descr_reverse(self, space):
        'L.reverse() -- reverse *IN PLACE*'
        self.reverse()

    def descr_count(self, space, w_value):
        '''L.count(value) -> integer -- return number of
        occurrences of value'''
        # needs to be safe against eq_w() mutating the w_list behind our back
        count = 0
        i = 0
        while i < self.length():
            if space.eq_w(self.getitem(i), w_value):
                count += 1
            i += 1
        return space.wrap(count)

    @unwrap_spec(index=int)
    def descr_insert(self, space, index, w_value):
        'L.insert(index, object) -- insert object before index'
        length = self.length()
        index = get_positive_index(index, length)
        self.insert(index, w_value)

    @unwrap_spec(index=int)
    def descr_pop(self, space, index=-1):
        '''L.pop([index]) -> item -- remove and return item at
        index (default last)'''
        length = self.length()
        if length == 0:
            raise OperationError(space.w_IndexError,
                                 space.wrap("pop from empty list"))
        # clearly differentiate between list.pop() and list.pop(index)
        if index == -1:
            return self.pop_end()  # cannot raise because list is not empty
        if index < 0:
            index += length
        try:
            return self.pop(index)
        except IndexError:
            raise OperationError(space.w_IndexError,
                                 space.wrap("pop index out of range"))

    def descr_remove(self, space, w_value):
        'L.remove(value) -- remove first occurrence of value'
        # needs to be safe against eq_w() mutating the w_list behind our back
        try:
            i = self.find(w_value, 0, sys.maxint)
        except ValueError:
            raise OperationError(space.w_ValueError,
                                 space.wrap("list.remove(x): x not in list"))
        if i < self.length():  # otherwise list was mutated
            self.pop(i)

    @unwrap_spec(w_start=WrappedDefault(0), w_stop=WrappedDefault(sys.maxint))
    def descr_index(self, space, w_value, w_start, w_stop):
        '''L.index(value, [start, [stop]]) -> integer -- return
        first index of value'''
        # needs to be safe against eq_w() mutating the w_list behind our back
        size = self.length()
        i, stop = slicetype.unwrap_start_stop(
                space, size, w_start, w_stop, True)
        try:
            i = self.find(w_value, i, stop)
        except ValueError:
            raise OperationError(space.w_ValueError,
                                 space.wrap("list.index(x): x not in list"))
        return space.wrap(i)

    @unwrap_spec(reverse=bool)
    def descr_sort(self, space, w_key=None, reverse=False):
        """ L.sort(key=None, reverse=False) -- stable
        sort *IN PLACE*"""
        has_key = not space.is_none(w_key)

        # create and setup a TimSort instance
        if 0:
            # this was the old "if has_cmp" path. We didn't remove the
            # if not to diverge too much from default, to avoid spurious
            # conflicts
            pass
        else:
            if has_key:
                sorterclass = CustomKeySort
            else:
                if self.strategy is space.fromcache(ObjectListStrategy):
                    sorterclass = SimpleSort
                else:
                    self.sort(reverse)
                    return

        sorter = sorterclass(self.getitems(), self.length())
        sorter.space = space

        try:
            # The list is temporarily made empty, so that mutations performed
            # by comparison functions can't affect the slice of memory we're
            # sorting (allowing mutations during sorting is an IndexError or
            # core-dump factory, since the storage may change).
            self.__init__(space, [])

            # wrap each item in a KeyContainer if needed
            if has_key:
                for i in range(sorter.listlength):
                    w_item = sorter.list[i]
                    w_keyitem = space.call_function(w_key, w_item)
                    sorter.list[i] = KeyContainer(w_keyitem, w_item)

            # Reverse sort stability achieved by initially reversing the list,
            # applying a stable forward sort, then reversing the final result.
            if reverse:
                sorter.list.reverse()

            # perform the sort
            sorter.sort()

            # reverse again
            if reverse:
                sorter.list.reverse()

        finally:
            # unwrap each item if needed
            if has_key:
                for i in range(sorter.listlength):
                    w_obj = sorter.list[i]
                    if isinstance(w_obj, KeyContainer):
                        sorter.list[i] = w_obj.w_item

            # check if the user mucked with the list during the sort
            mucked = self.length() > 0

            # put the items back into the list
            self.__init__(space, sorter.list)

        if mucked:
            raise OperationError(space.w_ValueError,
                                 space.wrap("list modified during sort"))

find_jmp = jit.JitDriver(greens = [], reds = 'auto', name = 'list.find')

class ListStrategy(object):

    def __init__(self, space):
        self.space = space

    def get_sizehint(self):
        return -1

    def init_from_list_w(self, w_list, list_w):
        raise NotImplementedError

    def clone(self, w_list):
        raise NotImplementedError

    def copy_into(self, w_list, w_other):
        raise NotImplementedError

    def _resize_hint(self, w_list, hint):
        raise NotImplementedError

    def find(self, w_list, w_item, start, stop):
        space = self.space
        i = start
        # needs to be safe against eq_w mutating stuff
        while i < stop and i < w_list.length():
            find_jmp.jit_merge_point()
            if space.eq_w(w_list.getitem(i), w_item):
                return i
            i += 1
        raise ValueError

    def length(self, w_list):
        raise NotImplementedError

    def getitem(self, w_list, index):
        raise NotImplementedError

    def getslice(self, w_list, start, stop, step, length):
        raise NotImplementedError

    def getitems(self, w_list):
        return self.getitems_copy(w_list)

    def getitems_copy(self, w_list):
        raise NotImplementedError

    def getitems_bytes(self, w_list):
        return None

    def getitems_unicode(self, w_list):
        return None

    def getitems_int(self, w_list):
        return None

    def getitems_float(self, w_list):
        return None

    def getstorage_copy(self, w_list):
        raise NotImplementedError

    def append(self, w_list, w_item):
        raise NotImplementedError

    def mul(self, w_list, times):
        w_newlist = w_list.clone()
        w_newlist.inplace_mul(times)
        return w_newlist

    def inplace_mul(self, w_list, times):
        raise NotImplementedError

    def deleteslice(self, w_list, start, step, slicelength):
        raise NotImplementedError

    def pop(self, w_list, index):
        raise NotImplementedError

    def pop_end(self, w_list):
        return self.pop(w_list, self.length(w_list) - 1)

    def setitem(self, w_list, index, w_item):
        raise NotImplementedError

    def setslice(self, w_list, start, step, slicelength, sequence_w):
        raise NotImplementedError

    def insert(self, w_list, index, w_item):
        raise NotImplementedError

    def extend(self, w_list, w_any):
        if type(w_any) is W_ListObject or (isinstance(w_any, W_ListObject) and
                                           self.space._uses_list_iter(w_any)):
            self._extend_from_list(w_list, w_any)
        elif isinstance(w_any, GeneratorIterator):
            w_any.unpack_into_w(w_list)
        else:
            self._extend_from_iterable(w_list, w_any)

    def _extend_from_list(self, w_list, w_other):
        raise NotImplementedError

    def _extend_from_iterable(self, w_list, w_iterable):
        """Extend w_list from a generic iterable"""
        length_hint = self.space.length_hint(w_iterable, 0)
        if length_hint:
            w_list._resize_hint(w_list.length() + length_hint)

        extended = _do_extend_from_iterable(self.space, w_list, w_iterable)

        # cut back if the length hint was too large
        if extended < length_hint:
            w_list._resize_hint(w_list.length())

    def reverse(self, w_list):
        raise NotImplementedError

    def sort(self, w_list, reverse):
        raise NotImplementedError

    def is_empty_strategy(self):
        return False


class EmptyListStrategy(ListStrategy):
    """EmptyListStrategy is used when a W_List withouth elements is created.
    The storage is None. When items are added to the W_List a new RPython list
    is created and the strategy and storage of the W_List are changed depending
    to the added item.
    W_Lists do not switch back to EmptyListStrategy when becoming empty again.
    """

    _applevel_repr = "empty"

    def __init__(self, space):
        ListStrategy.__init__(self, space)

    def init_from_list_w(self, w_list, list_w):
        assert len(list_w) == 0
        w_list.lstorage = self.erase(None)

    def clear(self, w_list):
        w_list.lstorage = self.erase(None)

    erase, unerase = rerased.new_erasing_pair("empty")
    erase = staticmethod(erase)
    unerase = staticmethod(unerase)

    def clone(self, w_list):
        return W_ListObject.from_storage_and_strategy(
                self.space, w_list.lstorage, self)

    def copy_into(self, w_list, w_other):
        pass

    def _resize_hint(self, w_list, hint):
        assert hint >= 0
        if hint:
            w_list.strategy = SizeListStrategy(self.space, hint)

    def find(self, w_list, w_item, start, stop):
        raise ValueError

    def length(self, w_list):
        return 0

    def getitem(self, w_list, index):
        raise IndexError

    def getslice(self, w_list, start, stop, step, length):
        # will never be called because the empty list case is already caught in
        # getslice__List_ANY_ANY and getitem__List_Slice
        return W_ListObject(self.space, [])

    def getitems(self, w_list):
        return []

    def getitems_copy(self, w_list):
        return []
    getitems_fixedsize = func_with_new_name(getitems_copy,
                                            "getitems_fixedsize")
    getitems_unroll = getitems_fixedsize

    def getstorage_copy(self, w_list):
        return self.erase(None)

    def switch_to_correct_strategy(self, w_list, w_item):
        if type(w_item) is W_IntObject:
            strategy = self.space.fromcache(IntegerListStrategy)
        #elif type(w_item) is W_BytesObject:
        #    strategy = self.space.fromcache(BytesListStrategy)
        elif type(w_item) is W_UnicodeObject:
            strategy = self.space.fromcache(UnicodeListStrategy)
        elif type(w_item) is W_FloatObject:
            strategy = self.space.fromcache(FloatListStrategy)
        else:
            strategy = self.space.fromcache(ObjectListStrategy)

        storage = strategy.get_empty_storage(self.get_sizehint())
        w_list.strategy = strategy
        w_list.lstorage = storage

    def append(self, w_list, w_item):
        self.switch_to_correct_strategy(w_list, w_item)
        w_list.append(w_item)

    def inplace_mul(self, w_list, times):
        return

    def deleteslice(self, w_list, start, step, slicelength):
        pass

    def pop(self, w_list, index):
        # will not be called because IndexError was already raised in
        # list_pop__List_ANY
        raise IndexError

    def setitem(self, w_list, index, w_item):
        raise IndexError

    def setslice(self, w_list, start, step, slicelength, w_other):
        strategy = w_other.strategy
        storage = strategy.getstorage_copy(w_other)
        w_list.strategy = strategy
        w_list.lstorage = storage

    def sort(self, w_list, reverse):
        return

    def insert(self, w_list, index, w_item):
        assert index == 0
        self.append(w_list, w_item)

    def _extend_from_list(self, w_list, w_other):
        w_other.copy_into(w_list)

    def _extend_from_iterable(self, w_list, w_iterable):
        space = self.space
        if (isinstance(w_iterable, W_AbstractTupleObject)
                and space._uses_tuple_iter(w_iterable)):
            w_list.__init__(space, w_iterable.getitems_copy())
            return

        intlist = space.unpackiterable_int(w_iterable)
        if intlist is not None:
            w_list.strategy = strategy = space.fromcache(IntegerListStrategy)
            w_list.lstorage = strategy.erase(intlist)
            return

        floatlist = space.unpackiterable_float(w_iterable)
        if floatlist is not None:
            w_list.strategy = strategy = space.fromcache(FloatListStrategy)
            w_list.lstorage = strategy.erase(floatlist)
            return

        # XXX: listview_bytes works for bytes but not for strings, and the
        # strategy works for strings but not for bytes. Disable it for now,
        # but we'll need to fix it
        ##byteslist = space.listview_bytes(w_iterable)
        ##if byteslist is not None:
        ##    w_list.strategy = strategy = space.fromcache(BytesListStrategy)
        ##    # need to copy because intlist can share with w_iterable
        ##    w_list.lstorage = strategy.erase(byteslist[:])
        ##    return

        unilist = space.listview_unicode(w_iterable)
        if unilist is not None:
            w_list.strategy = strategy = space.fromcache(UnicodeListStrategy)
            # need to copy because intlist can share with w_iterable
            w_list.lstorage = strategy.erase(unilist[:])
            return

        ListStrategy._extend_from_iterable(self, w_list, w_iterable)

    def reverse(self, w_list):
        pass

    def is_empty_strategy(self):
        return True


class SizeListStrategy(EmptyListStrategy):
    """Like empty, but when modified it'll preallocate the size to sizehint."""
    def __init__(self, space, sizehint):
        self.sizehint = sizehint
        ListStrategy.__init__(self, space)

    def get_sizehint(self):
        return self.sizehint

    def _resize_hint(self, w_list, hint):
        assert hint >= 0
        self.sizehint = hint


class RangeListStrategy(ListStrategy):
    """RangeListStrategy is used when a list is created using the range method.
    The storage is a tuple containing only three integers start, step and
    length and elements are calculated based on these values.  On any operation
    destroying the range (inserting, appending non-ints) the strategy is
    switched to IntegerListStrategy."""

    _applevel_repr = "range"

    def switch_to_integer_strategy(self, w_list):
        items = self._getitems_range(w_list, False)
        strategy = w_list.strategy = self.space.fromcache(IntegerListStrategy)
        w_list.lstorage = strategy.erase(items)

    def wrap(self, intval):
        return self.space.wrap(intval)

    def unwrap(self, w_int):
        return self.space.int_w(w_int)

    def init_from_list_w(self, w_list, list_w):
        raise NotImplementedError

    erase, unerase = rerased.new_erasing_pair("range")
    erase = staticmethod(erase)
    unerase = staticmethod(unerase)

    def clone(self, w_list):
        storage = w_list.lstorage  # lstorage is tuple, no need to clone
        w_clone = W_ListObject.from_storage_and_strategy(self.space, storage,
                                                         self)
        return w_clone

    def _resize_hint(self, w_list, hint):
        # XXX: this could be supported
        assert hint >= 0

    def copy_into(self, w_list, w_other):
        w_other.strategy = self
        w_other.lstorage = w_list.lstorage

    def find(self, w_list, w_obj, startindex, stopindex):
        if type(w_obj) is W_IntObject:
            obj = self.unwrap(w_obj)
            start, step, length = self.unerase(w_list.lstorage)
            if ((step > 0 and start <= obj <= start + (length - 1) * step and
                 (start - obj) % step == 0) or
                (step < 0 and start + (length - 1) * step <= obj <= start and
                 (start - obj) % step == 0)):
                index = (obj - start) // step
            else:
                raise ValueError
            if startindex <= index < stopindex:
                return index
            raise ValueError
        return ListStrategy.find(self, w_list, w_obj, startindex, stopindex)

    def length(self, w_list):
        return self.unerase(w_list.lstorage)[2]

    def _getitem_unwrapped(self, w_list, i):
        v = self.unerase(w_list.lstorage)
        start = v[0]
        step = v[1]
        length = v[2]
        if i < 0:
            i += length
            if i < 0:
                raise IndexError
        elif i >= length:
            raise IndexError
        return start + i * step

    def getitems_int(self, w_list):
        return self._getitems_range(w_list, False)

    def getitem(self, w_list, i):
        return self.wrap(self._getitem_unwrapped(w_list, i))

    def getitems_copy(self, w_list):
        return self._getitems_range(w_list, True)

    def getstorage_copy(self, w_list):
        # tuple is unmutable
        return w_list.lstorage

    @specialize.arg(2)
    def _getitems_range(self, w_list, wrap_items):
        l = self.unerase(w_list.lstorage)
        start = l[0]
        step = l[1]
        length = l[2]
        if wrap_items:
            r = [None] * length
        else:
            r = [0] * length
        i = start
        n = 0
        while n < length:
            if wrap_items:
                r[n] = self.wrap(i)
            else:
                r[n] = i
            i += step
            n += 1

        return r

    @jit.dont_look_inside
    def getitems_fixedsize(self, w_list):
        return self._getitems_range_unroll(w_list, True)

    def getitems_unroll(self, w_list):
        return self._getitems_range_unroll(w_list, True)
    _getitems_range_unroll = jit.unroll_safe(
            func_with_new_name(_getitems_range, "_getitems_range_unroll"))

    def getslice(self, w_list, start, stop, step, length):
        self.switch_to_integer_strategy(w_list)
        return w_list.getslice(start, stop, step, length)

    def append(self, w_list, w_item):
        if type(w_item) is W_IntObject:
            self.switch_to_integer_strategy(w_list)
        else:
            w_list.switch_to_object_strategy()
        w_list.append(w_item)

    def inplace_mul(self, w_list, times):
        self.switch_to_integer_strategy(w_list)
        w_list.inplace_mul(times)

    def deleteslice(self, w_list, start, step, slicelength):
        self.switch_to_integer_strategy(w_list)
        w_list.deleteslice(start, step, slicelength)

    def pop_end(self, w_list):
        start, step, length = self.unerase(w_list.lstorage)
        w_result = self.wrap(start + (length - 1) * step)
        new = self.erase((start, step, length - 1))
        w_list.lstorage = new
        return w_result

    def pop(self, w_list, index):
        l = self.unerase(w_list.lstorage)
        start = l[0]
        step = l[1]
        length = l[2]
        if index == 0:
            w_result = self.wrap(start)
            new = self.erase((start + step, step, length - 1))
            w_list.lstorage = new
            return w_result
        elif index == length - 1:
            return self.pop_end(w_list)
        else:
            self.switch_to_integer_strategy(w_list)
            return w_list.pop(index)

    def setitem(self, w_list, index, w_item):
        self.switch_to_integer_strategy(w_list)
        w_list.setitem(index, w_item)

    def setslice(self, w_list, start, step, slicelength, sequence_w):
        self.switch_to_integer_strategy(w_list)
        w_list.setslice(start, step, slicelength, sequence_w)

    def sort(self, w_list, reverse):
        step = self.unerase(w_list.lstorage)[1]
        if step > 0 and reverse or step < 0 and not reverse:
            self.switch_to_integer_strategy(w_list)
            w_list.sort(reverse)

    def insert(self, w_list, index, w_item):
        self.switch_to_integer_strategy(w_list)
        w_list.insert(index, w_item)

    def extend(self, w_list, w_any):
        self.switch_to_integer_strategy(w_list)
        w_list.extend(w_any)

    def reverse(self, w_list):
        self.switch_to_integer_strategy(w_list)
        w_list.reverse()


class AbstractUnwrappedStrategy(object):

    def wrap(self, unwrapped):
        raise NotImplementedError

    def unwrap(self, wrapped):
        raise NotImplementedError

    @staticmethod
    def unerase(storage):
        raise NotImplementedError("abstract base class")

    @staticmethod
    def erase(obj):
        raise NotImplementedError("abstract base class")

    def is_correct_type(self, w_obj):
        raise NotImplementedError("abstract base class")

    def list_is_correct_type(self, w_list):
        raise NotImplementedError("abstract base class")

    @jit.look_inside_iff(lambda space, w_list, list_w:
            jit.loop_unrolling_heuristic(list_w, len(list_w), UNROLL_CUTOFF))
    def init_from_list_w(self, w_list, list_w):
        l = [self.unwrap(w_item) for w_item in list_w]
        w_list.lstorage = self.erase(l)

    def get_empty_storage(self, sizehint):
        if sizehint == -1:
            return self.erase([])
        return self.erase(newlist_hint(sizehint))

    def clone(self, w_list):
        l = self.unerase(w_list.lstorage)
        storage = self.erase(l[:])
        w_clone = W_ListObject.from_storage_and_strategy(
                self.space, storage, self)
        return w_clone

    def _resize_hint(self, w_list, hint):
        resizelist_hint(self.unerase(w_list.lstorage), hint)

    def copy_into(self, w_list, w_other):
        w_other.strategy = self
        items = self.unerase(w_list.lstorage)[:]
        w_other.lstorage = self.erase(items)

    def find(self, w_list, w_obj, start, stop):
        if self.is_correct_type(w_obj):
            return self._safe_find(w_list, self.unwrap(w_obj), start, stop)
        return ListStrategy.find(self, w_list, w_obj, start, stop)

    def _safe_find(self, w_list, obj, start, stop):
        l = self.unerase(w_list.lstorage)
        for i in range(start, min(stop, len(l))):
            val = l[i]
            if val == obj:
                return i
        raise ValueError

    def length(self, w_list):
        return len(self.unerase(w_list.lstorage))

    def getitem(self, w_list, index):
        l = self.unerase(w_list.lstorage)
        try:
            r = l[index]
        except IndexError:  # make RPython raise the exception
            raise
        return self.wrap(r)

    @jit.look_inside_iff(lambda self, w_list:
            jit.loop_unrolling_heuristic(w_list, w_list.length(),
                                         UNROLL_CUTOFF))
    def getitems_copy(self, w_list):
        return [self.wrap(item) for item in self.unerase(w_list.lstorage)]

    @jit.unroll_safe
    def getitems_unroll(self, w_list):
        return [self.wrap(item) for item in self.unerase(w_list.lstorage)]

    @jit.look_inside_iff(lambda self, w_list:
            jit.loop_unrolling_heuristic(w_list, w_list.length(),
                                         UNROLL_CUTOFF))
    def getitems_fixedsize(self, w_list):
        return self.getitems_unroll(w_list)

    def getstorage_copy(self, w_list):
        items = self.unerase(w_list.lstorage)[:]
        return self.erase(items)

    def getslice(self, w_list, start, stop, step, length):
        if step == 1 and 0 <= start <= stop:
            l = self.unerase(w_list.lstorage)
            assert start >= 0
            assert stop >= 0
            sublist = l[start:stop]
            storage = self.erase(sublist)
            return W_ListObject.from_storage_and_strategy(
                    self.space, storage, self)
        else:
            subitems_w = [self._none_value] * length
            l = self.unerase(w_list.lstorage)
            for i in range(length):
                try:
                    subitems_w[i] = l[start]
                    start += step
                except IndexError:
                    raise
            storage = self.erase(subitems_w)
            return W_ListObject.from_storage_and_strategy(
                    self.space, storage, self)

    def append(self, w_list, w_item):
        if self.is_correct_type(w_item):
            self.unerase(w_list.lstorage).append(self.unwrap(w_item))
            return

        w_list.switch_to_object_strategy()
        w_list.append(w_item)

    def insert(self, w_list, index, w_item):
        l = self.unerase(w_list.lstorage)

        if self.is_correct_type(w_item):
            l.insert(index, self.unwrap(w_item))
            return

        w_list.switch_to_object_strategy()
        w_list.insert(index, w_item)

    def _extend_from_list(self, w_list, w_other):
        l = self.unerase(w_list.lstorage)
        if self.list_is_correct_type(w_other):
            l += self.unerase(w_other.lstorage)
            return
        elif w_other.strategy.is_empty_strategy():
            return

        w_other = w_other._temporarily_as_objects()
        w_list.switch_to_object_strategy()
        w_list.extend(w_other)

    def setitem(self, w_list, index, w_item):
        l = self.unerase(w_list.lstorage)

        if self.is_correct_type(w_item):
            try:
                l[index] = self.unwrap(w_item)
            except IndexError:
                raise
        else:
            w_list.switch_to_object_strategy()
            w_list.setitem(index, w_item)

    def setslice(self, w_list, start, step, slicelength, w_other):
        assert slicelength >= 0

        if self is self.space.fromcache(ObjectListStrategy):
            w_other = w_other._temporarily_as_objects()
        elif not self.list_is_correct_type(w_other) and w_other.length() != 0:
            w_list.switch_to_object_strategy()
            w_other_as_object = w_other._temporarily_as_objects()
            assert (w_other_as_object.strategy is
                    self.space.fromcache(ObjectListStrategy))
            w_list.setslice(start, step, slicelength, w_other_as_object)
            return

        items = self.unerase(w_list.lstorage)
        oldsize = len(items)
        len2 = w_other.length()
        if step == 1:  # Support list resizing for non-extended slices
            delta = slicelength - len2
            if delta < 0:
                delta = -delta
                newsize = oldsize + delta
                # XXX support this in rlist!
                items += [self._none_value] * delta
                lim = start + len2
                i = newsize - 1
                while i >= lim:
                    items[i] = items[i - delta]
                    i -= 1
            elif delta == 0:
                pass
            else:
                # start < 0 is only possible with slicelength == 0
                assert start >= 0
                del items[start:start + delta]
        elif len2 != slicelength:  # No resize for extended slices
            raise operationerrfmt(self.space.w_ValueError, "attempt to "
                  "assign sequence of size %d to extended slice of size %d",
                  len2, slicelength)

        if len2 == 0:
            other_items = []
        else:
            # at this point both w_list and w_other have the same type, so
            # self.unerase is valid for both of them
            other_items = self.unerase(w_other.lstorage)
        if other_items is items:
            if step > 0:
                # Always copy starting from the right to avoid
                # having to make a shallow copy in the case where
                # the source and destination lists are the same list.
                i = len2 - 1
                start += i * step
                while i >= 0:
                    items[start] = other_items[i]
                    start -= step
                    i -= 1
                return
            else:
                # Make a shallow copy to more easily handle the reversal case
                w_list.reverse()
                return
                #other_items = list(other_items)
        for i in range(len2):
            items[start] = other_items[i]
            start += step

    def deleteslice(self, w_list, start, step, slicelength):
        items = self.unerase(w_list.lstorage)
        if slicelength == 0:
            return

        if step < 0:
            start = start + step * (slicelength - 1)
            step = -step

        if step == 1:
            assert start >= 0
            if slicelength > 0:
                del items[start:start + slicelength]
        else:
            n = len(items)
            i = start

            for discard in range(1, slicelength):
                j = i + 1
                i += step
                while j < i:
                    items[j - discard] = items[j]
                    j += 1

            j = i + 1
            while j < n:
                items[j - slicelength] = items[j]
                j += 1
            start = n - slicelength
            assert start >= 0  # annotator hint
            del items[start:]

    def pop_end(self, w_list):
        l = self.unerase(w_list.lstorage)
        return self.wrap(l.pop())

    def pop(self, w_list, index):
        l = self.unerase(w_list.lstorage)
        # not sure if RPython raises IndexError on pop
        # so check again here
        if index < 0:
            raise IndexError
        try:
            item = l.pop(index)
        except IndexError:
            raise

        w_item = self.wrap(item)
        return w_item

    def mul(self, w_list, times):
        l = self.unerase(w_list.lstorage)
        return W_ListObject.from_storage_and_strategy(
            self.space, self.erase(l * times), self)

    def inplace_mul(self, w_list, times):
        l = self.unerase(w_list.lstorage)
        l *= times

    def reverse(self, w_list):
        self.unerase(w_list.lstorage).reverse()


class ObjectListStrategy(ListStrategy):
    import_from_mixin(AbstractUnwrappedStrategy)

    _none_value = None
    _applevel_repr = "object"

    def unwrap(self, w_obj):
        return w_obj

    def wrap(self, item):
        return item

    erase, unerase = rerased.new_erasing_pair("object")
    erase = staticmethod(erase)
    unerase = staticmethod(unerase)

    def is_correct_type(self, w_obj):
        return True

    def list_is_correct_type(self, w_list):
        return w_list.strategy is self.space.fromcache(ObjectListStrategy)

    def init_from_list_w(self, w_list, list_w):
        w_list.lstorage = self.erase(list_w)

    def clear(self, w_list):
        w_list.lstorage = self.erase([])

    def find(self, w_list, w_obj, start, stop):
        return ListStrategy.find(self, w_list, w_obj, start, stop)

    def getitems(self, w_list):
        return self.unerase(w_list.lstorage)


class IntegerListStrategy(ListStrategy):
    import_from_mixin(AbstractUnwrappedStrategy)

    _none_value = 0
    _applevel_repr = "int"

    def wrap(self, intval):
        return self.space.wrap(intval)

    def unwrap(self, w_int):
        return self.space.int_w(w_int)

    erase, unerase = rerased.new_erasing_pair("integer")
    erase = staticmethod(erase)
    unerase = staticmethod(unerase)

    def is_correct_type(self, w_obj):
        return type(w_obj) is W_IntObject

    def list_is_correct_type(self, w_list):
        return w_list.strategy is self.space.fromcache(IntegerListStrategy)

    def sort(self, w_list, reverse):
        l = self.unerase(w_list.lstorage)
        sorter = IntSort(l, len(l))
        sorter.sort()
        if reverse:
            l.reverse()

    def getitems_int(self, w_list):
        return self.unerase(w_list.lstorage)


    _base_extend_from_list = _extend_from_list

    def _extend_from_list(self, w_list, w_other):
        if w_other.strategy is self.space.fromcache(RangeListStrategy):
            l = self.unerase(w_list.lstorage)
            other = w_other.getitems_int()
            assert other is not None
            l += other
            return
        return self._base_extend_from_list(w_list, w_other)


    _base_setslice = setslice

    def setslice(self, w_list, start, step, slicelength, w_other):
        if w_other.strategy is self.space.fromcache(RangeListStrategy):
            storage = self.erase(w_other.getitems_int())
            w_other = W_ListObject.from_storage_and_strategy(
                    self.space, storage, self)
        return self._base_setslice(w_list, start, step, slicelength, w_other)

class FloatListStrategy(ListStrategy):
    import_from_mixin(AbstractUnwrappedStrategy)

    _none_value = 0.0
    _applevel_repr = "float"

    def wrap(self, floatval):
        return self.space.wrap(floatval)

    def unwrap(self, w_float):
        return self.space.float_w(w_float)

    erase, unerase = rerased.new_erasing_pair("float")
    erase = staticmethod(erase)
    unerase = staticmethod(unerase)

    def is_correct_type(self, w_obj):
        return type(w_obj) is W_FloatObject

    def list_is_correct_type(self, w_list):
        return w_list.strategy is self.space.fromcache(FloatListStrategy)

    def sort(self, w_list, reverse):
        l = self.unerase(w_list.lstorage)
        sorter = FloatSort(l, len(l))
        sorter.sort()
        if reverse:
            l.reverse()

    def getitems_float(self, w_list):
        return self.unerase(w_list.lstorage)


class BytesListStrategy(ListStrategy):
    import_from_mixin(AbstractUnwrappedStrategy)

    _none_value = None
    _applevel_repr = "bytes"

    def wrap(self, stringval):
        return self.space.wrapbytes(stringval)

    def unwrap(self, w_string):
        return self.space.str_w(w_string)

    erase, unerase = rerased.new_erasing_pair("bytes")
    erase = staticmethod(erase)
    unerase = staticmethod(unerase)

    def is_correct_type(self, w_obj):
        return type(w_obj) is W_BytesObject

    def list_is_correct_type(self, w_list):
        return w_list.strategy is self.space.fromcache(BytesListStrategy)

    def sort(self, w_list, reverse):
        l = self.unerase(w_list.lstorage)
        sorter = StringSort(l, len(l))
        sorter.sort()
        if reverse:
            l.reverse()

    def getitems_bytes(self, w_list):
        return self.unerase(w_list.lstorage)


class UnicodeListStrategy(ListStrategy):
    import_from_mixin(AbstractUnwrappedStrategy)

    _none_value = None
    _applevel_repr = "unicode"

    def wrap(self, stringval):
        return self.space.wrap(stringval)

    def unwrap(self, w_string):
        return self.space.unicode_w(w_string)

    erase, unerase = rerased.new_erasing_pair("unicode")
    erase = staticmethod(erase)
    unerase = staticmethod(unerase)

    def is_correct_type(self, w_obj):
        return type(w_obj) is W_UnicodeObject

    def list_is_correct_type(self, w_list):
        return w_list.strategy is self.space.fromcache(UnicodeListStrategy)

    def sort(self, w_list, reverse):
        l = self.unerase(w_list.lstorage)
        sorter = UnicodeSort(l, len(l))
        sorter.sort()
        if reverse:
            l.reverse()

    def getitems_unicode(self, w_list):
        return self.unerase(w_list.lstorage)

# _______________________________________________________

init_signature = Signature(['sequence'], None, None)
init_defaults = [None]

app = applevel("""
    def listrepr(currently_in_repr, l):
        'The app-level part of repr().'
        list_id = id(l)
        if list_id in currently_in_repr:
            return '[...]'
        currently_in_repr[list_id] = 1
        try:
            return "[" + ", ".join([repr(x) for x in l]) + ']'
        finally:
            try:
                del currently_in_repr[list_id]
            except:
                pass
""", filename=__file__)

listrepr = app.interphook("listrepr")

# ____________________________________________________________
# Sorting

# Reverse a slice of a list in place, from lo up to (exclusive) hi.
# (used in sort)

TimSort = make_timsort_class()
IntBaseTimSort = make_timsort_class()
FloatBaseTimSort = make_timsort_class()
StringBaseTimSort = make_timsort_class()
UnicodeBaseTimSort = make_timsort_class()


class KeyContainer(W_Root):
    def __init__(self, w_key, w_item):
        self.w_key = w_key
        self.w_item = w_item


# NOTE: all the subclasses of TimSort should inherit from a common subclass,
#       so make sure that only SimpleSort inherits directly from TimSort.
#       This is necessary to hide the parent method TimSort.lt() from the
#       annotator.
class SimpleSort(TimSort):
    def lt(self, a, b):
        space = self.space
        return space.is_true(space.lt(a, b))


class IntSort(IntBaseTimSort):
    def lt(self, a, b):
        return a < b


class FloatSort(FloatBaseTimSort):
    def lt(self, a, b):
        return a < b

class StringSort(UnicodeBaseTimSort):
    def lt(self, a, b):
        return a < b


class UnicodeSort(UnicodeBaseTimSort):
    def lt(self, a, b):
        return a < b


class CustomCompareSort(SimpleSort):
    def lt(self, a, b):
        space = self.space
        w_cmp = self.w_cmp
        w_result = space.call_function(w_cmp, a, b)
        try:
            result = space.int_w(w_result)
        except OperationError, e:
            if e.match(space, space.w_TypeError):
                raise OperationError(space.w_TypeError,
                    space.wrap("comparison function must return int"))
            raise
        return result < 0


class CustomKeySort(SimpleSort):
    def lt(self, a, b):
        assert isinstance(a, KeyContainer)
        assert isinstance(b, KeyContainer)
        space = self.space
        return space.is_true(space.lt(a.w_key, b.w_key))


W_ListObject.typedef = StdTypeDef("list",
    __doc__ = """list() -> new list
list(sequence) -> new list initialized from sequence's items""",
    __new__ = interp2app(W_ListObject.descr_new),
    __init__ = interp2app(W_ListObject.descr_init),
    __repr__ = interp2app(W_ListObject.descr_repr),
    __hash__ = None,

    __eq__ = interp2app(W_ListObject.descr_eq),
    __ne__ = interp2app(W_ListObject.descr_ne),
    __lt__ = interp2app(W_ListObject.descr_lt),
    __le__ = interp2app(W_ListObject.descr_le),
    __gt__ = interp2app(W_ListObject.descr_gt),
    __ge__ = interp2app(W_ListObject.descr_ge),

    __len__ = interp2app(W_ListObject.descr_len),
    __iter__ = interp2app(W_ListObject.descr_iter),
    __contains__ = interp2app(W_ListObject.descr_contains),

    __add__ = interp2app(W_ListObject.descr_add),
    __iadd__ = interp2app(W_ListObject.descr_inplace_add),
    __mul__ = interp2app(W_ListObject.descr_mul),
    __rmul__ = interp2app(W_ListObject.descr_mul),
    __imul__ = interp2app(W_ListObject.descr_inplace_mul),

    __getitem__ = interp2app(W_ListObject.descr_getitem),
    __setitem__ = interp2app(W_ListObject.descr_setitem),
    __delitem__ = interp2app(W_ListObject.descr_delitem),

    sort = interp2app(W_ListObject.descr_sort),
    index = interp2app(W_ListObject.descr_index),
    append = interp2app(W_ListObject.append),
    reverse = interp2app(W_ListObject.descr_reverse),
    __reversed__ = interp2app(W_ListObject.descr_reversed),
    count = interp2app(W_ListObject.descr_count),
    pop = interp2app(W_ListObject.descr_pop),
    extend = interp2app(W_ListObject.extend),
    insert = interp2app(W_ListObject.descr_insert),
    remove = interp2app(W_ListObject.descr_remove),
)<|MERGE_RESOLUTION|>--- conflicted
+++ resolved
@@ -164,20 +164,12 @@
             self.switch_to_object_strategy()
         return self
 
-<<<<<<< HEAD
     # XXX: BytesListStrategy is currently broken
     #@staticmethod
-    #def newlist_bytes(space, list_s):
+    #def newlist_bytes(space, list_b):
     #    strategy = space.fromcache(BytesListStrategy)
-    #    storage = strategy.erase(list_s)
+    #    storage = strategy.erase(list_b)
     #    return W_ListObject.from_storage_and_strategy(space, storage, strategy)
-=======
-    @staticmethod
-    def newlist_bytes(space, list_b):
-        strategy = space.fromcache(BytesListStrategy)
-        storage = strategy.erase(list_b)
-        return W_ListObject.from_storage_and_strategy(space, storage, strategy)
->>>>>>> f97ae241
 
     @staticmethod
     def newlist_unicode(space, list_u):
