from pypy.objspace.std.model import registerimplementation, W_Object
from pypy.objspace.std.register_all import register_all
from pypy.objspace.std.multimethod import FailedToImplement
from pypy.interpreter.error import OperationError, operationerrfmt
from pypy.objspace.std.inttype import wrapint
from pypy.objspace.std.listtype import get_list_index
from pypy.objspace.std.sliceobject import W_SliceObject, normalize_simple_slice
from pypy.objspace.std import slicetype
from pypy.interpreter import gateway, baseobjspace
from pypy.rlib.objectmodel import instantiate, specialize
from pypy.rlib.listsort import make_timsort_class
from pypy.rlib import rerased, jit
from pypy.interpreter.argument import Signature

UNROLL_CUTOFF = 5

class W_AbstractListObject(W_Object):
    __slots__ = ()

def make_range_list(space, start, step, length):
    if length <= 0:
        strategy = space.fromcache(EmptyListStrategy)
        storage = strategy.erase(None)
    else:
        strategy = space.fromcache(RangeListStrategy)
        storage = strategy.erase((start, step, length))
    return W_ListObject.from_storage_and_strategy(space, storage, strategy)

def make_empty_list(space):
    strategy = space.fromcache(EmptyListStrategy)
    storage = strategy.erase(None)
    return W_ListObject.from_storage_and_strategy(space, storage, strategy)

@jit.look_inside_iff(lambda space, list_w: jit.isconstant(len(list_w)) and len(list_w) < UNROLL_CUTOFF)
def get_strategy_from_list_objects(space, list_w):
    if not list_w:
        return space.fromcache(EmptyListStrategy)

    # check for ints
    for w_obj in list_w:
        if not is_W_IntObject(w_obj):
            break
    else:
        return space.fromcache(IntegerListStrategy)

    # check for strings
    for w_obj in list_w:
        if not is_W_StringObject(w_obj):
            break
    else:
        return space.fromcache(StringListStrategy)

    return space.fromcache(ObjectListStrategy)

def is_W_IntObject(w_object):
    from pypy.objspace.std.intobject import W_IntObject
    return type(w_object) is W_IntObject

def is_W_StringObject(w_object):
    from pypy.objspace.std.stringobject import W_StringObject
    return type(w_object) is W_StringObject



class W_ListObject(W_AbstractListObject):
    from pypy.objspace.std.listtype import list_typedef as typedef

    def __init__(w_self, space, wrappeditems):
        assert isinstance(wrappeditems, list)
        w_self.space = space
        if space.config.objspace.std.withliststrategies:
            w_self.strategy = get_strategy_from_list_objects(space, wrappeditems)
        else:
            w_self.strategy = space.fromcache(ObjectListStrategy)
        w_self.init_from_list_w(wrappeditems)

    @staticmethod
    def from_storage_and_strategy(space, storage, strategy):
        w_self = instantiate(W_ListObject)
        w_self.space = space
        w_self.strategy = strategy
        w_self.lstorage = storage
        if not space.config.objspace.std.withliststrategies:
            w_self.switch_to_object_strategy()
        return w_self

    @staticmethod
    def newlist_str(space, list_s):
        strategy = space.fromcache(StringListStrategy)
        storage = strategy.erase(list_s)
        return W_ListObject.from_storage_and_strategy(space, storage, strategy)

    def __repr__(w_self):
        """ representation for debugging purposes """
        return "%s(%s, %s)" % (w_self.__class__.__name__, w_self.strategy, w_self.lstorage._x)

    def unwrap(w_list, space):
        # for tests only!
        items = [space.unwrap(w_item) for w_item in w_list.getitems()]
        return list(items)

    def switch_to_object_strategy(self):
        list_w = self.getitems()
        self.strategy = self.space.fromcache(ObjectListStrategy)
        # XXX this is quite indirect
        self.init_from_list_w(list_w)

    def _temporarily_as_objects(self):
        if self.strategy is self.space.fromcache(ObjectListStrategy):
            return self
        list_w = self.getitems()
        strategy = self.space.fromcache(ObjectListStrategy)
        storage = strategy.erase(list_w)
        w_objectlist = W_ListObject.from_storage_and_strategy(self.space, storage, strategy)
        return w_objectlist

    # ___________________________________________________

    def init_from_list_w(self, list_w):
        """Initializes listobject by iterating through the given list of
        wrapped items, unwrapping them if neccessary and creating a
        new erased object as storage"""
        self.strategy.init_from_list_w(self, list_w)

    def clone(self):
        """Returns a clone by creating a new listobject
        with the same strategy and a copy of the storage"""
        return self.strategy.clone(self)

    def copy_into(self, other):
        """Used only when extending an EmptyList. Sets the EmptyLists
        strategy and storage according to the other W_List"""
        self.strategy.copy_into(self, other)

    def contains(self, w_obj):
        """Returns unwrapped boolean, saying wether w_obj exists
        in the list."""
        return self.strategy.contains(self, w_obj)

    def append(w_list, w_item):
        """Appends the wrapped item to the end of the list."""
        w_list.strategy.append(w_list, w_item)

    def length(self):
        return self.strategy.length(self)

    def getitem(self, index):
        """Returns the wrapped object that is found in the
        list at the given index. The index must be unwrapped.
        May raise IndexError."""
        return self.strategy.getitem(self, index)

    def getslice(self, start, stop, step, length):
        """Returns a slice of the list defined by the arguments. Arguments must be
        normalized (i.e. using normalize_simple_slice or W_Slice.indices4).
        May raise IndexError."""
        return self.strategy.getslice(self, start, stop, step, length)

    def getitems(self):
        """Returns a list of all items after wrapping them. The result can
        share with the storage, if possible."""
        return self.strategy.getitems(self)

    def getitems_copy(self):
        """Returns a copy of all items in the list. Same as getitems except for
        ObjectListStrategy."""
        return self.strategy.getitems_copy(self)

    def getitems_str(self):
        """ Return the items in the list as unwrapped strings. If the list does
        not use the list strategy, return None. """
        return self.strategy.getitems_str(self)
    # ___________________________________________________


    def mul(self, times):
        """Returns a copy of the list, multiplied by times.
        Argument must be unwrapped."""
        return self.strategy.mul(self, times)

    def inplace_mul(self, times):
        """Alters the list by multiplying its content by times."""
        self.strategy.inplace_mul(self, times)

    def deleteslice(self, start, step, length):
        """Deletes a slice from the list. Used in delitem and delslice.
        Arguments must be normalized (see getslice)."""
        self.strategy.deleteslice(self, start, step, length)

    def pop(self, index):
        """Pops an item from the list. Index must be normalized.
        May raise IndexError."""
        return self.strategy.pop(self, index)

    def pop_end(self):
        """ Pop the last element from the list."""
        return self.strategy.pop_end(self)

    def setitem(self, index, w_item):
        """Inserts a wrapped item at the given (unwrapped) index.
        May raise IndexError."""
        self.strategy.setitem(self, index, w_item)

    def setslice(self, start, step, slicelength, sequence_w):
        """Sets the slice of the list from start to start+step*slicelength to
        the sequence sequence_w.
        Used by setslice and setitem."""
        self.strategy.setslice(self, start, step, slicelength, sequence_w)

    def insert(self, index, w_item):
        """Inserts an item at the given position. Item must be wrapped,
        index not."""
        self.strategy.insert(self, index, w_item)

    def extend(self, items_w):
        """Appends the given list of wrapped items."""
        self.strategy.extend(self, items_w)

    def reverse(self):
        """Reverses the list."""
        self.strategy.reverse(self)

    def sort(self, reverse):
        """Sorts the list ascending or descending depending on
        argument reverse. Argument must be unwrapped."""
        self.strategy.sort(self, reverse)

registerimplementation(W_ListObject)


class ListStrategy(object):

    def __init__(self, space):
        self.space = space

    def init_from_list_w(self, w_list, list_w):
        raise NotImplementedError

    def clone(self, w_list):
        raise NotImplementedError

    def copy_into(self, w_list, w_other):
        raise NotImplementedError

    def contains(self, w_list, w_obj):
        # needs to be safe against eq_w() mutating the w_list behind our back
        i = 0
        while i < w_list.length(): # intentionally always calling len!
            if self.space.eq_w(w_list.getitem(i), w_obj):
                return True
            i += 1
        return False

    def length(self, w_list):
        raise NotImplementedError

    def getitem(self, w_list, index):
        raise NotImplementedError

    def getslice(self, w_list, start, stop, step, length):
        raise NotImplementedError

    def getitems(self, w_list):
        return self.getitems_copy(w_list)

    def getitems_copy(self, w_list):
        raise NotImplementedError

    def getitems_str(self, w_list):
        return None

    def getstorage_copy(self, w_list):
        raise NotImplementedError

    def append(self, w_list, w_item):
        raise NotImplementedError

    def mul(self, w_list, times):
        w_newlist = w_list.clone()
        w_newlist.inplace_mul(times)
        return w_newlist

    def inplace_mul(self, w_list, times):
        raise NotImplementedError

    def deleteslice(self, w_list, start, step, slicelength):
        raise NotImplementedError

    def pop(self, w_list, index):
        raise NotImplementedError

    def pop_end(self, w_list):
        return self.pop(w_list, self.length(w_list) - 1)

    def setitem(self, w_list, index, w_item):
        raise NotImplementedError

    def setslice(self, w_list, start, step, slicelength, sequence_w):
        raise NotImplementedError

    def insert(self, w_list, index, w_item):
        raise NotImplementedError

    def extend(self, w_list, items_w):
        raise NotImplementedError

    def reverse(self, w_list):
        raise NotImplementedError

    def sort(self, w_list, reverse):
        raise NotImplementedError

class EmptyListStrategy(ListStrategy):
    """EmptyListStrategy is used when a W_List withouth elements is created.
    The storage is None. When items are added to the W_List a new RPython list
    is created and the strategy and storage of the W_List are changed depending
    to the added item.
    W_Lists do not switch back to EmptyListStrategy when becoming empty again."""

    def __init__(self, space):
        ListStrategy.__init__(self, space)
        # cache an empty list that is used whenever getitems is called (i.e. sorting)
        self.cached_emptylist_w = []

    def init_from_list_w(self, w_list, list_w):
        assert len(list_w) == 0
        w_list.lstorage = self.erase(None)

    erase, unerase = rerased.new_erasing_pair("empty")
    erase = staticmethod(erase)
    unerase = staticmethod(unerase)

    def clone(self, w_list):
        return W_ListObject.from_storage_and_strategy(self.space, w_list.lstorage, self)

    def copy_into(self, w_list, w_other):
        pass

    def contains(self, w_list, w_obj):
        return False

    def length(self, w_list):
        return 0

    def getitem(self, w_list, index):
        raise IndexError

    def getslice(self, w_list, start, stop, step, length):
        # will never be called because the empty list case is already caught in
        # getslice__List_ANY_ANY and getitem__List_Slice
        return W_ListObject(self.space, self.cached_emptylist_w)

    def getitems(self, w_list):
        return self.cached_emptylist_w

    def getitems_copy(self, w_list):
        return []

    def getstorage_copy(self, w_list):
        return self.erase(None)

    def switch_to_correct_strategy(self, w_list, w_item):
        if is_W_IntObject(w_item):
            strategy = self.space.fromcache(IntegerListStrategy)
        elif is_W_StringObject(w_item):
            strategy = self.space.fromcache(StringListStrategy)
        else:
            strategy = self.space.fromcache(ObjectListStrategy)

        storage = strategy.get_empty_storage()
        w_list.strategy = strategy
        w_list.lstorage = storage

    def append(self, w_list, w_item):
        self.switch_to_correct_strategy(w_list, w_item)
        w_list.append(w_item)

    def inplace_mul(self, w_list, times):
        return

    def deleteslice(self, w_list, start, step, slicelength):
        pass

    def pop(self, w_list, index):
        # will not be called because IndexError was already raised in
        # list_pop__List_ANY
        raise IndexError

    def setitem(self, w_list, index, w_item):
        raise IndexError

    def setslice(self, w_list, start, step, slicelength, w_other):
        strategy = w_other.strategy
        storage = strategy.getstorage_copy(w_other)
        w_list.strategy = strategy
        w_list.lstorage = storage

    def sort(self, w_list, reverse):
        return

    def insert(self, w_list, index, w_item):
        assert index == 0
        self.append(w_list, w_item)

    def extend(self, w_list, w_other):
        w_other.copy_into(w_list)

    def reverse(self, w_list):
        pass

class RangeListStrategy(ListStrategy):
    """RangeListStrategy is used when a list is created using the range method.
    The storage is a tuple containing only three integers start, step and length
    and elements are calculated based on these values.
    On any operation destroying the range (inserting, appending non-ints)
    the strategy is switched to IntegerListStrategy."""

    def switch_to_integer_strategy(self, w_list):
        items = self._getitems_range(w_list, False)
        strategy = w_list.strategy = self.space.fromcache(IntegerListStrategy)
        w_list.lstorage = strategy.erase(items)

    def wrap(self, intval):
        return self.space.wrap(intval)

    def unwrap(self, w_int):
        return self.space.int_w(w_int)

    def init_from_list_w(self, w_list, list_w):
        raise NotImplementedError

    erase, unerase = rerased.new_erasing_pair("range")
    erase = staticmethod(erase)
    unerase = staticmethod(unerase)

    def clone(self, w_list):
        storage = w_list.lstorage # lstorage is tuple, no need to clone
        w_clone = W_ListObject.from_storage_and_strategy(self.space, storage, self)
        return w_clone

    def copy_into(self, w_list, w_other):
        w_other.strategy = self
        w_other.lstorage = w_list.lstorage

    def contains(self, w_list, w_obj):
        if is_W_IntObject(w_obj):
            start, step, length = self.unerase(w_list.lstorage)
            obj = self.unwrap(w_obj)
            i = start
            if step > 0 and start <= obj <= start + (length - 1) * step and (start - obj) % step == 0:
                return True
            elif step < 0 and start + (length -1) * step <= obj <= start and (start - obj) % step == 0:
                return True
            else:
                return False
        return ListStrategy.contains(self, w_list, w_obj)

    def length(self, w_list):
        return self.unerase(w_list.lstorage)[2]

    def _getitem_unwrapped(self, w_list, i):
        v = self.unerase(w_list.lstorage)
        start = v[0]
        step = v[1]
        length = v[2]
        if i < 0:
            i += length
            if i < 0:
                raise IndexError
        elif i >= length:
            raise IndexError
        return start + i * step

    def getitem(self, w_list, i):
        return self.wrap(self._getitem_unwrapped(w_list, i))

    def getitems_copy(self, w_list):
        return self._getitems_range(w_list, True)

    def getstorage_copy(self, w_list):
        # tuple is unmutable
        return w_list.lstorage


    @specialize.arg(2)
    def _getitems_range(self, w_list, wrap_items):
        l = self.unerase(w_list.lstorage)
        start = l[0]
        step = l[1]
        length  = l[2]
        if wrap_items:
            r = [None] * length
        else:
            r = [0] * length
        i = start
        n = 0
        while n < length:
            if wrap_items:
                r[n] = self.wrap(i)
            else:
                r[n] = i
            i += step
            n += 1

        return r

    def getslice(self, w_list, start, stop, step, length):
        v = self.unerase(w_list.lstorage)
        old_start = v[0]
        old_step = v[1]
        old_length = v[2]

        new_start = self._getitem_unwrapped(w_list, start)
        new_step = old_step * step
        return make_range_list(self.space, new_start, new_step, length)

    def append(self, w_list, w_item):
        if is_W_IntObject(w_item):
            l = self.unerase(w_list.lstorage)
            step = l[1]
            last_in_range = self._getitem_unwrapped(w_list, -1)
            if self.unwrap(w_item) - step == last_in_range:
                new = self.erase((l[0],l[1],l[2]+1))
                w_list.lstorage = new
                return

            self.switch_to_integer_strategy(w_list)
        else:
            w_list.switch_to_object_strategy()
        w_list.append(w_item)

    def inplace_mul(self, w_list, times):
        self.switch_to_integer_strategy(w_list)
        w_list.inplace_mul(times)

    def deleteslice(self, w_list, start, step, slicelength):
        self.switch_to_integer_strategy(w_list)
        w_list.deleteslice(start, step, slicelength)

    def pop_end(self, w_list):
        start, step, length = self.unerase(w_list.lstorage)
        w_result = self.wrap(start + (length - 1) * step)
        new = self.erase((start, step, length - 1))
        w_list.lstorage = new
        return w_result

    def pop(self, w_list, index):
        l = self.unerase(w_list.lstorage)
        start = l[0]
        step = l[1]
        length = l[2]
        if index == 0:
            w_result = self.wrap(start)
            new = self.erase((start + step, step, length - 1))
            w_list.lstorage = new
            return w_result
        elif index == length - 1:
            return self.pop_end(w_list)
        else:
            self.switch_to_integer_strategy(w_list)
            return w_list.pop(index)

    def setitem(self, w_list, index, w_item):
        self.switch_to_integer_strategy(w_list)
        w_list.setitem(index, w_item)

    def setslice(self, w_list, start, step, slicelength, sequence_w):
        self.switch_to_integer_strategy(w_list)
        w_list.setslice(start, step, slicelength, sequence_w)

    def sort(self, w_list, reverse):
        start, step, length = self.unerase(w_list.lstorage)
        if step > 0 and reverse or step < 0 and not reverse:
            start = start + step * (length - 1)
            step = step * (-1)
        else:
            return
        w_list.lstorage = self.erase((start, step, length))

    def insert(self, w_list, index, w_item):
        self.switch_to_integer_strategy(w_list)
        w_list.insert(index, w_item)

    def extend(self, w_list, items_w):
        self.switch_to_integer_strategy(w_list)
        w_list.extend(items_w)

    def reverse(self, w_list):
        v = self.unerase(w_list.lstorage)
        last = self._getitem_unwrapped(w_list, -1)
        length = v[2]
        skip = v[1]
        new = self.erase((last, -skip, length))
        w_list.lstorage = new

class AbstractUnwrappedStrategy(object):
    _mixin_ = True

    def wrap(self, unwrapped):
        raise NotImplementedError

    def unwrap(self, wrapped):
        raise NotImplementedError

    @staticmethod
    def unerase(storage):
        raise NotImplementedError("abstract base class")

    @staticmethod
    def erase(obj):
        raise NotImplementedError("abstract base class")

    def is_correct_type(self, w_obj):
        raise NotImplementedError("abstract base class")

    def list_is_correct_type(self, w_list):
        raise NotImplementedError("abstract base class")

    @jit.look_inside_iff(lambda space, w_list, list_w:
        jit.isconstant(len(list_w)) and len(list_w) < UNROLL_CUTOFF)
    def init_from_list_w(self, w_list, list_w):
        l = [self.unwrap(w_item) for w_item in list_w]
        w_list.lstorage = self.erase(l)

    def get_empty_storage(self):
        return self.erase([])

    def clone(self, w_list):
        l = self.unerase(w_list.lstorage)
        storage = self.erase(l[:])
        w_clone = W_ListObject.from_storage_and_strategy(self.space, storage, self)
        return w_clone

    def copy_into(self, w_list, w_other):
        w_other.strategy = self
        items = self.unerase(w_list.lstorage)[:]
        w_other.lstorage = self.erase(items)

    def contains(self, w_list, w_obj):
        if self.is_correct_type(w_obj):
            obj = self.unwrap(w_obj)
            l = self.unerase(w_list.lstorage)
            for i in l:
                if i == obj:
                    return True
        return ListStrategy.contains(self, w_list, w_obj)

    def length(self, w_list):
        return len(self.unerase(w_list.lstorage))

    def getitem(self, w_list, index):
        l = self.unerase(w_list.lstorage)
        try:
            r = l[index]
        except IndexError: # make RPython raise the exception
            raise
        return self.wrap(r)

    @jit.look_inside_iff(lambda self, w_list:
            jit.isconstant(w_list.length()) and w_list.length() < UNROLL_CUTOFF)
    def getitems_copy(self, w_list):
        return [self.wrap(item) for item in self.unerase(w_list.lstorage)]

    def getstorage_copy(self, w_list):
        items = self.unerase(w_list.lstorage)[:]
        return self.erase(items)


    def getslice(self, w_list, start, stop, step, length):
        if step == 1 and 0 <= start <= stop:
            l = self.unerase(w_list.lstorage)
            assert start >= 0
            assert stop >= 0
            sublist = l[start:stop]
            storage = self.erase(sublist)
            return W_ListObject.from_storage_and_strategy(self.space, storage, self)
        else:
            subitems_w = [self._none_value] * length
            l = self.unerase(w_list.lstorage)
            for i in range(length):
                try:
                    subitems_w[i] = l[start]
                    start += step
                except IndexError:
                    raise
            storage = self.erase(subitems_w)
            return W_ListObject.from_storage_and_strategy(self.space, storage, self)

    def append(self,  w_list, w_item):

        if self.is_correct_type(w_item):
            self.unerase(w_list.lstorage).append(self.unwrap(w_item))
            return

        w_list.switch_to_object_strategy()
        w_list.append(w_item)

    def insert(self, w_list, index, w_item):
        l = self.unerase(w_list.lstorage)

        if self.is_correct_type(w_item):
            l.insert(index, self.unwrap(w_item))
            return

        w_list.switch_to_object_strategy()
        w_list.insert(index, w_item)

    def extend(self, w_list, w_other):
        l = self.unerase(w_list.lstorage)
        if self.list_is_correct_type(w_other):
            l += self.unerase(w_other.lstorage)
            return
        elif w_other.strategy is self.space.fromcache(EmptyListStrategy):
            return

        w_other = w_other._temporarily_as_objects()
        w_list.switch_to_object_strategy()
        w_list.extend(w_other)

    def setitem(self, w_list, index, w_item):
        l = self.unerase(w_list.lstorage)

        if self.is_correct_type(w_item):
            try:
                l[index] = self.unwrap(w_item)
            except IndexError:
                raise
            return

        w_list.switch_to_object_strategy()
        w_list.setitem(index, w_item)

    def setslice(self, w_list, start, step, slicelength, w_other):
        assert slicelength >= 0
        items = self.unerase(w_list.lstorage)

        if self is self.space.fromcache(ObjectListStrategy):
            w_other = w_other._temporarily_as_objects()
        elif (not self.list_is_correct_type(w_other) and
               w_other.length() != 0):
            w_list.switch_to_object_strategy()
            w_other_as_object = w_other._temporarily_as_objects()
            assert w_other_as_object.strategy is self.space.fromcache(ObjectListStrategy)
            w_list.setslice(start, step, slicelength, w_other_as_object)
            return

        oldsize = len(items)
        len2 = w_other.length()
        if step == 1:  # Support list resizing for non-extended slices
            delta = slicelength - len2
            if delta < 0:
                delta = -delta
                newsize = oldsize + delta
                # XXX support this in rlist!
                items += [self._none_value] * delta
                lim = start+len2
                i = newsize - 1
                while i >= lim:
                    items[i] = items[i-delta]
                    i -= 1
            elif start >= 0:
                del items[start:start+delta]
            else:
                assert delta==0   # start<0 is only possible with slicelength==0
        elif len2 != slicelength:  # No resize for extended slices
            raise operationerrfmt(self.space.w_ValueError, "attempt to "
                  "assign sequence of size %d to extended slice of size %d",
                  len2, slicelength)

        if w_other.strategy is self.space.fromcache(EmptyListStrategy):
            other_items = []
        else:
            # at this point both w_list and w_other have the same type, so
            # self.unerase is valid for both of them
            other_items = self.unerase(w_other.lstorage)
        if other_items is items:
            if step > 0:
                # Always copy starting from the right to avoid
                # having to make a shallow copy in the case where
                # the source and destination lists are the same list.
                i = len2 - 1
                start += i*step
                while i >= 0:
                    items[start] = other_items[i]
                    start -= step
                    i -= 1
                return
            else:
                # Make a shallow copy to more easily handle the reversal case
                w_list.reverse()
                return
                #other_items = list(other_items)
        for i in range(len2):
            items[start] = other_items[i]
            start += step

    def deleteslice(self, w_list, start, step, slicelength):
        items = self.unerase(w_list.lstorage)
        if slicelength==0:
            return

        if step < 0:
            start = start + step * (slicelength-1)
            step = -step

        if step == 1:
            assert start >= 0
            assert slicelength >= 0
            del items[start:start+slicelength]
        else:
            n = len(items)
            i = start

            for discard in range(1, slicelength):
                j = i+1
                i += step
                while j < i:
                    items[j-discard] = items[j]
                    j += 1

            j = i+1
            while j < n:
                items[j-slicelength] = items[j]
                j += 1
            start = n - slicelength
            assert start >= 0 # annotator hint
            del items[start:]

    def pop_end(self, w_list):
        l = self.unerase(w_list.lstorage)
        return self.wrap(l.pop())

    def pop(self, w_list, index):
        l = self.unerase(w_list.lstorage)
        # not sure if RPython raises IndexError on pop
        # so check again here
        if index < 0:
            raise IndexError
        try:
            item = l.pop(index)
        except IndexError:
            raise

        w_item = self.wrap(item)
        return w_item

    def inplace_mul(self, w_list, times):
        l = self.unerase(w_list.lstorage)
        l *= times

    def reverse(self, w_list):
        self.unerase(w_list.lstorage).reverse()

class ObjectListStrategy(AbstractUnwrappedStrategy, ListStrategy):
    _none_value = None

    def unwrap(self, w_obj):
        return w_obj

    def wrap(self, item):
        return item

    erase, unerase = rerased.new_erasing_pair("object")
    erase = staticmethod(erase)
    unerase = staticmethod(unerase)

    def is_correct_type(self, w_obj):
        return True

    def list_is_correct_type(self, w_list):
        return w_list.strategy is self.space.fromcache(ObjectListStrategy)

    def init_from_list_w(self, w_list, list_w):
        w_list.lstorage = self.erase(list_w)

    def contains(self, w_list, w_obj):
        return ListStrategy.contains(self, w_list, w_obj)

    def getitems(self, w_list):
        return self.unerase(w_list.lstorage)

class IntegerListStrategy(AbstractUnwrappedStrategy, ListStrategy):
    _none_value = 0

    def wrap(self, intval):
        return self.space.wrap(intval)

    def unwrap(self, w_int):
        return self.space.int_w(w_int)

    erase, unerase = rerased.new_erasing_pair("integer")
    erase = staticmethod(erase)
    unerase = staticmethod(unerase)

    def is_correct_type(self, w_obj):
        return is_W_IntObject(w_obj)

    def list_is_correct_type(self, w_list):
        return w_list.strategy is self.space.fromcache(IntegerListStrategy)

    def sort(self, w_list, reverse):
        l = self.unerase(w_list.lstorage)
        sorter = IntSort(l, len(l))
        sorter.sort()
        if reverse:
            l.reverse()

class StringListStrategy(AbstractUnwrappedStrategy, ListStrategy):
    _none_value = None

    def wrap(self, stringval):
        return self.space.wrap(stringval)

    def unwrap(self, w_string):
        return self.space.str_w(w_string)

    erase, unerase = rerased.new_erasing_pair("string")
    erase = staticmethod(erase)
    unerase = staticmethod(unerase)

    def is_correct_type(self, w_obj):
        return is_W_StringObject(w_obj)

    def list_is_correct_type(self, w_list):
        return w_list.strategy is self.space.fromcache(StringListStrategy)

    def sort(self, w_list, reverse):
        l = self.unerase(w_list.lstorage)
        sorter = StringSort(l, len(l))
        sorter.sort()
        if reverse:
            l.reverse()

    def getitems_str(self, w_list):
        return self.unerase(w_list.lstorage)

# _______________________________________________________

init_signature = Signature(['sequence'], None, None)
init_defaults = [None]

def init__List(space, w_list, __args__):
    from pypy.objspace.std.tupleobject import W_TupleObject
    # this is on the silly side
    w_iterable, = __args__.parse_obj(
            None, 'list', init_signature, init_defaults)
    w_list.__init__(space, [])
    if w_iterable is not None:
        # unfortunately this is duplicating space.unpackiterable to avoid
        # assigning a new RPython list to 'wrappeditems', which defeats the
        # W_FastListIterObject optimization.
        if isinstance(w_iterable, W_ListObject):
            w_list.extend(w_iterable)
        elif isinstance(w_iterable, W_TupleObject):
            w_list.extend(W_ListObject(space, w_iterable.wrappeditems[:]))
        else:
            _init_from_iterable(space, w_list, w_iterable)

def _init_from_iterable(space, w_list, w_iterable):
    # in its own function to make the JIT look into init__List
    # xxx special hack for speed
    from pypy.interpreter.generator import GeneratorIterator
    if isinstance(w_iterable, GeneratorIterator):
        w_iterable.unpack_into_w(w_list)
        return
    # /xxx
    w_iterator = space.iter(w_iterable)
    while True:
        try:
            w_item = space.next(w_iterator)
        except OperationError, e:
            if not e.match(space, space.w_StopIteration):
                raise
            break  # done
        w_list.append(w_item)

def len__List(space, w_list):
    result = w_list.length()
    return wrapint(space, result)

def getitem__List_ANY(space, w_list, w_index):
    try:
        return w_list.getitem(get_list_index(space, w_index))
    except IndexError:
        raise OperationError(space.w_IndexError,
                             space.wrap("list index out of range"))

def getitem__List_Slice(space, w_list, w_slice):
    # XXX consider to extend rlist's functionality?
    length = w_list.length()
    start, stop, step, slicelength = w_slice.indices4(space, length)
    assert slicelength >= 0
    if slicelength == 0:
        return make_empty_list(space)
    return w_list.getslice(start, stop, step, slicelength)

<<<<<<< HEAD
=======
def getslice__List_ANY_ANY(space, w_list, w_start, w_stop):
    length = w_list.length()
    start, stop = normalize_simple_slice(space, length, w_start, w_stop)

    slicelength = stop - start
    if slicelength == 0:
        return make_empty_list(space)
    return w_list.getslice(start, stop, 1, stop - start)

def setslice__List_ANY_ANY_List(space, w_list, w_start, w_stop, w_other):
    length = w_list.length()
    start, stop = normalize_simple_slice(space, length, w_start, w_stop)
    w_list.setslice(start, 1, stop-start, w_other)

def setslice__List_ANY_ANY_ANY(space, w_list, w_start, w_stop, w_iterable):
    length = w_list.length()
    start, stop = normalize_simple_slice(space, length, w_start, w_stop)
    sequence_w = space.listview(w_iterable)
    w_other = W_ListObject(space, sequence_w)
    w_list.setslice(start, 1, stop-start, w_other)

def delslice__List_ANY_ANY(space, w_list, w_start, w_stop):
    length = w_list.length()
    start, stop = normalize_simple_slice(space, length, w_start, w_stop)
    w_list.deleteslice(start, 1, stop-start)

>>>>>>> 15a378e6
def contains__List_ANY(space, w_list, w_obj):
    return space.wrap(w_list.contains(w_obj))

def iter__List(space, w_list):
    from pypy.objspace.std import iterobject
    return iterobject.W_FastListIterObject(w_list)

def add__List_List(space, w_list1, w_list2):
    w_clone = w_list1.clone()
    w_clone.extend(w_list2)
    return w_clone

def inplace_add__List_ANY(space, w_list1, w_iterable2):
    try:
        list_extend__List_ANY(space, w_list1, w_iterable2)
    except OperationError, e:
        if e.match(space, space.w_TypeError):
            raise FailedToImplement
        raise
    return w_list1

def inplace_add__List_List(space, w_list1, w_list2):
    list_extend__List_List(space, w_list1, w_list2)
    return w_list1

def mul_list_times(space, w_list, w_times):
    try:
        times = space.getindex_w(w_times, space.w_OverflowError)
    except OperationError, e:
        if e.match(space, space.w_TypeError):
            raise FailedToImplement
        raise
    return w_list.mul(times)

def mul__List_ANY(space, w_list, w_times):
    return mul_list_times(space, w_list, w_times)

def mul__ANY_List(space, w_times, w_list):
    return mul_list_times(space, w_list, w_times)

def inplace_mul__List_ANY(space, w_list, w_times):
    try:
        times = space.getindex_w(w_times, space.w_OverflowError)
    except OperationError, e:
        if e.match(space, space.w_TypeError):
            raise FailedToImplement
        raise
    w_list.inplace_mul(times)
    return w_list

def eq__List_List(space, w_list1, w_list2):
    # needs to be safe against eq_w() mutating the w_lists behind our back
    if w_list1.length() != w_list2.length():
        return space.w_False

    # XXX in theory, this can be implemented more efficiently as well. let's
    # not care for now
    i = 0
    while i < w_list1.length() and i < w_list2.length():
        if not space.eq_w(w_list1.getitem(i), w_list2.getitem(i)):
            return space.w_False
        i += 1
    return space.w_True

def lessthan_unwrappeditems(space, w_list1, w_list2):
    # needs to be safe against eq_w() mutating the w_lists behind our back
    # Search for the first index where items are different
    i = 0
    # XXX in theory, this can be implemented more efficiently as well. let's
    # not care for now
    while i < w_list1.length() and i < w_list2.length():
        w_item1 = w_list1.getitem(i)
        w_item2 = w_list2.getitem(i)
        if not space.eq_w(w_item1, w_item2):
            return space.lt(w_item1, w_item2)
        i += 1
    # No more items to compare -- compare sizes
    return space.newbool(w_list1.length() < w_list2.length())

def greaterthan_unwrappeditems(space, w_list1, w_list2):
    # needs to be safe against eq_w() mutating the w_lists behind our back
    # Search for the first index where items are different
    i = 0
    # XXX in theory, this can be implemented more efficiently as well. let's
    # not care for now
    while i < w_list1.length() and i < w_list2.length():
        w_item1 = w_list1.getitem(i)
        w_item2 = w_list2.getitem(i)
        if not space.eq_w(w_item1, w_item2):
            return space.gt(w_item1, w_item2)
        i += 1
    # No more items to compare -- compare sizes
    return space.newbool(w_list1.length() > w_list2.length())

def lt__List_List(space, w_list1, w_list2):
    return lessthan_unwrappeditems(space, w_list1, w_list2)

def gt__List_List(space, w_list1, w_list2):
    return greaterthan_unwrappeditems(space, w_list1, w_list2)

def delitem__List_ANY(space, w_list, w_idx):
    idx = get_list_index(space, w_idx)
    if idx < 0:
        idx += w_list.length()
    try:
        w_list.pop(idx)
    except IndexError:
        raise OperationError(space.w_IndexError,
                             space.wrap("list deletion index out of range"))
    return space.w_None


def delitem__List_Slice(space, w_list, w_slice):
    start, stop, step, slicelength = w_slice.indices4(space, w_list.length())
    w_list.deleteslice(start, step, slicelength)

def setitem__List_ANY_ANY(space, w_list, w_index, w_any):
    idx = get_list_index(space, w_index)
    try:
        w_list.setitem(idx, w_any)
    except IndexError:
        raise OperationError(space.w_IndexError,
                             space.wrap("list index out of range"))
    return space.w_None

def setitem__List_Slice_List(space, w_list, w_slice, w_other):
    oldsize = w_list.length()
    start, stop, step, slicelength = w_slice.indices4(space, oldsize)
    w_list.setslice(start, step, slicelength, w_other)

def setitem__List_Slice_ANY(space, w_list, w_slice, w_iterable):
    oldsize = w_list.length()
    start, stop, step, slicelength = w_slice.indices4(space, oldsize)
    sequence_w = space.listview(w_iterable)
    w_other = W_ListObject(space, sequence_w)
    w_list.setslice(start, step, slicelength, w_other)

app = gateway.applevel("""
    def listrepr(currently_in_repr, l):
        'The app-level part of repr().'
        list_id = id(l)
        if list_id in currently_in_repr:
            return '[...]'
        currently_in_repr[list_id] = 1
        try:
            return "[" + ", ".join([repr(x) for x in l]) + ']'
        finally:
            try:
                del currently_in_repr[list_id]
            except:
                pass
""", filename=__file__)

listrepr = app.interphook("listrepr")

def repr__List(space, w_list):
    if w_list.length() == 0:
        return space.wrap('[]')
    ec = space.getexecutioncontext()
    w_currently_in_repr = ec._py_repr
    if w_currently_in_repr is None:
        w_currently_in_repr = ec._py_repr = space.newdict()
    return listrepr(space, w_currently_in_repr, w_list)

def list_insert__List_ANY_ANY(space, w_list, w_where, w_any):
    where = space.int_w(w_where)
    length = w_list.length()
    index = get_positive_index(where, length)
    w_list.insert(index, w_any)
    return space.w_None

def get_positive_index(where, length):
    if where < 0:
        where += length
        if where < 0:
            where = 0
    elif where > length:
        where = length
    assert where >= 0
    return where

def list_append__List_ANY(space, w_list, w_any):
    w_list.append(w_any)
    return space.w_None

def list_extend__List_List(space, w_list, w_other):
    w_list.extend(w_other)
    return space.w_None

def list_extend__List_ANY(space, w_list, w_any):
    w_other = W_ListObject(space, space.listview(w_any))
    w_list.extend(w_other)
    return space.w_None

# default of w_idx is space.w_None (see listtype.py)
def list_pop__List_ANY(space, w_list, w_idx):
    length = w_list.length()
    if length == 0:
        raise OperationError(space.w_IndexError,
                             space.wrap("pop from empty list"))
    # clearly differentiate between list.pop() and list.pop(index)
    if space.is_w(w_idx, space.w_None):
        return w_list.pop_end() # cannot raise because list is not empty
    if space.isinstance_w(w_idx, space.w_float):
        raise OperationError(space.w_TypeError,
            space.wrap("integer argument expected, got float")
        )
    idx = space.int_w(space.int(w_idx))
    if idx < 0:
        idx += length
    try:
        return w_list.pop(idx)
    except IndexError:
        raise OperationError(space.w_IndexError,
                             space.wrap("pop index out of range"))

def list_remove__List_ANY(space, w_list, w_any):
    # needs to be safe against eq_w() mutating the w_list behind our back
    i = 0
    while i < w_list.length():
        if space.eq_w(w_list.getitem(i), w_any):
            if i < w_list.length(): # if this is wrong the list was changed
                w_list.pop(i)
            return space.w_None
        i += 1
    raise OperationError(space.w_ValueError,
                         space.wrap("list.remove(x): x not in list"))

def list_index__List_ANY_ANY_ANY(space, w_list, w_any, w_start, w_stop):
    # needs to be safe against eq_w() mutating the w_list behind our back
    size = w_list.length()
    i, stop = slicetype.unwrap_start_stop(
            space, size, w_start, w_stop, True)
    while i < stop and i < w_list.length():
        if space.eq_w(w_list.getitem(i), w_any):
            return space.wrap(i)
        i += 1
    raise OperationError(space.w_ValueError,
                         space.wrap("list.index(x): x not in list"))

def list_count__List_ANY(space, w_list, w_any):
    # needs to be safe against eq_w() mutating the w_list behind our back
    count = 0
    i = 0
    while i < w_list.length():
        if space.eq_w(w_list.getitem(i), w_any):
            count += 1
        i += 1
    return space.wrap(count)

def list_reverse__List(space, w_list):
    w_list.reverse()
    return space.w_None

# ____________________________________________________________
# Sorting

# Reverse a slice of a list in place, from lo up to (exclusive) hi.
# (used in sort)

TimSort = make_timsort_class()
IntBaseTimSort = make_timsort_class()
StringBaseTimSort = make_timsort_class()

class KeyContainer(baseobjspace.W_Root):
    def __init__(self, w_key, w_item):
        self.w_key = w_key
        self.w_item = w_item

# NOTE: all the subclasses of TimSort should inherit from a common subclass,
#       so make sure that only SimpleSort inherits directly from TimSort.
#       This is necessary to hide the parent method TimSort.lt() from the
#       annotator.
class SimpleSort(TimSort):
    def lt(self, a, b):
        space = self.space
        return space.is_true(space.lt(a, b))

class IntSort(IntBaseTimSort):
    def lt(self, a, b):
        return a < b

class StringSort(StringBaseTimSort):
    def lt(self, a, b):
        return a < b

class CustomCompareSort(SimpleSort):
    def lt(self, a, b):
        space = self.space
        w_cmp = self.w_cmp
        w_result = space.call_function(w_cmp, a, b)
        try:
            result = space.int_w(w_result)
        except OperationError, e:
            if e.match(space, space.w_TypeError):
                raise OperationError(space.w_TypeError,
                    space.wrap("comparison function must return int"))
            raise
        return result < 0

class CustomKeySort(SimpleSort):
    def lt(self, a, b):
        assert isinstance(a, KeyContainer)
        assert isinstance(b, KeyContainer)
        space = self.space
        return space.is_true(space.lt(a.w_key, b.w_key))

class CustomKeyCompareSort(CustomCompareSort):
    def lt(self, a, b):
        assert isinstance(a, KeyContainer)
        assert isinstance(b, KeyContainer)
        return CustomCompareSort.lt(self, a.w_key, b.w_key)

def list_sort__List_ANY_ANY_ANY(space, w_list, w_cmp, w_keyfunc, w_reverse):

    has_cmp = not space.is_w(w_cmp, space.w_None)
    has_key = not space.is_w(w_keyfunc, space.w_None)
    has_reverse = space.is_true(w_reverse)

    # create and setup a TimSort instance
    if has_cmp:
        if has_key:
            sorterclass = CustomKeyCompareSort
        else:
            sorterclass = CustomCompareSort
    else:
        if has_key:
            sorterclass = CustomKeySort
        else:
            if w_list.strategy is space.fromcache(ObjectListStrategy):
                sorterclass = SimpleSort
            else:
                w_list.sort(has_reverse)
                return space.w_None

    sorter = sorterclass(w_list.getitems(), w_list.length())
    sorter.space = space
    sorter.w_cmp = w_cmp

    try:
        # The list is temporarily made empty, so that mutations performed
        # by comparison functions can't affect the slice of memory we're
        # sorting (allowing mutations during sorting is an IndexError or
        # core-dump factory, since the storage may change).
        w_list.__init__(space, [])

        # wrap each item in a KeyContainer if needed
        if has_key:
            for i in range(sorter.listlength):
                w_item = sorter.list[i]
                w_key = space.call_function(w_keyfunc, w_item)
                sorter.list[i] = KeyContainer(w_key, w_item)

        # Reverse sort stability achieved by initially reversing the list,
        # applying a stable forward sort, then reversing the final result.
        if has_reverse:
            sorter.list.reverse()

        # perform the sort
        sorter.sort()

        # reverse again
        if has_reverse:
            sorter.list.reverse()

    finally:
        # unwrap each item if needed
        if has_key:
            for i in range(sorter.listlength):
                w_obj = sorter.list[i]
                if isinstance(w_obj, KeyContainer):
                    sorter.list[i] = w_obj.w_item

        # check if the user mucked with the list during the sort
        mucked = w_list.length() > 0

        # put the items back into the list
        w_list.__init__(space, sorter.list)

    if mucked:
        raise OperationError(space.w_ValueError,
                             space.wrap("list modified during sort"))

    return space.w_None


from pypy.objspace.std import listtype
register_all(vars(), listtype)<|MERGE_RESOLUTION|>--- conflicted
+++ resolved
@@ -994,35 +994,6 @@
         return make_empty_list(space)
     return w_list.getslice(start, stop, step, slicelength)
 
-<<<<<<< HEAD
-=======
-def getslice__List_ANY_ANY(space, w_list, w_start, w_stop):
-    length = w_list.length()
-    start, stop = normalize_simple_slice(space, length, w_start, w_stop)
-
-    slicelength = stop - start
-    if slicelength == 0:
-        return make_empty_list(space)
-    return w_list.getslice(start, stop, 1, stop - start)
-
-def setslice__List_ANY_ANY_List(space, w_list, w_start, w_stop, w_other):
-    length = w_list.length()
-    start, stop = normalize_simple_slice(space, length, w_start, w_stop)
-    w_list.setslice(start, 1, stop-start, w_other)
-
-def setslice__List_ANY_ANY_ANY(space, w_list, w_start, w_stop, w_iterable):
-    length = w_list.length()
-    start, stop = normalize_simple_slice(space, length, w_start, w_stop)
-    sequence_w = space.listview(w_iterable)
-    w_other = W_ListObject(space, sequence_w)
-    w_list.setslice(start, 1, stop-start, w_other)
-
-def delslice__List_ANY_ANY(space, w_list, w_start, w_stop):
-    length = w_list.length()
-    start, stop = normalize_simple_slice(space, length, w_start, w_stop)
-    w_list.deleteslice(start, 1, stop-start)
-
->>>>>>> 15a378e6
 def contains__List_ANY(space, w_list, w_obj):
     return space.wrap(w_list.contains(w_obj))
 
