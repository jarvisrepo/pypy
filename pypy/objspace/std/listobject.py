--- conflicted
+++ resolved
@@ -810,18 +810,12 @@
         # needs to be safe against eq_w mutating stuff
         tp = space.type(w_item)
         while i < stop and i < w_list.length():
-<<<<<<< HEAD
-            find_jmp.jit_merge_point(tp=tp, strategy_type=type(self))
+            find_or_count_jmp.jit_merge_point(tp=tp, strategy_type=type(self), count=count)
             if space.eq_w(w_list.getitem(i), w_item):
-                return i
-=======
-            find_or_count_jmp.jit_merge_point(tp=tp, strategy_type=type(self), count=count)
-            if space.eq_w(w_item, w_list.getitem(i)):
                 if count:
                     result += 1
                 else:
                     return i
->>>>>>> e163e85b
             i += 1
         if count:
             return result
