"""The builtin list implementation

Lists optimize their storage by holding certain primitive datatypes in
unwrapped form. For more information:

http://morepypy.blogspot.com/2011/10/more-compact-lists-with-list-strategies.html

"""

import operator
import sys

from pypy.interpreter.baseobjspace import W_Root
from pypy.interpreter.error import OperationError, operationerrfmt
from pypy.interpreter.gateway import (WrappedDefault, unwrap_spec, applevel,
    interp2app)
from pypy.interpreter.generator import GeneratorIterator
from pypy.interpreter.signature import Signature
from pypy.objspace.std import slicetype
from pypy.objspace.std.bytesobject import W_BytesObject
from pypy.objspace.std.floatobject import W_FloatObject
from pypy.objspace.std.intobject import W_IntObject
from pypy.objspace.std.iterobject import (W_FastListIterObject,
    W_ReverseSeqIterObject)
from pypy.objspace.std.sliceobject import W_SliceObject
from pypy.objspace.std.stdtypedef import StdTypeDef
from pypy.objspace.std.tupleobject import W_AbstractTupleObject
from pypy.objspace.std.unicodeobject import W_UnicodeObject
from pypy.objspace.std.util import get_positive_index, negate
from rpython.rlib import debug, jit, rerased
from rpython.rlib.listsort import make_timsort_class
from rpython.rlib.objectmodel import (
    instantiate, newlist_hint, resizelist_hint, specialize, import_from_mixin)
from rpython.tool.sourcetools import func_with_new_name

__all__ = ['W_ListObject', 'make_range_list', 'make_empty_list_with_size']


UNROLL_CUTOFF = 5


def make_range_list(space, start, step, length):
    if length <= 0:
        strategy = space.fromcache(EmptyListStrategy)
        storage = strategy.erase(None)
    else:
        strategy = space.fromcache(RangeListStrategy)
        storage = strategy.erase((start, step, length))
    return W_ListObject.from_storage_and_strategy(space, storage, strategy)


def make_empty_list(space):
    strategy = space.fromcache(EmptyListStrategy)
    storage = strategy.erase(None)
    return W_ListObject.from_storage_and_strategy(space, storage, strategy)


def make_empty_list_with_size(space, hint):
    strategy = SizeListStrategy(space, hint)
    storage = strategy.erase(None)
    return W_ListObject.from_storage_and_strategy(space, storage, strategy)


@jit.look_inside_iff(lambda space, list_w, sizehint:
        jit.loop_unrolling_heuristic(list_w, len(list_w), UNROLL_CUTOFF))
def get_strategy_from_list_objects(space, list_w, sizehint):
    if not list_w:
        if sizehint != -1:
            return SizeListStrategy(space, sizehint)
        return space.fromcache(EmptyListStrategy)

    # check for ints
    for w_obj in list_w:
        if not type(w_obj) is W_IntObject:
            break
    else:
        return space.fromcache(IntegerListStrategy)

    # check for strings
    # XXX: StringListStrategy is currently broken
    """
    for w_obj in list_w:
        if not type(w_obj) is W_BytesObject:
            break
    else:
        return space.fromcache(StringListStrategy)
        """

    # check for unicode
    for w_obj in list_w:
        if not type(w_obj) is W_UnicodeObject:
            break
    else:
        return space.fromcache(UnicodeListStrategy)

    # check for floats
    for w_obj in list_w:
        if not type(w_obj) is W_FloatObject:
            break
    else:
        return space.fromcache(FloatListStrategy)

    return space.fromcache(ObjectListStrategy)


def _get_printable_location(w_type):
    return ('list__do_extend_from_iterable [w_type=%s]' %
            w_type.getname(w_type.space).encode('utf-8'))


_do_extend_jitdriver = jit.JitDriver(
    name='list__do_extend_from_iterable',
    greens=['w_type'],
    reds=['i', 'w_iterator', 'w_list'],
    get_printable_location=_get_printable_location)

def _do_extend_from_iterable(space, w_list, w_iterable):
    w_iterator = space.iter(w_iterable)
    w_type = space.type(w_iterator)
    i = 0
    while True:
        _do_extend_jitdriver.jit_merge_point(w_type=w_type,
                                             i=i,
                                             w_iterator=w_iterator,
                                             w_list=w_list)
        try:
            w_list.append(space.next(w_iterator))
        except OperationError, e:
            if not e.match(space, space.w_StopIteration):
                raise
            break
        i += 1
    return i


def list_unroll_condition(w_list1, space, w_list2):
    return (jit.loop_unrolling_heuristic(w_list1, w_list1.length(),
                                         UNROLL_CUTOFF) or
            jit.loop_unrolling_heuristic(w_list2, w_list2.length(),
                                         UNROLL_CUTOFF))


class W_ListObject(W_Root):

    strategy = None

    def __init__(self, space, wrappeditems, sizehint=-1):
        assert isinstance(wrappeditems, list)
        self.space = space
        if space.config.objspace.std.withliststrategies:
            self.strategy = get_strategy_from_list_objects(space, wrappeditems,
                                                           sizehint)
        else:
            self.strategy = space.fromcache(ObjectListStrategy)
        self.init_from_list_w(wrappeditems)

    @staticmethod
    def from_storage_and_strategy(space, storage, strategy):
        self = instantiate(W_ListObject)
        self.space = space
        self.strategy = strategy
        self.lstorage = storage
        if not space.config.objspace.std.withliststrategies:
            self.switch_to_object_strategy()
        return self

    # XXX: StringListStrategy is currently broken
    #@staticmethod
    #def newlist_str(space, list_s):
    #    strategy = space.fromcache(StringListStrategy)
    #    storage = strategy.erase(list_s)
    #    return W_ListObject.from_storage_and_strategy(space, storage, strategy)

    @staticmethod
    def newlist_unicode(space, list_u):
        strategy = space.fromcache(UnicodeListStrategy)
        storage = strategy.erase(list_u)
        return W_ListObject.from_storage_and_strategy(space, storage, strategy)

    def __repr__(self):
        """ representation for debugging purposes """
        return "%s(%s, %s)" % (self.__class__.__name__, self.strategy,
                               self.lstorage._x)

    def unwrap(w_list, space):
        # for tests only!
        items = [space.unwrap(w_item) for w_item in w_list.getitems()]
        return list(items)

    def switch_to_object_strategy(self):
        list_w = self.getitems()
        self.strategy = self.space.fromcache(ObjectListStrategy)
        # XXX this is quite indirect
        self.init_from_list_w(list_w)

    def _temporarily_as_objects(self):
        if self.strategy is self.space.fromcache(ObjectListStrategy):
            return self
        list_w = self.getitems()
        strategy = self.space.fromcache(ObjectListStrategy)
        storage = strategy.erase(list_w)
        w_objectlist = W_ListObject.from_storage_and_strategy(
                self.space, storage, strategy)
        return w_objectlist

    # ___________________________________________________

    def init_from_list_w(self, list_w):
        """Initializes listobject by iterating through the given list of
        wrapped items, unwrapping them if neccessary and creating a
        new erased object as storage"""
        self.strategy.init_from_list_w(self, list_w)

    def clear(self, space):
        """Initializes (or overrides) the listobject as empty."""
        self.space = space
        if space.config.objspace.std.withliststrategies:
            strategy = space.fromcache(EmptyListStrategy)
        else:
            strategy = space.fromcache(ObjectListStrategy)
        self.strategy = strategy
        strategy.clear(self)

    def clone(self):
        """Returns a clone by creating a new listobject
        with the same strategy and a copy of the storage"""
        return self.strategy.clone(self)

    def _resize_hint(self, hint):
        """Ensure the underlying list has room for at least hint
        elements without changing the len() of the list"""
        return self.strategy._resize_hint(self, hint)

    def copy_into(self, other):
        """Used only when extending an EmptyList. Sets the EmptyLists
        strategy and storage according to the other W_List"""
        self.strategy.copy_into(self, other)

    def find(self, w_item, start=0, end=sys.maxint):
        """Find w_item in list[start:end]. If not found, raise ValueError"""
        return self.strategy.find(self, w_item, start, end)

    def append(self, w_item):
        """L.append(object) -- append object to end"""
        self.strategy.append(self, w_item)

    def length(self):
        return self.strategy.length(self)

    def getitem(self, index):
        """Returns the wrapped object that is found in the
        list at the given index. The index must be unwrapped.
        May raise IndexError."""
        return self.strategy.getitem(self, index)

    def getslice(self, start, stop, step, length):
        """Returns a slice of the list defined by the arguments. Arguments must
        be normalized (i.e. using normalize_simple_slice or W_Slice.indices4).
        May raise IndexError."""
        return self.strategy.getslice(self, start, stop, step, length)

    def getitems(self):
        """Returns a list of all items after wrapping them. The result can
        share with the storage, if possible."""
        return self.strategy.getitems(self)

    def getitems_fixedsize(self):
        """Returns a fixed-size list of all items after wrapping them."""
        l = self.strategy.getitems_fixedsize(self)
        debug.make_sure_not_resized(l)
        return l

    def getitems_unroll(self):
        """Returns a fixed-size list of all items after wrapping them. The JIT
        will fully unroll this function."""
        l = self.strategy.getitems_unroll(self)
        debug.make_sure_not_resized(l)
        return l

    def getitems_copy(self):
        """Returns a copy of all items in the list. Same as getitems except for
        ObjectListStrategy."""
        return self.strategy.getitems_copy(self)

    def getitems_str(self):
        """Return the items in the list as unwrapped strings. If the list does
        not use the list strategy, return None."""
        return self.strategy.getitems_str(self)

    def getitems_unicode(self):
        """Return the items in the list as unwrapped unicodes. If the list does
        not use the list strategy, return None."""
        return self.strategy.getitems_unicode(self)

    def getitems_int(self):
        """Return the items in the list as unwrapped ints. If the list does not
        use the list strategy, return None."""
        return self.strategy.getitems_int(self)

    def getitems_float(self):
        """Return the items in the list as unwrapped floats. If the list does not
        use the list strategy, return None."""
        return self.strategy.getitems_float(self)
    # ___________________________________________________

    def mul(self, times):
        """Returns a copy of the list, multiplied by times.
        Argument must be unwrapped."""
        return self.strategy.mul(self, times)

    def inplace_mul(self, times):
        """Alters the list by multiplying its content by times."""
        self.strategy.inplace_mul(self, times)

    def deleteslice(self, start, step, length):
        """Deletes a slice from the list. Used in delitem and delslice.
        Arguments must be normalized (see getslice)."""
        self.strategy.deleteslice(self, start, step, length)

    def pop(self, index):
        """Pops an item from the list. Index must be normalized.
        May raise IndexError."""
        return self.strategy.pop(self, index)

    def pop_end(self):
        """ Pop the last element from the list."""
        return self.strategy.pop_end(self)

    def setitem(self, index, w_item):
        """Inserts a wrapped item at the given (unwrapped) index.
        May raise IndexError."""
        self.strategy.setitem(self, index, w_item)

    def setslice(self, start, step, slicelength, sequence_w):
        """Sets the slice of the list from start to start+step*slicelength to
        the sequence sequence_w.
        Used by setslice and setitem."""
        self.strategy.setslice(self, start, step, slicelength, sequence_w)

    def insert(self, index, w_item):
        """Inserts an item at the given position. Item must be wrapped,
        index not."""
        self.strategy.insert(self, index, w_item)

    def extend(self, w_iterable):
        '''L.extend(iterable) -- extend list by appending
        elements from the iterable'''
        self.strategy.extend(self, w_iterable)

    def reverse(self):
        """Reverses the list."""
        self.strategy.reverse(self)

    def sort(self, reverse):
        """Sorts the list ascending or descending depending on
        argument reverse. Argument must be unwrapped."""
        self.strategy.sort(self, reverse)

    # exposed to app-level

    @staticmethod
    def descr_new(space, w_listtype, __args__):
        w_obj = space.allocate_instance(W_ListObject, w_listtype)
        w_obj.clear(space)
        return w_obj

    def descr_init(self, space, __args__):
        # this is on the silly side
        w_iterable, = __args__.parse_obj(
                None, 'list', init_signature, init_defaults)
        self.clear(space)
        if w_iterable is not None:
            self.extend(w_iterable)

    def descr_repr(self, space):
        if self.length() == 0:
            return space.wrap('[]')
        ec = space.getexecutioncontext()
        w_currently_in_repr = ec._py_repr
        if w_currently_in_repr is None:
            w_currently_in_repr = ec._py_repr = space.newdict()
        return listrepr(space, w_currently_in_repr, self)

    def descr_eq(self, space, w_other):
        if not isinstance(w_other, W_ListObject):
            return space.w_NotImplemented
        return self._descr_eq(space, w_other)

    @jit.look_inside_iff(list_unroll_condition)
    def _descr_eq(self, space, w_other):
        # needs to be safe against eq_w() mutating the w_lists behind our back
        if self.length() != w_other.length():
            return space.w_False

        # XXX in theory, this can be implemented more efficiently as well.
        # let's not care for now
        i = 0
        while i < self.length() and i < w_other.length():
            if not space.eq_w(self.getitem(i), w_other.getitem(i)):
                return space.w_False
            i += 1
        return space.w_True

    descr_ne = negate(descr_eq)

    def _make_list_comparison(name):
        op = getattr(operator, name)

        def compare_unwrappeditems(self, space, w_list2):
            if not isinstance(w_list2, W_ListObject):
                return space.w_NotImplemented
            return _compare_unwrappeditems(self, space, w_list2)

        @jit.look_inside_iff(list_unroll_condition)
        def _compare_unwrappeditems(self, space, w_list2):
            # needs to be safe against eq_w() mutating the w_lists behind our
            # back
            # Search for the first index where items are different
            i = 0
            # XXX in theory, this can be implemented more efficiently as well.
            # let's not care for now
            while i < self.length() and i < w_list2.length():
                w_item1 = self.getitem(i)
                w_item2 = w_list2.getitem(i)
                if not space.eq_w(w_item1, w_item2):
                    return getattr(space, name)(w_item1, w_item2)
                i += 1
            # No more items to compare -- compare sizes
            return space.newbool(op(self.length(), w_list2.length()))

        return func_with_new_name(compare_unwrappeditems, 'descr_' + name)

    descr_lt = _make_list_comparison('lt')
    descr_le = _make_list_comparison('le')
    descr_gt = _make_list_comparison('gt')
    descr_ge = _make_list_comparison('ge')

    def descr_len(self, space):
        result = self.length()
        return space.newint(result)

    def descr_iter(self, space):
        return W_FastListIterObject(self)

    def descr_contains(self, space, w_obj):
        try:
            self.find(w_obj)
            return space.w_True
        except ValueError:
            return space.w_False

    def descr_add(self, space, w_list2):
        if not isinstance(w_list2, W_ListObject):
            return space.w_NotImplemented
        w_clone = self.clone()
        w_clone.extend(w_list2)
        return w_clone

    def descr_inplace_add(self, space, w_iterable):
        if isinstance(w_iterable, W_ListObject):
            self.extend(w_iterable)
            return self

        try:
            self.extend(w_iterable)
        except OperationError, e:
            if e.match(space, space.w_TypeError):
                return space.w_NotImplemented
            raise
        return self

    def descr_mul(self, space, w_times):
        try:
            times = space.getindex_w(w_times, space.w_OverflowError)
        except OperationError, e:
            if e.match(space, space.w_TypeError):
                return space.w_NotImplemented
            raise
        return self.mul(times)

    def descr_inplace_mul(self, space, w_times):
        try:
            times = space.getindex_w(w_times, space.w_OverflowError)
        except OperationError, e:
            if e.match(space, space.w_TypeError):
                return space.w_NotImplemented
            raise
        self.inplace_mul(times)
        return self

    def descr_getitem(self, space, w_index):
        if isinstance(w_index, W_SliceObject):
            # XXX consider to extend rlist's functionality?
            length = self.length()
            start, stop, step, slicelength = w_index.indices4(space, length)
            assert slicelength >= 0
            if slicelength == 0:
                return make_empty_list(space)
            return self.getslice(start, stop, step, slicelength)

        try:
            index = space.getindex_w(w_index, space.w_IndexError, "list index")
            return self.getitem(index)
        except IndexError:
            raise OperationError(space.w_IndexError,
                                 space.wrap("list index out of range"))

    def descr_setitem(self, space, w_index, w_any):
        if isinstance(w_index, W_SliceObject):
            oldsize = self.length()
            start, stop, step, slicelength = w_index.indices4(space, oldsize)
            if isinstance(w_any, W_ListObject):
                self.setslice(start, step, slicelength, w_any)
            else:
                sequence_w = space.listview(w_any)
                w_other = W_ListObject(space, sequence_w)
                self.setslice(start, step, slicelength, w_other)
            return

        idx = space.getindex_w(w_index, space.w_IndexError, "list index")
        try:
            self.setitem(idx, w_any)
        except IndexError:
            raise OperationError(space.w_IndexError,
                                 space.wrap("list index out of range"))

    def descr_delitem(self, space, w_idx):
        if isinstance(w_idx, W_SliceObject):
            start, stop, step, slicelength = w_idx.indices4(
                    space, self.length())
            self.deleteslice(start, step, slicelength)
            return

        idx = space.getindex_w(w_idx, space.w_IndexError, "list index")
        if idx < 0:
            idx += self.length()
        try:
            self.pop(idx)
        except IndexError:
            raise OperationError(space.w_IndexError,
                                 space.wrap("list index out of range"))

    def descr_reversed(self, space):
        'L.__reversed__() -- return a reverse iterator over the list'
        return W_ReverseSeqIterObject(space, self, -1)

    def descr_reverse(self, space):
        'L.reverse() -- reverse *IN PLACE*'
        self.reverse()

    def descr_count(self, space, w_value):
        '''L.count(value) -> integer -- return number of
        occurrences of value'''
        # needs to be safe against eq_w() mutating the w_list behind our back
        count = 0
        i = 0
        while i < self.length():
            if space.eq_w(self.getitem(i), w_value):
                count += 1
            i += 1
        return space.wrap(count)

    @unwrap_spec(index=int)
    def descr_insert(self, space, index, w_value):
        'L.insert(index, object) -- insert object before index'
        length = self.length()
        index = get_positive_index(index, length)
        self.insert(index, w_value)

    @unwrap_spec(index=int)
    def descr_pop(self, space, index=-1):
        '''L.pop([index]) -> item -- remove and return item at
        index (default last)'''
        length = self.length()
        if length == 0:
            raise OperationError(space.w_IndexError,
                                 space.wrap("pop from empty list"))
        # clearly differentiate between list.pop() and list.pop(index)
        if index == -1:
            return self.pop_end()  # cannot raise because list is not empty
        if index < 0:
            index += length
        try:
            return self.pop(index)
        except IndexError:
            raise OperationError(space.w_IndexError,
                                 space.wrap("pop index out of range"))

    def descr_remove(self, space, w_value):
        'L.remove(value) -- remove first occurrence of value'
        # needs to be safe against eq_w() mutating the w_list behind our back
        try:
            i = self.find(w_value, 0, sys.maxint)
        except ValueError:
            raise OperationError(space.w_ValueError,
                                 space.wrap("list.remove(x): x not in list"))
        if i < self.length():  # otherwise list was mutated
            self.pop(i)

    @unwrap_spec(w_start=WrappedDefault(0), w_stop=WrappedDefault(sys.maxint))
    def descr_index(self, space, w_value, w_start, w_stop):
        '''L.index(value, [start, [stop]]) -> integer -- return
        first index of value'''
        # needs to be safe against eq_w() mutating the w_list behind our back
        size = self.length()
        i, stop = slicetype.unwrap_start_stop(
                space, size, w_start, w_stop, True)
        try:
            i = self.find(w_value, i, stop)
        except ValueError:
            raise OperationError(space.w_ValueError,
                                 space.wrap("list.index(x): x not in list"))
        return space.wrap(i)

    @unwrap_spec(reverse=bool)
    def descr_sort(self, space, w_key=None, reverse=False):
        """ L.sort(key=None, reverse=False) -- stable
        sort *IN PLACE*"""
        has_key = not space.is_none(w_key)

        # create and setup a TimSort instance
        if 0:
            # this was the old "if has_cmp" path. We didn't remove the
            # if not to diverge too much from default, to avoid spurious
            # conflicts
            pass
        else:
            if has_key:
                sorterclass = CustomKeySort
            else:
                if self.strategy is space.fromcache(ObjectListStrategy):
                    sorterclass = SimpleSort
                else:
                    self.sort(reverse)
                    return

        sorter = sorterclass(self.getitems(), self.length())
        sorter.space = space

        try:
            # The list is temporarily made empty, so that mutations performed
            # by comparison functions can't affect the slice of memory we're
            # sorting (allowing mutations during sorting is an IndexError or
            # core-dump factory, since the storage may change).
            self.__init__(space, [])

            # wrap each item in a KeyContainer if needed
            if has_key:
                for i in range(sorter.listlength):
                    w_item = sorter.list[i]
                    w_keyitem = space.call_function(w_key, w_item)
                    sorter.list[i] = KeyContainer(w_keyitem, w_item)

            # Reverse sort stability achieved by initially reversing the list,
            # applying a stable forward sort, then reversing the final result.
            if reverse:
                sorter.list.reverse()

            # perform the sort
            sorter.sort()

            # reverse again
            if reverse:
                sorter.list.reverse()

        finally:
            # unwrap each item if needed
            if has_key:
                for i in range(sorter.listlength):
                    w_obj = sorter.list[i]
                    if isinstance(w_obj, KeyContainer):
                        sorter.list[i] = w_obj.w_item

            # check if the user mucked with the list during the sort
            mucked = self.length() > 0

            # put the items back into the list
            self.__init__(space, sorter.list)

        if mucked:
            raise OperationError(space.w_ValueError,
                                 space.wrap("list modified during sort"))

find_jmp = jit.JitDriver(greens = [], reds = 'auto', name = 'list.find')

class ListStrategy(object):

    def __init__(self, space):
        self.space = space

    def get_sizehint(self):
        return -1

    def init_from_list_w(self, w_list, list_w):
        raise NotImplementedError

    def clone(self, w_list):
        raise NotImplementedError

    def copy_into(self, w_list, w_other):
        raise NotImplementedError

    def _resize_hint(self, w_list, hint):
        raise NotImplementedError

    def find(self, w_list, w_item, start, stop):
        space = self.space
        i = start
        # needs to be safe against eq_w mutating stuff
        while i < stop and i < w_list.length():
            find_jmp.jit_merge_point()
            if space.eq_w(w_list.getitem(i), w_item):
                return i
            i += 1
        raise ValueError

    def length(self, w_list):
        raise NotImplementedError

    def getitem(self, w_list, index):
        raise NotImplementedError

    def getslice(self, w_list, start, stop, step, length):
        raise NotImplementedError

    def getitems(self, w_list):
        return self.getitems_copy(w_list)

    def getitems_copy(self, w_list):
        raise NotImplementedError

    def getitems_str(self, w_list):
        return None

    def getitems_unicode(self, w_list):
        return None

    def getitems_int(self, w_list):
        return None

    def getitems_float(self, w_list):
        return None

    def getstorage_copy(self, w_list):
        raise NotImplementedError

    def append(self, w_list, w_item):
        raise NotImplementedError

    def mul(self, w_list, times):
        w_newlist = w_list.clone()
        w_newlist.inplace_mul(times)
        return w_newlist

    def inplace_mul(self, w_list, times):
        raise NotImplementedError

    def deleteslice(self, w_list, start, step, slicelength):
        raise NotImplementedError

    def pop(self, w_list, index):
        raise NotImplementedError

    def pop_end(self, w_list):
        return self.pop(w_list, self.length(w_list) - 1)

    def setitem(self, w_list, index, w_item):
        raise NotImplementedError

    def setslice(self, w_list, start, step, slicelength, sequence_w):
        raise NotImplementedError

    def insert(self, w_list, index, w_item):
        raise NotImplementedError

    def extend(self, w_list, w_any):
        if type(w_any) is W_ListObject or (isinstance(w_any, W_ListObject) and
                                           self.space._uses_list_iter(w_any)):
            self._extend_from_list(w_list, w_any)
        elif isinstance(w_any, GeneratorIterator):
            w_any.unpack_into_w(w_list)
        else:
            self._extend_from_iterable(w_list, w_any)

    def _extend_from_list(self, w_list, w_other):
        raise NotImplementedError

    def _extend_from_iterable(self, w_list, w_iterable):
        """Extend w_list from a generic iterable"""
        length_hint = self.space.length_hint(w_iterable, 0)
        if length_hint:
            w_list._resize_hint(w_list.length() + length_hint)

        extended = _do_extend_from_iterable(self.space, w_list, w_iterable)

        # cut back if the length hint was too large
        if extended < length_hint:
            w_list._resize_hint(w_list.length())

    def reverse(self, w_list):
        raise NotImplementedError

    def sort(self, w_list, reverse):
        raise NotImplementedError

    def is_empty_strategy(self):
        return False


class EmptyListStrategy(ListStrategy):
    """EmptyListStrategy is used when a W_List withouth elements is created.
    The storage is None. When items are added to the W_List a new RPython list
    is created and the strategy and storage of the W_List are changed depending
    to the added item.
    W_Lists do not switch back to EmptyListStrategy when becoming empty again.
    """

    _applevel_repr = "empty"

    def __init__(self, space):
        ListStrategy.__init__(self, space)

    def init_from_list_w(self, w_list, list_w):
        assert len(list_w) == 0
        w_list.lstorage = self.erase(None)

    def clear(self, w_list):
        w_list.lstorage = self.erase(None)

    erase, unerase = rerased.new_erasing_pair("empty")
    erase = staticmethod(erase)
    unerase = staticmethod(unerase)

    def clone(self, w_list):
        return W_ListObject.from_storage_and_strategy(
                self.space, w_list.lstorage, self)

    def copy_into(self, w_list, w_other):
        pass

    def _resize_hint(self, w_list, hint):
        assert hint >= 0
        if hint:
            w_list.strategy = SizeListStrategy(self.space, hint)

    def find(self, w_list, w_item, start, stop):
        raise ValueError

    def length(self, w_list):
        return 0

    def getitem(self, w_list, index):
        raise IndexError

    def getslice(self, w_list, start, stop, step, length):
        # will never be called because the empty list case is already caught in
        # getslice__List_ANY_ANY and getitem__List_Slice
        return W_ListObject(self.space, [])

    def getitems(self, w_list):
        return []

    def getitems_copy(self, w_list):
        return []
    getitems_fixedsize = func_with_new_name(getitems_copy,
                                            "getitems_fixedsize")
    getitems_unroll = getitems_fixedsize

    def getstorage_copy(self, w_list):
        return self.erase(None)

    def switch_to_correct_strategy(self, w_list, w_item):
        if type(w_item) is W_IntObject:
            strategy = self.space.fromcache(IntegerListStrategy)
<<<<<<< HEAD
        #elif type(w_item) is W_StringObject:
        #    strategy = self.space.fromcache(StringListStrategy)
=======
        elif type(w_item) is W_BytesObject:
            strategy = self.space.fromcache(StringListStrategy)
>>>>>>> 9b3183f5
        elif type(w_item) is W_UnicodeObject:
            strategy = self.space.fromcache(UnicodeListStrategy)
        elif type(w_item) is W_FloatObject:
            strategy = self.space.fromcache(FloatListStrategy)
        else:
            strategy = self.space.fromcache(ObjectListStrategy)

        storage = strategy.get_empty_storage(self.get_sizehint())
        w_list.strategy = strategy
        w_list.lstorage = storage

    def append(self, w_list, w_item):
        self.switch_to_correct_strategy(w_list, w_item)
        w_list.append(w_item)

    def inplace_mul(self, w_list, times):
        return

    def deleteslice(self, w_list, start, step, slicelength):
        pass

    def pop(self, w_list, index):
        # will not be called because IndexError was already raised in
        # list_pop__List_ANY
        raise IndexError

    def setitem(self, w_list, index, w_item):
        raise IndexError

    def setslice(self, w_list, start, step, slicelength, w_other):
        strategy = w_other.strategy
        storage = strategy.getstorage_copy(w_other)
        w_list.strategy = strategy
        w_list.lstorage = storage

    def sort(self, w_list, reverse):
        return

    def insert(self, w_list, index, w_item):
        assert index == 0
        self.append(w_list, w_item)

    def _extend_from_list(self, w_list, w_other):
        w_other.copy_into(w_list)

    def _extend_from_iterable(self, w_list, w_iterable):
        space = self.space
        if (isinstance(w_iterable, W_AbstractTupleObject)
                and space._uses_tuple_iter(w_iterable)):
            w_list.__init__(space, w_iterable.getitems_copy())
            return

        intlist = space.unpackiterable_int(w_iterable)
        if intlist is not None:
            w_list.strategy = strategy = space.fromcache(IntegerListStrategy)
            w_list.lstorage = strategy.erase(intlist)
            return

        floatlist = space.unpackiterable_float(w_iterable)
        if floatlist is not None:
            w_list.strategy = strategy = space.fromcache(FloatListStrategy)
            w_list.lstorage = strategy.erase(floatlist)
            return

        # XXX: listview_str works for bytes but not for strings, and the
        # strategy works for strings but not for bytes. Disable it for now,
        # but we'll need to fix it
        ##strlist = space.listview_str(w_iterable)
        ##if strlist is not None:
        ##    w_list.strategy = strategy = space.fromcache(StringListStrategy)
        ##    # need to copy because intlist can share with w_iterable
        ##    w_list.lstorage = strategy.erase(strlist[:])
        ##    return

        unilist = space.listview_unicode(w_iterable)
        if unilist is not None:
            w_list.strategy = strategy = space.fromcache(UnicodeListStrategy)
            # need to copy because intlist can share with w_iterable
            w_list.lstorage = strategy.erase(unilist[:])
            return

        ListStrategy._extend_from_iterable(self, w_list, w_iterable)

    def reverse(self, w_list):
        pass

    def is_empty_strategy(self):
        return True


class SizeListStrategy(EmptyListStrategy):
    """Like empty, but when modified it'll preallocate the size to sizehint."""
    def __init__(self, space, sizehint):
        self.sizehint = sizehint
        ListStrategy.__init__(self, space)

    def get_sizehint(self):
        return self.sizehint

    def _resize_hint(self, w_list, hint):
        assert hint >= 0
        self.sizehint = hint


class RangeListStrategy(ListStrategy):
    """RangeListStrategy is used when a list is created using the range method.
    The storage is a tuple containing only three integers start, step and
    length and elements are calculated based on these values.  On any operation
    destroying the range (inserting, appending non-ints) the strategy is
    switched to IntegerListStrategy."""

    _applevel_repr = "range"

    def switch_to_integer_strategy(self, w_list):
        items = self._getitems_range(w_list, False)
        strategy = w_list.strategy = self.space.fromcache(IntegerListStrategy)
        w_list.lstorage = strategy.erase(items)

    def wrap(self, intval):
        return self.space.wrap(intval)

    def unwrap(self, w_int):
        return self.space.int_w(w_int)

    def init_from_list_w(self, w_list, list_w):
        raise NotImplementedError

    erase, unerase = rerased.new_erasing_pair("range")
    erase = staticmethod(erase)
    unerase = staticmethod(unerase)

    def clone(self, w_list):
        storage = w_list.lstorage  # lstorage is tuple, no need to clone
        w_clone = W_ListObject.from_storage_and_strategy(self.space, storage,
                                                         self)
        return w_clone

    def _resize_hint(self, w_list, hint):
        # XXX: this could be supported
        assert hint >= 0

    def copy_into(self, w_list, w_other):
        w_other.strategy = self
        w_other.lstorage = w_list.lstorage

    def find(self, w_list, w_obj, startindex, stopindex):
        if type(w_obj) is W_IntObject:
            obj = self.unwrap(w_obj)
            start, step, length = self.unerase(w_list.lstorage)
            if ((step > 0 and start <= obj <= start + (length - 1) * step and
                 (start - obj) % step == 0) or
                (step < 0 and start + (length - 1) * step <= obj <= start and
                 (start - obj) % step == 0)):
                index = (obj - start) // step
            else:
                raise ValueError
            if startindex <= index < stopindex:
                return index
            raise ValueError
        return ListStrategy.find(self, w_list, w_obj, startindex, stopindex)

    def length(self, w_list):
        return self.unerase(w_list.lstorage)[2]

    def _getitem_unwrapped(self, w_list, i):
        v = self.unerase(w_list.lstorage)
        start = v[0]
        step = v[1]
        length = v[2]
        if i < 0:
            i += length
            if i < 0:
                raise IndexError
        elif i >= length:
            raise IndexError
        return start + i * step

    def getitems_int(self, w_list):
        return self._getitems_range(w_list, False)

    def getitem(self, w_list, i):
        return self.wrap(self._getitem_unwrapped(w_list, i))

    def getitems_copy(self, w_list):
        return self._getitems_range(w_list, True)

    def getstorage_copy(self, w_list):
        # tuple is unmutable
        return w_list.lstorage

    @specialize.arg(2)
    def _getitems_range(self, w_list, wrap_items):
        l = self.unerase(w_list.lstorage)
        start = l[0]
        step = l[1]
        length = l[2]
        if wrap_items:
            r = [None] * length
        else:
            r = [0] * length
        i = start
        n = 0
        while n < length:
            if wrap_items:
                r[n] = self.wrap(i)
            else:
                r[n] = i
            i += step
            n += 1

        return r

    @jit.dont_look_inside
    def getitems_fixedsize(self, w_list):
        return self._getitems_range_unroll(w_list, True)

    def getitems_unroll(self, w_list):
        return self._getitems_range_unroll(w_list, True)
    _getitems_range_unroll = jit.unroll_safe(
            func_with_new_name(_getitems_range, "_getitems_range_unroll"))

    def getslice(self, w_list, start, stop, step, length):
        self.switch_to_integer_strategy(w_list)
        return w_list.getslice(start, stop, step, length)

    def append(self, w_list, w_item):
        if type(w_item) is W_IntObject:
            self.switch_to_integer_strategy(w_list)
        else:
            w_list.switch_to_object_strategy()
        w_list.append(w_item)

    def inplace_mul(self, w_list, times):
        self.switch_to_integer_strategy(w_list)
        w_list.inplace_mul(times)

    def deleteslice(self, w_list, start, step, slicelength):
        self.switch_to_integer_strategy(w_list)
        w_list.deleteslice(start, step, slicelength)

    def pop_end(self, w_list):
        start, step, length = self.unerase(w_list.lstorage)
        w_result = self.wrap(start + (length - 1) * step)
        new = self.erase((start, step, length - 1))
        w_list.lstorage = new
        return w_result

    def pop(self, w_list, index):
        l = self.unerase(w_list.lstorage)
        start = l[0]
        step = l[1]
        length = l[2]
        if index == 0:
            w_result = self.wrap(start)
            new = self.erase((start + step, step, length - 1))
            w_list.lstorage = new
            return w_result
        elif index == length - 1:
            return self.pop_end(w_list)
        else:
            self.switch_to_integer_strategy(w_list)
            return w_list.pop(index)

    def setitem(self, w_list, index, w_item):
        self.switch_to_integer_strategy(w_list)
        w_list.setitem(index, w_item)

    def setslice(self, w_list, start, step, slicelength, sequence_w):
        self.switch_to_integer_strategy(w_list)
        w_list.setslice(start, step, slicelength, sequence_w)

    def sort(self, w_list, reverse):
        step = self.unerase(w_list.lstorage)[1]
        if step > 0 and reverse or step < 0 and not reverse:
            self.switch_to_integer_strategy(w_list)
            w_list.sort(reverse)

    def insert(self, w_list, index, w_item):
        self.switch_to_integer_strategy(w_list)
        w_list.insert(index, w_item)

    def extend(self, w_list, w_any):
        self.switch_to_integer_strategy(w_list)
        w_list.extend(w_any)

    def reverse(self, w_list):
        self.switch_to_integer_strategy(w_list)
        w_list.reverse()


class AbstractUnwrappedStrategy(object):

    def wrap(self, unwrapped):
        raise NotImplementedError

    def unwrap(self, wrapped):
        raise NotImplementedError

    @staticmethod
    def unerase(storage):
        raise NotImplementedError("abstract base class")

    @staticmethod
    def erase(obj):
        raise NotImplementedError("abstract base class")

    def is_correct_type(self, w_obj):
        raise NotImplementedError("abstract base class")

    def list_is_correct_type(self, w_list):
        raise NotImplementedError("abstract base class")

    @jit.look_inside_iff(lambda space, w_list, list_w:
            jit.loop_unrolling_heuristic(list_w, len(list_w), UNROLL_CUTOFF))
    def init_from_list_w(self, w_list, list_w):
        l = [self.unwrap(w_item) for w_item in list_w]
        w_list.lstorage = self.erase(l)

    def get_empty_storage(self, sizehint):
        if sizehint == -1:
            return self.erase([])
        return self.erase(newlist_hint(sizehint))

    def clone(self, w_list):
        l = self.unerase(w_list.lstorage)
        storage = self.erase(l[:])
        w_clone = W_ListObject.from_storage_and_strategy(
                self.space, storage, self)
        return w_clone

    def _resize_hint(self, w_list, hint):
        resizelist_hint(self.unerase(w_list.lstorage), hint)

    def copy_into(self, w_list, w_other):
        w_other.strategy = self
        items = self.unerase(w_list.lstorage)[:]
        w_other.lstorage = self.erase(items)

    def find(self, w_list, w_obj, start, stop):
        if self.is_correct_type(w_obj):
            return self._safe_find(w_list, self.unwrap(w_obj), start, stop)
        return ListStrategy.find(self, w_list, w_obj, start, stop)

    def _safe_find(self, w_list, obj, start, stop):
        l = self.unerase(w_list.lstorage)
        for i in range(start, min(stop, len(l))):
            val = l[i]
            if val == obj:
                return i
        raise ValueError

    def length(self, w_list):
        return len(self.unerase(w_list.lstorage))

    def getitem(self, w_list, index):
        l = self.unerase(w_list.lstorage)
        try:
            r = l[index]
        except IndexError:  # make RPython raise the exception
            raise
        return self.wrap(r)

    @jit.look_inside_iff(lambda self, w_list:
            jit.loop_unrolling_heuristic(w_list, w_list.length(),
                                         UNROLL_CUTOFF))
    def getitems_copy(self, w_list):
        return [self.wrap(item) for item in self.unerase(w_list.lstorage)]

    @jit.unroll_safe
    def getitems_unroll(self, w_list):
        return [self.wrap(item) for item in self.unerase(w_list.lstorage)]

    @jit.look_inside_iff(lambda self, w_list:
            jit.loop_unrolling_heuristic(w_list, w_list.length(),
                                         UNROLL_CUTOFF))
    def getitems_fixedsize(self, w_list):
        return self.getitems_unroll(w_list)

    def getstorage_copy(self, w_list):
        items = self.unerase(w_list.lstorage)[:]
        return self.erase(items)

    def getslice(self, w_list, start, stop, step, length):
        if step == 1 and 0 <= start <= stop:
            l = self.unerase(w_list.lstorage)
            assert start >= 0
            assert stop >= 0
            sublist = l[start:stop]
            storage = self.erase(sublist)
            return W_ListObject.from_storage_and_strategy(
                    self.space, storage, self)
        else:
            subitems_w = [self._none_value] * length
            l = self.unerase(w_list.lstorage)
            for i in range(length):
                try:
                    subitems_w[i] = l[start]
                    start += step
                except IndexError:
                    raise
            storage = self.erase(subitems_w)
            return W_ListObject.from_storage_and_strategy(
                    self.space, storage, self)

    def append(self, w_list, w_item):
        if self.is_correct_type(w_item):
            self.unerase(w_list.lstorage).append(self.unwrap(w_item))
            return

        w_list.switch_to_object_strategy()
        w_list.append(w_item)

    def insert(self, w_list, index, w_item):
        l = self.unerase(w_list.lstorage)

        if self.is_correct_type(w_item):
            l.insert(index, self.unwrap(w_item))
            return

        w_list.switch_to_object_strategy()
        w_list.insert(index, w_item)

    def _extend_from_list(self, w_list, w_other):
        l = self.unerase(w_list.lstorage)
        if self.list_is_correct_type(w_other):
            l += self.unerase(w_other.lstorage)
            return
        elif w_other.strategy.is_empty_strategy():
            return

        w_other = w_other._temporarily_as_objects()
        w_list.switch_to_object_strategy()
        w_list.extend(w_other)

    def setitem(self, w_list, index, w_item):
        l = self.unerase(w_list.lstorage)

        if self.is_correct_type(w_item):
            try:
                l[index] = self.unwrap(w_item)
            except IndexError:
                raise
        else:
            w_list.switch_to_object_strategy()
            w_list.setitem(index, w_item)

    def setslice(self, w_list, start, step, slicelength, w_other):
        assert slicelength >= 0

        if self is self.space.fromcache(ObjectListStrategy):
            w_other = w_other._temporarily_as_objects()
        elif not self.list_is_correct_type(w_other) and w_other.length() != 0:
            w_list.switch_to_object_strategy()
            w_other_as_object = w_other._temporarily_as_objects()
            assert (w_other_as_object.strategy is
                    self.space.fromcache(ObjectListStrategy))
            w_list.setslice(start, step, slicelength, w_other_as_object)
            return

        items = self.unerase(w_list.lstorage)
        oldsize = len(items)
        len2 = w_other.length()
        if step == 1:  # Support list resizing for non-extended slices
            delta = slicelength - len2
            if delta < 0:
                delta = -delta
                newsize = oldsize + delta
                # XXX support this in rlist!
                items += [self._none_value] * delta
                lim = start + len2
                i = newsize - 1
                while i >= lim:
                    items[i] = items[i - delta]
                    i -= 1
            elif delta == 0:
                pass
            else:
                # start < 0 is only possible with slicelength == 0
                assert start >= 0
                del items[start:start + delta]
        elif len2 != slicelength:  # No resize for extended slices
            raise operationerrfmt(self.space.w_ValueError, "attempt to "
                  "assign sequence of size %d to extended slice of size %d",
                  len2, slicelength)

        if len2 == 0:
            other_items = []
        else:
            # at this point both w_list and w_other have the same type, so
            # self.unerase is valid for both of them
            other_items = self.unerase(w_other.lstorage)
        if other_items is items:
            if step > 0:
                # Always copy starting from the right to avoid
                # having to make a shallow copy in the case where
                # the source and destination lists are the same list.
                i = len2 - 1
                start += i * step
                while i >= 0:
                    items[start] = other_items[i]
                    start -= step
                    i -= 1
                return
            else:
                # Make a shallow copy to more easily handle the reversal case
                w_list.reverse()
                return
                #other_items = list(other_items)
        for i in range(len2):
            items[start] = other_items[i]
            start += step

    def deleteslice(self, w_list, start, step, slicelength):
        items = self.unerase(w_list.lstorage)
        if slicelength == 0:
            return

        if step < 0:
            start = start + step * (slicelength - 1)
            step = -step

        if step == 1:
            assert start >= 0
            if slicelength > 0:
                del items[start:start + slicelength]
        else:
            n = len(items)
            i = start

            for discard in range(1, slicelength):
                j = i + 1
                i += step
                while j < i:
                    items[j - discard] = items[j]
                    j += 1

            j = i + 1
            while j < n:
                items[j - slicelength] = items[j]
                j += 1
            start = n - slicelength
            assert start >= 0  # annotator hint
            del items[start:]

    def pop_end(self, w_list):
        l = self.unerase(w_list.lstorage)
        return self.wrap(l.pop())

    def pop(self, w_list, index):
        l = self.unerase(w_list.lstorage)
        # not sure if RPython raises IndexError on pop
        # so check again here
        if index < 0:
            raise IndexError
        try:
            item = l.pop(index)
        except IndexError:
            raise

        w_item = self.wrap(item)
        return w_item

    def mul(self, w_list, times):
        l = self.unerase(w_list.lstorage)
        return W_ListObject.from_storage_and_strategy(
            self.space, self.erase(l * times), self)

    def inplace_mul(self, w_list, times):
        l = self.unerase(w_list.lstorage)
        l *= times

    def reverse(self, w_list):
        self.unerase(w_list.lstorage).reverse()


class ObjectListStrategy(ListStrategy):
    import_from_mixin(AbstractUnwrappedStrategy)

    _none_value = None
    _applevel_repr = "object"

    def unwrap(self, w_obj):
        return w_obj

    def wrap(self, item):
        return item

    erase, unerase = rerased.new_erasing_pair("object")
    erase = staticmethod(erase)
    unerase = staticmethod(unerase)

    def is_correct_type(self, w_obj):
        return True

    def list_is_correct_type(self, w_list):
        return w_list.strategy is self.space.fromcache(ObjectListStrategy)

    def init_from_list_w(self, w_list, list_w):
        w_list.lstorage = self.erase(list_w)

    def clear(self, w_list):
        w_list.lstorage = self.erase([])

    def find(self, w_list, w_obj, start, stop):
        return ListStrategy.find(self, w_list, w_obj, start, stop)

    def getitems(self, w_list):
        return self.unerase(w_list.lstorage)


class IntegerListStrategy(ListStrategy):
    import_from_mixin(AbstractUnwrappedStrategy)

    _none_value = 0
    _applevel_repr = "int"

    def wrap(self, intval):
        return self.space.wrap(intval)

    def unwrap(self, w_int):
        return self.space.int_w(w_int)

    erase, unerase = rerased.new_erasing_pair("integer")
    erase = staticmethod(erase)
    unerase = staticmethod(unerase)

    def is_correct_type(self, w_obj):
        return type(w_obj) is W_IntObject

    def list_is_correct_type(self, w_list):
        return w_list.strategy is self.space.fromcache(IntegerListStrategy)

    def sort(self, w_list, reverse):
        l = self.unerase(w_list.lstorage)
        sorter = IntSort(l, len(l))
        sorter.sort()
        if reverse:
            l.reverse()

    def getitems_int(self, w_list):
        return self.unerase(w_list.lstorage)


    _base_extend_from_list = _extend_from_list

    def _extend_from_list(self, w_list, w_other):
        if w_other.strategy is self.space.fromcache(RangeListStrategy):
            l = self.unerase(w_list.lstorage)
            other = w_other.getitems_int()
            assert other is not None
            l += other
            return
        return self._base_extend_from_list(w_list, w_other)


    _base_setslice = setslice

    def setslice(self, w_list, start, step, slicelength, w_other):
        if w_other.strategy is self.space.fromcache(RangeListStrategy):
            storage = self.erase(w_other.getitems_int())
            w_other = W_ListObject.from_storage_and_strategy(
                    self.space, storage, self)
        return self._base_setslice(w_list, start, step, slicelength, w_other)

class FloatListStrategy(ListStrategy):
    import_from_mixin(AbstractUnwrappedStrategy)

    _none_value = 0.0
    _applevel_repr = "float"

    def wrap(self, floatval):
        return self.space.wrap(floatval)

    def unwrap(self, w_float):
        return self.space.float_w(w_float)

    erase, unerase = rerased.new_erasing_pair("float")
    erase = staticmethod(erase)
    unerase = staticmethod(unerase)

    def is_correct_type(self, w_obj):
        return type(w_obj) is W_FloatObject

    def list_is_correct_type(self, w_list):
        return w_list.strategy is self.space.fromcache(FloatListStrategy)

    def sort(self, w_list, reverse):
        l = self.unerase(w_list.lstorage)
        sorter = FloatSort(l, len(l))
        sorter.sort()
        if reverse:
            l.reverse()

    def getitems_float(self, w_list):
        return self.unerase(w_list.lstorage)


class StringListStrategy(ListStrategy):
    import_from_mixin(AbstractUnwrappedStrategy)

    _none_value = None
    _applevel_repr = "str"

    def wrap(self, stringval):
        return self.space.wrapbytes(stringval)

    def unwrap(self, w_string):
        return self.space.str_w(w_string)

    erase, unerase = rerased.new_erasing_pair("string")
    erase = staticmethod(erase)
    unerase = staticmethod(unerase)

    def is_correct_type(self, w_obj):
        return type(w_obj) is W_BytesObject

    def list_is_correct_type(self, w_list):
        return w_list.strategy is self.space.fromcache(StringListStrategy)

    def sort(self, w_list, reverse):
        l = self.unerase(w_list.lstorage)
        sorter = StringSort(l, len(l))
        sorter.sort()
        if reverse:
            l.reverse()

    def getitems_str(self, w_list):
        return self.unerase(w_list.lstorage)


class UnicodeListStrategy(ListStrategy):
    import_from_mixin(AbstractUnwrappedStrategy)

    _none_value = None
    _applevel_repr = "unicode"

    def wrap(self, stringval):
        return self.space.wrap(stringval)

    def unwrap(self, w_string):
        return self.space.unicode_w(w_string)

    erase, unerase = rerased.new_erasing_pair("unicode")
    erase = staticmethod(erase)
    unerase = staticmethod(unerase)

    def is_correct_type(self, w_obj):
        return type(w_obj) is W_UnicodeObject

    def list_is_correct_type(self, w_list):
        return w_list.strategy is self.space.fromcache(UnicodeListStrategy)

    def sort(self, w_list, reverse):
        l = self.unerase(w_list.lstorage)
        sorter = UnicodeSort(l, len(l))
        sorter.sort()
        if reverse:
            l.reverse()

    def getitems_unicode(self, w_list):
        return self.unerase(w_list.lstorage)

# _______________________________________________________

init_signature = Signature(['sequence'], None, None)
init_defaults = [None]

app = applevel("""
    def listrepr(currently_in_repr, l):
        'The app-level part of repr().'
        list_id = id(l)
        if list_id in currently_in_repr:
            return '[...]'
        currently_in_repr[list_id] = 1
        try:
            return "[" + ", ".join([repr(x) for x in l]) + ']'
        finally:
            try:
                del currently_in_repr[list_id]
            except:
                pass
""", filename=__file__)

listrepr = app.interphook("listrepr")

# ____________________________________________________________
# Sorting

# Reverse a slice of a list in place, from lo up to (exclusive) hi.
# (used in sort)

TimSort = make_timsort_class()
IntBaseTimSort = make_timsort_class()
FloatBaseTimSort = make_timsort_class()
StringBaseTimSort = make_timsort_class()
UnicodeBaseTimSort = make_timsort_class()


class KeyContainer(W_Root):
    def __init__(self, w_key, w_item):
        self.w_key = w_key
        self.w_item = w_item


# NOTE: all the subclasses of TimSort should inherit from a common subclass,
#       so make sure that only SimpleSort inherits directly from TimSort.
#       This is necessary to hide the parent method TimSort.lt() from the
#       annotator.
class SimpleSort(TimSort):
    def lt(self, a, b):
        space = self.space
        return space.is_true(space.lt(a, b))


class IntSort(IntBaseTimSort):
    def lt(self, a, b):
        return a < b


class FloatSort(FloatBaseTimSort):
    def lt(self, a, b):
        return a < b

class StringSort(UnicodeBaseTimSort):
    def lt(self, a, b):
        return a < b


class UnicodeSort(UnicodeBaseTimSort):
    def lt(self, a, b):
        return a < b


class CustomCompareSort(SimpleSort):
    def lt(self, a, b):
        space = self.space
        w_cmp = self.w_cmp
        w_result = space.call_function(w_cmp, a, b)
        try:
            result = space.int_w(w_result)
        except OperationError, e:
            if e.match(space, space.w_TypeError):
                raise OperationError(space.w_TypeError,
                    space.wrap("comparison function must return int"))
            raise
        return result < 0


class CustomKeySort(SimpleSort):
    def lt(self, a, b):
        assert isinstance(a, KeyContainer)
        assert isinstance(b, KeyContainer)
        space = self.space
        return space.is_true(space.lt(a.w_key, b.w_key))


W_ListObject.typedef = StdTypeDef("list",
    __doc__ = """list() -> new list
list(sequence) -> new list initialized from sequence's items""",
    __new__ = interp2app(W_ListObject.descr_new),
    __init__ = interp2app(W_ListObject.descr_init),
    __repr__ = interp2app(W_ListObject.descr_repr),
    __hash__ = None,

    __eq__ = interp2app(W_ListObject.descr_eq),
    __ne__ = interp2app(W_ListObject.descr_ne),
    __lt__ = interp2app(W_ListObject.descr_lt),
    __le__ = interp2app(W_ListObject.descr_le),
    __gt__ = interp2app(W_ListObject.descr_gt),
    __ge__ = interp2app(W_ListObject.descr_ge),

    __len__ = interp2app(W_ListObject.descr_len),
    __iter__ = interp2app(W_ListObject.descr_iter),
    __contains__ = interp2app(W_ListObject.descr_contains),

    __add__ = interp2app(W_ListObject.descr_add),
    __iadd__ = interp2app(W_ListObject.descr_inplace_add),
    __mul__ = interp2app(W_ListObject.descr_mul),
    __rmul__ = interp2app(W_ListObject.descr_mul),
    __imul__ = interp2app(W_ListObject.descr_inplace_mul),

    __getitem__ = interp2app(W_ListObject.descr_getitem),
    __setitem__ = interp2app(W_ListObject.descr_setitem),
    __delitem__ = interp2app(W_ListObject.descr_delitem),

    sort = interp2app(W_ListObject.descr_sort),
    index = interp2app(W_ListObject.descr_index),
    append = interp2app(W_ListObject.append),
    reverse = interp2app(W_ListObject.descr_reverse),
    __reversed__ = interp2app(W_ListObject.descr_reversed),
    count = interp2app(W_ListObject.descr_count),
    pop = interp2app(W_ListObject.descr_pop),
    extend = interp2app(W_ListObject.extend),
    insert = interp2app(W_ListObject.descr_insert),
    remove = interp2app(W_ListObject.descr_remove),
)<|MERGE_RESOLUTION|>--- conflicted
+++ resolved
@@ -872,13 +872,8 @@
     def switch_to_correct_strategy(self, w_list, w_item):
         if type(w_item) is W_IntObject:
             strategy = self.space.fromcache(IntegerListStrategy)
-<<<<<<< HEAD
-        #elif type(w_item) is W_StringObject:
+        #elif type(w_item) is W_BytesObject:
         #    strategy = self.space.fromcache(StringListStrategy)
-=======
-        elif type(w_item) is W_BytesObject:
-            strategy = self.space.fromcache(StringListStrategy)
->>>>>>> 9b3183f5
         elif type(w_item) is W_UnicodeObject:
             strategy = self.space.fromcache(UnicodeListStrategy)
         elif type(w_item) is W_FloatObject:
