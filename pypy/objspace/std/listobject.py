--- conflicted
+++ resolved
@@ -1070,22 +1070,11 @@
             None, 'list', init_signature, init_defaults)
     w_list.clear(space)
     if w_iterable is not None:
-<<<<<<< HEAD
-        # unfortunately this is duplicating space.unpackiterable to avoid
-        # assigning a new RPython list to 'wrappeditems', which defeats the
-        # W_FastListIterObject optimization.
-        if isinstance(w_iterable, W_ListObject):
-            w_list.extend(w_iterable)
-        elif isinstance(w_iterable, W_TupleObject):
-            w_list.extend(W_ListObject(space, w_iterable.getitems_copy(space)))
-        else:
-            _init_from_iterable(space, w_list, w_iterable)
-=======
         if type(w_iterable) is W_ListObject:
             w_iterable.copy_into(w_list)
             return
         elif isinstance(w_iterable, W_AbstractTupleObject):
-            w_list.__init__(space, w_iterable.getitems_copy())
+            w_list.__init__(space, w_iterable.getitems_copy(space))
             return
 
         intlist = space.listview_int(w_iterable)
@@ -1109,7 +1098,6 @@
             return
         # /xxx
         _init_from_iterable(space, w_list, w_iterable)
->>>>>>> 2d73893a
 
 def _init_from_iterable(space, w_list, w_iterable):
     # in its own function to make the JIT look into init__List
