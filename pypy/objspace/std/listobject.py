--- conflicted
+++ resolved
@@ -2028,8 +2028,6 @@
     def lt(self, a, b):
         return a < b
 
-<<<<<<< HEAD
-=======
 
 class IntOrFloatSort(IntOrFloatBaseTimSort):
     def lt(self, a, b):
@@ -2038,7 +2036,6 @@
         return fa < fb
 
 
->>>>>>> 5097dca8
 class StringSort(StringBaseTimSort):
     def lt(self, a, b):
         return a < b
