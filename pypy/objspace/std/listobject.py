--- conflicted
+++ resolved
@@ -1483,11 +1483,8 @@
 
     def setslice(self, w_list, start, step, slicelength, w_other):
         assert slicelength >= 0
-<<<<<<< HEAD
         assert step != 0
-=======
         space = self.space
->>>>>>> 5d634d51
 
         if self is space.fromcache(ObjectListStrategy):
             w_other = w_other._temporarily_as_objects()
@@ -1516,21 +1513,13 @@
                 # it is the same strategy as 'self')
                 del items[start:start + slicelength]
             else:
-<<<<<<< HEAD
                 items[start:start + slicelength] = self.unerase(w_other.lstorage)
             return
 
         # The rest is the case 'step != 1'
 
         if len2 != slicelength:  # No resize for extended slices
-            raise oefmt(self.space.w_ValueError,
-=======
-                # start < 0 is only possible with slicelength == 0
-                assert start >= 0
-                del items[start:start + delta]
-        elif len2 != slicelength:  # No resize for extended slices
             raise oefmt(space.w_ValueError,
->>>>>>> 5d634d51
                         "attempt to assign sequence of size %d to extended "
                         "slice of size %d", len2, slicelength)
 
