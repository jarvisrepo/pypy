--- conflicted
+++ resolved
@@ -1247,20 +1247,11 @@
 
 def list_index__List_ANY_ANY_ANY(space, w_list, w_any, w_start, w_stop):
     # needs to be safe against eq_w() mutating the w_list behind our back
-<<<<<<< HEAD
     size = w_list.length()
-    i = slicetype.adapt_bound(space, size, w_start)
-    stop = slicetype.adapt_bound(space, size, w_stop)
+    i, stop = slicetype.unwrap_start_stop(
+            space, size, w_start, w_stop, True)
     while i < stop and i < w_list.length():
         if space.eq_w(w_list.getitem(i), w_any):
-=======
-    items = w_list.wrappeditems
-    size = len(items)
-    i, stop = slicetype.unwrap_start_stop(
-            space, size, w_start, w_stop, True)
-    while i < stop and i < len(items):
-        if space.eq_w(items[i], w_any):
->>>>>>> bfc476cd
             return space.wrap(i)
         i += 1
     raise OperationError(space.w_ValueError,
