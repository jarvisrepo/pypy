--- conflicted
+++ resolved
@@ -870,15 +870,9 @@
     def switch_to_correct_strategy(self, w_list, w_item):
         if type(w_item) is W_IntObject:
             strategy = self.space.fromcache(IntegerListStrategy)
-<<<<<<< HEAD
-        #elif is_W_StringObject(w_item):
+        #elif type(w_item) is W_StringObject:
         #    strategy = self.space.fromcache(StringListStrategy)
-        elif is_W_UnicodeObject(w_item):
-=======
-        elif type(w_item) is W_StringObject:
-            strategy = self.space.fromcache(StringListStrategy)
         elif type(w_item) is W_UnicodeObject:
->>>>>>> 723cd015
             strategy = self.space.fromcache(UnicodeListStrategy)
         elif type(w_item) is W_FloatObject:
             strategy = self.space.fromcache(FloatListStrategy)
@@ -1604,173 +1598,6 @@
 init_signature = Signature(['sequence'], None, None)
 init_defaults = [None]
 
-<<<<<<< HEAD
-def init__List(space, w_list, __args__):
-    # this is on the silly side
-    w_iterable, = __args__.parse_obj(
-            None, 'list', init_signature, init_defaults)
-    w_list.clear(space)
-    if w_iterable is not None:
-        w_list.extend(w_iterable)
-
-def len__List(space, w_list):
-    result = w_list.length()
-    return wrapint(space, result)
-
-def getitem__List_ANY(space, w_list, w_index):
-    try:
-        return w_list.getitem(get_list_index(space, w_index))
-    except IndexError:
-        raise OperationError(space.w_IndexError,
-                             space.wrap("list index out of range"))
-
-def getitem__List_Slice(space, w_list, w_slice):
-    # XXX consider to extend rlist's functionality?
-    length = w_list.length()
-    start, stop, step, slicelength = w_slice.indices4(space, length)
-    assert slicelength >= 0
-    if slicelength == 0:
-        return make_empty_list(space)
-    return w_list.getslice(start, stop, step, slicelength)
-
-def contains__List_ANY(space, w_list, w_obj):
-    try:
-        w_list.find(w_obj)
-        return space.w_True
-    except ValueError:
-        return space.w_False
-
-def iter__List(space, w_list):
-    from pypy.objspace.std import iterobject
-    return iterobject.W_FastListIterObject(w_list)
-
-def add__List_List(space, w_list1, w_list2):
-    w_clone = w_list1.clone()
-    w_clone.extend(w_list2)
-    return w_clone
-
-def inplace_add__List_ANY(space, w_list1, w_iterable2):
-    try:
-        w_list1.extend(w_iterable2)
-    except OperationError, e:
-        if e.match(space, space.w_TypeError):
-            raise FailedToImplement
-        raise
-    return w_list1
-
-def inplace_add__List_List(space, w_list1, w_list2):
-    w_list1.extend(w_list2)
-    return w_list1
-
-def mul_list_times(space, w_list, w_times):
-    try:
-        times = space.getindex_w(w_times, space.w_OverflowError)
-    except OperationError, e:
-        if e.match(space, space.w_TypeError):
-            raise FailedToImplement
-        raise
-    return w_list.mul(times)
-
-def mul__List_ANY(space, w_list, w_times):
-    return mul_list_times(space, w_list, w_times)
-
-def mul__ANY_List(space, w_times, w_list):
-    return mul_list_times(space, w_list, w_times)
-
-def inplace_mul__List_ANY(space, w_list, w_times):
-    try:
-        times = space.getindex_w(w_times, space.w_OverflowError)
-    except OperationError, e:
-        if e.match(space, space.w_TypeError):
-            raise FailedToImplement
-        raise
-    w_list.inplace_mul(times)
-    return w_list
-
-def list_unroll_condition(space, w_list1, w_list2):
-    return jit.loop_unrolling_heuristic(w_list1, w_list1.length(), UNROLL_CUTOFF) or \
-           jit.loop_unrolling_heuristic(w_list2, w_list2.length(), UNROLL_CUTOFF)
-
-@jit.look_inside_iff(list_unroll_condition)
-def eq__List_List(space, w_list1, w_list2):
-    # needs to be safe against eq_w() mutating the w_lists behind our back
-    if w_list1.length() != w_list2.length():
-        return space.w_False
-
-    # XXX in theory, this can be implemented more efficiently as well. let's
-    # not care for now
-    i = 0
-    while i < w_list1.length() and i < w_list2.length():
-        if not space.eq_w(w_list1.getitem(i), w_list2.getitem(i)):
-            return space.w_False
-        i += 1
-    return space.w_True
-
-def _make_list_comparison(name):
-    import operator
-    op = getattr(operator, name)
-
-    @jit.look_inside_iff(list_unroll_condition)
-    def compare_unwrappeditems(space, w_list1, w_list2):
-        # needs to be safe against eq_w() mutating the w_lists behind our back
-        # Search for the first index where items are different
-        i = 0
-        # XXX in theory, this can be implemented more efficiently as well.
-        # let's not care for now
-        while i < w_list1.length() and i < w_list2.length():
-            w_item1 = w_list1.getitem(i)
-            w_item2 = w_list2.getitem(i)
-            if not space.eq_w(w_item1, w_item2):
-                return getattr(space, name)(w_item1, w_item2)
-            i += 1
-        # No more items to compare -- compare sizes
-        return space.newbool(op(w_list1.length(), w_list2.length()))
-    return func_with_new_name(compare_unwrappeditems, name + '__List_List')
-
-lt__List_List = _make_list_comparison('lt')
-le__List_List = _make_list_comparison('le')
-gt__List_List = _make_list_comparison('gt')
-ge__List_List = _make_list_comparison('ge')
-
-def delitem__List_ANY(space, w_list, w_idx):
-    idx = get_list_index(space, w_idx)
-    if idx < 0:
-        idx += w_list.length()
-    try:
-        w_list.pop(idx)
-    except IndexError:
-        raise OperationError(space.w_IndexError,
-                             space.wrap("list deletion index out of range"))
-    return space.w_None
-
-
-def delitem__List_Slice(space, w_list, w_slice):
-    start, stop, step, slicelength = w_slice.indices4(space, w_list.length())
-    w_list.deleteslice(start, step, slicelength)
-
-def setitem__List_ANY_ANY(space, w_list, w_index, w_any):
-    idx = get_list_index(space, w_index)
-    try:
-        w_list.setitem(idx, w_any)
-    except IndexError:
-        raise OperationError(space.w_IndexError,
-                             space.wrap("list index out of range"))
-    return space.w_None
-
-def setitem__List_Slice_List(space, w_list, w_slice, w_other):
-    oldsize = w_list.length()
-    start, stop, step, slicelength = w_slice.indices4(space, oldsize)
-    w_list.setslice(start, step, slicelength, w_other)
-
-def setitem__List_Slice_ANY(space, w_list, w_slice, w_iterable):
-    oldsize = w_list.length()
-    start, stop, step, slicelength = w_slice.indices4(space, oldsize)
-    sequence_w = space.listview(w_iterable)
-    w_other = W_ListObject(space, sequence_w)
-    w_list.setslice(start, step, slicelength, w_other)
-
-=======
->>>>>>> 723cd015
 app = applevel("""
     def listrepr(currently_in_repr, l):
         'The app-level part of repr().'
@@ -1827,12 +1654,7 @@
     def lt(self, a, b):
         return a < b
 
-<<<<<<< HEAD
 class StringSort(UnicodeBaseTimSort):
-=======
-
-class StringSort(StringBaseTimSort):
->>>>>>> 723cd015
     def lt(self, a, b):
         return a < b
 
@@ -1865,27 +1687,6 @@
         return space.is_true(space.lt(a.w_key, b.w_key))
 
 
-<<<<<<< HEAD
-def descr_new(space, w_listtype, __args__):
-    w_obj = space.allocate_instance(W_ListObject, w_listtype)
-    w_obj.clear(space)
-    return w_obj
-
-# ____________________________________________________________
-
-def get_list_index(space, w_index):
-    return space.getindex_w(w_index, space.w_IndexError, "list index")
-
-register_all(vars(), globals())
-=======
-class CustomKeyCompareSort(CustomCompareSort):
-    def lt(self, a, b):
-        assert isinstance(a, KeyContainer)
-        assert isinstance(b, KeyContainer)
-        return CustomCompareSort.lt(self, a.w_key, b.w_key)
-
->>>>>>> 723cd015
-
 W_ListObject.typedef = StdTypeDef("list",
     __doc__ = """list() -> new list
 list(sequence) -> new list initialized from sequence's items""",
