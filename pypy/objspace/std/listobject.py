"""The builtin list implementation

Lists optimize their storage by holding certain primitive datatypes in
unwrapped form. For more information:

https://www.pypy.org/posts/2011/10/more-compact-lists-with-list-strategies-8229304944653956829.html

"""

import math
import operator
import sys

from rpython.rlib import debug, jit, rerased, rutf8
from rpython.rlib.listsort import make_timsort_class
from rpython.rlib.objectmodel import (
    import_from_mixin, instantiate, newlist_hint, resizelist_hint, specialize)
from rpython.rlib.rarithmetic import ovfcheck
from rpython.rlib import longlong2float
from rpython.tool.sourcetools import func_with_new_name

from pypy.interpreter.baseobjspace import W_Root
from pypy.interpreter.error import OperationError, oefmt
from pypy.interpreter.gateway import (
    WrappedDefault, applevel, interp2app, unwrap_spec)
from pypy.interpreter.signature import Signature
from pypy.interpreter.typedef import TypeDef
from pypy.interpreter.miscutils import StringSort
from pypy.objspace.std.bytesobject import W_BytesObject
from pypy.objspace.std.floatobject import W_FloatObject
from pypy.objspace.std.intobject import W_IntObject
from pypy.objspace.std.longobject import W_LongObject
from pypy.objspace.std.iterobject import (
    W_FastListIterObject, W_ReverseSeqIterObject)
from pypy.objspace.std.sliceobject import W_SliceObject, unwrap_start_stop
from pypy.objspace.std.tupleobject import W_AbstractTupleObject
from pypy.objspace.std.unicodeobject import W_UnicodeObject
from pypy.objspace.std.util import get_positive_index, negate

__all__ = ['W_ListObject', 'make_range_list', 'make_empty_list_with_size']


UNROLL_CUTOFF = 5


def make_range_list(space, start, step, length):
    if length <= 0:
        strategy = space.fromcache(EmptyListStrategy)
        storage = strategy.erase(None)
    elif start == 0 and step == 1:
        strategy = space.fromcache(SimpleRangeListStrategy)
        storage = strategy.erase((length,))
    else:
        strategy = space.fromcache(RangeListStrategy)
        storage = strategy.erase((start, step, length))
    return W_ListObject.from_storage_and_strategy(space, storage, strategy)


def make_empty_list(space):
    strategy = space.fromcache(EmptyListStrategy)
    storage = strategy.erase(None)
    return W_ListObject.from_storage_and_strategy(space, storage, strategy)


def make_empty_list_with_size(space, hint):
    strategy = SizeListStrategy(space, hint)
    storage = strategy.erase(None)
    return W_ListObject.from_storage_and_strategy(space, storage, strategy)


@jit.look_inside_iff(lambda space, list_w, sizehint:
        jit.loop_unrolling_heuristic(list_w, len(list_w), UNROLL_CUTOFF))
def get_strategy_from_list_objects(space, list_w, sizehint):
    if not list_w:
        if sizehint != -1:
            return SizeListStrategy(space, sizehint)
        return space.fromcache(EmptyListStrategy)

    w_firstobj = list_w[0]
    check_int_or_float = False

    if is_plain_int1(w_firstobj):
        # check for all-ints
        for i in range(1, len(list_w)):
            w_obj = list_w[i]
            if not is_plain_int1(w_obj):
                check_int_or_float = (type(w_obj) is W_FloatObject)
                break
        else:
            return space.fromcache(IntegerListStrategy)

    elif type(w_firstobj) is W_BytesObject:
        # check for all-strings
        for i in range(1, len(list_w)):
            if type(list_w[i]) is not W_BytesObject:
                break
        else:
            return space.fromcache(BytesListStrategy)

    elif type(w_firstobj) is W_UnicodeObject and w_firstobj.is_ascii():
        # check for all-unicodes containing only ascii
        for i in range(1, len(list_w)):
            item = list_w[i]
            if type(item) is not W_UnicodeObject or not item.is_ascii():
                break
        else:
            return space.fromcache(AsciiListStrategy)

    elif type(w_firstobj) is W_FloatObject:
        # check for all-floats
        for i in range(1, len(list_w)):
            w_obj = list_w[i]
            if type(w_obj) is not W_FloatObject:
                check_int_or_float = is_plain_int1(w_obj)
                break
        else:
            return space.fromcache(FloatListStrategy)

    if check_int_or_float:
        for w_obj in list_w:
            if is_plain_int1(w_obj):
                if longlong2float.can_encode_int32(plain_int_w(space, w_obj)):
                    continue    # ok
            elif type(w_obj) is W_FloatObject:
                if longlong2float.can_encode_float(w_obj.float_w(space)):
                    continue    # ok
            break
        else:
            return space.fromcache(IntOrFloatListStrategy)

    return space.fromcache(ObjectListStrategy)


def _get_printable_location(strategy_type, greenkey):
    return 'list__do_extend_from_iterable [%s, %s]' % (
        strategy_type,
        greenkey.iterator_greenkey_printable())


_do_extend_jitdriver = jit.JitDriver(
    name='list__do_extend_from_iterable',
    greens=['strategy_type', 'greenkey'],
    reds='auto',
    get_printable_location=_get_printable_location)

def _do_extend_from_iterable(space, w_list, w_iterable):
    w_iterator = space.iter(w_iterable)
    greenkey = space.iterator_greenkey(w_iterator)
    i = 0
    while True:
        _do_extend_jitdriver.jit_merge_point(
                greenkey=greenkey,
                strategy_type=type(w_list.strategy))
        try:
            w_list.append(space.next(w_iterator))
        except OperationError as e:
            if not e.match(space, space.w_StopIteration):
                raise
            break
        i += 1
    return i


def list_unroll_condition(w_list1, space, w_list2):
    return (jit.loop_unrolling_heuristic(w_list1, w_list1.length(),
                                         UNROLL_CUTOFF) or
            jit.loop_unrolling_heuristic(w_list2, w_list2.length(),
                                         UNROLL_CUTOFF))


class W_ListObject(W_Root):
    strategy = None

    def __init__(self, space, wrappeditems, sizehint=-1):
        assert isinstance(wrappeditems, list)
        self.space = space
        if space.config.objspace.std.withliststrategies:
            self.strategy = get_strategy_from_list_objects(space, wrappeditems,
                                                           sizehint)
        else:
            self.strategy = space.fromcache(ObjectListStrategy)
        self.init_from_list_w(wrappeditems)

    @staticmethod
    def from_storage_and_strategy(space, storage, strategy):
        self = instantiate(W_ListObject)
        self.space = space
        self.strategy = strategy
        self.lstorage = storage
        if not space.config.objspace.std.withliststrategies:
            self.switch_to_object_strategy()
        return self

    @staticmethod
    def newlist_bytes(space, list_b):
        strategy = space.fromcache(BytesListStrategy)
        storage = strategy.erase(list_b)
        return W_ListObject.from_storage_and_strategy(space, storage, strategy)

    @staticmethod
    def newlist_ascii(space, list_u):
        strategy = space.fromcache(AsciiListStrategy)
        storage = strategy.erase(list_u)
        return W_ListObject.from_storage_and_strategy(space, storage, strategy)

    @staticmethod
    def newlist_int(space, list_i):
        strategy = space.fromcache(IntegerListStrategy)
        storage = strategy.erase(list_i)
        return W_ListObject.from_storage_and_strategy(space, storage, strategy)

    @staticmethod
    def newlist_float(space, list_f):
        strategy = space.fromcache(FloatListStrategy)
        storage = strategy.erase(list_f)
        return W_ListObject.from_storage_and_strategy(space, storage, strategy)

    def __repr__(self):
        """ representation for debugging purposes """
        return "%s(%s, %s)" % (self.__class__.__name__, self.strategy,
                               self.lstorage._x)

    def unwrap(w_list, space):
        # for tests only!
        items = [space.unwrap(w_item) for w_item in w_list.getitems()]
        return list(items)

    def switch_to_object_strategy(self):
        object_strategy = self.space.fromcache(ObjectListStrategy)
        if self.strategy is object_strategy:
            return
        list_w = self.getitems()
        self.strategy = object_strategy
        object_strategy.init_from_list_w(self, list_w)

    def _temporarily_as_objects(self):
        if self.strategy is self.space.fromcache(ObjectListStrategy):
            return self
        list_w = self.getitems()
        strategy = self.space.fromcache(ObjectListStrategy)
        storage = strategy.erase(list_w)
        w_objectlist = W_ListObject.from_storage_and_strategy(
                self.space, storage, strategy)
        return w_objectlist

    def convert_to_cpy_strategy(self, space):
        from pypy.module.cpyext.sequence import CPyListStorage, CPyListStrategy

        cpy_strategy = self.space.fromcache(CPyListStrategy)
        if self.strategy is cpy_strategy:
            return
        lst = self.getitems()
        self.strategy = cpy_strategy
        self.lstorage = cpy_strategy.erase(CPyListStorage(space, lst))

    # ___________________________________________________

    def init_from_list_w(self, list_w):
        """Initializes listobject by iterating through the given list of
        wrapped items, unwrapping them if neccessary and creating a
        new erased object as storage"""
        self.strategy.init_from_list_w(self, list_w)

    def clear(self, space):
        """Initializes (or overrides) the listobject as empty."""
        self.space = space
        if space.config.objspace.std.withliststrategies:
            strategy = space.fromcache(EmptyListStrategy)
        else:
            strategy = space.fromcache(ObjectListStrategy)
        self.strategy = strategy
        strategy.clear(self)

    def clone(self):
        """Returns a clone by creating a new listobject
        with the same strategy and a copy of the storage"""
        return self.strategy.clone(self)

    def _resize_hint(self, hint):
        """Ensure the underlying list has room for at least hint
        elements without changing the len() of the list"""
        return self.strategy._resize_hint(self, hint)

    def copy_into(self, other):
        """Used only when extending an EmptyList. Sets the EmptyLists
        strategy and storage according to the other W_List"""
        self.strategy.copy_into(self, other)

    def find_or_count(self, w_item, start=0, end=sys.maxint, count=False):
        """Find w_item in list[start:end]. If not found, raise ValueError.
        if count=True, count number of occurences instead"""
        return self.strategy.find_or_count(self, w_item, start, end, count)

    def append(self, w_item):
        """L.append(object) -> None -- append object to end"""
        self.strategy.append(self, w_item)

    def length(self):
        return self.strategy.length(self)

    def getitem(self, index):
        """Returns the wrapped object that is found in the
        list at the given index. The index must be unwrapped.
        May raise IndexError."""
        return self.strategy.getitem(self, index)

    def getslice(self, start, stop, step, length):
        """Returns a slice of the list defined by the arguments. Arguments must
        be normalized (i.e. using normalize_simple_slice or W_Slice.indices4).
        May raise IndexError."""
        return self.strategy.getslice(self, start, stop, step, length)

    def getitems(self):
        """Returns a list of all items after wrapping them. The result can
        share with the storage, if possible."""
        return self.strategy.getitems(self)

    def getitems_fixedsize(self):
        """Returns a fixed-size list of all items after wrapping them."""
        l = self.strategy.getitems_fixedsize(self)
        debug.make_sure_not_resized(l)
        return l

    def getitems_unroll(self):
        """Returns a fixed-size list of all items after wrapping them. The JIT
        will fully unroll this function."""
        l = self.strategy.getitems_unroll(self)
        debug.make_sure_not_resized(l)
        return l

    def getitems_copy(self):
        """Returns a copy of all items in the list. Same as getitems except for
        ObjectListStrategy."""
        return self.strategy.getitems_copy(self)

    def getitems_bytes(self):
        """Return the items in the list as unwrapped strings. If the list does
        not use the list strategy, return None."""
        return self.strategy.getitems_bytes(self)

    def getitems_ascii(self):
        """Return the items in the list as unwrapped unicodes. If the list does
        not use the list strategy, return None."""
        return self.strategy.getitems_ascii(self)

    def getitems_int(self):
        """Return the items in the list as unwrapped ints. If the list does not
        use the list strategy, return None."""
        return self.strategy.getitems_int(self)

    def getitems_float(self):
        """Return the items in the list as unwrapped floats. If the list does not
        use the list strategy, return None."""
        return self.strategy.getitems_float(self)
    # ___________________________________________________

    def mul(self, times):
        """Returns a copy of the list, multiplied by times.
        Argument must be unwrapped."""
        return self.strategy.mul(self, times)

    def inplace_mul(self, times):
        """Alters the list by multiplying its content by times."""
        self.strategy.inplace_mul(self, times)

    def deleteslice(self, start, step, length):
        """Deletes a slice from the list. Used in delitem and delslice.
        Arguments must be normalized (see getslice)."""
        self.strategy.deleteslice(self, start, step, length)

    def pop(self, index):
        """Pops an item from the list. Index must be normalized.
        May raise IndexError."""
        return self.strategy.pop(self, index)

    def pop_end(self):
        """ Pop the last element from the list."""
        return self.strategy.pop_end(self)

    def setitem(self, index, w_item):
        """Inserts a wrapped item at the given (unwrapped) index.
        May raise IndexError."""
        self.strategy.setitem(self, index, w_item)

    def setslice(self, start, step, slicelength, sequence_w):
        """Sets the slice of the list from start to start+step*slicelength to
        the sequence sequence_w.
        Used by setslice and setitem."""
        self.strategy.setslice(self, start, step, slicelength, sequence_w)

    def insert(self, index, w_item):
        """Inserts an item at the given position. Item must be wrapped,
        index not."""
        self.strategy.insert(self, index, w_item)

    def extend(self, w_iterable):
        '''L.extend(iterable) -- extend list by appending elements from the iterable'''
        self.strategy.extend(self, w_iterable)

    def reverse(self):
        """Reverses the list."""
        self.strategy.reverse(self)

    def sort(self, reverse):
        """Sorts the list ascending or descending depending on
        argument reverse. Argument must be unwrapped."""
        self.strategy.sort(self, reverse)

    def physical_size(self):
        """ return the physical (ie overallocated size) of the underlying list.
        """
        # exposed in __pypy__
        return self.strategy.physical_size(self)

    # exposed to app-level

    @staticmethod
    def descr_new(space, w_listtype, __args__):
        "Create and return a new object.  See help(type) for accurate signature."
        w_obj = space.allocate_instance(W_ListObject, w_listtype)
        w_obj.clear(space)
        return w_obj

    def descr_init(self, space, __args__):
        """Initialize self.  See help(type(self)) for accurate signature."""
        # this is on the silly side
        w_iterable, = __args__.parse_obj(
                None, 'list', init_signature, init_defaults)
        self.clear(space)
        if w_iterable is not None:
            self.extend(w_iterable)

    def descr_repr(self, space):
        if self.length() == 0:
            return space.newtext('[]')
        return listrepr(space, space.get_objects_in_repr(), self)

    def descr_eq(self, space, w_other):
        if not isinstance(w_other, W_ListObject):
            return space.w_NotImplemented
        return self._descr_eq(space, w_other)

    @jit.look_inside_iff(list_unroll_condition)
    def _descr_eq(self, space, w_other):
        # needs to be safe against eq_w() mutating the w_lists behind our back
        if self.length() != w_other.length():
            return space.w_False

        # XXX in theory, this can be implemented more efficiently as well.
        # let's not care for now
        i = 0
        while i < self.length() and i < w_other.length():
            if not space.eq_w(self.getitem(i), w_other.getitem(i)):
                return space.w_False
            i += 1
        return space.w_True

    descr_ne = negate(descr_eq)

    def _make_list_comparison(name):
        op = getattr(operator, name)

        def compare_unwrappeditems(self, space, w_list2):
            if not isinstance(w_list2, W_ListObject):
                return space.w_NotImplemented
            return _compare_unwrappeditems(self, space, w_list2)

        @jit.look_inside_iff(list_unroll_condition)
        def _compare_unwrappeditems(self, space, w_list2):
            # needs to be safe against eq_w() mutating the w_lists behind our
            # back
            # Search for the first index where items are different
            i = 0
            # XXX in theory, this can be implemented more efficiently as well.
            # let's not care for now
            while i < self.length() and i < w_list2.length():
                w_item1 = self.getitem(i)
                w_item2 = w_list2.getitem(i)
                if not space.eq_w(w_item1, w_item2):
                    return getattr(space, name)(w_item1, w_item2)
                i += 1
            # No more items to compare -- compare sizes
            return space.newbool(op(self.length(), w_list2.length()))

        return func_with_new_name(compare_unwrappeditems, 'descr_' + name)

    descr_lt = _make_list_comparison('lt')
    descr_le = _make_list_comparison('le')
    descr_gt = _make_list_comparison('gt')
    descr_ge = _make_list_comparison('ge')

    def descr_len(self, space):
        result = self.length()
        return space.newint(result)

    def descr_iter(self, space):
        return W_FastListIterObject(self)

    def descr_contains(self, space, w_obj):
        try:
            self.find_or_count(w_obj)
            return space.w_True
        except ValueError:
            return space.w_False

    def descr_add(self, space, w_list2):
        if not isinstance(w_list2, W_ListObject):
            return space.w_NotImplemented
        w_clone = self.clone()
        w_clone.extend(w_list2)
        return w_clone

    def descr_inplace_add(self, space, w_iterable):
        if isinstance(w_iterable, W_ListObject):
            self.extend(w_iterable)
            return self

        try:
            self.extend(w_iterable)
        except OperationError as e:
            if e.match(space, space.w_TypeError):
                return space.w_NotImplemented
            raise
        return self

    def descr_mul(self, space, w_times):
        try:
            times = space.getindex_w(w_times, space.w_OverflowError)
        except OperationError as e:
            if e.match(space, space.w_TypeError):
                return space.w_NotImplemented
            raise
        return self.mul(times)

    def descr_inplace_mul(self, space, w_times):
        try:
            times = space.getindex_w(w_times, space.w_OverflowError)
        except OperationError as e:
            if e.match(space, space.w_TypeError):
                return space.w_NotImplemented
            raise
        self.inplace_mul(times)
        return self

    def descr_getitem(self, space, w_index):
        if isinstance(w_index, W_SliceObject):
            length = self.length()
            start, stop, step, slicelength = w_index.indices4(space, length)
            assert slicelength >= 0
            if slicelength == 0:
                return make_empty_list(space)
            return self.getslice(start, stop, step, slicelength)

        try:
            index = space.getindex_w(w_index, space.w_IndexError, "list")
            return self.getitem(index)
        except IndexError:
            raise oefmt(space.w_IndexError, "list index out of range")

    def descr_setitem(self, space, w_index, w_any):
        if isinstance(w_index, W_SliceObject):
            # special case for l[:] = l2
            if (space.is_w(w_index.w_start, space.w_None) and
                    space.is_w(w_index.w_stop, space.w_None) and
                    space.is_w(w_index.w_step, space.w_None)):
                # use the extend logic
                if isinstance(w_any, W_ListObject):
                    if space.is_w(self, w_any):
                        return
                    w_other = w_any
                else:
                    sequence_w = space.listview(w_any)
                    w_other = W_ListObject(space, sequence_w)
                self.clear(space)
                w_other.copy_into(self)
                return

            oldsize = self.length()
            start, stop, step, slicelength = w_index.indices4(space, oldsize)
            if isinstance(w_any, W_ListObject):
                w_other = w_any
            else:
                sequence_w = space.listview(w_any)
                w_other = W_ListObject(space, sequence_w)
            self.setslice(start, step, slicelength, w_other)
            return

        idx = space.getindex_w(w_index, space.w_IndexError, "list")
        try:
            self.setitem(idx, w_any)
        except IndexError:
            raise oefmt(space.w_IndexError, "list index out of range")

    def descr_delitem(self, space, w_idx):
        if isinstance(w_idx, W_SliceObject):
            start, stop, step, slicelength = w_idx.indices4(
                    space, self.length())
            self.deleteslice(start, step, slicelength)
            return

        idx = space.getindex_w(w_idx, space.w_IndexError, "list")
        if idx < 0:
            idx += self.length()
        try:
            self.pop(idx)
        except IndexError:
            raise oefmt(space.w_IndexError, "list index out of range")

    def descr_reversed(self, space):
        'L.__reversed__() -- return a reverse iterator over the list'
        return W_ReverseSeqIterObject(space, self, -1)

    def descr_reverse(self, space):
        'L.reverse() -- reverse *IN PLACE*'
        self.reverse()

    def descr_count(self, space, w_value):
<<<<<<< HEAD
        '''L.count(value) -> integer -- return number of occurrences of value'''
        # needs to be safe against eq_w() mutating the w_list behind our back
        count = 0
        i = 0
        while i < self.length():
            if space.eq_w(self.getitem(i), w_value):
                count += 1
            i += 1
        return space.newint(count)
=======
        '''L.count(value) -> integer -- return number of
        occurrences of value'''
        i = self.find_or_count(w_value, count=True)
        return space.newint(i)
>>>>>>> 042bc251

    @unwrap_spec(index=int)
    def descr_insert(self, space, index, w_value):
        'L.insert(index, object) -- insert object before index'
        length = self.length()
        index = get_positive_index(index, length)
        self.insert(index, w_value)

    @unwrap_spec(index=int)
    def descr_pop(self, space, index=-1):
        """L.pop([index]) -> item -- remove and return item at index (default last).
Raises IndexError if list is empty or index is out of range."""
        length = self.length()
        if length == 0:
            raise oefmt(space.w_IndexError, "pop from empty list")
        # clearly differentiate between list.pop() and list.pop(index)
        if index == -1:
            return self.pop_end()  # cannot raise because list is not empty
        if index < 0:
            index += length
        try:
            return self.pop(index)
        except IndexError:
            raise oefmt(space.w_IndexError, "pop index out of range")

    def descr_clear(self, space):
        """L.clear() -> None -- remove all items from L"""
        self.clear(space)

    def descr_copy(self, space):
        '''L.copy() -> list -- a shallow copy of L'''
        return self.clone()

    def descr_remove(self, space, w_value):
        """L.remove(value) -> None -- remove first occurrence of value.
Raises ValueError if the value is not present."""
        # needs to be safe against eq_w() mutating the w_list behind our back
        try:
            i = self.find_or_count(w_value, 0, sys.maxint)
        except ValueError:
            raise oefmt(space.w_ValueError,
                        "list.remove(): %R is not in list", w_value)
        if i < self.length():  # otherwise list was mutated
            self.pop(i)

    @unwrap_spec(w_start=WrappedDefault(0), w_stop=WrappedDefault(sys.maxint))
    def descr_index(self, space, w_value, w_start, w_stop):
        """L.index(value, [start, [stop]]) -> integer -- return first index of value.
Raises ValueError if the value is not present."""
        # needs to be safe against eq_w() mutating the w_list behind our back
        size = self.length()
        i, stop = unwrap_start_stop(space, size, w_start, w_stop)
        # note that 'i' and 'stop' can be bigger than the length of the list
        try:
            i = self.find_or_count(w_value, i, stop)
        except ValueError:
            raise oefmt(space.w_ValueError, "%R is not in list", w_value)
        return space.newint(i)

    @unwrap_spec(reverse=int)
    def descr_sort(self, space, w_key=None, reverse=False):
        """L.sort(key=None, reverse=False) -> None -- stable sort *IN PLACE*"""
        has_key = not space.is_none(w_key)

        # create and setup a TimSort instance
        if 0:
            # this was the old "if has_cmp" path. We didn't remove the
            # if not to diverge too much from default, to avoid spurious
            # conflicts
            pass
        else:
            if has_key:
                sorterclass = CustomKeySort
            else:
                if self.strategy is space.fromcache(ObjectListStrategy):
                    sorterclass = SimpleSort
                else:
                    self.sort(reverse)
                    return

        sorter = sorterclass(self.getitems(), self.length())
        sorter.space = space

        try:
            strategy = self.strategy
            # The list is temporarily made empty, so that mutations performed
            # by comparison functions can't affect the slice of memory we're
            # sorting (allowing mutations during sorting is an IndexError or
            # core-dump factory, since the storage may change).
            self.__init__(space, [])

            # wrap each item in a KeyContainer if needed
            if has_key:
                # XXX inefficient for unwrapped strategies:
                # we wrap the elements twice, once for the key, and once to get
                # KeyContainers. Then unwrap carefully in the __init__ call below.
                # Could type-specialize this.
                _compute_keys_for_sorting(strategy, sorter.list, w_key)

            # Reverse sort stability achieved by initially reversing the list,
            # applying a stable forward sort, then reversing the final result.
            if reverse:
                sorter.list.reverse()

            # perform the sort
            sorter.sort()

            # reverse again
            if reverse:
                sorter.list.reverse()

        finally:
            # unwrap each item if needed
            if has_key:
                for i in range(sorter.listlength):
                    w_obj = sorter.list[i]
                    if isinstance(w_obj, KeyContainer):
                        sorter.list[i] = w_obj.w_item

            # check if the user mucked with the list during the sort
            mucked = self.length() > 0

            # put the items back into the list
            self.__init__(space, sorter.list)

        if mucked:
            raise oefmt(space.w_ValueError, "list modified during sort")

def get_printable_location_sortkey(strategy_type, tp):
    return "_compute_keys_for_sorting [%s, %s]" % (strategy_type, tp.getname(tp.space), )

sortkey_jmp = jit.JitDriver(
    greens=['strategy_type', 'tp'],
    reds='auto',
    name='_compute_keys_for_sorting',
    get_printable_location=get_printable_location_sortkey)

def _compute_keys_for_sorting(strategy, list_w, w_callable):
    space = strategy.space
    i = 0
    # XXX would like a new API space.greenkey_for_callable here
    # (also in min/max and map/filter)
    tp = space.type(w_callable)
    while i < len(list_w):
        # bit weird: we have a list_w at this point, but we still specialize on
        # the strategy to distinguish the cases better
        sortkey_jmp.jit_merge_point(tp=tp, strategy_type=type(strategy))
        w_item = list_w[i]
        w_keyitem = space.call_function(w_callable, w_item)
        list_w[i] = KeyContainer(w_keyitem, w_item)
        i += 1

def get_printable_location_find(count, strategy_type, tp):
    if count:
        start = "list.count"
    else:
        start = "list.find"
    return "%s [%s, %s]" % (start, strategy_type, tp.getname(tp.space), )

find_or_count_jmp = jit.JitDriver(
    greens=['count', 'strategy_type', 'tp'],
    reds='auto',
    name='list.find_or_count',
    get_printable_location=get_printable_location_find)

class ListStrategy(object):

    def __init__(self, space):
        self.space = space

    def get_sizehint(self):
        return -1

    def init_from_list_w(self, w_list, list_w):
        raise NotImplementedError

    def clone(self, w_list):
        raise NotImplementedError

    def copy_into(self, w_list, w_other):
        raise NotImplementedError

    def _resize_hint(self, w_list, hint):
        raise NotImplementedError

    def find_or_count(self, w_list, w_item, start, stop, count):
        space = self.space
        i = start
        result = 0
        # needs to be safe against eq_w mutating stuff
        tp = space.type(w_item)
        while i < stop and i < w_list.length():
            find_or_count_jmp.jit_merge_point(tp=tp, strategy_type=type(self), count=count)
            if space.eq_w(w_item, w_list.getitem(i)):
                if count:
                    result += 1
                else:
                    return i
            i += 1
        if count:
            return result
        # not find case, not found
        raise ValueError

    def length(self, w_list):
        raise NotImplementedError

    def getitem(self, w_list, index):
        raise NotImplementedError

    def getslice(self, w_list, start, stop, step, length):
        raise NotImplementedError

    def getitems(self, w_list):
        return self.getitems_copy(w_list)

    def getitems_copy(self, w_list):
        raise NotImplementedError

    def getitems_bytes(self, w_list):
        return None

    def getitems_ascii(self, w_list):
        return None

    def getitems_int(self, w_list):
        return None

    def getitems_float(self, w_list):
        return None

    def getstorage_copy(self, w_list):
        raise NotImplementedError

    def append(self, w_list, w_item):
        raise NotImplementedError

    def mul(self, w_list, times):
        w_newlist = w_list.clone()
        w_newlist.inplace_mul(times)
        return w_newlist

    def inplace_mul(self, w_list, times):
        raise NotImplementedError

    def deleteslice(self, w_list, start, step, slicelength):
        raise NotImplementedError

    def pop(self, w_list, index):
        raise NotImplementedError

    def pop_end(self, w_list):
        return self.pop(w_list, self.length(w_list) - 1)

    def setitem(self, w_list, index, w_item):
        raise NotImplementedError

    def setslice(self, w_list, start, step, slicelength, sequence_w):
        raise NotImplementedError

    def insert(self, w_list, index, w_item):
        raise NotImplementedError

    def extend(self, w_list, w_any):
        from pypy.objspace.std.tupleobject import W_AbstractTupleObject
        space = self.space
        if type(w_any) is W_ListObject or (isinstance(w_any, W_ListObject) and
                                           space._uses_list_iter(w_any)):
            self._extend_from_list(w_list, w_any)
        elif (isinstance(w_any, W_AbstractTupleObject) and
                not w_any.user_overridden_class and
                w_any.length() < UNROLL_CUTOFF
        ):
            self._extend_from_tuple(w_list, w_any.tolist())
        elif space.is_generator(w_any):
            w_any.unpack_into_w(w_list)
        else:
            self._extend_from_iterable(w_list, w_any)

    def _extend_from_list(self, w_list, w_other):
        raise NotImplementedError

    @jit.look_inside_iff(lambda self, w_list, tup_w:
            jit.loop_unrolling_heuristic(tup_w, len(tup_w), UNROLL_CUTOFF))
    def _extend_from_tuple(self, w_list, tup_w):
        try:
            newsize_hint = ovfcheck(w_list.length() + len(tup_w))
        except OverflowError:
            pass
        else:
            w_list._resize_hint(newsize_hint)
        for w_element in tup_w:
            w_list.append(w_element)

    def _extend_from_iterable(self, w_list, w_iterable):
        """Extend w_list from a generic iterable"""
        length_hint = self.space.length_hint(w_iterable, 0)
        if length_hint:
            try:
                newsize_hint = ovfcheck(w_list.length() + length_hint)
            except OverflowError:
                pass
            else:
                w_list._resize_hint(newsize_hint)

        extended = _do_extend_from_iterable(self.space, w_list, w_iterable)

        # cut back if the length hint was too large
        if extended < length_hint:
            w_list._resize_hint(w_list.length())

    def reverse(self, w_list):
        raise NotImplementedError

    def sort(self, w_list, reverse):
        raise NotImplementedError

    def is_empty_strategy(self):
        return False

    def physical_size(self, w_list):
        raise oefmt(self.space.w_ValueError, "can't get physical size of list")


class EmptyListStrategy(ListStrategy):
    """EmptyListStrategy is used when a W_List withouth elements is created.
    The storage is None. When items are added to the W_List a new RPython list
    is created and the strategy and storage of the W_List are changed depending
    to the added item.
    W_Lists do not switch back to EmptyListStrategy when becoming empty again.
    """

    def __init__(self, space):
        ListStrategy.__init__(self, space)

    def init_from_list_w(self, w_list, list_w):
        assert len(list_w) == 0
        w_list.lstorage = self.erase(None)

    def clear(self, w_list):
        w_list.lstorage = self.erase(None)

    erase, unerase = rerased.new_erasing_pair("empty")
    erase = staticmethod(erase)
    unerase = staticmethod(unerase)

    def clone(self, w_list):
        return W_ListObject.from_storage_and_strategy(
                self.space, w_list.lstorage, self)

    def copy_into(self, w_list, w_other):
        pass

    def _resize_hint(self, w_list, hint):
        assert hint >= 0
        if hint:
            w_list.strategy = SizeListStrategy(self.space, hint)

    def find_or_count(self, w_list, w_item, start, stop, count):
        if count:
            return 0
        raise ValueError

    def length(self, w_list):
        return 0

    def getitem(self, w_list, index):
        raise IndexError

    def getslice(self, w_list, start, stop, step, length):
        # will never be called because the empty list case is already caught in
        # getslice__List_ANY_ANY and getitem__List_Slice
        return W_ListObject(self.space, [])

    def getitems(self, w_list):
        return []

    def getitems_copy(self, w_list):
        return []
    getitems_fixedsize = func_with_new_name(getitems_copy,
                                            "getitems_fixedsize")
    getitems_unroll = getitems_fixedsize

    def getstorage_copy(self, w_list):
        return self.erase(None)

    def switch_to_correct_strategy(self, w_list, w_item):
        if is_plain_int1(w_item):
            strategy = self.space.fromcache(IntegerListStrategy)
        elif type(w_item) is W_BytesObject:
            strategy = self.space.fromcache(BytesListStrategy)
        elif type(w_item) is W_UnicodeObject and w_item.is_ascii():
            strategy = self.space.fromcache(AsciiListStrategy)
        elif type(w_item) is W_FloatObject:
            strategy = self.space.fromcache(FloatListStrategy)
        else:
            strategy = self.space.fromcache(ObjectListStrategy)

        storage = strategy.get_empty_storage(self.get_sizehint())
        w_list.strategy = strategy
        w_list.lstorage = storage

    def append(self, w_list, w_item):
        self.switch_to_correct_strategy(w_list, w_item)
        w_list.append(w_item)

    def inplace_mul(self, w_list, times):
        return

    def deleteslice(self, w_list, start, step, slicelength):
        pass

    def pop(self, w_list, index):
        # will not be called because IndexError was already raised in
        # list_pop__List_ANY
        raise IndexError

    def setitem(self, w_list, index, w_item):
        raise IndexError

    def setslice(self, w_list, start, step, slicelength, w_other):
        strategy = w_other.strategy
        if step != 1:
            len2 = strategy.length(w_other)
            if len2 == 0:
                return
            else:
                raise oefmt(self.space.w_ValueError,
                            "attempt to assign sequence of size %d to extended "
                            "slice of size %d", len2, 0)
        storage = strategy.getstorage_copy(w_other)
        w_list.strategy = strategy
        w_list.lstorage = storage

    def sort(self, w_list, reverse):
        return

    def insert(self, w_list, index, w_item):
        assert index == 0
        self.append(w_list, w_item)

    def _extend_from_list(self, w_list, w_other):
        w_other.copy_into(w_list)

    def _extend_from_iterable(self, w_list, w_iterable):
        space = self.space
        if (isinstance(w_iterable, W_AbstractTupleObject)
                and space._uses_tuple_iter(w_iterable)):
            w_list.__init__(space, w_iterable.getitems_copy())
            return

        intlist = space.unpackiterable_int(w_iterable)
        if intlist is not None:
            w_list.strategy = strategy = space.fromcache(IntegerListStrategy)
            w_list.lstorage = strategy.erase(intlist)
            return

        floatlist = space.unpackiterable_float(w_iterable)
        if floatlist is not None:
            w_list.strategy = strategy = space.fromcache(FloatListStrategy)
            w_list.lstorage = strategy.erase(floatlist)
            return

        byteslist = space.listview_bytes(w_iterable)
        if byteslist is not None:
            w_list.strategy = strategy = space.fromcache(BytesListStrategy)
            # need to copy because intlist can share with w_iterable
            w_list.lstorage = strategy.erase(byteslist[:])
            return

        unilist = space.listview_ascii(w_iterable)
        if unilist is not None:
            w_list.strategy = strategy = space.fromcache(AsciiListStrategy)
            # need to copy because intlist can share with w_iterable
            w_list.lstorage = strategy.erase(unilist[:])
            return

        ListStrategy._extend_from_iterable(self, w_list, w_iterable)

    def reverse(self, w_list):
        pass

    def is_empty_strategy(self):
        return True

    def physical_size(self, w_list):
        return 0


class SizeListStrategy(EmptyListStrategy):
    """Like empty, but when modified it'll preallocate the size to sizehint."""
    def __init__(self, space, sizehint):
        self.sizehint = sizehint
        ListStrategy.__init__(self, space)

    def get_sizehint(self):
        return self.sizehint

    def _resize_hint(self, w_list, hint):
        assert hint >= 0
        self.sizehint = hint


class BaseRangeListStrategy(ListStrategy):
    def switch_to_integer_strategy(self, w_list):
        items = self._getitems_range(w_list, False)
        strategy = w_list.strategy = self.space.fromcache(IntegerListStrategy)
        w_list.lstorage = strategy.erase(items)

    def wrap(self, intval):
        return self.space.newint(intval)

    def unwrap(self, w_int):
        return plain_int_w(self.space, w_int)

    def init_from_list_w(self, w_list, list_w):
        raise NotImplementedError

    def clone(self, w_list):
        storage = w_list.lstorage  # lstorage is tuple, no need to clone
        w_clone = W_ListObject.from_storage_and_strategy(self.space, storage,
                                                         self)
        return w_clone

    def _resize_hint(self, w_list, hint):
        # XXX: this could be supported
        assert hint >= 0

    def copy_into(self, w_list, w_other):
        w_other.strategy = self
        w_other.lstorage = w_list.lstorage

    def getitem(self, w_list, i):
        return self.wrap(self._getitem_unwrapped(w_list, i))

    def getitems_int(self, w_list):
        return self._getitems_range(w_list, False)

    def getitems_copy(self, w_list):
        return self._getitems_range(w_list, True)

    def getstorage_copy(self, w_list):
        # tuple is immutable
        return w_list.lstorage

    @jit.dont_look_inside
    def getitems_fixedsize(self, w_list):
        return self._getitems_range_unroll(w_list, True)

    def getitems_unroll(self, w_list):
        return self._getitems_range_unroll(w_list, True)

    def getslice(self, w_list, start, stop, step, length):
        self.switch_to_integer_strategy(w_list)
        return w_list.getslice(start, stop, step, length)

    def append(self, w_list, w_item):
        if is_plain_int1(w_item):
            self.switch_to_integer_strategy(w_list)
        else:
            w_list.switch_to_object_strategy()
        w_list.append(w_item)

    def inplace_mul(self, w_list, times):
        self.switch_to_integer_strategy(w_list)
        w_list.inplace_mul(times)

    def deleteslice(self, w_list, start, step, slicelength):
        self.switch_to_integer_strategy(w_list)
        w_list.deleteslice(start, step, slicelength)

    def setitem(self, w_list, index, w_item):
        self.switch_to_integer_strategy(w_list)
        w_list.setitem(index, w_item)

    def setslice(self, w_list, start, step, slicelength, sequence_w):
        self.switch_to_integer_strategy(w_list)
        w_list.setslice(start, step, slicelength, sequence_w)

    def insert(self, w_list, index, w_item):
        self.switch_to_integer_strategy(w_list)
        w_list.insert(index, w_item)

    def extend(self, w_list, w_any):
        self.switch_to_integer_strategy(w_list)
        w_list.extend(w_any)

    def reverse(self, w_list):
        self.switch_to_integer_strategy(w_list)
        w_list.reverse()

    def sort(self, w_list, reverse):
        step = self.step(w_list)
        if step > 0 and reverse or step < 0 and not reverse:
            self.switch_to_integer_strategy(w_list)
            w_list.sort(reverse)


class SimpleRangeListStrategy(BaseRangeListStrategy):
    """SimpleRangeListStrategy is used when a list is created using the range
       method providing only positive length. The storage is a one element tuple
       with positive integer storing length."""

    erase, unerase = rerased.new_erasing_pair("simple_range")
    erase = staticmethod(erase)
    unerase = staticmethod(unerase)

<<<<<<< HEAD
    def find(self, w_list, w_obj, startindex, stopindex):
        if is_plain_int1(w_obj):
=======
    def find_or_count(self, w_list, w_obj, startindex, stopindex, count):
        if type(w_obj) is W_IntObject:
>>>>>>> 042bc251
            obj = self.unwrap(w_obj)
            length = self.unerase(w_list.lstorage)[0]
            if 0 <= obj < length and startindex <= obj < stopindex:
                if count:
                    return 1
                return obj
            else:
                if count:
                    return 0
                raise ValueError
        return ListStrategy.find_or_count(
            self, w_list, w_obj, startindex, stopindex, count)

    def length(self, w_list):
        return self.unerase(w_list.lstorage)[0]

    def step(self, w_list):
        return 1

    def _getitem_unwrapped(self, w_list, i):
        length = self.unerase(w_list.lstorage)[0]
        if i < 0:
            i += length
            if i < 0:
                raise IndexError
        elif i >= length:
            raise IndexError
        return i

    @specialize.arg(2)
    def _getitems_range(self, w_list, wrap_items):
        length = self.unerase(w_list.lstorage)[0]
        if wrap_items:
            r = [None] * length
        else:
            r = [0] * length
        i = 0
        while i < length:
            if wrap_items:
                r[i] = self.wrap(i)
            else:
                r[i] = i
            i += 1

        return r

    _getitems_range_unroll = jit.unroll_safe(
            func_with_new_name(_getitems_range, "_getitems_range_unroll"))

    def pop_end(self, w_list):
        new_length = self.unerase(w_list.lstorage)[0] - 1
        w_result = self.wrap(new_length)
        if new_length > 0:
            w_list.lstorage = self.erase((new_length,))
        else:
            strategy = w_list.strategy = self.space.fromcache(EmptyListStrategy)
            w_list.lstorage = strategy.erase(None)
        return w_result

    def pop(self, w_list, index):
        self.switch_to_integer_strategy(w_list)
        return w_list.pop(index)


class RangeListStrategy(BaseRangeListStrategy):
    """RangeListStrategy is used when a list is created using the range method.
    The storage is a tuple containing only three integers start, step and
    length and elements are calculated based on these values.  On any operation
    destroying the range (inserting, appending non-ints) the strategy is
    switched to IntegerListStrategy."""

    erase, unerase = rerased.new_erasing_pair("range")
    erase = staticmethod(erase)
    unerase = staticmethod(unerase)

<<<<<<< HEAD
    def find(self, w_list, w_obj, startindex, stopindex):
        if is_plain_int1(w_obj):
=======
    def find_or_count(self, w_list, w_obj, startindex, stopindex, count):
        if type(w_obj) is W_IntObject:
>>>>>>> 042bc251
            obj = self.unwrap(w_obj)
            start, step, length = self.unerase(w_list.lstorage)
            if ((step > 0 and start <= obj <= start + (length - 1) * step and
                 (start - obj) % step == 0) or
                (step < 0 and start + (length - 1) * step <= obj <= start and
                 (start - obj) % step == 0)):
                index = (obj - start) // step
            else:
                if count:
                    return 0
                raise ValueError
            if startindex <= index < stopindex:
                if count:
                    return 1
                return index
            if count:
                return 0
            raise ValueError
        return ListStrategy.find_or_count(
            self, w_list, w_obj, startindex, stopindex, count)

    def length(self, w_list):
        return self.unerase(w_list.lstorage)[2]

    def step(self, w_list):
        return self.unerase(w_list.lstorage)[1]

    def _getitem_unwrapped(self, w_list, i):
        v = self.unerase(w_list.lstorage)
        start = v[0]
        step = v[1]
        length = v[2]
        if i < 0:
            i += length
            if i < 0:
                raise IndexError
        elif i >= length:
            raise IndexError
        return start + i * step

    @specialize.arg(2)
    def _getitems_range(self, w_list, wrap_items):
        l = self.unerase(w_list.lstorage)
        start = l[0]
        step = l[1]
        length = l[2]
        if wrap_items:
            r = [None] * length
        else:
            r = [0] * length
        i = start
        n = 0
        while n < length:
            if wrap_items:
                r[n] = self.wrap(i)
            else:
                r[n] = i
            i += step
            n += 1

        return r

    _getitems_range_unroll = jit.unroll_safe(
            func_with_new_name(_getitems_range, "_getitems_range_unroll"))

    def pop_end(self, w_list):
        start, step, length = self.unerase(w_list.lstorage)
        w_result = self.wrap(start + (length - 1) * step)
        new = self.erase((start, step, length - 1))
        w_list.lstorage = new
        return w_result

    def pop(self, w_list, index):
        l = self.unerase(w_list.lstorage)
        start = l[0]
        step = l[1]
        length = l[2]
        if index == 0:
            w_result = self.wrap(start)
            new = self.erase((start + step, step, length - 1))
            w_list.lstorage = new
            return w_result
        elif index == length - 1:
            return self.pop_end(w_list)
        else:
            self.switch_to_integer_strategy(w_list)
            return w_list.pop(index)


class AbstractUnwrappedStrategy(object):

    def wrap(self, unwrapped):
        raise NotImplementedError

    def unwrap(self, wrapped):
        raise NotImplementedError

    def _quick_cmp(self, a, b):
        """ do a quick comparison between two unwrapped elements. """
        raise NotImplementedError("abstract base class")

    @staticmethod
    def unerase(storage):
        raise NotImplementedError("abstract base class")

    @staticmethod
    def erase(obj):
        raise NotImplementedError("abstract base class")

    def is_correct_type(self, w_obj):
        raise NotImplementedError("abstract base class")

    def list_is_correct_type(self, w_list):
        raise NotImplementedError("abstract base class")

    @jit.look_inside_iff(lambda space, w_list, list_w:
            jit.loop_unrolling_heuristic(list_w, len(list_w), UNROLL_CUTOFF))
    def init_from_list_w(self, w_list, list_w):
        l = [self.unwrap(w_item) for w_item in list_w]
        w_list.lstorage = self.erase(l)

    def get_empty_storage(self, sizehint):
        if sizehint == -1:
            return self.erase([])
        return self.erase(newlist_hint(sizehint))

    def clone(self, w_list):
        l = self.unerase(w_list.lstorage)
        storage = self.erase(l[:])
        w_clone = W_ListObject.from_storage_and_strategy(
                self.space, storage, self)
        return w_clone

    def _resize_hint(self, w_list, hint):
        resizelist_hint(self.unerase(w_list.lstorage), hint)

    def copy_into(self, w_list, w_other):
        w_other.strategy = self
        items = self.unerase(w_list.lstorage)[:]
        w_other.lstorage = self.erase(items)

    def find_or_count(self, w_list, w_obj, start, stop, count):
        if self.is_correct_type(w_obj):
            return self._safe_find_or_count(
                w_list, self.unwrap(w_obj), start, stop, count)
        return ListStrategy.find_or_count(
            self, w_list, w_obj, start, stop, count)

    def _safe_find_or_count(self, w_list, obj, start, stop, count):
        l = self.unerase(w_list.lstorage)
        result = 0
        for i in range(start, min(stop, len(l))):
            val = l[i]
            if val == obj:
                if count:
                    result += 1
                else:
                    return i
        if count:
            return result
        raise ValueError

    def length(self, w_list):
        return len(self.unerase(w_list.lstorage))

    def getitem(self, w_list, index):
        l = self.unerase(w_list.lstorage)
        try:
            r = l[index]
        except IndexError:  # make RPython raise the exception
            raise
        return self.wrap(r)

    def getitems_copy(self, w_list):
        storage = self.unerase(w_list.lstorage)
        if len(storage) == 0:
            return []
        res = [None] * len(storage)
        prevvalue = storage[0]
        w_item = self.wrap(prevvalue)
        res[0] = w_item
        for index in range(1, len(storage)):
            item = storage[index]
            if jit.we_are_jitted() or not self._quick_cmp(item, prevvalue):
                prevvalue = item
                w_item = self.wrap(item)
            res[index] = w_item
        return res

    getitems_unroll = jit.unroll_safe(
            func_with_new_name(getitems_copy, "getitems_unroll"))

    getitems_copy = jit.look_inside_iff(lambda self, w_list:
            jit.loop_unrolling_heuristic(w_list, w_list.length(),
                                         UNROLL_CUTOFF))(getitems_copy)


    @jit.look_inside_iff(lambda self, w_list:
            jit.loop_unrolling_heuristic(w_list, w_list.length(),
                                         UNROLL_CUTOFF))
    def getitems_fixedsize(self, w_list):
        return self.getitems_unroll(w_list)

    def getstorage_copy(self, w_list):
        items = self.unerase(w_list.lstorage)[:]
        return self.erase(items)

    def getslice(self, w_list, start, stop, step, length):
        if step == 1 and 0 <= start <= stop:
            l = self.unerase(w_list.lstorage)
            assert start >= 0
            assert stop >= 0
            sublist = l[start:stop]
            storage = self.erase(sublist)
            return W_ListObject.from_storage_and_strategy(
                    self.space, storage, self)
        else:
            subitems_w = [self._none_value] * length
            l = self.unerase(w_list.lstorage)
            self._fill_in_with_sliced_items(subitems_w, l, start, step, length)
            storage = self.erase(subitems_w)
            return W_ListObject.from_storage_and_strategy(
                    self.space, storage, self)

    def _fill_in_with_sliced_items(self, subitems_w, l, start, step, length):
        for i in range(length):
            try:
                subitems_w[i] = l[start]
                start += step
            except IndexError:
                raise

    def switch_to_next_strategy(self, w_list, w_sample_item):
        w_list.switch_to_object_strategy()

    def append(self, w_list, w_item):
        if self.is_correct_type(w_item):
            self.unerase(w_list.lstorage).append(self.unwrap(w_item))
            return

        self.switch_to_next_strategy(w_list, w_item)
        w_list.append(w_item)

    def insert(self, w_list, index, w_item):
        l = self.unerase(w_list.lstorage)

        if self.is_correct_type(w_item):
            l.insert(index, self.unwrap(w_item))
            return

        self.switch_to_next_strategy(w_list, w_item)
        w_list.insert(index, w_item)

    def _extend_from_list(self, w_list, w_other):
        l = self.unerase(w_list.lstorage)
        if self.list_is_correct_type(w_other):
            l += self.unerase(w_other.lstorage)
            return
        elif w_other.strategy.is_empty_strategy():
            return

        w_other = w_other._temporarily_as_objects()
        w_list.switch_to_object_strategy()
        w_list.extend(w_other)

    def setitem(self, w_list, index, w_item):
        l = self.unerase(w_list.lstorage)

        if self.is_correct_type(w_item):
            try:
                l[index] = self.unwrap(w_item)
            except IndexError:
                raise
        else:
            self.switch_to_next_strategy(w_list, w_item)
            w_list.setitem(index, w_item)

    def setslice(self, w_list, start, step, slicelength, w_other):
        assert slicelength >= 0
        space = self.space

        if self is space.fromcache(ObjectListStrategy):
            w_other = w_other._temporarily_as_objects()
        elif not self.list_is_correct_type(w_other) and w_other.length() != 0:
            w_list.switch_to_object_strategy()
            w_other_as_object = w_other._temporarily_as_objects()
            assert (w_other_as_object.strategy is
                    space.fromcache(ObjectListStrategy))
            w_list.setslice(start, step, slicelength, w_other_as_object)
            return

        items = self.unerase(w_list.lstorage)
        oldsize = len(items)
        len2 = w_other.length()
        if step == 1:  # Support list resizing for non-extended slices
            delta = slicelength - len2
            if delta < 0:
                delta = -delta
                newsize = oldsize + delta
                # XXX support this in rlist!
                items += [self._none_value] * delta
                lim = start + len2
                i = newsize - 1
                while i >= lim:
                    items[i] = items[i - delta]
                    i -= 1
            elif delta == 0:
                pass
            else:
                # start < 0 is only possible with slicelength == 0
                assert start >= 0
                del items[start:start + delta]
        elif len2 != slicelength:  # No resize for extended slices
            raise oefmt(space.w_ValueError,
                        "attempt to assign sequence of size %d to extended "
                        "slice of size %d", len2, slicelength)

        if len2 == 0:
            other_items = []
        else:
            # at this point both w_list and w_other have the same type, so
            # self.unerase is valid for both of them
            other_items = self.unerase(w_other.lstorage)
        if other_items is items:
            if step > 0:
                # Always copy starting from the right to avoid
                # having to make a shallow copy in the case where
                # the source and destination lists are the same list.
                i = len2 - 1
                start += i * step
                while i >= 0:
                    items[start] = other_items[i]
                    start -= step
                    i -= 1
                return
            else:
                # other_items is items and step is < 0, therefore:
                assert step == -1
                items.reverse()
                return
                #other_items = list(other_items)
        for i in range(len2):
            items[start] = other_items[i]
            start += step

    def deleteslice(self, w_list, start, step, slicelength):
        items = self.unerase(w_list.lstorage)
        if slicelength == 0:
            return

        if step < 0:
            start = start + step * (slicelength - 1)
            step = -step

        if step == 1:
            assert start >= 0
            if slicelength > 0:
                del items[start:start + slicelength]
        else:
            n = len(items)
            i = start

            for discard in range(1, slicelength):
                j = i + 1
                i += step
                while j < i:
                    items[j - discard] = items[j]
                    j += 1

            j = i + 1
            while j < n:
                items[j - slicelength] = items[j]
                j += 1
            start = n - slicelength
            assert start >= 0  # annotator hint
            del items[start:]

    def pop_end(self, w_list):
        l = self.unerase(w_list.lstorage)
        return self.wrap(l.pop())

    def pop(self, w_list, index):
        l = self.unerase(w_list.lstorage)
        # not sure if RPython raises IndexError on pop
        # so check again here
        if index < 0:
            raise IndexError
        try:
            item = l.pop(index)
        except IndexError:
            raise

        w_item = self.wrap(item)
        return w_item

    def mul(self, w_list, times):
        l = self.unerase(w_list.lstorage)
        return W_ListObject.from_storage_and_strategy(
            self.space, self.erase(l * times), self)

    def inplace_mul(self, w_list, times):
        l = self.unerase(w_list.lstorage)
        l *= times

    def reverse(self, w_list):
        self.unerase(w_list.lstorage).reverse()

    def physical_size(self, w_list):
        from rpython.rlib.objectmodel import list_get_physical_size
        l = self.unerase(w_list.lstorage)
        return list_get_physical_size(l)


class ObjectListStrategy(ListStrategy):
    import_from_mixin(AbstractUnwrappedStrategy)

    _none_value = None

    def unwrap(self, w_obj):
        return w_obj

    def wrap(self, item):
        return item

    def _quick_cmp(self, a, b):
        return a is b

    erase, unerase = rerased.new_erasing_pair("object")
    erase = staticmethod(erase)
    unerase = staticmethod(unerase)

    @jit.look_inside_iff(lambda self, w_list:
            jit.loop_unrolling_heuristic(w_list, w_list.length(),
                                         UNROLL_CUTOFF))
    def getitems_copy(self, w_list):
        storage = self.unerase(w_list.lstorage)
        return storage[:]

    @jit.unroll_safe
    def getitems_unroll(self, w_list):
        storage = self.unerase(w_list.lstorage)
        return storage[:]

    def is_correct_type(self, w_obj):
        return True

    def list_is_correct_type(self, w_list):
        return w_list.strategy is self.space.fromcache(ObjectListStrategy)

    def init_from_list_w(self, w_list, list_w):
        w_list.lstorage = self.erase(list_w)

    def clear(self, w_list):
        w_list.lstorage = self.erase([])

    def find_or_count(self, w_list, w_obj, start, stop, count):
        return ListStrategy.find_or_count(
                self, w_list, w_obj, start, stop, count)

    def getitems(self, w_list):
        return self.unerase(w_list.lstorage)

    # no sort() method here: W_ListObject.descr_sort() handles this
    # case explicitly


class IntegerListStrategy(ListStrategy):
    import_from_mixin(AbstractUnwrappedStrategy)

    _none_value = 0

    def wrap(self, intval):
        return self.space.newint(intval)

    def unwrap(self, w_int):
        return plain_int_w(self.space, w_int)

    def _quick_cmp(self, a, b):
        return a == b

    erase, unerase = rerased.new_erasing_pair("integer")
    erase = staticmethod(erase)
    unerase = staticmethod(unerase)

    def is_correct_type(self, w_obj):
        return is_plain_int1(w_obj)

    def list_is_correct_type(self, w_list):
        return w_list.strategy is self.space.fromcache(IntegerListStrategy)

    def sort(self, w_list, reverse):
        l = self.unerase(w_list.lstorage)
        sorter = IntSort(l, len(l))
        sorter.sort()
        if reverse:
            l.reverse()

    def getitems_int(self, w_list):
        return self.unerase(w_list.lstorage)


    _base_extend_from_list = _extend_from_list

    def _extend_from_list(self, w_list, w_other):
        if isinstance(w_other.strategy, BaseRangeListStrategy):
            l = self.unerase(w_list.lstorage)
            other = w_other.getitems_int()
            assert other is not None
            l += other
            return
        if (w_other.strategy is self.space.fromcache(FloatListStrategy) or
            w_other.strategy is self.space.fromcache(IntOrFloatListStrategy)):
            if self.switch_to_int_or_float_strategy(w_list):
                w_list.extend(w_other)
                return
        return self._base_extend_from_list(w_list, w_other)


    _base_setslice = setslice

    def setslice(self, w_list, start, step, slicelength, w_other):
        if w_other.strategy is self.space.fromcache(RangeListStrategy):
            storage = self.erase(w_other.getitems_int())
            w_other = W_ListObject.from_storage_and_strategy(
                    self.space, storage, self)
        if (w_other.strategy is self.space.fromcache(FloatListStrategy) or
            w_other.strategy is self.space.fromcache(IntOrFloatListStrategy)):
            if self.switch_to_int_or_float_strategy(w_list):
                w_list.setslice(start, step, slicelength, w_other)
                return
        return self._base_setslice(w_list, start, step, slicelength, w_other)


    @staticmethod
    def int_2_float_or_int(w_list):
        l = IntegerListStrategy.unerase(w_list.lstorage)
        if not longlong2float.CAN_ALWAYS_ENCODE_INT32:
            for intval in l:
                if not longlong2float.can_encode_int32(intval):
                    raise ValueError
        return [longlong2float.encode_int32_into_longlong_nan(intval)
                for intval in l]

    def switch_to_int_or_float_strategy(self, w_list):
        try:
            generalized_list = self.int_2_float_or_int(w_list)
        except ValueError:
            return False
        strategy = self.space.fromcache(IntOrFloatListStrategy)
        w_list.strategy = strategy
        w_list.lstorage = strategy.erase(generalized_list)
        return True

    def switch_to_next_strategy(self, w_list, w_sample_item):
        if type(w_sample_item) is W_FloatObject:
            if self.switch_to_int_or_float_strategy(w_list):
                # yes, we can switch to IntOrFloatListStrategy
                # (ignore here the extremely unlikely case where
                # w_sample_item is just the wrong nonstandard NaN float;
                # it will caught later and yet another switch will occur)
                return
        # no, fall back to ObjectListStrategy
        w_list.switch_to_object_strategy()


class FloatListStrategy(ListStrategy):
    import_from_mixin(AbstractUnwrappedStrategy)

    _none_value = 0.0

    def wrap(self, floatval):
        return self.space.newfloat(floatval)

    def unwrap(self, w_float):
        return self.space.float_w(w_float)

    erase, unerase = rerased.new_erasing_pair("float")
    erase = staticmethod(erase)
    unerase = staticmethod(unerase)

    def _quick_cmp(self, a, b):
        return longlong2float.float2longlong(a) == longlong2float.float2longlong(b)

    def is_correct_type(self, w_obj):
        return type(w_obj) is W_FloatObject

    def list_is_correct_type(self, w_list):
        return w_list.strategy is self.space.fromcache(FloatListStrategy)

    def sort(self, w_list, reverse):
        l = self.unerase(w_list.lstorage)
        sorter = FloatSort(l, len(l))
        sorter.sort()
        if reverse:
            l.reverse()

    def getitems_float(self, w_list):
        return self.unerase(w_list.lstorage)


    _base_extend_from_list = _extend_from_list

    def _extend_from_list(self, w_list, w_other):
        if (w_other.strategy is self.space.fromcache(IntegerListStrategy) or
            w_other.strategy is self.space.fromcache(IntOrFloatListStrategy)):
            # xxx a case that we don't optimize: [3.4].extend([9999999999999])
            # will cause a switch to int-or-float, followed by another
            # switch to object
            if self.switch_to_int_or_float_strategy(w_list):
                w_list.extend(w_other)
                return
        return self._base_extend_from_list(w_list, w_other)


    _base_setslice = setslice

    def setslice(self, w_list, start, step, slicelength, w_other):
        if (w_other.strategy is self.space.fromcache(IntegerListStrategy) or
            w_other.strategy is self.space.fromcache(IntOrFloatListStrategy)):
            if self.switch_to_int_or_float_strategy(w_list):
                w_list.setslice(start, step, slicelength, w_other)
                return
        return self._base_setslice(w_list, start, step, slicelength, w_other)


    def _safe_find_or_count(self, w_list, obj, start, stop, count):
        l = self.unerase(w_list.lstorage)
        stop = min(stop, len(l))
        result = 0
        if not math.isnan(obj):
            for i in range(start, stop):
                val = l[i]
                if val == obj:
                    if count:
                        result += 1
                    else:
                        return i
        else:
            search = longlong2float.float2longlong(obj)
            for i in range(start, stop):
                val = l[i]
                if longlong2float.float2longlong(val) == search:
                    if count:
                        result += 1
                    else:
                        return i
        if count:
            return result
        raise ValueError

    @staticmethod
    def float_2_float_or_int(w_list):
        l = FloatListStrategy.unerase(w_list.lstorage)
        generalized_list = []
        for floatval in l:
            if not longlong2float.can_encode_float(floatval):
                raise ValueError
            generalized_list.append(
                longlong2float.float2longlong(floatval))
        return generalized_list

    def switch_to_int_or_float_strategy(self, w_list):
        # xxx we should be able to use the same lstorage, but
        # there is a typing issue (float vs longlong)...
        try:
            generalized_list = self.float_2_float_or_int(w_list)
        except ValueError:
            return False
        strategy = self.space.fromcache(IntOrFloatListStrategy)
        w_list.strategy = strategy
        w_list.lstorage = strategy.erase(generalized_list)
        return True

    def switch_to_next_strategy(self, w_list, w_sample_item):
        if is_plain_int1(w_sample_item):
            sample_intval = plain_int_w(self.space, w_sample_item)
            if longlong2float.can_encode_int32(sample_intval):
                if self.switch_to_int_or_float_strategy(w_list):
                    # yes, we can switch to IntOrFloatListStrategy
                    return
        # no, fall back to ObjectListStrategy
        w_list.switch_to_object_strategy()


class IntOrFloatListStrategy(ListStrategy):
    import_from_mixin(AbstractUnwrappedStrategy)

    _none_value = longlong2float.float2longlong(0.0)

    def wrap(self, llval):
        if longlong2float.is_int32_from_longlong_nan(llval):
            intval = longlong2float.decode_int32_from_longlong_nan(llval)
            return self.space.newint(intval)
        else:
            floatval = longlong2float.longlong2float(llval)
            return self.space.newfloat(floatval)

    def unwrap(self, w_int_or_float):
        if is_plain_int1(w_int_or_float):
            intval = plain_int_w(self.space, w_int_or_float)
            return longlong2float.encode_int32_into_longlong_nan(intval)
        else:
            floatval = self.space.float_w(w_int_or_float)
            return longlong2float.float2longlong(floatval)

    def _quick_cmp(self, a, b):
        return a == b

    erase, unerase = rerased.new_erasing_pair("longlong")
    erase = staticmethod(erase)
    unerase = staticmethod(unerase)

    def is_correct_type(self, w_obj):
        if is_plain_int1(w_obj):
            intval = plain_int_w(self.space, w_obj)
            return longlong2float.can_encode_int32(intval)
        elif type(w_obj) is W_FloatObject:
            floatval = self.space.float_w(w_obj)
            return longlong2float.can_encode_float(floatval)
        else:
            return False

    def list_is_correct_type(self, w_list):
        return w_list.strategy is self.space.fromcache(IntOrFloatListStrategy)

    def sort(self, w_list, reverse):
        l = self.unerase(w_list.lstorage)
        sorter = IntOrFloatSort(l, len(l))
        # Reverse sort stability achieved by initially reversing the list,
        # applying a stable forward sort, then reversing the final result.
        if reverse:
            l.reverse()
        sorter.sort()
        if reverse:
            l.reverse()

    _base_extend_from_list = _extend_from_list

    def _extend_longlong(self, w_list, longlong_list):
        l = self.unerase(w_list.lstorage)
        l += longlong_list

    def _extend_from_list(self, w_list, w_other):
        if w_other.strategy is self.space.fromcache(IntegerListStrategy):
            try:
                longlong_list = IntegerListStrategy.int_2_float_or_int(w_other)
            except ValueError:
                pass
            else:
                return self._extend_longlong(w_list, longlong_list)
        if w_other.strategy is self.space.fromcache(FloatListStrategy):
            try:
                longlong_list = FloatListStrategy.float_2_float_or_int(w_other)
            except ValueError:
                pass
            else:
                return self._extend_longlong(w_list, longlong_list)
        return self._base_extend_from_list(w_list, w_other)

    _base_setslice = setslice

    def _temporary_longlong_list(self, longlong_list):
        storage = self.erase(longlong_list)
        return W_ListObject.from_storage_and_strategy(self.space, storage, self)

    def setslice(self, w_list, start, step, slicelength, w_other):
        if w_other.strategy is self.space.fromcache(IntegerListStrategy):
            try:
                longlong_list = IntegerListStrategy.int_2_float_or_int(w_other)
            except ValueError:
                pass
            else:
                w_other = self._temporary_longlong_list(longlong_list)
        elif w_other.strategy is self.space.fromcache(FloatListStrategy):
            try:
                longlong_list = FloatListStrategy.float_2_float_or_int(w_other)
            except ValueError:
                pass
            else:
                w_other = self._temporary_longlong_list(longlong_list)
        return self._base_setslice(w_list, start, step, slicelength, w_other)

    def _safe_find_or_count(self, w_list, obj, start, stop, count):
        l = self.unerase(w_list.lstorage)
        # careful: we must consider that 0.0 == -0.0 == 0, but also
        # NaN == NaN if they have the same bit pattern.
        fobj = longlong2float.maybe_decode_longlong_as_float(obj)
        result = 0
        for i in range(start, min(stop, len(l))):
            llval = l[i]
            if llval == obj:     # equal as longlongs: includes NaN == NaN
                if count:
                    result += 1
                    continue
                else:
                    return i
            fval = longlong2float.maybe_decode_longlong_as_float(llval)
            if fval == fobj:     # cases like 0.0 == -0.0 or 42 == 42.0
                if count:
                    result += 1
                else:
                    return i
        if count:
            return result
        raise ValueError


class BytesListStrategy(ListStrategy):
    import_from_mixin(AbstractUnwrappedStrategy)

    _none_value = ""

    def wrap(self, stringval):
        return self.space.newbytes(stringval)

    def unwrap(self, w_string):
        return self.space.bytes_w(w_string)

    def _quick_cmp(self, a, b):
        return a is b

    erase, unerase = rerased.new_erasing_pair("bytes")
    erase = staticmethod(erase)
    unerase = staticmethod(unerase)

    def is_correct_type(self, w_obj):
        return type(w_obj) is W_BytesObject

    def list_is_correct_type(self, w_list):
        return w_list.strategy is self.space.fromcache(BytesListStrategy)

    def sort(self, w_list, reverse):
        l = self.unerase(w_list.lstorage)
        sorter = StringSort(l, len(l))
        sorter.sort()
        if reverse:
            l.reverse()

    def getitems_bytes(self, w_list):
        return self.unerase(w_list.lstorage)


class AsciiListStrategy(ListStrategy):
    import_from_mixin(AbstractUnwrappedStrategy)

    _none_value = ""

    def wrap(self, stringval):
        assert stringval is not None
        return self.space.newutf8(stringval, len(stringval))

    def unwrap(self, w_string):
        return self.space.utf8_w(w_string)

    def _quick_cmp(self, a, b):
        return a is b

    erase, unerase = rerased.new_erasing_pair("unicode")
    erase = staticmethod(erase)
    unerase = staticmethod(unerase)

    def is_correct_type(self, w_obj):
        return type(w_obj) is W_UnicodeObject and w_obj.is_ascii()

    def list_is_correct_type(self, w_list):
        return w_list.strategy is self.space.fromcache(AsciiListStrategy)

    def sort(self, w_list, reverse):
        l = self.unerase(w_list.lstorage)
        sorter = StringSort(l, len(l))
        sorter.sort()
        if reverse:
            l.reverse()

    def getitems_ascii(self, w_list):
        return self.unerase(w_list.lstorage)


def is_plain_int1(w_obj):
    return (type(w_obj) is W_IntObject or
            (type(w_obj) is W_LongObject and w_obj._fits_int()))

def plain_int_w(space, w_obj):
    # like space.int_w(w_obj, allow_conversion=False).  Meant to be
    # used only for objects for which is_plain_int1() returned True;
    # for that use case it should never raise.
    return w_obj._int_w(space)

# _______________________________________________________

init_signature = Signature(['sequence'], posonlyargcount=1)
init_defaults = [None]

app = applevel("""
    def listrepr(currently_in_repr, l):
        'The app-level part of repr().'
        if l in currently_in_repr:
            return '[...]'
        currently_in_repr[l] = 1
        try:
            return "[" + ", ".join([repr(x) for x in l]) + ']'
        finally:
            try:
                del currently_in_repr[l]
            except:
                pass
""", filename=__file__)

listrepr = app.interphook("listrepr")

# ____________________________________________________________
# Sorting

# Reverse a slice of a list in place, from lo up to (exclusive) hi.
# (used in sort)

TimSort = make_timsort_class()
IntBaseTimSort = make_timsort_class()
FloatBaseTimSort = make_timsort_class()
IntOrFloatBaseTimSort = make_timsort_class()


class KeyContainer(W_Root):
    def __init__(self, w_key, w_item):
        self.w_key = w_key
        self.w_item = w_item


# NOTE: all the subclasses of TimSort should inherit from a common subclass,
#       so make sure that only SimpleSort inherits directly from TimSort.
#       This is necessary to hide the parent method TimSort.lt() from the
#       annotator.
class SimpleSort(TimSort):
    def lt(self, a, b):
        space = self.space
        return space.is_true(space.lt(a, b))


class IntSort(IntBaseTimSort):
    def lt(self, a, b):
        return a < b


class FloatSort(FloatBaseTimSort):
    def lt(self, a, b):
        return a < b


class IntOrFloatSort(IntOrFloatBaseTimSort):
    def lt(self, a, b):
        fa = longlong2float.maybe_decode_longlong_as_float(a)
        fb = longlong2float.maybe_decode_longlong_as_float(b)
        return fa < fb


class CustomKeySort(SimpleSort):
    def lt(self, a, b):
        assert isinstance(a, KeyContainer)
        assert isinstance(b, KeyContainer)
        space = self.space
        return space.is_true(space.lt(a.w_key, b.w_key))


W_ListObject.typedef = TypeDef("list",
    __doc__ = """list() -> new empty list
list(iterable) -> new list initialized from iterable's items""",
    __new__ = interp2app(W_ListObject.descr_new),
    __init__ = interp2app(W_ListObject.descr_init),
    __repr__ = interp2app(W_ListObject.descr_repr),
    __hash__ = None,

    __eq__ = interp2app(W_ListObject.descr_eq),
    __ne__ = interp2app(W_ListObject.descr_ne),
    __lt__ = interp2app(W_ListObject.descr_lt),
    __le__ = interp2app(W_ListObject.descr_le),
    __gt__ = interp2app(W_ListObject.descr_gt),
    __ge__ = interp2app(W_ListObject.descr_ge),

    __len__ = interp2app(W_ListObject.descr_len),
    __iter__ = interp2app(W_ListObject.descr_iter),
    __contains__ = interp2app(W_ListObject.descr_contains),

    __add__ = interp2app(W_ListObject.descr_add),
    __iadd__ = interp2app(W_ListObject.descr_inplace_add),
    __mul__ = interp2app(W_ListObject.descr_mul),
    __rmul__ = interp2app(W_ListObject.descr_mul),
    __imul__ = interp2app(W_ListObject.descr_inplace_mul),

    __getitem__ = interp2app(W_ListObject.descr_getitem),
    __setitem__ = interp2app(W_ListObject.descr_setitem),
    __delitem__ = interp2app(W_ListObject.descr_delitem),

    sort = interp2app(W_ListObject.descr_sort),
    index = interp2app(W_ListObject.descr_index),
    copy = interp2app(W_ListObject.descr_copy),
    append = interp2app(W_ListObject.append),
    reverse = interp2app(W_ListObject.descr_reverse),
    __reversed__ = interp2app(W_ListObject.descr_reversed),
    count = interp2app(W_ListObject.descr_count),
    pop = interp2app(W_ListObject.descr_pop),
    clear = interp2app(W_ListObject.descr_clear),
    extend = interp2app(W_ListObject.extend),
    insert = interp2app(W_ListObject.descr_insert),
    remove = interp2app(W_ListObject.descr_remove),
)
W_ListObject.typedef.flag_sequence_bug_compat = True<|MERGE_RESOLUTION|>--- conflicted
+++ resolved
@@ -615,22 +615,9 @@
         self.reverse()
 
     def descr_count(self, space, w_value):
-<<<<<<< HEAD
         '''L.count(value) -> integer -- return number of occurrences of value'''
-        # needs to be safe against eq_w() mutating the w_list behind our back
-        count = 0
-        i = 0
-        while i < self.length():
-            if space.eq_w(self.getitem(i), w_value):
-                count += 1
-            i += 1
-        return space.newint(count)
-=======
-        '''L.count(value) -> integer -- return number of
-        occurrences of value'''
         i = self.find_or_count(w_value, count=True)
         return space.newint(i)
->>>>>>> 042bc251
 
     @unwrap_spec(index=int)
     def descr_insert(self, space, index, w_value):
@@ -1238,13 +1225,8 @@
     erase = staticmethod(erase)
     unerase = staticmethod(unerase)
 
-<<<<<<< HEAD
-    def find(self, w_list, w_obj, startindex, stopindex):
+    def find_or_count(self, w_list, w_obj, startindex, stopindex, count):
         if is_plain_int1(w_obj):
-=======
-    def find_or_count(self, w_list, w_obj, startindex, stopindex, count):
-        if type(w_obj) is W_IntObject:
->>>>>>> 042bc251
             obj = self.unwrap(w_obj)
             length = self.unerase(w_list.lstorage)[0]
             if 0 <= obj < length and startindex <= obj < stopindex:
@@ -1320,13 +1302,8 @@
     erase = staticmethod(erase)
     unerase = staticmethod(unerase)
 
-<<<<<<< HEAD
-    def find(self, w_list, w_obj, startindex, stopindex):
+    def find_or_count(self, w_list, w_obj, startindex, stopindex, count):
         if is_plain_int1(w_obj):
-=======
-    def find_or_count(self, w_list, w_obj, startindex, stopindex, count):
-        if type(w_obj) is W_IntObject:
->>>>>>> 042bc251
             obj = self.unwrap(w_obj)
             start, step, length = self.unerase(w_list.lstorage)
             if ((step > 0 and start <= obj <= start + (length - 1) * step and
