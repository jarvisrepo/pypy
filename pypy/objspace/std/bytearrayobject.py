"""The builtin bytearray implementation"""

from rpython.rlib.objectmodel import (
    import_from_mixin, newlist_hint, resizelist_hint, specialize)
from rpython.rlib.buffer import Buffer
from rpython.rlib.rstring import StringBuilder, ByteListBuilder

from pypy.interpreter.baseobjspace import W_Root
from pypy.interpreter.error import OperationError, oefmt
from pypy.objspace.std.bytesobject import (
    getbytevalue, makebytesdata_w, newbytesdata_w)
from pypy.interpreter.gateway import WrappedDefault, interp2app, unwrap_spec
from pypy.objspace.std.sliceobject import W_SliceObject
from pypy.objspace.std.stdtypedef import StdTypeDef
from pypy.objspace.std.stringmethods import StringMethods, _get_buffer
from pypy.objspace.std.bytesobject import W_BytesObject
from pypy.objspace.std.util import get_positive_index

NON_HEX_MSG = "non-hexadecimal number found in fromhex() arg at position %d"


class W_BytearrayObject(W_Root):
    import_from_mixin(StringMethods)

    def __init__(self, data):
        self.data = data

    def __repr__(self):
        """representation for debugging purposes"""
        return "%s(%s)" % (self.__class__.__name__, ''.join(self.data))

    def buffer_w(self, space, flags):
        return BytearrayBuffer(self.data, False)

    def _new(self, value):
        if value is self.data:
            value = value[:]
        return W_BytearrayObject(value)

    def _new_from_buffer(self, buffer):
        return W_BytearrayObject([buffer[i] for i in range(len(buffer))])

    def _new_from_list(self, value):
        return W_BytearrayObject(value)

    def _empty(self):
        return W_BytearrayObject([])

    def _len(self):
        return len(self.data)

    def _getitem_result(self, space, index):
        try:
            character = self.data[index]
        except IndexError:
            raise oefmt(space.w_IndexError, "bytearray index out of range")
        return space.wrap(ord(character))

    def _val(self, space):
        return self.data

    @staticmethod
    def _use_rstr_ops(space, w_other):
        return False

    @staticmethod
    def _op_val(space, w_other):
        return space.buffer_w(w_other, space.BUF_SIMPLE).as_str()

    def _chr(self, char):
        assert len(char) == 1
        return str(char)[0]

    def _multi_chr(self, char):
        return [char]

    @staticmethod
    def _builder(size=100):
        return ByteListBuilder(size)

    def _newlist_unwrapped(self, space, res):
        return space.newlist([W_BytearrayObject(i) for i in res])

    def _isupper(self, ch):
        return ch.isupper()

    def _islower(self, ch):
        return ch.islower()

    def _istitle(self, ch):
        return ch.isupper()

    def _isspace(self, ch):
        return ch.isspace()

    def _isalpha(self, ch):
        return ch.isalpha()

    def _isalnum(self, ch):
        return ch.isalnum()

    def _isdigit(self, ch):
        return ch.isdigit()

    _iscased = _isalpha

    def _islinebreak(self, ch):
        return (ch == '\n') or (ch == '\r')

    def _upper(self, ch):
        if ch.islower():
            o = ord(ch) - 32
            return chr(o)
        else:
            return ch

    def _lower(self, ch):
        if ch.isupper():
            o = ord(ch) + 32
            return chr(o)
        else:
            return ch

    _title = _upper

    def _join_return_one(self, space, w_obj):
        return False

    def _join_check_item(self, space, w_obj):
        return not (space.isinstance_w(w_obj, space.w_bytes) or
                    space.isinstance_w(w_obj, space.w_bytearray))

    def ord(self, space):
        if len(self.data) != 1:
            raise oefmt(space.w_TypeError,
                        "ord() expected a character, but string of length %d "
                        "found", len(self.data))
        return space.wrap(ord(self.data[0]))

    @staticmethod
    def descr_new(space, w_bytearraytype, __args__):
        return new_bytearray(space, w_bytearraytype, [])

    def descr_reduce(self, space):
        assert isinstance(self, W_BytearrayObject)
        w_dict = self.getdict(space)
        if w_dict is None:
            w_dict = space.w_None
        return space.newtuple([
            space.type(self), space.newtuple([
                space.wrap(''.join(self.data).decode('latin-1')),
                space.wrap('latin-1')]),
            w_dict])

    @staticmethod
    def descr_fromhex(space, w_bytearraytype, w_hexstring):
        if not space.is_w(space.type(w_hexstring), space.w_unicode):
            raise oefmt(space.w_TypeError, "must be str, not %T", w_hexstring)
        hexstring = space.unicode_w(w_hexstring)
        data = _hexstring_to_array(space, hexstring)
        # in CPython bytearray.fromhex is a staticmethod, so
        # we ignore w_type and always return a bytearray
        return new_bytearray(space, space.w_bytearray, data)

    @unwrap_spec(encoding='str_or_None', errors='str_or_None')
    def descr_init(self, space, w_source=None, encoding=None, errors=None):
        assert isinstance(self, W_BytearrayObject)
        self.data = newbytesdata_w(space, w_source, encoding, errors)

    def descr_repr(self, space):
        s = self.data

        # Good default if there are no replacements.
        buf = StringBuilder(len("bytearray(b'')") + len(s))

        buf.append("bytearray(b")
        quote = "'"
        for c in s:
            if c == '"':
                quote = "'"
                break
            elif c == "'":
                quote = '"'
        buf.append(quote)

        for i in range(len(s)):
            c = s[i]

            if c == '\\' or c == "'":
                buf.append('\\')
                buf.append(c)
            elif c == '\t':
                buf.append('\\t')
            elif c == '\r':
                buf.append('\\r')
            elif c == '\n':
                buf.append('\\n')
            elif not '\x20' <= c < '\x7f':
                n = ord(c)
                buf.append('\\x')
                buf.append("0123456789abcdef"[n >> 4])
                buf.append("0123456789abcdef"[n & 0xF])
            else:
                buf.append(c)

        buf.append(quote)
        buf.append(")")

        return space.wrap(buf.build())

    def descr_str(self, space):
        if space.sys.get_flag('bytes_warning'):
            space.warn(space.wrap("str() on a bytearray instance"),
                       space.w_BytesWarning)
        return self.descr_repr(space)

    def descr_eq(self, space, w_other):
        if isinstance(w_other, W_BytearrayObject):
            return space.newbool(self.data == w_other.data)

        try:
            buffer = _get_buffer(space, w_other)
        except OperationError as e:
            if e.match(space, space.w_TypeError):
                return space.w_NotImplemented
            raise

        value = self._val(space)
        buffer_len = buffer.getlength()

        if len(value) != buffer_len:
            return space.newbool(False)

        min_length = min(len(value), buffer_len)
        return space.newbool(_memcmp(value, buffer, min_length) == 0)

    def descr_ne(self, space, w_other):
        if isinstance(w_other, W_BytearrayObject):
            return space.newbool(self.data != w_other.data)

        try:
            buffer = _get_buffer(space, w_other)
        except OperationError as e:
            if e.match(space, space.w_TypeError):
                return space.w_NotImplemented
            raise

        value = self._val(space)
        buffer_len = buffer.getlength()

        if len(value) != buffer_len:
            return space.newbool(True)

        min_length = min(len(value), buffer_len)
        return space.newbool(_memcmp(value, buffer, min_length) != 0)

    def _comparison_helper(self, space, w_other):
        value = self._val(space)

        if isinstance(w_other, W_BytearrayObject):
            other = w_other.data
            other_len = len(other)
            cmp = _memcmp(value, other, min(len(value), len(other)))
        elif isinstance(w_other, W_BytesObject):
            other = self._op_val(space, w_other)
            other_len = len(other)
            cmp = _memcmp(value, other, min(len(value), len(other)))
        else:
            try:
                buffer = _get_buffer(space, w_other)
            except OperationError as e:
                if e.match(space, space.w_TypeError):
                    return False, 0, 0
                raise
            other_len = len(buffer)
            cmp = _memcmp(value, buffer, min(len(value), len(buffer)))

        return True, cmp, other_len

    def descr_lt(self, space, w_other):
        success, cmp, other_len = self._comparison_helper(space, w_other)
        if not success:
            return space.w_NotImplemented
        return space.newbool(cmp < 0 or (cmp == 0 and self._len() < other_len))

    def descr_le(self, space, w_other):
        success, cmp, other_len = self._comparison_helper(space, w_other)
        if not success:
            return space.w_NotImplemented
        return space.newbool(cmp < 0 or (cmp == 0 and self._len() <= other_len))

    def descr_gt(self, space, w_other):
        success, cmp, other_len = self._comparison_helper(space, w_other)
        if not success:
            return space.w_NotImplemented
        return space.newbool(cmp > 0 or (cmp == 0 and self._len() > other_len))

    def descr_ge(self, space, w_other):
        success, cmp, other_len = self._comparison_helper(space, w_other)
        if not success:
            return space.w_NotImplemented
        return space.newbool(cmp > 0 or (cmp == 0 and self._len() >= other_len))

    def descr_inplace_add(self, space, w_other):
        if isinstance(w_other, W_BytearrayObject):
            self.data += w_other.data
            return self

        if isinstance(w_other, W_BytesObject):
            self._inplace_add(self._op_val(space, w_other))
        else:
            self._inplace_add(_get_buffer(space, w_other))
        return self

    @specialize.argtype(1)
    def _inplace_add(self, other):
        for i in range(len(other)):
            self.data.append(other[i])

    def descr_inplace_mul(self, space, w_times):
        try:
            times = space.getindex_w(w_times, space.w_OverflowError)
        except OperationError as e:
            if e.match(space, space.w_TypeError):
                return space.w_NotImplemented
            raise
        self.data *= times
        return self

    def descr_setitem(self, space, w_index, w_other):
        if isinstance(w_index, W_SliceObject):
            oldsize = len(self.data)
            start, stop, step, slicelength = w_index.indices4(space, oldsize)
            sequence2 = makebytesdata_w(space, w_other)
            _setitem_slice_helper(space, self.data, start, step,
                                  slicelength, sequence2, empty_elem='\x00')
        else:
            idx = space.getindex_w(w_index, space.w_IndexError,
                                   "bytearray index")
            try:
                self.data[idx] = getbytevalue(space, w_other)
            except IndexError:
                raise oefmt(space.w_IndexError, "bytearray index out of range")

    def descr_delitem(self, space, w_idx):
        if isinstance(w_idx, W_SliceObject):
            start, stop, step, slicelength = w_idx.indices4(space,
                                                            len(self.data))
            _delitem_slice_helper(space, self.data, start, step, slicelength)
        else:
            idx = space.getindex_w(w_idx, space.w_IndexError,
                                   "bytearray index")
            try:
                del self.data[idx]
            except IndexError:
                raise oefmt(space.w_IndexError,
                            "bytearray deletion index out of range")

    def descr_append(self, space, w_item):
        self.data.append(getbytevalue(space, w_item))

    def descr_extend(self, space, w_other):
        if isinstance(w_other, W_BytearrayObject):
            self.data += w_other.data
        else:
            self.data += makebytesdata_w(space, w_other)
        return self

    def descr_insert(self, space, w_idx, w_other):
        where = space.int_w(w_idx)
        length = len(self.data)
        index = get_positive_index(where, length)
        val = getbytevalue(space, w_other)
        self.data.insert(index, val)
        return space.w_None

    @unwrap_spec(w_idx=WrappedDefault(-1))
    def descr_pop(self, space, w_idx):
        index = space.int_w(w_idx)
        try:
            result = self.data.pop(index)
        except IndexError:
            if not self.data:
                raise oefmt(space.w_IndexError, "pop from empty bytearray")
            raise oefmt(space.w_IndexError, "pop index out of range")
        return space.wrap(ord(result))

    def descr_remove(self, space, w_char):
        char = space.int_w(space.index(w_char))
        try:
            self.data.remove(chr(char))
        except ValueError:
            raise oefmt(space.w_ValueError, "value not found in bytearray")

    _StringMethods_descr_contains = descr_contains
    def descr_contains(self, space, w_sub):
        if space.isinstance_w(w_sub, space.w_int):
            char = space.int_w(w_sub)
            return _descr_contains_bytearray(self.data, space, char)

        return self._StringMethods_descr_contains(space, w_sub)

    def descr_add(self, space, w_other):
        if isinstance(w_other, W_BytearrayObject):
            return self._new(self.data + w_other.data)

        if isinstance(w_other, W_BytesObject):
            return self._add(self._op_val(space, w_other))

        try:
            buffer = _get_buffer(space, w_other)
        except OperationError as e:
            if e.match(space, space.w_TypeError):
                return space.w_NotImplemented
            raise
        return self._add(buffer)

    @specialize.argtype(1)
    def _add(self, other):
        return self._new(self.data + [other[i] for i in range(len(other))])

    def descr_reverse(self, space):
        self.data.reverse()



# ____________________________________________________________
# helpers for slow paths, moved out because they contain loops

def _make_data(s):
    return [s[i] for i in range(len(s))]


def _descr_contains_bytearray(data, space, char):
    if not 0 <= char < 256:
        raise oefmt(space.w_ValueError, "byte must be in range(0, 256)")
    for c in data:
        if ord(c) == char:
            return space.w_True
    return space.w_False

# ____________________________________________________________


def new_bytearray(space, w_bytearraytype, data):
    w_obj = space.allocate_instance(W_BytearrayObject, w_bytearraytype)
    W_BytearrayObject.__init__(w_obj, data)
    return w_obj


<<<<<<< HEAD
=======
def makebytearraydata_w(space, w_source):
    # String-like argument
    try:
        buf = space.buffer_w(w_source, space.BUF_FULL_RO)
    except OperationError as e:
        if not e.match(space, space.w_TypeError):
            raise
    else:
        return list(buf.as_str())

    # sequence of bytes
    w_iter = space.iter(w_source)
    length_hint = space.length_hint(w_source, 0)
    data = newlist_hint(length_hint)
    extended = 0
    while True:
        try:
            w_item = space.next(w_iter)
        except OperationError as e:
            if not e.match(space, space.w_StopIteration):
                raise
            break
        value = getbytevalue(space, w_item)
        data.append(value)
        extended += 1
    if extended < length_hint:
        resizelist_hint(data, extended)
    return data


>>>>>>> 93f56611
def _hex_digit_to_int(d):
    val = ord(d)
    if 47 < val < 58:
        return val - 48
    if 64 < val < 71:
        return val - 55
    if 96 < val < 103:
        return val - 87
    return -1

def _hexstring_to_array(space, s):
    data = []
    length = len(s)
    i = -2
    while True:
        i += 2
        while i < length and s[i] == ' ':
            i += 1
        if i >= length:
            break
        if i + 1 == length:
            raise OperationError(space.w_ValueError, space.wrap(
                "non-hexadecimal number found in fromhex() arg at position %d" % i))

        top = _hex_digit_to_int(s[i])
        if top == -1:
            raise OperationError(space.w_ValueError, space.wrap(
                "non-hexadecimal number found in fromhex() arg at position %d" % i))
        bot = _hex_digit_to_int(s[i+1])
        if bot == -1:
            raise OperationError(space.w_ValueError, space.wrap(
                "non-hexadecimal number found in fromhex() arg at position %d" % (i+1,)))
        data.append(chr(top*16 + bot))
    return data


class BytearrayDocstrings:
    """bytearray(iterable_of_ints) -> bytearray
    bytearray(string, encoding[, errors]) -> bytearray
    bytearray(bytes_or_bytearray) -> mutable copy of bytes_or_bytearray
    bytearray(memory_view) -> bytearray

    Construct an mutable bytearray object from:
      - an iterable yielding integers in range(256)
      - a text string encoded using the specified encoding
      - a bytes or a bytearray object
      - any object implementing the buffer API.

    bytearray(int) -> bytearray.

    Construct a zero-initialized bytearray of the given length.

    """

    def __add__():
        """x.__add__(y) <==> x+y"""

    def __alloc__():
        """B.__alloc__() -> int

        Return the number of bytes actually allocated.
        """

    def __contains__():
        """x.__contains__(y) <==> y in x"""

    def __delitem__():
        """x.__delitem__(y) <==> del x[y]"""

    def __eq__():
        """x.__eq__(y) <==> x==y"""

    def __ge__():
        """x.__ge__(y) <==> x>=y"""

    def __getattribute__():
        """x.__getattribute__('name') <==> x.name"""

    def __getitem__():
        """x.__getitem__(y) <==> x[y]"""

    def __gt__():
        """x.__gt__(y) <==> x>y"""

    def __iadd__():
        """x.__iadd__(y) <==> x+=y"""

    def __imul__():
        """x.__imul__(y) <==> x*=y"""

    def __init__():
        """x.__init__(...) initializes x; see help(type(x)) for signature"""

    def __iter__():
        """x.__iter__() <==> iter(x)"""

    def __le__():
        """x.__le__(y) <==> x<=y"""

    def __len__():
        """x.__len__() <==> len(x)"""

    def __lt__():
        """x.__lt__(y) <==> x<y"""

    def __mul__():
        """x.__mul__(n) <==> x*n"""

    def __ne__():
        """x.__ne__(y) <==> x!=y"""

    def __reduce__():
        """Return state information for pickling."""

    def __repr__():
        """x.__repr__() <==> repr(x)"""

    def __rmul__():
        """x.__rmul__(n) <==> n*x"""

    def __setitem__():
        """x.__setitem__(i, y) <==> x[i]=y"""

    def __sizeof__():
        """B.__sizeof__() -> int

        Returns the size of B in memory, in bytes
        """

    def __str__():
        """x.__str__() <==> str(x)"""

    def append():
        """B.append(int) -> None

        Append a single item to the end of B.
        """

    def capitalize():
        """B.capitalize() -> copy of B

        Return a copy of B with only its first character capitalized (ASCII)
        and the rest lower-cased.
        """

    def center():
        """B.center(width[, fillchar]) -> copy of B

        Return B centered in a string of length width.  Padding is
        done using the specified fill character (default is a space).
        """

    def count():
        """B.count(sub[, start[, end]]) -> int

        Return the number of non-overlapping occurrences of subsection sub in
        bytes B[start:end].  Optional arguments start and end are interpreted
        as in slice notation.
        """

    def decode():
        """B.decode(encoding=None, errors='strict') -> unicode

        Decode B using the codec registered for encoding. encoding defaults to
        the default encoding. errors may be given to set a different error
        handling scheme.  Default is 'strict' meaning that encoding errors
        raise a UnicodeDecodeError.  Other possible values are 'ignore' and
        'replace' as well as any other name registered with
        codecs.register_error that is able to handle UnicodeDecodeErrors.
        """

    def endswith():
        """B.endswith(suffix[, start[, end]]) -> bool

        Return True if B ends with the specified suffix, False otherwise.
        With optional start, test B beginning at that position.
        With optional end, stop comparing B at that position.
        suffix can also be a tuple of strings to try.
        """

    def expandtabs():
        """B.expandtabs([tabsize]) -> copy of B

        Return a copy of B where all tab characters are expanded using spaces.
        If tabsize is not given, a tab size of 8 characters is assumed.
        """

    def extend():
        """B.extend(iterable_of_ints) -> None

        Append all the elements from the iterator or sequence to the
        end of B.
        """

    def find():
        """B.find(sub[, start[, end]]) -> int

        Return the lowest index in B where subsection sub is found,
        such that sub is contained within B[start,end].  Optional
        arguments start and end are interpreted as in slice notation.

        Return -1 on failure.
        """

    def fromhex():
        r"""bytearray.fromhex(string) -> bytearray (static method)

        Create a bytearray object from a string of hexadecimal numbers.
        Spaces between two numbers are accepted.
        Example: bytearray.fromhex('B9 01EF') -> bytearray(b'\xb9\x01\xef').
        """

    def index():
        """B.index(sub[, start[, end]]) -> int

        Like B.find() but raise ValueError when the subsection is not found.
        """

    def insert():
        """B.insert(index, int) -> None

        Insert a single item into the bytearray before the given index.
        """

    def isalnum():
        """B.isalnum() -> bool

        Return True if all characters in B are alphanumeric
        and there is at least one character in B, False otherwise.
        """

    def isalpha():
        """B.isalpha() -> bool

        Return True if all characters in B are alphabetic
        and there is at least one character in B, False otherwise.
        """

    def isdigit():
        """B.isdigit() -> bool

        Return True if all characters in B are digits
        and there is at least one character in B, False otherwise.
        """

    def islower():
        """B.islower() -> bool

        Return True if all cased characters in B are lowercase and there is
        at least one cased character in B, False otherwise.
        """

    def isspace():
        """B.isspace() -> bool

        Return True if all characters in B are whitespace
        and there is at least one character in B, False otherwise.
        """

    def istitle():
        """B.istitle() -> bool

        Return True if B is a titlecased string and there is at least one
        character in B, i.e. uppercase characters may only follow uncased
        characters and lowercase characters only cased ones. Return False
        otherwise.
        """

    def isupper():
        """B.isupper() -> bool

        Return True if all cased characters in B are uppercase and there is
        at least one cased character in B, False otherwise.
        """

    def join():
        """B.join(iterable_of_bytes) -> bytearray

        Concatenate any number of str/bytearray objects, with B
        in between each pair, and return the result as a new bytearray.
        """

    def ljust():
        """B.ljust(width[, fillchar]) -> copy of B

        Return B left justified in a string of length width. Padding is
        done using the specified fill character (default is a space).
        """

    def lower():
        """B.lower() -> copy of B

        Return a copy of B with all ASCII characters converted to lowercase.
        """

    def lstrip():
        """B.lstrip([bytes]) -> bytearray

        Strip leading bytes contained in the argument
        and return the result as a new bytearray.
        If the argument is omitted, strip leading ASCII whitespace.
        """

    def partition():
        """B.partition(sep) -> (head, sep, tail)

        Search for the separator sep in B, and return the part before it,
        the separator itself, and the part after it.  If the separator is not
        found, returns B and two empty bytearray objects.
        """

    def pop():
        """B.pop([index]) -> int

        Remove and return a single item from B. If no index
        argument is given, will pop the last value.
        """

    def remove():
        """B.remove(int) -> None

        Remove the first occurrence of a value in B.
        """

    def replace():
        """B.replace(old, new[, count]) -> bytearray

        Return a copy of B with all occurrences of subsection
        old replaced by new.  If the optional argument count is
        given, only the first count occurrences are replaced.
        """

    def reverse():
        """B.reverse() -> None

        Reverse the order of the values in B in place.
        """

    def rfind():
        """B.rfind(sub[, start[, end]]) -> int

        Return the highest index in B where subsection sub is found,
        such that sub is contained within B[start,end].  Optional
        arguments start and end are interpreted as in slice notation.

        Return -1 on failure.
        """

    def rindex():
        """B.rindex(sub[, start[, end]]) -> int

        Like B.rfind() but raise ValueError when the subsection is not found.
        """

    def rjust():
        """B.rjust(width[, fillchar]) -> copy of B

        Return B right justified in a string of length width. Padding is
        done using the specified fill character (default is a space)
        """

    def rpartition():
        """B.rpartition(sep) -> (head, sep, tail)

        Search for the separator sep in B, starting at the end of B,
        and return the part before it, the separator itself, and the
        part after it.  If the separator is not found, returns two empty
        bytearray objects and B.
        """

    def rsplit():
        """B.rsplit(sep=None, maxsplit=-1) -> list of bytearrays

        Return a list of the sections in B, using sep as the delimiter,
        starting at the end of B and working to the front.
        If sep is not given, B is split on ASCII whitespace characters
        (space, tab, return, newline, formfeed, vertical tab).
        If maxsplit is given, at most maxsplit splits are done.
        """

    def rstrip():
        """B.rstrip([bytes]) -> bytearray

        Strip trailing bytes contained in the argument
        and return the result as a new bytearray.
        If the argument is omitted, strip trailing ASCII whitespace.
        """

    def split():
        """B.split(sep=None, maxsplit=-1) -> list of bytearrays

        Return a list of the sections in B, using sep as the delimiter.
        If sep is not given, B is split on ASCII whitespace characters
        (space, tab, return, newline, formfeed, vertical tab).
        If maxsplit is given, at most maxsplit splits are done.
        """

    def splitlines():
        """B.splitlines(keepends=False) -> list of lines

        Return a list of the lines in B, breaking at line boundaries.
        Line breaks are not included in the resulting list unless keepends
        is given and true.
        """

    def startswith():
        """B.startswith(prefix[, start[, end]]) -> bool

        Return True if B starts with the specified prefix, False otherwise.
        With optional start, test B beginning at that position.
        With optional end, stop comparing B at that position.
        prefix can also be a tuple of strings to try.
        """

    def strip():
        """B.strip([bytes]) -> bytearray

        Strip leading and trailing bytes contained in the argument
        and return the result as a new bytearray.
        If the argument is omitted, strip ASCII whitespace.
        """

    def swapcase():
        """B.swapcase() -> copy of B

        Return a copy of B with uppercase ASCII characters converted
        to lowercase ASCII and vice versa.
        """

    def title():
        """B.title() -> copy of B

        Return a titlecased version of B, i.e. ASCII words start with uppercase
        characters, all remaining cased characters have lowercase.
        """

    def translate():
        """B.translate(table[, deletechars]) -> bytearray

        Return a copy of B, where all characters occurring in the
        optional argument deletechars are removed, and the remaining
        characters have been mapped through the given translation
        table, which must be a bytes object of length 256.
        """

    def upper():
        """B.upper() -> copy of B

        Return a copy of B with all ASCII characters converted to uppercase.
        """

    def zfill():
        """B.zfill(width) -> copy of B

        Pad a numeric string B with zeros on the left, to fill a field
        of the specified width.  B is never truncated.
        """


W_BytearrayObject.typedef = StdTypeDef(
    "bytearray",
    __doc__ = BytearrayDocstrings.__doc__,
    __new__ = interp2app(W_BytearrayObject.descr_new),
    __hash__ = None,
    __reduce__ = interp2app(W_BytearrayObject.descr_reduce,
                            doc=BytearrayDocstrings.__reduce__.__doc__),
    fromhex = interp2app(W_BytearrayObject.descr_fromhex, as_classmethod=True,
                         doc=BytearrayDocstrings.fromhex.__doc__),
    maketrans = interp2app(W_BytearrayObject.descr_maketrans,
                           as_classmethod=True),

    __repr__ = interp2app(W_BytearrayObject.descr_repr,
                          doc=BytearrayDocstrings.__repr__.__doc__),
    __str__ = interp2app(W_BytearrayObject.descr_str,
                         doc=BytearrayDocstrings.__str__.__doc__),

    __eq__ = interp2app(W_BytearrayObject.descr_eq,
                        doc=BytearrayDocstrings.__eq__.__doc__),
    __ne__ = interp2app(W_BytearrayObject.descr_ne,
                        doc=BytearrayDocstrings.__ne__.__doc__),
    __lt__ = interp2app(W_BytearrayObject.descr_lt,
                        doc=BytearrayDocstrings.__lt__.__doc__),
    __le__ = interp2app(W_BytearrayObject.descr_le,
                        doc=BytearrayDocstrings.__le__.__doc__),
    __gt__ = interp2app(W_BytearrayObject.descr_gt,
                        doc=BytearrayDocstrings.__gt__.__doc__),
    __ge__ = interp2app(W_BytearrayObject.descr_ge,
                        doc=BytearrayDocstrings.__ge__.__doc__),

    __iter__ = interp2app(W_BytearrayObject.descr_iter,
                         doc=BytearrayDocstrings.__iter__.__doc__),
    __len__ = interp2app(W_BytearrayObject.descr_len,
                         doc=BytearrayDocstrings.__len__.__doc__),
    __contains__ = interp2app(W_BytearrayObject.descr_contains,
                              doc=BytearrayDocstrings.__contains__.__doc__),

    __add__ = interp2app(W_BytearrayObject.descr_add,
                         doc=BytearrayDocstrings.__add__.__doc__),
    __mul__ = interp2app(W_BytearrayObject.descr_mul,
                         doc=BytearrayDocstrings.__mul__.__doc__),
    __rmul__ = interp2app(W_BytearrayObject.descr_mul,
                          doc=BytearrayDocstrings.__rmul__.__doc__),

    __getitem__ = interp2app(W_BytearrayObject.descr_getitem,
                             doc=BytearrayDocstrings.__getitem__.__doc__),

    capitalize = interp2app(W_BytearrayObject.descr_capitalize,
                            doc=BytearrayDocstrings.capitalize.__doc__),
    center = interp2app(W_BytearrayObject.descr_center,
                        doc=BytearrayDocstrings.center.__doc__),
    count = interp2app(W_BytearrayObject.descr_count,
                       doc=BytearrayDocstrings.count.__doc__),
    decode = interp2app(W_BytearrayObject.descr_decode,
                        doc=BytearrayDocstrings.decode.__doc__),
    expandtabs = interp2app(W_BytearrayObject.descr_expandtabs,
                            doc=BytearrayDocstrings.expandtabs.__doc__),
    find = interp2app(W_BytearrayObject.descr_find,
                      doc=BytearrayDocstrings.find.__doc__),
    rfind = interp2app(W_BytearrayObject.descr_rfind,
                       doc=BytearrayDocstrings.rfind.__doc__),
    index = interp2app(W_BytearrayObject.descr_index,
                       doc=BytearrayDocstrings.index.__doc__),
    rindex = interp2app(W_BytearrayObject.descr_rindex,
                        doc=BytearrayDocstrings.rindex.__doc__),
    isalnum = interp2app(W_BytearrayObject.descr_isalnum,
                         doc=BytearrayDocstrings.isalnum.__doc__),
    isalpha = interp2app(W_BytearrayObject.descr_isalpha,
                         doc=BytearrayDocstrings.isalpha.__doc__),
    isdigit = interp2app(W_BytearrayObject.descr_isdigit,
                         doc=BytearrayDocstrings.isdigit.__doc__),
    islower = interp2app(W_BytearrayObject.descr_islower,
                         doc=BytearrayDocstrings.islower.__doc__),
    isspace = interp2app(W_BytearrayObject.descr_isspace,
                         doc=BytearrayDocstrings.isspace.__doc__),
    istitle = interp2app(W_BytearrayObject.descr_istitle,
                         doc=BytearrayDocstrings.istitle.__doc__),
    isupper = interp2app(W_BytearrayObject.descr_isupper,
                         doc=BytearrayDocstrings.isupper.__doc__),
    join = interp2app(W_BytearrayObject.descr_join,
                      doc=BytearrayDocstrings.join.__doc__),
    ljust = interp2app(W_BytearrayObject.descr_ljust,
                       doc=BytearrayDocstrings.ljust.__doc__),
    rjust = interp2app(W_BytearrayObject.descr_rjust,
                       doc=BytearrayDocstrings.rjust.__doc__),
    lower = interp2app(W_BytearrayObject.descr_lower,
                       doc=BytearrayDocstrings.lower.__doc__),
    partition = interp2app(W_BytearrayObject.descr_partition,
                           doc=BytearrayDocstrings.partition.__doc__),
    rpartition = interp2app(W_BytearrayObject.descr_rpartition,
                            doc=BytearrayDocstrings.rpartition.__doc__),
    replace = interp2app(W_BytearrayObject.descr_replace,
                         doc=BytearrayDocstrings.replace.__doc__),
    split = interp2app(W_BytearrayObject.descr_split,
                       doc=BytearrayDocstrings.split.__doc__),
    rsplit = interp2app(W_BytearrayObject.descr_rsplit,
                        doc=BytearrayDocstrings.rsplit.__doc__),
    splitlines = interp2app(W_BytearrayObject.descr_splitlines,
                            doc=BytearrayDocstrings.splitlines.__doc__),
    startswith = interp2app(W_BytearrayObject.descr_startswith,
                            doc=BytearrayDocstrings.startswith.__doc__),
    endswith = interp2app(W_BytearrayObject.descr_endswith,
                          doc=BytearrayDocstrings.endswith.__doc__),
    strip = interp2app(W_BytearrayObject.descr_strip,
                       doc=BytearrayDocstrings.strip.__doc__),
    lstrip = interp2app(W_BytearrayObject.descr_lstrip,
                        doc=BytearrayDocstrings.lstrip.__doc__),
    rstrip = interp2app(W_BytearrayObject.descr_rstrip,
                        doc=BytearrayDocstrings.rstrip.__doc__),
    swapcase = interp2app(W_BytearrayObject.descr_swapcase,
                          doc=BytearrayDocstrings.swapcase.__doc__),
    title = interp2app(W_BytearrayObject.descr_title,
                       doc=BytearrayDocstrings.title.__doc__),
    translate = interp2app(W_BytearrayObject.descr_translate,
                           doc=BytearrayDocstrings.translate.__doc__),
    upper = interp2app(W_BytearrayObject.descr_upper,
                       doc=BytearrayDocstrings.upper.__doc__),
    zfill = interp2app(W_BytearrayObject.descr_zfill,
                       doc=BytearrayDocstrings.zfill.__doc__),

    __init__ = interp2app(W_BytearrayObject.descr_init,
                          doc=BytearrayDocstrings.__init__.__doc__),

    __iadd__ = interp2app(W_BytearrayObject.descr_inplace_add,
                          doc=BytearrayDocstrings.__iadd__.__doc__),
    __imul__ = interp2app(W_BytearrayObject.descr_inplace_mul,
                          doc=BytearrayDocstrings.__imul__.__doc__),
    __setitem__ = interp2app(W_BytearrayObject.descr_setitem,
                             doc=BytearrayDocstrings.__setitem__.__doc__),
    __delitem__ = interp2app(W_BytearrayObject.descr_delitem,
                             doc=BytearrayDocstrings.__delitem__.__doc__),

    append = interp2app(W_BytearrayObject.descr_append,
                        doc=BytearrayDocstrings.append.__doc__),
    extend = interp2app(W_BytearrayObject.descr_extend,
                        doc=BytearrayDocstrings.extend.__doc__),
    insert = interp2app(W_BytearrayObject.descr_insert,
                        doc=BytearrayDocstrings.insert.__doc__),
    pop = interp2app(W_BytearrayObject.descr_pop,
                     doc=BytearrayDocstrings.pop.__doc__),
    remove = interp2app(W_BytearrayObject.descr_remove,
                        doc=BytearrayDocstrings.remove.__doc__),
    reverse = interp2app(W_BytearrayObject.descr_reverse,
                         doc=BytearrayDocstrings.reverse.__doc__),
)
W_BytearrayObject.typedef.flag_sequence_bug_compat = True


# XXX share the code again with the stuff in listobject.py
def _delitem_slice_helper(space, items, start, step, slicelength):
    if slicelength == 0:
        return

    if step < 0:
        start = start + step * (slicelength-1)
        step = -step

    if step == 1:
        assert start >= 0
        if slicelength > 0:
            del items[start:start+slicelength]
    else:
        n = len(items)
        i = start

        for discard in range(1, slicelength):
            j = i+1
            i += step
            while j < i:
                items[j-discard] = items[j]
                j += 1

        j = i+1
        while j < n:
            items[j-slicelength] = items[j]
            j += 1
        start = n - slicelength
        assert start >= 0 # annotator hint
        del items[start:]


def _setitem_slice_helper(space, items, start, step, slicelength, sequence2,
                          empty_elem):
    assert slicelength >= 0
    oldsize = len(items)
    len2 = len(sequence2)
    if step == 1:  # Support list resizing for non-extended slices
        delta = slicelength - len2
        if delta < 0:
            delta = -delta
            newsize = oldsize + delta
            # XXX support this in rlist!
            items += [empty_elem] * delta
            lim = start+len2
            i = newsize - 1
            while i >= lim:
                items[i] = items[i-delta]
                i -= 1
        elif delta == 0:
            pass
        else:
            assert start >= 0   # start<0 is only possible with slicelength==0
            del items[start:start+delta]
    elif len2 != slicelength:  # No resize for extended slices
        raise oefmt(space.w_ValueError,
                    "attempt to assign sequence of size %d to extended slice "
                    "of size %d", len2, slicelength)

    if sequence2 is items:
        if step > 0:
            # Always copy starting from the right to avoid
            # having to make a shallow copy in the case where
            # the source and destination lists are the same list.
            i = len2 - 1
            start += i*step
            while i >= 0:
                items[start] = sequence2[i]
                start -= step
                i -= 1
            return
        else:
            # Make a shallow copy to more easily handle the reversal case
            sequence2 = list(sequence2)
    for i in range(len2):
        items[start] = sequence2[i]
        start += step


class BytearrayBuffer(Buffer):
    _immutable_ = True

    def __init__(self, data, readonly):
        self.data = data
        self.readonly = readonly

    def getlength(self):
        return len(self.data)

    def getitem(self, index):
        return self.data[index]

    def setitem(self, index, char):
        self.data[index] = char


@specialize.argtype(1)
def _memcmp(selfvalue, buffer, length):
    for i in range(length):
        if selfvalue[i] < buffer[i]:
            return -1
        if selfvalue[i] > buffer[i]:
            return 1
    return 0<|MERGE_RESOLUTION|>--- conflicted
+++ resolved
@@ -448,39 +448,6 @@
     return w_obj
 
 
-<<<<<<< HEAD
-=======
-def makebytearraydata_w(space, w_source):
-    # String-like argument
-    try:
-        buf = space.buffer_w(w_source, space.BUF_FULL_RO)
-    except OperationError as e:
-        if not e.match(space, space.w_TypeError):
-            raise
-    else:
-        return list(buf.as_str())
-
-    # sequence of bytes
-    w_iter = space.iter(w_source)
-    length_hint = space.length_hint(w_source, 0)
-    data = newlist_hint(length_hint)
-    extended = 0
-    while True:
-        try:
-            w_item = space.next(w_iter)
-        except OperationError as e:
-            if not e.match(space, space.w_StopIteration):
-                raise
-            break
-        value = getbytevalue(space, w_item)
-        data.append(value)
-        extended += 1
-    if extended < length_hint:
-        resizelist_hint(data, extended)
-    return data
-
-
->>>>>>> 93f56611
 def _hex_digit_to_int(d):
     val = ord(d)
     if 47 < val < 58:
