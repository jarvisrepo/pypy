"""The builtin bytearray implementation"""

from rpython.rlib.objectmodel import (
    import_from_mixin, newlist_hint, resizelist_hint)
from rpython.rlib.buffer import Buffer
from rpython.rlib.rstring import StringBuilder

from pypy.interpreter.baseobjspace import W_Root
from pypy.interpreter.error import OperationError, oefmt
from pypy.objspace.std.bytesobject import (
    getbytevalue, makebytesdata_w, newbytesdata_w)
from pypy.interpreter.gateway import WrappedDefault, interp2app, unwrap_spec
from pypy.objspace.std.sliceobject import W_SliceObject
from pypy.objspace.std.stdtypedef import StdTypeDef
from pypy.objspace.std.stringmethods import StringMethods
from pypy.objspace.std.util import get_positive_index

NON_HEX_MSG = "non-hexadecimal number found in fromhex() arg at position %d"


class W_BytearrayObject(W_Root):
    import_from_mixin(StringMethods)

    def __init__(w_self, data):
        w_self.data = data

    def __repr__(w_self):
        """representation for debugging purposes"""
        return "%s(%s)" % (w_self.__class__.__name__, ''.join(w_self.data))

    def buffer_w(self, space, flags):
        return BytearrayBuffer(self.data, False)

    def _new(self, value):
        return W_BytearrayObject(_make_data(value))

    def _new_from_list(self, value):
        return W_BytearrayObject(value)

    def _empty(self):
        return W_BytearrayObject([])

    def _len(self):
        return len(self.data)

    def _getitem_result(self, space, index):
        try:
            character = self.data[index]
        except IndexError:
            raise oefmt(space.w_IndexError, "bytearray index out of range")
        return space.wrap(ord(character))

    def _val(self, space):
        return ''.join(self.data)

    @staticmethod
    def _op_val(space, w_other):
        return space.buffer_w(w_other, space.BUF_SIMPLE).as_str()

    def _chr(self, char):
        assert len(char) == 1
        return str(char)[0]

    _builder = StringBuilder

    def _newlist_unwrapped(self, space, res):
        return space.newlist([W_BytearrayObject(_make_data(i)) for i in res])

    def _isupper(self, ch):
        return ch.isupper()

    def _islower(self, ch):
        return ch.islower()

    def _istitle(self, ch):
        return ch.isupper()

    def _isspace(self, ch):
        return ch.isspace()

    def _isalpha(self, ch):
        return ch.isalpha()

    def _isalnum(self, ch):
        return ch.isalnum()

    def _isdigit(self, ch):
        return ch.isdigit()

    _iscased = _isalpha

    def _islinebreak(self, ch):
        return (ch == '\n') or (ch == '\r')

    def _upper(self, ch):
        if ch.islower():
            o = ord(ch) - 32
            return chr(o)
        else:
            return ch

    def _lower(self, ch):
        if ch.isupper():
            o = ord(ch) + 32
            return chr(o)
        else:
            return ch

    _title = _upper

    def _join_return_one(self, space, w_obj):
        return False

    def _join_check_item(self, space, w_obj):
        return not (space.isinstance_w(w_obj, space.w_bytes) or
                    space.isinstance_w(w_obj, space.w_bytearray))

    def ord(self, space):
        if len(self.data) != 1:
            raise oefmt(space.w_TypeError,
                        "ord() expected a character, but string of length %d "
                        "found", len(self.data))
        return space.wrap(ord(self.data[0]))

    @staticmethod
    def descr_new(space, w_bytearraytype, __args__):
        return new_bytearray(space, w_bytearraytype, [])

    def descr_reduce(self, space):
        assert isinstance(self, W_BytearrayObject)
        w_dict = self.getdict(space)
        if w_dict is None:
            w_dict = space.w_None
        return space.newtuple([
            space.type(self), space.newtuple([
                space.wrap(''.join(self.data).decode('latin-1')),
                space.wrap('latin-1')]),
            w_dict])

    @staticmethod
    def descr_fromhex(space, w_bytearraytype, w_hexstring):
        if not space.is_w(space.type(w_hexstring), space.w_unicode):
            raise oefmt(space.w_TypeError, "must be str, not %T", w_hexstring)
        hexstring = space.unicode_w(w_hexstring)
        data = _hexstring_to_array(space, hexstring)
        # in CPython bytearray.fromhex is a staticmethod, so
        # we ignore w_type and always return a bytearray
        return new_bytearray(space, space.w_bytearray, data)

    @unwrap_spec(encoding='str_or_None', errors='str_or_None')
    def descr_init(self, space, w_source=None, encoding=None, errors=None):
        assert isinstance(self, W_BytearrayObject)
        self.data = newbytesdata_w(space, w_source, encoding, errors)

    def descr_repr(self, space):
        s = self.data

        # Good default if there are no replacements.
        buf = StringBuilder(len("bytearray(b'')") + len(s))

        buf.append("bytearray(b'")

        for i in range(len(s)):
            c = s[i]

            if c == '\\' or c == "'":
                buf.append('\\')
                buf.append(c)
            elif c == '\t':
                buf.append('\\t')
            elif c == '\r':
                buf.append('\\r')
            elif c == '\n':
                buf.append('\\n')
            elif not '\x20' <= c < '\x7f':
                n = ord(c)
                buf.append('\\x')
                buf.append("0123456789abcdef"[n >> 4])
                buf.append("0123456789abcdef"[n & 0xF])
            else:
                buf.append(c)

        buf.append("')")

        return space.wrap(buf.build())

    def descr_str(self, space):
        if space.sys.get_flag('bytes_warning'):
            space.warn(space.wrap("str() on a bytearray instance"),
                       space.w_BytesWarning)
        return self.descr_repr(space)

    def descr_eq(self, space, w_other):
        try:
            res = self._val(space) == self._op_val(space, w_other)
        except OperationError as e:
            if e.match(space, space.w_TypeError):
                return space.w_NotImplemented
            raise
        return space.newbool(res)

    def descr_ne(self, space, w_other):
        try:
            res = self._val(space) != self._op_val(space, w_other)
        except OperationError as e:
            if e.match(space, space.w_TypeError):
                return space.w_NotImplemented
            raise
        return space.newbool(res)

    def descr_lt(self, space, w_other):
        try:
            res = self._val(space) < self._op_val(space, w_other)
        except OperationError as e:
            if e.match(space, space.w_TypeError):
                return space.w_NotImplemented
            raise
        return space.newbool(res)

    def descr_le(self, space, w_other):
        try:
            res = self._val(space) <= self._op_val(space, w_other)
        except OperationError as e:
            if e.match(space, space.w_TypeError):
                return space.w_NotImplemented
            raise
        return space.newbool(res)

    def descr_gt(self, space, w_other):
        try:
            res = self._val(space) > self._op_val(space, w_other)
        except OperationError as e:
            if e.match(space, space.w_TypeError):
                return space.w_NotImplemented
            raise
        return space.newbool(res)

    def descr_ge(self, space, w_other):
        try:
            res = self._val(space) >= self._op_val(space, w_other)
        except OperationError as e:
            if e.match(space, space.w_TypeError):
                return space.w_NotImplemented
            raise
        return space.newbool(res)

    def descr_inplace_add(self, space, w_other):
        if isinstance(w_other, W_BytearrayObject):
            self.data += w_other.data
        else:
            self.data += self._op_val(space, w_other)
        return self

    def descr_inplace_mul(self, space, w_times):
        try:
            times = space.getindex_w(w_times, space.w_OverflowError)
        except OperationError as e:
            if e.match(space, space.w_TypeError):
                return space.w_NotImplemented
            raise
        self.data *= times
        return self

    def descr_setitem(self, space, w_index, w_other):
        if isinstance(w_index, W_SliceObject):
            oldsize = len(self.data)
            start, stop, step, slicelength = w_index.indices4(space, oldsize)
            sequence2 = makebytesdata_w(space, w_other)
            _setitem_slice_helper(space, self.data, start, step,
                                  slicelength, sequence2, empty_elem='\x00')
        else:
            idx = space.getindex_w(w_index, space.w_IndexError,
                                   "bytearray index")
            try:
                self.data[idx] = getbytevalue(space, w_other)
            except IndexError:
                raise oefmt(space.w_IndexError, "bytearray index out of range")

    def descr_delitem(self, space, w_idx):
        if isinstance(w_idx, W_SliceObject):
            start, stop, step, slicelength = w_idx.indices4(space,
                                                            len(self.data))
            _delitem_slice_helper(space, self.data, start, step, slicelength)
        else:
            idx = space.getindex_w(w_idx, space.w_IndexError,
                                   "bytearray index")
            try:
                del self.data[idx]
            except IndexError:
                raise oefmt(space.w_IndexError,
                            "bytearray deletion index out of range")

    def descr_append(self, space, w_item):
        self.data.append(getbytevalue(space, w_item))

    def descr_extend(self, space, w_other):
        if isinstance(w_other, W_BytearrayObject):
            self.data += w_other.data
        else:
            self.data += makebytesdata_w(space, w_other)
        return self

    def descr_insert(self, space, w_idx, w_other):
        where = space.int_w(w_idx)
        length = len(self.data)
        index = get_positive_index(where, length)
        val = getbytevalue(space, w_other)
        self.data.insert(index, val)
        return space.w_None

    @unwrap_spec(w_idx=WrappedDefault(-1))
    def descr_pop(self, space, w_idx):
        index = space.int_w(w_idx)
        try:
            result = self.data.pop(index)
        except IndexError:
            if not self.data:
                raise oefmt(space.w_IndexError, "pop from empty bytearray")
            raise oefmt(space.w_IndexError, "pop index out of range")
        return space.wrap(ord(result))

    def descr_remove(self, space, w_char):
        char = space.int_w(space.index(w_char))
        try:
            self.data.remove(chr(char))
        except ValueError:
            raise oefmt(space.w_ValueError, "value not found in bytearray")

    _StringMethods_descr_contains = descr_contains
    def descr_contains(self, space, w_sub):
        if space.isinstance_w(w_sub, space.w_int):
            char = space.int_w(w_sub)
            return _descr_contains_bytearray(self.data, space, char)
        return self._StringMethods_descr_contains(space, w_sub)

    def descr_reverse(self, space):
        self.data.reverse()


# ____________________________________________________________
# helpers for slow paths, moved out because they contain loops

def _make_data(s):
    return [s[i] for i in range(len(s))]


def _descr_contains_bytearray(data, space, char):
    if not 0 <= char < 256:
        raise oefmt(space.w_ValueError, "byte must be in range(0, 256)")
    for c in data:
        if ord(c) == char:
            return space.w_True
    return space.w_False

# ____________________________________________________________


def new_bytearray(space, w_bytearraytype, data):
    w_obj = space.allocate_instance(W_BytearrayObject, w_bytearraytype)
    W_BytearrayObject.__init__(w_obj, data)
    return w_obj


def _hex_digit_to_int(d):
    val = ord(d)
    if 47 < val < 58:
        return val - 48
    if 64 < val < 71:
        return val - 55
    if 96 < val < 103:
        return val - 87
    return -1

def _hexstring_to_array(space, s):
    data = []
    length = len(s)
    i = -2
    while True:
        i += 2
        while i < length and s[i] == ' ':
            i += 1
        if i >= length:
            break
        if i + 1 == length:
            raise OperationError(space.w_ValueError, space.wrap(
                "non-hexadecimal number found in fromhex() arg at position %d" % i))

        top = _hex_digit_to_int(s[i])
        if top == -1:
            raise OperationError(space.w_ValueError, space.wrap(
                "non-hexadecimal number found in fromhex() arg at position %d" % i))
        bot = _hex_digit_to_int(s[i+1])
        if bot == -1:
            raise OperationError(space.w_ValueError, space.wrap(
                "non-hexadecimal number found in fromhex() arg at position %d" % (i+1,)))
        data.append(chr(top*16 + bot))
    return data


class BytearrayDocstrings:
    """bytearray(iterable_of_ints) -> bytearray
    bytearray(string, encoding[, errors]) -> bytearray
    bytearray(bytes_or_bytearray) -> mutable copy of bytes_or_bytearray
    bytearray(memory_view) -> bytearray

    Construct an mutable bytearray object from:
      - an iterable yielding integers in range(256)
      - a text string encoded using the specified encoding
      - a bytes or a bytearray object
      - any object implementing the buffer API.

    bytearray(int) -> bytearray.

    Construct a zero-initialized bytearray of the given length.

    """

    def __add__():
        """x.__add__(y) <==> x+y"""

    def __alloc__():
        """B.__alloc__() -> int

        Return the number of bytes actually allocated.
        """

    def __contains__():
        """x.__contains__(y) <==> y in x"""

    def __delitem__():
        """x.__delitem__(y) <==> del x[y]"""

    def __eq__():
        """x.__eq__(y) <==> x==y"""

    def __ge__():
        """x.__ge__(y) <==> x>=y"""

    def __getattribute__():
        """x.__getattribute__('name') <==> x.name"""

    def __getitem__():
        """x.__getitem__(y) <==> x[y]"""

    def __gt__():
        """x.__gt__(y) <==> x>y"""

    def __iadd__():
        """x.__iadd__(y) <==> x+=y"""

    def __imul__():
        """x.__imul__(y) <==> x*=y"""

    def __init__():
        """x.__init__(...) initializes x; see help(type(x)) for signature"""

    def __iter__():
        """x.__iter__() <==> iter(x)"""

    def __le__():
        """x.__le__(y) <==> x<=y"""

    def __len__():
        """x.__len__() <==> len(x)"""

    def __lt__():
        """x.__lt__(y) <==> x<y"""

    def __mul__():
        """x.__mul__(n) <==> x*n"""

    def __ne__():
        """x.__ne__(y) <==> x!=y"""

    def __reduce__():
        """Return state information for pickling."""

    def __repr__():
        """x.__repr__() <==> repr(x)"""

    def __rmul__():
        """x.__rmul__(n) <==> n*x"""

    def __setitem__():
        """x.__setitem__(i, y) <==> x[i]=y"""

    def __sizeof__():
        """B.__sizeof__() -> int

        Returns the size of B in memory, in bytes
        """

    def __str__():
        """x.__str__() <==> str(x)"""

    def append():
        """B.append(int) -> None

        Append a single item to the end of B.
        """

    def capitalize():
        """B.capitalize() -> copy of B

        Return a copy of B with only its first character capitalized (ASCII)
        and the rest lower-cased.
        """

    def center():
        """B.center(width[, fillchar]) -> copy of B

        Return B centered in a string of length width.  Padding is
        done using the specified fill character (default is a space).
        """

    def count():
        """B.count(sub[, start[, end]]) -> int

        Return the number of non-overlapping occurrences of subsection sub in
        bytes B[start:end].  Optional arguments start and end are interpreted
        as in slice notation.
        """

    def decode():
        """B.decode(encoding=None, errors='strict') -> unicode

        Decode B using the codec registered for encoding. encoding defaults to
        the default encoding. errors may be given to set a different error
        handling scheme.  Default is 'strict' meaning that encoding errors
        raise a UnicodeDecodeError.  Other possible values are 'ignore' and
        'replace' as well as any other name registered with
        codecs.register_error that is able to handle UnicodeDecodeErrors.
        """

    def endswith():
        """B.endswith(suffix[, start[, end]]) -> bool

        Return True if B ends with the specified suffix, False otherwise.
        With optional start, test B beginning at that position.
        With optional end, stop comparing B at that position.
        suffix can also be a tuple of strings to try.
        """

    def expandtabs():
        """B.expandtabs([tabsize]) -> copy of B

        Return a copy of B where all tab characters are expanded using spaces.
        If tabsize is not given, a tab size of 8 characters is assumed.
        """

    def extend():
        """B.extend(iterable_of_ints) -> None

        Append all the elements from the iterator or sequence to the
        end of B.
        """

    def find():
        """B.find(sub[, start[, end]]) -> int

        Return the lowest index in B where subsection sub is found,
        such that sub is contained within B[start,end].  Optional
        arguments start and end are interpreted as in slice notation.

        Return -1 on failure.
        """

    def fromhex():
        r"""bytearray.fromhex(string) -> bytearray (static method)

        Create a bytearray object from a string of hexadecimal numbers.
        Spaces between two numbers are accepted.
        Example: bytearray.fromhex('B9 01EF') -> bytearray(b'\xb9\x01\xef').
        """

    def index():
        """B.index(sub[, start[, end]]) -> int

        Like B.find() but raise ValueError when the subsection is not found.
        """

    def insert():
        """B.insert(index, int) -> None

        Insert a single item into the bytearray before the given index.
        """

    def isalnum():
        """B.isalnum() -> bool

        Return True if all characters in B are alphanumeric
        and there is at least one character in B, False otherwise.
        """

    def isalpha():
        """B.isalpha() -> bool

        Return True if all characters in B are alphabetic
        and there is at least one character in B, False otherwise.
        """

    def isdigit():
        """B.isdigit() -> bool

        Return True if all characters in B are digits
        and there is at least one character in B, False otherwise.
        """

    def islower():
        """B.islower() -> bool

        Return True if all cased characters in B are lowercase and there is
        at least one cased character in B, False otherwise.
        """

    def isspace():
        """B.isspace() -> bool

        Return True if all characters in B are whitespace
        and there is at least one character in B, False otherwise.
        """

    def istitle():
        """B.istitle() -> bool

        Return True if B is a titlecased string and there is at least one
        character in B, i.e. uppercase characters may only follow uncased
        characters and lowercase characters only cased ones. Return False
        otherwise.
        """

    def isupper():
        """B.isupper() -> bool

        Return True if all cased characters in B are uppercase and there is
        at least one cased character in B, False otherwise.
        """

    def join():
        """B.join(iterable_of_bytes) -> bytearray

        Concatenate any number of str/bytearray objects, with B
        in between each pair, and return the result as a new bytearray.
        """

    def ljust():
        """B.ljust(width[, fillchar]) -> copy of B

        Return B left justified in a string of length width. Padding is
        done using the specified fill character (default is a space).
        """

    def lower():
        """B.lower() -> copy of B

        Return a copy of B with all ASCII characters converted to lowercase.
        """

    def lstrip():
        """B.lstrip([bytes]) -> bytearray

        Strip leading bytes contained in the argument
        and return the result as a new bytearray.
        If the argument is omitted, strip leading ASCII whitespace.
        """

    def partition():
        """B.partition(sep) -> (head, sep, tail)

        Search for the separator sep in B, and return the part before it,
        the separator itself, and the part after it.  If the separator is not
        found, returns B and two empty bytearray objects.
        """

    def pop():
        """B.pop([index]) -> int

        Remove and return a single item from B. If no index
        argument is given, will pop the last value.
        """

    def remove():
        """B.remove(int) -> None

        Remove the first occurrence of a value in B.
        """

    def replace():
        """B.replace(old, new[, count]) -> bytearray

        Return a copy of B with all occurrences of subsection
        old replaced by new.  If the optional argument count is
        given, only the first count occurrences are replaced.
        """

    def reverse():
        """B.reverse() -> None

        Reverse the order of the values in B in place.
        """

    def rfind():
        """B.rfind(sub[, start[, end]]) -> int

        Return the highest index in B where subsection sub is found,
        such that sub is contained within B[start,end].  Optional
        arguments start and end are interpreted as in slice notation.

        Return -1 on failure.
        """

    def rindex():
        """B.rindex(sub[, start[, end]]) -> int

        Like B.rfind() but raise ValueError when the subsection is not found.
        """

    def rjust():
        """B.rjust(width[, fillchar]) -> copy of B

        Return B right justified in a string of length width. Padding is
        done using the specified fill character (default is a space)
        """

    def rpartition():
        """B.rpartition(sep) -> (head, sep, tail)

        Search for the separator sep in B, starting at the end of B,
        and return the part before it, the separator itself, and the
        part after it.  If the separator is not found, returns two empty
        bytearray objects and B.
        """

    def rsplit():
        """B.rsplit(sep=None, maxsplit=-1) -> list of bytearrays

        Return a list of the sections in B, using sep as the delimiter,
        starting at the end of B and working to the front.
        If sep is not given, B is split on ASCII whitespace characters
        (space, tab, return, newline, formfeed, vertical tab).
        If maxsplit is given, at most maxsplit splits are done.
        """

    def rstrip():
        """B.rstrip([bytes]) -> bytearray

        Strip trailing bytes contained in the argument
        and return the result as a new bytearray.
        If the argument is omitted, strip trailing ASCII whitespace.
        """

    def split():
        """B.split(sep=None, maxsplit=-1) -> list of bytearrays

        Return a list of the sections in B, using sep as the delimiter.
        If sep is not given, B is split on ASCII whitespace characters
        (space, tab, return, newline, formfeed, vertical tab).
        If maxsplit is given, at most maxsplit splits are done.
        """

    def splitlines():
        """B.splitlines(keepends=False) -> list of lines

        Return a list of the lines in B, breaking at line boundaries.
        Line breaks are not included in the resulting list unless keepends
        is given and true.
        """

    def startswith():
        """B.startswith(prefix[, start[, end]]) -> bool

        Return True if B starts with the specified prefix, False otherwise.
        With optional start, test B beginning at that position.
        With optional end, stop comparing B at that position.
        prefix can also be a tuple of strings to try.
        """

    def strip():
        """B.strip([bytes]) -> bytearray

        Strip leading and trailing bytes contained in the argument
        and return the result as a new bytearray.
        If the argument is omitted, strip ASCII whitespace.
        """

    def swapcase():
        """B.swapcase() -> copy of B

        Return a copy of B with uppercase ASCII characters converted
        to lowercase ASCII and vice versa.
        """

    def title():
        """B.title() -> copy of B

        Return a titlecased version of B, i.e. ASCII words start with uppercase
        characters, all remaining cased characters have lowercase.
        """

    def translate():
        """B.translate(table[, deletechars]) -> bytearray

        Return a copy of B, where all characters occurring in the
        optional argument deletechars are removed, and the remaining
        characters have been mapped through the given translation
        table, which must be a bytes object of length 256.
        """

    def upper():
        """B.upper() -> copy of B

        Return a copy of B with all ASCII characters converted to uppercase.
        """

    def zfill():
        """B.zfill(width) -> copy of B

        Pad a numeric string B with zeros on the left, to fill a field
        of the specified width.  B is never truncated.
        """


W_BytearrayObject.typedef = StdTypeDef(
    "bytearray",
    __doc__ = BytearrayDocstrings.__doc__,
    __new__ = interp2app(W_BytearrayObject.descr_new),
    __hash__ = None,
    __reduce__ = interp2app(W_BytearrayObject.descr_reduce,
                            doc=BytearrayDocstrings.__reduce__.__doc__),
    fromhex = interp2app(W_BytearrayObject.descr_fromhex, as_classmethod=True,
                         doc=BytearrayDocstrings.fromhex.__doc__),
    maketrans = interp2app(W_BytearrayObject.descr_maketrans,
                           as_classmethod=True),

    __repr__ = interp2app(W_BytearrayObject.descr_repr,
                          doc=BytearrayDocstrings.__repr__.__doc__),
    __str__ = interp2app(W_BytearrayObject.descr_str,
                         doc=BytearrayDocstrings.__str__.__doc__),

    __eq__ = interp2app(W_BytearrayObject.descr_eq,
                        doc=BytearrayDocstrings.__eq__.__doc__),
    __ne__ = interp2app(W_BytearrayObject.descr_ne,
                        doc=BytearrayDocstrings.__ne__.__doc__),
    __lt__ = interp2app(W_BytearrayObject.descr_lt,
                        doc=BytearrayDocstrings.__lt__.__doc__),
    __le__ = interp2app(W_BytearrayObject.descr_le,
                        doc=BytearrayDocstrings.__le__.__doc__),
    __gt__ = interp2app(W_BytearrayObject.descr_gt,
                        doc=BytearrayDocstrings.__gt__.__doc__),
    __ge__ = interp2app(W_BytearrayObject.descr_ge,
                        doc=BytearrayDocstrings.__ge__.__doc__),

    __iter__ = interp2app(W_BytearrayObject.descr_iter,
                         doc=BytearrayDocstrings.__iter__.__doc__),
    __len__ = interp2app(W_BytearrayObject.descr_len,
                         doc=BytearrayDocstrings.__len__.__doc__),
    __contains__ = interp2app(W_BytearrayObject.descr_contains,
                              doc=BytearrayDocstrings.__contains__.__doc__),

    __add__ = interp2app(W_BytearrayObject.descr_add,
                         doc=BytearrayDocstrings.__add__.__doc__),
    __mul__ = interp2app(W_BytearrayObject.descr_mul,
                         doc=BytearrayDocstrings.__mul__.__doc__),
    __rmul__ = interp2app(W_BytearrayObject.descr_mul,
                          doc=BytearrayDocstrings.__rmul__.__doc__),

    __getitem__ = interp2app(W_BytearrayObject.descr_getitem,
                             doc=BytearrayDocstrings.__getitem__.__doc__),

    capitalize = interp2app(W_BytearrayObject.descr_capitalize,
                            doc=BytearrayDocstrings.capitalize.__doc__),
    center = interp2app(W_BytearrayObject.descr_center,
                        doc=BytearrayDocstrings.center.__doc__),
    count = interp2app(W_BytearrayObject.descr_count,
                       doc=BytearrayDocstrings.count.__doc__),
    decode = interp2app(W_BytearrayObject.descr_decode,
                        doc=BytearrayDocstrings.decode.__doc__),
    expandtabs = interp2app(W_BytearrayObject.descr_expandtabs,
                            doc=BytearrayDocstrings.expandtabs.__doc__),
    find = interp2app(W_BytearrayObject.descr_find,
                      doc=BytearrayDocstrings.find.__doc__),
    rfind = interp2app(W_BytearrayObject.descr_rfind,
                       doc=BytearrayDocstrings.rfind.__doc__),
    index = interp2app(W_BytearrayObject.descr_index,
                       doc=BytearrayDocstrings.index.__doc__),
    rindex = interp2app(W_BytearrayObject.descr_rindex,
                        doc=BytearrayDocstrings.rindex.__doc__),
    isalnum = interp2app(W_BytearrayObject.descr_isalnum,
                         doc=BytearrayDocstrings.isalnum.__doc__),
    isalpha = interp2app(W_BytearrayObject.descr_isalpha,
                         doc=BytearrayDocstrings.isalpha.__doc__),
    isdigit = interp2app(W_BytearrayObject.descr_isdigit,
                         doc=BytearrayDocstrings.isdigit.__doc__),
    islower = interp2app(W_BytearrayObject.descr_islower,
                         doc=BytearrayDocstrings.islower.__doc__),
    isspace = interp2app(W_BytearrayObject.descr_isspace,
                         doc=BytearrayDocstrings.isspace.__doc__),
    istitle = interp2app(W_BytearrayObject.descr_istitle,
                         doc=BytearrayDocstrings.istitle.__doc__),
    isupper = interp2app(W_BytearrayObject.descr_isupper,
                         doc=BytearrayDocstrings.isupper.__doc__),
    join = interp2app(W_BytearrayObject.descr_join,
                      doc=BytearrayDocstrings.join.__doc__),
    ljust = interp2app(W_BytearrayObject.descr_ljust,
                       doc=BytearrayDocstrings.ljust.__doc__),
    rjust = interp2app(W_BytearrayObject.descr_rjust,
                       doc=BytearrayDocstrings.rjust.__doc__),
    lower = interp2app(W_BytearrayObject.descr_lower,
                       doc=BytearrayDocstrings.lower.__doc__),
    partition = interp2app(W_BytearrayObject.descr_partition,
                           doc=BytearrayDocstrings.partition.__doc__),
    rpartition = interp2app(W_BytearrayObject.descr_rpartition,
                            doc=BytearrayDocstrings.rpartition.__doc__),
    replace = interp2app(W_BytearrayObject.descr_replace,
                         doc=BytearrayDocstrings.replace.__doc__),
    split = interp2app(W_BytearrayObject.descr_split,
                       doc=BytearrayDocstrings.split.__doc__),
    rsplit = interp2app(W_BytearrayObject.descr_rsplit,
                        doc=BytearrayDocstrings.rsplit.__doc__),
    splitlines = interp2app(W_BytearrayObject.descr_splitlines,
                            doc=BytearrayDocstrings.splitlines.__doc__),
    startswith = interp2app(W_BytearrayObject.descr_startswith,
                            doc=BytearrayDocstrings.startswith.__doc__),
    endswith = interp2app(W_BytearrayObject.descr_endswith,
                          doc=BytearrayDocstrings.endswith.__doc__),
    strip = interp2app(W_BytearrayObject.descr_strip,
                       doc=BytearrayDocstrings.strip.__doc__),
    lstrip = interp2app(W_BytearrayObject.descr_lstrip,
                        doc=BytearrayDocstrings.lstrip.__doc__),
    rstrip = interp2app(W_BytearrayObject.descr_rstrip,
                        doc=BytearrayDocstrings.rstrip.__doc__),
    swapcase = interp2app(W_BytearrayObject.descr_swapcase,
                          doc=BytearrayDocstrings.swapcase.__doc__),
    title = interp2app(W_BytearrayObject.descr_title,
                       doc=BytearrayDocstrings.title.__doc__),
    translate = interp2app(W_BytearrayObject.descr_translate,
                           doc=BytearrayDocstrings.translate.__doc__),
    upper = interp2app(W_BytearrayObject.descr_upper,
                       doc=BytearrayDocstrings.upper.__doc__),
    zfill = interp2app(W_BytearrayObject.descr_zfill,
                       doc=BytearrayDocstrings.zfill.__doc__),

    __init__ = interp2app(W_BytearrayObject.descr_init,
                          doc=BytearrayDocstrings.__init__.__doc__),

    __iadd__ = interp2app(W_BytearrayObject.descr_inplace_add,
                          doc=BytearrayDocstrings.__iadd__.__doc__),
    __imul__ = interp2app(W_BytearrayObject.descr_inplace_mul,
                          doc=BytearrayDocstrings.__imul__.__doc__),
    __setitem__ = interp2app(W_BytearrayObject.descr_setitem,
                             doc=BytearrayDocstrings.__setitem__.__doc__),
    __delitem__ = interp2app(W_BytearrayObject.descr_delitem,
                             doc=BytearrayDocstrings.__delitem__.__doc__),

    append = interp2app(W_BytearrayObject.descr_append,
                        doc=BytearrayDocstrings.append.__doc__),
    extend = interp2app(W_BytearrayObject.descr_extend,
                        doc=BytearrayDocstrings.extend.__doc__),
    insert = interp2app(W_BytearrayObject.descr_insert,
                        doc=BytearrayDocstrings.insert.__doc__),
    pop = interp2app(W_BytearrayObject.descr_pop,
                     doc=BytearrayDocstrings.pop.__doc__),
    remove = interp2app(W_BytearrayObject.descr_remove,
                        doc=BytearrayDocstrings.remove.__doc__),
    reverse = interp2app(W_BytearrayObject.descr_reverse,
                         doc=BytearrayDocstrings.reverse.__doc__),
)


# XXX share the code again with the stuff in listobject.py
def _delitem_slice_helper(space, items, start, step, slicelength):
    if slicelength == 0:
        return

    if step < 0:
        start = start + step * (slicelength-1)
        step = -step

    if step == 1:
        assert start >= 0
        if slicelength > 0:
            del items[start:start+slicelength]
    else:
        n = len(items)
        i = start

        for discard in range(1, slicelength):
            j = i+1
            i += step
            while j < i:
                items[j-discard] = items[j]
                j += 1

        j = i+1
        while j < n:
            items[j-slicelength] = items[j]
            j += 1
        start = n - slicelength
        assert start >= 0 # annotator hint
        del items[start:]


def _setitem_slice_helper(space, items, start, step, slicelength, sequence2,
                          empty_elem):
    assert slicelength >= 0
    oldsize = len(items)
    len2 = len(sequence2)
    if step == 1:  # Support list resizing for non-extended slices
        delta = slicelength - len2
        if delta < 0:
            delta = -delta
            newsize = oldsize + delta
            # XXX support this in rlist!
            items += [empty_elem] * delta
            lim = start+len2
            i = newsize - 1
            while i >= lim:
                items[i] = items[i-delta]
                i -= 1
        elif delta == 0:
            pass
        else:
            assert start >= 0   # start<0 is only possible with slicelength==0
            del items[start:start+delta]
    elif len2 != slicelength:  # No resize for extended slices
        raise oefmt(space.w_ValueError,
                    "attempt to assign sequence of size %d to extended slice "
                    "of size %d", len2, slicelength)

    if sequence2 is items:
        if step > 0:
            # Always copy starting from the right to avoid
            # having to make a shallow copy in the case where
            # the source and destination lists are the same list.
            i = len2 - 1
            start += i*step
            while i >= 0:
                items[start] = sequence2[i]
                start -= step
                i -= 1
            return
        else:
            # Make a shallow copy to more easily handle the reversal case
            sequence2 = list(sequence2)
    for i in range(len2):
        items[start] = sequence2[i]
        start += step


class BytearrayBuffer(Buffer):
    _immutable_ = True

    def __init__(self, data, readonly):
        self.data = data
<<<<<<< HEAD
        self.format = 'B'
        self.itemsize = 1
=======
        self.readonly = readonly
>>>>>>> 0ba00ce9

    def getlength(self):
        return len(self.data)

    def getitem(self, index):
        return self.data[index]

    def setitem(self, index, char):
        self.data[index] = char<|MERGE_RESOLUTION|>--- conflicted
+++ resolved
@@ -1052,12 +1052,9 @@
 
     def __init__(self, data, readonly):
         self.data = data
-<<<<<<< HEAD
+        self.readonly = readonly
         self.format = 'B'
         self.itemsize = 1
-=======
-        self.readonly = readonly
->>>>>>> 0ba00ce9
 
     def getlength(self):
         return len(self.data)
