from pypy.interpreter.error import OperationError, operationerrfmt
from pypy.objspace.std.model import registerimplementation, W_Object
from pypy.objspace.std.register_all import register_all
from pypy.objspace.std.inttype import wrapint
from pypy.objspace.std.multimethod import FailedToImplement
from pypy.objspace.std.noneobject import W_NoneObject
from pypy.rlib.rarithmetic import intmask
from pypy.rlib.rstring import StringBuilder
from pypy.rlib.debug import check_annotation
from pypy.objspace.std import stringobject
from pypy.objspace.std.intobject import W_IntObject
from pypy.objspace.std.longobject import W_LongObject
from pypy.objspace.std.listobject import get_positive_index
from pypy.objspace.std.listtype import get_list_index
from pypy.objspace.std.sliceobject import W_SliceObject, normalize_simple_slice
from pypy.objspace.std.stringobject import W_StringObject
from pypy.objspace.std.strutil import ParseStringError
from pypy.objspace.std.strutil import string_to_float
from pypy.objspace.std.tupleobject import W_TupleObject
from pypy.objspace.std.unicodeobject import W_UnicodeObject
from pypy.objspace.std import slicetype
from pypy.interpreter import gateway
from pypy.interpreter.argument import Signature
from pypy.interpreter.buffer import RWBuffer
from pypy.objspace.std.stringtype import makebytesdata_w, getbytevalue
from pypy.objspace.std.bytearraytype import new_bytearray
from pypy.tool.sourcetools import func_with_new_name


class W_BytearrayObject(W_Object):
    from pypy.objspace.std.bytearraytype import bytearray_typedef as typedef

    def __init__(w_self, data):
        w_self.data = data

    def __repr__(w_self):
        """ representation for debugging purposes """
        return "%s(%s)" % (w_self.__class__.__name__, ''.join(w_self.data))

registerimplementation(W_BytearrayObject)

<<<<<<< HEAD
def float__Bytearray(space, w_bytearray):
    try:
        value = string_to_float(''.join(w_bytearray.data))
    except ParseStringError, e:
        raise OperationError(space.w_ValueError, space.wrap(e.msg))
    else:
        return space.wrap(value)
=======
init_signature = Signature(['source', 'encoding', 'errors'], None, None)
init_defaults = [None, None, None]

def init__Bytearray(space, w_bytearray, __args__):
    # this is on the silly side
    w_source, w_encoding, w_errors = __args__.parse_obj(
            None, 'bytearray', init_signature, init_defaults)

    if w_source is None:
        w_source = space.wrap('')
    if w_encoding is None:
        w_encoding = space.w_None
    if w_errors is None:
        w_errors = space.w_None

    # Unicode argument
    if not space.is_w(w_encoding, space.w_None):
        from pypy.objspace.std.unicodetype import (
            _get_encoding_and_errors, encode_object
        )
        encoding, errors = _get_encoding_and_errors(space, w_encoding, w_errors)

        # if w_source is an integer this correctly raises a TypeError
        # the CPython error message is: "encoding or errors without a string argument"
        # ours is: "expected unicode, got int object"
        w_source = encode_object(space, w_source, encoding, errors)

    # Is it an int?
    try:
        count = space.int_w(w_source)
    except OperationError, e:
        if not e.match(space, space.w_TypeError):
            raise
    else:
        if count < 0:
            raise OperationError(space.w_ValueError,
                                 space.wrap("bytearray negative count"))
        w_bytearray.data = ['\0'] * count
        return

    data = makebytearraydata_w(space, w_source)
    w_bytearray.data = data
>>>>>>> 262022df

def len__Bytearray(space, w_bytearray):
    result = len(w_bytearray.data)
    return wrapint(space, result)

def ord__Bytearray(space, w_bytearray):
    if len(w_bytearray.data) != 1:
        raise OperationError(space.w_TypeError,
                             space.wrap("expected a character, but string"
                            "of length %s found" % len(w_bytearray.data)))
    return space.wrap(ord(w_bytearray.data[0]))

def getitem__Bytearray_ANY(space, w_bytearray, w_index):
    # getindex_w should get a second argument space.w_IndexError,
    # but that doesn't exist the first time this is called.
    try:
        w_IndexError = space.w_IndexError
    except AttributeError:
        w_IndexError = None
    index = space.getindex_w(w_index, w_IndexError, "bytearray index")
    try:
        return space.newint(ord(w_bytearray.data[index]))
    except IndexError:
        raise OperationError(space.w_IndexError,
                             space.wrap("bytearray index out of range"))

def getitem__Bytearray_Slice(space, w_bytearray, w_slice):
    data = w_bytearray.data
    length = len(data)
    start, stop, step, slicelength = w_slice.indices4(space, length)
    assert slicelength >= 0
    if step == 1 and 0 <= start <= stop:
        newdata = data[start:stop]
    else:
        newdata = _getitem_slice_multistep(data, start, step, slicelength)
    return W_BytearrayObject(newdata)

def _getitem_slice_multistep(data, start, step, slicelength):
    return [data[start + i*step] for i in range(slicelength)]

def contains__Bytearray_Long(space, w_bytearray, w_char):
    char = space.int_w(w_char)
    if not 0 <= char < 256:
        raise OperationError(space.w_ValueError,
                             space.wrap("byte must be in range(0, 256)"))
    for c in w_bytearray.data:
        if ord(c) == char:
            return space.w_True
    return space.w_False

def contains__Bytearray_String(space, w_bytearray, w_str):
    # XXX slow - copies, needs rewriting
    w_str2 = _to_bytes(space, w_bytearray)
    return stringobject.contains__String_String(space, w_str2, w_str)

def contains__Bytearray_ANY(space, w_bytearray, w_sub):
    # XXX slow - copies, needs rewriting
    w_str = space.wrapbytes(space.bufferstr_new_w(w_sub))
    w_str2 = _to_bytes(space, w_bytearray)
    return stringobject.contains__String_String(space, w_str2, w_str)

def add__Bytearray_Bytearray(space, w_bytearray1, w_bytearray2):
    data1 = w_bytearray1.data
    data2 = w_bytearray2.data
    return W_BytearrayObject(data1 + data2)

def add__Bytearray_ANY(space, w_bytearray1, w_other):
    data1 = w_bytearray1.data
    data2 = [c for c in space.bufferstr_new_w(w_other)]
    return W_BytearrayObject(data1 + data2)

def add__String_Bytearray(space, w_str, w_bytearray):
    data2 = w_bytearray.data
    data1 = [c for c in space.bytes_w(w_str)]
    return W_BytearrayObject(data1 + data2)

def mul_bytearray_times(space, w_bytearray, w_times):
    try:
        times = space.getindex_w(w_times, space.w_OverflowError)
    except OperationError, e:
        if e.match(space, space.w_TypeError):
            raise FailedToImplement
        raise
    data = w_bytearray.data
    return W_BytearrayObject(data * times)

def mul__Bytearray_ANY(space, w_bytearray, w_times):
    return mul_bytearray_times(space, w_bytearray, w_times)

def mul__ANY_Bytearray(space, w_times, w_bytearray):
    return mul_bytearray_times(space, w_bytearray, w_times)

def inplace_mul__Bytearray_ANY(space, w_bytearray, w_times):
    try:
        times = space.getindex_w(w_times, space.w_OverflowError)
    except OperationError, e:
        if e.match(space, space.w_TypeError):
            raise FailedToImplement
        raise
    w_bytearray.data *= times
    return w_bytearray

def eq__Bytearray_Bytearray(space, w_bytearray1, w_bytearray2):
    data1 = w_bytearray1.data
    data2 = w_bytearray2.data
    if len(data1) != len(data2):
        return space.w_False
    for i in range(len(data1)):
        if data1[i] != data2[i]:
            return space.w_False
    return space.w_True

def String2Bytearray(space, w_str):
    data = [c for c in space.bytes_w(w_str)]
    return W_BytearrayObject(data)

def eq__Bytearray_String(space, w_bytearray, w_other):
    return space.eq(_to_bytes(space, w_bytearray), w_other)

def ne__Bytearray_String(space, w_bytearray, w_other):
    return space.ne(_to_bytes(space, w_bytearray), w_other)

def _min(a, b):
    if a < b:
        return a
    return b

def lt__Bytearray_Bytearray(space, w_bytearray1, w_bytearray2):
    data1 = w_bytearray1.data
    data2 = w_bytearray2.data
    ncmp = _min(len(data1), len(data2))
    # Search for the first index where items are different
    for p in range(ncmp):
        if data1[p] != data2[p]:
            return space.newbool(data1[p] < data2[p])
    # No more items to compare -- compare sizes
    return space.newbool(len(data1) < len(data2))

def gt__Bytearray_Bytearray(space, w_bytearray1, w_bytearray2):
    data1 = w_bytearray1.data
    data2 = w_bytearray2.data
    ncmp = _min(len(data1), len(data2))
    # Search for the first index where items are different
    for p in range(ncmp):
        if data1[p] != data2[p]:
            return space.newbool(data1[p] > data2[p])
    # No more items to compare -- compare sizes
    return space.newbool(len(data1) > len(data2))

def str_translate__Bytearray_ANY_ANY(space, w_bytearray1, w_table, w_deletechars):
    # XXX slow, copies *twice* needs proper implementation
    w_str_copy = _to_bytes(space, w_bytearray1)
    w_res = stringobject.str_translate__String_ANY_ANY(space, w_str_copy,
                                                       w_table, w_deletechars)
    return String2Bytearray(space, w_res)

# Mostly copied from repr__String, but without the "smart quote"
# functionality.
def repr__Bytearray(space, w_bytearray):
    s = w_bytearray.data

    # Good default if there are no replacements.
    buf = StringBuilder(len("bytearray(b'')") + len(s))

    buf.append("bytearray(b'")

    for i in range(len(s)):
        c = s[i]

        if c == '\\' or c == "'":
            buf.append('\\')
            buf.append(c)
        elif c == '\t':
            buf.append('\\t')
        elif c == '\r':
            buf.append('\\r')
        elif c == '\n':
            buf.append('\\n')
        elif not '\x20' <= c < '\x7f':
            n = ord(c)
            buf.append('\\x')
            buf.append("0123456789abcdef"[n>>4])
            buf.append("0123456789abcdef"[n&0xF])
        else:
            buf.append(c)

    buf.append("')")

    return space.wrap(buf.build())

def _to_bytes(space, w_bytearray):
    return space.wrapbytes(''.join(w_bytearray.data))

def str_count__Bytearray_ANY_ANY_ANY(space, w_bytearray, w_char, w_start, w_stop):
    w_char = space.wrapbytes(space.bufferstr_new_w(w_char))
    w_str = _to_bytes(space, w_bytearray)
    return stringobject.str_count__String_String_ANY_ANY(space, w_str, w_char,
                                                         w_start, w_stop)

def str_index__Bytearray_ANY_ANY_ANY(space, w_bytearray, w_char, w_start, w_stop):
    w_char = space.wrapbytes(space.bufferstr_new_w(w_char))
    w_str = _to_bytes(space, w_bytearray)
    return stringobject.str_index__String_String_ANY_ANY(space, w_str, w_char,
                                                         w_start, w_stop)

def str_rindex__Bytearray_ANY_ANY_ANY(space, w_bytearray, w_char, w_start, w_stop):
    w_char = space.wrapbytes(space.bufferstr_new_w(w_char))
    w_str = _to_bytes(space, w_bytearray)
    return stringobject.str_rindex__String_String_ANY_ANY(space, w_str, w_char,
                                                         w_start, w_stop)

def str_find__Bytearray_ANY_ANY_ANY(space, w_bytearray, w_char, w_start, w_stop):
    w_char = space.wrapbytes(space.bufferstr_new_w(w_char))
    w_str = _to_bytes(space, w_bytearray)
    return stringobject.str_find__String_String_ANY_ANY(space, w_str, w_char,
                                                         w_start, w_stop)

def str_rfind__Bytearray_ANY_ANY_ANY(space, w_bytearray, w_char, w_start, w_stop):
    w_char = space.wrapbytes(space.bufferstr_new_w(w_char))
    w_str = _to_bytes(space, w_bytearray)
    return stringobject.str_rfind__String_String_ANY_ANY(space, w_str, w_char,
                                                         w_start, w_stop)

def str_startswith__Bytearray_ANY_ANY_ANY(space, w_bytearray, w_prefix, w_start, w_stop):
    w_prefix = space.wrapbytes(space.bufferstr_new_w(w_prefix))
    w_str = _to_bytes(space, w_bytearray)
    return stringobject.str_startswith__String_String_ANY_ANY(space, w_str, w_prefix,
                                                              w_start, w_stop)

def str_startswith__Bytearray_Tuple_ANY_ANY(space, w_bytearray, w_prefix, w_start, w_stop):
    w_str = _to_bytes(space, w_bytearray)
    w_prefix = space.newtuple([space.wrapbytes(space.bufferstr_new_w(w_entry))
                               for w_entry in space.unpackiterable(w_prefix)])
    return stringobject.str_startswith__String_Tuple_ANY_ANY(space, w_str, w_prefix,
                                                              w_start, w_stop)

def str_endswith__Bytearray_ANY_ANY_ANY(space, w_bytearray, w_suffix, w_start, w_stop):
    w_suffix = space.wrapbytes(space.bufferstr_new_w(w_suffix))
    w_str = _to_bytes(space, w_bytearray)
    return stringobject.str_endswith__String_String_ANY_ANY(space, w_str, w_suffix,
                                                              w_start, w_stop)

def str_endswith__Bytearray_Tuple_ANY_ANY(space, w_bytearray, w_suffix, w_start, w_stop):
    w_str = _to_bytes(space, w_bytearray)
    w_suffix = space.newtuple([space.wrapbytes(space.bufferstr_new_w(w_entry))
                               for w_entry in space.unpackiterable(w_suffix)])
    return stringobject.str_endswith__String_Tuple_ANY_ANY(space, w_str, w_suffix,
                                                              w_start, w_stop)

def str_join__Bytearray_ANY(space, w_self, w_list):
    list_w = space.listview(w_list)
    if not list_w:
        return W_BytearrayObject([])
    data = w_self.data
    newdata = []
    for i in range(len(list_w)):
        w_s = list_w[i]
        if not (space.isinstance_w(w_s, space.w_str) or
                space.isinstance_w(w_s, space.w_bytearray)):
            raise operationerrfmt(
                space.w_TypeError,
                "sequence item %d: expected string, %s "
                "found", i, space.type(w_s).getname(space))

        if data and i != 0:
            newdata.extend(data)
        newdata.extend([c for c in space.bufferstr_new_w(w_s)])
    return W_BytearrayObject(newdata)

def str_decode__Bytearray_ANY_ANY(space, w_bytearray, w_encoding, w_errors):
    w_str = _to_bytes(space, w_bytearray)
    return stringobject.str_decode__String_ANY_ANY(space, w_str, w_encoding, w_errors)

def str_islower__Bytearray(space, w_bytearray):
    w_str = _to_bytes(space, w_bytearray)
    return stringobject.str_islower__String(space, w_str)

def str_isupper__Bytearray(space, w_bytearray):
    w_str = _to_bytes(space, w_bytearray)
    return stringobject.str_isupper__String(space, w_str)

def str_isalpha__Bytearray(space, w_bytearray):
    w_str = _to_bytes(space, w_bytearray)
    return stringobject.str_isalpha__String(space, w_str)

def str_isalnum__Bytearray(space, w_bytearray):
    w_str = _to_bytes(space, w_bytearray)
    return stringobject.str_isalnum__String(space, w_str)

def str_isdigit__Bytearray(space, w_bytearray):
    w_str = _to_bytes(space, w_bytearray)
    return stringobject.str_isdigit__String(space, w_str)

def str_istitle__Bytearray(space, w_bytearray):
    w_str = _to_bytes(space, w_bytearray)
    return stringobject.str_istitle__String(space, w_str)

def str_isspace__Bytearray(space, w_bytearray):
    w_str = _to_bytes(space, w_bytearray)
    return stringobject.str_isspace__String(space, w_str)

def bytearray_insert__Bytearray_Long_ANY(space, w_bytearray, w_idx, w_other):
    where = space.int_w(w_idx)
    length = len(w_bytearray.data)
    index = get_positive_index(where, length)
    val = getbytevalue(space, w_other)
    w_bytearray.data.insert(index, val)
    return space.w_None

def bytearray_pop__Bytearray_Long(space, w_bytearray, w_idx):
    index = space.int_w(w_idx)
    try:
        result = w_bytearray.data.pop(index)
    except IndexError:
        if not w_bytearray.data:
            raise OperationError(space.w_IndexError, space.wrap(
                "pop from empty bytearray"))
        raise OperationError(space.w_IndexError, space.wrap(
            "pop index out of range"))
    return space.wrap(ord(result))

def bytearray_remove__Bytearray_ANY(space, w_bytearray, w_char):
    char = space.int_w(space.index(w_char))
    try:
        result = w_bytearray.data.remove(chr(char))
    except ValueError:
        raise OperationError(space.w_ValueError, space.wrap(
            "value not found in bytearray"))

def bytearray_reverse__Bytearray(space, w_bytearray):
    w_bytearray.data.reverse()
    return space.w_None

_space_chars = ''.join([chr(c) for c in [9, 10, 11, 12, 13, 32]])

def bytearray_strip__Bytearray_None(space, w_bytearray, w_chars):
    return _strip(space, w_bytearray, _space_chars, 1, 1)

def bytearray_strip__Bytearray_ANY(space, w_bytearray, w_chars):
    return _strip(space, w_bytearray, space.bufferstr_new_w(w_chars), 1, 1)

def bytearray_lstrip__Bytearray_None(space, w_bytearray, w_chars):
    return _strip(space, w_bytearray, _space_chars, 1, 0)

def bytearray_lstrip__Bytearray_ANY(space, w_bytearray, w_chars):
    return _strip(space, w_bytearray, space.bufferstr_new_w(w_chars), 1, 0)

def bytearray_rstrip__Bytearray_None(space, w_bytearray, w_chars):
    return _strip(space, w_bytearray, _space_chars, 0, 1)

def bytearray_rstrip__Bytearray_ANY(space, w_bytearray, w_chars):
    return _strip(space, w_bytearray, space.bufferstr_new_w(w_chars), 0, 1)

# These methods could just delegate to the string implementation,
# but they have to return a bytearray.
def str_replace__Bytearray_ANY_ANY_ANY(space, w_bytearray, w_str1, w_str2, w_max):
    w_str = _to_bytes(space, w_bytearray)
    w_res = stringobject.str_replace__String_ANY_ANY_ANY(space, w_str, w_str1,
                                                         w_str2, w_max)
    return String2Bytearray(space, w_res)

def str_upper__Bytearray(space, w_bytearray):
    w_str = _to_bytes(space, w_bytearray)
    w_res = stringobject.str_upper__String(space, w_str)
    return String2Bytearray(space, w_res)

def str_lower__Bytearray(space, w_bytearray):
    w_str = _to_bytes(space, w_bytearray)
    w_res = stringobject.str_lower__String(space, w_str)
    return String2Bytearray(space, w_res)

def str_title__Bytearray(space, w_bytearray):
    w_str = _to_bytes(space, w_bytearray)
    w_res = stringobject.str_title__String(space, w_str)
    return String2Bytearray(space, w_res)

def str_swapcase__Bytearray(space, w_bytearray):
    w_str = _to_bytes(space, w_bytearray)
    w_res = stringobject.str_swapcase__String(space, w_str)
    return String2Bytearray(space, w_res)

def str_capitalize__Bytearray(space, w_bytearray):
    w_str = _to_bytes(space, w_bytearray)
    w_res = stringobject.str_capitalize__String(space, w_str)
    return String2Bytearray(space, w_res)

def str_ljust__Bytearray_ANY_ANY(space, w_bytearray, w_width, w_fillchar):
    w_str = _to_bytes(space, w_bytearray)
    w_res = stringobject.str_ljust__String_ANY_ANY(space, w_str, w_width,
                                                   w_fillchar)
    return String2Bytearray(space, w_res)

def str_rjust__Bytearray_ANY_ANY(space, w_bytearray, w_width, w_fillchar):
    w_str = _to_bytes(space, w_bytearray)
    w_res = stringobject.str_rjust__String_ANY_ANY(space, w_str, w_width,
                                                   w_fillchar)
    return String2Bytearray(space, w_res)

def str_center__Bytearray_ANY_ANY(space, w_bytearray, w_width, w_fillchar):
    w_str = _to_bytes(space, w_bytearray)
    w_res = stringobject.str_center__String_ANY_ANY(space, w_str, w_width,
                                                    w_fillchar)
    return String2Bytearray(space, w_res)

def str_zfill__Bytearray_ANY(space, w_bytearray, w_width):
    w_str = _to_bytes(space, w_bytearray)
    w_res = stringobject.str_zfill__String_ANY(space, w_str, w_width)
    return String2Bytearray(space, w_res)

def str_expandtabs__Bytearray_ANY(space, w_bytearray, w_tabsize):
    w_str = _to_bytes(space, w_bytearray)
    w_res = stringobject.str_expandtabs__String_ANY(space, w_str, w_tabsize)
    return String2Bytearray(space, w_res)

def str_splitlines__Bytearray_ANY(space, w_bytearray, w_keepends):
    w_str = _to_bytes(space, w_bytearray)
    w_result = stringobject.str_splitlines__String_ANY(space, w_str, w_keepends)
    return space.newlist([
        new_bytearray(space, space.w_bytearray, makebytesdata_w(space, w_entry))
                        for w_entry in space.unpackiterable(w_result)
    ])

def str_split__Bytearray_ANY_ANY(space, w_bytearray, w_by, w_maxsplit=-1):
    w_str = _to_bytes(space, w_bytearray)
    if not space.is_w(w_by, space.w_None):
        w_by = space.wrapbytes(space.bufferstr_new_w(w_by))
    w_list = space.call_method(w_str, "split", w_by, w_maxsplit)
    length = space.int_w(space.len(w_list))
    for i in range(length):
        w_i = space.wrap(i)
        space.setitem(w_list, w_i, String2Bytearray(space, space.getitem(w_list, w_i)))
    return w_list

def str_rsplit__Bytearray_ANY_ANY(space, w_bytearray, w_by, w_maxsplit=-1):
    w_str = _to_bytes(space, w_bytearray)
    if not space.is_w(w_by, space.w_None):
        w_by = space.wrapbytes(space.bufferstr_new_w(w_by))
    w_list = space.call_method(w_str, "rsplit", w_by, w_maxsplit)
    length = space.int_w(space.len(w_list))
    for i in range(length):
        w_i = space.wrap(i)
        space.setitem(w_list, w_i, String2Bytearray(space, space.getitem(w_list, w_i)))
    return w_list

def str_partition__Bytearray_ANY(space, w_bytearray, w_sub):
    w_str = _to_bytes(space, w_bytearray)
    w_sub = space.wrapbytes(space.bufferstr_new_w(w_sub))
    w_tuple = stringobject.str_partition__String_String(space, w_str, w_sub)
    w_a, w_b, w_c = space.fixedview(w_tuple, 3)
    return space.newtuple([
        String2Bytearray(space, w_a),
        String2Bytearray(space, w_b),
        String2Bytearray(space, w_c)])

def str_rpartition__Bytearray_ANY(space, w_bytearray, w_sub):
    w_str = _to_bytes(space, w_bytearray)
    w_sub = space.wrapbytes(space.bufferstr_new_w(w_sub))
    w_tuple = stringobject.str_rpartition__String_String(space, w_str, w_sub)
    w_a, w_b, w_c = space.fixedview(w_tuple, 3)
    return space.newtuple([
        String2Bytearray(space, w_a),
        String2Bytearray(space, w_b),
        String2Bytearray(space, w_c)])

# __________________________________________________________
# Mutability methods

def list_append__Bytearray_ANY(space, w_bytearray, w_item):
    w_bytearray.data.append(getbytevalue(space, w_item))

def list_extend__Bytearray_Bytearray(space, w_bytearray, w_other):
    w_bytearray.data += w_other.data

def list_extend__Bytearray_ANY(space, w_bytearray, w_other):
    w_bytearray.data += makebytesdata_w(space, w_other)

def inplace_add__Bytearray_Bytearray(space, w_bytearray1, w_bytearray2):
    list_extend__Bytearray_Bytearray(space, w_bytearray1, w_bytearray2)
    return w_bytearray1

def inplace_add__Bytearray_ANY(space, w_bytearray1, w_iterable2):
    w_bytearray1.data += space.bufferstr_new_w(w_iterable2)
    return w_bytearray1

def setitem__Bytearray_ANY_ANY(space, w_bytearray, w_index, w_item):
    idx = space.getindex_w(w_index, space.w_IndexError, "bytearray index")
    try:
        w_bytearray.data[idx] = getbytevalue(space, w_item)
    except IndexError:
        raise OperationError(space.w_IndexError,
                             space.wrap("bytearray index out of range"))

def setitem__Bytearray_Slice_ANY(space, w_bytearray, w_slice, w_other):
    oldsize = len(w_bytearray.data)
    start, stop, step, slicelength = w_slice.indices4(space, oldsize)
    sequence2 = makebytesdata_w(space, w_other)
    _setitem_slice_helper(space, w_bytearray.data, start, step, slicelength, sequence2, empty_elem='\x00')

def delitem__Bytearray_ANY(space, w_bytearray, w_idx):
    idx = get_list_index(space, w_idx)
    try:
        del w_bytearray.data[idx]
    except IndexError:
        raise OperationError(space.w_IndexError,
                             space.wrap("bytearray deletion index out of range"))
    return space.w_None

def delitem__Bytearray_Slice(space, w_bytearray, w_slice):
    start, stop, step, slicelength = w_slice.indices4(space,
                                                      len(w_bytearray.data))
    _delitem_slice_helper(space, w_bytearray.data, start, step, slicelength)

#XXX share the code again with the stuff in listobject.py
def _delitem_slice_helper(space, items, start, step, slicelength):
    if slicelength==0:
        return

    if step < 0:
        start = start + step * (slicelength-1)
        step = -step

    if step == 1:
        assert start >= 0
        if slicelength > 0:
            del items[start:start+slicelength]
    else:
        n = len(items)
        i = start

        for discard in range(1, slicelength):
            j = i+1
            i += step
            while j < i:
                items[j-discard] = items[j]
                j += 1

        j = i+1
        while j < n:
            items[j-slicelength] = items[j]
            j += 1
        start = n - slicelength
        assert start >= 0 # annotator hint
        del items[start:]

def _setitem_slice_helper(space, items, start, step, slicelength, sequence2,
                          empty_elem):
    assert slicelength >= 0
    oldsize = len(items)
    len2 = len(sequence2)
    if step == 1:  # Support list resizing for non-extended slices
        delta = slicelength - len2
        if delta < 0:
            delta = -delta
            newsize = oldsize + delta
            # XXX support this in rlist!
            items += [empty_elem] * delta
            lim = start+len2
            i = newsize - 1
            while i >= lim:
                items[i] = items[i-delta]
                i -= 1
        elif delta == 0:
            pass
        else:
            assert start >= 0   # start<0 is only possible with slicelength==0
            del items[start:start+delta]
    elif len2 != slicelength:  # No resize for extended slices
        raise operationerrfmt(space.w_ValueError, "attempt to "
              "assign sequence of size %d to extended slice of size %d",
              len2, slicelength)

    if sequence2 is items:
        if step > 0:
            # Always copy starting from the right to avoid
            # having to make a shallow copy in the case where
            # the source and destination lists are the same list.
            i = len2 - 1
            start += i*step
            while i >= 0:
                items[start] = sequence2[i]
                start -= step
                i -= 1
            return
        else:
            # Make a shallow copy to more easily handle the reversal case
            sequence2 = list(sequence2)
    for i in range(len2):
        items[start] = sequence2[i]
        start += step

def _strip(space, w_bytearray, u_chars, left, right):
    # note: mostly copied from stringobject._strip
    # should really be shared
    u_self = w_bytearray.data

    lpos = 0
    rpos = len(u_self)

    if left:
        while lpos < rpos and u_self[lpos] in u_chars:
            lpos += 1

    if right:
        while rpos > lpos and u_self[rpos - 1] in u_chars:
            rpos -= 1
        assert rpos >= 0

    return new_bytearray(space, space.w_bytearray, u_self[lpos:rpos])

# __________________________________________________________
# Buffer interface

class BytearrayBuffer(RWBuffer):
    def __init__(self, data):
        self.data = data

    def getlength(self):
        return len(self.data)

    def getitem(self, index):
        return self.data[index]

    def setitem(self, index, char):
        self.data[index] = char

def buffer__Bytearray(space, self):
    b = BytearrayBuffer(self.data)
    return space.wrap(b)

from pypy.objspace.std import bytearraytype
register_all(vars(), bytearraytype)<|MERGE_RESOLUTION|>--- conflicted
+++ resolved
@@ -39,59 +39,6 @@
 
 registerimplementation(W_BytearrayObject)
 
-<<<<<<< HEAD
-def float__Bytearray(space, w_bytearray):
-    try:
-        value = string_to_float(''.join(w_bytearray.data))
-    except ParseStringError, e:
-        raise OperationError(space.w_ValueError, space.wrap(e.msg))
-    else:
-        return space.wrap(value)
-=======
-init_signature = Signature(['source', 'encoding', 'errors'], None, None)
-init_defaults = [None, None, None]
-
-def init__Bytearray(space, w_bytearray, __args__):
-    # this is on the silly side
-    w_source, w_encoding, w_errors = __args__.parse_obj(
-            None, 'bytearray', init_signature, init_defaults)
-
-    if w_source is None:
-        w_source = space.wrap('')
-    if w_encoding is None:
-        w_encoding = space.w_None
-    if w_errors is None:
-        w_errors = space.w_None
-
-    # Unicode argument
-    if not space.is_w(w_encoding, space.w_None):
-        from pypy.objspace.std.unicodetype import (
-            _get_encoding_and_errors, encode_object
-        )
-        encoding, errors = _get_encoding_and_errors(space, w_encoding, w_errors)
-
-        # if w_source is an integer this correctly raises a TypeError
-        # the CPython error message is: "encoding or errors without a string argument"
-        # ours is: "expected unicode, got int object"
-        w_source = encode_object(space, w_source, encoding, errors)
-
-    # Is it an int?
-    try:
-        count = space.int_w(w_source)
-    except OperationError, e:
-        if not e.match(space, space.w_TypeError):
-            raise
-    else:
-        if count < 0:
-            raise OperationError(space.w_ValueError,
-                                 space.wrap("bytearray negative count"))
-        w_bytearray.data = ['\0'] * count
-        return
-
-    data = makebytearraydata_w(space, w_source)
-    w_bytearray.data = data
->>>>>>> 262022df
-
 def len__Bytearray(space, w_bytearray):
     result = len(w_bytearray.data)
     return wrapint(space, result)
