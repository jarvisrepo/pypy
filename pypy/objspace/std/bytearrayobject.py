"""The builtin bytearray implementation"""

from rpython.rlib.objectmodel import (
    import_from_mixin, newlist_hint, resizelist_hint, specialize)
from rpython.rlib.buffer import Buffer
from rpython.rlib.rstring import StringBuilder, ByteListBuilder
from rpython.rlib.debug import check_list_of_chars

from pypy.interpreter.baseobjspace import W_Root
from pypy.interpreter.error import OperationError, oefmt
from pypy.objspace.std.bytesobject import (
    getbytevalue, makebytesdata_w, newbytesdata_w)
from pypy.interpreter.gateway import WrappedDefault, interp2app, unwrap_spec
from pypy.interpreter.typedef import TypeDef
from pypy.objspace.std.sliceobject import W_SliceObject
from pypy.objspace.std.stringmethods import StringMethods, _get_buffer
from pypy.objspace.std.bytesobject import W_BytesObject
from pypy.objspace.std.util import get_positive_index

NON_HEX_MSG = "non-hexadecimal number found in fromhex() arg at position %d"


class W_BytearrayObject(W_Root):
    import_from_mixin(StringMethods)

    def __init__(self, data):
        check_list_of_chars(data)
        self.data = data

    def __repr__(self):
        """representation for debugging purposes"""
        return "%s(%s)" % (self.__class__.__name__, ''.join(self.data))

    def buffer_w(self, space, flags):
        return BytearrayBuffer(self.data, False)

    def _new(self, value):
        if value is self.data:
            value = value[:]
        return W_BytearrayObject(value)

    def _new_from_buffer(self, buffer):
        return W_BytearrayObject([buffer[i] for i in range(len(buffer))])

    def _new_from_list(self, value):
        return W_BytearrayObject(value)

    def _empty(self):
        return W_BytearrayObject([])

    def _len(self):
        return len(self.data)

    def _getitem_result(self, space, index):
        try:
            character = self.data[index]
        except IndexError:
            raise oefmt(space.w_IndexError, "bytearray index out of range")
        return space.wrap(ord(character))

    def _val(self, space):
        return self.data

    @staticmethod
    def _use_rstr_ops(space, w_other):
        return False

    @staticmethod
    def _op_val(space, w_other, allow_char=False):
        # Some functions (contains, find) allow a number to specify a
        # single char.
        if allow_char and space.isinstance_w(w_other, space.w_int):
            return StringMethods._single_char(space, w_other)
        try:
            return space.bytes_w(w_other)
        except OperationError as e:
            if not e.match(space, space.w_TypeError):
                raise
        return space.buffer_w(w_other, space.BUF_SIMPLE).as_str()

    def _chr(self, char):
        assert len(char) == 1
        return str(char)[0]

    def _multi_chr(self, char):
        return [char]

    @staticmethod
    def _builder(size=100):
        return ByteListBuilder(size)

    def _newlist_unwrapped(self, space, res):
        return space.newlist([W_BytearrayObject(i) for i in res])

    def _isupper(self, ch):
        return ch.isupper()

    def _islower(self, ch):
        return ch.islower()

    def _istitle(self, ch):
        return ch.isupper()

    def _isspace(self, ch):
        return ch.isspace()

    def _isalpha(self, ch):
        return ch.isalpha()

    def _isalnum(self, ch):
        return ch.isalnum()

    def _isdigit(self, ch):
        return ch.isdigit()

    _iscased = _isalpha

    def _islinebreak(self, ch):
        return (ch == '\n') or (ch == '\r')

    def _upper(self, ch):
        if ch.islower():
            o = ord(ch) - 32
            return chr(o)
        else:
            return ch

    def _lower(self, ch):
        if ch.isupper():
            o = ord(ch) + 32
            return chr(o)
        else:
            return ch

    _title = _upper

    def _join_return_one(self, space, w_obj):
        return False

    def _join_check_item(self, space, w_obj):
        return not (space.isinstance_w(w_obj, space.w_bytes) or
                    space.isinstance_w(w_obj, space.w_bytearray))

    def ord(self, space):
        if len(self.data) != 1:
            raise oefmt(space.w_TypeError,
                        "ord() expected a character, but string of length %d "
                        "found", len(self.data))
        return space.wrap(ord(self.data[0]))

    @staticmethod
    def descr_new(space, w_bytearraytype, __args__):
        return new_bytearray(space, w_bytearraytype, [])

    def descr_reduce(self, space):
        assert isinstance(self, W_BytearrayObject)
        w_dict = self.getdict(space)
        if w_dict is None:
            w_dict = space.w_None
        return space.newtuple([
            space.type(self), space.newtuple([
                space.wrap(''.join(self.data).decode('latin-1')),
                space.wrap('latin-1')]),
            w_dict])

    @staticmethod
    def descr_fromhex(space, w_bytearraytype, w_hexstring):
<<<<<<< HEAD
        if not space.is_w(space.type(w_hexstring), space.w_unicode):
            raise oefmt(space.w_TypeError, "must be str, not %T", w_hexstring)
        hexstring = space.unicode_w(w_hexstring)
        data = _hexstring_to_array(space, hexstring)
=======
        hexstring = space.str_w(w_hexstring)
        hexstring = hexstring.lower()
        data = []
        length = len(hexstring)
        i = 0
        while True:
            while i < length and hexstring[i] == ' ':
                i += 1
            if i >= length:
                break
            if i + 1 == length:
                raise oefmt(space.w_ValueError, NON_HEX_MSG, i)

            top = _hex_digit_to_int(hexstring[i])
            if top == -1:
                raise oefmt(space.w_ValueError, NON_HEX_MSG, i)
            bot = _hex_digit_to_int(hexstring[i+1])
            if bot == -1:
                raise oefmt(space.w_ValueError, NON_HEX_MSG, i + 1)
            data.append(chr(top*16 + bot))
            i += 2

>>>>>>> be31bd67
        # in CPython bytearray.fromhex is a staticmethod, so
        # we ignore w_type and always return a bytearray
        return new_bytearray(space, space.w_bytearray, data)

    @unwrap_spec(encoding='str_or_None', errors='str_or_None')
    def descr_init(self, space, w_source=None, encoding=None, errors=None):
        assert isinstance(self, W_BytearrayObject)
        self.data = newbytesdata_w(space, w_source, encoding, errors)

    def descr_repr(self, space):
        s = self.data

        # Good default if there are no replacements.
        buf = StringBuilder(len("bytearray(b'')") + len(s))

        buf.append("bytearray(b")
        quote = "'"
        for c in s:
            if c == '"':
                quote = "'"
                break
            elif c == "'":
                quote = '"'
        buf.append(quote)

        for i in range(len(s)):
            c = s[i]

            if c == '\\' or c == "'":
                buf.append('\\')
                buf.append(c)
            elif c == '\t':
                buf.append('\\t')
            elif c == '\r':
                buf.append('\\r')
            elif c == '\n':
                buf.append('\\n')
            elif not '\x20' <= c < '\x7f':
                n = ord(c)
                buf.append('\\x')
                buf.append("0123456789abcdef"[n >> 4])
                buf.append("0123456789abcdef"[n & 0xF])
            else:
                buf.append(c)

        buf.append(quote)
        buf.append(")")

        return space.wrap(buf.build())

    def descr_str(self, space):
        if space.sys.get_flag('bytes_warning'):
            space.warn(space.wrap("str() on a bytearray instance"),
                       space.w_BytesWarning)
        return self.descr_repr(space)

    def descr_eq(self, space, w_other):
        if isinstance(w_other, W_BytearrayObject):
            return space.newbool(self.data == w_other.data)

        try:
            buffer = _get_buffer(space, w_other)
        except OperationError as e:
            if e.match(space, space.w_TypeError):
                return space.w_NotImplemented
            raise

        value = self._val(space)
        buffer_len = buffer.getlength()

        if len(value) != buffer_len:
            return space.newbool(False)

        min_length = min(len(value), buffer_len)
        return space.newbool(_memcmp(value, buffer, min_length) == 0)

    def descr_ne(self, space, w_other):
        if isinstance(w_other, W_BytearrayObject):
            return space.newbool(self.data != w_other.data)

        try:
            buffer = _get_buffer(space, w_other)
        except OperationError as e:
            if e.match(space, space.w_TypeError):
                return space.w_NotImplemented
            raise

        value = self._val(space)
        buffer_len = buffer.getlength()

        if len(value) != buffer_len:
            return space.newbool(True)

        min_length = min(len(value), buffer_len)
        return space.newbool(_memcmp(value, buffer, min_length) != 0)

    def _comparison_helper(self, space, w_other):
        value = self._val(space)

        if isinstance(w_other, W_BytearrayObject):
            other = w_other.data
            other_len = len(other)
            cmp = _memcmp(value, other, min(len(value), len(other)))
        elif isinstance(w_other, W_BytesObject):
            other = self._op_val(space, w_other)
            other_len = len(other)
            cmp = _memcmp(value, other, min(len(value), len(other)))
        else:
            try:
                buffer = _get_buffer(space, w_other)
            except OperationError as e:
                if e.match(space, space.w_TypeError):
                    return False, 0, 0
                raise
            other_len = len(buffer)
            cmp = _memcmp(value, buffer, min(len(value), len(buffer)))

        return True, cmp, other_len

    def descr_lt(self, space, w_other):
        success, cmp, other_len = self._comparison_helper(space, w_other)
        if not success:
            return space.w_NotImplemented
        return space.newbool(cmp < 0 or (cmp == 0 and self._len() < other_len))

    def descr_le(self, space, w_other):
        success, cmp, other_len = self._comparison_helper(space, w_other)
        if not success:
            return space.w_NotImplemented
        return space.newbool(cmp < 0 or (cmp == 0 and self._len() <= other_len))

    def descr_gt(self, space, w_other):
        success, cmp, other_len = self._comparison_helper(space, w_other)
        if not success:
            return space.w_NotImplemented
        return space.newbool(cmp > 0 or (cmp == 0 and self._len() > other_len))

    def descr_ge(self, space, w_other):
        success, cmp, other_len = self._comparison_helper(space, w_other)
        if not success:
            return space.w_NotImplemented
        return space.newbool(cmp > 0 or (cmp == 0 and self._len() >= other_len))

    def descr_inplace_add(self, space, w_other):
        if isinstance(w_other, W_BytearrayObject):
            self.data += w_other.data
            return self

        if isinstance(w_other, W_BytesObject):
            self._inplace_add(self._op_val(space, w_other))
        else:
            self._inplace_add(_get_buffer(space, w_other))
        return self

    @specialize.argtype(1)
    def _inplace_add(self, other):
        for i in range(len(other)):
            self.data.append(other[i])

    def descr_inplace_mul(self, space, w_times):
        try:
            times = space.getindex_w(w_times, space.w_OverflowError)
        except OperationError as e:
            if e.match(space, space.w_TypeError):
                return space.w_NotImplemented
            raise
        self.data *= times
        return self

    def descr_setitem(self, space, w_index, w_other):
        if isinstance(w_index, W_SliceObject):
            oldsize = len(self.data)
            start, stop, step, slicelength = w_index.indices4(space, oldsize)
            sequence2 = makebytesdata_w(space, w_other)
            _setitem_slice_helper(space, self.data, start, step,
                                  slicelength, sequence2, empty_elem='\x00')
        else:
            idx = space.getindex_w(w_index, space.w_IndexError,
                                   "bytearray index")
            try:
                self.data[idx] = getbytevalue(space, w_other)
            except IndexError:
                raise oefmt(space.w_IndexError, "bytearray index out of range")

    def descr_delitem(self, space, w_idx):
        if isinstance(w_idx, W_SliceObject):
            start, stop, step, slicelength = w_idx.indices4(space,
                                                            len(self.data))
            _delitem_slice_helper(space, self.data, start, step, slicelength)
        else:
            idx = space.getindex_w(w_idx, space.w_IndexError,
                                   "bytearray index")
            try:
                del self.data[idx]
            except IndexError:
                raise oefmt(space.w_IndexError,
                            "bytearray deletion index out of range")

    def descr_append(self, space, w_item):
        self.data.append(getbytevalue(space, w_item))

    def descr_extend(self, space, w_other):
        if isinstance(w_other, W_BytearrayObject):
            self.data += w_other.data
        else:
            self.data += makebytesdata_w(space, w_other)
        return self

    def descr_insert(self, space, w_idx, w_other):
        where = space.int_w(w_idx)
        length = len(self.data)
        index = get_positive_index(where, length)
        val = getbytevalue(space, w_other)
        self.data.insert(index, val)
        return space.w_None

    @unwrap_spec(w_idx=WrappedDefault(-1))
    def descr_pop(self, space, w_idx):
        index = space.int_w(w_idx)
        try:
            result = self.data.pop(index)
        except IndexError:
            if not self.data:
                raise oefmt(space.w_IndexError, "pop from empty bytearray")
            raise oefmt(space.w_IndexError, "pop index out of range")
        return space.wrap(ord(result))

    def descr_remove(self, space, w_char):
        char = space.int_w(space.index(w_char))
        try:
            self.data.remove(chr(char))
        except ValueError:
            raise oefmt(space.w_ValueError, "value not found in bytearray")

    def descr_add(self, space, w_other):
        if isinstance(w_other, W_BytearrayObject):
            return self._new(self.data + w_other.data)

        if isinstance(w_other, W_BytesObject):
            return self._add(self._op_val(space, w_other))

        try:
            buffer = _get_buffer(space, w_other)
        except OperationError as e:
            if e.match(space, space.w_TypeError):
                return space.w_NotImplemented
            raise
        return self._add(buffer)

    @specialize.argtype(1)
    def _add(self, other):
        return self._new(self.data + [other[i] for i in range(len(other))])

    def descr_reverse(self, space):
        self.data.reverse()

    def descr_clear(self, space):
        self.data = []

    def descr_copy(self, space):
        return self._new(self.data[:])


# ____________________________________________________________
# helpers for slow paths, moved out because they contain loops

def _make_data(s):
    return [s[i] for i in range(len(s))]

# ____________________________________________________________


def new_bytearray(space, w_bytearraytype, data):
    w_obj = space.allocate_instance(W_BytearrayObject, w_bytearraytype)
    W_BytearrayObject.__init__(w_obj, data)
    return w_obj


def _hex_digit_to_int(d):
    val = ord(d)
    if 47 < val < 58:
        return val - 48
    if 64 < val < 71:
        return val - 55
    if 96 < val < 103:
        return val - 87
    return -1

def _hexstring_to_array(space, s):
    data = []
    length = len(s)
    i = -2
    while True:
        i += 2
        while i < length and s[i] == ' ':
            i += 1
        if i >= length:
            break
        if i + 1 == length:
            raise oefmt(space.w_ValueError,
                        "non-hexadecimal number found in fromhex() arg at "
                        "position %d", i)

        top = _hex_digit_to_int(s[i])
        if top == -1:
            raise oefmt(space.w_ValueError,
                        "non-hexadecimal number found in fromhex() arg at "
                        "position %d", i)
        bot = _hex_digit_to_int(s[i+1])
        if bot == -1:
            raise oefmt(space.w_ValueError,
                        "non-hexadecimal number found in fromhex() arg at "
                        "position %d", i + 1)
        data.append(chr(top*16 + bot))
    return data


class BytearrayDocstrings:
    """bytearray(iterable_of_ints) -> bytearray
    bytearray(string, encoding[, errors]) -> bytearray
    bytearray(bytes_or_bytearray) -> mutable copy of bytes_or_bytearray
    bytearray(memory_view) -> bytearray

    Construct an mutable bytearray object from:
      - an iterable yielding integers in range(256)
      - a text string encoded using the specified encoding
      - a bytes or a bytearray object
      - any object implementing the buffer API.

    bytearray(int) -> bytearray.

    Construct a zero-initialized bytearray of the given length.

    """

    def __add__():
        """x.__add__(y) <==> x+y"""

    def __alloc__():
        """B.__alloc__() -> int

        Return the number of bytes actually allocated.
        """

    def __contains__():
        """x.__contains__(y) <==> y in x"""

    def __delitem__():
        """x.__delitem__(y) <==> del x[y]"""

    def __eq__():
        """x.__eq__(y) <==> x==y"""

    def __ge__():
        """x.__ge__(y) <==> x>=y"""

    def __getattribute__():
        """x.__getattribute__('name') <==> x.name"""

    def __getitem__():
        """x.__getitem__(y) <==> x[y]"""

    def __gt__():
        """x.__gt__(y) <==> x>y"""

    def __iadd__():
        """x.__iadd__(y) <==> x+=y"""

    def __imul__():
        """x.__imul__(y) <==> x*=y"""

    def __init__():
        """x.__init__(...) initializes x; see help(type(x)) for signature"""

    def __iter__():
        """x.__iter__() <==> iter(x)"""

    def __le__():
        """x.__le__(y) <==> x<=y"""

    def __len__():
        """x.__len__() <==> len(x)"""

    def __lt__():
        """x.__lt__(y) <==> x<y"""

    def __mul__():
        """x.__mul__(n) <==> x*n"""

    def __ne__():
        """x.__ne__(y) <==> x!=y"""

    def __reduce__():
        """Return state information for pickling."""

    def __repr__():
        """x.__repr__() <==> repr(x)"""

    def __rmul__():
        """x.__rmul__(n) <==> n*x"""

    def __setitem__():
        """x.__setitem__(i, y) <==> x[i]=y"""

    def __sizeof__():
        """B.__sizeof__() -> int

        Returns the size of B in memory, in bytes
        """

    def __str__():
        """x.__str__() <==> str(x)"""

    def append():
        """B.append(int) -> None

        Append a single item to the end of B.
        """

    def capitalize():
        """B.capitalize() -> copy of B

        Return a copy of B with only its first character capitalized (ASCII)
        and the rest lower-cased.
        """

    def center():
        """B.center(width[, fillchar]) -> copy of B

        Return B centered in a string of length width.  Padding is
        done using the specified fill character (default is a space).
        """

    def clear():
        """B.clear() -> None

        Remove all items from B.
        """

    def copy():
        """B.copy() -> bytearray

        Return a copy of B.
        """

    def count():
        """B.count(sub[, start[, end]]) -> int

        Return the number of non-overlapping occurrences of subsection sub in
        bytes B[start:end].  Optional arguments start and end are interpreted
        as in slice notation.
        """

    def decode():
        """B.decode(encoding=None, errors='strict') -> unicode

        Decode B using the codec registered for encoding. encoding defaults to
        the default encoding. errors may be given to set a different error
        handling scheme.  Default is 'strict' meaning that encoding errors
        raise a UnicodeDecodeError.  Other possible values are 'ignore' and
        'replace' as well as any other name registered with
        codecs.register_error that is able to handle UnicodeDecodeErrors.
        """

    def endswith():
        """B.endswith(suffix[, start[, end]]) -> bool

        Return True if B ends with the specified suffix, False otherwise.
        With optional start, test B beginning at that position.
        With optional end, stop comparing B at that position.
        suffix can also be a tuple of strings to try.
        """

    def expandtabs():
        """B.expandtabs([tabsize]) -> copy of B

        Return a copy of B where all tab characters are expanded using spaces.
        If tabsize is not given, a tab size of 8 characters is assumed.
        """

    def extend():
        """B.extend(iterable_of_ints) -> None

        Append all the elements from the iterator or sequence to the
        end of B.
        """

    def find():
        """B.find(sub[, start[, end]]) -> int

        Return the lowest index in B where subsection sub is found,
        such that sub is contained within B[start,end].  Optional
        arguments start and end are interpreted as in slice notation.

        Return -1 on failure.
        """

    def fromhex():
        r"""bytearray.fromhex(string) -> bytearray (static method)

        Create a bytearray object from a string of hexadecimal numbers.
        Spaces between two numbers are accepted.
        Example: bytearray.fromhex('B9 01EF') -> bytearray(b'\xb9\x01\xef').
        """

    def index():
        """B.index(sub[, start[, end]]) -> int

        Like B.find() but raise ValueError when the subsection is not found.
        """

    def insert():
        """B.insert(index, int) -> None

        Insert a single item into the bytearray before the given index.
        """

    def isalnum():
        """B.isalnum() -> bool

        Return True if all characters in B are alphanumeric
        and there is at least one character in B, False otherwise.
        """

    def isalpha():
        """B.isalpha() -> bool

        Return True if all characters in B are alphabetic
        and there is at least one character in B, False otherwise.
        """

    def isdigit():
        """B.isdigit() -> bool

        Return True if all characters in B are digits
        and there is at least one character in B, False otherwise.
        """

    def islower():
        """B.islower() -> bool

        Return True if all cased characters in B are lowercase and there is
        at least one cased character in B, False otherwise.
        """

    def isspace():
        """B.isspace() -> bool

        Return True if all characters in B are whitespace
        and there is at least one character in B, False otherwise.
        """

    def istitle():
        """B.istitle() -> bool

        Return True if B is a titlecased string and there is at least one
        character in B, i.e. uppercase characters may only follow uncased
        characters and lowercase characters only cased ones. Return False
        otherwise.
        """

    def isupper():
        """B.isupper() -> bool

        Return True if all cased characters in B are uppercase and there is
        at least one cased character in B, False otherwise.
        """

    def join():
        """B.join(iterable_of_bytes) -> bytearray

        Concatenate any number of str/bytearray objects, with B
        in between each pair, and return the result as a new bytearray.
        """

    def ljust():
        """B.ljust(width[, fillchar]) -> copy of B

        Return B left justified in a string of length width. Padding is
        done using the specified fill character (default is a space).
        """

    def lower():
        """B.lower() -> copy of B

        Return a copy of B with all ASCII characters converted to lowercase.
        """

    def lstrip():
        """B.lstrip([bytes]) -> bytearray

        Strip leading bytes contained in the argument
        and return the result as a new bytearray.
        If the argument is omitted, strip leading ASCII whitespace.
        """

    def partition():
        """B.partition(sep) -> (head, sep, tail)

        Search for the separator sep in B, and return the part before it,
        the separator itself, and the part after it.  If the separator is not
        found, returns B and two empty bytearray objects.
        """

    def pop():
        """B.pop([index]) -> int

        Remove and return a single item from B. If no index
        argument is given, will pop the last value.
        """

    def remove():
        """B.remove(int) -> None

        Remove the first occurrence of a value in B.
        """

    def replace():
        """B.replace(old, new[, count]) -> bytearray

        Return a copy of B with all occurrences of subsection
        old replaced by new.  If the optional argument count is
        given, only the first count occurrences are replaced.
        """

    def reverse():
        """B.reverse() -> None

        Reverse the order of the values in B in place.
        """

    def rfind():
        """B.rfind(sub[, start[, end]]) -> int

        Return the highest index in B where subsection sub is found,
        such that sub is contained within B[start,end].  Optional
        arguments start and end are interpreted as in slice notation.

        Return -1 on failure.
        """

    def rindex():
        """B.rindex(sub[, start[, end]]) -> int

        Like B.rfind() but raise ValueError when the subsection is not found.
        """

    def rjust():
        """B.rjust(width[, fillchar]) -> copy of B

        Return B right justified in a string of length width. Padding is
        done using the specified fill character (default is a space)
        """

    def rpartition():
        """B.rpartition(sep) -> (head, sep, tail)

        Search for the separator sep in B, starting at the end of B,
        and return the part before it, the separator itself, and the
        part after it.  If the separator is not found, returns two empty
        bytearray objects and B.
        """

    def rsplit():
        """B.rsplit(sep=None, maxsplit=-1) -> list of bytearrays

        Return a list of the sections in B, using sep as the delimiter,
        starting at the end of B and working to the front.
        If sep is not given, B is split on ASCII whitespace characters
        (space, tab, return, newline, formfeed, vertical tab).
        If maxsplit is given, at most maxsplit splits are done.
        """

    def rstrip():
        """B.rstrip([bytes]) -> bytearray

        Strip trailing bytes contained in the argument
        and return the result as a new bytearray.
        If the argument is omitted, strip trailing ASCII whitespace.
        """

    def split():
        """B.split(sep=None, maxsplit=-1) -> list of bytearrays

        Return a list of the sections in B, using sep as the delimiter.
        If sep is not given, B is split on ASCII whitespace characters
        (space, tab, return, newline, formfeed, vertical tab).
        If maxsplit is given, at most maxsplit splits are done.
        """

    def splitlines():
        """B.splitlines(keepends=False) -> list of lines

        Return a list of the lines in B, breaking at line boundaries.
        Line breaks are not included in the resulting list unless keepends
        is given and true.
        """

    def startswith():
        """B.startswith(prefix[, start[, end]]) -> bool

        Return True if B starts with the specified prefix, False otherwise.
        With optional start, test B beginning at that position.
        With optional end, stop comparing B at that position.
        prefix can also be a tuple of strings to try.
        """

    def strip():
        """B.strip([bytes]) -> bytearray

        Strip leading and trailing bytes contained in the argument
        and return the result as a new bytearray.
        If the argument is omitted, strip ASCII whitespace.
        """

    def swapcase():
        """B.swapcase() -> copy of B

        Return a copy of B with uppercase ASCII characters converted
        to lowercase ASCII and vice versa.
        """

    def title():
        """B.title() -> copy of B

        Return a titlecased version of B, i.e. ASCII words start with uppercase
        characters, all remaining cased characters have lowercase.
        """

    def translate():
        """B.translate(table[, deletechars]) -> bytearray

        Return a copy of B, where all characters occurring in the
        optional argument deletechars are removed, and the remaining
        characters have been mapped through the given translation
        table, which must be a bytes object of length 256.
        """

    def upper():
        """B.upper() -> copy of B

        Return a copy of B with all ASCII characters converted to uppercase.
        """

    def zfill():
        """B.zfill(width) -> copy of B

        Pad a numeric string B with zeros on the left, to fill a field
        of the specified width.  B is never truncated.
        """


W_BytearrayObject.typedef = TypeDef(
    "bytearray",
    __doc__ = BytearrayDocstrings.__doc__,
    __new__ = interp2app(W_BytearrayObject.descr_new),
    __hash__ = None,
    __reduce__ = interp2app(W_BytearrayObject.descr_reduce,
                            doc=BytearrayDocstrings.__reduce__.__doc__),
    fromhex = interp2app(W_BytearrayObject.descr_fromhex, as_classmethod=True,
                         doc=BytearrayDocstrings.fromhex.__doc__),
    maketrans = interp2app(W_BytearrayObject.descr_maketrans,
                           as_classmethod=True),

    __repr__ = interp2app(W_BytearrayObject.descr_repr,
                          doc=BytearrayDocstrings.__repr__.__doc__),
    __str__ = interp2app(W_BytearrayObject.descr_str,
                         doc=BytearrayDocstrings.__str__.__doc__),

    __eq__ = interp2app(W_BytearrayObject.descr_eq,
                        doc=BytearrayDocstrings.__eq__.__doc__),
    __ne__ = interp2app(W_BytearrayObject.descr_ne,
                        doc=BytearrayDocstrings.__ne__.__doc__),
    __lt__ = interp2app(W_BytearrayObject.descr_lt,
                        doc=BytearrayDocstrings.__lt__.__doc__),
    __le__ = interp2app(W_BytearrayObject.descr_le,
                        doc=BytearrayDocstrings.__le__.__doc__),
    __gt__ = interp2app(W_BytearrayObject.descr_gt,
                        doc=BytearrayDocstrings.__gt__.__doc__),
    __ge__ = interp2app(W_BytearrayObject.descr_ge,
                        doc=BytearrayDocstrings.__ge__.__doc__),

    __iter__ = interp2app(W_BytearrayObject.descr_iter,
                         doc=BytearrayDocstrings.__iter__.__doc__),
    __len__ = interp2app(W_BytearrayObject.descr_len,
                         doc=BytearrayDocstrings.__len__.__doc__),
    __contains__ = interp2app(W_BytearrayObject.descr_contains,
                              doc=BytearrayDocstrings.__contains__.__doc__),

    __add__ = interp2app(W_BytearrayObject.descr_add,
                         doc=BytearrayDocstrings.__add__.__doc__),
    __mul__ = interp2app(W_BytearrayObject.descr_mul,
                         doc=BytearrayDocstrings.__mul__.__doc__),
    __rmul__ = interp2app(W_BytearrayObject.descr_mul,
                          doc=BytearrayDocstrings.__rmul__.__doc__),

    __getitem__ = interp2app(W_BytearrayObject.descr_getitem,
                             doc=BytearrayDocstrings.__getitem__.__doc__),

    capitalize = interp2app(W_BytearrayObject.descr_capitalize,
                            doc=BytearrayDocstrings.capitalize.__doc__),
    center = interp2app(W_BytearrayObject.descr_center,
                        doc=BytearrayDocstrings.center.__doc__),
    count = interp2app(W_BytearrayObject.descr_count,
                       doc=BytearrayDocstrings.count.__doc__),
    decode = interp2app(W_BytearrayObject.descr_decode,
                        doc=BytearrayDocstrings.decode.__doc__),
    expandtabs = interp2app(W_BytearrayObject.descr_expandtabs,
                            doc=BytearrayDocstrings.expandtabs.__doc__),
    find = interp2app(W_BytearrayObject.descr_find,
                      doc=BytearrayDocstrings.find.__doc__),
    rfind = interp2app(W_BytearrayObject.descr_rfind,
                       doc=BytearrayDocstrings.rfind.__doc__),
    index = interp2app(W_BytearrayObject.descr_index,
                       doc=BytearrayDocstrings.index.__doc__),
    rindex = interp2app(W_BytearrayObject.descr_rindex,
                        doc=BytearrayDocstrings.rindex.__doc__),
    isalnum = interp2app(W_BytearrayObject.descr_isalnum,
                         doc=BytearrayDocstrings.isalnum.__doc__),
    isalpha = interp2app(W_BytearrayObject.descr_isalpha,
                         doc=BytearrayDocstrings.isalpha.__doc__),
    isdigit = interp2app(W_BytearrayObject.descr_isdigit,
                         doc=BytearrayDocstrings.isdigit.__doc__),
    islower = interp2app(W_BytearrayObject.descr_islower,
                         doc=BytearrayDocstrings.islower.__doc__),
    isspace = interp2app(W_BytearrayObject.descr_isspace,
                         doc=BytearrayDocstrings.isspace.__doc__),
    istitle = interp2app(W_BytearrayObject.descr_istitle,
                         doc=BytearrayDocstrings.istitle.__doc__),
    isupper = interp2app(W_BytearrayObject.descr_isupper,
                         doc=BytearrayDocstrings.isupper.__doc__),
    join = interp2app(W_BytearrayObject.descr_join,
                      doc=BytearrayDocstrings.join.__doc__),
    ljust = interp2app(W_BytearrayObject.descr_ljust,
                       doc=BytearrayDocstrings.ljust.__doc__),
    rjust = interp2app(W_BytearrayObject.descr_rjust,
                       doc=BytearrayDocstrings.rjust.__doc__),
    lower = interp2app(W_BytearrayObject.descr_lower,
                       doc=BytearrayDocstrings.lower.__doc__),
    partition = interp2app(W_BytearrayObject.descr_partition,
                           doc=BytearrayDocstrings.partition.__doc__),
    rpartition = interp2app(W_BytearrayObject.descr_rpartition,
                            doc=BytearrayDocstrings.rpartition.__doc__),
    replace = interp2app(W_BytearrayObject.descr_replace,
                         doc=BytearrayDocstrings.replace.__doc__),
    split = interp2app(W_BytearrayObject.descr_split,
                       doc=BytearrayDocstrings.split.__doc__),
    rsplit = interp2app(W_BytearrayObject.descr_rsplit,
                        doc=BytearrayDocstrings.rsplit.__doc__),
    splitlines = interp2app(W_BytearrayObject.descr_splitlines,
                            doc=BytearrayDocstrings.splitlines.__doc__),
    startswith = interp2app(W_BytearrayObject.descr_startswith,
                            doc=BytearrayDocstrings.startswith.__doc__),
    endswith = interp2app(W_BytearrayObject.descr_endswith,
                          doc=BytearrayDocstrings.endswith.__doc__),
    strip = interp2app(W_BytearrayObject.descr_strip,
                       doc=BytearrayDocstrings.strip.__doc__),
    lstrip = interp2app(W_BytearrayObject.descr_lstrip,
                        doc=BytearrayDocstrings.lstrip.__doc__),
    rstrip = interp2app(W_BytearrayObject.descr_rstrip,
                        doc=BytearrayDocstrings.rstrip.__doc__),
    swapcase = interp2app(W_BytearrayObject.descr_swapcase,
                          doc=BytearrayDocstrings.swapcase.__doc__),
    title = interp2app(W_BytearrayObject.descr_title,
                       doc=BytearrayDocstrings.title.__doc__),
    translate = interp2app(W_BytearrayObject.descr_translate,
                           doc=BytearrayDocstrings.translate.__doc__),
    upper = interp2app(W_BytearrayObject.descr_upper,
                       doc=BytearrayDocstrings.upper.__doc__),
    zfill = interp2app(W_BytearrayObject.descr_zfill,
                       doc=BytearrayDocstrings.zfill.__doc__),

    __init__ = interp2app(W_BytearrayObject.descr_init,
                          doc=BytearrayDocstrings.__init__.__doc__),

    __iadd__ = interp2app(W_BytearrayObject.descr_inplace_add,
                          doc=BytearrayDocstrings.__iadd__.__doc__),
    __imul__ = interp2app(W_BytearrayObject.descr_inplace_mul,
                          doc=BytearrayDocstrings.__imul__.__doc__),
    __setitem__ = interp2app(W_BytearrayObject.descr_setitem,
                             doc=BytearrayDocstrings.__setitem__.__doc__),
    __delitem__ = interp2app(W_BytearrayObject.descr_delitem,
                             doc=BytearrayDocstrings.__delitem__.__doc__),

    append = interp2app(W_BytearrayObject.descr_append,
                        doc=BytearrayDocstrings.append.__doc__),
    extend = interp2app(W_BytearrayObject.descr_extend,
                        doc=BytearrayDocstrings.extend.__doc__),
    insert = interp2app(W_BytearrayObject.descr_insert,
                        doc=BytearrayDocstrings.insert.__doc__),
    pop = interp2app(W_BytearrayObject.descr_pop,
                     doc=BytearrayDocstrings.pop.__doc__),
    remove = interp2app(W_BytearrayObject.descr_remove,
                        doc=BytearrayDocstrings.remove.__doc__),
    reverse = interp2app(W_BytearrayObject.descr_reverse,
                         doc=BytearrayDocstrings.reverse.__doc__),
    clear = interp2app(W_BytearrayObject.descr_clear,
                       doc=BytearrayDocstrings.clear.__doc__),
    copy = interp2app(W_BytearrayObject.descr_copy,
                         doc=BytearrayDocstrings.copy.__doc__),
)
W_BytearrayObject.typedef.flag_sequence_bug_compat = True


# XXX share the code again with the stuff in listobject.py
def _delitem_slice_helper(space, items, start, step, slicelength):
    if slicelength == 0:
        return

    if step < 0:
        start = start + step * (slicelength-1)
        step = -step

    if step == 1:
        assert start >= 0
        if slicelength > 0:
            del items[start:start+slicelength]
    else:
        n = len(items)
        i = start

        for discard in range(1, slicelength):
            j = i+1
            i += step
            while j < i:
                items[j-discard] = items[j]
                j += 1

        j = i+1
        while j < n:
            items[j-slicelength] = items[j]
            j += 1
        start = n - slicelength
        assert start >= 0 # annotator hint
        del items[start:]


def _setitem_slice_helper(space, items, start, step, slicelength, sequence2,
                          empty_elem):
    assert slicelength >= 0
    oldsize = len(items)
    len2 = len(sequence2)
    if step == 1:  # Support list resizing for non-extended slices
        delta = slicelength - len2
        if delta < 0:
            delta = -delta
            newsize = oldsize + delta
            # XXX support this in rlist!
            items += [empty_elem] * delta
            lim = start+len2
            i = newsize - 1
            while i >= lim:
                items[i] = items[i-delta]
                i -= 1
        elif delta == 0:
            pass
        else:
            assert start >= 0   # start<0 is only possible with slicelength==0
            del items[start:start+delta]
    elif len2 != slicelength:  # No resize for extended slices
        raise oefmt(space.w_ValueError,
                    "attempt to assign sequence of size %d to extended slice "
                    "of size %d", len2, slicelength)

    if sequence2 is items:
        if step > 0:
            # Always copy starting from the right to avoid
            # having to make a shallow copy in the case where
            # the source and destination lists are the same list.
            i = len2 - 1
            start += i*step
            while i >= 0:
                items[start] = sequence2[i]
                start -= step
                i -= 1
            return
        else:
            # Make a shallow copy to more easily handle the reversal case
            sequence2 = list(sequence2)
    for i in range(len2):
        items[start] = sequence2[i]
        start += step


class BytearrayBuffer(Buffer):
    _immutable_ = True

    def __init__(self, data, readonly):
        self.data = data
        self.readonly = readonly

    def getlength(self):
        return len(self.data)

    def getitem(self, index):
        return self.data[index]

    def setitem(self, index, char):
        self.data[index] = char

    def getslice(self, start, stop, step, size):
        if size == 0:
            return ""
        if step == 1:
            assert 0 <= start <= stop
            if start == 0 and stop == len(self.data):
                return "".join(self.data)
            return "".join(self.data[start:stop])
        return Buffer.getslice(self, start, stop, step, size)

    def setslice(self, start, string):
        # No bounds checks.
        for i in range(len(string)):
            self.data[start + i] = string[i]


@specialize.argtype(1)
def _memcmp(selfvalue, buffer, length):
    for i in range(length):
        if selfvalue[i] < buffer[i]:
            return -1
        if selfvalue[i] > buffer[i]:
            return 1
    return 0<|MERGE_RESOLUTION|>--- conflicted
+++ resolved
@@ -165,35 +165,10 @@
 
     @staticmethod
     def descr_fromhex(space, w_bytearraytype, w_hexstring):
-<<<<<<< HEAD
         if not space.is_w(space.type(w_hexstring), space.w_unicode):
             raise oefmt(space.w_TypeError, "must be str, not %T", w_hexstring)
         hexstring = space.unicode_w(w_hexstring)
         data = _hexstring_to_array(space, hexstring)
-=======
-        hexstring = space.str_w(w_hexstring)
-        hexstring = hexstring.lower()
-        data = []
-        length = len(hexstring)
-        i = 0
-        while True:
-            while i < length and hexstring[i] == ' ':
-                i += 1
-            if i >= length:
-                break
-            if i + 1 == length:
-                raise oefmt(space.w_ValueError, NON_HEX_MSG, i)
-
-            top = _hex_digit_to_int(hexstring[i])
-            if top == -1:
-                raise oefmt(space.w_ValueError, NON_HEX_MSG, i)
-            bot = _hex_digit_to_int(hexstring[i+1])
-            if bot == -1:
-                raise oefmt(space.w_ValueError, NON_HEX_MSG, i + 1)
-            data.append(chr(top*16 + bot))
-            i += 2
-
->>>>>>> be31bd67
         # in CPython bytearray.fromhex is a staticmethod, so
         # we ignore w_type and always return a bytearray
         return new_bytearray(space, space.w_bytearray, data)
@@ -485,9 +460,8 @@
 def _hexstring_to_array(space, s):
     data = []
     length = len(s)
-    i = -2
+    i = 0
     while True:
-        i += 2
         while i < length and s[i] == ' ':
             i += 1
         if i >= length:
@@ -508,6 +482,7 @@
                         "non-hexadecimal number found in fromhex() arg at "
                         "position %d", i + 1)
         data.append(chr(top*16 + bot))
+        i += 2
     return data
 
 
