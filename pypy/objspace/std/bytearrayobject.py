--- conflicted
+++ resolved
@@ -384,14 +384,8 @@
 
     def descr_setitem(self, space, w_index, w_other):
         if isinstance(w_index, W_SliceObject):
-<<<<<<< HEAD
             sequence2 = makebytesdata_w(space, w_other)
-            oldsize = self._len()
-            start, stop, step, slicelength = w_index.indices4(space, oldsize)
-=======
-            sequence2 = makebytearraydata_w(space, w_other)
             start, stop, step, slicelength = self._unpack_slice(space, w_index)
->>>>>>> 8d2ce818
             if start == 0 and step == 1 and len(sequence2) <= slicelength:
                 self._delete_from_start(slicelength - len(sequence2))
                 slicelength = len(sequence2)
