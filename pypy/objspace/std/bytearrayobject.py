--- conflicted
+++ resolved
@@ -7,23 +7,10 @@
 from pypy.objspace.std.bytearraytype import (
     makebytearraydata_w, new_bytearray, W_AbstractBytearrayObject)
 from pypy.objspace.std.inttype import wrapint
-<<<<<<< HEAD
-from pypy.objspace.std.listobject import get_list_index
 from pypy.objspace.std.model import registerimplementation
-=======
-from pypy.objspace.std.model import W_Object, registerimplementation
->>>>>>> 8a70ba16
 from pypy.objspace.std.multimethod import FailedToImplement
 from pypy.objspace.std.register_all import register_all
-<<<<<<< HEAD
 from pypy.objspace.std.stringobject import string_escape_encode
-=======
-from pypy.objspace.std.sliceobject import W_SliceObject, normalize_simple_slice
-from pypy.objspace.std.stringobject import W_StringObject
-from pypy.objspace.std.unicodeobject import W_UnicodeObject
-from pypy.objspace.std.util import get_positive_index
-from rpython.rlib.rstring import StringBuilder
->>>>>>> 8a70ba16
 
 from pypy.objspace.std.unicodeobject import W_UnicodeObject  # XXX: kill this whem SMMs are dead
 from pypy.objspace.std.noneobject import W_NoneObject  # XXX: and this one.
@@ -439,38 +426,12 @@
     return stringobject.str_endswith__String_String_ANY_ANY(space, w_str, w_suffix,
                                                               w_start, w_stop)
 
-<<<<<<< HEAD
 def str_endswith__Bytearray_Tuple_ANY_ANY(space, w_bytearray, w_suffix, w_start, w_stop):
     w_str = str__Bytearray(space, w_bytearray)
     w_suffix = space.newtuple([space.wrap(space.bufferstr_new_w(w_entry)) for w_entry in
                                space.unpackiterable(w_suffix)])
     return stringobject.str_endswith__String_Tuple_ANY_ANY(space, w_str, w_suffix,
                                                               w_start, w_stop)
-=======
-def str_join__Bytearray_ANY(space, w_self, w_list):
-    list_w = space.listview(w_list)
-    if not list_w:
-        return W_BytearrayObject([])
-    data = w_self.data
-    newdata = []
-    for i in range(len(list_w)):
-        w_s = list_w[i]
-        if not (space.isinstance_w(w_s, space.w_str) or
-                space.isinstance_w(w_s, space.w_bytearray)):
-            raise operationerrfmt(
-                space.w_TypeError,
-                "sequence item %d: expected string, %s "
-                "found", i, space.type(w_s).getname(space))
-
-        if data and i != 0:
-            newdata.extend(data)
-        newdata.extend([c for c in space.bufferstr_new_w(w_s)])
-    return W_BytearrayObject(newdata)
-
-def str_decode__Bytearray_ANY_ANY(space, w_bytearray, w_encoding, w_errors):
-    w_str = str__Bytearray(space, w_bytearray)
-    return stringobject.str_decode__String_ANY_ANY(space, w_str, w_encoding, w_errors)
->>>>>>> 8a70ba16
 
 def str_islower__Bytearray(space, w_bytearray):
     w_str = str__Bytearray(space, w_bytearray)
