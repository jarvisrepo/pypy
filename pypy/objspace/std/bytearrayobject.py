--- conflicted
+++ resolved
@@ -229,22 +229,6 @@
 def _to_bytes(space, w_bytearray):
     return space.wrapbytes(''.join(w_bytearray.data))
 
-<<<<<<< HEAD
-def str_count__Bytearray_Long_ANY_ANY(space, w_bytearray, w_char, w_start, w_stop):
-    char = w_char.intval
-    bytearray = w_bytearray.data
-    length = len(bytearray)
-    start, stop = slicetype.unwrap_start_stop(
-            space, length, w_start, w_stop, False)
-    count = 0
-    for i in range(start, min(stop, length)):
-        c = w_bytearray.data[i]
-        if ord(c) == char:
-            count += 1
-    return space.wrap(count)
-
-=======
->>>>>>> 5081216d
 def str_count__Bytearray_ANY_ANY_ANY(space, w_bytearray, w_char, w_start, w_stop):
     w_char = space.wrapbytes(space.bufferstr_new_w(w_char))
     w_str = _to_bytes(space, w_bytearray)
