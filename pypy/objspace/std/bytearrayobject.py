--- conflicted
+++ resolved
@@ -5,24 +5,15 @@
 from pypy.objspace.std import stringobject
 from pypy.objspace.std.bytearraytype import new_bytearray
 from pypy.objspace.std.inttype import wrapint
-<<<<<<< HEAD
-from pypy.objspace.std.listobject import get_list_index, get_positive_index
 from pypy.objspace.std.longobject import W_LongObject
-=======
->>>>>>> 723cd015
 from pypy.objspace.std.model import W_Object, registerimplementation
 from pypy.objspace.std.multimethod import FailedToImplement
 from pypy.objspace.std.noneobject import W_NoneObject
 from pypy.objspace.std.register_all import register_all
 from pypy.objspace.std.sliceobject import W_SliceObject
 from pypy.objspace.std.stringobject import W_StringObject
-<<<<<<< HEAD
 from pypy.objspace.std.stringtype import getbytevalue, makebytesdata_w
-from pypy.objspace.std.tupleobject import W_TupleObject
-=======
-from pypy.objspace.std.unicodeobject import W_UnicodeObject
 from pypy.objspace.std.util import get_positive_index
->>>>>>> 723cd015
 from rpython.rlib.rstring import StringBuilder
 
 
@@ -271,58 +262,30 @@
             raise operationerrfmt(space.w_TypeError, msg, funcname, typename)
 
 def str_startswith__Bytearray_ANY_ANY_ANY(space, w_bytearray, w_prefix, w_start, w_stop):
-<<<<<<< HEAD
-    w_prefix = space.wrapbytes(_suffix_to_str(space, w_prefix, 'startswith'))
-    w_str = _to_bytes(space, w_bytearray)
-    return stringobject.str_startswith__String_String_ANY_ANY(space, w_str, w_prefix,
-                                                              w_start, w_stop)
-
-def str_startswith__Bytearray_Tuple_ANY_ANY(space, w_bytearray, w_prefix, w_start, w_stop):
-    w_str = _to_bytes(space, w_bytearray)
-    w_prefix = space.newtuple([space.wrapbytes(space.bufferstr_new_w(w_entry))
-                               for w_entry in space.unpackiterable(w_prefix)])
-    return stringobject.str_startswith__String_Tuple_ANY_ANY(space, w_str, w_prefix,
-                                                              w_start, w_stop)
-
-def str_endswith__Bytearray_ANY_ANY_ANY(space, w_bytearray, w_suffix, w_start, w_stop):
-    w_suffix = space.wrapbytes(_suffix_to_str(space, w_suffix, 'endswith'))
-    w_str = _to_bytes(space, w_bytearray)
-    return stringobject.str_endswith__String_String_ANY_ANY(space, w_str, w_suffix,
-                                                              w_start, w_stop)
-
-def str_endswith__Bytearray_Tuple_ANY_ANY(space, w_bytearray, w_suffix, w_start, w_stop):
-    w_str = _to_bytes(space, w_bytearray)
-    w_suffix = space.newtuple([space.wrapbytes(space.bufferstr_new_w(w_entry))
-                               for w_entry in space.unpackiterable(w_suffix)])
-    return stringobject.str_endswith__String_Tuple_ANY_ANY(space, w_str, w_suffix,
-                                                              w_start, w_stop)
-
-=======
     if space.isinstance_w(w_prefix, space.w_tuple):
-        w_str = str__Bytearray(space, w_bytearray)
+        w_str = _to_bytes(space, w_bytearray)
         w_prefix = space.newtuple([space.wrap(space.bufferstr_new_w(w_entry)) for w_entry in
                                    space.fixedview(w_prefix)])
         return stringobject.str_startswith__String_ANY_ANY_ANY(space, w_str, w_prefix,
                                                                   w_start, w_stop)
 
-    w_prefix = space.wrap(space.bufferstr_new_w(w_prefix))
-    w_str = str__Bytearray(space, w_bytearray)
+    w_prefix = space.wrapbytes(_suffix_to_str(space, w_prefix, 'startswith'))
+    w_str = _to_bytes(space, w_bytearray)
     return stringobject.str_startswith__String_String_ANY_ANY(space, w_str, w_prefix,
                                                               w_start, w_stop)
 
 def str_endswith__Bytearray_ANY_ANY_ANY(space, w_bytearray, w_suffix, w_start, w_stop):
     if space.isinstance_w(w_suffix, space.w_tuple):
-        w_str = str__Bytearray(space, w_bytearray)
+        w_str = _to_bytes(space, w_bytearray)
         w_suffix = space.newtuple([space.wrap(space.bufferstr_new_w(w_entry)) for w_entry in
                                    space.fixedview(w_suffix)])
         return stringobject.str_endswith__String_ANY_ANY_ANY(space, w_str, w_suffix,
                                                                   w_start, w_stop)
-    w_suffix = space.wrap(space.bufferstr_new_w(w_suffix))
-    w_str = str__Bytearray(space, w_bytearray)
+    w_suffix = space.wrapbytes(_suffix_to_str(space, w_suffix, 'endswith'))
+    w_str = _to_bytes(space, w_bytearray)
     return stringobject.str_endswith__String_String_ANY_ANY(space, w_str, w_suffix,
                                                               w_start, w_stop)
 
->>>>>>> 723cd015
 def str_join__Bytearray_ANY(space, w_self, w_list):
     list_w = space.listview(w_list)
     if not list_w:
