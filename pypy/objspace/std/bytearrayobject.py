--- conflicted
+++ resolved
@@ -55,15 +55,11 @@
         return space.wrap(ord(character))
 
     def _val(self, space):
-<<<<<<< HEAD
-        return ''.join(self.data)
-=======
         return self.data
 
     @staticmethod
     def _use_rstr_ops(space, w_other):
         return False
->>>>>>> 34e2be9f
 
     @staticmethod
     def _op_val(space, w_other):
