"""The builtin bytearray implementation"""

from rpython.rlib.objectmodel import (
    import_from_mixin, newlist_hint, resizelist_hint)
from rpython.rlib.rstring import StringBuilder

from pypy.interpreter.baseobjspace import W_Root
from pypy.interpreter.buffer import RWBuffer
from pypy.interpreter.error import OperationError, oefmt
from pypy.objspace.std.bytesobject import (
    getbytevalue, makebytesdata_w, newbytesdata_w)
from pypy.interpreter.gateway import WrappedDefault, interp2app, unwrap_spec
from pypy.objspace.std.sliceobject import W_SliceObject
from pypy.objspace.std.stdtypedef import StdTypeDef
from pypy.objspace.std.stringmethods import StringMethods
from pypy.objspace.std.util import get_positive_index

NON_HEX_MSG = "non-hexadecimal number found in fromhex() arg at position %d"


class W_BytearrayObject(W_Root):
    import_from_mixin(StringMethods)

    def __init__(w_self, data):
        w_self.data = data

    def __repr__(w_self):
        """representation for debugging purposes"""
        return "%s(%s)" % (w_self.__class__.__name__, ''.join(w_self.data))

    def buffer_w(w_self, space):
        return BytearrayBuffer(w_self.data)

    def _new(self, value):
        return W_BytearrayObject(_make_data(value))

    def _new_from_list(self, value):
        return W_BytearrayObject(value)

    def _empty(self):
        return W_BytearrayObject([])

    def _len(self):
        return len(self.data)

    def _getitem_result(self, space, index):
        try:
            character = self.data[index]
        except IndexError:
            raise oefmt(space.w_IndexError, "bytearray index out of range")
        return space.wrap(ord(character))

    def _val(self, space):
        return space.bufferstr_w(self)

    def _op_val(self, space, w_other):
        return space.bufferstr_new_w(w_other)

    def _chr(self, char):
        assert len(char) == 1
        return str(char)[0]

    _builder = StringBuilder

    def _newlist_unwrapped(self, space, res):
        return space.newlist([W_BytearrayObject(_make_data(i)) for i in res])

    def _isupper(self, ch):
        return ch.isupper()

    def _islower(self, ch):
        return ch.islower()

    def _istitle(self, ch):
        return ch.isupper()

    def _isspace(self, ch):
        return ch.isspace()

    def _isalpha(self, ch):
        return ch.isalpha()

    def _isalnum(self, ch):
        return ch.isalnum()

    def _isdigit(self, ch):
        return ch.isdigit()

    _iscased = _isalpha

    def _islinebreak(self, ch):
        return (ch == '\n') or (ch == '\r')

    def _upper(self, ch):
        if ch.islower():
            o = ord(ch) - 32
            return chr(o)
        else:
            return ch

    def _lower(self, ch):
        if ch.isupper():
            o = ord(ch) + 32
            return chr(o)
        else:
            return ch

    _title = _upper

    def _join_return_one(self, space, w_obj):
        return False

    def _join_check_item(self, space, w_obj):
        return not (space.isinstance_w(w_obj, space.w_bytes) or
                    space.isinstance_w(w_obj, space.w_bytearray))

    def ord(self, space):
        if len(self.data) != 1:
            raise oefmt(space.w_TypeError,
                        "ord() expected a character, but string of length %d "
                        "found", len(self.data))
        return space.wrap(ord(self.data[0]))

    @staticmethod
    def descr_new(space, w_bytearraytype, __args__):
        return new_bytearray(space, w_bytearraytype, [])

    def descr_reduce(self, space):
        assert isinstance(self, W_BytearrayObject)
        w_dict = self.getdict(space)
        if w_dict is None:
            w_dict = space.w_None
        return space.newtuple([
            space.type(self), space.newtuple([
                space.wrap(''.join(self.data).decode('latin-1')),
                space.wrap('latin-1')]),
            w_dict])

    @staticmethod
    def descr_fromhex(space, w_bytearraytype, w_hexstring):
        if not space.is_w(space.type(w_hexstring), space.w_unicode):
            raise oefmt(space.w_TypeError, "must be str, not %T", w_hexstring)
        hexstring = space.unicode_w(w_hexstring)
        data = _hexstring_to_array(space, hexstring)
        # in CPython bytearray.fromhex is a staticmethod, so
        # we ignore w_type and always return a bytearray
        return new_bytearray(space, space.w_bytearray, data)

    @unwrap_spec(encoding='str_or_None', errors='str_or_None')
    def descr_init(self, space, w_source=None, encoding=None, errors=None):
        assert isinstance(self, W_BytearrayObject)
        self.data = newbytesdata_w(space, w_source, encoding, errors)

    def descr_repr(self, space):
        s = self.data

        # Good default if there are no replacements.
        buf = StringBuilder(len("bytearray(b'')") + len(s))

        buf.append("bytearray(b'")

        for i in range(len(s)):
            c = s[i]

            if c == '\\' or c == "'":
                buf.append('\\')
                buf.append(c)
            elif c == '\t':
                buf.append('\\t')
            elif c == '\r':
                buf.append('\\r')
            elif c == '\n':
                buf.append('\\n')
            elif not '\x20' <= c < '\x7f':
                n = ord(c)
                buf.append('\\x')
                buf.append("0123456789abcdef"[n >> 4])
                buf.append("0123456789abcdef"[n & 0xF])
            else:
                buf.append(c)

        buf.append("')")

        return space.wrap(buf.build())

    def descr_str(self, space):
        if space.sys.get_flag('bytes_warning'):
            space.warn(space.wrap("str() on a bytearray instance"),
                       space.w_BytesWarning)
        return self.descr_repr(space)

    def descr_eq(self, space, w_other):
        try:
            res = self._val(space) == self._op_val(space, w_other)
        except OperationError as e:
            if e.match(space, space.w_TypeError):
                return space.w_NotImplemented
            raise
        return space.newbool(res)

    def descr_ne(self, space, w_other):
        try:
            res = self._val(space) != self._op_val(space, w_other)
        except OperationError as e:
            if e.match(space, space.w_TypeError):
                return space.w_NotImplemented
            raise
        return space.newbool(res)

    def descr_lt(self, space, w_other):
        try:
            res = self._val(space) < self._op_val(space, w_other)
        except OperationError as e:
            if e.match(space, space.w_TypeError):
                return space.w_NotImplemented
            raise
        return space.newbool(res)

    def descr_le(self, space, w_other):
        try:
            res = self._val(space) <= self._op_val(space, w_other)
        except OperationError as e:
            if e.match(space, space.w_TypeError):
                return space.w_NotImplemented
            raise
        return space.newbool(res)

    def descr_gt(self, space, w_other):
        try:
            res = self._val(space) > self._op_val(space, w_other)
        except OperationError as e:
            if e.match(space, space.w_TypeError):
                return space.w_NotImplemented
            raise
        return space.newbool(res)

    def descr_ge(self, space, w_other):
        try:
            res = self._val(space) >= self._op_val(space, w_other)
        except OperationError as e:
            if e.match(space, space.w_TypeError):
                return space.w_NotImplemented
            raise
        return space.newbool(res)

    def descr_inplace_add(self, space, w_other):
        if isinstance(w_other, W_BytearrayObject):
            self.data += w_other.data
        else:
            self.data += self._op_val(space, w_other)
        return self

    def descr_inplace_mul(self, space, w_times):
        try:
            times = space.getindex_w(w_times, space.w_OverflowError)
        except OperationError as e:
            if e.match(space, space.w_TypeError):
                return space.w_NotImplemented
            raise
        self.data *= times
        return self

    def descr_setitem(self, space, w_index, w_other):
        if isinstance(w_index, W_SliceObject):
            oldsize = len(self.data)
            start, stop, step, slicelength = w_index.indices4(space, oldsize)
            sequence2 = makebytesdata_w(space, w_other)
            _setitem_slice_helper(space, self.data, start, step,
                                  slicelength, sequence2, empty_elem='\x00')
        else:
            idx = space.getindex_w(w_index, space.w_IndexError,
                                   "bytearray index")
            try:
                self.data[idx] = getbytevalue(space, w_other)
            except IndexError:
                raise oefmt(space.w_IndexError, "bytearray index out of range")

    def descr_delitem(self, space, w_idx):
        if isinstance(w_idx, W_SliceObject):
            start, stop, step, slicelength = w_idx.indices4(space,
                                                            len(self.data))
            _delitem_slice_helper(space, self.data, start, step, slicelength)
        else:
            idx = space.getindex_w(w_idx, space.w_IndexError,
                                   "bytearray index")
            try:
                del self.data[idx]
            except IndexError:
                raise oefmt(space.w_IndexError,
                            "bytearray deletion index out of range")

    def descr_append(self, space, w_item):
        self.data.append(getbytevalue(space, w_item))

    def descr_extend(self, space, w_other):
        if isinstance(w_other, W_BytearrayObject):
            self.data += w_other.data
        else:
            self.data += makebytesdata_w(space, w_other)
        return self

    def descr_insert(self, space, w_idx, w_other):
        where = space.int_w(w_idx)
        length = len(self.data)
        index = get_positive_index(where, length)
        val = getbytevalue(space, w_other)
        self.data.insert(index, val)
        return space.w_None

    @unwrap_spec(w_idx=WrappedDefault(-1))
    def descr_pop(self, space, w_idx):
        index = space.int_w(w_idx)
        try:
            result = self.data.pop(index)
        except IndexError:
            if not self.data:
                raise oefmt(space.w_IndexError, "pop from empty bytearray")
            raise oefmt(space.w_IndexError, "pop index out of range")
        return space.wrap(ord(result))

    def descr_remove(self, space, w_char):
        char = space.int_w(space.index(w_char))
        try:
            self.data.remove(chr(char))
        except ValueError:
            raise oefmt(space.w_ValueError, "value not found in bytearray")

    _StringMethods_descr_contains = descr_contains
    def descr_contains(self, space, w_sub):
        if space.isinstance_w(w_sub, space.w_int):
            char = space.int_w(w_sub)
            return _descr_contains_bytearray(self.data, space, char)
        return self._StringMethods_descr_contains(space, w_sub)

    def descr_reverse(self, space):
        self.data.reverse()


# ____________________________________________________________
# helpers for slow paths, moved out because they contain loops

def _make_data(s):
    return [s[i] for i in range(len(s))]


def _descr_contains_bytearray(data, space, char):
    if not 0 <= char < 256:
        raise oefmt(space.w_ValueError, "byte must be in range(0, 256)")
    for c in data:
        if ord(c) == char:
            return space.w_True
    return space.w_False

# ____________________________________________________________


def new_bytearray(space, w_bytearraytype, data):
    w_obj = space.allocate_instance(W_BytearrayObject, w_bytearraytype)
    W_BytearrayObject.__init__(w_obj, data)
    return w_obj


def _hex_digit_to_int(d):
    val = ord(d)
    if 47 < val < 58:
        return val - 48
    if 64 < val < 71:
        return val - 55
    if 96 < val < 103:
        return val - 87
    return -1

def _hexstring_to_array(space, s):
    data = []
    length = len(s)
    i = -2
    while True:
        i += 2
        while i < length and s[i] == ' ':
            i += 1
        if i >= length:
            break
        if i + 1 == length:
            raise OperationError(space.w_ValueError, space.wrap(
                "non-hexadecimal number found in fromhex() arg at position %d" % i))

        top = _hex_digit_to_int(s[i])
        if top == -1:
            raise OperationError(space.w_ValueError, space.wrap(
                "non-hexadecimal number found in fromhex() arg at position %d" % i))
        bot = _hex_digit_to_int(s[i+1])
        if bot == -1:
            raise OperationError(space.w_ValueError, space.wrap(
                "non-hexadecimal number found in fromhex() arg at position %d" % (i+1,)))
        data.append(chr(top*16 + bot))
    return data


class BytearrayDocstrings:
    """bytearray(iterable_of_ints) -> bytearray
    bytearray(string, encoding[, errors]) -> bytearray
    bytearray(bytes_or_bytearray) -> mutable copy of bytes_or_bytearray
    bytearray(memory_view) -> bytearray

    Construct an mutable bytearray object from:
      - an iterable yielding integers in range(256)
      - a text string encoded using the specified encoding
      - a bytes or a bytearray object
      - any object implementing the buffer API.

    bytearray(int) -> bytearray.

    Construct a zero-initialized bytearray of the given length.

    """

    def __add__():
        """x.__add__(y) <==> x+y"""

    def __alloc__():
        """B.__alloc__() -> int

        Return the number of bytes actually allocated.
        """

    def __contains__():
        """x.__contains__(y) <==> y in x"""

    def __delitem__():
        """x.__delitem__(y) <==> del x[y]"""

    def __eq__():
        """x.__eq__(y) <==> x==y"""

    def __ge__():
        """x.__ge__(y) <==> x>=y"""

    def __getattribute__():
        """x.__getattribute__('name') <==> x.name"""

    def __getitem__():
        """x.__getitem__(y) <==> x[y]"""

    def __gt__():
        """x.__gt__(y) <==> x>y"""

    def __iadd__():
        """x.__iadd__(y) <==> x+=y"""

    def __imul__():
        """x.__imul__(y) <==> x*=y"""

    def __init__():
        """x.__init__(...) initializes x; see help(type(x)) for signature"""

    def __iter__():
        """x.__iter__() <==> iter(x)"""

    def __le__():
        """x.__le__(y) <==> x<=y"""

    def __len__():
        """x.__len__() <==> len(x)"""

    def __lt__():
        """x.__lt__(y) <==> x<y"""

    def __mul__():
        """x.__mul__(n) <==> x*n"""

    def __ne__():
        """x.__ne__(y) <==> x!=y"""

    def __reduce__():
        """Return state information for pickling."""

    def __repr__():
        """x.__repr__() <==> repr(x)"""

    def __rmul__():
        """x.__rmul__(n) <==> n*x"""

    def __setitem__():
        """x.__setitem__(i, y) <==> x[i]=y"""

    def __sizeof__():
        """B.__sizeof__() -> int

        Returns the size of B in memory, in bytes
        """

    def __str__():
        """x.__str__() <==> str(x)"""

    def append():
        """B.append(int) -> None

        Append a single item to the end of B.
        """

    def capitalize():
        """B.capitalize() -> copy of B

        Return a copy of B with only its first character capitalized (ASCII)
        and the rest lower-cased.
        """

    def center():
        """B.center(width[, fillchar]) -> copy of B

        Return B centered in a string of length width.  Padding is
        done using the specified fill character (default is a space).
        """

    def count():
        """B.count(sub[, start[, end]]) -> int

        Return the number of non-overlapping occurrences of subsection sub in
        bytes B[start:end].  Optional arguments start and end are interpreted
        as in slice notation.
        """

    def decode():
        """B.decode(encoding=None, errors='strict') -> unicode

        Decode B using the codec registered for encoding. encoding defaults to
        the default encoding. errors may be given to set a different error
        handling scheme.  Default is 'strict' meaning that encoding errors
        raise a UnicodeDecodeError.  Other possible values are 'ignore' and
        'replace' as well as any other name registered with
        codecs.register_error that is able to handle UnicodeDecodeErrors.
        """

    def endswith():
        """B.endswith(suffix[, start[, end]]) -> bool

        Return True if B ends with the specified suffix, False otherwise.
        With optional start, test B beginning at that position.
        With optional end, stop comparing B at that position.
        suffix can also be a tuple of strings to try.
        """

    def expandtabs():
        """B.expandtabs([tabsize]) -> copy of B

        Return a copy of B where all tab characters are expanded using spaces.
        If tabsize is not given, a tab size of 8 characters is assumed.
        """

    def extend():
        """B.extend(iterable_of_ints) -> None

        Append all the elements from the iterator or sequence to the
        end of B.
        """

    def find():
        """B.find(sub[, start[, end]]) -> int

        Return the lowest index in B where subsection sub is found,
        such that sub is contained within B[start,end].  Optional
        arguments start and end are interpreted as in slice notation.

        Return -1 on failure.
        """

    def fromhex():
        r"""bytearray.fromhex(string) -> bytearray (static method)

        Create a bytearray object from a string of hexadecimal numbers.
        Spaces between two numbers are accepted.
        Example: bytearray.fromhex('B9 01EF') -> bytearray(b'\xb9\x01\xef').
        """

    def index():
        """B.index(sub[, start[, end]]) -> int

        Like B.find() but raise ValueError when the subsection is not found.
        """

    def insert():
        """B.insert(index, int) -> None

        Insert a single item into the bytearray before the given index.
        """

    def isalnum():
        """B.isalnum() -> bool

        Return True if all characters in B are alphanumeric
        and there is at least one character in B, False otherwise.
        """

    def isalpha():
        """B.isalpha() -> bool

        Return True if all characters in B are alphabetic
        and there is at least one character in B, False otherwise.
        """

    def isdigit():
        """B.isdigit() -> bool

        Return True if all characters in B are digits
        and there is at least one character in B, False otherwise.
        """

    def islower():
        """B.islower() -> bool

        Return True if all cased characters in B are lowercase and there is
        at least one cased character in B, False otherwise.
        """

    def isspace():
        """B.isspace() -> bool

        Return True if all characters in B are whitespace
        and there is at least one character in B, False otherwise.
        """

    def istitle():
        """B.istitle() -> bool

        Return True if B is a titlecased string and there is at least one
        character in B, i.e. uppercase characters may only follow uncased
        characters and lowercase characters only cased ones. Return False
        otherwise.
        """

    def isupper():
        """B.isupper() -> bool

        Return True if all cased characters in B are uppercase and there is
        at least one cased character in B, False otherwise.
        """

    def join():
        """B.join(iterable_of_bytes) -> bytearray

        Concatenate any number of str/bytearray objects, with B
        in between each pair, and return the result as a new bytearray.
        """

    def ljust():
        """B.ljust(width[, fillchar]) -> copy of B

        Return B left justified in a string of length width. Padding is
        done using the specified fill character (default is a space).
        """

    def lower():
        """B.lower() -> copy of B

        Return a copy of B with all ASCII characters converted to lowercase.
        """

    def lstrip():
        """B.lstrip([bytes]) -> bytearray

        Strip leading bytes contained in the argument
        and return the result as a new bytearray.
        If the argument is omitted, strip leading ASCII whitespace.
        """

    def partition():
        """B.partition(sep) -> (head, sep, tail)

        Search for the separator sep in B, and return the part before it,
        the separator itself, and the part after it.  If the separator is not
        found, returns B and two empty bytearray objects.
        """

    def pop():
        """B.pop([index]) -> int

        Remove and return a single item from B. If no index
        argument is given, will pop the last value.
        """

    def remove():
        """B.remove(int) -> None

        Remove the first occurrence of a value in B.
        """

    def replace():
        """B.replace(old, new[, count]) -> bytearray

        Return a copy of B with all occurrences of subsection
        old replaced by new.  If the optional argument count is
        given, only the first count occurrences are replaced.
        """

    def reverse():
        """B.reverse() -> None

        Reverse the order of the values in B in place.
        """

    def rfind():
        """B.rfind(sub[, start[, end]]) -> int

        Return the highest index in B where subsection sub is found,
        such that sub is contained within B[start,end].  Optional
        arguments start and end are interpreted as in slice notation.

        Return -1 on failure.
        """

    def rindex():
        """B.rindex(sub[, start[, end]]) -> int

        Like B.rfind() but raise ValueError when the subsection is not found.
        """

    def rjust():
        """B.rjust(width[, fillchar]) -> copy of B

        Return B right justified in a string of length width. Padding is
        done using the specified fill character (default is a space)
        """

    def rpartition():
        """B.rpartition(sep) -> (head, sep, tail)

        Search for the separator sep in B, starting at the end of B,
        and return the part before it, the separator itself, and the
        part after it.  If the separator is not found, returns two empty
        bytearray objects and B.
        """

    def rsplit():
        """B.rsplit(sep=None, maxsplit=-1) -> list of bytearrays

        Return a list of the sections in B, using sep as the delimiter,
        starting at the end of B and working to the front.
        If sep is not given, B is split on ASCII whitespace characters
        (space, tab, return, newline, formfeed, vertical tab).
        If maxsplit is given, at most maxsplit splits are done.
        """

    def rstrip():
        """B.rstrip([bytes]) -> bytearray

        Strip trailing bytes contained in the argument
        and return the result as a new bytearray.
        If the argument is omitted, strip trailing ASCII whitespace.
        """

    def split():
        """B.split(sep=None, maxsplit=-1) -> list of bytearrays

        Return a list of the sections in B, using sep as the delimiter.
        If sep is not given, B is split on ASCII whitespace characters
        (space, tab, return, newline, formfeed, vertical tab).
        If maxsplit is given, at most maxsplit splits are done.
        """

    def splitlines():
        """B.splitlines(keepends=False) -> list of lines

        Return a list of the lines in B, breaking at line boundaries.
        Line breaks are not included in the resulting list unless keepends
        is given and true.
        """

    def startswith():
        """B.startswith(prefix[, start[, end]]) -> bool

        Return True if B starts with the specified prefix, False otherwise.
        With optional start, test B beginning at that position.
        With optional end, stop comparing B at that position.
        prefix can also be a tuple of strings to try.
        """

    def strip():
        """B.strip([bytes]) -> bytearray

        Strip leading and trailing bytes contained in the argument
        and return the result as a new bytearray.
        If the argument is omitted, strip ASCII whitespace.
        """

    def swapcase():
        """B.swapcase() -> copy of B

        Return a copy of B with uppercase ASCII characters converted
        to lowercase ASCII and vice versa.
        """

    def title():
        """B.title() -> copy of B

        Return a titlecased version of B, i.e. ASCII words start with uppercase
        characters, all remaining cased characters have lowercase.
        """

    def translate():
        """B.translate(table[, deletechars]) -> bytearray

        Return a copy of B, where all characters occurring in the
        optional argument deletechars are removed, and the remaining
        characters have been mapped through the given translation
        table, which must be a bytes object of length 256.
        """

    def upper():
        """B.upper() -> copy of B

        Return a copy of B with all ASCII characters converted to uppercase.
        """

    def zfill():
        """B.zfill(width) -> copy of B

        Pad a numeric string B with zeros on the left, to fill a field
        of the specified width.  B is never truncated.
        """


W_BytearrayObject.typedef = StdTypeDef(
    "bytearray",
    __doc__ = BytearrayDocstrings.__doc__,
    __new__ = interp2app(W_BytearrayObject.descr_new),
    __hash__ = None,
    __reduce__ = interp2app(W_BytearrayObject.descr_reduce,
                            doc=BytearrayDocstrings.__reduce__.__doc__),
    fromhex = interp2app(W_BytearrayObject.descr_fromhex, as_classmethod=True,
                         doc=BytearrayDocstrings.fromhex.__doc__),
    maketrans = interp2app(W_BytearrayObject.descr_maketrans,
                           as_classmethod=True),

    __repr__ = interp2app(W_BytearrayObject.descr_repr,
                          doc=BytearrayDocstrings.__repr__.__doc__),
    __str__ = interp2app(W_BytearrayObject.descr_str,
                         doc=BytearrayDocstrings.__str__.__doc__),

    __eq__ = interp2app(W_BytearrayObject.descr_eq,
                        doc=BytearrayDocstrings.__eq__.__doc__),
    __ne__ = interp2app(W_BytearrayObject.descr_ne,
                        doc=BytearrayDocstrings.__ne__.__doc__),
    __lt__ = interp2app(W_BytearrayObject.descr_lt,
                        doc=BytearrayDocstrings.__lt__.__doc__),
    __le__ = interp2app(W_BytearrayObject.descr_le,
                        doc=BytearrayDocstrings.__le__.__doc__),
    __gt__ = interp2app(W_BytearrayObject.descr_gt,
                        doc=BytearrayDocstrings.__gt__.__doc__),
    __ge__ = interp2app(W_BytearrayObject.descr_ge,
                        doc=BytearrayDocstrings.__ge__.__doc__),

    __iter__ = interp2app(W_BytearrayObject.descr_iter,
                         doc=BytearrayDocstrings.__iter__.__doc__),
    __len__ = interp2app(W_BytearrayObject.descr_len,
                         doc=BytearrayDocstrings.__len__.__doc__),
    __contains__ = interp2app(W_BytearrayObject.descr_contains,
                              doc=BytearrayDocstrings.__contains__.__doc__),

    __add__ = interp2app(W_BytearrayObject.descr_add,
                         doc=BytearrayDocstrings.__add__.__doc__),
    __mul__ = interp2app(W_BytearrayObject.descr_mul,
                         doc=BytearrayDocstrings.__mul__.__doc__),
    __rmul__ = interp2app(W_BytearrayObject.descr_mul,
                          doc=BytearrayDocstrings.__rmul__.__doc__),

    __getitem__ = interp2app(W_BytearrayObject.descr_getitem,
                             doc=BytearrayDocstrings.__getitem__.__doc__),

    capitalize = interp2app(W_BytearrayObject.descr_capitalize,
                            doc=BytearrayDocstrings.capitalize.__doc__),
    center = interp2app(W_BytearrayObject.descr_center,
                        doc=BytearrayDocstrings.center.__doc__),
    count = interp2app(W_BytearrayObject.descr_count,
                       doc=BytearrayDocstrings.count.__doc__),
    decode = interp2app(W_BytearrayObject.descr_decode,
                        doc=BytearrayDocstrings.decode.__doc__),
    expandtabs = interp2app(W_BytearrayObject.descr_expandtabs,
                            doc=BytearrayDocstrings.expandtabs.__doc__),
    find = interp2app(W_BytearrayObject.descr_find,
                      doc=BytearrayDocstrings.find.__doc__),
    rfind = interp2app(W_BytearrayObject.descr_rfind,
                       doc=BytearrayDocstrings.rfind.__doc__),
    index = interp2app(W_BytearrayObject.descr_index,
                       doc=BytearrayDocstrings.index.__doc__),
    rindex = interp2app(W_BytearrayObject.descr_rindex,
                        doc=BytearrayDocstrings.rindex.__doc__),
    isalnum = interp2app(W_BytearrayObject.descr_isalnum,
                         doc=BytearrayDocstrings.isalnum.__doc__),
    isalpha = interp2app(W_BytearrayObject.descr_isalpha,
                         doc=BytearrayDocstrings.isalpha.__doc__),
    isdigit = interp2app(W_BytearrayObject.descr_isdigit,
                         doc=BytearrayDocstrings.isdigit.__doc__),
    islower = interp2app(W_BytearrayObject.descr_islower,
                         doc=BytearrayDocstrings.islower.__doc__),
    isspace = interp2app(W_BytearrayObject.descr_isspace,
                         doc=BytearrayDocstrings.isspace.__doc__),
    istitle = interp2app(W_BytearrayObject.descr_istitle,
                         doc=BytearrayDocstrings.istitle.__doc__),
    isupper = interp2app(W_BytearrayObject.descr_isupper,
                         doc=BytearrayDocstrings.isupper.__doc__),
    join = interp2app(W_BytearrayObject.descr_join,
                      doc=BytearrayDocstrings.join.__doc__),
    ljust = interp2app(W_BytearrayObject.descr_ljust,
                       doc=BytearrayDocstrings.ljust.__doc__),
    rjust = interp2app(W_BytearrayObject.descr_rjust,
                       doc=BytearrayDocstrings.rjust.__doc__),
    lower = interp2app(W_BytearrayObject.descr_lower,
                       doc=BytearrayDocstrings.lower.__doc__),
    partition = interp2app(W_BytearrayObject.descr_partition,
                           doc=BytearrayDocstrings.partition.__doc__),
    rpartition = interp2app(W_BytearrayObject.descr_rpartition,
                            doc=BytearrayDocstrings.rpartition.__doc__),
    replace = interp2app(W_BytearrayObject.descr_replace,
                         doc=BytearrayDocstrings.replace.__doc__),
    split = interp2app(W_BytearrayObject.descr_split,
                       doc=BytearrayDocstrings.split.__doc__),
    rsplit = interp2app(W_BytearrayObject.descr_rsplit,
                        doc=BytearrayDocstrings.rsplit.__doc__),
    splitlines = interp2app(W_BytearrayObject.descr_splitlines,
                            doc=BytearrayDocstrings.splitlines.__doc__),
    startswith = interp2app(W_BytearrayObject.descr_startswith,
                            doc=BytearrayDocstrings.startswith.__doc__),
    endswith = interp2app(W_BytearrayObject.descr_endswith,
                          doc=BytearrayDocstrings.endswith.__doc__),
    strip = interp2app(W_BytearrayObject.descr_strip,
                       doc=BytearrayDocstrings.strip.__doc__),
    lstrip = interp2app(W_BytearrayObject.descr_lstrip,
                        doc=BytearrayDocstrings.lstrip.__doc__),
    rstrip = interp2app(W_BytearrayObject.descr_rstrip,
                        doc=BytearrayDocstrings.rstrip.__doc__),
    swapcase = interp2app(W_BytearrayObject.descr_swapcase,
                          doc=BytearrayDocstrings.swapcase.__doc__),
    title = interp2app(W_BytearrayObject.descr_title,
                       doc=BytearrayDocstrings.title.__doc__),
    translate = interp2app(W_BytearrayObject.descr_translate,
                           doc=BytearrayDocstrings.translate.__doc__),
    upper = interp2app(W_BytearrayObject.descr_upper,
                       doc=BytearrayDocstrings.upper.__doc__),
    zfill = interp2app(W_BytearrayObject.descr_zfill,
                       doc=BytearrayDocstrings.zfill.__doc__),

    __init__ = interp2app(W_BytearrayObject.descr_init,
                          doc=BytearrayDocstrings.__init__.__doc__),

    __iadd__ = interp2app(W_BytearrayObject.descr_inplace_add,
                          doc=BytearrayDocstrings.__iadd__.__doc__),
    __imul__ = interp2app(W_BytearrayObject.descr_inplace_mul,
                          doc=BytearrayDocstrings.__imul__.__doc__),
    __setitem__ = interp2app(W_BytearrayObject.descr_setitem,
                             doc=BytearrayDocstrings.__setitem__.__doc__),
    __delitem__ = interp2app(W_BytearrayObject.descr_delitem,
                             doc=BytearrayDocstrings.__delitem__.__doc__),

    append = interp2app(W_BytearrayObject.descr_append,
                        doc=BytearrayDocstrings.append.__doc__),
    extend = interp2app(W_BytearrayObject.descr_extend,
                        doc=BytearrayDocstrings.extend.__doc__),
    insert = interp2app(W_BytearrayObject.descr_insert,
                        doc=BytearrayDocstrings.insert.__doc__),
    pop = interp2app(W_BytearrayObject.descr_pop,
                     doc=BytearrayDocstrings.pop.__doc__),
    remove = interp2app(W_BytearrayObject.descr_remove,
                        doc=BytearrayDocstrings.remove.__doc__),
    reverse = interp2app(W_BytearrayObject.descr_reverse,
                         doc=BytearrayDocstrings.reverse.__doc__),
)


<<<<<<< HEAD
# XXX consider moving to W_BytearrayObject or remove
def str_join__Bytearray_ANY(space, w_self, w_list):
    list_w = space.listview(w_list)
    if not list_w:
        return W_BytearrayObject([])
    data = w_self.data
    newdata = []
    for i in range(len(list_w)):
        w_s = list_w[i]
        if not (space.isinstance_w(w_s, space.w_bytes) or
                space.isinstance_w(w_s, space.w_bytearray)):
            raise oefmt(space.w_TypeError,
                        "sequence item %d: expected string, %T found", i, w_s)

        if data and i != 0:
            newdata.extend(data)
        newdata.extend([c for c in space.bufferstr_new_w(w_s)])
    return W_BytearrayObject(newdata)

_space_chars = ''.join([chr(c) for c in [9, 10, 11, 12, 13, 32]])


=======
>>>>>>> 647ae161
# XXX share the code again with the stuff in listobject.py
def _delitem_slice_helper(space, items, start, step, slicelength):
    if slicelength == 0:
        return

    if step < 0:
        start = start + step * (slicelength-1)
        step = -step

    if step == 1:
        assert start >= 0
        if slicelength > 0:
            del items[start:start+slicelength]
    else:
        n = len(items)
        i = start

        for discard in range(1, slicelength):
            j = i+1
            i += step
            while j < i:
                items[j-discard] = items[j]
                j += 1

        j = i+1
        while j < n:
            items[j-slicelength] = items[j]
            j += 1
        start = n - slicelength
        assert start >= 0 # annotator hint
        del items[start:]


def _setitem_slice_helper(space, items, start, step, slicelength, sequence2,
                          empty_elem):
    assert slicelength >= 0
    oldsize = len(items)
    len2 = len(sequence2)
    if step == 1:  # Support list resizing for non-extended slices
        delta = slicelength - len2
        if delta < 0:
            delta = -delta
            newsize = oldsize + delta
            # XXX support this in rlist!
            items += [empty_elem] * delta
            lim = start+len2
            i = newsize - 1
            while i >= lim:
                items[i] = items[i-delta]
                i -= 1
        elif delta == 0:
            pass
        else:
            assert start >= 0   # start<0 is only possible with slicelength==0
            del items[start:start+delta]
    elif len2 != slicelength:  # No resize for extended slices
        raise oefmt(space.w_ValueError,
                    "attempt to assign sequence of size %d to extended slice "
                    "of size %d", len2, slicelength)

    if sequence2 is items:
        if step > 0:
            # Always copy starting from the right to avoid
            # having to make a shallow copy in the case where
            # the source and destination lists are the same list.
            i = len2 - 1
            start += i*step
            while i >= 0:
                items[start] = sequence2[i]
                start -= step
                i -= 1
            return
        else:
            # Make a shallow copy to more easily handle the reversal case
            sequence2 = list(sequence2)
    for i in range(len2):
        items[start] = sequence2[i]
        start += step


class BytearrayBuffer(RWBuffer):
    def __init__(self, data):
        self.data = data

    def getlength(self):
        return len(self.data)

    def getitem(self, index):
        return self.data[index]

    def setitem(self, index, char):
        self.data[index] = char<|MERGE_RESOLUTION|>--- conflicted
+++ resolved
@@ -966,31 +966,6 @@
 )
 
 
-<<<<<<< HEAD
-# XXX consider moving to W_BytearrayObject or remove
-def str_join__Bytearray_ANY(space, w_self, w_list):
-    list_w = space.listview(w_list)
-    if not list_w:
-        return W_BytearrayObject([])
-    data = w_self.data
-    newdata = []
-    for i in range(len(list_w)):
-        w_s = list_w[i]
-        if not (space.isinstance_w(w_s, space.w_bytes) or
-                space.isinstance_w(w_s, space.w_bytearray)):
-            raise oefmt(space.w_TypeError,
-                        "sequence item %d: expected string, %T found", i, w_s)
-
-        if data and i != 0:
-            newdata.extend(data)
-        newdata.extend([c for c in space.bufferstr_new_w(w_s)])
-    return W_BytearrayObject(newdata)
-
-_space_chars = ''.join([chr(c) for c in [9, 10, 11, 12, 13, 32]])
-
-
-=======
->>>>>>> 647ae161
 # XXX share the code again with the stuff in listobject.py
 def _delitem_slice_helper(space, items, start, step, slicelength):
     if slicelength == 0:
