--- conflicted
+++ resolved
@@ -7,23 +7,13 @@
 from pypy.interpreter.baseobjspace import W_Root
 from pypy.interpreter.buffer import RWBuffer
 from pypy.interpreter.error import OperationError, operationerrfmt
-<<<<<<< HEAD
 from pypy.objspace.std.bytesobject import (
     getbytevalue, makebytesdata_w, newbytesdata_w)
-from pypy.interpreter.gateway import interp2app, unwrap_spec, WrappedDefault
-=======
 from pypy.interpreter.gateway import WrappedDefault, interp2app, unwrap_spec
-from pypy.interpreter.signature import Signature
->>>>>>> f97ae241
 from pypy.objspace.std.sliceobject import W_SliceObject
 from pypy.objspace.std.stdtypedef import StdTypeDef
 from pypy.objspace.std.stringmethods import StringMethods
 from pypy.objspace.std.util import get_positive_index
-<<<<<<< HEAD
-from rpython.rlib.objectmodel import import_from_mixin
-from rpython.rlib.rstring import StringBuilder
-=======
->>>>>>> f97ae241
 
 NON_HEX_MSG = "non-hexadecimal number found in fromhex() arg at position %d"
 
@@ -137,93 +127,19 @@
 
     @staticmethod
     def descr_fromhex(space, w_bytearraytype, w_hexstring):
-<<<<<<< HEAD
-        "bytearray.fromhex(string) -> bytearray\n"
-        "\n"
-        "Create a bytearray object from a string of hexadecimal numbers.\n"
-        "Spaces between two numbers are accepted.\n"
-        "Example: bytearray.fromhex('B9 01EF') -> bytearray(b'\\xb9\\x01\\xef')."
         if not space.is_w(space.type(w_hexstring), space.w_unicode):
             raise operationerrfmt(space.w_TypeError, "must be str, not %T",
                                   w_hexstring)
         hexstring = space.unicode_w(w_hexstring)
         data = _hexstring_to_array(space, hexstring)
-=======
-        hexstring = space.str_w(w_hexstring)
-        hexstring = hexstring.lower()
-        data = []
-        length = len(hexstring)
-        i = -2
-        while True:
-            i += 2
-            while i < length and hexstring[i] == ' ':
-                i += 1
-            if i >= length:
-                break
-            if i + 1 == length:
-                raise operationerrfmt(space.w_ValueError, NON_HEX_MSG, i)
-
-            top = _hex_digit_to_int(hexstring[i])
-            if top == -1:
-                raise operationerrfmt(space.w_ValueError, NON_HEX_MSG, i)
-            bot = _hex_digit_to_int(hexstring[i+1])
-            if bot == -1:
-                raise operationerrfmt(space.w_ValueError, NON_HEX_MSG, i + 1)
-            data.append(chr(top*16 + bot))
-
->>>>>>> f97ae241
         # in CPython bytearray.fromhex is a staticmethod, so
         # we ignore w_type and always return a bytearray
         return new_bytearray(space, space.w_bytearray, data)
 
-<<<<<<< HEAD
     @unwrap_spec(encoding='str_or_None', errors='str_or_None')
     def descr_init(self, space, w_source=None, encoding=None, errors=None):
         assert isinstance(self, W_BytearrayObject)
         self.data = newbytesdata_w(space, w_source, encoding, errors)
-=======
-    def descr_init(self, space, __args__):
-        # this is on the silly side
-        w_source, w_encoding, w_errors = __args__.parse_obj(
-                None, 'bytearray', init_signature, init_defaults)
-
-        if w_source is None:
-            w_source = space.wrap('')
-        if w_encoding is None:
-            w_encoding = space.w_None
-        if w_errors is None:
-            w_errors = space.w_None
-
-        # Unicode argument
-        if not space.is_w(w_encoding, space.w_None):
-            from pypy.objspace.std.unicodeobject import (
-                _get_encoding_and_errors, encode_object
-            )
-            encoding, errors = _get_encoding_and_errors(space, w_encoding,
-                                                        w_errors)
-
-            # if w_source is an integer this correctly raises a
-            # TypeError the CPython error message is: "encoding or
-            # errors without a string argument" ours is: "expected
-            # unicode, got int object"
-            w_source = encode_object(space, w_source, encoding, errors)
-
-        # Is it an int?
-        try:
-            count = space.int_w(w_source)
-        except OperationError as e:
-            if not e.match(space, space.w_TypeError):
-                raise
-        else:
-            if count < 0:
-                raise operationerrfmt(space.w_ValueError,
-                                      "bytearray negative count")
-            self.data = ['\0'] * count
-            return
-
-        data = makebytearraydata_w(space, w_source)
-        self.data = data
->>>>>>> f97ae241
 
     def descr_repr(self, space):
         s = self.data
@@ -418,8 +334,6 @@
     def descr_reverse(self, space):
         self.data.reverse()
 
-<<<<<<< HEAD
-=======
 
 # ____________________________________________________________
 # helpers for slow paths, moved out because they contain loops
@@ -440,62 +354,12 @@
 # ____________________________________________________________
 
 
-def getbytevalue(space, w_value):
-    if space.isinstance_w(w_value, space.w_str):
-        string = space.str_w(w_value)
-        if len(string) != 1:
-            raise operationerrfmt(space.w_ValueError,
-                                  "string must be of size 1")
-        return string[0]
-
-    value = space.getindex_w(w_value, None)
-    if not 0 <= value < 256:
-        # this includes the OverflowError in case the long is too large
-        raise operationerrfmt(space.w_ValueError,
-                              "byte must be in range(0, 256)")
-    return chr(value)
-
-
->>>>>>> f97ae241
 def new_bytearray(space, w_bytearraytype, data):
     w_obj = space.allocate_instance(W_BytearrayObject, w_bytearraytype)
     W_BytearrayObject.__init__(w_obj, data)
     return w_obj
 
 
-<<<<<<< HEAD
-=======
-def makebytearraydata_w(space, w_source):
-    # String-like argument
-    try:
-        string = space.bufferstr_new_w(w_source)
-    except OperationError as e:
-        if not e.match(space, space.w_TypeError):
-            raise
-    else:
-        return [c for c in string]
-
-    # sequence of bytes
-    w_iter = space.iter(w_source)
-    length_hint = space.length_hint(w_source, 0)
-    data = newlist_hint(length_hint)
-    extended = 0
-    while True:
-        try:
-            w_item = space.next(w_iter)
-        except OperationError as e:
-            if not e.match(space, space.w_StopIteration):
-                raise
-            break
-        value = getbytevalue(space, w_item)
-        data.append(value)
-        extended += 1
-    if extended < length_hint:
-        resizelist_hint(data, extended)
-    return data
-
-
->>>>>>> f97ae241
 def _hex_digit_to_int(d):
     val = ord(d)
     if 47 < val < 58:
