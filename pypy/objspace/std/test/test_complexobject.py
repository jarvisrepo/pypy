--- conflicted
+++ resolved
@@ -85,11 +85,7 @@
 
 
 class AppTestAppComplexTest:
-<<<<<<< HEAD
-    spaceconfig = dict(usemodules=['binascii', 'rctime', 'unicodedata'])
-=======
-    spaceconfig = {"usemodules": ["binascii", "rctime"]}
->>>>>>> f0c31f13
+    spaceconfig = {"usemodules": ["binascii", "rctime", "unicodedata"]}
 
     def w_check_div(self, x, y):
         """Compute complex z=x*y, and check that z/x==y and z/y==x."""
@@ -385,10 +381,10 @@
     def test_constructor_unicode(self):
         b1 = '\N{MATHEMATICAL BOLD DIGIT ONE}' # 𝟏
         b2 = '\N{MATHEMATICAL BOLD DIGIT TWO}' # 𝟐
-        s = '{0} + {1}j'.format(b1, b2)
+        s = '{0}+{1}j'.format(b1, b2)
         assert complex(s) == 1+2j
         assert complex('\N{EM SPACE}(\N{EN SPACE}1+1j ) ') == 1+1j
-        
+
     def test___complex___returning_non_complex(self):
         import cmath
         class Obj(object):
@@ -405,11 +401,7 @@
         #
         assert cmath.polar(1) == (1.0, 0.0)
         raises(TypeError, "cmath.polar(Obj(1))")
-<<<<<<< HEAD
-        
-=======
-
->>>>>>> f0c31f13
+
     def test_hash(self):
         for x in range(-30, 30):
             assert hash(x) == hash(complex(x, 0))
@@ -427,14 +419,9 @@
             pass
         assert j(100 + 0j) == 100 + 0j
         assert isinstance(j(100), j)
-<<<<<<< HEAD
-        assert j("100 + 0j") == 100 + 0j
-=======
-        assert j(100L + 0j) == 100 + 0j
         assert j("100+0j") == 100 + 0j
         exc = raises(ValueError, j, "100 + 0j")
         assert str(exc.value) == "complex() arg is a malformed string"
->>>>>>> f0c31f13
         x = j(1+0j)
         x.foo = 42
         assert x.foo == 42
