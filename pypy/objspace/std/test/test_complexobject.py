--- conflicted
+++ resolved
@@ -82,11 +82,7 @@
 
 
 class AppTestAppComplexTest:
-<<<<<<< HEAD
-    spaceconfig = {'usemodules': ['binascii', 'rctime', 'struct', 'unicodedata']}
-=======
-    spaceconfig = {'usemodules': ['binascii', 'time', 'struct']}
->>>>>>> c816e18a
+    spaceconfig = {'usemodules': ['binascii', 'time', 'struct', 'unicodedata']}
 
     def w_check_div(self, x, y):
         """Compute complex z=x*y, and check that z/x==y and z/y==x."""
