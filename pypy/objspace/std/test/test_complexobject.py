--- conflicted
+++ resolved
@@ -2,14 +2,9 @@
 from __future__ import print_function
 
 import py
-<<<<<<< HEAD
 
 from pypy.objspace.std import complextype as cobjtype, StdObjSpace
-from pypy.objspace.std.complexobject import (W_ComplexObject,
-    pow__Complex_Complex_ANY)
-=======
 from pypy.objspace.std.complexobject import W_ComplexObject, _split_complex
->>>>>>> 1bd57fbb
 from pypy.objspace.std.multimethod import FailedToImplement
 
 EPS = 1e-9
