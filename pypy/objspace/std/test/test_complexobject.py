--- conflicted
+++ resolved
@@ -370,7 +370,6 @@
         assert self.almost_equal(complex(real=float2(17.), imag=float2(23.)), 17+23j)
         raises(TypeError, complex, float2(None))
 
-<<<<<<< HEAD
     @py.test.mark.skipif("not config.option.runappdirect and sys.maxunicode == 0xffff")
     def test_constructor_unicode(self):
         b1 = '\N{MATHEMATICAL BOLD DIGIT ONE}' # 𝟏
@@ -378,7 +377,6 @@
         s = '{0}+{1}j'.format(b1, b2)
         assert complex(s) == 1+2j
         assert complex('\N{EM SPACE}(\N{EN SPACE}1+1j ) ') == 1+1j
-=======
 
     def test_constructor_bad_error_message(self):
         err = raises(TypeError, complex, {}).value
@@ -391,27 +389,9 @@
     def test_error_messages(self):
         err = raises(ZeroDivisionError, "1+1j / 0").value
         assert str(err) == "complex division by zero"
-        err = raises(ZeroDivisionError, "1+1j // 0").value
-        assert str(err) == "complex division by zero"
-
-    def test___complex___returning_non_complex(self):
-        import cmath
-        class Obj(object):
-            def __init__(self, value):
-                self.value = value
-            def __complex__(self):
-                return self.value
-
-        # "bug-to-bug" compatibility to CPython: complex() is more relaxed in
-        # what __complex__ can return. cmath functions really wants a complex
-        # number to be returned by __complex__.
-        assert complex(Obj(2.0)) == 2+0j
-        assert complex(Obj(2)) == 2+0j
-        assert complex(Obj(2L)) == 2+0j
-        #
-        assert cmath.polar(1) == (1.0, 0.0)
-        raises(TypeError, "cmath.polar(Obj(1))")
->>>>>>> ac4885f4
+        err = raises(TypeError, "1+1j // 0").value
+        assert str(err) == "can't take floor of complex number."
+
 
     def test_hash(self):
         for x in range(-30, 30):
