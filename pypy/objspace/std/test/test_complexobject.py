--- conflicted
+++ resolved
@@ -655,7 +655,6 @@
     def test_complex_two_arguments(self):
         raises(TypeError, complex, 5, None)
 
-<<<<<<< HEAD
     def test_negated_imaginary_literal(self):
         def sign(x):
             import math
@@ -672,8 +671,6 @@
         assert sign(z2.real) == -1
         assert sign(z2.real) == -1
         
-=======
     def test_hash_minus_one(self):
         assert hash(-1.0 + 0j) == -2
-        assert (-1.0 + 0j).__hash__() == -2
->>>>>>> 517aae96
+        assert (-1.0 + 0j).__hash__() == -2