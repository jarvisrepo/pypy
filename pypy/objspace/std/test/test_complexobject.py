import py
from pypy.objspace.std.complexobject import W_ComplexObject, \
    pow__Complex_Complex_ANY
from pypy.objspace.std import complextype as cobjtype
from pypy.objspace.std.multimethod import FailedToImplement
from pypy.objspace.std.stringobject import W_StringObject
from pypy.objspace.std import StdObjSpace

EPS = 1e-9

class TestW_ComplexObject:
    def test_instantiation(self):
        def _t_complex(r=0.0,i=0.0):
            c = W_ComplexObject(r, i)
            assert c.realval == float(r) and c.imagval == float(i)
        pairs = (
            (1, 1),
            (1.0, 2.0),
            (2L, 3L),
        )
        for r,i in pairs:
            _t_complex(r,i)

    def test_parse_complex(self):
        f = cobjtype._split_complex
        def test_cparse(cnum, realnum, imagnum):
            result = f(cnum)
            assert len(result) == 2
            r, i = result
            assert r == realnum
            assert i == imagnum

        test_cparse('3', '3', '0.0')
        test_cparse('3+3j', '3', '3')
        test_cparse('3.0+3j', '3.0', '3')
        test_cparse('3L+3j', '3L', '3')
        test_cparse('3j', '0.0', '3')
        test_cparse('.e+5', '.e+5', '0.0')
        test_cparse('(1+2j)', '1', '2')
        test_cparse('(1-6j)', '1', '-6')
        test_cparse(' ( +3.14-6J )', '+3.14', '-6')
        test_cparse(' +J', '0.0', '1.0')
        test_cparse(' -J', '0.0', '-1.0')

    def test_unpackcomplex(self):
        space = self.space
        w_z = W_ComplexObject(2.0, 3.5)
        assert space.unpackcomplex(w_z) == (2.0, 3.5)
        space.raises_w(space.w_TypeError, space.unpackcomplex, space.w_None)
        w_f = space.newfloat(42.5)
        assert space.unpackcomplex(w_f) == (42.5, 0.0)
        w_l = space.wrap(-42L)
        assert space.unpackcomplex(w_l) == (-42.0, 0.0)

    def test_pow(self):
        def _pow((r1, i1), (r2, i2)):
            w_res = W_ComplexObject(r1, i1).pow(W_ComplexObject(r2, i2))
            return w_res.realval, w_res.imagval
        assert _pow((0.0,2.0),(0.0,0.0)) == (1.0,0.0)
        assert _pow((0.0,0.0),(2.0,0.0)) == (0.0,0.0)
        rr, ir = _pow((0.0,1.0),(2.0,0.0))
        assert abs(-1.0 - rr) < EPS
        assert abs(0.0 - ir) < EPS

        def _powu((r1, i1), n):
            w_res = W_ComplexObject(r1, i1).pow_positive_int(n)
            return w_res.realval, w_res.imagval
        assert _powu((0.0,2.0),0) == (1.0,0.0)
        assert _powu((0.0,0.0),2) == (0.0,0.0)
        assert _powu((0.0,1.0),2) == (-1.0,0.0)

        def _powi((r1, i1), n):
            w_res = W_ComplexObject(r1, i1).pow_small_int(n)
            return w_res.realval, w_res.imagval
        assert _powi((0.0,2.0),0) == (1.0,0.0)
        assert _powi((0.0,0.0),2) == (0.0,0.0)
        assert _powi((0.0,1.0),2) == (-1.0,0.0)
        c = W_ComplexObject(0.0,1.0)
        p = W_ComplexObject(2.0,0.0)
        r = pow__Complex_Complex_ANY(self.space,c,p,self.space.wrap(None))
        assert r.realval == -1.0
        assert r.imagval == 0.0


class AppTestAppComplexTest:
<<<<<<< HEAD
    spaceconfig = {
        "usemodules": ["binascii", "rctime"]
    }

=======
    spaceconfig = dict(usemodules=['binascii', 'rctime'])
    
>>>>>>> 457a2700
    def w_check_div(self, x, y):
        """Compute complex z=x*y, and check that z/x==y and z/y==x."""
        z = x * y
        if x != 0:
            q = z / x
            assert self.close(q, y)
            q = z.__div__(x)
            assert self.close(q, y)
            q = z.__truediv__(x)
            assert self.close(q, y)
        if y != 0:
            q = z / y
            assert self.close(q, x)
            q = z.__div__(y)
            assert self.close(q, x)
            q = z.__truediv__(y)
            assert self.close(q, x)

    def w_close(self, x, y):
        """Return true iff complexes x and y "are close\""""
        return self.close_abs(x.real, y.real) and self.close_abs(x.imag, y.imag)

    def w_close_abs(self, x, y, eps=1e-9):
        """Return true iff floats x and y "are close\""""
        # put the one with larger magnitude second
        if abs(x) > abs(y):
            x, y = y, x
        if y == 0:
            return abs(x) < eps
        if x == 0:
            return abs(y) < eps
        # check that relative difference < eps
        return abs((x - y) / y) < eps

    def w_almost_equal(self, a, b, eps=1e-9):
        if isinstance(a, complex):
            if isinstance(b, complex):
                return a.real - b.real < eps and a.imag - b.imag < eps
            else:
                return a.real - b < eps and a.imag < eps
        else:
            if isinstance(b, complex):
                return a - b.real < eps and b.imag < eps
            else:
                return a - b < eps

    def test_div(self):
        from random import random
        # XXX this test passed but took waaaaay to long
        # look at dist/lib-python/modified-2.5.2/test/test_complex.py
        #simple_real = [float(i) for i in xrange(-5, 6)]
        simple_real = [-2.0, 0.0, 1.0]
        simple_complex = [complex(x, y) for x in simple_real for y in simple_real]
        for x in simple_complex:
            for y in simple_complex:
                self.check_div(x, y)

        # A naive complex division algorithm (such as in 2.0) is very prone to
        # nonsense errors for these (overflows and underflows).
        self.check_div(complex(1e200, 1e200), 1+0j)
        self.check_div(complex(1e-200, 1e-200), 1+0j)

        # Just for fun.
        for i in xrange(100):
            self.check_div(complex(random(), random()),
                           complex(random(), random()))

        raises(ZeroDivisionError, complex.__div__, 1+1j, 0+0j)
        # FIXME: The following currently crashes on Alpha
        raises(OverflowError, pow, 1e200+1j, 1e200+1j)

    def test_truediv(self):
        assert self.almost_equal(complex.__truediv__(2+0j, 1+1j), 1-1j)
        raises(ZeroDivisionError, complex.__truediv__, 1+1j, 0+0j)

    def test_floordiv(self):
        assert self.almost_equal(complex.__floordiv__(3+0j, 1.5+0j), 2)
        raises(ZeroDivisionError, complex.__floordiv__, 3+0j, 0+0j)

    def test_coerce(self):
        raises(OverflowError, complex.__coerce__, 1+1j, 1L<<10000)

    def test_richcompare(self):
        assert complex.__lt__(1+1j, None) is NotImplemented
        assert complex.__eq__(1+1j, 2+2j) is False
        assert complex.__eq__(1+1j, 1+1j) is True
        assert complex.__ne__(1+1j, 1+1j) is False
        assert complex.__ne__(1+1j, 2+2j) is True
        raises(TypeError, complex.__lt__, 1+1j, 2+2j)
        raises(TypeError, complex.__le__, 1+1j, 2+2j)
        raises(TypeError, complex.__gt__, 1+1j, 2+2j)
        raises(TypeError, complex.__ge__, 1+1j, 2+2j)
        large = 1 << 10000
        assert not (5+0j) == large
        assert not large == (5+0j)
        assert (5+0j) != large
        assert large != (5+0j)

    def test_mod(self):
        raises(ZeroDivisionError, (1+1j).__mod__, 0+0j)

        a = 3.33+4.43j
        raises(ZeroDivisionError, "a % 0")

    def test_divmod(self):
        raises(ZeroDivisionError, divmod, 1+1j, 0+0j)

    def test_pow(self):
        assert self.almost_equal(pow(1+1j, 0+0j), 1.0)
        assert self.almost_equal(pow(0+0j, 2+0j), 0.0)
        raises(ZeroDivisionError, pow, 0+0j, 1j)
        assert self.almost_equal(pow(1j, -1), 1/1j)
        assert self.almost_equal(pow(1j, 200), 1)
        raises(ValueError, pow, 1+1j, 1+1j, 1+1j)

        a = 3.33+4.43j
        assert a ** 0j == 1
        assert a ** 0.+0.j == 1

        assert 3j ** 0j == 1
        assert 3j ** 0 == 1

        raises(ZeroDivisionError, "0j ** a")
        raises(ZeroDivisionError, "0j ** (3-2j)")

        # The following is used to exercise certain code paths
        assert a ** 105 == a ** 105
        assert a ** -105 == a ** -105
        assert a ** -30 == a ** -30
        assert a ** 2 == a * a

        assert 0.0j ** 0 == 1

        b = 5.1+2.3j
        raises(ValueError, pow, a, b, 0)

        b = complex(float('inf'), 0.0) ** complex(10., 3.)
        assert repr(b) == "(nan+nanj)"

    def test_boolcontext(self):
        from random import random
        for i in xrange(100):
            assert complex(random() + 1e-6, random() + 1e-6)
        assert not complex(0.0, 0.0)

    def test_conjugate(self):
        assert self.close(complex(5.3, 9.8).conjugate(), 5.3-9.8j)

    def test_constructor(self):
        class OS:
            def __init__(self, value):
                self.value = value
            def __complex__(self):
                return self.value
        class NS(object):
            def __init__(self, value):
                self.value = value
            def __complex__(self):
                return self.value
        assert complex(OS(1+10j)) == 1+10j
        assert complex(NS(1+10j)) == 1+10j
        assert complex(OS(1+10j), 5) == 1+15j
        assert complex(NS(1+10j), 5) == 1+15j
        assert complex(OS(1+10j), 5j) == -4+10j
        assert complex(NS(1+10j), 5j) == -4+10j

        raises(TypeError, complex, OS(None))
        raises(TypeError, complex, NS(None))

        # -- The following cases are not supported by CPython, but they
        # -- are supported by PyPy, which is most probably ok
        #raises((TypeError, AttributeError), complex, OS(1+10j), OS(1+10j))
        #raises((TypeError, AttributeError), complex, NS(1+10j), OS(1+10j))
        #raises((TypeError, AttributeError), complex, OS(1+10j), NS(1+10j))
        #raises((TypeError, AttributeError), complex, NS(1+10j), NS(1+10j))

        class F(object):
            def __float__(self):
                return 2.0
        assert complex(OS(1+10j), F()) == 1+12j
        assert complex(NS(1+10j), F()) == 1+12j

        assert self.almost_equal(complex("1+10j"), 1+10j)
        assert self.almost_equal(complex(10), 10+0j)
        assert self.almost_equal(complex(10.0), 10+0j)
        assert self.almost_equal(complex(10L), 10+0j)
        assert self.almost_equal(complex(10+0j), 10+0j)
        assert self.almost_equal(complex(1,10), 1+10j)
        assert self.almost_equal(complex(1,10L), 1+10j)
        assert self.almost_equal(complex(1,10.0), 1+10j)
        assert self.almost_equal(complex(1L,10), 1+10j)
        assert self.almost_equal(complex(1L,10L), 1+10j)
        assert self.almost_equal(complex(1L,10.0), 1+10j)
        assert self.almost_equal(complex(1.0,10), 1+10j)
        assert self.almost_equal(complex(1.0,10L), 1+10j)
        assert self.almost_equal(complex(1.0,10.0), 1+10j)
        assert self.almost_equal(complex(3.14+0j), 3.14+0j)
        assert self.almost_equal(complex(3.14), 3.14+0j)
        assert self.almost_equal(complex(314), 314.0+0j)
        assert self.almost_equal(complex(314L), 314.0+0j)
        assert self.almost_equal(complex(3.14+0j, 0j), 3.14+0j)
        assert self.almost_equal(complex(3.14, 0.0), 3.14+0j)
        assert self.almost_equal(complex(314, 0), 314.0+0j)
        assert self.almost_equal(complex(314L, 0L), 314.0+0j)
        assert self.almost_equal(complex(0j, 3.14j), -3.14+0j)
        assert self.almost_equal(complex(0.0, 3.14j), -3.14+0j)
        assert self.almost_equal(complex(0j, 3.14), 3.14j)
        assert self.almost_equal(complex(0.0, 3.14), 3.14j)
        assert self.almost_equal(complex("1"), 1+0j)
        assert self.almost_equal(complex("1j"), 1j)
        assert self.almost_equal(complex(),  0)
        assert self.almost_equal(complex("-1"), -1)
        assert self.almost_equal(complex("+1"), +1)
        assert self.almost_equal(complex(" ( +3.14-6J ) "), 3.14-6j)

        class complex2(complex):
            pass
        assert self.almost_equal(complex(complex2(1+1j)), 1+1j)
        assert self.almost_equal(complex(real=17, imag=23), 17+23j)
        assert self.almost_equal(complex(real=17+23j), 17+23j)
        assert self.almost_equal(complex(real=17+23j, imag=23), 17+46j)
        assert self.almost_equal(complex(real=1+2j, imag=3+4j), -3+5j)

        c = 3.14 + 1j
        assert complex(c) is c
        del c

        raises(TypeError, complex, "1", "1")
        raises(TypeError, complex, 1, "1")

        assert complex("  3.14+J  ") == 3.14+1j
        #h.assertEqual(complex(unicode("  3.14+J  ")), 3.14+1j)

        # SF bug 543840:  complex(string) accepts strings with \0
        # Fixed in 2.3.
        raises(ValueError, complex, '1+1j\0j')

        raises(TypeError, int, 5+3j)
        raises(TypeError, long, 5+3j)
        raises(TypeError, float, 5+3j)
        raises(ValueError, complex, "")
        raises(TypeError, complex, None)
        raises(ValueError, complex, "\0")
        raises(TypeError, complex, "1", "2")
        raises(TypeError, complex, "1", 42)
        raises(TypeError, complex, 1, "2")
        raises(ValueError, complex, "1+")
        raises(ValueError, complex, "1+1j+1j")
        raises(ValueError, complex, "--")
#        if x_test_support.have_unicode:
#            raises(ValueError, complex, unicode("1"*500))
#            raises(ValueError, complex, unicode("x"))
#
        class EvilExc(Exception):
            pass

        class evilcomplex:
            def __complex__(self):
                raise EvilExc

        raises(EvilExc, complex, evilcomplex())

        class float2:
            def __init__(self, value):
                self.value = value
            def __float__(self):
                return self.value

        assert self.almost_equal(complex(float2(42.)), 42)
        assert self.almost_equal(complex(real=float2(17.), imag=float2(23.)), 17+23j)
        raises(TypeError, complex, float2(None))

    def test___complex___returning_non_complex(self):
        import cmath
        class Obj(object):
            def __init__(self, value):
                self.value = value
            def __complex__(self):
                return self.value

        # "bug-to-bug" compatibility to CPython: complex() is more relaxed in
        # what __complex__ can return. cmath functions really wants a complex
        # number to be returned by __complex__.
        assert complex(Obj(2.0)) == 2+0j
        assert complex(Obj(2)) == 2+0j
        assert complex(Obj(2L)) == 2+0j
        #
        assert cmath.polar(1) == (1.0, 0.0)
        raises(TypeError, "cmath.polar(Obj(1))")
        

    def test_hash(self):
        for x in xrange(-30, 30):
            assert hash(x) == hash(complex(x, 0))
            x /= 3.0    # now check against floating point
            assert hash(x) == hash(complex(x, 0.))

    def test_abs(self):
        nums = [complex(x/3., y/7.) for x in xrange(-9,9) for y in xrange(-9,9)]
        for num in nums:
            assert self.almost_equal((num.real**2 + num.imag**2)  ** 0.5, abs(num))

    def test_complex_subclass_ctr(self):
        import sys
        class j(complex):
            pass
        assert j(100 + 0j) == 100 + 0j
        assert isinstance(j(100), j)
        assert j(100L + 0j) == 100 + 0j
        assert j("100 + 0j") == 100 + 0j
        x = j(1+0j)
        x.foo = 42
        assert x.foo == 42
        assert type(complex(x)) == complex

    def test_infinity(self):
        inf = 1e200*1e200
        assert complex("1"*500) == complex(inf)
        assert complex("-inf") == complex(-inf)

    def test_repr(self):
        assert repr(1+6j) == '(1+6j)'
        assert repr(1-6j) == '(1-6j)'

        assert repr(-(1+0j)) == '(-1-0j)'
        assert repr(complex( 0.0,  0.0)) == '0j'
        assert repr(complex( 0.0, -0.0)) == '-0j'
        assert repr(complex(-0.0,  0.0)) == '(-0+0j)'
        assert repr(complex(-0.0, -0.0)) == '(-0-0j)'
        assert repr(complex(1e45)) == "(" + repr(1e45) + "+0j)"
        assert repr(complex(1e200*1e200)) == '(inf+0j)'
        assert repr(complex(1,-float("nan"))) == '(1+nanj)'

    def test_neg(self):
        assert -(1+6j) == -1-6j

    def test_file(self):
        import os
        import tempfile

        a = 3.33+4.43j
        b = 5.1+2.3j

        fo = None
        try:
            pth = tempfile.mktemp()
            fo = open(pth,"wb")
            print >>fo, a, b
            fo.close()
            fo = open(pth, "rb")
            res = fo.read()
            assert res == "%s %s\n" % (a, b)
        finally:
            if (fo is not None) and (not fo.closed):
                fo.close()
            try:
                os.remove(pth)
            except (OSError, IOError):
                pass

    def test_convert(self):
        raises(TypeError, int, 1+1j)
        raises(TypeError, float, 1+1j)

        class complex0(complex):
            """Test usage of __complex__() when inheriting from 'complex'"""
            def __complex__(self):
                return 42j
        assert complex(complex0(1j)) ==  42j

        class complex1(complex):
            """Test usage of __complex__() with a __new__() method"""
            def __new__(self, value=0j):
                return complex.__new__(self, 2*value)
            def __complex__(self):
                return self
        assert complex(complex1(1j)) == 2j

        class complex2(complex):
            """Make sure that __complex__() calls fail if anything other than a
            complex is returned"""
            def __complex__(self):
                return None
        raises(TypeError, complex, complex2(1j))

    def test_getnewargs(self):
        assert (1+2j).__getnewargs__() == (1.0, 2.0)

    def test_method_not_found_on_newstyle_instance(self):
        class A(object):
            pass
        a = A()
        a.__complex__ = lambda: 5j     # ignored
        raises(TypeError, complex, a)
        A.__complex__ = lambda self: 42j
        assert complex(a) == 42j

    def test_format(self):
        # empty format string is same as str()
        assert format(1+3j, '') == str(1+3j)
        assert format(1.5+3.5j, '') == str(1.5+3.5j)
        assert format(3j, '') == str(3j)
        assert format(3.2j, '') == str(3.2j)
        assert format(3+0j, '') == str(3+0j)
        assert format(3.2+0j, '') == str(3.2+0j)

        # empty presentation type should still be analogous to str,
        # even when format string is nonempty (issue #5920).

        assert format(3.2, '-') == str(3.2)
        assert format(3.2+0j, '-') == str(3.2+0j)
        assert format(3.2+0j, '<') == str(3.2+0j)
        z = 10/7. - 100j/7.
        assert format(z, '') == str(z)
        assert format(z, '-') == str(z)
        assert format(z, '<') == str(z)
        assert format(z, '10') == str(z)
        z = complex(0.0, 3.0)
        assert format(z, '') == str(z)
        assert format(z, '-') == str(z)
        assert format(z, '<') == str(z)
        assert format(z, '2') == str(z)
        z = complex(-0.0, 2.0)
        assert format(z, '') == str(z)
        assert format(z, '-') == str(z)
        assert format(z, '<') == str(z)
        assert format(z, '3') == str(z)

        assert format(1+3j, 'g') == '1+3j'
        assert format(3j, 'g') == '0+3j'
        assert format(1.5+3.5j, 'g') == '1.5+3.5j'

        assert format(1.5+3.5j, '+g') == '+1.5+3.5j'
        assert format(1.5-3.5j, '+g') == '+1.5-3.5j'
        assert format(1.5-3.5j, '-g') == '1.5-3.5j'
        assert format(1.5+3.5j, ' g') == ' 1.5+3.5j'
        assert format(1.5-3.5j, ' g') == ' 1.5-3.5j'
        assert format(-1.5+3.5j, ' g') == '-1.5+3.5j'
        assert format(-1.5-3.5j, ' g') == '-1.5-3.5j'

        assert format(-1.5-3.5e-20j, 'g') == '-1.5-3.5e-20j'
        assert format(-1.5-3.5j, 'f') == '-1.500000-3.500000j'
        assert format(-1.5-3.5j, 'F') == '-1.500000-3.500000j'
        assert format(-1.5-3.5j, 'e') == '-1.500000e+00-3.500000e+00j'
        assert format(-1.5-3.5j, '.2e') == '-1.50e+00-3.50e+00j'
        assert format(-1.5-3.5j, '.2E') == '-1.50E+00-3.50E+00j'
        assert format(-1.5e10-3.5e5j, '.2G') == '-1.5E+10-3.5E+05j'

        assert format(1.5+3j, '<20g') ==  '1.5+3j              '
        assert format(1.5+3j, '*<20g') == '1.5+3j**************'
        assert format(1.5+3j, '>20g') ==  '              1.5+3j'
        assert format(1.5+3j, '^20g') ==  '       1.5+3j       '
        assert format(1.5+3j, '<20') ==   '(1.5+3j)            '
        assert format(1.5+3j, '>20') ==   '            (1.5+3j)'
        assert format(1.5+3j, '^20') ==   '      (1.5+3j)      '
        assert format(1.123-3.123j, '^20.2') == '     (1.1-3.1j)     '

        assert format(1.5+3j, '20.2f') == '          1.50+3.00j'
        assert format(1.5+3j, '>20.2f') == '          1.50+3.00j'
        assert format(1.5+3j, '<20.2f') == '1.50+3.00j          '
        assert format(1.5e20+3j, '<20.2f') == '150000000000000000000.00+3.00j'
        assert format(1.5e20+3j, '>40.2f') == '          150000000000000000000.00+3.00j'
        assert format(1.5e20+3j, '^40,.2f') == '  150,000,000,000,000,000,000.00+3.00j  '
        assert format(1.5e21+3j, '^40,.2f') == ' 1,500,000,000,000,000,000,000.00+3.00j '
        assert format(1.5e21+3000j, ',.2f') == '1,500,000,000,000,000,000,000.00+3,000.00j'

        # alternate is invalid
        raises(ValueError, (1.5+0.5j).__format__, '#f')

        # zero padding is invalid
        raises(ValueError, (1.5+0.5j).__format__, '010f')

        # '=' alignment is invalid
        raises(ValueError, (1.5+3j).__format__, '=20')

        # integer presentation types are an error
        for t in 'bcdoxX%':
            raises(ValueError, (1.5+0.5j).__format__, t)

        # make sure everything works in ''.format()
        assert '*{0:.3f}*'.format(3.14159+2.71828j) == '*3.142+2.718j*'
        assert u'*{0:.3f}*'.format(3.14159+2.71828j) == u'*3.142+2.718j*'
        assert u'{:-}'.format(1.5+3.5j) == u'(1.5+3.5j)'

        INF = float("inf")
        NAN = float("nan")
        # issue 3382: 'f' and 'F' with inf's and nan's
        assert '{0:f}'.format(INF+0j) == 'inf+0.000000j'
        assert '{0:F}'.format(INF+0j) == 'INF+0.000000j'
        assert '{0:f}'.format(-INF+0j) == '-inf+0.000000j'
        assert '{0:F}'.format(-INF+0j) == '-INF+0.000000j'
        assert '{0:f}'.format(complex(INF, INF)) == 'inf+infj'
        assert '{0:F}'.format(complex(INF, INF)) == 'INF+INFj'
        assert '{0:f}'.format(complex(INF, -INF)) == 'inf-infj'
        assert '{0:F}'.format(complex(INF, -INF)) == 'INF-INFj'
        assert '{0:f}'.format(complex(-INF, INF)) == '-inf+infj'
        assert '{0:F}'.format(complex(-INF, INF)) == '-INF+INFj'
        assert '{0:f}'.format(complex(-INF, -INF)) == '-inf-infj'
        assert '{0:F}'.format(complex(-INF, -INF)) == '-INF-INFj'

        assert '{0:f}'.format(complex(NAN, 0)) == 'nan+0.000000j'
        assert '{0:F}'.format(complex(NAN, 0)) == 'NAN+0.000000j'
        assert '{0:f}'.format(complex(NAN, NAN)) == 'nan+nanj'
        assert '{0:F}'.format(complex(NAN, NAN)) == 'NAN+NANj'

    def test_complex_two_arguments(self):
        raises(TypeError, complex, 5, None)<|MERGE_RESOLUTION|>--- conflicted
+++ resolved
@@ -83,15 +83,10 @@
 
 
 class AppTestAppComplexTest:
-<<<<<<< HEAD
     spaceconfig = {
         "usemodules": ["binascii", "rctime"]
     }
 
-=======
-    spaceconfig = dict(usemodules=['binascii', 'rctime'])
-    
->>>>>>> 457a2700
     def w_check_div(self, x, y):
         """Compute complex z=x*y, and check that z/x==y and z/y==x."""
         z = x * y
