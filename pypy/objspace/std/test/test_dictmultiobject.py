--- conflicted
+++ resolved
@@ -1,8 +1,4 @@
-<<<<<<< HEAD
 # encoding: utf-8
-=======
-# -*- encoding: utf-8 -*-
->>>>>>> 56667350
 import sys
 import py
 
@@ -1195,10 +1191,6 @@
         assert "ObjectDictStrategy" in self.get_strategy(d)
         assert d["a"] == 1
         assert d["ä"] == 2
-
-        d = {}
-        d[u"ä"] = 1
-        assert "UnicodeDictStrategy" in self.get_strategy(d)
 
         d = {}
         d[u"ä"] = 1
