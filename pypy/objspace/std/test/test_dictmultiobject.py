import sys
from pypy.interpreter.error import OperationError
from pypy.objspace.std.dictmultiobject import \
     W_DictMultiObject, setitem__DictMulti_ANY_ANY, getitem__DictMulti_ANY, \
     StrDictImplementation

from pypy.objspace.std.celldict import ModuleDictImplementation
from pypy.conftest import gettestobjspace


class TestW_DictObject:

    def setup_class(cls):
        cls.space = gettestobjspace()

    def test_empty(self):
        space = self.space
        d = self.space.newdict()
        assert not self.space.is_true(d)
        assert d.r_dict_content is None

    def test_nonempty(self):
        space = self.space
        wNone = space.w_None
        d = self.space.newdict()
        d.initialize_content([(wNone, wNone)])
        assert space.is_true(d)
        i = space.getitem(d, wNone)
        equal = space.eq(i, wNone)
        assert space.is_true(equal)

    def test_setitem(self):
        space = self.space
        wk1 = space.wrap('key')
        wone = space.wrap(1)
        d = self.space.newdict()
        d.initialize_content([(space.wrap('zero'),space.wrap(0))])
        space.setitem(d,wk1,wone)
        wback = space.getitem(d,wk1)
        assert self.space.eq_w(wback,wone)

    def test_delitem(self):
        space = self.space
        wk1 = space.wrap('key')
        d = self.space.newdict()
        d.initialize_content( [(space.wrap('zero'),space.wrap(0)),
                               (space.wrap('one'),space.wrap(1)),
                               (space.wrap('two'),space.wrap(2))])
        space.delitem(d,space.wrap('one'))
        assert self.space.eq_w(space.getitem(d,space.wrap('zero')),space.wrap(0))
        assert self.space.eq_w(space.getitem(d,space.wrap('two')),space.wrap(2))
        self.space.raises_w(self.space.w_KeyError,
                            space.getitem,d,space.wrap('one'))

    def test_wrap_dict(self):
        assert isinstance(self.space.wrap({}), W_DictMultiObject)


    def test_dict_compare(self):
        w = self.space.wrap
        w0, w1, w2, w3 = map(w, range(4))
        def wd(items):
            d = self.space.newdict()
            d.initialize_content(items)
            return d
        wd1 = wd([(w0, w1), (w2, w3)])
        wd2 = wd([(w2, w3), (w0, w1)])
        assert self.space.eq_w(wd1, wd2)
        wd3 = wd([(w2, w2), (w0, w1)])
        assert not self.space.eq_w(wd1, wd3)
        wd4 = wd([(w3, w3), (w0, w1)])
        assert not self.space.eq_w(wd1, wd4)
        wd5 = wd([(w3, w3)])
        assert not self.space.eq_w(wd1, wd4)

    def test_dict_call(self):
        space = self.space
        w = space.wrap
        def wd(items):
            d = space.newdict()
            d.initialize_content(items)
            return d
        def mydict(w_args=w(()), w_kwds=w({})):
            return space.call(space.w_dict, w_args, w_kwds)
        def deepwrap(lp):
            return [[w(a),w(b)] for a,b in lp]
        d = mydict()
        assert self.space.eq_w(d, w({}))
        args = w(([['a',2],[23,45]],))
        d = mydict(args)
        assert self.space.eq_w(d, wd(deepwrap([['a',2],[23,45]])))
        d = mydict(args, w({'a':33, 'b':44}))
        assert self.space.eq_w(d, wd(deepwrap([['a',33],['b',44],[23,45]])))
        d = mydict(w_kwds=w({'a':33, 'b':44}))
        assert self.space.eq_w(d, wd(deepwrap([['a',33],['b',44]])))
        self.space.raises_w(space.w_TypeError, mydict, w((23,)))
        self.space.raises_w(space.w_ValueError, mydict, w(([[1,2,3]],)))

    def test_dict_pop(self):
        space = self.space
        w = space.wrap
        def mydict(w_args=w(()), w_kwds=w({})):
            return space.call(space.w_dict, w_args, w_kwds)
        d = mydict(w_kwds=w({"1":2, "3":4}))
        dd = mydict(w_kwds=w({"1":2, "3":4})) # means d.copy()
        pop = space.getattr(dd, w("pop"))
        result = space.call_function(pop, w("1"))
        assert self.space.eq_w(result, w(2))
        assert self.space.eq_w(space.len(dd), w(1))

        dd = mydict(w_kwds=w({"1":2, "3":4})) # means d.copy()
        pop = space.getattr(dd, w("pop"))
        result = space.call_function(pop, w("1"), w(44))
        assert self.space.eq_w(result, w(2))
        assert self.space.eq_w(space.len(dd), w(1))
        result = space.call_function(pop, w("1"), w(44))
        assert self.space.eq_w(result, w(44))
        assert self.space.eq_w(space.len(dd), w(1))

        self.space.raises_w(space.w_KeyError, space.call_function, pop, w(33))

    def test_get(self):
        space = self.space
        w = space.wrap
        def mydict(w_args=w(()), w_kwds=w({})):
            return space.call(space.w_dict, w_args, w_kwds)
        d = mydict(w_kwds=w({"1":2, "3":4}))
        get = space.getattr(d, w("get"))
        assert self.space.eq_w(space.call_function(get, w("1")), w(2))
        assert self.space.eq_w(space.call_function(get, w("1"), w(44)), w(2))
        assert self.space.eq_w(space.call_function(get, w("33")), w(None))
        assert self.space.eq_w(space.call_function(get, w("33"), w(44)), w(44))

<<<<<<< HEAD
    def test_initialize_from_strdict_shared(self):
        space = self.space
        w = space.wrap
        d = {"a": w(1), "b": w(2)}
        w_d = space.newdict(from_strdict_shared=d)
        assert self.space.eq_w(space.getitem(w_d, w("a")), w(1))
        assert self.space.eq_w(space.getitem(w_d, w("b")), w(2))

    def test_initialize_from_strdict_really_shared(self):
        space = self.space
        w = space.wrap
        d = {"a": w(1), "b": w(2)}
        w_d = space.newdict(from_strdict_shared=d)
        assert self.space.eq_w(space.getitem(w_d, w("a")), w(1))
        assert self.space.eq_w(space.getitem(w_d, w("b")), w(2))
        d["c"] = w(41)
        assert self.space.eq_w(space.getitem(w_d, w("c")), w(41))


=======
>>>>>>> 4a78173b

class AppTest_DictObject:
    def setup_class(cls):
        cls.w_on_pypy = cls.space.wrap("__pypy__" in sys.builtin_module_names)

    def test_equality(self):
        d = {1:2}
        f = {1:2}
        assert d == f
        assert d != {1:3}

    def test_clear(self):
        d = {1:2, 3:4}
        d.clear()
        assert len(d) == 0

    def test_copy(self):
        d = {1:2, 3:4}
        dd = d.copy()
        assert d == dd
        assert not d is dd

    def test_get(self):
        d = {1:2, 3:4}
        assert d.get(1) == 2
        assert d.get(1,44) == 2
        assert d.get(33) == None
        assert d.get(33,44) == 44

    def test_pop(self):
        d = {1:2, 3:4}
        dd = d.copy()
        result = dd.pop(1)
        assert result == 2
        assert len(dd) == 1
        dd = d.copy()
        result = dd.pop(1, 44)
        assert result == 2
        assert len(dd) == 1
        result = dd.pop(1, 44)
        assert result == 44
        assert len(dd) == 1
        raises(KeyError, dd.pop, 33)

    def test_has_key(self):
        d = {1:2, 3:4}
        assert d.has_key(1)
        assert not d.has_key(33)

    def test_items(self):
        d = {1:2, 3:4}
        its = d.items()
        its.sort()
        assert its == [(1,2),(3,4)]

    def test_iteritems(self):
        d = {1:2, 3:4}
        dd = d.copy()
        for k, v in d.iteritems():
            assert v == dd[k]
            del dd[k]
        assert not dd

    def test_iterkeys(self):
        d = {1:2, 3:4}
        dd = d.copy()
        for k in d.iterkeys():
            del dd[k]
        assert not dd

    def test_itervalues(self):
        d = {1:2, 3:4}
        values = []
        for k in d.itervalues():
            values.append(k)
        assert values == d.values()

    def test_keys(self):
        d = {1:2, 3:4}
        kys = d.keys()
        kys.sort()
        assert kys == [1,3]

    def test_popitem(self):
        d = {1:2, 3:4}
        it = d.popitem()
        assert len(d) == 1
        assert it==(1,2) or it==(3,4)
        it1 = d.popitem()
        assert len(d) == 0
        assert (it!=it1) and (it1==(1,2) or it1==(3,4))
        raises(KeyError, d.popitem)

    def test_popitem_2(self):
        class A(object):
            pass
        d = A().__dict__
        d['x'] = 5
        it1 = d.popitem()
        assert it1 == ('x', 5)
        raises(KeyError, d.popitem)

    def test_setdefault(self):
        d = {1:2, 3:4}
        dd = d.copy()
        x = dd.setdefault(1, 99)
        assert d == dd
        assert x == 2
        x = dd.setdefault(33, 99)
        d[33] = 99
        assert d == dd
        assert x == 99

    def test_setdefault_fast(self):
        class Key(object):
            calls = 0
            def __hash__(self):
                self.calls += 1
                return object.__hash__(self)

        k = Key()
        d = {}
        d.setdefault(k, [])
        if self.on_pypy:
            assert k.calls == 1

        d.setdefault(k, 1)
        if self.on_pypy:
            assert k.calls == 2

        k = Key()
        d.setdefault(k, 42)
        if self.on_pypy:
            assert k.calls == 1

    def test_update(self):
        d = {1:2, 3:4}
        dd = d.copy()
        d.update({})
        assert d == dd
        d.update({3:5, 6:7})
        assert d == {1:2, 3:5, 6:7}

    def test_update_iterable(self):
        d = {}
        d.update((('a',1),))
        assert d == {'a': 1}
        d.update([('a',2), ('c',3)])
        assert d == {'a': 2, 'c': 3}

    def test_update_nop(self):
        d = {}
        d.update()
        assert d == {}

    def test_update_kwargs(self):
        d = {}
        d.update(foo='bar', baz=1)
        assert d == {'foo': 'bar', 'baz': 1}

    def test_update_dict_and_kwargs(self):
        d = {}
        d.update({'foo': 'bar'}, baz=1)
        assert d == {'foo': 'bar', 'baz': 1}

    def test_values(self):
        d = {1:2, 3:4}
        vals = d.values()
        vals.sort()
        assert vals == [2,4]

    def test_eq(self):
        d1 = {1:2, 3:4}
        d2 = {1:2, 3:4}
        d3 = {1:2}
        bool = d1 == d2
        assert bool == True
        bool = d1 == d3
        assert bool == False
        bool = d1 != d2
        assert bool == False
        bool = d1 != d3
        assert bool == True

    def test_lt(self):
        d1 = {1:2, 3:4}
        d2 = {1:2, 3:4}
        d3 = {1:2, 3:5}
        d4 = {1:2}
        bool = d1 < d2
        assert bool == False
        bool = d1 < d3
        assert bool == True
        bool = d1 < d4
        assert bool == False

    def test_lt2(self):
        assert {'a': 1 } < { 'a': 2 }
        assert not {'a': 1 } > { 'a': 2 }
        assert not {'a': 1, 'b': 0 } > { 'a': 2, 'b': 0 }
        assert {'a': 1, 'b': 0 } < { 'a': 2, 'b': 0 }
        assert {'a': 1, 'b': 0 } < { 'a': 1, 'b': 2 }
        assert not {'a': 1, 'b': 0 } < { 'a': 1, 'b': -2 }
        assert {'a': 1 } < { 'b': 1}
        assert {'a': 1, 'x': 2 } < { 'b': 1, 'x': 2}

    def test_str_repr(self):
        assert '{}' == str({})
        assert '{1: 2}' == str({1: 2})
        assert "{'ba': 'bo'}" == str({'ba': 'bo'})
        # NOTE: the string repr depends on hash values of 1 and 'ba'!!!
        ok_reprs = ["{1: 2, 'ba': 'bo'}", "{'ba': 'bo', 1: 2}"]
        assert str({1: 2, 'ba': 'bo'}) in ok_reprs
        assert '{}' == repr({})
        assert '{1: 2}' == repr({1: 2})
        assert "{'ba': 'bo'}" == repr({'ba': 'bo'})
        assert str({1: 2, 'ba': 'bo'}) in ok_reprs

        # Now test self-containing dict
        d = {}
        d[0] = d
        assert str(d) == '{0: {...}}'

        # Mutating while repr'ing
        class Machiavelli(object):
            def __repr__(self):
                d.clear()
                return "42"
        d = {Machiavelli(): True}
        str(d)
        assert d == {}

    def test_new(self):
        d = dict()
        assert d == {}
        args = [['a',2], [23,45]]
        d = dict(args)
        assert d == {'a':2, 23:45}
        d = dict(args, a=33, b=44)
        assert d == {'a':33, 'b':44, 23:45}
        d = dict(a=33, b=44)
        assert d == {'a':33, 'b':44}
        d = dict({'a':33, 'b':44})
        assert d == {'a':33, 'b':44}
        try: d = dict(23)
        except (TypeError, ValueError): pass
        else: self.fail("dict(23) should raise!")
        try: d = dict([[1,2,3]])
        except (TypeError, ValueError): pass
        else: self.fail("dict([[1,2,3]]) should raise!")

    def test_fromkeys(self):
        assert {}.fromkeys([1, 2], 1) == {1: 1, 2: 1}
        assert {}.fromkeys([1, 2]) == {1: None, 2: None}
        assert {}.fromkeys([]) == {}
        assert {1: 0, 2: 0, 3: 0}.fromkeys([1, '1'], 'j') == (
                          {1: 'j', '1': 'j'})
        class D(dict):
            def __new__(cls):
                return E()
        class E(dict):
            pass
        assert isinstance(D.fromkeys([1, 2]), E)

    def test_str_uses_repr(self):
        class D(dict):
            def __repr__(self):
                return 'hi'
        assert repr(D()) == 'hi'
        assert str(D()) == 'hi'

    def test_overridden_setitem(self):
        class D(dict):
            def __setitem__(self, key, value):
                dict.__setitem__(self, key, 42)
        d = D([('x', 'foo')], y = 'bar')
        assert d['x'] == 'foo'
        assert d['y'] == 'bar'

        d.setdefault('z', 'baz')
        assert d['z'] == 'baz'

        d['foo'] = 'bar'
        assert d['foo'] == 42

        d.update({'w': 'foobar'})
        assert d['w'] == 'foobar'

        d = d.copy()
        assert d['x'] == 'foo'

        d3 = D.fromkeys(['x', 'y'], 'foo')
        assert d3['x'] == 42
        assert d3['y'] == 42

    def test_overridden_setitem_customkey(self):
        class D(dict):
            def __setitem__(self, key, value):
                dict.__setitem__(self, key, 42)
        class Foo(object):
            pass

        d = D()
        key = Foo()
        d[key] = 'bar'
        assert d[key] == 42

    def test_repr_with_overridden_items(self):
        class D(dict):
            def items(self):
                return []

        d = D([("foo", "foobar")])
        assert repr(d) == "{'foo': 'foobar'}"

    def test_popitem_with_overridden_delitem(self):
        class D(dict):
            def __delitem__(self, key):
                assert False
        d = D()
        d['a'] = 42
        item = d.popitem()
        assert item == ('a', 42)

    def test_dict_update_overridden_getitem(self):
        class D(dict):
            def __getitem__(self, key):
                return 42
        d1 = {}
        d2 = D(a='foo')
        d1.update(d2)
        assert d1['a'] == 'foo'
        # a bit of an obscure case: now (from r78295) we get the same result
        # as CPython does

    def test_index_keyerror_unpacking(self):
        d = {}
        for v1 in ['Q', (1,)]:
            try:
                d[v1]
            except KeyError, e:
                v2 = e.args[0]
                assert v1 == v2
            else:
                assert False, 'Expected KeyError'

    def test_del_keyerror_unpacking(self):
        d = {}
        for v1 in ['Q', (1,)]:
            try:
                del d[v1]
            except KeyError, e:
                v2 = e.args[0]
                assert v1 == v2
            else:
                assert False, 'Expected KeyError'

    def test_pop_keyerror_unpacking(self):
        d = {}
        for v1 in ['Q', (1,)]:
            try:
                d.pop(v1)
            except KeyError, e:
                v2 = e.args[0]
                assert v1 == v2
            else:
                assert False, 'Expected KeyError'

    def test_no_len_on_dict_iter(self):
        iterable = {1: 2, 3: 4}
        raises(TypeError, len, iter(iterable))
        iterable = {"1": 2, "3": 4}
        raises(TypeError, len, iter(iterable))
        iterable = {}
        raises(TypeError, len, iter(iterable))

    def test_missing(self):
        class X(dict):
            def __missing__(self, x):
                assert x == 'hi'
                return 42
        assert X()['hi'] == 42

    def test_missing_more(self):
        def missing(self, x):
            assert x == 'hi'
            return 42
        class SpecialDescr(object):
            def __init__(self, impl):
                self.impl = impl
            def __get__(self, obj, owner):
                return self.impl.__get__(obj, owner)
        class X(dict):
            __missing__ = SpecialDescr(missing)
        assert X()['hi'] == 42


class AppTest_DictMultiObject(AppTest_DictObject):

    def test_emptydict_unhashable(self):
        raises(TypeError, "{}[['x']]")
        raises(TypeError, "del {}[['x']]")

    def test_string_subclass_via_setattr(self):
        class A(object):
            pass
        class S(str):
            def __hash__(self):
                return 123
        a = A()
        s = S("abc")
        setattr(a, s, 42)
        key = a.__dict__.keys()[0]
        assert key == s
        assert key is not s
        assert type(key) is str
        assert getattr(a, s) == 42

    def test_setattr_string_identify(self):
        attrs = []
        class A(object):
            def __setattr__(self, attr, value):
                attrs.append(attr)

        a = A()
        s = "abc"
        setattr(a, s, 123)
        assert attrs[0] is s

class AppTestDictViews:
    def test_dictview(self):
        d = {1: 2, 3: 4}
        assert len(d.viewkeys()) == 2
        assert len(d.viewitems()) == 2
        assert len(d.viewvalues()) == 2

    def test_constructors_not_callable(self):
        kt = type({}.viewkeys())
        raises(TypeError, kt, {})
        raises(TypeError, kt)
        it = type({}.viewitems())
        raises(TypeError, it, {})
        raises(TypeError, it)
        vt = type({}.viewvalues())
        raises(TypeError, vt, {})
        raises(TypeError, vt)

    def test_dict_keys(self):
        d = {1: 10, "a": "ABC"}
        keys = d.viewkeys()
        assert len(keys) == 2
        assert set(keys) == set([1, "a"])
        assert keys == set([1, "a"])
        assert keys != set([1, "a", "b"])
        assert keys != set([1, "b"])
        assert keys != set([1])
        assert keys != 42
        assert 1 in keys
        assert "a" in keys
        assert 10 not in keys
        assert "Z" not in keys
        assert d.viewkeys() == d.viewkeys()
        e = {1: 11, "a": "def"}
        assert d.viewkeys() == e.viewkeys()
        del e["a"]
        assert d.viewkeys() != e.viewkeys()

    def test_dict_items(self):
        d = {1: 10, "a": "ABC"}
        items = d.viewitems()
        assert len(items) == 2
        assert set(items) == set([(1, 10), ("a", "ABC")])
        assert items == set([(1, 10), ("a", "ABC")])
        assert items != set([(1, 10), ("a", "ABC"), "junk"])
        assert items != set([(1, 10), ("a", "def")])
        assert items != set([(1, 10)])
        assert items != 42
        assert (1, 10) in items
        assert ("a", "ABC") in items
        assert (1, 11) not in items
        assert 1 not in items
        assert () not in items
        assert (1,) not in items
        assert (1, 2, 3) not in items
        assert d.viewitems() == d.viewitems()
        e = d.copy()
        assert d.viewitems() == e.viewitems()
        e["a"] = "def"
        assert d.viewitems() != e.viewitems()

    def test_dict_mixed_keys_items(self):
        d = {(1, 1): 11, (2, 2): 22}
        e = {1: 1, 2: 2}
        assert d.viewkeys() == e.viewitems()
        assert d.viewitems() != e.viewkeys()

    def test_dict_values(self):
        d = {1: 10, "a": "ABC"}
        values = d.viewvalues()
        assert set(values) == set([10, "ABC"])
        assert len(values) == 2

    def test_dict_repr(self):
        d = {1: 10, "a": "ABC"}
        assert isinstance(repr(d), str)
        r = repr(d.viewitems())
        assert isinstance(r, str)
        assert (r == "dict_items([('a', 'ABC'), (1, 10)])" or
                r == "dict_items([(1, 10), ('a', 'ABC')])")
        r = repr(d.viewkeys())
        assert isinstance(r, str)
        assert (r == "dict_keys(['a', 1])" or
                r == "dict_keys([1, 'a'])")
        r = repr(d.viewvalues())
        assert isinstance(r, str)
        assert (r == "dict_values(['ABC', 10])" or
                r == "dict_values([10, 'ABC'])")

    def test_keys_set_operations(self):
        d1 = {'a': 1, 'b': 2}
        d2 = {'b': 3, 'c': 2}
        d3 = {'d': 4, 'e': 5}
        assert d1.viewkeys() & d1.viewkeys() == set('ab')
        assert d1.viewkeys() & d2.viewkeys() == set('b')
        assert d1.viewkeys() & d3.viewkeys() == set()
        assert d1.viewkeys() & set(d1.viewkeys()) == set('ab')
        assert d1.viewkeys() & set(d2.viewkeys()) == set('b')
        assert d1.viewkeys() & set(d3.viewkeys()) == set()

        assert d1.viewkeys() | d1.viewkeys() == set('ab')
        assert d1.viewkeys() | d2.viewkeys() == set('abc')
        assert d1.viewkeys() | d3.viewkeys() == set('abde')
        assert d1.viewkeys() | set(d1.viewkeys()) == set('ab')
        assert d1.viewkeys() | set(d2.viewkeys()) == set('abc')
        assert d1.viewkeys() | set(d3.viewkeys()) == set('abde')

        assert d1.viewkeys() ^ d1.viewkeys() == set()
        assert d1.viewkeys() ^ d2.viewkeys() == set('ac')
        assert d1.viewkeys() ^ d3.viewkeys() == set('abde')
        assert d1.viewkeys() ^ set(d1.viewkeys()) == set()
        assert d1.viewkeys() ^ set(d2.viewkeys()) == set('ac')
        assert d1.viewkeys() ^ set(d3.viewkeys()) == set('abde')

    def test_items_set_operations(self):
        d1 = {'a': 1, 'b': 2}
        d2 = {'a': 2, 'b': 2}
        d3 = {'d': 4, 'e': 5}
        assert d1.viewitems() & d1.viewitems() == set([('a', 1), ('b', 2)])
        assert d1.viewitems() & d2.viewitems() == set([('b', 2)])
        assert d1.viewitems() & d3.viewitems() == set()
        assert d1.viewitems() & set(d1.viewitems()) == set([('a', 1), ('b', 2)])
        assert d1.viewitems() & set(d2.viewitems()) == set([('b', 2)])
        assert d1.viewitems() & set(d3.viewitems()) == set()

        assert d1.viewitems() | d1.viewitems() == set([('a', 1), ('b', 2)])
        assert (d1.viewitems() | d2.viewitems() ==
                set([('a', 1), ('a', 2), ('b', 2)]))
        assert (d1.viewitems() | d3.viewitems() ==
                set([('a', 1), ('b', 2), ('d', 4), ('e', 5)]))
        assert (d1.viewitems() | set(d1.viewitems()) ==
                set([('a', 1), ('b', 2)]))
        assert (d1.viewitems() | set(d2.viewitems()) ==
                set([('a', 1), ('a', 2), ('b', 2)]))
        assert (d1.viewitems() | set(d3.viewitems()) ==
                set([('a', 1), ('b', 2), ('d', 4), ('e', 5)]))

        assert d1.viewitems() ^ d1.viewitems() == set()
        assert d1.viewitems() ^ d2.viewitems() == set([('a', 1), ('a', 2)])
        assert (d1.viewitems() ^ d3.viewitems() ==
                set([('a', 1), ('b', 2), ('d', 4), ('e', 5)]))


class AppTestModuleDict(object):
    def setup_class(cls):
        cls.space = gettestobjspace(**{"objspace.std.withcelldict": True})

    def w_impl_used(self, obj):
        import __pypy__
        assert "ModuleDictImplementation" in __pypy__.internal_repr(obj)

    def test_check_module_uses_module_dict(self):
        m = type(__builtins__)("abc")
        self.impl_used(m.__dict__)

    def test_key_not_there(self):
        d = type(__builtins__)("abc").__dict__
        raises(KeyError, "d['def']")



class FakeString(str):
    hash_count = 0
    def unwrap(self, space):
        self.unwrapped = True
        return str(self)

    def __hash__(self):
        self.hash_count += 1
        return str.__hash__(self)

# the minimal 'space' needed to use a W_DictMultiObject
class FakeSpace:
    hash_count = 0
    def hash_w(self, obj):
        self.hash_count += 1
        return hash(obj)
    def unwrap(self, x):
        return x
    def is_true(self, x):
        return x
    def is_(self, x, y):
        return x is y
    is_w = is_
    def eq(self, x, y):
        return x == y
    eq_w = eq
    def newlist(self, l):
        return []
    DictObjectCls = W_DictMultiObject
    def type(self, w_obj):
        if isinstance(w_obj, FakeString):
            return str
        return type(w_obj)
    w_str = str
    def str_w(self, string):
        assert isinstance(string, str)
        return string

    def wrap(self, obj):
        return obj

    def isinstance(self, obj, klass):
        return isinstance(obj, klass)

    def newtuple(self, l):
        return tuple(l)

    def newdict(self, module=False, instance=False, classofinstance=None):
        return W_DictMultiObject.allocate_and_init_instance(
                self, module=module, instance=instance,
                classofinstance=classofinstance)

    def finditem_str(self, w_dict, s):
        return w_dict.getitem_str(s) # assume it's a multidict

    def setitem_str(self, w_dict, s, w_value):
        return w_dict.setitem_str(s, w_value) # assume it's a multidict

    def delitem(self, w_dict, w_s):
        return w_dict.delitem(w_s) # assume it's a multidict

    def allocate_instance(self, cls, type):
        return object.__new__(cls)

    def fromcache(self, cls):
        return cls(self)

    w_StopIteration = StopIteration
    w_None = None
    StringObjectCls = FakeString
    w_dict = W_DictMultiObject
    iter = iter
    fixedview = list
    listview  = list

class Config:
    class objspace:
        class std:
            withdictmeasurement = False
            withsmalldicts = False
            withcelldict = False
            withmethodcache = False
        class opcodes:
            CALL_LIKELY_BUILTIN = False

FakeSpace.config = Config()


class TestDictImplementation:
    def setup_method(self,method):
        self.space = FakeSpace()

    def test_stressdict(self):
        from random import randint
        d = self.space.newdict()
        N = 10000
        pydict = {}
        for i in range(N):
            x = randint(-N, N)
            setitem__DictMulti_ANY_ANY(self.space, d, x, i)
            pydict[x] = i
        for key, value in pydict.iteritems():
            assert value == getitem__DictMulti_ANY(self.space, d, key)

class BaseTestRDictImplementation:

    def setup_method(self,method):
        self.fakespace = FakeSpace()
        self.string = self.fakespace.wrap("fish")
        self.string2 = self.fakespace.wrap("fish2")
        self.impl = self.get_impl()

    def get_impl(self):
        return self.ImplementionClass(self.fakespace)

    def fill_impl(self):
        self.impl.setitem(self.string, 1000)
        self.impl.setitem(self.string2, 2000)

    def check_not_devolved(self):
        assert self.impl.r_dict_content is None

    def test_setitem(self):
        self.impl.setitem(self.string, 1000)
        assert self.impl.length() == 1
        assert self.impl.getitem(self.string) == 1000
        assert self.impl.getitem_str(self.string) == 1000
        self.check_not_devolved()

    def test_setitem_str(self):
        self.impl.setitem_str(self.fakespace.str_w(self.string), 1000)
        assert self.impl.length() == 1
        assert self.impl.getitem(self.string) == 1000
        assert self.impl.getitem_str(self.string) == 1000
        self.check_not_devolved()

    def test_delitem(self):
        self.fill_impl()
        assert self.impl.length() == 2
        self.impl.delitem(self.string2)
        assert self.impl.length() == 1
        self.impl.delitem(self.string)
        assert self.impl.length() == 0
        self.check_not_devolved()

    def test_clear(self):
        self.fill_impl()
        assert self.impl.length() == 2
        self.impl.clear()
        assert self.impl.length() == 0
        self.check_not_devolved()


    def test_keys(self):
        self.fill_impl()
        keys = self.impl.keys()
        keys.sort()
        assert keys == [self.string, self.string2]
        self.check_not_devolved()

    def test_values(self):
        self.fill_impl()
        values = self.impl.values()
        values.sort()
        assert values == [1000, 2000]
        self.check_not_devolved()

    def test_items(self):
        self.fill_impl()
        items = self.impl.items()
        items.sort()
        assert items == zip([self.string, self.string2], [1000, 2000])
        self.check_not_devolved()

    def test_iter(self):
        self.fill_impl()
        iteratorimplementation = self.impl.iter()
        items = []
        while 1:
            item = iteratorimplementation.next()
            if item == (None, None):
                break
            items.append(item)
        items.sort()
        assert items == zip([self.string, self.string2], [1000, 2000])
        self.check_not_devolved()

    def test_devolve(self):
        impl = self.impl
        for x in xrange(100):
            impl.setitem(self.fakespace.str_w(str(x)), x)
            impl.setitem(x, x)
        assert impl.r_dict_content is not None

    def test_setdefault_fast(self):
        on_pypy = "__pypy__" in sys.builtin_module_names
        impl = self.impl
        key = FakeString(self.string)
        x = impl.setdefault(key, 1)
        assert x == 1
        if on_pypy:
            assert key.hash_count == 1
        x = impl.setdefault(key, 2)
        assert x == 1
        if on_pypy:
            assert key.hash_count == 2

class TestStrDictImplementation(BaseTestRDictImplementation):
    ImplementionClass = StrDictImplementation

    def test_str_shortcut(self):
        self.fill_impl()
        s = FakeString(self.string)
        assert self.impl.getitem(s) == 1000
        assert s.unwrapped

## class TestMeasuringDictImplementation(BaseTestRDictImplementation):
##     ImplementionClass = MeasuringDictImplementation
##     DevolvedClass = MeasuringDictImplementation

class TestModuleDictImplementation(BaseTestRDictImplementation):
    ImplementionClass = ModuleDictImplementation

class TestModuleDictImplementationWithBuiltinNames(BaseTestRDictImplementation):
    ImplementionClass = ModuleDictImplementation

    string = "int"
    string2 = "isinstance"


class BaseTestDevolvedDictImplementation(BaseTestRDictImplementation):
    def fill_impl(self):
        BaseTestRDictImplementation.fill_impl(self)
        self.impl._as_rdict()

    def check_not_devolved(self):
        pass

class TestDevolvedStrDictImplementation(BaseTestDevolvedDictImplementation):
    ImplementionClass = StrDictImplementation

class TestDevolvedModuleDictImplementation(BaseTestDevolvedDictImplementation):
    ImplementionClass = ModuleDictImplementation

class TestDevolvedModuleDictImplementationWithBuiltinNames(BaseTestDevolvedDictImplementation):
    ImplementionClass = ModuleDictImplementation

    string = "int"
    string2 = "isinstance"


def test_module_uses_strdict():
    fakespace = FakeSpace()
    d = fakespace.newdict(module=True)
    assert isinstance(d, StrDictImplementation)
<|MERGE_RESOLUTION|>--- conflicted
+++ resolved
@@ -131,7 +131,6 @@
         assert self.space.eq_w(space.call_function(get, w("33")), w(None))
         assert self.space.eq_w(space.call_function(get, w("33"), w(44)), w(44))
 
-<<<<<<< HEAD
     def test_initialize_from_strdict_shared(self):
         space = self.space
         w = space.wrap
@@ -151,8 +150,6 @@
         assert self.space.eq_w(space.getitem(w_d, w("c")), w(41))
 
 
-=======
->>>>>>> 4a78173b
 
 class AppTest_DictObject:
     def setup_class(cls):
