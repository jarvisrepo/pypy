# encoding: utf-8
import sys
import py

from pypy.objspace.std.dictmultiobject import (W_DictMultiObject,
    W_DictObject, BytesDictStrategy, ObjectDictStrategy, UnicodeDictStrategy)


class TestW_DictObject(object):
    def test_empty(self):
        d = self.space.newdict()
        assert not self.space.is_true(d)
        assert type(d.get_strategy()) is not ObjectDictStrategy

    def test_nonempty(self):
        space = self.space
        wNone = space.w_None
        d = self.space.newdict()
        d.initialize_content([(wNone, wNone)])
        assert space.is_true(d)
        i = space.getitem(d, wNone)
        equal = space.eq(i, wNone)
        assert space.is_true(equal)

    def test_setitem(self):
        space = self.space
        wk1 = space.wrap('key')
        wone = space.wrap(1)
        d = self.space.newdict()
        d.initialize_content([(space.wrap('zero'),space.wrap(0))])
        space.setitem(d,wk1,wone)
        wback = space.getitem(d,wk1)
        assert self.space.eq_w(wback,wone)

    def test_delitem(self):
        space = self.space
        wk1 = space.wrap('key')
        d = self.space.newdict()
        d.initialize_content( [(space.wrap('zero'),space.wrap(0)),
                               (space.wrap('one'),space.wrap(1)),
                               (space.wrap('two'),space.wrap(2))])
        space.delitem(d,space.wrap('one'))
        assert self.space.eq_w(space.getitem(d,space.wrap('zero')),space.wrap(0))
        assert self.space.eq_w(space.getitem(d,space.wrap('two')),space.wrap(2))
        self.space.raises_w(self.space.w_KeyError,
                            space.getitem,d,space.wrap('one'))

    def test_wrap_dict(self):
        assert isinstance(self.space.wrap({}), W_DictMultiObject)


    def test_dict_compare(self):
        w = self.space.wrap
        w0, w1, w2, w3 = map(w, range(4))
        def wd(items):
            d = self.space.newdict()
            d.initialize_content(items)
            return d
        wd1 = wd([(w0, w1), (w2, w3)])
        wd2 = wd([(w2, w3), (w0, w1)])
        assert self.space.eq_w(wd1, wd2)
        wd3 = wd([(w2, w2), (w0, w1)])
        assert not self.space.eq_w(wd1, wd3)
        wd4 = wd([(w3, w3), (w0, w1)])
        assert not self.space.eq_w(wd1, wd4)
        wd5 = wd([(w3, w3)])
        assert not self.space.eq_w(wd1, wd4)

    def test_dict_call(self):
        space = self.space
        w = space.wrap
        def wd(items):
            d = space.newdict()
            d.initialize_content(items)
            return d
        def mydict(w_args=w(()), w_kwds=w({})):
            return space.call(space.w_dict, w_args, w_kwds)
        def deepwrap(lp):
            return [[w(a),w(b)] for a,b in lp]
        d = mydict()
        assert self.space.eq_w(d, w({}))
        args = w(([['a',2],[23,45]],))
        d = mydict(args)
        assert self.space.eq_w(d, wd(deepwrap([['a',2],[23,45]])))
        d = mydict(args, w({'a':33, 'b':44}))
        assert self.space.eq_w(d, wd(deepwrap([['a',33],['b',44],[23,45]])))
        d = mydict(w_kwds=w({'a':33, 'b':44}))
        assert self.space.eq_w(d, wd(deepwrap([['a',33],['b',44]])))
        self.space.raises_w(space.w_TypeError, mydict, w((23,)))
        self.space.raises_w(space.w_ValueError, mydict, w(([[1,2,3]],)))

    def test_dict_pop(self):
        space = self.space
        w = space.wrap
        def mydict(w_args=w(()), w_kwds=w({})):
            return space.call(space.w_dict, w_args, w_kwds)
        d = mydict(w_kwds=w({"1":2, "3":4}))
        dd = mydict(w_kwds=w({"1":2, "3":4})) # means d.copy()
        pop = space.getattr(dd, w("pop"))
        result = space.call_function(pop, w("1"))
        assert self.space.eq_w(result, w(2))
        assert self.space.eq_w(space.len(dd), w(1))

        dd = mydict(w_kwds=w({"1":2, "3":4})) # means d.copy()
        pop = space.getattr(dd, w("pop"))
        result = space.call_function(pop, w("1"), w(44))
        assert self.space.eq_w(result, w(2))
        assert self.space.eq_w(space.len(dd), w(1))
        result = space.call_function(pop, w("1"), w(44))
        assert self.space.eq_w(result, w(44))
        assert self.space.eq_w(space.len(dd), w(1))

        self.space.raises_w(space.w_KeyError, space.call_function, pop, w(33))

    def test_get(self):
        space = self.space
        w = space.wrap
        def mydict(w_args=w(()), w_kwds=w({})):
            return space.call(space.w_dict, w_args, w_kwds)
        d = mydict(w_kwds=w({"1":2, "3":4}))
        get = space.getattr(d, w("get"))
        assert self.space.eq_w(space.call_function(get, w("1")), w(2))
        assert self.space.eq_w(space.call_function(get, w("1"), w(44)), w(2))
        assert self.space.eq_w(space.call_function(get, w("33")), w(None))
        assert self.space.eq_w(space.call_function(get, w("33"), w(44)), w(44))

    def test_fromkeys_fastpath(self):
        space = self.space
        w = space.wrap

        w_l = space.newlist([w("a"),w("b")])
        w_l.getitems = None
        w_d = space.call_method(space.w_dict, "fromkeys", w_l)

        assert space.eq_w(w_d.getitem_str("a"), space.w_None)
        assert space.eq_w(w_d.getitem_str("b"), space.w_None)

    def test_listview_bytes_dict(self):
        w = self.space.wrap
        wb = self.space.newbytes
        w_d = self.space.newdict()
        w_d.initialize_content([(wb("a"), w(1)), (wb("b"), w(2))])
        assert self.space.listview_bytes(w_d) == ["a", "b"]

    def test_listview_unicode_dict(self):
        w = self.space.wrap
        w_d = self.space.newdict()
        w_d.initialize_content([(w(u"a"), w(1)), (w(u"b"), w(2))])
        assert self.space.listview_unicode(w_d) == [u"a", u"b"]

    def test_listview_int_dict(self):
        w = self.space.wrap
        w_d = self.space.newdict()
        w_d.initialize_content([(w(1), w("a")), (w(2), w("b"))])
        assert self.space.listview_int(w_d) == [1, 2]

    def test_keys_on_string_unicode_int_dict(self, monkeypatch):
        w = self.space.wrap
        wb = self.space.newbytes

        w_d = self.space.newdict()
        w_d.initialize_content([(w(1), wb("a")), (w(2), wb("b"))])
        w_k = self.space.call_method(w_d, "keys")
        w_l = self.space.call_function(self.space.w_list, w_k)
        assert sorted(self.space.listview_int(w_l)) == [1,2]

        # make sure that list(d.keys()) calls newlist_bytes for byte dicts
        def not_allowed(*args):
            assert False, 'should not be called'
        monkeypatch.setattr(self.space, 'newlist', not_allowed)
        #
        w_d = self.space.newdict()
        w_d.initialize_content([(wb("a"), w(1)), (wb("b"), w(6))])
        w_k = self.space.call_method(w_d, "keys")
        w_l = self.space.call_function(self.space.w_list, w_k)
        assert sorted(self.space.listview_bytes(w_l)) == ["a", "b"]

        # XXX: it would be nice if the test passed without monkeypatch.undo(),
        # but we need space.newlist_unicode for it
        monkeypatch.undo()
        w_d = self.space.newdict()
        w_d.initialize_content([(w(u"a"), w(1)), (w(u"b"), w(6))])
        w_k = self.space.call_method(w_d, "keys")
        w_l = self.space.call_function(self.space.w_list, w_k)
        assert sorted(self.space.listview_unicode(w_l)) == [u"a", u"b"]

class AppTest_DictObject:
    def setup_class(cls):
        cls.w_on_pypy = cls.space.wrap("__pypy__" in sys.builtin_module_names)

    def test_equality(self):
        d = {1: 2}
        f = {1: 2}
        assert d == f
        assert d != {1: 3}

    def test_clear(self):
        d = {1: 2, 3: 4}
        d.clear()
        assert len(d) == 0

    def test_copy(self):
        d = {1: 2, 3: 4}
        dd = d.copy()
        assert d == dd
        assert not d is dd

    def test_get(self):
        d = {1: 2, 3: 4}
        assert d.get(1) == 2
        assert d.get(1, 44) == 2
        assert d.get(33) == None
        assert d.get(33, 44) == 44

    def test_pop(self):
        d = {1: 2, 3: 4}
        dd = d.copy()
        result = dd.pop(1)
        assert result == 2
        assert len(dd) == 1
        dd = d.copy()
        result = dd.pop(1, 44)
        assert result == 2
        assert len(dd) == 1
        result = dd.pop(1, 44)
        assert result == 44
        assert len(dd) == 1
        raises(KeyError, dd.pop, 33)

        assert d.pop("abc", None) is None
        raises(KeyError, d.pop, "abc")
        assert len(d) == 2

<<<<<<< HEAD
=======
    def test_pop_empty_bug(self):
        d = {}
        assert d.pop(1, 2) == 2
        def f(**d): return d
        d = f()
        assert d.pop(1, 2) == 2

    def test_pop_kwargs(self):
        def kw(**d): return d
        d = kw(o=2, t=4)
        dd = d.copy()
        result = dd.pop("o")
        assert result == 2
        assert len(dd) == 1
        dd = d.copy()
        result = dd.pop("o", 44)
        assert result == 2
        assert len(dd) == 1
        result = dd.pop("o", 44)
        assert result == 44
        assert len(dd) == 1
        raises(KeyError, dd.pop, "33")

        assert d.pop("abc", None) is None
        raises(KeyError, d.pop, "abc")
        assert len(d) == 2

    def test_has_key(self):
        d = {1: 2, 3: 4}
        assert d.has_key(1)
        assert not d.has_key(33)

>>>>>>> db661145
    def test_items(self):
        d = {1: 2, 3: 4}
        its = list(d.items())
        its.sort()
        assert its == [(1, 2), (3, 4)]

    def test_iteritems(self):
        d = {1: 2, 3: 4}
        dd = d.copy()
        for k, v in d.items():
            assert v == dd[k]
            del dd[k]
        assert not dd

    def test_iterkeys(self):
        d = {1: 2, 3: 4}
        dd = d.copy()
        for k in d.keys():
            del dd[k]
        assert not dd

    def test_itervalues(self):
        d = {1: 2, 3: 4}
        values = []
        for k in d.values():
            values.append(k)
        assert values == list(d.values())

    def test_reversed_dict(self):
        import __pypy__
<<<<<<< HEAD
        for d in [{}, {1: 2, 3: 4, 5: 6}, {"a": 5, "b": 2, "c": 6}]:
            assert list(__pypy__.reversed_dict(d)) == list(d.keys())[::-1]
=======
        def kw(**d): return d
        for d in [{}, {1: 2, 3: 4, 5: 6}, {"a": 5, "b": 2, "c": 6}, kw(a=1, b=2)]:
            assert list(__pypy__.reversed_dict(d)) == d.keys()[::-1]
>>>>>>> db661145
        raises(TypeError, __pypy__.reversed_dict, 42)

    def test_reversed_dict_runtimeerror(self):
        import __pypy__
        d = {1: 2, 3: 4, 5: 6}
        it = __pypy__.reversed_dict(d)
        key = next(it)
        assert key in [1, 3, 5]   # on CPython, dicts are not ordered
        del d[key]
        raises(RuntimeError, next, it)

    def test_dict_popitem_first(self):
        import __pypy__
        d = {"a": 5}
        assert __pypy__.dict_popitem_first(d) == ("a", 5)
        raises(KeyError, __pypy__.dict_popitem_first, d)

        def kwdict(**k):
            return k
        d = kwdict(a=55)
        assert __pypy__.dict_popitem_first(d) == ("a", 55)
        raises(KeyError, __pypy__.dict_popitem_first, d)

    def test_delitem_if_value_is(self):
        import __pypy__
        class X:
            pass
        x2 = X()
        x3 = X()
        d = {2: x2, 3: x3}
        __pypy__.delitem_if_value_is(d, 2, x3)
        assert d == {2: x2, 3: x3}
        __pypy__.delitem_if_value_is(d, 2, x2)
        assert d == {3: x3}
        __pypy__.delitem_if_value_is(d, 2, x3)
        assert d == {3: x3}

    def test_move_to_end(self):
        import __pypy__
        raises(KeyError, __pypy__.move_to_end, {}, 'foo')
        raises(KeyError, __pypy__.move_to_end, {}, 'foo', last=True)
        raises(KeyError, __pypy__.move_to_end, {}, 'foo', last=False)
        def kwdict(**k):
            return k
        for last in [False, True]:
            for d, key in [({1: 2, 3: 4, 5: 6}, 3),
                           ({"a": 5, "b": 2, "c": 6}, "b"),
                           (kwdict(d=7, e=8, f=9), "e")]:
                other_keys = [k for k in d if k != key]
                __pypy__.move_to_end(d, key, last=last)
                if not self.on_pypy:
                    # when running tests on CPython, the underlying
                    # dicts are not ordered.  We don't get here if
                    # we're running tests on PyPy or with -A.
                    assert set(d.keys()) == set(other_keys + [key])
                elif last:
                    assert list(d) == other_keys + [key]
                else:
                    assert list(d) == [key] + other_keys
                raises(KeyError, __pypy__.move_to_end, d, key * 3, last=last)

    def test_keys(self):
        d = {1: 2, 3: 4}
        kys = list(d.keys())
        kys.sort()
        assert kys == [1, 3]

    def test_popitem(self):
        d = {1: 2, 3: 4}
        it = d.popitem()
        assert len(d) == 1
        assert it == (1, 2) or it == (3, 4)
        it1 = d.popitem()
        assert len(d) == 0
        assert (it != it1) and (it1 == (1, 2) or it1 == (3, 4))
        raises(KeyError, d.popitem)

    def test_popitem_2(self):
        class A(object):
            pass
        d = A().__dict__
        d['x'] = 5
        it1 = d.popitem()
        assert it1 == ('x', 5)
        raises(KeyError, d.popitem)

    def test_popitem3(self):
        #object
        d = {"a": 1, 2: 2, "c": 3}
        l = []
        while True:
            try:
                l.append(d.popitem())
            except KeyError:
                break;
        assert ("a", 1) in l
        assert (2, 2) in l
        assert ("c", 3) in l

        #string
        d = {"a": 1, "b":2, "c":3}
        l = []
        while True:
            try:
                l.append(d.popitem())
            except KeyError:
                break;
        assert ("a", 1) in l
        assert ("b", 2) in l
        assert ("c", 3) in l

    def test_setdefault(self):
        d = {1: 2, 3: 4}
        dd = d.copy()
        x = dd.setdefault(1, 99)
        assert d == dd
        assert x == 2
        x = dd.setdefault(33, 99)
        d[33] = 99
        assert d == dd
        assert x == 99

    def test_setdefault_fast(self):
        class Key(object):
            calls = 0
            def __hash__(self):
                self.calls += 1
                return object.__hash__(self)

        k = Key()
        d = {}
        d.setdefault(k, [])
        if self.on_pypy:
            assert k.calls == 1

        d.setdefault(k, 1)
        if self.on_pypy:
            assert k.calls == 2

        k = Key()
        d.setdefault(k, 42)
        if self.on_pypy:
            assert k.calls == 1

    def test_update(self):
        d = {1: 2, 3: 4}
        dd = d.copy()
        d.update({})
        assert d == dd
        d.update({3: 5, 6: 7})
        assert d == {1: 2, 3: 5, 6: 7}

    def test_update_iterable(self):
        d = {}
        d.update((('a',1),))
        assert d == {'a': 1}
        d.update([('a',2), ('c',3)])
        assert d == {'a': 2, 'c': 3}

    def test_update_nop(self):
        d = {}
        d.update()
        assert d == {}

    def test_update_kwargs(self):
        d = {}
        d.update(foo='bar', baz=1)
        assert d == {'foo': 'bar', 'baz': 1}

    def test_update_dict_and_kwargs(self):
        d = {}
        d.update({'foo': 'bar'}, baz=1)
        assert d == {'foo': 'bar', 'baz': 1}

    def test_update_keys_method(self):
        class Foo(object):
            def keys(self):
                return [4, 1]
            def __getitem__(self, key):
                return key * 10
        d = {}
        d.update(Foo())
        assert d == {1: 10, 4: 40}

    def test_values(self):
        d = {1: 2, 3: 4}
        vals = list(d.values())
        vals.sort()
        assert vals == [2, 4]

    def test_eq(self):
        d1 = {1: 2, 3: 4}
        d2 = {1: 2, 3: 4}
        d3 = {1: 2}
        bool = d1 == d2
        assert bool == True
        bool = d1 == d3
        assert bool == False
        bool = d1 != d2
        assert bool == False
        bool = d1 != d3
        assert bool == True

    def test_richcompare(self):
        import operator
        d1 = {1: 2, 3: 4}
        d2 = {1: 2, 3: 5}
        for op in 'lt', 'le', 'gt', 'ge':
            f = getattr(operator, op)
            raises(TypeError, f, d1, d2)

    def test_str_repr(self):
        assert '{}' == str({})
        assert '{1: 2}' == str({1: 2})
        assert "{'ba': 'bo'}" == str({'ba': 'bo'})
        # NOTE: the string repr depends on hash values of 1 and 'ba'!!!
        ok_reprs = ["{1: 2, 'ba': 'bo'}", "{'ba': 'bo', 1: 2}"]
        assert str({1: 2, 'ba': 'bo'}) in ok_reprs
        assert '{}' == repr({})
        assert '{1: 2}' == repr({1: 2})
        assert "{'ba': 'bo'}" == repr({'ba': 'bo'})
        assert str({1: 2, 'ba': 'bo'}) in ok_reprs

        # Now test self-containing dict
        d = {}
        d[0] = d
        assert str(d) == '{0: {...}}'

        # Mutating while repr'ing
        class Machiavelli(object):
            def __repr__(self):
                d.clear()
                return "42"
        d = {Machiavelli(): True}
        str(d)
        assert d == {}

    def test_new(self):
        d = dict()
        assert d == {}
        args = [['a', 2], [23, 45]]
        d = dict(args)
        assert d == {'a': 2, 23: 45}
        d = dict(args, a=33, b=44)
        assert d == {'a': 33, 'b': 44, 23: 45}
        d = dict(a=33, b=44)
        assert d == {'a': 33, 'b': 44}
        d = dict({'a': 33, 'b': 44})
        assert d == {'a': 33, 'b': 44}
        raises((TypeError, ValueError), dict, 23)
        raises((TypeError, ValueError), dict, [[1, 2, 3]])

    def test_fromkeys(self):
        assert {}.fromkeys([1, 2], 1) == {1: 1, 2: 1}
        assert {}.fromkeys([1, 2]) == {1: None, 2: None}
        assert {}.fromkeys([]) == {}
        assert {1: 0, 2: 0, 3: 0}.fromkeys([1, '1'], 'j') == (
                          {1: 'j', '1': 'j'})
        class D(dict):
            def __new__(cls):
                return E()
        class E(dict):
            pass
        assert isinstance(D.fromkeys([1, 2]), E)
        assert dict.fromkeys({"a": 2, "b": 3}) == {"a": None, "b": None}
        assert dict.fromkeys({"a": 2, 1: 3}) == {"a": None, 1: None}

    def test_str_uses_repr(self):
        class D(dict):
            def __repr__(self):
                return 'hi'
        assert repr(D()) == 'hi'
        assert str(D()) == 'hi'

    def test_overridden_setitem(self):
        class D(dict):
            def __setitem__(self, key, value):
                dict.__setitem__(self, key, 42)
        d = D([('x', 'foo')], y = 'bar')
        assert d['x'] == 'foo'
        assert d['y'] == 'bar'

        d.setdefault('z', 'baz')
        assert d['z'] == 'baz'

        d['foo'] = 'bar'
        assert d['foo'] == 42

        d.update({'w': 'foobar'})
        assert d['w'] == 'foobar'

        d = d.copy()
        assert d['x'] == 'foo'

        d3 = D.fromkeys(['x', 'y'], 'foo')
        assert d3['x'] == 42
        assert d3['y'] == 42

    def test_overridden_setitem_customkey(self):
        class D(dict):
            def __setitem__(self, key, value):
                dict.__setitem__(self, key, 42)
        class Foo(object):
            pass

        d = D()
        key = Foo()
        d[key] = 'bar'
        assert d[key] == 42

    def test_repr_with_overridden_items(self):
        class D(dict):
            def items(self):
                return []

        d = D([("foo", "foobar")])
        assert repr(d) == "{'foo': 'foobar'}"

    def test_popitem_with_overridden_delitem(self):
        class D(dict):
            def __delitem__(self, key):
                assert False
        d = D()
        d['a'] = 42
        item = d.popitem()
        assert item == ('a', 42)

    def test_dict_update_overridden_getitem(self):
        class D(dict):
            def __getitem__(self, key):
                return 42
        d1 = {}
        d2 = D(a='foo')
        d1.update(d2)
        assert d1['a'] == 'foo'
        # a bit of an obscure case: now (from r78295) we get the same result
        # as CPython does

    def test_index_keyerror_unpacking(self):
        d = {}
        for v1 in ['Q', (1,)]:
            try:
                d[v1]
            except KeyError as e:
                v2 = e.args[0]
                assert v1 == v2
            else:
                assert False, 'Expected KeyError'

    def test_del_keyerror_unpacking(self):
        d = {}
        for v1 in ['Q', (1,)]:
            try:
                del d[v1]
            except KeyError as e:
                v2 = e.args[0]
                assert v1 == v2
            else:
                assert False, 'Expected KeyError'

    def test_pop_keyerror_unpacking(self):
        d = {}
        for v1 in ['Q', (1,)]:
            try:
                d.pop(v1)
            except KeyError as e:
                v2 = e.args[0]
                assert v1 == v2
            else:
                assert False, 'Expected KeyError'

    def test_pop_switching_strategy(self):
        class Foo:
            def __hash__(self):
                return hash("a")
            def __eq__(self, other):
                return other == "a"
        d = {"a": 42}
        x = d.pop(Foo())
        assert x == 42 and len(d) == 0
        d = {"b": 43}
        raises(KeyError, d.pop, Foo())

    def test_no_len_on_dict_iter(self):
        iterable = {1: 2, 3: 4}
        raises(TypeError, len, iter(iterable))
        iterable = {"1": 2, "3": 4}
        raises(TypeError, len, iter(iterable))
        iterable = {}
        raises(TypeError, len, iter(iterable))

    def test_missing(self):
        class X(dict):
            def __missing__(self, x):
                assert x == 'hi'
                return 42
        assert X()['hi'] == 42

    def test_missing_more(self):
        def missing(self, x):
            assert x == 'hi'
            return 42
        class SpecialDescr(object):
            def __init__(self, impl):
                self.impl = impl
            def __get__(self, obj, owner):
                return self.impl.__get__(obj, owner)
        class X(dict):
            __missing__ = SpecialDescr(missing)
        assert X()['hi'] == 42

    def test_empty_dict(self):
        d = {}
        raises(KeyError, d.popitem)
        assert list(d.items()) == []
        assert list(d.values()) == []
        assert list(d.keys()) == []

    def test_bytes_keys(self):
        assert isinstance(list({b'a': 1})[0], bytes)

    def test_interned_keywords(self):
        skip("no longer works")
        # At some point in the past, we had kwargsdict automatically
        # intern every single key we get out of it.  That's a big
        # pointless waste of time.  So the following test fails now.
        assert list(dict(abcdef=1))[0] is 'abcdef'


class AppTest_DictMultiObject(AppTest_DictObject):

    def test_emptydict_unhashable(self):
        raises(TypeError, "{}[['x']]")
        raises(TypeError, "del {}[['x']]")

    def test_string_subclass_via_setattr(self):
        class A(object):
            pass
        class S(str):
            def __hash__(self):
                return 123
        a = A()
        s = S("abc")
        setattr(a, s, 42)
        key = next(iter(a.__dict__.keys()))
        assert key == s
        assert key is not s
        assert type(key) is str
        assert getattr(a, s) == 42

    def test_setattr_string_identify(self):
        class StrHolder(object):
            pass
        holder = StrHolder()
        class A(object):
            def __setattr__(self, attr, value):
                holder.seen = attr

        a = A()
        s = "abc"
        setattr(a, s, 123)
        assert holder.seen is s

    def test_internal_delitem(self):
        class K:
            def __hash__(self):
                return 42
            def __eq__(self, other):
                if is_equal[0]:
                    is_equal[0] -= 1
                    return True
                return False
        is_equal = [0]
        k1 = K()
        k2 = K()
        d = {k1: 1, k2: 2}
        k3 = K()
        is_equal = [1]
        try:
            x = d.pop(k3)
        except RuntimeError:
            # This used to give a Fatal RPython error: KeyError.
            # Now at least it should raise an app-level RuntimeError,
            # or just work.
            assert len(d) == 2
        else:
            assert (x == 1 or x == 2) and len(d) == 1


class AppTestDictViews:
    def test_dictview(self):
        d = {1: 2, 3: 4}
        assert len(d.keys()) == 2
        assert len(d.items()) == 2
        assert len(d.values()) == 2

    def test_constructors_not_callable(self):
        kt = type({}.keys())
        raises(TypeError, kt, {})
        raises(TypeError, kt)
        it = type({}.items())
        raises(TypeError, it, {})
        raises(TypeError, it)
        vt = type({}.values())
        raises(TypeError, vt, {})
        raises(TypeError, vt)

    def test_dict_keys(self):
        d = {1: 10, "a": "ABC"}
        keys = d.keys()
        assert len(keys) == 2
        assert set(keys) == set([1, "a"])
        assert keys == set([1, "a"])
        assert keys == frozenset([1, "a"])
        assert keys != set([1, "a", "b"])
        assert keys != set([1, "b"])
        assert keys != set([1])
        assert keys != 42
        assert not keys == 42
        assert 1 in keys
        assert "a" in keys
        assert 10 not in keys
        assert "Z" not in keys
        raises(TypeError, "[] in keys")     # [] is unhashable
        raises(TypeError, keys.__contains__, [])
        assert d.keys() == d.keys()
        e = {1: 11, "a": "def"}
        assert d.keys() == e.keys()
        del e["a"]
        assert d.keys() != e.keys()

    def test_dict_items(self):
        d = {1: 10, "a": "ABC"}
        items = d.items()
        assert len(items) == 2
        assert set(items) == set([(1, 10), ("a", "ABC")])
        assert items == set([(1, 10), ("a", "ABC")])
        assert items == frozenset([(1, 10), ("a", "ABC")])
        assert items != set([(1, 10), ("a", "ABC"), "junk"])
        assert items != set([(1, 10), ("a", "def")])
        assert items != set([(1, 10)])
        assert items != 42
        assert not items == 42
        assert (1, 10) in items
        assert ("a", "ABC") in items
        assert (1, 11) not in items
        assert 1 not in items
        assert () not in items
        assert (1,) not in items
        assert (1, 2, 3) not in items
        raises(TypeError, "([], []) not in items")     # [] is unhashable
        raises(TypeError, items.__contains__, ([], []))
        assert d.items() == d.items()
        e = d.copy()
        assert d.items() == e.items()
        e["a"] = "def"
        assert d.items() != e.items()

    def test_dict_items_contains_with_identity(self):
        class BadEq(object):
            def __eq__(self, other):
                raise ZeroDivisionError
            def __hash__(self):
                return 7
        k = BadEq()
        v = BadEq()
        assert (k, v) in {k: v}.items()

    def test_dict_mixed_keys_items(self):
        d = {(1, 1): 11, (2, 2): 22}
        e = {1: 1, 2: 2}
        assert d.keys() == e.items()
        assert d.items() != e.keys()

    def test_dict_values(self):
        d = {1: 10, "a": "ABC"}
        values = d.values()
        assert set(values) == set([10, "ABC"])
        assert len(values) == 2
        assert not values == 42

    def test_dict_repr(self):
        d = {1: 10, "a": "ABC"}
        assert isinstance(repr(d), str)
        r = repr(d.items())
        assert isinstance(r, str)
        assert (r == "dict_items([('a', 'ABC'), (1, 10)])" or
                r == "dict_items([(1, 10), ('a', 'ABC')])")
        r = repr(d.keys())
        assert isinstance(r, str)
        assert (r == "dict_keys(['a', 1])" or
                r == "dict_keys([1, 'a'])")
        r = repr(d.values())
        assert isinstance(r, str)
        assert (r == "dict_values(['ABC', 10])" or
                r == "dict_values([10, 'ABC'])")
        d = {'日本': '日本国'}
        assert repr(d.items()) == "dict_items([('日本', '日本国')])"

    def test_keys_set_operations(self):
        d1 = {'a': 1, 'b': 2}
        d2 = {'b': 3, 'c': 2}
        d3 = {'d': 4, 'e': 5}
        assert d1.keys() & d1.keys() == set('ab')
        assert d1.keys() & d2.keys() == set('b')
        assert d1.keys() & d3.keys() == set()
        assert d1.keys() & set(d1.keys()) == set('ab')
        assert d1.keys() & set(d2.keys()) == set('b')
        assert d1.keys() & set(d3.keys()) == set()

        assert d1.keys() | d1.keys() == set('ab')
        assert d1.keys() | d2.keys() == set('abc')
        assert d1.keys() | d3.keys() == set('abde')
        assert d1.keys() | set(d1.keys()) == set('ab')
        assert d1.keys() | set(d2.keys()) == set('abc')
        assert d1.keys() | set(d3.keys()) == set('abde')

        assert d1.keys() ^ d1.keys() == set()
        assert d1.keys() ^ d2.keys() == set('ac')
        assert d1.keys() ^ d3.keys() == set('abde')
        assert d1.keys() ^ set(d1.keys()) == set()
        assert d1.keys() ^ set(d2.keys()) == set('ac')
        assert d1.keys() ^ set(d3.keys()) == set('abde')

        assert d1.keys() - d1.keys() == set()
        assert d1.keys() - d2.keys() == set('a')
        assert d1.keys() - d3.keys() == set('ab')
        assert d1.keys() - set(d1.keys()) == set()
        assert d1.keys() - set(d2.keys()) == set('a')
        assert d1.keys() - set(d3.keys()) == set('ab')

        assert not d1.keys().isdisjoint(d1.keys())
        assert not d1.keys().isdisjoint(d2.keys())
        assert not d1.keys().isdisjoint(list(d2.keys()))
        assert not d1.keys().isdisjoint(set(d2.keys()))

        assert d1.keys().isdisjoint(['x', 'y', 'z'])
        assert d1.keys().isdisjoint(set(['x', 'y', 'z']))
        assert d1.keys().isdisjoint(set(['x', 'y']))
        assert d1.keys().isdisjoint(['x', 'y'])
        assert d1.keys().isdisjoint({})
        assert d1.keys().isdisjoint(d3.keys())

        de = {}
        assert de.keys().isdisjoint(set())
        assert de.keys().isdisjoint([])
        assert de.keys().isdisjoint(de.keys())
        assert de.keys().isdisjoint([1])


    def test_items_set_operations(self):
        d1 = {'a': 1, 'b': 2}
        d2 = {'a': 2, 'b': 2}
        d3 = {'d': 4, 'e': 5}
        assert d1.items() & d1.items() == set([('a', 1), ('b', 2)])
        assert d1.items() & d2.items() == set([('b', 2)])
        assert d1.items() & d3.items() == set()
        assert d1.items() & set(d1.items()) == set([('a', 1), ('b', 2)])
        assert d1.items() & set(d2.items()) == set([('b', 2)])
        assert d1.items() & set(d3.items()) == set()

        assert d1.items() | d1.items() == set([('a', 1), ('b', 2)])
        assert (d1.items() | d2.items() ==
                set([('a', 1), ('a', 2), ('b', 2)]))
        assert (d1.items() | d3.items() ==
                set([('a', 1), ('b', 2), ('d', 4), ('e', 5)]))
        assert (d1.items() | set(d1.items()) ==
                set([('a', 1), ('b', 2)]))
        assert (d1.items() | set(d2.items()) ==
                set([('a', 1), ('a', 2), ('b', 2)]))
        assert (d1.items() | set(d3.items()) ==
                set([('a', 1), ('b', 2), ('d', 4), ('e', 5)]))

        assert d1.items() ^ d1.items() == set()
        assert d1.items() ^ d2.items() == set([('a', 1), ('a', 2)])
        assert (d1.items() ^ d3.items() ==
                set([('a', 1), ('b', 2), ('d', 4), ('e', 5)]))

        assert d1.items() - d1.items() == set()
        assert d1.items() - d2.items() == set([('a', 1)])
        assert d1.items() - d3.items() == set([('a', 1), ('b', 2)])

        assert not d1.items().isdisjoint(d1.items())
        assert not d1.items().isdisjoint(d2.items())
        assert not d1.items().isdisjoint(list(d2.items()))
        assert not d1.items().isdisjoint(set(d2.items()))
        assert d1.items().isdisjoint(['x', 'y', 'z'])
        assert d1.items().isdisjoint(set(['x', 'y', 'z']))
        assert d1.items().isdisjoint(set(['x', 'y']))
        assert d1.items().isdisjoint({})
        assert d1.items().isdisjoint(d3.items())

        de = {}
        assert de.items().isdisjoint(set())
        assert de.items().isdisjoint([])
        assert de.items().isdisjoint(de.items())
        assert de.items().isdisjoint([1])

    def test_keys_set_operations_any_type(self):
        """
        d = {1: 'a', 2: 'b', 3: 'c'}
        assert d.keys() & {1} == {1}
        assert d.keys() & {1: 'foo'} == {1}
        assert d.keys() & [1, 2] == {1, 2}
        #
        assert {1} & d.keys() == {1}
        assert {1: 'foo'} & d.keys() == {1}
        assert [1, 2] & d.keys() == {1, 2}
        #
        assert d.keys() - {1} == {2, 3}
        assert {1, 4} - d.keys() == {4}
        #
        assert d.keys() == {1, 2, 3}
        assert {1, 2, 3} == d.keys()
        assert d.keys() == frozenset({1, 2, 3})
        assert frozenset({1, 2, 3}) == d.keys()
        assert not d.keys() != {1, 2, 3}
        assert not {1, 2, 3} != d.keys()
        assert not d.keys() != frozenset({1, 2, 3})
        assert not frozenset({1, 2, 3}) != d.keys()
        """

    def test_items_set_operations_any_type(self):
        """
        d = {1: 'a', 2: 'b', 3: 'c'}
        assert d.items() & {(1, 'a')} == {(1, 'a')}
        assert d.items() & {(1, 'a'): 'foo'} == {(1, 'a')}
        assert d.items() & [(1, 'a'), (2, 'b')] == {(1, 'a'), (2, 'b')}
        #
        assert {(1, 'a')} & d.items() == {(1, 'a')}
        assert {(1, 'a'): 'foo'} & d.items() == {(1, 'a')}
        assert [(1, 'a'), (2, 'b')] & d.items() == {(1, 'a'), (2, 'b')}
        #
        assert d.items() - {(1, 'a')} == {(2, 'b'), (3, 'c')}
        assert {(1, 'a'), 4} - d.items() == {4}
        #
        assert d.items() == {(1, 'a'), (2, 'b'), (3, 'c')}
        assert {(1, 'a'), (2, 'b'), (3, 'c')} == d.items()
        assert d.items() == frozenset({(1, 'a'), (2, 'b'), (3, 'c')})
        assert frozenset({(1, 'a'), (2, 'b'), (3, 'c')}) == d.items()
        assert not d.items() != {(1, 'a'), (2, 'b'), (3, 'c')}
        assert not {(1, 'a'), (2, 'b'), (3, 'c')} != d.items()
        assert not d.items() != frozenset({(1, 'a'), (2, 'b'), (3, 'c')})
        assert not frozenset({(1, 'a'), (2, 'b'), (3, 'c')}) != d.items()
        """

    def test_dictviewset_unhashable_values(self):
        class C:
            def __eq__(self, other):
                return True
        d = {1: C()}
        assert d.items() <= d.items()

    def test_compare_keys_and_items(self):
        d1 = {1: 2}
        d2 = {(1, 2): 'foo'}
        assert d1.items() == d2.keys()

    def test_keys_items_contained(self):
        def helper(fn):
            empty = fn(dict())
            empty2 = fn(dict())
            smaller = fn({1:1, 2:2})
            larger = fn({1:1, 2:2, 3:3})
            larger2 = fn({1:1, 2:2, 3:3})
            larger3 = fn({4:1, 2:2, 3:3})

            assert smaller <  larger
            assert smaller <= larger
            assert larger >  smaller
            assert larger >= smaller

            assert not smaller >= larger
            assert not smaller >  larger
            assert not larger  <= smaller
            assert not larger  <  smaller

            assert not smaller <  larger3
            assert not smaller <= larger3
            assert not larger3 >  smaller
            assert not larger3 >= smaller

            # Inequality strictness
            assert larger2 >= larger
            assert larger2 <= larger
            assert not larger2 > larger
            assert not larger2 < larger

            assert larger == larger2
            assert smaller != larger

            # There is an optimization on the zero-element case.
            assert empty == empty2
            assert not empty != empty2
            assert not empty == smaller
            assert empty != smaller

            # With the same size, an elementwise compare happens
            assert larger != larger3
            assert not larger == larger3

        helper(lambda x: x.keys())
        helper(lambda x: x.items())

    def test_pickle(self):
        d = {1: 1, 2: 2, 3: 3}
        it = iter(d)
        first = next(it)
        reduced = it.__reduce__()
        rebuild, args = reduced
        new = rebuild(*args)
        items = set(new)
        assert len(items) == 2
        items.add(first)
        assert items == set(d)

    def test_contains(self):
        logger = []

        class Foo(object):

            def __init__(self, value, name=None):
                self.value = value
                self.name = name or value

            def __repr__(self):
                return '<Foo %s>' % self.name

            def __eq__(self, other):
                logger.append((self, other))
                return self.value == other.value

            def __hash__(self):
                return 42  # __eq__ will be used given all objects' hashes clash

        foo1, foo2, foo3 = Foo(1), Foo(2), Foo(3)
        foo42 = Foo(42)
        foo_dict = {foo1: 1, foo2: 1, foo3: 1}
        del logger[:]
        foo42 in foo_dict
        logger_copy = set(logger[:])  # prevent re-evaluation during pytest error print
        assert logger_copy == {(foo3, foo42), (foo2, foo42), (foo1, foo42)}

        del logger[:]
        foo2_bis = Foo(2, '2 bis')
        foo2_bis in foo_dict
        logger_copy = set(logger[:])  # prevent re-evaluation during pytest error print
        assert (foo2, foo2_bis) in logger_copy
        assert logger_copy.issubset({(foo1, foo2_bis), (foo2, foo2_bis), (foo3, foo2_bis)})


class AppTestStrategies(object):
    def setup_class(cls):
        if cls.runappdirect:
            py.test.skip("__repr__ doesn't work on appdirect")

    def w_get_strategy(self, obj):
        import __pypy__
        r = __pypy__.internal_repr(obj)
        return r[r.find("(") + 1: r.find(")")]

    def test_empty_to_string(self):
        d = {}
        assert "EmptyDictStrategy" in self.get_strategy(d)
        d[b"a"] = 1
        assert "BytesDictStrategy" in self.get_strategy(d)

        class O(object):
            pass
        o = O()
        d = o.__dict__ = {}
        assert "EmptyDictStrategy" in self.get_strategy(d)
        o.a = 1
        assert "UnicodeDictStrategy" in self.get_strategy(d)

    def test_empty_to_unicode(self):
        d = {}
        assert "EmptyDictStrategy" in self.get_strategy(d)
        d[u"a"] = 1
        assert "UnicodeDictStrategy" in self.get_strategy(d)
        assert d["a"] == 1
        #assert d[b"a"] == 1 # this works in py2, but not in py3
        assert list(d.keys()) == ["a"]
        assert type(list(d.keys())[0]) is str

    def test_empty_to_int(self):
        skip('IntDictStrategy is disabled for now, re-enable it!')
        import sys
        d = {}
        d[1] = "hi"
        assert "IntDictStrategy" in self.get_strategy(d)

    def test_iter_dict_length_change(self):
        d = {1: 2, 3: 4, 5: 6}
        it = iter(d.items())
        d[7] = 8
        # 'd' is now length 4
        raises(RuntimeError, next, it)

    def test_iter_dict_strategy_only_change_1(self):
        d = {1: 2, 3: 4, 5: 6}
        it = d.items()
        class Foo(object):
            def __eq__(self, other):
                return False
            def __hash__(self):
                return 0
        assert d.get(Foo()) is None    # this changes the strategy of 'd'
        lst = list(it)  # but iterating still works
        assert sorted(lst) == [(1, 2), (3, 4), (5, 6)]

    def test_iter_dict_strategy_only_change_2(self):
        d = {1: 2, 3: 4, 5: 6}
        it = d.items()
        d['foo'] = 'bar'
        del d[1]
        # on default the strategy changes and thus we get the RuntimeError
        # (commented below). On py3k, we Int and String strategies don't work
        # yet, and thus we get the "correct" behavior
        items = list(it)
        assert set(items) == set([(3, 4), (5, 6), ('foo', 'bar')])
        # 'd' is still length 3, but its strategy changed.  we are
        # getting a RuntimeError because iterating over the old storage
        # gives us (1, 2), but 1 is not in the dict any longer.
        #raises(RuntimeError, list, it)

    def test_bytes_to_object(self):
        d = {b'a': 'b'}
        d[object()] = None
        assert b'a' in list(d)


class FakeString(str):

    hash_count = 0

    def unwrap(self, space):
        self.unwrapped = True
        return str(self)

    def __hash__(self):
        self.hash_count += 1
        return str.__hash__(self)

class FakeUnicode(unicode):

    hash_count = 0

    def unwrap(self, space):
        self.unwrapped = True
        return unicode(self)

    def __hash__(self):
        self.hash_count += 1
        return unicode.__hash__(self)


# the minimal 'space' needed to use a W_DictMultiObject
class FakeSpace:
    hash_count = 0
    def hash_w(self, obj):
        self.hash_count += 1
        return hash(obj)
    def unwrap(self, x):
        return x
    def is_true(self, x):
        return x
    def is_(self, x, y):
        return x is y
    is_w = is_
    def eq(self, x, y):
        return x == y
    eq_w = eq
    def newlist(self, l):
        return l
    def newlist_bytes(self, l):
        return l
    def newlist_text(self, l):
        return l
    def newlist_unicode(self, l):
        return l
    DictObjectCls = W_DictObject
    def type(self, w_obj):
        if isinstance(w_obj, FakeString):
            return str
        if isinstance(w_obj, FakeUnicode):
            return unicode
        return type(w_obj)
    w_unicode = unicode
    w_text = unicode
    w_bytes = str

    def text_w(self, u):
        assert isinstance(u, unicode)
        return u.encode('utf-8')

    def bytes_w(self, string):
        assert isinstance(string, str)
        return string

    def unicode_w(self, u):
        assert isinstance(u, unicode)
        return u

    def int_w(self, integer, allow_conversion=True):
        assert isinstance(integer, int)
        return integer

    def wrap(self, obj):
        if isinstance(obj, str):
            return obj.decode('ascii')
        return obj

    def newunicode(self, u):
        assert isinstance(u, unicode)
        return u

    def newtext(self, string):
        assert isinstance(string, str)
        return string.decode('utf-8')

    def newbytes(self, obj):
        return obj

    def new_interned_str(self, s):
        return s.decode('utf-8')

    def isinstance_w(self, obj, klass):
        return isinstance(obj, klass)
    isinstance = isinstance_w

    def newtuple(self, l):
        return tuple(l)

    def newdict(self, module=False, instance=False):
        return W_DictObject.allocate_and_init_instance(
                self, module=module, instance=instance)

    def view_as_kwargs(self, w_d):
        return w_d.view_as_kwargs() # assume it's a multidict

    def finditem_str(self, w_dict, s):
        return w_dict.getitem_str(s) # assume it's a multidict

    def setitem_str(self, w_dict, s, w_value):
        return w_dict.setitem_str(s, w_value) # assume it's a multidict

    def delitem(self, w_dict, w_s):
        return w_dict.delitem(w_s) # assume it's a multidict

    def allocate_instance(self, cls, type):
        return object.__new__(cls)

    def fromcache(self, cls):
        return cls(self)

    w_StopIteration = StopIteration
    w_None = None
    w_NoneType = type(None, None)
    w_int = int
    w_bool = bool
    w_float = float
    StringObjectCls = FakeString
    UnicodeObjectCls = FakeUnicode
    w_dict = W_DictObject
    iter = iter
    fixedview = list
    listview  = list

class Config:
    class objspace:
        class std:
            methodcachesizeexp = 11
            withmethodcachecounter = False

FakeSpace.config = Config()


class TestDictImplementation:
    def setup_method(self,method):
        self.space = FakeSpace()

    def test_stressdict(self):
        from random import randint
        d = self.space.newdict()
        N = 10000
        pydict = {}
        for i in range(N):
            x = randint(-N, N)
            d.descr_setitem(self.space, x, i)
            pydict[x] = i
        for key, value in pydict.iteritems():
            assert value == d.descr_getitem(self.space, key)

class BaseTestRDictImplementation:
    FakeString = FakeUnicode
    _str_devolves = False

    def setup_method(self,method):
        self.fakespace = FakeSpace()
        self.string = self.wrapstrorunicode("fish")
        self.string2 = self.wrapstrorunicode("fish2")
        self.impl = self.get_impl()

    def wrapstrorunicode(self, obj):
        return self.fakespace.wrap(obj)

    def get_impl(self):
        strategy = self.StrategyClass(self.fakespace)
        storage = strategy.get_empty_storage()
        w_dict = self.fakespace.allocate_instance(W_DictObject, None)
        W_DictObject.__init__(w_dict, self.fakespace, strategy, storage)
        return w_dict

    def fill_impl(self):
        self.impl.setitem(self.string, 1000)
        self.impl.setitem(self.string2, 2000)

    def check_not_devolved(self):
        #XXX check if strategy changed!?
        assert type(self.impl.get_strategy()) is self.StrategyClass
        #assert self.impl.r_dict_content is None

    def test_popitem(self):
        self.fill_impl()
        assert self.impl.length() == 2
        a, b = self.impl.popitem()
        assert self.impl.length() == 1
        if a == self.string:
            assert b == 1000
            assert self.impl.getitem(self.string2) == 2000
        else:
            assert a == self.string2
            assert b == 2000
            if not self._str_devolves:
                result = self.impl.getitem_str(self.string.encode('utf-8'))
            else:
                result = self.impl.getitem(self.string)
            assert result == 1000
        self.check_not_devolved()

    def test_setitem(self):
        self.impl.setitem(self.string, 1000)
        assert self.impl.length() == 1
        assert self.impl.getitem(self.string) == 1000
        if not self._str_devolves:
            result = self.impl.getitem_str(self.string.encode('utf-8'))
        else:
            result = self.impl.getitem(self.string)
        assert result == 1000
        self.check_not_devolved()

    def test_delitem(self):
        self.fill_impl()
        assert self.impl.length() == 2
        self.impl.delitem(self.string2)
        assert self.impl.length() == 1
        self.impl.delitem(self.string)
        assert self.impl.length() == 0
        self.check_not_devolved()

    def test_clear(self):
        self.fill_impl()
        assert self.impl.length() == 2
        self.impl.clear()
        assert self.impl.length() == 0
        self.check_not_devolved()


    def test_keys(self):
        self.fill_impl()
        keys = self.impl.w_keys() # wrapped lists = lists in the fake space
        keys.sort()
        assert keys == [self.string, self.string2]
        self.check_not_devolved()

    def test_values(self):
        self.fill_impl()
        values = self.impl.values()
        values.sort()
        assert values == [1000, 2000]
        self.check_not_devolved()

    def test_items(self):
        self.fill_impl()
        items = self.impl.items()
        items.sort()
        assert items == zip([self.string, self.string2], [1000, 2000])
        self.check_not_devolved()

    def test_iter(self):
        self.fill_impl()
        iteratorimplementation = self.impl.iteritems()
        items = []
        while 1:
            item = iteratorimplementation.next_item()
            if item == (None, None):
                break
            items.append(item)
        items.sort()
        assert items == zip([self.string, self.string2], [1000, 2000])
        self.check_not_devolved()

    def test_devolve(self):
        impl = self.impl
        for x in xrange(100):
            impl.setitem(self.fakespace.text_w(unicode(x)), x)
            impl.setitem(x, x)
        assert type(impl.get_strategy()) is ObjectDictStrategy


    setdefault_hash_count = 1

    def test_setdefault_fast(self):
        on_pypy = "__pypy__" in sys.builtin_module_names
        impl = self.impl
        key = self.FakeString(self.string)
        x = impl.setdefault(key, 1)
        assert x == 1
        if on_pypy and self.FakeString is FakeString:
            assert key.hash_count == self.setdefault_hash_count
        x = impl.setdefault(key, 2)
        assert x == 1
        if on_pypy and self.FakeString is FakeString:
            assert key.hash_count == self.setdefault_hash_count + 1

    def test_fallback_evil_key(self):
        class F(object):
            def __hash__(self):
                return hash("s")
            def __eq__(self, other):
                return other == "s"

        d = self.get_impl()
        w_key = FakeString("s")
        d.setitem(w_key, 12)
        assert d.getitem(w_key) == 12
        assert d.getitem(F()) == d.getitem(w_key)

        d = self.get_impl()
        x = d.setdefault(w_key, 12)
        assert x == 12
        x = d.setdefault(F(), 12)
        assert x == 12

        d = self.get_impl()
        x = d.setdefault(F(), 12)
        assert x == 12

        d = self.get_impl()
        d.setitem(w_key, 12)
        d.delitem(F())

        assert w_key not in d.w_keys()
        assert F() not in d.w_keys()

class TestUnicodeDictImplementation(BaseTestRDictImplementation):
    StrategyClass = UnicodeDictStrategy

    def test_str_shortcut(self):
        self.fill_impl()
        s = self.FakeString(self.string)
        assert self.impl.getitem(s) == 1000
        assert s.unwrapped

    def test_view_as_kwargs(self):
        self.fill_impl()
        assert self.fakespace.view_as_kwargs(self.impl) == (["fish", "fish2"], [1000, 2000])

    def test_setitem_str(self):
        self.impl.setitem_str(self.fakespace.text_w(self.string), 1000)
        assert self.impl.length() == 1
        assert self.impl.getitem(self.string) == 1000
        assert self.impl.getitem_str(str(self.string)) == 1000
        self.check_not_devolved()

class TestBytesDictImplementation(BaseTestRDictImplementation):
    StrategyClass = BytesDictStrategy
    FakeString = FakeString
    _str_devolves = True

    def wrapstrorunicode(self, obj):
        return self.fakespace.newbytes(obj)


class BaseTestDevolvedDictImplementation(BaseTestRDictImplementation):
    def fill_impl(self):
        BaseTestRDictImplementation.fill_impl(self)
        self.impl.get_strategy().switch_to_object_strategy(self.impl)

    def check_not_devolved(self):
        pass

class TestDevolvedUnicodeDictImplementation(BaseTestDevolvedDictImplementation):
    StrategyClass = UnicodeDictStrategy


def test_module_uses_strdict():
    from pypy.objspace.std.celldict import ModuleDictStrategy
    fakespace = FakeSpace()
    d = fakespace.newdict(module=True)
    assert type(d.get_strategy()) is ModuleDictStrategy<|MERGE_RESOLUTION|>--- conflicted
+++ resolved
@@ -231,8 +231,6 @@
         raises(KeyError, d.pop, "abc")
         assert len(d) == 2
 
-<<<<<<< HEAD
-=======
     def test_pop_empty_bug(self):
         d = {}
         assert d.pop(1, 2) == 2
@@ -260,12 +258,6 @@
         raises(KeyError, d.pop, "abc")
         assert len(d) == 2
 
-    def test_has_key(self):
-        d = {1: 2, 3: 4}
-        assert d.has_key(1)
-        assert not d.has_key(33)
-
->>>>>>> db661145
     def test_items(self):
         d = {1: 2, 3: 4}
         its = list(d.items())
@@ -296,14 +288,9 @@
 
     def test_reversed_dict(self):
         import __pypy__
-<<<<<<< HEAD
-        for d in [{}, {1: 2, 3: 4, 5: 6}, {"a": 5, "b": 2, "c": 6}]:
-            assert list(__pypy__.reversed_dict(d)) == list(d.keys())[::-1]
-=======
         def kw(**d): return d
         for d in [{}, {1: 2, 3: 4, 5: 6}, {"a": 5, "b": 2, "c": 6}, kw(a=1, b=2)]:
-            assert list(__pypy__.reversed_dict(d)) == d.keys()[::-1]
->>>>>>> db661145
+            assert list(__pypy__.reversed_dict(d)) == list(d.keys()[::-1])
         raises(TypeError, __pypy__.reversed_dict, 42)
 
     def test_reversed_dict_runtimeerror(self):
