<<<<<<< HEAD
# encoding: utf-8
=======
# -*- encoding: utf-8 -*-
>>>>>>> b9491ebc
import sys
import py

from pypy.objspace.std.dictmultiobject import (W_DictMultiObject,
    W_DictObject, BytesDictStrategy, ObjectDictStrategy, UnicodeDictStrategy)


class TestW_DictObject(object):
    def test_empty(self):
        d = self.space.newdict()
        assert not self.space.is_true(d)
        assert type(d.get_strategy()) is not ObjectDictStrategy

    def test_nonempty(self):
        space = self.space
        wNone = space.w_None
        d = self.space.newdict()
        d.initialize_content([(wNone, wNone)])
        assert space.is_true(d)
        i = space.getitem(d, wNone)
        equal = space.eq(i, wNone)
        assert space.is_true(equal)

    def test_setitem(self):
        space = self.space
        wk1 = space.wrap('key')
        wone = space.wrap(1)
        d = self.space.newdict()
        d.initialize_content([(space.wrap('zero'),space.wrap(0))])
        space.setitem(d,wk1,wone)
        wback = space.getitem(d,wk1)
        assert self.space.eq_w(wback,wone)

    def test_delitem(self):
        space = self.space
        wk1 = space.wrap('key')
        d = self.space.newdict()
        d.initialize_content( [(space.wrap('zero'),space.wrap(0)),
                               (space.wrap('one'),space.wrap(1)),
                               (space.wrap('two'),space.wrap(2))])
        space.delitem(d,space.wrap('one'))
        assert self.space.eq_w(space.getitem(d,space.wrap('zero')),space.wrap(0))
        assert self.space.eq_w(space.getitem(d,space.wrap('two')),space.wrap(2))
        self.space.raises_w(self.space.w_KeyError,
                            space.getitem,d,space.wrap('one'))

    def test_wrap_dict(self):
        assert isinstance(self.space.wrap({}), W_DictMultiObject)


    def test_dict_compare(self):
        w = self.space.wrap
        w0, w1, w2, w3 = map(w, range(4))
        def wd(items):
            d = self.space.newdict()
            d.initialize_content(items)
            return d
        wd1 = wd([(w0, w1), (w2, w3)])
        wd2 = wd([(w2, w3), (w0, w1)])
        assert self.space.eq_w(wd1, wd2)
        wd3 = wd([(w2, w2), (w0, w1)])
        assert not self.space.eq_w(wd1, wd3)
        wd4 = wd([(w3, w3), (w0, w1)])
        assert not self.space.eq_w(wd1, wd4)
        wd5 = wd([(w3, w3)])
        assert not self.space.eq_w(wd1, wd4)

    def test_dict_call(self):
        space = self.space
        w = space.wrap
        def wd(items):
            d = space.newdict()
            d.initialize_content(items)
            return d
        def mydict(w_args=w(()), w_kwds=w({})):
            return space.call(space.w_dict, w_args, w_kwds)
        def deepwrap(lp):
            return [[w(a),w(b)] for a,b in lp]
        d = mydict()
        assert self.space.eq_w(d, w({}))
        args = w(([['a',2],[23,45]],))
        d = mydict(args)
        assert self.space.eq_w(d, wd(deepwrap([['a',2],[23,45]])))
        d = mydict(args, w({'a':33, 'b':44}))
        assert self.space.eq_w(d, wd(deepwrap([['a',33],['b',44],[23,45]])))
        d = mydict(w_kwds=w({'a':33, 'b':44}))
        assert self.space.eq_w(d, wd(deepwrap([['a',33],['b',44]])))
        self.space.raises_w(space.w_TypeError, mydict, w((23,)))
        self.space.raises_w(space.w_ValueError, mydict, w(([[1,2,3]],)))

    def test_dict_pop(self):
        space = self.space
        w = space.wrap
        def mydict(w_args=w(()), w_kwds=w({})):
            return space.call(space.w_dict, w_args, w_kwds)
        d = mydict(w_kwds=w({"1":2, "3":4}))
        dd = mydict(w_kwds=w({"1":2, "3":4})) # means d.copy()
        pop = space.getattr(dd, w("pop"))
        result = space.call_function(pop, w("1"))
        assert self.space.eq_w(result, w(2))
        assert self.space.eq_w(space.len(dd), w(1))

        dd = mydict(w_kwds=w({"1":2, "3":4})) # means d.copy()
        pop = space.getattr(dd, w("pop"))
        result = space.call_function(pop, w("1"), w(44))
        assert self.space.eq_w(result, w(2))
        assert self.space.eq_w(space.len(dd), w(1))
        result = space.call_function(pop, w("1"), w(44))
        assert self.space.eq_w(result, w(44))
        assert self.space.eq_w(space.len(dd), w(1))

        self.space.raises_w(space.w_KeyError, space.call_function, pop, w(33))

    def test_get(self):
        space = self.space
        w = space.wrap
        def mydict(w_args=w(()), w_kwds=w({})):
            return space.call(space.w_dict, w_args, w_kwds)
        d = mydict(w_kwds=w({"1":2, "3":4}))
        get = space.getattr(d, w("get"))
        assert self.space.eq_w(space.call_function(get, w("1")), w(2))
        assert self.space.eq_w(space.call_function(get, w("1"), w(44)), w(2))
        assert self.space.eq_w(space.call_function(get, w("33")), w(None))
        assert self.space.eq_w(space.call_function(get, w("33"), w(44)), w(44))

    def test_fromkeys_fastpath(self):
        py.test.skip("doesn't make sense here")
        space = self.space
        w = space.wrap

        w_l = space.newlist([w("a"),w("b")])
        w_l.getitems = None
        w_d = space.call_method(space.w_dict, "fromkeys", w_l)

        assert space.eq_w(w_d.getitem_str("a"), space.w_None)
        assert space.eq_w(w_d.getitem_str("b"), space.w_None)

    def test_listview_bytes_dict(self):
        w = self.space.wrap
        wb = self.space.newbytes
        w_d = self.space.newdict()
        w_d.initialize_content([(wb("a"), w(1)), (wb("b"), w(2))])
        assert self.space.listview_bytes(w_d) == ["a", "b"]

    @py.test.mark.skip("possible re-enable later?")
    def test_listview_unicode_dict(self):
        w = self.space.wrap
        w_d = self.space.newdict()
        w_d.initialize_content([(w(u"a"), w(1)), (w(u"b"), w(2))])
        assert self.space.listview_utf8(w_d) == ["a", "b"]

    def test_listview_int_dict(self):
        w = self.space.wrap
        w_d = self.space.newdict()
        w_d.initialize_content([(w(1), w("a")), (w(2), w("b"))])
        assert self.space.listview_int(w_d) == [1, 2]

    def test_keys_on_string_unicode_int_dict(self, monkeypatch):
        w = self.space.wrap
        wb = self.space.newbytes

        w_d = self.space.newdict()
        w_d.initialize_content([(w(1), wb("a")), (w(2), wb("b"))])
        w_k = self.space.call_method(w_d, "keys")
        w_l = self.space.call_function(self.space.w_list, w_k)
        assert sorted(self.space.listview_int(w_l)) == [1,2]

        # make sure that list(d.keys()) calls newlist_bytes for byte dicts
        def not_allowed(*args):
            assert False, 'should not be called'
        monkeypatch.setattr(self.space, 'newlist', not_allowed)
        #
        w_d = self.space.newdict()
        w_d.initialize_content([(wb("a"), w(1)), (wb("b"), w(6))])
        w_k = self.space.call_method(w_d, "keys")
        w_l = self.space.call_function(self.space.w_list, w_k)
        assert sorted(self.space.listview_bytes(w_l)) == ["a", "b"]

        #---the rest is for listview_unicode(), which is disabled---
        # XXX: it would be nice if the test passed without monkeypatch.undo(),
        # but we need space.newlist_unicode for it
        # monkeypatch.undo()
        # w_d = self.space.newdict()
        # w_d.initialize_content([(w(u"a"), w(1)), (w(u"b"), w(6))])
        # w_l = self.space.call_method(w_d, "keys")
        # assert sorted(self.space.listview_unicode(w_l)) == [u"a", u"b"]

class AppTest_DictObject:
    def setup_class(cls):
        cls.w_on_pypy = cls.space.wrap("__pypy__" in sys.builtin_module_names)

    def test_equality(self):
        d = {1: 2}
        f = {1: 2}
        assert d == f
        assert d != {1: 3}

    def test_clear(self):
        d = {1: 2, 3: 4}
        d.clear()
        assert len(d) == 0

    def test_copy(self):
        d = {1: 2, 3: 4}
        dd = d.copy()
        assert d == dd
        assert not d is dd

    def test_get(self):
        d = {1: 2, 3: 4}
        assert d.get(1) == 2
        assert d.get(1, 44) == 2
        assert d.get(33) == None
        assert d.get(33, 44) == 44

    def test_pop(self):
        d = {1: 2, 3: 4}
        dd = d.copy()
        result = dd.pop(1)
        assert result == 2
        assert len(dd) == 1
        dd = d.copy()
        result = dd.pop(1, 44)
        assert result == 2
        assert len(dd) == 1
        result = dd.pop(1, 44)
        assert result == 44
        assert len(dd) == 1
        raises(KeyError, dd.pop, 33)

        assert d.pop("abc", None) is None
        raises(KeyError, d.pop, "abc")
        assert len(d) == 2

    def test_pop_empty_bug(self):
        d = {}
        assert d.pop(1, 2) == 2
        def f(**d): return d
        d = f()
        assert d.pop(1, 2) == 2

    def test_pop_kwargs(self):
        def kw(**d): return d
        d = kw(o=2, t=4)
        dd = d.copy()
        result = dd.pop("o")
        assert result == 2
        assert len(dd) == 1
        dd = d.copy()
        result = dd.pop("o", 44)
        assert result == 2
        assert len(dd) == 1
        result = dd.pop("o", 44)
        assert result == 44
        assert len(dd) == 1
        raises(KeyError, dd.pop, "33")

        assert d.pop("abc", None) is None
        raises(KeyError, d.pop, "abc")
        assert len(d) == 2

    def test_items(self):
        d = {1: 2, 3: 4}
        its = list(d.items())
        its.sort()
        assert its == [(1, 2), (3, 4)]

    def test_iteritems(self):
        d = {1: 2, 3: 4}
        dd = d.copy()
        for k, v in d.items():
            assert v == dd[k]
            del dd[k]
        assert not dd

    def test_iterkeys(self):
        d = {1: 2, 3: 4}
        dd = d.copy()
        for k in d.keys():
            del dd[k]
        assert not dd

    def test_itervalues(self):
        d = {1: 2, 3: 4}
        values = []
        for k in d.values():
            values.append(k)
        assert values == list(d.values())

    def test_reversed_dict(self):
        import __pypy__
        def kw(**d): return d
        for d in [{}, {1: 2, 3: 4, 5: 6}, {"a": 5, "b": 2, "c": 6}, kw(a=1, b=2)]:
            assert list(__pypy__.reversed_dict(d)) == list(d.keys())[::-1]
        raises(TypeError, __pypy__.reversed_dict, 42)

    def test_reversed_dict_runtimeerror(self):
        import __pypy__
        d = {1: 2, 3: 4, 5: 6}
        it = __pypy__.reversed_dict(d)
        key = next(it)
        assert key in [1, 3, 5]   # on CPython, dicts are not ordered
        del d[key]
        raises(RuntimeError, next, it)

    def test_dict_popitem_first(self):
        import __pypy__
        d = {"a": 5}
        assert __pypy__.dict_popitem_first(d) == ("a", 5)
        raises(KeyError, __pypy__.dict_popitem_first, d)

        def kwdict(**k):
            return k
        d = kwdict(a=55)
        assert __pypy__.dict_popitem_first(d) == ("a", 55)
        raises(KeyError, __pypy__.dict_popitem_first, d)

    def test_delitem_if_value_is(self):
        import __pypy__
        class X:
            pass
        x2 = X()
        x3 = X()
        d = {2: x2, 3: x3}
        __pypy__.delitem_if_value_is(d, 2, x3)
        assert d == {2: x2, 3: x3}
        __pypy__.delitem_if_value_is(d, 2, x2)
        assert d == {3: x3}
        __pypy__.delitem_if_value_is(d, 2, x3)
        assert d == {3: x3}

    def test_move_to_end(self):
        import __pypy__
        raises(KeyError, __pypy__.move_to_end, {}, 'foo')
        raises(KeyError, __pypy__.move_to_end, {}, 'foo', last=True)
        raises(KeyError, __pypy__.move_to_end, {}, 'foo', last=False)
        def kwdict(**k):
            return k
        for last in [False, True]:
            for d, key in [({1: 2, 3: 4, 5: 6}, 3),
                           ({"a": 5, "b": 2, "c": 6}, "b"),
                           (kwdict(d=7, e=8, f=9), "e")]:
                other_keys = [k for k in d if k != key]
                __pypy__.move_to_end(d, key, last=last)
                if not self.on_pypy:
                    # when running tests on CPython, the underlying
                    # dicts are not ordered.  We don't get here if
                    # we're running tests on PyPy or with -A.
                    assert set(d.keys()) == set(other_keys + [key])
                elif last:
                    assert list(d) == other_keys + [key]
                else:
                    assert list(d) == [key] + other_keys
                raises(KeyError, __pypy__.move_to_end, d, key * 3, last=last)

    def test_keys(self):
        d = {1: 2, 3: 4}
        kys = list(d.keys())
        kys.sort()
        assert kys == [1, 3]

    def test_popitem(self):
        d = {1: 2, 3: 4}
        it = d.popitem()
        assert len(d) == 1
        assert it == (1, 2) or it == (3, 4)
        it1 = d.popitem()
        assert len(d) == 0
        assert (it != it1) and (it1 == (1, 2) or it1 == (3, 4))
        raises(KeyError, d.popitem)

    def test_popitem_2(self):
        class A(object):
            pass
        d = A().__dict__
        d['x'] = 5
        it1 = d.popitem()
        assert it1 == ('x', 5)
        raises(KeyError, d.popitem)

    def test_popitem3(self):
        #object
        d = {"a": 1, 2: 2, "c": 3}
        l = []
        while True:
            try:
                l.append(d.popitem())
            except KeyError:
                break;
        assert ("a", 1) in l
        assert (2, 2) in l
        assert ("c", 3) in l

        #string
        d = {"a": 1, "b":2, "c":3}
        l = []
        while True:
            try:
                l.append(d.popitem())
            except KeyError:
                break;
        assert ("a", 1) in l
        assert ("b", 2) in l
        assert ("c", 3) in l

    def test_setdefault(self):
        d = {1: 2, 3: 4}
        dd = d.copy()
        x = dd.setdefault(1, 99)
        assert d == dd
        assert x == 2
        x = dd.setdefault(33, 99)
        d[33] = 99
        assert d == dd
        assert x == 99

    def test_setdefault_fast(self):
        class Key(object):
            calls = 0
            def __hash__(self):
                self.calls += 1
                return object.__hash__(self)

        k = Key()
        d = {}
        d.setdefault(k, [])
        if self.on_pypy:
            assert k.calls == 1

        d.setdefault(k, 1)
        if self.on_pypy:
            assert k.calls == 2

        k = Key()
        d.setdefault(k, 42)
        if self.on_pypy:
            assert k.calls == 1

    def test_update(self):
        d = {1: 2, 3: 4}
        dd = d.copy()
        d.update({})
        assert d == dd
        d.update({3: 5, 6: 7})
        assert d == {1: 2, 3: 5, 6: 7}

    def test_update_iterable(self):
        d = {}
        d.update((('a',1),))
        assert d == {'a': 1}
        d.update([('a',2), ('c',3)])
        assert d == {'a': 2, 'c': 3}

    def test_update_nop(self):
        d = {}
        d.update()
        assert d == {}

    def test_update_kwargs(self):
        d = {}
        d.update(foo='bar', baz=1)
        assert d == {'foo': 'bar', 'baz': 1}

    def test_update_dict_and_kwargs(self):
        d = {}
        d.update({'foo': 'bar'}, baz=1)
        assert d == {'foo': 'bar', 'baz': 1}

    def test_update_keys_method(self):
        class Foo(object):
            def keys(self):
                return [4, 1]
            def __getitem__(self, key):
                return key * 10
        d = {}
        d.update(Foo())
        assert d == {1: 10, 4: 40}

    def test_values(self):
        d = {1: 2, 3: 4}
        vals = list(d.values())
        vals.sort()
        assert vals == [2, 4]

    def test_eq(self):
        d1 = {1: 2, 3: 4}
        d2 = {1: 2, 3: 4}
        d3 = {1: 2}
        bool = d1 == d2
        assert bool == True
        bool = d1 == d3
        assert bool == False
        bool = d1 != d2
        assert bool == False
        bool = d1 != d3
        assert bool == True

    def test_richcompare(self):
        import operator
        d1 = {1: 2, 3: 4}
        d2 = {1: 2, 3: 5}
        for op in 'lt', 'le', 'gt', 'ge':
            f = getattr(operator, op)
            raises(TypeError, f, d1, d2)

    def test_str_repr(self):
        assert '{}' == str({})
        assert '{1: 2}' == str({1: 2})
        assert "{'ba': 'bo'}" == str({'ba': 'bo'})
        # NOTE: the string repr depends on hash values of 1 and 'ba'!!!
        ok_reprs = ["{1: 2, 'ba': 'bo'}", "{'ba': 'bo', 1: 2}"]
        assert str({1: 2, 'ba': 'bo'}) in ok_reprs
        assert '{}' == repr({})
        assert '{1: 2}' == repr({1: 2})
        assert "{'ba': 'bo'}" == repr({'ba': 'bo'})
        assert str({1: 2, 'ba': 'bo'}) in ok_reprs

        # Now test self-containing dict
        d = {}
        d[0] = d
        assert str(d) == '{0: {...}}'

        # Mutating while repr'ing
        class Machiavelli(object):
            def __repr__(self):
                d.clear()
                return "42"
        d = {Machiavelli(): True}
        str(d)
        assert d == {}

    def test_new(self):
        d = dict()
        assert d == {}
        args = [['a', 2], [23, 45]]
        d = dict(args)
        assert d == {'a': 2, 23: 45}
        d = dict(args, a=33, b=44)
        assert d == {'a': 33, 'b': 44, 23: 45}
        d = dict(a=33, b=44)
        assert d == {'a': 33, 'b': 44}
        d = dict({'a': 33, 'b': 44})
        assert d == {'a': 33, 'b': 44}
        raises((TypeError, ValueError), dict, 23)
        raises((TypeError, ValueError), dict, [[1, 2, 3]])

    def test_fromkeys(self):
        assert {}.fromkeys([1, 2], 1) == {1: 1, 2: 1}
        assert {}.fromkeys([1, 2]) == {1: None, 2: None}
        assert {}.fromkeys([]) == {}
        assert {1: 0, 2: 0, 3: 0}.fromkeys([1, '1'], 'j') == (
                          {1: 'j', '1': 'j'})
        class D(dict):
            def __new__(cls):
                return E()
        class E(dict):
            pass
        assert isinstance(D.fromkeys([1, 2]), E)
        assert dict.fromkeys({"a": 2, "b": 3}) == {"a": None, "b": None}
        assert dict.fromkeys({"a": 2, 1: 3}) == {"a": None, 1: None}

    def test_str_uses_repr(self):
        class D(dict):
            def __repr__(self):
                return 'hi'
        assert repr(D()) == 'hi'
        assert str(D()) == 'hi'

    def test_overridden_setitem(self):
        class D(dict):
            def __setitem__(self, key, value):
                dict.__setitem__(self, key, 42)
        d = D([('x', 'foo')], y = 'bar')
        assert d['x'] == 'foo'
        assert d['y'] == 'bar'

        d.setdefault('z', 'baz')
        assert d['z'] == 'baz'

        d['foo'] = 'bar'
        assert d['foo'] == 42

        d.update({'w': 'foobar'})
        assert d['w'] == 'foobar'

        d = d.copy()
        assert d['x'] == 'foo'

        d3 = D.fromkeys(['x', 'y'], 'foo')
        assert d3['x'] == 42
        assert d3['y'] == 42

    def test_overridden_setitem_customkey(self):
        class D(dict):
            def __setitem__(self, key, value):
                dict.__setitem__(self, key, 42)
        class Foo(object):
            pass

        d = D()
        key = Foo()
        d[key] = 'bar'
        assert d[key] == 42

    def test_repr_with_overridden_items(self):
        class D(dict):
            def items(self):
                return []

        d = D([("foo", "foobar")])
        assert repr(d) == "{'foo': 'foobar'}"

    def test_popitem_with_overridden_delitem(self):
        class D(dict):
            def __delitem__(self, key):
                assert False
        d = D()
        d['a'] = 42
        item = d.popitem()
        assert item == ('a', 42)

    def test_dict_update_overridden_getitem(self):
        class D(dict):
            def __getitem__(self, key):
                return 42
        d1 = {}
        d2 = D(a='foo')
        d1.update(d2)
        assert d1['a'] == 'foo'
        # a bit of an obscure case: now (from r78295) we get the same result
        # as CPython does

    def test_index_keyerror_unpacking(self):
        d = {}
        for v1 in ['Q', (1,)]:
            try:
                d[v1]
            except KeyError as e:
                v2 = e.args[0]
                assert v1 == v2
            else:
                assert False, 'Expected KeyError'

    def test_del_keyerror_unpacking(self):
        d = {}
        for v1 in ['Q', (1,)]:
            try:
                del d[v1]
            except KeyError as e:
                v2 = e.args[0]
                assert v1 == v2
            else:
                assert False, 'Expected KeyError'

    def test_pop_keyerror_unpacking(self):
        d = {}
        for v1 in ['Q', (1,)]:
            try:
                d.pop(v1)
            except KeyError as e:
                v2 = e.args[0]
                assert v1 == v2
            else:
                assert False, 'Expected KeyError'

    def test_pop_switching_strategy(self):
        class Foo:
            def __hash__(self):
                return hash("a")
            def __eq__(self, other):
                return other == "a"
        d = {"a": 42}
        x = d.pop(Foo())
        assert x == 42 and len(d) == 0
        d = {"b": 43}
        raises(KeyError, d.pop, Foo())

    def test_no_len_on_dict_iter(self):
        iterable = {1: 2, 3: 4}
        raises(TypeError, len, iter(iterable))
        iterable = {"1": 2, "3": 4}
        raises(TypeError, len, iter(iterable))
        iterable = {}
        raises(TypeError, len, iter(iterable))

    def test_missing(self):
        class X(dict):
            def __missing__(self, x):
                assert x == 'hi'
                return 42
        assert X()['hi'] == 42

    def test_missing_more(self):
        def missing(self, x):
            assert x == 'hi'
            return 42
        class SpecialDescr(object):
            def __init__(self, impl):
                self.impl = impl
            def __get__(self, obj, owner):
                return self.impl.__get__(obj, owner)
        class X(dict):
            __missing__ = SpecialDescr(missing)
        assert X()['hi'] == 42

    def test_empty_dict(self):
        d = {}
        raises(KeyError, d.popitem)
        assert list(d.items()) == []
        assert list(d.values()) == []
        assert list(d.keys()) == []

    def test_bytes_keys(self):
        assert isinstance(list({b'a': 1})[0], bytes)

    def test_interned_keywords(self):
        skip("no longer works")
        # At some point in the past, we had kwargsdict automatically
        # intern every single key we get out of it.  That's a big
        # pointless waste of time.  So the following test fails now.
        assert list(dict(abcdef=1))[0] is 'abcdef'


class AppTest_DictMultiObject(AppTest_DictObject):

    def test_emptydict_unhashable(self):
        raises(TypeError, "{}[['x']]")
        raises(TypeError, "del {}[['x']]")

    def test_string_subclass_via_setattr(self):
        class A(object):
            pass
        class S(str):
            def __hash__(self):
                return 123
        a = A()
        s = S("abc")
        setattr(a, s, 42)
        key = next(iter(a.__dict__.keys()))
        assert key == s
        assert key is not s
        assert type(key) is str
        assert getattr(a, s) == 42

    def test_setattr_string_identify(self):
        class StrHolder(object):
            pass
        holder = StrHolder()
        class A(object):
            def __setattr__(self, attr, value):
                holder.seen = attr

        a = A()
        s = "abc"
        setattr(a, s, 123)
        assert holder.seen is s

    def test_internal_delitem(self):
        class K:
            def __hash__(self):
                return 42
            def __eq__(self, other):
                if is_equal[0]:
                    is_equal[0] -= 1
                    return True
                return False
        is_equal = [0]
        k1 = K()
        k2 = K()
        d = {k1: 1, k2: 2}
        k3 = K()
        is_equal = [1]
        try:
            x = d.pop(k3)
        except RuntimeError:
            # This used to give a Fatal RPython error: KeyError.
            # Now at least it should raise an app-level RuntimeError,
            # or just work.
            assert len(d) == 2
        else:
            assert (x == 1 or x == 2) and len(d) == 1


class AppTestDictViews:
    def test_dictview(self):
        d = {1: 2, 3: 4}
        assert len(d.keys()) == 2
        assert len(d.items()) == 2
        assert len(d.values()) == 2

    def test_constructors_not_callable(self):
        kt = type({}.keys())
        raises(TypeError, kt, {})
        raises(TypeError, kt)
        it = type({}.items())
        raises(TypeError, it, {})
        raises(TypeError, it)
        vt = type({}.values())
        raises(TypeError, vt, {})
        raises(TypeError, vt)

    def test_dict_keys(self):
        d = {1: 10, "a": "ABC"}
        keys = d.keys()
        assert len(keys) == 2
        assert set(keys) == set([1, "a"])
        assert keys == set([1, "a"])
        assert keys == frozenset([1, "a"])
        assert keys != set([1, "a", "b"])
        assert keys != set([1, "b"])
        assert keys != set([1])
        assert keys != 42
        assert not keys == 42
        assert 1 in keys
        assert "a" in keys
        assert 10 not in keys
        assert "Z" not in keys
        raises(TypeError, "[] in keys")     # [] is unhashable
        raises(TypeError, keys.__contains__, [])
        assert d.keys() == d.keys()
        e = {1: 11, "a": "def"}
        assert d.keys() == e.keys()
        del e["a"]
        assert d.keys() != e.keys()

    def test_dict_items(self):
        d = {1: 10, "a": "ABC"}
        items = d.items()
        assert len(items) == 2
        assert set(items) == set([(1, 10), ("a", "ABC")])
        assert items == set([(1, 10), ("a", "ABC")])
        assert items == frozenset([(1, 10), ("a", "ABC")])
        assert items != set([(1, 10), ("a", "ABC"), "junk"])
        assert items != set([(1, 10), ("a", "def")])
        assert items != set([(1, 10)])
        assert items != 42
        assert not items == 42
        assert (1, 10) in items
        assert ("a", "ABC") in items
        assert (1, 11) not in items
        assert 1 not in items
        assert () not in items
        assert (1,) not in items
        assert (1, 2, 3) not in items
        raises(TypeError, "([], []) not in items")     # [] is unhashable
        raises(TypeError, items.__contains__, ([], []))
        assert d.items() == d.items()
        e = d.copy()
        assert d.items() == e.items()
        e["a"] = "def"
        assert d.items() != e.items()

    def test_dict_items_contains_with_identity(self):
        class BadEq(object):
            def __eq__(self, other):
                raise ZeroDivisionError
            def __hash__(self):
                return 7
        k = BadEq()
        v = BadEq()
        assert (k, v) in {k: v}.items()

    def test_dict_mixed_keys_items(self):
        d = {(1, 1): 11, (2, 2): 22}
        e = {1: 1, 2: 2}
        assert d.keys() == e.items()
        assert d.items() != e.keys()

    def test_dict_values(self):
        d = {1: 10, "a": "ABC"}
        values = d.values()
        assert set(values) == set([10, "ABC"])
        assert len(values) == 2
        assert not values == 42

    def test_dict_repr(self):
        d = {1: 10, "a": "ABC"}
        assert isinstance(repr(d), str)
        r = repr(d.items())
        assert isinstance(r, str)
        assert (r == "dict_items([('a', 'ABC'), (1, 10)])" or
                r == "dict_items([(1, 10), ('a', 'ABC')])")
        r = repr(d.keys())
        assert isinstance(r, str)
        assert (r == "dict_keys(['a', 1])" or
                r == "dict_keys([1, 'a'])")
        r = repr(d.values())
        assert isinstance(r, str)
        assert (r == "dict_values(['ABC', 10])" or
                r == "dict_values([10, 'ABC'])")
        d = {'日本': '日本国'}
        assert repr(d.items()) == "dict_items([('日本', '日本国')])"

    def test_keys_set_operations(self):
        d1 = {'a': 1, 'b': 2}
        d2 = {'b': 3, 'c': 2}
        d3 = {'d': 4, 'e': 5}
        assert d1.keys() & d1.keys() == set('ab')
        assert d1.keys() & d2.keys() == set('b')
        assert d1.keys() & d3.keys() == set()
        assert d1.keys() & set(d1.keys()) == set('ab')
        assert d1.keys() & set(d2.keys()) == set('b')
        assert d1.keys() & set(d3.keys()) == set()

        assert d1.keys() | d1.keys() == set('ab')
        assert d1.keys() | d2.keys() == set('abc')
        assert d1.keys() | d3.keys() == set('abde')
        assert d1.keys() | set(d1.keys()) == set('ab')
        assert d1.keys() | set(d2.keys()) == set('abc')
        assert d1.keys() | set(d3.keys()) == set('abde')

        assert d1.keys() ^ d1.keys() == set()
        assert d1.keys() ^ d2.keys() == set('ac')
        assert d1.keys() ^ d3.keys() == set('abde')
        assert d1.keys() ^ set(d1.keys()) == set()
        assert d1.keys() ^ set(d2.keys()) == set('ac')
        assert d1.keys() ^ set(d3.keys()) == set('abde')

        assert d1.keys() - d1.keys() == set()
        assert d1.keys() - d2.keys() == set('a')
        assert d1.keys() - d3.keys() == set('ab')
        assert d1.keys() - set(d1.keys()) == set()
        assert d1.keys() - set(d2.keys()) == set('a')
        assert d1.keys() - set(d3.keys()) == set('ab')

        assert not d1.keys().isdisjoint(d1.keys())
        assert not d1.keys().isdisjoint(d2.keys())
        assert not d1.keys().isdisjoint(list(d2.keys()))
        assert not d1.keys().isdisjoint(set(d2.keys()))

        assert d1.keys().isdisjoint(['x', 'y', 'z'])
        assert d1.keys().isdisjoint(set(['x', 'y', 'z']))
        assert d1.keys().isdisjoint(set(['x', 'y']))
        assert d1.keys().isdisjoint(['x', 'y'])
        assert d1.keys().isdisjoint({})
        assert d1.keys().isdisjoint(d3.keys())

        de = {}
        assert de.keys().isdisjoint(set())
        assert de.keys().isdisjoint([])
        assert de.keys().isdisjoint(de.keys())
        assert de.keys().isdisjoint([1])


    def test_items_set_operations(self):
        d1 = {'a': 1, 'b': 2}
        d2 = {'a': 2, 'b': 2}
        d3 = {'d': 4, 'e': 5}
        assert d1.items() & d1.items() == set([('a', 1), ('b', 2)])
        assert d1.items() & d2.items() == set([('b', 2)])
        assert d1.items() & d3.items() == set()
        assert d1.items() & set(d1.items()) == set([('a', 1), ('b', 2)])
        assert d1.items() & set(d2.items()) == set([('b', 2)])
        assert d1.items() & set(d3.items()) == set()

        assert d1.items() | d1.items() == set([('a', 1), ('b', 2)])
        assert (d1.items() | d2.items() ==
                set([('a', 1), ('a', 2), ('b', 2)]))
        assert (d1.items() | d3.items() ==
                set([('a', 1), ('b', 2), ('d', 4), ('e', 5)]))
        assert (d1.items() | set(d1.items()) ==
                set([('a', 1), ('b', 2)]))
        assert (d1.items() | set(d2.items()) ==
                set([('a', 1), ('a', 2), ('b', 2)]))
        assert (d1.items() | set(d3.items()) ==
                set([('a', 1), ('b', 2), ('d', 4), ('e', 5)]))

        assert d1.items() ^ d1.items() == set()
        assert d1.items() ^ d2.items() == set([('a', 1), ('a', 2)])
        assert (d1.items() ^ d3.items() ==
                set([('a', 1), ('b', 2), ('d', 4), ('e', 5)]))

        assert d1.items() - d1.items() == set()
        assert d1.items() - d2.items() == set([('a', 1)])
        assert d1.items() - d3.items() == set([('a', 1), ('b', 2)])

        assert not d1.items().isdisjoint(d1.items())
        assert not d1.items().isdisjoint(d2.items())
        assert not d1.items().isdisjoint(list(d2.items()))
        assert not d1.items().isdisjoint(set(d2.items()))
        assert d1.items().isdisjoint(['x', 'y', 'z'])
        assert d1.items().isdisjoint(set(['x', 'y', 'z']))
        assert d1.items().isdisjoint(set(['x', 'y']))
        assert d1.items().isdisjoint({})
        assert d1.items().isdisjoint(d3.items())

        de = {}
        assert de.items().isdisjoint(set())
        assert de.items().isdisjoint([])
        assert de.items().isdisjoint(de.items())
        assert de.items().isdisjoint([1])

    def test_keys_set_operations_any_type(self):
        """
        d = {1: 'a', 2: 'b', 3: 'c'}
        assert d.keys() & {1} == {1}
        assert d.keys() & {1: 'foo'} == {1}
        assert d.keys() & [1, 2] == {1, 2}
        #
        assert {1} & d.keys() == {1}
        assert {1: 'foo'} & d.keys() == {1}
        assert [1, 2] & d.keys() == {1, 2}
        #
        assert d.keys() - {1} == {2, 3}
        assert {1, 4} - d.keys() == {4}
        #
        assert d.keys() == {1, 2, 3}
        assert {1, 2, 3} == d.keys()
        assert d.keys() == frozenset({1, 2, 3})
        assert frozenset({1, 2, 3}) == d.keys()
        assert not d.keys() != {1, 2, 3}
        assert not {1, 2, 3} != d.keys()
        assert not d.keys() != frozenset({1, 2, 3})
        assert not frozenset({1, 2, 3}) != d.keys()
        """

    def test_items_set_operations_any_type(self):
        """
        d = {1: 'a', 2: 'b', 3: 'c'}
        assert d.items() & {(1, 'a')} == {(1, 'a')}
        assert d.items() & {(1, 'a'): 'foo'} == {(1, 'a')}
        assert d.items() & [(1, 'a'), (2, 'b')] == {(1, 'a'), (2, 'b')}
        #
        assert {(1, 'a')} & d.items() == {(1, 'a')}
        assert {(1, 'a'): 'foo'} & d.items() == {(1, 'a')}
        assert [(1, 'a'), (2, 'b')] & d.items() == {(1, 'a'), (2, 'b')}
        #
        assert d.items() - {(1, 'a')} == {(2, 'b'), (3, 'c')}
        assert {(1, 'a'), 4} - d.items() == {4}
        #
        assert d.items() == {(1, 'a'), (2, 'b'), (3, 'c')}
        assert {(1, 'a'), (2, 'b'), (3, 'c')} == d.items()
        assert d.items() == frozenset({(1, 'a'), (2, 'b'), (3, 'c')})
        assert frozenset({(1, 'a'), (2, 'b'), (3, 'c')}) == d.items()
        assert not d.items() != {(1, 'a'), (2, 'b'), (3, 'c')}
        assert not {(1, 'a'), (2, 'b'), (3, 'c')} != d.items()
        assert not d.items() != frozenset({(1, 'a'), (2, 'b'), (3, 'c')})
        assert not frozenset({(1, 'a'), (2, 'b'), (3, 'c')}) != d.items()
        """

    def test_dictviewset_unhashable_values(self):
        class C:
            def __eq__(self, other):
                return True
        d = {1: C()}
        assert d.items() <= d.items()

    def test_compare_keys_and_items(self):
        d1 = {1: 2}
        d2 = {(1, 2): 'foo'}
        assert d1.items() == d2.keys()

    def test_keys_items_contained(self):
        def helper(fn):
            empty = fn(dict())
            empty2 = fn(dict())
            smaller = fn({1:1, 2:2})
            larger = fn({1:1, 2:2, 3:3})
            larger2 = fn({1:1, 2:2, 3:3})
            larger3 = fn({4:1, 2:2, 3:3})

            assert smaller <  larger
            assert smaller <= larger
            assert larger >  smaller
            assert larger >= smaller

            assert not smaller >= larger
            assert not smaller >  larger
            assert not larger  <= smaller
            assert not larger  <  smaller

            assert not smaller <  larger3
            assert not smaller <= larger3
            assert not larger3 >  smaller
            assert not larger3 >= smaller

            # Inequality strictness
            assert larger2 >= larger
            assert larger2 <= larger
            assert not larger2 > larger
            assert not larger2 < larger

            assert larger == larger2
            assert smaller != larger

            # There is an optimization on the zero-element case.
            assert empty == empty2
            assert not empty != empty2
            assert not empty == smaller
            assert empty != smaller

            # With the same size, an elementwise compare happens
            assert larger != larger3
            assert not larger == larger3

        helper(lambda x: x.keys())
        helper(lambda x: x.items())

    def test_pickle(self):
        d = {1: 1, 2: 2, 3: 3}
        it = iter(d)
        first = next(it)
        reduced = it.__reduce__()
        rebuild, args = reduced
        new = rebuild(*args)
        items = set(new)
        assert len(items) == 2
        items.add(first)
        assert items == set(d)

    def test_contains(self):
        logger = []

        class Foo(object):

            def __init__(self, value, name=None):
                self.value = value
                self.name = name or value

            def __repr__(self):
                return '<Foo %s>' % self.name

            def __eq__(self, other):
                logger.append((self, other))
                return self.value == other.value

            def __hash__(self):
                return 42  # __eq__ will be used given all objects' hashes clash

        foo1, foo2, foo3 = Foo(1), Foo(2), Foo(3)
        foo42 = Foo(42)
        foo_dict = {foo1: 1, foo2: 1, foo3: 1}
        del logger[:]
        foo42 in foo_dict
        logger_copy = set(logger[:])  # prevent re-evaluation during pytest error print
        assert logger_copy == {(foo3, foo42), (foo2, foo42), (foo1, foo42)}

        del logger[:]
        foo2_bis = Foo(2, '2 bis')
        foo2_bis in foo_dict
        logger_copy = set(logger[:])  # prevent re-evaluation during pytest error print
        assert (foo2, foo2_bis) in logger_copy
        assert logger_copy.issubset({(foo1, foo2_bis), (foo2, foo2_bis), (foo3, foo2_bis)})


class AppTestStrategies(object):
    def setup_class(cls):
        if cls.runappdirect:
            py.test.skip("__repr__ doesn't work on appdirect")

    def w_get_strategy(self, obj):
        import __pypy__
        r = __pypy__.internal_repr(obj)
        return r[r.find("(") + 1: r.find(")")]

    def test_empty_to_string(self):
        d = {}
        assert "EmptyDictStrategy" in self.get_strategy(d)
        d[b"a"] = 1
        assert "BytesDictStrategy" in self.get_strategy(d)

        class O(object):
            pass
        o = O()
        d = o.__dict__ = {}
        assert "EmptyDictStrategy" in self.get_strategy(d)
        o.a = 1
        assert "UnicodeDictStrategy" in self.get_strategy(d)

    def test_empty_to_unicode(self):
        d = {}
        assert "EmptyDictStrategy" in self.get_strategy(d)
        d[u"a"] = 1
        assert "UnicodeDictStrategy" in self.get_strategy(d)
        assert d["a"] == 1
        #assert d[b"a"] == 1 # this works in py2, but not in py3
        assert list(d.keys()) == ["a"]
        assert type(list(d.keys())[0]) is str

    def test_setitem_str_nonascii(self):
        d = {}
        assert "EmptyDictStrategy" in self.get_strategy(d)
        d[u"a"] = 1
        assert "UnicodeDictStrategy" in self.get_strategy(d)
        exec("a = 1", d)
        assert d["a"] == 1
        assert "UnicodeDictStrategy" in self.get_strategy(d)
        exec("ä = 2", d)
        assert "ObjectDictStrategy" in self.get_strategy(d)
        assert d["a"] == 1
        assert d["ä"] == 2

        d = {}
        d[u"ä"] = 1
        assert "UnicodeDictStrategy" in self.get_strategy(d)

    def test_empty_to_int(self):
        d = {}
        d[1] = "hi"
        assert "IntDictStrategy" in self.get_strategy(d)

    def test_iter_dict_length_change(self):
        d = {1: 2, 3: 4, 5: 6}
        it = iter(d.items())
        d[7] = 8
        # 'd' is now length 4
        raises(RuntimeError, next, it)

    def test_iter_dict_strategy_only_change_1(self):
        d = {1: 2, 3: 4, 5: 6}
        it = d.items()
        class Foo(object):
            def __eq__(self, other):
                return False
            def __hash__(self):
                return 0
        assert d.get(Foo()) is None    # this changes the strategy of 'd'
        lst = list(it)  # but iterating still works
        assert sorted(lst) == [(1, 2), (3, 4), (5, 6)]

    def test_iter_dict_strategy_only_change_2(self):
        d = {1: 2, 3: 4, 5: 6}
        it = d.items()
        d['foo'] = 'bar'
        del d[1]
        # on default the strategy changes and thus we get the RuntimeError
        # (commented below). On py3k, we Int and String strategies don't work
        # yet, and thus we get the "correct" behavior
        items = list(it)
        assert set(items) == set([(3, 4), (5, 6), ('foo', 'bar')])
        # 'd' is still length 3, but its strategy changed.  we are
        # getting a RuntimeError because iterating over the old storage
        # gives us (1, 2), but 1 is not in the dict any longer.
        #raises(RuntimeError, list, it)

    def test_bytes_to_object(self):
        d = {b'a': 'b'}
        d[object()] = None
        assert b'a' in list(d)


class FakeString(str):

    hash_count = 0

    def unwrap(self, space):
        self.unwrapped = True
        return str(self)

    def __hash__(self):
        self.hash_count += 1
        return str.__hash__(self)

class FakeUnicode(unicode):

    hash_count = 0

    def unwrap(self, space):
        self.unwrapped = True
        return unicode(self)

    def __hash__(self):
        self.hash_count += 1
        return unicode.__hash__(self)

    def is_ascii(self):
        return True

    def unwrapped(self):
        return True

# the minimal 'space' needed to use a W_DictMultiObject
class FakeSpace:
    hash_count = 0
    def hash_w(self, obj):
        self.hash_count += 1
        return hash(obj)
    def unwrap(self, x):
        return x
    def is_true(self, x):
        return x
    def is_(self, x, y):
        return x is y
    is_w = is_
    def eq(self, x, y):
        return x == y
    eq_w = eq
    def newlist(self, l):
        return l
    def newlist_bytes(self, l):
        return l
    def newlist_text(self, l):
        return l
    def newlist_unicode(self, l):
        return l
    DictObjectCls = W_DictObject
    def type(self, w_obj):
        if isinstance(w_obj, FakeString):
            return str
        if isinstance(w_obj, FakeUnicode):
            return unicode
        return type(w_obj)
    w_unicode = unicode
    w_text = unicode
    w_bytes = str

    def text_w(self, u):
        assert isinstance(u, unicode)
        return FakeUnicode(u).encode('utf8')

    def bytes_w(self, string):
        assert isinstance(string, str)
        return string

    def utf8_w(self, u):
        if isinstance(u, unicode):
            u = u.encode('utf8')
        assert isinstance(u, str)
        return u

    def int_w(self, integer, allow_conversion=True):
        assert isinstance(integer, int)
        return integer

    def wrap(self, obj):
        if isinstance(obj, str):
            return FakeUnicode(obj.decode('ascii'))
        return obj

    def newtext(self, string):
        if isinstance(string, str):
            return FakeUnicode(string.decode('utf-8'))
        assert isinstance(string, unicode)
        return FakeUnicode(string)

    def newutf8(self, obj, lgt):
        return obj

    def newbytes(self, obj):
        return obj

    def new_interned_str(self, s):
        return s.decode('utf-8')

    def isinstance_w(self, obj, klass):
        return isinstance(obj, klass)
    isinstance = isinstance_w

    def newtuple(self, l):
        return tuple(l)

    def newdict(self, module=False, instance=False):
        return W_DictObject.allocate_and_init_instance(
                self, module=module, instance=instance)

    def view_as_kwargs(self, w_d):
        return w_d.view_as_kwargs() # assume it's a multidict

    def finditem_str(self, w_dict, s):
        return w_dict.getitem_str(s) # assume it's a multidict

    def setitem_str(self, w_dict, s, w_value):
        return w_dict.setitem_str(s, w_value) # assume it's a multidict

    def delitem(self, w_dict, w_s):
        return w_dict.delitem(w_s) # assume it's a multidict

    def allocate_instance(self, cls, type):
        return object.__new__(cls)

    def fromcache(self, cls):
        return cls(self)

    def _side_effects_ok(self):
        return True

    w_StopIteration = StopIteration
    w_None = None
    w_NoneType = type(None, None)
    w_int = int
    w_bool = bool
    w_float = float
    StringObjectCls = FakeString
    UnicodeObjectCls = FakeUnicode
    w_dict = W_DictObject
    iter = iter
    fixedview = list
    listview  = list

class Config:
    class objspace:
        class std:
            methodcachesizeexp = 11
            withmethodcachecounter = False

FakeSpace.config = Config()


class TestDictImplementation:
    def setup_method(self,method):
        self.space = FakeSpace()

    def test_stressdict(self):
        from random import randint
        d = self.space.newdict()
        N = 10000
        pydict = {}
        for i in range(N):
            x = randint(-N, N)
            d.descr_setitem(self.space, x, i)
            pydict[x] = i
        for key, value in pydict.iteritems():
            assert value == d.descr_getitem(self.space, key)

class BaseTestRDictImplementation:
    FakeString = FakeUnicode
    _str_devolves = False

    def setup_method(self,method):
        self.fakespace = FakeSpace()
        self.string = self.wrapstrorunicode("fish")
        self.string2 = self.wrapstrorunicode("fish2")
        self.impl = self.get_impl()

    def wrapstrorunicode(self, obj):
        return self.fakespace.wrap(obj)

    def get_impl(self):
        strategy = self.StrategyClass(self.fakespace)
        storage = strategy.get_empty_storage()
        w_dict = self.fakespace.allocate_instance(W_DictObject, None)
        W_DictObject.__init__(w_dict, self.fakespace, strategy, storage)
        return w_dict

    def fill_impl(self):
        self.impl.setitem(self.string, 1000)
        self.impl.setitem(self.string2, 2000)

    def check_not_devolved(self):
        #XXX check if strategy changed!?
        assert type(self.impl.get_strategy()) is self.StrategyClass
        #assert self.impl.r_dict_content is None

    def test_popitem(self):
        self.fill_impl()
        assert self.impl.length() == 2
        a, b = self.impl.popitem()
        assert self.impl.length() == 1
        if a == self.string:
            assert b == 1000
            assert self.impl.getitem(self.string2) == 2000
        else:
            assert a == self.string2
            assert b == 2000
            if not self._str_devolves:
                result = self.impl.getitem_str(self.string.encode('utf-8'))
            else:
                result = self.impl.getitem(self.string)
            assert result == 1000
        self.check_not_devolved()

    def test_setitem(self):
        self.impl.setitem(self.string, 1000)
        assert self.impl.length() == 1
        assert self.impl.getitem(self.string) == 1000
        if not self._str_devolves:
            result = self.impl.getitem_str(self.string.encode('utf-8'))
        else:
            result = self.impl.getitem(self.string)
        assert result == 1000
        self.check_not_devolved()

    def test_delitem(self):
        self.fill_impl()
        assert self.impl.length() == 2
        self.impl.delitem(self.string2)
        assert self.impl.length() == 1
        self.impl.delitem(self.string)
        assert self.impl.length() == 0
        self.check_not_devolved()

    def test_clear(self):
        self.fill_impl()
        assert self.impl.length() == 2
        self.impl.clear()
        assert self.impl.length() == 0
        self.check_not_devolved()


    def test_keys(self):
        self.fill_impl()
        keys = self.impl.w_keys() # wrapped lists = lists in the fake space
        keys.sort()
        assert keys == [self.string, self.string2]
        self.check_not_devolved()

    def test_values(self):
        self.fill_impl()
        values = self.impl.values()
        values.sort()
        assert values == [1000, 2000]
        self.check_not_devolved()

    def test_items(self):
        self.fill_impl()
        items = self.impl.items()
        items.sort()
        assert items == zip([self.string, self.string2], [1000, 2000])
        self.check_not_devolved()

    def test_iter(self):
        self.fill_impl()
        iteratorimplementation = self.impl.iteritems()
        items = []
        while 1:
            item = iteratorimplementation.next_item()
            if item == (None, None):
                break
            items.append(item)
        items.sort()
        assert items == zip([self.string, self.string2], [1000, 2000])
        self.check_not_devolved()

    def test_devolve(self):
        impl = self.impl
        for x in xrange(100):
            impl.setitem(self.fakespace.text_w(unicode(x)), x)
            impl.setitem(x, x)
        assert type(impl.get_strategy()) is ObjectDictStrategy


    setdefault_hash_count = 1

    def test_setdefault_fast(self):
        on_pypy = "__pypy__" in sys.builtin_module_names
        impl = self.impl
        key = self.FakeString(self.string)
        x = impl.setdefault(key, 1)
        assert x == 1
        if on_pypy and self.FakeString is FakeString:
            assert key.hash_count == self.setdefault_hash_count
        x = impl.setdefault(key, 2)
        assert x == 1
        if on_pypy and self.FakeString is FakeString:
            assert key.hash_count == self.setdefault_hash_count + 1

    def test_fallback_evil_key(self):
        class F(object):
            def __hash__(self):
                return hash("s")
            def __eq__(self, other):
                return other == "s"

        d = self.get_impl()
        w_key = FakeString("s")
        d.setitem(w_key, 12)
        assert d.getitem(w_key) == 12
        assert d.getitem(F()) == d.getitem(w_key)

        d = self.get_impl()
        x = d.setdefault(w_key, 12)
        assert x == 12
        x = d.setdefault(F(), 12)
        assert x == 12

        d = self.get_impl()
        x = d.setdefault(F(), 12)
        assert x == 12

        d = self.get_impl()
        d.setitem(w_key, 12)
        d.delitem(F())

        assert w_key not in d.w_keys()
        assert F() not in d.w_keys()

class TestUnicodeDictImplementation(BaseTestRDictImplementation):
    StrategyClass = UnicodeDictStrategy

    def test_str_shortcut(self):
        self.fill_impl()
        s = self.FakeString(self.string)
        assert self.impl.getitem(s) == 1000
        assert s.unwrapped

    def test_view_as_kwargs(self):
        self.fill_impl()
        assert self.fakespace.view_as_kwargs(self.impl) == (["fish", "fish2"], [1000, 2000])

    def test_setitem_str(self):
        self.impl.setitem_str(self.fakespace.text_w(self.string), 1000)
        assert self.impl.length() == 1
        assert self.impl.getitem(self.string) == 1000
        assert self.impl.getitem_str(str(self.string)) == 1000
        self.check_not_devolved()

    def test_setitem_str(self):
        self.impl.setitem_str(self.fakespace.text_w(self.string), 1000)
        assert self.impl.length() == 1
        assert self.impl.getitem(self.string) == 1000
        assert self.impl.getitem_str(str(self.string)) == 1000
        self.check_not_devolved()

class TestBytesDictImplementation(BaseTestRDictImplementation):
    StrategyClass = BytesDictStrategy
    FakeString = FakeString
    _str_devolves = True

    def wrapstrorunicode(self, obj):
        return self.fakespace.newbytes(obj)


class BaseTestDevolvedDictImplementation(BaseTestRDictImplementation):
    def fill_impl(self):
        BaseTestRDictImplementation.fill_impl(self)
        self.impl.get_strategy().switch_to_object_strategy(self.impl)

    def check_not_devolved(self):
        pass

class TestDevolvedUnicodeDictImplementation(BaseTestDevolvedDictImplementation):
    StrategyClass = UnicodeDictStrategy


def test_module_uses_strdict():
    from pypy.objspace.std.celldict import ModuleDictStrategy
    fakespace = FakeSpace()
    d = fakespace.newdict(module=True)
    assert type(d.get_strategy()) is ModuleDictStrategy<|MERGE_RESOLUTION|>--- conflicted
+++ resolved
@@ -1,8 +1,4 @@
-<<<<<<< HEAD
 # encoding: utf-8
-=======
-# -*- encoding: utf-8 -*-
->>>>>>> b9491ebc
 import sys
 import py
 
