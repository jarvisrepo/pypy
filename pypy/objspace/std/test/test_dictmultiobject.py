--- conflicted
+++ resolved
@@ -3,11 +3,7 @@
 import py
 
 from pypy.objspace.std.dictmultiobject import (W_DictMultiObject,
-<<<<<<< HEAD
-    BytesDictStrategy, ObjectDictStrategy, UnicodeDictStrategy)
-=======
-    W_DictObject, BytesDictStrategy, ObjectDictStrategy)
->>>>>>> da9abfdb
+    W_DictObject, BytesDictStrategy, ObjectDictStrategy, UnicodeDictStrategy)
 
 
 class TestW_DictObject(object):
@@ -1084,13 +1080,9 @@
         return l
     def newlist_bytes(self, l):
         return l
-<<<<<<< HEAD
     def newlist_unicode(self, l):
         return l
-    DictObjectCls = W_DictMultiObject
-=======
     DictObjectCls = W_DictObject
->>>>>>> da9abfdb
     def type(self, w_obj):
         if isinstance(w_obj, FakeString):
             return str
@@ -1163,12 +1155,8 @@
     w_float = float
     StringObjectCls = FakeString
     UnicodeObjectCls = FakeUnicode
-<<<<<<< HEAD
-    w_dict = W_DictMultiObject
+    w_dict = W_DictObject
     w_text = str
-=======
-    w_dict = W_DictObject
->>>>>>> da9abfdb
     iter = iter
     fixedview = list
     listview  = list
@@ -1404,8 +1392,4 @@
 def test_module_uses_strdict():
     fakespace = FakeSpace()
     d = fakespace.newdict(module=True)
-<<<<<<< HEAD
-    assert type(d.strategy) is UnicodeDictStrategy
-=======
-    assert type(d.get_strategy()) is BytesDictStrategy
->>>>>>> da9abfdb
+    assert type(d.get_strategy()) is UnicodeDictStrategy