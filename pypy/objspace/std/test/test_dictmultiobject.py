# encoding: utf-8
import sys
import py

from pypy.objspace.std.dictmultiobject import (W_DictMultiObject,
    W_DictObject, BytesDictStrategy, ObjectDictStrategy, UnicodeDictStrategy)


class TestW_DictObject(object):
    def test_empty(self):
        d = self.space.newdict()
        assert not self.space.is_true(d)
        assert type(d.get_strategy()) is not ObjectDictStrategy

    def test_nonempty(self):
        space = self.space
        wNone = space.w_None
        d = self.space.newdict()
        d.initialize_content([(wNone, wNone)])
        assert space.is_true(d)
        i = space.getitem(d, wNone)
        equal = space.eq(i, wNone)
        assert space.is_true(equal)

    def test_setitem(self):
        space = self.space
        wk1 = space.wrap('key')
        wone = space.wrap(1)
        d = self.space.newdict()
        d.initialize_content([(space.wrap('zero'),space.wrap(0))])
        space.setitem(d,wk1,wone)
        wback = space.getitem(d,wk1)
        assert self.space.eq_w(wback,wone)

    def test_delitem(self):
        space = self.space
        wk1 = space.wrap('key')
        d = self.space.newdict()
        d.initialize_content( [(space.wrap('zero'),space.wrap(0)),
                               (space.wrap('one'),space.wrap(1)),
                               (space.wrap('two'),space.wrap(2))])
        space.delitem(d,space.wrap('one'))
        assert self.space.eq_w(space.getitem(d,space.wrap('zero')),space.wrap(0))
        assert self.space.eq_w(space.getitem(d,space.wrap('two')),space.wrap(2))
        self.space.raises_w(self.space.w_KeyError,
                            space.getitem,d,space.wrap('one'))

    def test_wrap_dict(self):
        assert isinstance(self.space.wrap({}), W_DictMultiObject)


    def test_dict_compare(self):
        w = self.space.wrap
        w0, w1, w2, w3 = map(w, range(4))
        def wd(items):
            d = self.space.newdict()
            d.initialize_content(items)
            return d
        wd1 = wd([(w0, w1), (w2, w3)])
        wd2 = wd([(w2, w3), (w0, w1)])
        assert self.space.eq_w(wd1, wd2)
        wd3 = wd([(w2, w2), (w0, w1)])
        assert not self.space.eq_w(wd1, wd3)
        wd4 = wd([(w3, w3), (w0, w1)])
        assert not self.space.eq_w(wd1, wd4)
        wd5 = wd([(w3, w3)])
        assert not self.space.eq_w(wd1, wd4)

    def test_dict_call(self):
        space = self.space
        w = space.wrap
        def wd(items):
            d = space.newdict()
            d.initialize_content(items)
            return d
        def mydict(w_args=w(()), w_kwds=w({})):
            return space.call(space.w_dict, w_args, w_kwds)
        def deepwrap(lp):
            return [[w(a),w(b)] for a,b in lp]
        d = mydict()
        assert self.space.eq_w(d, w({}))
        args = w(([['a',2],[23,45]],))
        d = mydict(args)
        assert self.space.eq_w(d, wd(deepwrap([['a',2],[23,45]])))
        d = mydict(args, w({'a':33, 'b':44}))
        assert self.space.eq_w(d, wd(deepwrap([['a',33],['b',44],[23,45]])))
        d = mydict(w_kwds=w({'a':33, 'b':44}))
        assert self.space.eq_w(d, wd(deepwrap([['a',33],['b',44]])))
        self.space.raises_w(space.w_TypeError, mydict, w((23,)))
        self.space.raises_w(space.w_ValueError, mydict, w(([[1,2,3]],)))

    def test_dict_pop(self):
        space = self.space
        w = space.wrap
        def mydict(w_args=w(()), w_kwds=w({})):
            return space.call(space.w_dict, w_args, w_kwds)
        d = mydict(w_kwds=w({"1":2, "3":4}))
        dd = mydict(w_kwds=w({"1":2, "3":4})) # means d.copy()
        pop = space.getattr(dd, w("pop"))
        result = space.call_function(pop, w("1"))
        assert self.space.eq_w(result, w(2))
        assert self.space.eq_w(space.len(dd), w(1))

        dd = mydict(w_kwds=w({"1":2, "3":4})) # means d.copy()
        pop = space.getattr(dd, w("pop"))
        result = space.call_function(pop, w("1"), w(44))
        assert self.space.eq_w(result, w(2))
        assert self.space.eq_w(space.len(dd), w(1))
        result = space.call_function(pop, w("1"), w(44))
        assert self.space.eq_w(result, w(44))
        assert self.space.eq_w(space.len(dd), w(1))

        self.space.raises_w(space.w_KeyError, space.call_function, pop, w(33))

    def test_get(self):
        space = self.space
        w = space.wrap
        def mydict(w_args=w(()), w_kwds=w({})):
            return space.call(space.w_dict, w_args, w_kwds)
        d = mydict(w_kwds=w({"1":2, "3":4}))
        get = space.getattr(d, w("get"))
        assert self.space.eq_w(space.call_function(get, w("1")), w(2))
        assert self.space.eq_w(space.call_function(get, w("1"), w(44)), w(2))
        assert self.space.eq_w(space.call_function(get, w("33")), w(None))
        assert self.space.eq_w(space.call_function(get, w("33"), w(44)), w(44))

    def test_fromkeys_fastpath(self):
        space = self.space
        w = space.wrap

        w_l = space.newlist([w("a"),w("b")])
        w_l.getitems = None
        w_d = space.call_method(space.w_dict, "fromkeys", w_l)

        assert space.eq_w(w_d.getitem_str("a"), space.w_None)
        assert space.eq_w(w_d.getitem_str("b"), space.w_None)

    def test_listview_bytes_dict(self):
        w = self.space.wrap
        wb = self.space.newbytes
        w_d = self.space.newdict()
        w_d.initialize_content([(wb("a"), w(1)), (wb("b"), w(2))])
        assert self.space.listview_bytes(w_d) == ["a", "b"]

    def test_listview_unicode_dict(self):
        w = self.space.wrap
        w_d = self.space.newdict()
        w_d.initialize_content([(w(u"a"), w(1)), (w(u"b"), w(2))])
        assert self.space.listview_unicode(w_d) == [u"a", u"b"]

    def test_listview_int_dict(self):
        w = self.space.wrap
        w_d = self.space.newdict()
        w_d.initialize_content([(w(1), w("a")), (w(2), w("b"))])
        assert self.space.listview_int(w_d) == [1, 2]

    def test_keys_on_string_unicode_int_dict(self, monkeypatch):
        w = self.space.wrap
        wb = self.space.newbytes

        w_d = self.space.newdict()
        w_d.initialize_content([(w(1), wb("a")), (w(2), wb("b"))])
        w_k = self.space.call_method(w_d, "keys")
        w_l = self.space.call_function(self.space.w_list, w_k)
        assert sorted(self.space.listview_int(w_l)) == [1,2]

        # make sure that list(d.keys()) calls newlist_bytes for byte dicts
        def not_allowed(*args):
            assert False, 'should not be called'
        monkeypatch.setattr(self.space, 'newlist', not_allowed)
        #
        w_d = self.space.newdict()
        w_d.initialize_content([(wb("a"), w(1)), (wb("b"), w(6))])
        w_k = self.space.call_method(w_d, "keys")
        w_l = self.space.call_function(self.space.w_list, w_k)
        assert sorted(self.space.listview_bytes(w_l)) == ["a", "b"]

        # XXX: it would be nice if the test passed without monkeypatch.undo(),
        # but we need space.newlist_unicode for it
        monkeypatch.undo()
        w_d = self.space.newdict()
        w_d.initialize_content([(w(u"a"), w(1)), (w(u"b"), w(6))])
        w_k = self.space.call_method(w_d, "keys")
        w_l = self.space.call_function(self.space.w_list, w_k)
        assert sorted(self.space.listview_unicode(w_l)) == [u"a", u"b"]

class AppTest_DictObject:
    def setup_class(cls):
        cls.w_on_pypy = cls.space.wrap("__pypy__" in sys.builtin_module_names)

    def test_equality(self):
        d = {1: 2}
        f = {1: 2}
        assert d == f
        assert d != {1: 3}

    def test_clear(self):
        d = {1: 2, 3: 4}
        d.clear()
        assert len(d) == 0

    def test_copy(self):
        d = {1: 2, 3: 4}
        dd = d.copy()
        assert d == dd
        assert not d is dd

    def test_get(self):
        d = {1: 2, 3: 4}
        assert d.get(1) == 2
        assert d.get(1, 44) == 2
        assert d.get(33) == None
        assert d.get(33, 44) == 44

    def test_pop(self):
        d = {1: 2, 3: 4}
        dd = d.copy()
        result = dd.pop(1)
        assert result == 2
        assert len(dd) == 1
        dd = d.copy()
        result = dd.pop(1, 44)
        assert result == 2
        assert len(dd) == 1
        result = dd.pop(1, 44)
        assert result == 44
        assert len(dd) == 1
        raises(KeyError, dd.pop, 33)

        assert d.pop("abc", None) is None
        raises(KeyError, d.pop, "abc")
        assert len(d) == 2

    def test_items(self):
        d = {1: 2, 3: 4}
        its = list(d.items())
        its.sort()
        assert its == [(1, 2), (3, 4)]

    def test_iteritems(self):
        d = {1: 2, 3: 4}
        dd = d.copy()
        for k, v in d.items():
            assert v == dd[k]
            del dd[k]
        assert not dd

    def test_iterkeys(self):
        d = {1: 2, 3: 4}
        dd = d.copy()
        for k in d.keys():
            del dd[k]
        assert not dd

    def test_itervalues(self):
        d = {1: 2, 3: 4}
        values = []
        for k in d.values():
            values.append(k)
        assert values == list(d.values())

    def test_reversed_dict(self):
        import __pypy__
        for d in [{}, {1: 2, 3: 4, 5: 6}, {"a": 5, "b": 2, "c": 6}]:
            assert list(__pypy__.reversed_dict(d)) == list(d.keys())[::-1]
        raises(TypeError, __pypy__.reversed_dict, 42)

    def test_reversed_dict_runtimeerror(self):
        import __pypy__
        d = {1: 2, 3: 4, 5: 6}
        it = __pypy__.reversed_dict(d)
        key = next(it)
        assert key in [1, 3, 5]   # on CPython, dicts are not ordered
        del d[key]
        raises(RuntimeError, next, it)

    def test_dict_popitem_first(self):
        import __pypy__
        d = {"a": 5}
        assert __pypy__.dict_popitem_first(d) == ("a", 5)
        raises(KeyError, __pypy__.dict_popitem_first, d)

        def kwdict(**k):
            return k
        d = kwdict(a=55)
        assert __pypy__.dict_popitem_first(d) == ("a", 55)
        raises(KeyError, __pypy__.dict_popitem_first, d)

    def test_delitem_if_value_is(self):
        import __pypy__
        class X:
            pass
        x2 = X()
        x3 = X()
        d = {2: x2, 3: x3}
        __pypy__.delitem_if_value_is(d, 2, x3)
        assert d == {2: x2, 3: x3}
        __pypy__.delitem_if_value_is(d, 2, x2)
        assert d == {3: x3}
        __pypy__.delitem_if_value_is(d, 2, x3)
        assert d == {3: x3}

    def test_move_to_end(self):
        import __pypy__
        raises(KeyError, __pypy__.move_to_end, {}, 'foo')
        raises(KeyError, __pypy__.move_to_end, {}, 'foo', last=True)
        raises(KeyError, __pypy__.move_to_end, {}, 'foo', last=False)
        def kwdict(**k):
            return k
        for last in [False, True]:
            for d, key in [({1: 2, 3: 4, 5: 6}, 3),
                           ({"a": 5, "b": 2, "c": 6}, "b"),
                           (kwdict(d=7, e=8, f=9), "e")]:
                other_keys = [k for k in d if k != key]
                __pypy__.move_to_end(d, key, last=last)
                if not self.on_pypy:
                    # when running tests on CPython, the underlying
                    # dicts are not ordered.  We don't get here if
                    # we're running tests on PyPy or with -A.
                    assert set(d.keys()) == set(other_keys + [key])
                elif last:
                    assert list(d) == other_keys + [key]
                else:
                    assert list(d) == [key] + other_keys
                raises(KeyError, __pypy__.move_to_end, d, key * 3, last=last)

    def test_keys(self):
        d = {1: 2, 3: 4}
        kys = list(d.keys())
        kys.sort()
        assert kys == [1, 3]

    def test_popitem(self):
        d = {1: 2, 3: 4}
        it = d.popitem()
        assert len(d) == 1
        assert it == (1, 2) or it == (3, 4)
        it1 = d.popitem()
        assert len(d) == 0
        assert (it != it1) and (it1 == (1, 2) or it1 == (3, 4))
        raises(KeyError, d.popitem)

    def test_popitem_2(self):
        class A(object):
            pass
        d = A().__dict__
        d['x'] = 5
        it1 = d.popitem()
        assert it1 == ('x', 5)
        raises(KeyError, d.popitem)

    def test_popitem3(self):
        #object
        d = {"a": 1, 2: 2, "c": 3}
        l = []
        while True:
            try:
                l.append(d.popitem())
            except KeyError:
                break;
        assert ("a", 1) in l
        assert (2, 2) in l
        assert ("c", 3) in l

        #string
        d = {"a": 1, "b":2, "c":3}
        l = []
        while True:
            try:
                l.append(d.popitem())
            except KeyError:
                break;
        assert ("a", 1) in l
        assert ("b", 2) in l
        assert ("c", 3) in l

    def test_setdefault(self):
        d = {1: 2, 3: 4}
        dd = d.copy()
        x = dd.setdefault(1, 99)
        assert d == dd
        assert x == 2
        x = dd.setdefault(33, 99)
        d[33] = 99
        assert d == dd
        assert x == 99

    def test_setdefault_fast(self):
        class Key(object):
            calls = 0
            def __hash__(self):
                self.calls += 1
                return object.__hash__(self)

        k = Key()
        d = {}
        d.setdefault(k, [])
        if self.on_pypy:
            assert k.calls == 1

        d.setdefault(k, 1)
        if self.on_pypy:
            assert k.calls == 2

        k = Key()
        d.setdefault(k, 42)
        if self.on_pypy:
            assert k.calls == 1

    def test_update(self):
        d = {1: 2, 3: 4}
        dd = d.copy()
        d.update({})
        assert d == dd
        d.update({3: 5, 6: 7})
        assert d == {1: 2, 3: 5, 6: 7}

    def test_update_iterable(self):
        d = {}
        d.update((('a',1),))
        assert d == {'a': 1}
        d.update([('a',2), ('c',3)])
        assert d == {'a': 2, 'c': 3}

    def test_update_nop(self):
        d = {}
        d.update()
        assert d == {}

    def test_update_kwargs(self):
        d = {}
        d.update(foo='bar', baz=1)
        assert d == {'foo': 'bar', 'baz': 1}

    def test_update_dict_and_kwargs(self):
        d = {}
        d.update({'foo': 'bar'}, baz=1)
        assert d == {'foo': 'bar', 'baz': 1}

    def test_update_keys_method(self):
        class Foo(object):
            def keys(self):
                return [4, 1]
            def __getitem__(self, key):
                return key * 10
        d = {}
        d.update(Foo())
        assert d == {1: 10, 4: 40}

    def test_values(self):
        d = {1: 2, 3: 4}
        vals = list(d.values())
        vals.sort()
        assert vals == [2, 4]

    def test_eq(self):
        d1 = {1: 2, 3: 4}
        d2 = {1: 2, 3: 4}
        d3 = {1: 2}
        bool = d1 == d2
        assert bool == True
        bool = d1 == d3
        assert bool == False
        bool = d1 != d2
        assert bool == False
        bool = d1 != d3
        assert bool == True

    def test_richcompare(self):
        import operator
        d1 = {1: 2, 3: 4}
        d2 = {1: 2, 3: 5}
        for op in 'lt', 'le', 'gt', 'ge':
            f = getattr(operator, op)
            raises(TypeError, f, d1, d2)

    def test_str_repr(self):
        assert '{}' == str({})
        assert '{1: 2}' == str({1: 2})
        assert "{'ba': 'bo'}" == str({'ba': 'bo'})
        # NOTE: the string repr depends on hash values of 1 and 'ba'!!!
        ok_reprs = ["{1: 2, 'ba': 'bo'}", "{'ba': 'bo', 1: 2}"]
        assert str({1: 2, 'ba': 'bo'}) in ok_reprs
        assert '{}' == repr({})
        assert '{1: 2}' == repr({1: 2})
        assert "{'ba': 'bo'}" == repr({'ba': 'bo'})
        assert str({1: 2, 'ba': 'bo'}) in ok_reprs

        # Now test self-containing dict
        d = {}
        d[0] = d
        assert str(d) == '{0: {...}}'

        # Mutating while repr'ing
        class Machiavelli(object):
            def __repr__(self):
                d.clear()
                return "42"
        d = {Machiavelli(): True}
        str(d)
        assert d == {}

    def test_new(self):
        d = dict()
        assert d == {}
        args = [['a', 2], [23, 45]]
        d = dict(args)
        assert d == {'a': 2, 23: 45}
        d = dict(args, a=33, b=44)
        assert d == {'a': 33, 'b': 44, 23: 45}
        d = dict(a=33, b=44)
        assert d == {'a': 33, 'b': 44}
        d = dict({'a': 33, 'b': 44})
        assert d == {'a': 33, 'b': 44}
        raises((TypeError, ValueError), dict, 23)
        raises((TypeError, ValueError), dict, [[1, 2, 3]])

    def test_fromkeys(self):
        assert {}.fromkeys([1, 2], 1) == {1: 1, 2: 1}
        assert {}.fromkeys([1, 2]) == {1: None, 2: None}
        assert {}.fromkeys([]) == {}
        assert {1: 0, 2: 0, 3: 0}.fromkeys([1, '1'], 'j') == (
                          {1: 'j', '1': 'j'})
        class D(dict):
            def __new__(cls):
                return E()
        class E(dict):
            pass
        assert isinstance(D.fromkeys([1, 2]), E)
        assert dict.fromkeys({"a": 2, "b": 3}) == {"a": None, "b": None}
        assert dict.fromkeys({"a": 2, 1: 3}) == {"a": None, 1: None}

    def test_str_uses_repr(self):
        class D(dict):
            def __repr__(self):
                return 'hi'
        assert repr(D()) == 'hi'
        assert str(D()) == 'hi'

    def test_overridden_setitem(self):
        class D(dict):
            def __setitem__(self, key, value):
                dict.__setitem__(self, key, 42)
        d = D([('x', 'foo')], y = 'bar')
        assert d['x'] == 'foo'
        assert d['y'] == 'bar'

        d.setdefault('z', 'baz')
        assert d['z'] == 'baz'

        d['foo'] = 'bar'
        assert d['foo'] == 42

        d.update({'w': 'foobar'})
        assert d['w'] == 'foobar'

        d = d.copy()
        assert d['x'] == 'foo'

        d3 = D.fromkeys(['x', 'y'], 'foo')
        assert d3['x'] == 42
        assert d3['y'] == 42

    def test_overridden_setitem_customkey(self):
        class D(dict):
            def __setitem__(self, key, value):
                dict.__setitem__(self, key, 42)
        class Foo(object):
            pass

        d = D()
        key = Foo()
        d[key] = 'bar'
        assert d[key] == 42

    def test_repr_with_overridden_items(self):
        class D(dict):
            def items(self):
                return []

        d = D([("foo", "foobar")])
        assert repr(d) == "{'foo': 'foobar'}"

    def test_popitem_with_overridden_delitem(self):
        class D(dict):
            def __delitem__(self, key):
                assert False
        d = D()
        d['a'] = 42
        item = d.popitem()
        assert item == ('a', 42)

    def test_dict_update_overridden_getitem(self):
        class D(dict):
            def __getitem__(self, key):
                return 42
        d1 = {}
        d2 = D(a='foo')
        d1.update(d2)
        assert d1['a'] == 'foo'
        # a bit of an obscure case: now (from r78295) we get the same result
        # as CPython does

    def test_index_keyerror_unpacking(self):
        d = {}
        for v1 in ['Q', (1,)]:
            try:
                d[v1]
            except KeyError as e:
                v2 = e.args[0]
                assert v1 == v2
            else:
                assert False, 'Expected KeyError'

    def test_del_keyerror_unpacking(self):
        d = {}
        for v1 in ['Q', (1,)]:
            try:
                del d[v1]
            except KeyError as e:
                v2 = e.args[0]
                assert v1 == v2
            else:
                assert False, 'Expected KeyError'

    def test_pop_keyerror_unpacking(self):
        d = {}
        for v1 in ['Q', (1,)]:
            try:
                d.pop(v1)
            except KeyError as e:
                v2 = e.args[0]
                assert v1 == v2
            else:
                assert False, 'Expected KeyError'

    def test_pop_switching_strategy(self):
        class Foo:
            def __hash__(self):
                return hash("a")
            def __eq__(self, other):
                return other == "a"
        d = {"a": 42}
        x = d.pop(Foo())
        assert x == 42 and len(d) == 0
        d = {"b": 43}
        raises(KeyError, d.pop, Foo())

    def test_no_len_on_dict_iter(self):
        iterable = {1: 2, 3: 4}
        raises(TypeError, len, iter(iterable))
        iterable = {"1": 2, "3": 4}
        raises(TypeError, len, iter(iterable))
        iterable = {}
        raises(TypeError, len, iter(iterable))

    def test_missing(self):
        class X(dict):
            def __missing__(self, x):
                assert x == 'hi'
                return 42
        assert X()['hi'] == 42

    def test_missing_more(self):
        def missing(self, x):
            assert x == 'hi'
            return 42
        class SpecialDescr(object):
            def __init__(self, impl):
                self.impl = impl
            def __get__(self, obj, owner):
                return self.impl.__get__(obj, owner)
        class X(dict):
            __missing__ = SpecialDescr(missing)
        assert X()['hi'] == 42

    def test_empty_dict(self):
        d = {}
        raises(KeyError, d.popitem)
        assert list(d.items()) == []
        assert list(d.values()) == []
        assert list(d.keys()) == []

    def test_bytes_keys(self):
        assert isinstance(list({b'a': 1})[0], bytes)

    def test_interned_keywords(self):
        skip("no longer works")
        # At some point in the past, we had kwargsdict automatically
        # intern every single key we get out of it.  That's a big
        # pointless waste of time.  So the following test fails now.
        assert list(dict(abcdef=1))[0] is 'abcdef'


class AppTest_DictMultiObject(AppTest_DictObject):

    def test_emptydict_unhashable(self):
        raises(TypeError, "{}[['x']]")
        raises(TypeError, "del {}[['x']]")

    def test_string_subclass_via_setattr(self):
        class A(object):
            pass
        class S(str):
            def __hash__(self):
                return 123
        a = A()
        s = S("abc")
        setattr(a, s, 42)
        key = next(iter(a.__dict__.keys()))
        assert key == s
        assert key is not s
        assert type(key) is str
        assert getattr(a, s) == 42

    def test_setattr_string_identify(self):
        class StrHolder(object):
            pass
        holder = StrHolder()
        class A(object):
            def __setattr__(self, attr, value):
                holder.seen = attr

        a = A()
        s = "abc"
        setattr(a, s, 123)
        assert holder.seen is s

    def test_internal_delitem(self):
        class K:
            def __hash__(self):
                return 42
            def __eq__(self, other):
                if is_equal[0]:
                    is_equal[0] -= 1
                    return True
                return False
        is_equal = [0]
        k1 = K()
        k2 = K()
        d = {k1: 1, k2: 2}
        k3 = K()
        is_equal = [1]
        try:
            x = d.pop(k3)
        except RuntimeError:
            # This used to give a Fatal RPython error: KeyError.
            # Now at least it should raise an app-level RuntimeError,
            # or just work.
            assert len(d) == 2
        else:
            assert (x == 1 or x == 2) and len(d) == 1


class AppTestDictViews:
    def test_dictview(self):
        d = {1: 2, 3: 4}
        assert len(d.keys()) == 2
        assert len(d.items()) == 2
        assert len(d.values()) == 2

    def test_constructors_not_callable(self):
        kt = type({}.keys())
        raises(TypeError, kt, {})
        raises(TypeError, kt)
        it = type({}.items())
        raises(TypeError, it, {})
        raises(TypeError, it)
        vt = type({}.values())
        raises(TypeError, vt, {})
        raises(TypeError, vt)

    def test_dict_keys(self):
        d = {1: 10, "a": "ABC"}
        keys = d.keys()
        assert len(keys) == 2
        assert set(keys) == set([1, "a"])
        assert keys == set([1, "a"])
        assert keys == frozenset([1, "a"])
        assert keys != set([1, "a", "b"])
        assert keys != set([1, "b"])
        assert keys != set([1])
        assert keys != 42
        assert not keys == 42
        assert 1 in keys
        assert "a" in keys
        assert 10 not in keys
        assert "Z" not in keys
        raises(TypeError, "[] in keys")     # [] is unhashable
        raises(TypeError, keys.__contains__, [])
        assert d.keys() == d.keys()
        e = {1: 11, "a": "def"}
        assert d.keys() == e.keys()
        del e["a"]
        assert d.keys() != e.keys()

    def test_dict_items(self):
        d = {1: 10, "a": "ABC"}
        items = d.items()
        assert len(items) == 2
        assert set(items) == set([(1, 10), ("a", "ABC")])
        assert items == set([(1, 10), ("a", "ABC")])
        assert items == frozenset([(1, 10), ("a", "ABC")])
        assert items != set([(1, 10), ("a", "ABC"), "junk"])
        assert items != set([(1, 10), ("a", "def")])
        assert items != set([(1, 10)])
        assert items != 42
        assert not items == 42
        assert (1, 10) in items
        assert ("a", "ABC") in items
        assert (1, 11) not in items
        assert 1 not in items
        assert () not in items
        assert (1,) not in items
        assert (1, 2, 3) not in items
        raises(TypeError, "([], []) not in items")     # [] is unhashable
        raises(TypeError, items.__contains__, ([], []))
        assert d.items() == d.items()
        e = d.copy()
        assert d.items() == e.items()
        e["a"] = "def"
        assert d.items() != e.items()

    def test_dict_items_contains_with_identity(self):
        class BadEq(object):
            def __eq__(self, other):
                raise ZeroDivisionError
            def __hash__(self):
                return 7
        k = BadEq()
        v = BadEq()
        assert (k, v) in {k: v}.items()

    def test_dict_mixed_keys_items(self):
        d = {(1, 1): 11, (2, 2): 22}
        e = {1: 1, 2: 2}
        assert d.keys() == e.items()
        assert d.items() != e.keys()

    def test_dict_values(self):
        d = {1: 10, "a": "ABC"}
        values = d.values()
        assert set(values) == set([10, "ABC"])
        assert len(values) == 2
        assert not values == 42

    def test_dict_repr(self):
        d = {1: 10, "a": "ABC"}
        assert isinstance(repr(d), str)
        r = repr(d.items())
        assert isinstance(r, str)
        assert (r == "dict_items([('a', 'ABC'), (1, 10)])" or
                r == "dict_items([(1, 10), ('a', 'ABC')])")
        r = repr(d.keys())
        assert isinstance(r, str)
        assert (r == "dict_keys(['a', 1])" or
                r == "dict_keys([1, 'a'])")
        r = repr(d.values())
        assert isinstance(r, str)
        assert (r == "dict_values(['ABC', 10])" or
                r == "dict_values([10, 'ABC'])")
        d = {'日本': '日本国'}
        assert repr(d.items()) == "dict_items([('日本', '日本国')])"

    def test_keys_set_operations(self):
        d1 = {'a': 1, 'b': 2}
        d2 = {'b': 3, 'c': 2}
        d3 = {'d': 4, 'e': 5}
        assert d1.keys() & d1.keys() == set('ab')
        assert d1.keys() & d2.keys() == set('b')
        assert d1.keys() & d3.keys() == set()
        assert d1.keys() & set(d1.keys()) == set('ab')
        assert d1.keys() & set(d2.keys()) == set('b')
        assert d1.keys() & set(d3.keys()) == set()

        assert d1.keys() | d1.keys() == set('ab')
        assert d1.keys() | d2.keys() == set('abc')
        assert d1.keys() | d3.keys() == set('abde')
        assert d1.keys() | set(d1.keys()) == set('ab')
        assert d1.keys() | set(d2.keys()) == set('abc')
        assert d1.keys() | set(d3.keys()) == set('abde')

        assert d1.keys() ^ d1.keys() == set()
        assert d1.keys() ^ d2.keys() == set('ac')
        assert d1.keys() ^ d3.keys() == set('abde')
        assert d1.keys() ^ set(d1.keys()) == set()
        assert d1.keys() ^ set(d2.keys()) == set('ac')
        assert d1.keys() ^ set(d3.keys()) == set('abde')

        assert d1.keys() - d1.keys() == set()
        assert d1.keys() - d2.keys() == set('a')
        assert d1.keys() - d3.keys() == set('ab')
        assert d1.keys() - set(d1.keys()) == set()
        assert d1.keys() - set(d2.keys()) == set('a')
        assert d1.keys() - set(d3.keys()) == set('ab')

        assert not d1.keys().isdisjoint(d1.keys())
        assert not d1.keys().isdisjoint(d2.keys())
        assert not d1.keys().isdisjoint(list(d2.keys()))
        assert not d1.keys().isdisjoint(set(d2.keys()))

        assert d1.keys().isdisjoint(['x', 'y', 'z'])
        assert d1.keys().isdisjoint(set(['x', 'y', 'z']))
        assert d1.keys().isdisjoint(set(['x', 'y']))
        assert d1.keys().isdisjoint(['x', 'y'])
        assert d1.keys().isdisjoint({})
        assert d1.keys().isdisjoint(d3.keys())

        de = {}
        assert de.keys().isdisjoint(set())
        assert de.keys().isdisjoint([])
        assert de.keys().isdisjoint(de.keys())
        assert de.keys().isdisjoint([1])


    def test_items_set_operations(self):
        d1 = {'a': 1, 'b': 2}
        d2 = {'a': 2, 'b': 2}
        d3 = {'d': 4, 'e': 5}
        assert d1.items() & d1.items() == set([('a', 1), ('b', 2)])
        assert d1.items() & d2.items() == set([('b', 2)])
        assert d1.items() & d3.items() == set()
        assert d1.items() & set(d1.items()) == set([('a', 1), ('b', 2)])
        assert d1.items() & set(d2.items()) == set([('b', 2)])
        assert d1.items() & set(d3.items()) == set()

        assert d1.items() | d1.items() == set([('a', 1), ('b', 2)])
        assert (d1.items() | d2.items() ==
                set([('a', 1), ('a', 2), ('b', 2)]))
        assert (d1.items() | d3.items() ==
                set([('a', 1), ('b', 2), ('d', 4), ('e', 5)]))
        assert (d1.items() | set(d1.items()) ==
                set([('a', 1), ('b', 2)]))
        assert (d1.items() | set(d2.items()) ==
                set([('a', 1), ('a', 2), ('b', 2)]))
        assert (d1.items() | set(d3.items()) ==
                set([('a', 1), ('b', 2), ('d', 4), ('e', 5)]))

        assert d1.items() ^ d1.items() == set()
        assert d1.items() ^ d2.items() == set([('a', 1), ('a', 2)])
        assert (d1.items() ^ d3.items() ==
                set([('a', 1), ('b', 2), ('d', 4), ('e', 5)]))

        assert d1.items() - d1.items() == set()
        assert d1.items() - d2.items() == set([('a', 1)])
        assert d1.items() - d3.items() == set([('a', 1), ('b', 2)])

        assert not d1.items().isdisjoint(d1.items())
        assert not d1.items().isdisjoint(d2.items())
        assert not d1.items().isdisjoint(list(d2.items()))
        assert not d1.items().isdisjoint(set(d2.items()))
        assert d1.items().isdisjoint(['x', 'y', 'z'])
        assert d1.items().isdisjoint(set(['x', 'y', 'z']))
        assert d1.items().isdisjoint(set(['x', 'y']))
        assert d1.items().isdisjoint({})
        assert d1.items().isdisjoint(d3.items())

        de = {}
        assert de.items().isdisjoint(set())
        assert de.items().isdisjoint([])
        assert de.items().isdisjoint(de.items())
        assert de.items().isdisjoint([1])

    def test_keys_set_operations_any_type(self):
        """
        d = {1: 'a', 2: 'b', 3: 'c'}
        assert d.keys() & {1} == {1}
        assert d.keys() & {1: 'foo'} == {1}
        assert d.keys() & [1, 2] == {1, 2}
        #
        assert {1} & d.keys() == {1}
        assert {1: 'foo'} & d.keys() == {1}
        assert [1, 2] & d.keys() == {1, 2}
        #
        assert d.keys() - {1} == {2, 3}
        assert {1, 4} - d.keys() == {4}
        #
        assert d.keys() == {1, 2, 3}
        assert {1, 2, 3} == d.keys()
        assert d.keys() == frozenset({1, 2, 3})
        assert frozenset({1, 2, 3}) == d.keys()
        assert not d.keys() != {1, 2, 3}
        assert not {1, 2, 3} != d.keys()
        assert not d.keys() != frozenset({1, 2, 3})
        assert not frozenset({1, 2, 3}) != d.keys()
        """

    def test_items_set_operations_any_type(self):
        """
        d = {1: 'a', 2: 'b', 3: 'c'}
        assert d.items() & {(1, 'a')} == {(1, 'a')}
        assert d.items() & {(1, 'a'): 'foo'} == {(1, 'a')}
        assert d.items() & [(1, 'a'), (2, 'b')] == {(1, 'a'), (2, 'b')}
        #
        assert {(1, 'a')} & d.items() == {(1, 'a')}
        assert {(1, 'a'): 'foo'} & d.items() == {(1, 'a')}
        assert [(1, 'a'), (2, 'b')] & d.items() == {(1, 'a'), (2, 'b')}
        #
        assert d.items() - {(1, 'a')} == {(2, 'b'), (3, 'c')}
        assert {(1, 'a'), 4} - d.items() == {4}
        #
        assert d.items() == {(1, 'a'), (2, 'b'), (3, 'c')}
        assert {(1, 'a'), (2, 'b'), (3, 'c')} == d.items()
        assert d.items() == frozenset({(1, 'a'), (2, 'b'), (3, 'c')})
        assert frozenset({(1, 'a'), (2, 'b'), (3, 'c')}) == d.items()
        assert not d.items() != {(1, 'a'), (2, 'b'), (3, 'c')}
        assert not {(1, 'a'), (2, 'b'), (3, 'c')} != d.items()
        assert not d.items() != frozenset({(1, 'a'), (2, 'b'), (3, 'c')})
        assert not frozenset({(1, 'a'), (2, 'b'), (3, 'c')}) != d.items()
        """

    def test_dictviewset_unhashable_values(self):
        class C:
            def __eq__(self, other):
                return True
        d = {1: C()}
        assert d.items() <= d.items()

    def test_compare_keys_and_items(self):
        d1 = {1: 2}
        d2 = {(1, 2): 'foo'}
        assert d1.items() == d2.keys()

    def test_keys_items_contained(self):
        def helper(fn):
            empty = fn(dict())
            empty2 = fn(dict())
            smaller = fn({1:1, 2:2})
            larger = fn({1:1, 2:2, 3:3})
            larger2 = fn({1:1, 2:2, 3:3})
            larger3 = fn({4:1, 2:2, 3:3})

            assert smaller <  larger
            assert smaller <= larger
            assert larger >  smaller
            assert larger >= smaller

            assert not smaller >= larger
            assert not smaller >  larger
            assert not larger  <= smaller
            assert not larger  <  smaller

            assert not smaller <  larger3
            assert not smaller <= larger3
            assert not larger3 >  smaller
            assert not larger3 >= smaller

            # Inequality strictness
            assert larger2 >= larger
            assert larger2 <= larger
            assert not larger2 > larger
            assert not larger2 < larger

            assert larger == larger2
            assert smaller != larger

            # There is an optimization on the zero-element case.
            assert empty == empty2
            assert not empty != empty2
            assert not empty == smaller
            assert empty != smaller

            # With the same size, an elementwise compare happens
            assert larger != larger3
            assert not larger == larger3

        helper(lambda x: x.keys())
        helper(lambda x: x.items())

    def test_pickle(self):
        d = {1: 1, 2: 2, 3: 3}
        it = iter(d)
        first = next(it)
        reduced = it.__reduce__()
        rebuild, args = reduced
        new = rebuild(*args)
        items = set(new)
        assert len(items) == 2
        items.add(first)
        assert items == set(d)

    def test_contains(self):
        logger = []

        class Foo(object):

            def __init__(self, value, name=None):
                self.value = value
                self.name = name or value

            def __repr__(self):
                return '<Foo %s>' % self.name

            def __eq__(self, other):
                logger.append((self, other))
                return self.value == other.value

            def __hash__(self):
                return 42  # __eq__ will be used given all objects' hashes clash

        foo1, foo2, foo3 = Foo(1), Foo(2), Foo(3)
        foo42 = Foo(42)
        foo_dict = {foo1: 1, foo2: 1, foo3: 1}
        del logger[:]
        foo42 in foo_dict
        logger_copy = set(logger[:])  # prevent re-evaluation during pytest error print
        assert logger_copy == {(foo3, foo42), (foo2, foo42), (foo1, foo42)}

        del logger[:]
        foo2_bis = Foo(2, '2 bis')
        foo2_bis in foo_dict
        logger_copy = set(logger[:])  # prevent re-evaluation during pytest error print
        assert (foo2, foo2_bis) in logger_copy
        assert logger_copy.issubset({(foo1, foo2_bis), (foo2, foo2_bis), (foo3, foo2_bis)})


class AppTestStrategies(object):
    def setup_class(cls):
        if cls.runappdirect:
            py.test.skip("__repr__ doesn't work on appdirect")

    def w_get_strategy(self, obj):
        import __pypy__
        r = __pypy__.internal_repr(obj)
        return r[r.find("(") + 1: r.find(")")]

    def test_empty_to_string(self):
        d = {}
        assert "EmptyDictStrategy" in self.get_strategy(d)
        d[b"a"] = 1
        assert "BytesDictStrategy" in self.get_strategy(d)

        class O(object):
            pass
        o = O()
        d = o.__dict__ = {}
        assert "EmptyDictStrategy" in self.get_strategy(d)
        o.a = 1
        assert "UnicodeDictStrategy" in self.get_strategy(d)

    def test_empty_to_unicode(self):
        d = {}
        assert "EmptyDictStrategy" in self.get_strategy(d)
        d[u"a"] = 1
        assert "UnicodeDictStrategy" in self.get_strategy(d)
        assert d["a"] == 1
        #assert d[b"a"] == 1 # this works in py2, but not in py3
        assert list(d.keys()) == ["a"]
        assert type(list(d.keys())[0]) is str

    def test_empty_to_int(self):
        skip('IntDictStrategy is disabled for now, re-enable it!')
        import sys
        d = {}
        d[1] = "hi"
        assert "IntDictStrategy" in self.get_strategy(d)

    def test_iter_dict_length_change(self):
        d = {1: 2, 3: 4, 5: 6}
        it = iter(d.items())
        d[7] = 8
        # 'd' is now length 4
        raises(RuntimeError, next, it)

    def test_iter_dict_strategy_only_change_1(self):
        d = {1: 2, 3: 4, 5: 6}
        it = d.items()
        class Foo(object):
            def __eq__(self, other):
                return False
            def __hash__(self):
                return 0
        assert d.get(Foo()) is None    # this changes the strategy of 'd'
        lst = list(it)  # but iterating still works
        assert sorted(lst) == [(1, 2), (3, 4), (5, 6)]

    def test_iter_dict_strategy_only_change_2(self):
        d = {1: 2, 3: 4, 5: 6}
        it = d.items()
        d['foo'] = 'bar'
        del d[1]
        # on default the strategy changes and thus we get the RuntimeError
        # (commented below). On py3k, we Int and String strategies don't work
        # yet, and thus we get the "correct" behavior
        items = list(it)
        assert set(items) == set([(3, 4), (5, 6), ('foo', 'bar')])
        # 'd' is still length 3, but its strategy changed.  we are
        # getting a RuntimeError because iterating over the old storage
        # gives us (1, 2), but 1 is not in the dict any longer.
        #raises(RuntimeError, list, it)

    def test_bytes_to_object(self):
        d = {b'a': 'b'}
        d[object()] = None
        assert b'a' in list(d)


class FakeString(str):

    hash_count = 0

    def unwrap(self, space):
        self.unwrapped = True
        return str(self)

    def __hash__(self):
        self.hash_count += 1
        return str.__hash__(self)

class FakeUnicode(unicode):

    hash_count = 0

    def unwrap(self, space):
        self.unwrapped = True
        return unicode(self)

    def __hash__(self):
        self.hash_count += 1
        return unicode.__hash__(self)


# the minimal 'space' needed to use a W_DictMultiObject
class FakeSpace:
    hash_count = 0
    def hash_w(self, obj):
        self.hash_count += 1
        return hash(obj)
    def unwrap(self, x):
        return x
    def is_true(self, x):
        return x
    def is_(self, x, y):
        return x is y
    is_w = is_
    def eq(self, x, y):
        return x == y
    eq_w = eq
    def newlist(self, l):
        return l
    def newlist_bytes(self, l):
        return l
    def newlist_text(self, l):
        return l
    def newlist_unicode(self, l):
        return l
    DictObjectCls = W_DictObject
    def type(self, w_obj):
        if isinstance(w_obj, FakeString):
            return str
        if isinstance(w_obj, FakeUnicode):
            return unicode
        return type(w_obj)
    w_unicode = unicode
    w_text = unicode
    w_bytes = str

    def text_w(self, u):
        assert isinstance(u, unicode)
        return u.encode('utf-8')

    def bytes_w(self, string):
        assert isinstance(string, str)
        return string

    def unicode_w(self, u):
        assert isinstance(u, unicode)
        return u

    def int_w(self, integer, allow_conversion=True):
        assert isinstance(integer, int)
        return integer

    def wrap(self, obj):
        if isinstance(obj, str):
            return obj.decode('ascii')
        return obj

    def newunicode(self, u):
        assert isinstance(u, unicode)
        return u

    def newtext(self, string):
        assert isinstance(string, str)
        return string.decode('utf-8')

    def newbytes(self, obj):
        return obj

    def new_interned_str(self, s):
        return s.decode('utf-8')

    def isinstance_w(self, obj, klass):
        return isinstance(obj, klass)
    isinstance = isinstance_w

    def newtuple(self, l):
        return tuple(l)

    def newdict(self, module=False, instance=False):
        return W_DictObject.allocate_and_init_instance(
                self, module=module, instance=instance)

    def view_as_kwargs(self, w_d):
        return w_d.view_as_kwargs() # assume it's a multidict

    def finditem_str(self, w_dict, s):
        return w_dict.getitem_str(s) # assume it's a multidict

    def setitem_str(self, w_dict, s, w_value):
        return w_dict.setitem_str(s, w_value) # assume it's a multidict

    def delitem(self, w_dict, w_s):
        return w_dict.delitem(w_s) # assume it's a multidict

    def allocate_instance(self, cls, type):
        return object.__new__(cls)

    def fromcache(self, cls):
        return cls(self)

    w_StopIteration = StopIteration
    w_None = None
    w_NoneType = type(None, None)
    w_int = int
    w_bool = bool
    w_float = float
    StringObjectCls = FakeString
    UnicodeObjectCls = FakeUnicode
    w_dict = W_DictObject
    iter = iter
    fixedview = list
    listview  = list

class Config:
    class objspace:
        class std:
            methodcachesizeexp = 11
            withmethodcachecounter = False

FakeSpace.config = Config()


class TestDictImplementation:
    def setup_method(self,method):
        self.space = FakeSpace()

    def test_stressdict(self):
        from random import randint
        d = self.space.newdict()
        N = 10000
        pydict = {}
        for i in range(N):
            x = randint(-N, N)
            d.descr_setitem(self.space, x, i)
            pydict[x] = i
        for key, value in pydict.iteritems():
            assert value == d.descr_getitem(self.space, key)

class BaseTestRDictImplementation:
    FakeString = FakeUnicode
    _str_devolves = False

    def setup_method(self,method):
        self.fakespace = FakeSpace()
        self.string = self.wrapstrorunicode("fish")
        self.string2 = self.wrapstrorunicode("fish2")
        self.impl = self.get_impl()

    def wrapstrorunicode(self, obj):
        return self.fakespace.wrap(obj)

    def get_impl(self):
        strategy = self.StrategyClass(self.fakespace)
        storage = strategy.get_empty_storage()
        w_dict = self.fakespace.allocate_instance(W_DictObject, None)
        W_DictObject.__init__(w_dict, self.fakespace, strategy, storage)
        return w_dict

    def fill_impl(self):
        self.impl.setitem(self.string, 1000)
        self.impl.setitem(self.string2, 2000)

    def check_not_devolved(self):
        #XXX check if strategy changed!?
        assert type(self.impl.get_strategy()) is self.StrategyClass
        #assert self.impl.r_dict_content is None

    def test_popitem(self):
        self.fill_impl()
        assert self.impl.length() == 2
        a, b = self.impl.popitem()
        assert self.impl.length() == 1
        if a == self.string:
            assert b == 1000
            assert self.impl.getitem(self.string2) == 2000
        else:
            assert a == self.string2
            assert b == 2000
            if not self._str_devolves:
                result = self.impl.getitem_str(self.string.encode('utf-8'))
            else:
                result = self.impl.getitem(self.string)
            assert result == 1000
        self.check_not_devolved()

    def test_setitem(self):
        self.impl.setitem(self.string, 1000)
        assert self.impl.length() == 1
        assert self.impl.getitem(self.string) == 1000
        if not self._str_devolves:
            result = self.impl.getitem_str(self.string.encode('utf-8'))
        else:
            result = self.impl.getitem(self.string)
        assert result == 1000
        self.check_not_devolved()

    def test_delitem(self):
        self.fill_impl()
        assert self.impl.length() == 2
        self.impl.delitem(self.string2)
        assert self.impl.length() == 1
        self.impl.delitem(self.string)
        assert self.impl.length() == 0
        self.check_not_devolved()

    def test_clear(self):
        self.fill_impl()
        assert self.impl.length() == 2
        self.impl.clear()
        assert self.impl.length() == 0
        self.check_not_devolved()


    def test_keys(self):
        self.fill_impl()
        keys = self.impl.w_keys() # wrapped lists = lists in the fake space
        keys.sort()
        assert keys == [self.string, self.string2]
        self.check_not_devolved()

    def test_values(self):
        self.fill_impl()
        values = self.impl.values()
        values.sort()
        assert values == [1000, 2000]
        self.check_not_devolved()

    def test_items(self):
        self.fill_impl()
        items = self.impl.items()
        items.sort()
        assert items == zip([self.string, self.string2], [1000, 2000])
        self.check_not_devolved()

    def test_iter(self):
        self.fill_impl()
        iteratorimplementation = self.impl.iteritems()
        items = []
        while 1:
            item = iteratorimplementation.next_item()
            if item == (None, None):
                break
            items.append(item)
        items.sort()
        assert items == zip([self.string, self.string2], [1000, 2000])
        self.check_not_devolved()

    def test_devolve(self):
        impl = self.impl
        for x in xrange(100):
            impl.setitem(self.fakespace.text_w(unicode(x)), x)
            impl.setitem(x, x)
        assert type(impl.get_strategy()) is ObjectDictStrategy


    setdefault_hash_count = 1

    def test_setdefault_fast(self):
        on_pypy = "__pypy__" in sys.builtin_module_names
        impl = self.impl
        key = self.FakeString(self.string)
        x = impl.setdefault(key, 1)
        assert x == 1
        if on_pypy and self.FakeString is FakeString:
            assert key.hash_count == self.setdefault_hash_count
        x = impl.setdefault(key, 2)
        assert x == 1
        if on_pypy and self.FakeString is FakeString:
            assert key.hash_count == self.setdefault_hash_count + 1

    def test_fallback_evil_key(self):
        class F(object):
            def __hash__(self):
                return hash("s")
            def __eq__(self, other):
                return other == "s"

        d = self.get_impl()
        w_key = FakeString("s")
        d.setitem(w_key, 12)
        assert d.getitem(w_key) == 12
        assert d.getitem(F()) == d.getitem(w_key)

        d = self.get_impl()
        x = d.setdefault(w_key, 12)
        assert x == 12
        x = d.setdefault(F(), 12)
        assert x == 12

        d = self.get_impl()
        x = d.setdefault(F(), 12)
        assert x == 12

        d = self.get_impl()
        d.setitem(w_key, 12)
        d.delitem(F())

        assert w_key not in d.w_keys()
        assert F() not in d.w_keys()

class TestUnicodeDictImplementation(BaseTestRDictImplementation):
    StrategyClass = UnicodeDictStrategy

    def test_str_shortcut(self):
        self.fill_impl()
        s = self.FakeString(self.string)
        assert self.impl.getitem(s) == 1000
        assert s.unwrapped

    def test_view_as_kwargs(self):
        self.fill_impl()
        assert self.fakespace.view_as_kwargs(self.impl) == (["fish", "fish2"], [1000, 2000])

    def test_setitem_str(self):
        self.impl.setitem_str(self.fakespace.text_w(self.string), 1000)
        assert self.impl.length() == 1
        assert self.impl.getitem(self.string) == 1000
        assert self.impl.getitem_str(str(self.string)) == 1000
        self.check_not_devolved()

class TestBytesDictImplementation(BaseTestRDictImplementation):
    StrategyClass = BytesDictStrategy
    FakeString = FakeString
    _str_devolves = True

    def wrapstrorunicode(self, obj):
        return self.fakespace.newbytes(obj)


class BaseTestDevolvedDictImplementation(BaseTestRDictImplementation):
    def fill_impl(self):
        BaseTestRDictImplementation.fill_impl(self)
        self.impl.get_strategy().switch_to_object_strategy(self.impl)

    def check_not_devolved(self):
        pass

class TestDevolvedUnicodeDictImplementation(BaseTestDevolvedDictImplementation):
    StrategyClass = UnicodeDictStrategy


def test_module_uses_strdict():
    from pypy.objspace.std.celldict import ModuleDictStrategy
    fakespace = FakeSpace()
    d = fakespace.newdict(module=True)
<<<<<<< HEAD
    assert type(d.get_strategy()) is UnicodeDictStrategy
=======
    assert type(d.get_strategy()) is ModuleDictStrategy
>>>>>>> eaf332ff
<|MERGE_RESOLUTION|>--- conflicted
+++ resolved
@@ -1564,8 +1564,4 @@
     from pypy.objspace.std.celldict import ModuleDictStrategy
     fakespace = FakeSpace()
     d = fakespace.newdict(module=True)
-<<<<<<< HEAD
-    assert type(d.get_strategy()) is UnicodeDictStrategy
-=======
-    assert type(d.get_strategy()) is ModuleDictStrategy
->>>>>>> eaf332ff
+    assert type(d.get_strategy()) is ModuleDictStrategy