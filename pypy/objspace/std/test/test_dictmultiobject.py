--- conflicted
+++ resolved
@@ -1229,13 +1229,9 @@
         if isinstance(w_obj, FakeUnicode):
             return unicode
         return type(w_obj)
-<<<<<<< HEAD
     w_unicode = unicode
+    w_text = unicode
     w_bytes = str
-=======
-    w_str = str
-    w_text = str
->>>>>>> c9895e52
 
     def text_w(self, u):
         assert isinstance(u, unicode)
@@ -1244,15 +1240,10 @@
     def bytes_w(self, string):
         assert isinstance(string, str)
         return string
-<<<<<<< HEAD
 
     def unicode_w(self, u):
         assert isinstance(u, unicode)
         return u
-=======
-    bytes_w = str_w
-    text_w = str_w
->>>>>>> c9895e52
 
     def int_w(self, integer, allow_conversion=True):
         assert isinstance(integer, int)
