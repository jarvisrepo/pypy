--- conflicted
+++ resolved
@@ -173,18 +173,14 @@
         w_l = self.space.call_method(w_d, "keys")
         assert sorted(self.space.listview_bytes(w_l)) == ["a", "b"]
 
+        #---the rest is for listview_unicode(), which is disabled---
         # XXX: it would be nice if the test passed without monkeypatch.undo(),
         # but we need space.newlist_unicode for it
-<<<<<<< HEAD
-        monkeypatch.undo() 
-        py.test.skip("listview_unicode disabled")
-=======
-        monkeypatch.undo()
->>>>>>> 00a3cc7d
-        w_d = self.space.newdict()
-        w_d.initialize_content([(w(u"a"), w(1)), (w(u"b"), w(6))])
-        w_l = self.space.call_method(w_d, "keys")
-        assert sorted(self.space.listview_unicode(w_l)) == [u"a", u"b"]
+        # monkeypatch.undo()
+        # w_d = self.space.newdict()
+        # w_d.initialize_content([(w(u"a"), w(1)), (w(u"b"), w(6))])
+        # w_l = self.space.call_method(w_d, "keys")
+        # assert sorted(self.space.listview_unicode(w_l)) == [u"a", u"b"]
 
 class AppTest_DictObject:
     def setup_class(cls):
