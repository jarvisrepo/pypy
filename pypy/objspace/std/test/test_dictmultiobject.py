# encoding: utf-8
import sys
import py

from pypy.objspace.std.dictmultiobject import (W_DictMultiObject,
    W_DictObject, BytesDictStrategy, ObjectDictStrategy, UnicodeDictStrategy,
    IntDictStrategy)
from pypy.objspace.std.longobject import W_LongObject
from rpython.rlib.rbigint import rbigint


class TestW_DictObject(object):
    def test_empty(self):
        d = self.space.newdict()
        assert not self.space.is_true(d)
        assert type(d.get_strategy()) is not ObjectDictStrategy

    def test_nonempty(self):
        space = self.space
        wNone = space.w_None
        d = self.space.newdict()
        d.initialize_content([(wNone, wNone)])
        assert space.is_true(d)
        i = space.getitem(d, wNone)
        equal = space.eq(i, wNone)
        assert space.is_true(equal)

    def test_setitem(self):
        space = self.space
        wk1 = space.wrap('key')
        wone = space.wrap(1)
        d = self.space.newdict()
        d.initialize_content([(space.wrap('zero'),space.wrap(0))])
        space.setitem(d,wk1,wone)
        wback = space.getitem(d,wk1)
        assert self.space.eq_w(wback,wone)

    def test_delitem(self):
        space = self.space
        wk1 = space.wrap('key')
        d = self.space.newdict()
        d.initialize_content( [(space.wrap('zero'),space.wrap(0)),
                               (space.wrap('one'),space.wrap(1)),
                               (space.wrap('two'),space.wrap(2))])
        space.delitem(d,space.wrap('one'))
        assert self.space.eq_w(space.getitem(d,space.wrap('zero')),space.wrap(0))
        assert self.space.eq_w(space.getitem(d,space.wrap('two')),space.wrap(2))
        self.space.raises_w(self.space.w_KeyError,
                            space.getitem,d,space.wrap('one'))

    def test_wrap_dict(self):
        assert isinstance(self.space.wrap({}), W_DictMultiObject)


    def test_dict_compare(self):
        w = self.space.wrap
        w0, w1, w2, w3 = map(w, range(4))
        def wd(items):
            d = self.space.newdict()
            d.initialize_content(items)
            return d
        wd1 = wd([(w0, w1), (w2, w3)])
        wd2 = wd([(w2, w3), (w0, w1)])
        assert self.space.eq_w(wd1, wd2)
        wd3 = wd([(w2, w2), (w0, w1)])
        assert not self.space.eq_w(wd1, wd3)
        wd4 = wd([(w3, w3), (w0, w1)])
        assert not self.space.eq_w(wd1, wd4)
        wd5 = wd([(w3, w3)])
        assert not self.space.eq_w(wd1, wd4)

    def test_dict_call(self):
        space = self.space
        w = space.wrap
        def wd(items):
            d = space.newdict()
            d.initialize_content(items)
            return d
        def mydict(w_args=w(()), w_kwds=w({})):
            return space.call(space.w_dict, w_args, w_kwds)
        def deepwrap(lp):
            return [[w(a),w(b)] for a,b in lp]
        d = mydict()
        assert self.space.eq_w(d, w({}))
        args = w(([['a',2],[23,45]],))
        d = mydict(args)
        assert self.space.eq_w(d, wd(deepwrap([['a',2],[23,45]])))
        d = mydict(args, w({'a':33, 'b':44}))
        assert self.space.eq_w(d, wd(deepwrap([['a',33],['b',44],[23,45]])))
        d = mydict(w_kwds=w({'a':33, 'b':44}))
        assert self.space.eq_w(d, wd(deepwrap([['a',33],['b',44]])))
        self.space.raises_w(space.w_TypeError, mydict, w((23,)))
        self.space.raises_w(space.w_ValueError, mydict, w(([[1,2,3]],)))

    def test_dict_pop(self):
        space = self.space
        w = space.wrap
        def mydict(w_args=w(()), w_kwds=w({})):
            return space.call(space.w_dict, w_args, w_kwds)
        d = mydict(w_kwds=w({"1":2, "3":4}))
        dd = mydict(w_kwds=w({"1":2, "3":4})) # means d.copy()
        pop = space.getattr(dd, w("pop"))
        result = space.call_function(pop, w("1"))
        assert self.space.eq_w(result, w(2))
        assert self.space.eq_w(space.len(dd), w(1))

        dd = mydict(w_kwds=w({"1":2, "3":4})) # means d.copy()
        pop = space.getattr(dd, w("pop"))
        result = space.call_function(pop, w("1"), w(44))
        assert self.space.eq_w(result, w(2))
        assert self.space.eq_w(space.len(dd), w(1))
        result = space.call_function(pop, w("1"), w(44))
        assert self.space.eq_w(result, w(44))
        assert self.space.eq_w(space.len(dd), w(1))

        self.space.raises_w(space.w_KeyError, space.call_function, pop, w(33))

    def test_get(self):
        space = self.space
        w = space.wrap
        def mydict(w_args=w(()), w_kwds=w({})):
            return space.call(space.w_dict, w_args, w_kwds)
        d = mydict(w_kwds=w({"1":2, "3":4}))
        get = space.getattr(d, w("get"))
        assert self.space.eq_w(space.call_function(get, w("1")), w(2))
        assert self.space.eq_w(space.call_function(get, w("1"), w(44)), w(2))
        assert self.space.eq_w(space.call_function(get, w("33")), w(None))
        assert self.space.eq_w(space.call_function(get, w("33"), w(44)), w(44))

    def test_fromkeys_fastpath(self):
        py.test.skip("doesn't make sense here")
        space = self.space
        w = space.wrap

        w_l = space.newlist([w("a"),w("b")])
        w_l.getitems = None
        w_d = space.call_method(space.w_dict, "fromkeys", w_l)

        assert space.eq_w(w_d.getitem_str("a"), space.w_None)
        assert space.eq_w(w_d.getitem_str("b"), space.w_None)

    def test_listview_bytes_dict(self):
        w = self.space.wrap
        wb = self.space.newbytes
        w_d = self.space.newdict()
        w_d.initialize_content([(wb("a"), w(1)), (wb("b"), w(2))])
        assert self.space.listview_bytes(w_d) == ["a", "b"]

    @py.test.mark.skip("possible re-enable later?")
    def test_listview_unicode_dict(self):
        w = self.space.wrap
        w_d = self.space.newdict()
        w_d.initialize_content([(w(u"a"), w(1)), (w(u"b"), w(2))])
        assert self.space.listview_ascii(w_d) == ["a", "b"]

    def test_listview_int_dict(self):
        w = self.space.wrap
        w_d = self.space.newdict()
        w_d.initialize_content([(w(1), w("a")), (w(2), w("b"))])
        assert self.space.listview_int(w_d) == [1, 2]

    def test_keys_on_string_unicode_int_dict(self, monkeypatch):
        w = self.space.wrap
        wb = self.space.newbytes

        w_d = self.space.newdict()
        w_d.initialize_content([(w(1), wb("a")), (w(2), wb("b"))])
        w_k = self.space.call_method(w_d, "keys")
        w_l = self.space.call_function(self.space.w_list, w_k)
        assert sorted(self.space.listview_int(w_l)) == [1,2]

        # make sure that list(d.keys()) calls newlist_bytes for byte dicts
        def not_allowed(*args):
            assert False, 'should not be called'
        monkeypatch.setattr(self.space, 'newlist', not_allowed)
        #
        w_d = self.space.newdict()
        w_d.initialize_content([(wb("a"), w(1)), (wb("b"), w(6))])
        w_k = self.space.call_method(w_d, "keys")
        w_l = self.space.call_function(self.space.w_list, w_k)
        assert sorted(self.space.listview_bytes(w_l)) == ["a", "b"]

        #---the rest is for listview_unicode(), which is disabled---
        # XXX: it would be nice if the test passed without monkeypatch.undo(),
        # but we need space.newlist_unicode for it
        # monkeypatch.undo()
        # w_d = self.space.newdict()
        # w_d.initialize_content([(w(u"a"), w(1)), (w(u"b"), w(6))])
        # w_l = self.space.call_method(w_d, "keys")
        # assert sorted(self.space.listview_unicode(w_l)) == [u"a", u"b"]

    def test_integer_strategy_with_w_long(self):
        space = self.space
        w = W_LongObject(rbigint.fromlong(42))
        w_longlong = W_LongObject(rbigint.fromlong(10**40))
        w_d = space.newdict()
        space.setitem(w_d, w, space.w_None)
        assert w_d.get_strategy() is space.fromcache(IntDictStrategy)
        #
        space.setitem(w_d, w_longlong, space.w_None)
        assert w_d.get_strategy() is space.fromcache(ObjectDictStrategy)
        #
        w_d = self.space.newdict()
        w_d.initialize_content([(w, space.w_None)])
        assert w_d.get_strategy() is space.fromcache(IntDictStrategy)
        #
        w_d = self.space.newdict()
        w_d.initialize_content([(w_longlong, space.w_None)])
        assert w_d.get_strategy() is space.fromcache(ObjectDictStrategy)


class AppTest_DictObject:
    def setup_class(cls):
        cls.w_on_pypy = cls.space.wrap("__pypy__" in sys.builtin_module_names)

    def test_equality(self):
        d = {1: 2}
        f = {1: 2}
        assert d == f
        assert d != {1: 3}

    def test_clear(self):
        d = {1: 2, 3: 4}
        d.clear()
        assert len(d) == 0

    def test_copy(self):
        d = {1: 2, 3: 4}
        dd = d.copy()
        assert d == dd
        assert not d is dd

    def test_get(self):
        d = {1: 2, 3: 4}
        assert d.get(1) == 2
        assert d.get(1, 44) == 2
        assert d.get(33) == None
        assert d.get(33, 44) == 44

    def test_pop(self):
        d = {1: 2, 3: 4}
        dd = d.copy()
        result = dd.pop(1)
        assert result == 2
        assert len(dd) == 1
        dd = d.copy()
        result = dd.pop(1, 44)
        assert result == 2
        assert len(dd) == 1
        result = dd.pop(1, 44)
        assert result == 44
        assert len(dd) == 1
        raises(KeyError, dd.pop, 33)

        assert d.pop("abc", None) is None
        raises(KeyError, d.pop, "abc")
        assert len(d) == 2

    def test_pop_empty_bug(self):
        d = {}
        assert d.pop(1, 2) == 2
        def f(**d): return d
        d = f()
        assert d.pop(1, 2) == 2

    def test_pop_kwargs(self):
        def kw(**d): return d
        d = kw(o=2, t=4)
        dd = d.copy()
        result = dd.pop("o")
        assert result == 2
        assert len(dd) == 1
        dd = d.copy()
        result = dd.pop("o", 44)
        assert result == 2
        assert len(dd) == 1
        result = dd.pop("o", 44)
        assert result == 44
        assert len(dd) == 1
        raises(KeyError, dd.pop, "33")

        assert d.pop("abc", None) is None
        raises(KeyError, d.pop, "abc")
        assert len(d) == 2

    def test_items(self):
        d = {1: 2, 3: 4}
        its = list(d.items())
        its.sort()
        assert its == [(1, 2), (3, 4)]

    def test_iteritems(self):
        d = {1: 2, 3: 4}
        dd = d.copy()
        for k, v in d.items():
            assert v == dd[k]
            del dd[k]
        assert not dd

    def test_iterkeys(self):
        d = {1: 2, 3: 4}
        dd = d.copy()
        for k in d.keys():
            del dd[k]
        assert not dd

    def test_itervalues(self):
        d = {1: 2, 3: 4}
        values = []
        for k in d.values():
            values.append(k)
        assert values == list(d.values())

    def test_reversed_dict(self):
        import __pypy__
        def kw(**d): return d
        for d in [{}, {1: 2, 3: 4, 5: 6}, {"a": 5, "b": 2, "c": 6}, kw(a=1, b=2)]:
            assert list(__pypy__.reversed_dict(d)) == list(d.keys())[::-1]
        raises(TypeError, __pypy__.reversed_dict, 42)

    def test_reversed_dict_runtimeerror(self):
        import __pypy__
        d = {1: 2, 3: 4, 5: 6}
        it = __pypy__.reversed_dict(d)
        key = next(it)
        assert key in [1, 3, 5]   # on CPython, dicts are not ordered
        del d[key]
        raises(RuntimeError, next, it)

    def test_dict_popitem_first(self):
        import __pypy__
        d = {"a": 5}
        assert __pypy__.dict_popitem_first(d) == ("a", 5)
        raises(KeyError, __pypy__.dict_popitem_first, d)

        def kwdict(**k):
            return k
        d = kwdict(a=55)
        assert __pypy__.dict_popitem_first(d) == ("a", 55)
        raises(KeyError, __pypy__.dict_popitem_first, d)

    def test_delitem_if_value_is(self):
        import __pypy__
        class X:
            pass
        x2 = X()
        x3 = X()
        d = {2: x2, 3: x3}
        __pypy__.delitem_if_value_is(d, 2, x3)
        assert d == {2: x2, 3: x3}
        __pypy__.delitem_if_value_is(d, 2, x2)
        assert d == {3: x3}
        __pypy__.delitem_if_value_is(d, 2, x3)
        assert d == {3: x3}

    def test_move_to_end(self):
        import __pypy__
        raises(KeyError, __pypy__.move_to_end, {}, 'foo')
        raises(KeyError, __pypy__.move_to_end, {}, 'foo', last=True)
        raises(KeyError, __pypy__.move_to_end, {}, 'foo', last=False)
        def kwdict(**k):
            return k
        for last in [False, True]:
            for d, key in [({1: 2, 3: 4, 5: 6}, 3),
                           ({b"a": 5, b"b": 2, b"c": 6}, b"b"),
                           ({u"a": 5, u"b": 2, u"c": 6}, u"b"),
                           (kwdict(d=7, e=8, f=9), "e")]:
                other_keys = [k for k in d if k != key]
                __pypy__.move_to_end(d, key, last=last)
                if not self.on_pypy:
                    # when running tests on CPython, the underlying
                    # dicts are not ordered.  We don't get here if
                    # we're running tests on PyPy or with -A.
                    assert set(d.keys()) == set(other_keys + [key])
                elif last:
                    assert list(d) == other_keys + [key]
                else:
                    assert list(d) == [key] + other_keys
                raises(KeyError, __pypy__.move_to_end, d, key * 3, last=last)

    def test_keys(self):
        d = {1: 2, 3: 4}
        kys = list(d.keys())
        kys.sort()
        assert kys == [1, 3]

    def test_popitem(self):
        d = {1: 2, 3: 4}
        it = d.popitem()
        assert len(d) == 1
        assert it == (1, 2) or it == (3, 4)
        it1 = d.popitem()
        assert len(d) == 0
        assert (it != it1) and (it1 == (1, 2) or it1 == (3, 4))
        raises(KeyError, d.popitem)

    def test_popitem_2(self):
        class A(object):
            pass
        d = A().__dict__
        d['x'] = 5
        it1 = d.popitem()
        assert it1 == ('x', 5)
        raises(KeyError, d.popitem)

    def test_popitem3(self):
        #object
        d = {"a": 1, 2: 2, "c": 3}
        l = []
        while True:
            try:
                l.append(d.popitem())
            except KeyError:
                break;
        assert ("a", 1) in l
        assert (2, 2) in l
        assert ("c", 3) in l

        #string
        d = {"a": 1, "b":2, "c":3}
        l = []
        while True:
            try:
                l.append(d.popitem())
            except KeyError:
                break;
        assert ("a", 1) in l
        assert ("b", 2) in l
        assert ("c", 3) in l

    def test_setdefault(self):
        d = {1: 2, 3: 4}
        dd = d.copy()
        x = dd.setdefault(1, 99)
        assert d == dd
        assert x == 2
        x = dd.setdefault(33, 99)
        d[33] = 99
        assert d == dd
        assert x == 99

    def test_setdefault_fast(self):
        class Key(object):
            calls = 0
            def __hash__(self):
                self.calls += 1
                return object.__hash__(self)

        k = Key()
        d = {}
        d.setdefault(k, [])
        if self.on_pypy:
            assert k.calls == 1

        d.setdefault(k, 1)
        if self.on_pypy:
            assert k.calls == 2

        k = Key()
        d.setdefault(k, 42)
        if self.on_pypy:
            assert k.calls == 1

    def test_update(self):
        d = {1: 2, 3: 4}
        dd = d.copy()
        d.update({})
        assert d == dd
        d.update({3: 5, 6: 7})
        assert d == {1: 2, 3: 5, 6: 7}

    def test_update_iterable(self):
        d = {}
        d.update((('a',1),))
        assert d == {'a': 1}
        d.update([('a',2), ('c',3)])
        assert d == {'a': 2, 'c': 3}

    def test_update_nop(self):
        d = {}
        d.update()
        assert d == {}

    def test_update_kwargs(self):
        d = {}
        d.update(foo='bar', baz=1)
        assert d == {'foo': 'bar', 'baz': 1}

    def test_update_dict_and_kwargs(self):
        d = {}
        d.update({'foo': 'bar'}, baz=1)
        assert d == {'foo': 'bar', 'baz': 1}

    def test_update_keys_method(self):
        class Foo(object):
            def keys(self):
                return [4, 1]
            def __getitem__(self, key):
                return key * 10
        d = {}
        d.update(Foo())
        assert d == {1: 10, 4: 40}

    def test_values(self):
        d = {1: 2, 3: 4}
        vals = list(d.values())
        vals.sort()
        assert vals == [2, 4]

    def test_eq(self):
        d1 = {1: 2, 3: 4}
        d2 = {1: 2, 3: 4}
        d3 = {1: 2}
        bool = d1 == d2
        assert bool == True
        bool = d1 == d3
        assert bool == False
        bool = d1 != d2
        assert bool == False
        bool = d1 != d3
        assert bool == True

    def test_richcompare(self):
        import operator
        d1 = {1: 2, 3: 4}
        d2 = {1: 2, 3: 5}
        for op in 'lt', 'le', 'gt', 'ge':
            f = getattr(operator, op)
            raises(TypeError, f, d1, d2)

    def test_str_repr(self):
        assert '{}' == str({})
        assert '{1: 2}' == str({1: 2})
        assert "{'ba': 'bo'}" == str({'ba': 'bo'})
        # NOTE: the string repr depends on hash values of 1 and 'ba'!!!
        ok_reprs = ["{1: 2, 'ba': 'bo'}", "{'ba': 'bo', 1: 2}"]
        assert str({1: 2, 'ba': 'bo'}) in ok_reprs
        assert '{}' == repr({})
        assert '{1: 2}' == repr({1: 2})
        assert "{'ba': 'bo'}" == repr({'ba': 'bo'})
        assert str({1: 2, 'ba': 'bo'}) in ok_reprs

        # Now test self-containing dict
        d = {}
        d[0] = d
        assert str(d) == '{0: {...}}'

        # Mutating while repr'ing
        class Machiavelli(object):
            def __repr__(self):
                d.clear()
                return "42"
        d = {Machiavelli(): True}
        str(d)
        assert d == {}

    def test_new(self):
        d = dict()
        assert d == {}
        args = [['a', 2], [23, 45]]
        d = dict(args)
        assert d == {'a': 2, 23: 45}
        d = dict(args, a=33, b=44)
        assert d == {'a': 33, 'b': 44, 23: 45}
        d = dict(a=33, b=44)
        assert d == {'a': 33, 'b': 44}
        d = dict({'a': 33, 'b': 44})
        assert d == {'a': 33, 'b': 44}
        raises((TypeError, ValueError), dict, 23)
        raises((TypeError, ValueError), dict, [[1, 2, 3]])

    def test_fromkeys(self):
        assert {}.fromkeys([1, 2], 1) == {1: 1, 2: 1}
        assert {}.fromkeys([1, 2]) == {1: None, 2: None}
        assert {}.fromkeys([]) == {}
        assert {1: 0, 2: 0, 3: 0}.fromkeys([1, '1'], 'j') == (
                          {1: 'j', '1': 'j'})
        class D(dict):
            def __new__(cls):
                return E()
        class E(dict):
            pass
        assert isinstance(D.fromkeys([1, 2]), E)
        assert dict.fromkeys({"a": 2, "b": 3}) == {"a": None, "b": None}
        assert dict.fromkeys({"a": 2, 1: 3}) == {"a": None, 1: None}

    def test_str_uses_repr(self):
        class D(dict):
            def __repr__(self):
                return 'hi'
        assert repr(D()) == 'hi'
        assert str(D()) == 'hi'

    def test_overridden_setitem(self):
        class D(dict):
            def __setitem__(self, key, value):
                dict.__setitem__(self, key, 42)
        d = D([('x', 'foo')], y = 'bar')
        assert d['x'] == 'foo'
        assert d['y'] == 'bar'

        d.setdefault('z', 'baz')
        assert d['z'] == 'baz'

        d['foo'] = 'bar'
        assert d['foo'] == 42

        d.update({'w': 'foobar'})
        assert d['w'] == 'foobar'

        d = d.copy()
        assert d['x'] == 'foo'

        d3 = D.fromkeys(['x', 'y'], 'foo')
        assert d3['x'] == 42
        assert d3['y'] == 42

    def test_overridden_setitem_customkey(self):
        class D(dict):
            def __setitem__(self, key, value):
                dict.__setitem__(self, key, 42)
        class Foo(object):
            pass

        d = D()
        key = Foo()
        d[key] = 'bar'
        assert d[key] == 42

    def test_repr_with_overridden_items(self):
        class D(dict):
            def items(self):
                return []

        d = D([("foo", "foobar")])
        assert repr(d) == "{'foo': 'foobar'}"

    def test_popitem_with_overridden_delitem(self):
        class D(dict):
            def __delitem__(self, key):
                assert False
        d = D()
        d['a'] = 42
        item = d.popitem()
        assert item == ('a', 42)

    def test_dict_update_overridden_getitem(self):
        class D(dict):
            def __getitem__(self, key):
                return 42
        d1 = {}
        d2 = D(a='foo')
        d1.update(d2)
        assert d1['a'] == 'foo'
        # a bit of an obscure case: now (from r78295) we get the same result
        # as CPython does

    def test_index_keyerror_unpacking(self):
        d = {}
        for v1 in ['Q', (1,)]:
            try:
                d[v1]
            except KeyError as e:
                v2 = e.args[0]
                assert v1 == v2
            else:
                assert False, 'Expected KeyError'

    def test_del_keyerror_unpacking(self):
        d = {}
        for v1 in ['Q', (1,)]:
            try:
                del d[v1]
            except KeyError as e:
                v2 = e.args[0]
                assert v1 == v2
            else:
                assert False, 'Expected KeyError'

    def test_pop_keyerror_unpacking(self):
        d = {}
        for v1 in ['Q', (1,)]:
            try:
                d.pop(v1)
            except KeyError as e:
                v2 = e.args[0]
                assert v1 == v2
            else:
                assert False, 'Expected KeyError'

    def test_pop_switching_strategy(self):
        class Foo:
            def __hash__(self):
                return hash("a")
            def __eq__(self, other):
                return other == "a"
        d = {"a": 42}
        x = d.pop(Foo())
        assert x == 42 and len(d) == 0
        d = {"b": 43}
        raises(KeyError, d.pop, Foo())

    def test_no_len_on_dict_iter(self):
        iterable = {1: 2, 3: 4}
        raises(TypeError, len, iter(iterable))
        iterable = {"1": 2, "3": 4}
        raises(TypeError, len, iter(iterable))
        iterable = {}
        raises(TypeError, len, iter(iterable))

    def test_missing(self):
        class X(dict):
            def __missing__(self, x):
                assert x == 'hi'
                return 42
        assert X()['hi'] == 42

    def test_missing_more(self):
        def missing(self, x):
            assert x == 'hi'
            return 42
        class SpecialDescr(object):
            def __init__(self, impl):
                self.impl = impl
            def __get__(self, obj, owner):
                return self.impl.__get__(obj, owner)
        class X(dict):
            __missing__ = SpecialDescr(missing)
        assert X()['hi'] == 42

    def test_empty_dict(self):
        d = {}
        raises(KeyError, d.popitem)
        assert list(d.items()) == []
        assert list(d.values()) == []
        assert list(d.keys()) == []

    def test_bytes_keys(self):
        assert isinstance(list({b'a': 1})[0], bytes)

    def test_interned_keywords(self):
        skip("no longer works")
        # At some point in the past, we had kwargsdict automatically
        # intern every single key we get out of it.  That's a big
        # pointless waste of time.  So the following test fails now.
        assert list(dict(abcdef=1))[0] is 'abcdef'

    def test_dict_copy(self):
        class my_dict_1(dict):
            def keys(self):
                return iter(['b'])

        class my_dict_2(my_dict_1):
            __iter__ = 42
<<<<<<< HEAD

        d1 = my_dict_1({'a': 1, 'b': 2})
        assert dict(d1) == {'a': 1, 'b': 2}  # doesn't use overridden keys()

=======

        d1 = my_dict_1({'a': 1, 'b': 2})
        assert dict(d1) == {'a': 1, 'b': 2}  # doesn't use overridden keys()

>>>>>>> c0861c0f
        d2 = my_dict_2({'a': 1, 'b': 2})
        assert dict(d2) == {'b': 2}  # uses overridden keys()

class AppTest_DictMultiObject(AppTest_DictObject):

    def test_emptydict_unhashable(self):
        raises(TypeError, "{}[['x']]")
        raises(TypeError, "del {}[['x']]")

    def test_string_subclass_via_setattr(self):
        class A(object):
            pass
        class S(str):
            def __hash__(self):
                return 123
        a = A()
        s = S("abc")
        setattr(a, s, 42)
        key = next(iter(a.__dict__.keys()))
        assert key == s
        assert key is not s
        assert type(key) is str
        assert getattr(a, s) == 42

    def test_setattr_string_identify(self):
        class StrHolder(object):
            pass
        holder = StrHolder()
        class A(object):
            def __setattr__(self, attr, value):
                holder.seen = attr

        a = A()
        s = "abc"
        setattr(a, s, 123)
        assert holder.seen is s

    def test_internal_delitem(self):
        class K:
            def __hash__(self):
                return 42
            def __eq__(self, other):
                if is_equal[0]:
                    is_equal[0] -= 1
                    return True
                return False
        is_equal = [0]
        k1 = K()
        k2 = K()
        d = {k1: 1, k2: 2}
        k3 = K()
        is_equal = [1]
        try:
            x = d.pop(k3)
        except RuntimeError:
            # This used to give a Fatal RPython error: KeyError.
            # Now at least it should raise an app-level RuntimeError,
            # or just work.
            assert len(d) == 2
        else:
            assert (x == 1 or x == 2) and len(d) == 1


class AppTestDictViews:
    def test_dictview(self):
        d = {1: 2, 3: 4}
        assert len(d.keys()) == 2
        assert len(d.items()) == 2
        assert len(d.values()) == 2

    def test_dict_keys(self):
        d = {1: 10, "a": "ABC"}
        keys = d.keys()
        assert len(keys) == 2
        assert set(keys) == set([1, "a"])
        assert keys == set([1, "a"])
        assert keys == frozenset([1, "a"])
        assert keys != set([1, "a", "b"])
        assert keys != set([1, "b"])
        assert keys != set([1])
        assert keys != 42
        assert not keys == 42
        assert 1 in keys
        assert "a" in keys
        assert 10 not in keys
        assert "Z" not in keys
        raises(TypeError, "[] in keys")     # [] is unhashable
        raises(TypeError, keys.__contains__, [])
        assert d.keys() == d.keys()
        e = {1: 11, "a": "def"}
        assert d.keys() == e.keys()
        del e["a"]
        assert d.keys() != e.keys()

    def test_dict_items(self):
        d = {1: 10, "a": "ABC"}
        items = d.items()
        assert len(items) == 2
        assert set(items) == set([(1, 10), ("a", "ABC")])
        assert items == set([(1, 10), ("a", "ABC")])
        assert items == frozenset([(1, 10), ("a", "ABC")])
        assert items != set([(1, 10), ("a", "ABC"), "junk"])
        assert items != set([(1, 10), ("a", "def")])
        assert items != set([(1, 10)])
        assert items != 42
        assert not items == 42
        assert (1, 10) in items
        assert ("a", "ABC") in items
        assert (1, 11) not in items
        assert 1 not in items
        assert () not in items
        assert (1,) not in items
        assert (1, 2, 3) not in items
        raises(TypeError, "([], []) not in items")     # [] is unhashable
        raises(TypeError, items.__contains__, ([], []))
        assert d.items() == d.items()
        e = d.copy()
        assert d.items() == e.items()
        e["a"] = "def"
        assert d.items() != e.items()

    def test_dict_items_contains_with_identity(self):
        class BadEq(object):
            def __eq__(self, other):
                raise ZeroDivisionError
            def __hash__(self):
                return 7
        k = BadEq()
        v = BadEq()
        assert (k, v) in {k: v}.items()

    def test_dict_mixed_keys_items(self):
        d = {(1, 1): 11, (2, 2): 22}
        e = {1: 1, 2: 2}
        assert d.keys() == e.items()
        assert d.items() != e.keys()

    def test_dict_values(self):
        d = {1: 10, "a": "ABC"}
        values = d.values()
        assert set(values) == set([10, "ABC"])
        assert len(values) == 2
        assert not values == 42

    def test_dict_repr(self):
        d = {1: 10, "a": "ABC"}
        assert isinstance(repr(d), str)
        r = repr(d.items())
        assert isinstance(r, str)
        assert (r == "dict_items([('a', 'ABC'), (1, 10)])" or
                r == "dict_items([(1, 10), ('a', 'ABC')])")
        r = repr(d.keys())
        assert isinstance(r, str)
        assert (r == "dict_keys(['a', 1])" or
                r == "dict_keys([1, 'a'])")
        r = repr(d.values())
        assert isinstance(r, str)
        assert (r == "dict_values(['ABC', 10])" or
                r == "dict_values([10, 'ABC'])")
        d = {'日本': '日本国'}
        assert repr(d.items()) == "dict_items([('日本', '日本国')])"

    def test_recursive_repr(self):
        d = {1: 2}
        d[2] = d.values()
        assert repr(d) == '{1: 2, 2: dict_values([2, ...])}'

    def test_keys_set_operations(self):
        d1 = {'a': 1, 'b': 2}
        d2 = {'b': 3, 'c': 2}
        d3 = {'d': 4, 'e': 5}
        assert d1.keys() & d1.keys() == set('ab')
        assert d1.keys() & d2.keys() == set('b')
        assert d1.keys() & d3.keys() == set()
        assert d1.keys() & set(d1.keys()) == set('ab')
        assert d1.keys() & set(d2.keys()) == set('b')
        assert d1.keys() & set(d3.keys()) == set()

        assert d1.keys() | d1.keys() == set('ab')
        assert d1.keys() | d2.keys() == set('abc')
        assert d1.keys() | d3.keys() == set('abde')
        assert d1.keys() | set(d1.keys()) == set('ab')
        assert d1.keys() | set(d2.keys()) == set('abc')
        assert d1.keys() | set(d3.keys()) == set('abde')

        assert d1.keys() ^ d1.keys() == set()
        assert d1.keys() ^ d2.keys() == set('ac')
        assert d1.keys() ^ d3.keys() == set('abde')
        assert d1.keys() ^ set(d1.keys()) == set()
        assert d1.keys() ^ set(d2.keys()) == set('ac')
        assert d1.keys() ^ set(d3.keys()) == set('abde')

        assert d1.keys() - d1.keys() == set()
        assert d1.keys() - d2.keys() == set('a')
        assert d1.keys() - d3.keys() == set('ab')
        assert d1.keys() - set(d1.keys()) == set()
        assert d1.keys() - set(d2.keys()) == set('a')
        assert d1.keys() - set(d3.keys()) == set('ab')

        assert not d1.keys().isdisjoint(d1.keys())
        assert not d1.keys().isdisjoint(d2.keys())
        assert not d1.keys().isdisjoint(list(d2.keys()))
        assert not d1.keys().isdisjoint(set(d2.keys()))

        assert d1.keys().isdisjoint(['x', 'y', 'z'])
        assert d1.keys().isdisjoint(set(['x', 'y', 'z']))
        assert d1.keys().isdisjoint(set(['x', 'y']))
        assert d1.keys().isdisjoint(['x', 'y'])
        assert d1.keys().isdisjoint({})
        assert d1.keys().isdisjoint(d3.keys())

        de = {}
        assert de.keys().isdisjoint(set())
        assert de.keys().isdisjoint([])
        assert de.keys().isdisjoint(de.keys())
        assert de.keys().isdisjoint([1])


    def test_items_set_operations(self):
        d1 = {'a': 1, 'b': 2}
        d2 = {'a': 2, 'b': 2}
        d3 = {'d': 4, 'e': 5}
        assert d1.items() & d1.items() == set([('a', 1), ('b', 2)])
        assert d1.items() & d2.items() == set([('b', 2)])
        assert d1.items() & d3.items() == set()
        assert d1.items() & set(d1.items()) == set([('a', 1), ('b', 2)])
        assert d1.items() & set(d2.items()) == set([('b', 2)])
        assert d1.items() & set(d3.items()) == set()

        assert d1.items() | d1.items() == set([('a', 1), ('b', 2)])
        assert (d1.items() | d2.items() ==
                set([('a', 1), ('a', 2), ('b', 2)]))
        assert (d1.items() | d3.items() ==
                set([('a', 1), ('b', 2), ('d', 4), ('e', 5)]))
        assert (d1.items() | set(d1.items()) ==
                set([('a', 1), ('b', 2)]))
        assert (d1.items() | set(d2.items()) ==
                set([('a', 1), ('a', 2), ('b', 2)]))
        assert (d1.items() | set(d3.items()) ==
                set([('a', 1), ('b', 2), ('d', 4), ('e', 5)]))

        assert d1.items() ^ d1.items() == set()
        assert d1.items() ^ d2.items() == set([('a', 1), ('a', 2)])
        assert (d1.items() ^ d3.items() ==
                set([('a', 1), ('b', 2), ('d', 4), ('e', 5)]))

        assert d1.items() - d1.items() == set()
        assert d1.items() - d2.items() == set([('a', 1)])
        assert d1.items() - d3.items() == set([('a', 1), ('b', 2)])

        assert not d1.items().isdisjoint(d1.items())
        assert not d1.items().isdisjoint(d2.items())
        assert not d1.items().isdisjoint(list(d2.items()))
        assert not d1.items().isdisjoint(set(d2.items()))
        assert d1.items().isdisjoint(['x', 'y', 'z'])
        assert d1.items().isdisjoint(set(['x', 'y', 'z']))
        assert d1.items().isdisjoint(set(['x', 'y']))
        assert d1.items().isdisjoint({})
        assert d1.items().isdisjoint(d3.items())

        de = {}
        assert de.items().isdisjoint(set())
        assert de.items().isdisjoint([])
        assert de.items().isdisjoint(de.items())
        assert de.items().isdisjoint([1])

    def test_keys_set_operations_any_type(self):
        """
        d = {1: 'a', 2: 'b', 3: 'c'}
        assert d.keys() & {1} == {1}
        assert d.keys() & {1: 'foo'} == {1}
        assert d.keys() & [1, 2] == {1, 2}
        #
        assert {1} & d.keys() == {1}
        assert {1: 'foo'} & d.keys() == {1}
        assert [1, 2] & d.keys() == {1, 2}
        #
        assert d.keys() - {1} == {2, 3}
        assert {1, 4} - d.keys() == {4}
        #
        assert d.keys() == {1, 2, 3}
        assert {1, 2, 3} == d.keys()
        assert d.keys() == frozenset({1, 2, 3})
        assert frozenset({1, 2, 3}) == d.keys()
        assert not d.keys() != {1, 2, 3}
        assert not {1, 2, 3} != d.keys()
        assert not d.keys() != frozenset({1, 2, 3})
        assert not frozenset({1, 2, 3}) != d.keys()
        """

    def test_items_set_operations_any_type(self):
        """
        d = {1: 'a', 2: 'b', 3: 'c'}
        assert d.items() & {(1, 'a')} == {(1, 'a')}
        assert d.items() & {(1, 'a'): 'foo'} == {(1, 'a')}
        assert d.items() & [(1, 'a'), (2, 'b')] == {(1, 'a'), (2, 'b')}
        #
        assert {(1, 'a')} & d.items() == {(1, 'a')}
        assert {(1, 'a'): 'foo'} & d.items() == {(1, 'a')}
        assert [(1, 'a'), (2, 'b')] & d.items() == {(1, 'a'), (2, 'b')}
        #
        assert d.items() - {(1, 'a')} == {(2, 'b'), (3, 'c')}
        assert {(1, 'a'), 4} - d.items() == {4}
        #
        assert d.items() == {(1, 'a'), (2, 'b'), (3, 'c')}
        assert {(1, 'a'), (2, 'b'), (3, 'c')} == d.items()
        assert d.items() == frozenset({(1, 'a'), (2, 'b'), (3, 'c')})
        assert frozenset({(1, 'a'), (2, 'b'), (3, 'c')}) == d.items()
        assert not d.items() != {(1, 'a'), (2, 'b'), (3, 'c')}
        assert not {(1, 'a'), (2, 'b'), (3, 'c')} != d.items()
        assert not d.items() != frozenset({(1, 'a'), (2, 'b'), (3, 'c')})
        assert not frozenset({(1, 'a'), (2, 'b'), (3, 'c')}) != d.items()
        """

    def test_dictviewset_unhashable_values(self):
        class C:
            def __eq__(self, other):
                return True
        d = {1: C()}
        assert d.items() <= d.items()

    def test_compare_keys_and_items(self):
        d1 = {1: 2}
        d2 = {(1, 2): 'foo'}
        assert d1.items() == d2.keys()

    def test_keys_items_contained(self):
        def helper(fn):
            empty = fn(dict())
            empty2 = fn(dict())
            smaller = fn({1:1, 2:2})
            larger = fn({1:1, 2:2, 3:3})
            larger2 = fn({1:1, 2:2, 3:3})
            larger3 = fn({4:1, 2:2, 3:3})

            assert smaller <  larger
            assert smaller <= larger
            assert larger >  smaller
            assert larger >= smaller

            assert not smaller >= larger
            assert not smaller >  larger
            assert not larger  <= smaller
            assert not larger  <  smaller

            assert not smaller <  larger3
            assert not smaller <= larger3
            assert not larger3 >  smaller
            assert not larger3 >= smaller

            # Inequality strictness
            assert larger2 >= larger
            assert larger2 <= larger
            assert not larger2 > larger
            assert not larger2 < larger

            assert larger == larger2
            assert smaller != larger

            # There is an optimization on the zero-element case.
            assert empty == empty2
            assert not empty != empty2
            assert not empty == smaller
            assert empty != smaller

            # With the same size, an elementwise compare happens
            assert larger != larger3
            assert not larger == larger3

        helper(lambda x: x.keys())
        helper(lambda x: x.items())

    def test_pickle(self):
        d = {1: 1, 2: 2, 3: 3}
        it = iter(d)
        first = next(it)
        reduced = it.__reduce__()
        rebuild, args = reduced
        new = rebuild(*args)
        items = set(new)
        assert len(items) == 2
        items.add(first)
        assert items == set(d)

    def test_contains(self):
        logger = []

        class Foo(object):

            def __init__(self, value, name=None):
                self.value = value
                self.name = name or value

            def __repr__(self):
                return '<Foo %s>' % self.name

            def __eq__(self, other):
                logger.append((self, other))
                return self.value == other.value

            def __hash__(self):
                return 42  # __eq__ will be used given all objects' hashes clash

        foo1, foo2, foo3 = Foo(1), Foo(2), Foo(3)
        foo42 = Foo(42)
        foo_dict = {foo1: 1, foo2: 1, foo3: 1}
        del logger[:]
        foo42 in foo_dict
        logger_copy = set(logger[:])  # prevent re-evaluation during pytest error print
        assert logger_copy == {(foo3, foo42), (foo2, foo42), (foo1, foo42)}

        del logger[:]
        foo2_bis = Foo(2, '2 bis')
        foo2_bis in foo_dict
        logger_copy = set(logger[:])  # prevent re-evaluation during pytest error print
        assert (foo2, foo2_bis) in logger_copy
        assert logger_copy.issubset({(foo1, foo2_bis), (foo2, foo2_bis), (foo3, foo2_bis)})


class AppTestStrategies(object):
    def setup_class(cls):
        if cls.runappdirect:
            py.test.skip("__repr__ doesn't work on appdirect")

    def w_get_strategy(self, obj):
        import __pypy__
        r = __pypy__.internal_repr(obj)
        return r[r.find("(") + 1: r.find(")")]

    def test_empty_to_string(self):
        d = {}
        assert "EmptyDictStrategy" in self.get_strategy(d)
        d[b"a"] = 1
        assert "BytesDictStrategy" in self.get_strategy(d)

        class O(object):
            pass
        o = O()
        d = o.__dict__ = {}
        assert "EmptyDictStrategy" in self.get_strategy(d)
        o.a = 1
        assert "UnicodeDictStrategy" in self.get_strategy(d)

    def test_empty_to_unicode(self):
        d = {}
        assert "EmptyDictStrategy" in self.get_strategy(d)
        d[u"a"] = 1
        assert "UnicodeDictStrategy" in self.get_strategy(d)
        assert d["a"] == 1
        #assert d[b"a"] == 1 # this works in py2, but not in py3
        assert list(d.keys()) == ["a"]
        assert type(list(d.keys())[0]) is str

    def test_setitem_str_nonascii(self):
        d = {}
        assert "EmptyDictStrategy" in self.get_strategy(d)
        d[u"a"] = 1
        assert "UnicodeDictStrategy" in self.get_strategy(d)
        exec("a = 1", d)
        assert d["a"] == 1
        assert "UnicodeDictStrategy" in self.get_strategy(d)
        exec("ä = 2", d)
        assert "UnicodeDictStrategy" in self.get_strategy(d)
        assert d["a"] == 1
        assert d["ä"] == 2

        d = {}
        d[u"ä"] = 1
        assert "UnicodeDictStrategy" in self.get_strategy(d)

    def test_empty_to_int(self):
        d = {}
        d[1] = "hi"
        assert "IntDictStrategy" in self.get_strategy(d)

    def test_iter_dict_length_change(self):
        d = {1: 2, 3: 4, 5: 6}
        it = iter(d.items())
        d[7] = 8
        # 'd' is now length 4
        raises(RuntimeError, next, it)

    def test_iter_dict_strategy_only_change_1(self):
        d = {1: 2, 3: 4, 5: 6}
        it = d.items()
        class Foo(object):
            def __eq__(self, other):
                return False
            def __hash__(self):
                return 0
        assert d.get(Foo()) is None    # this changes the strategy of 'd'
        lst = list(it)  # but iterating still works
        assert sorted(lst) == [(1, 2), (3, 4), (5, 6)]

    def test_iter_dict_strategy_only_change_2(self):
        d = {1: 2, 3: 4, 5: 6}
        it = d.items()
        d['foo'] = 'bar'
        del d[1]
        # on default the strategy changes and thus we get the RuntimeError
        # (commented below). On py3k, we Int and String strategies don't work
        # yet, and thus we get the "correct" behavior
        items = list(it)
        assert set(items) == set([(3, 4), (5, 6), ('foo', 'bar')])
        # 'd' is still length 3, but its strategy changed.  we are
        # getting a RuntimeError because iterating over the old storage
        # gives us (1, 2), but 1 is not in the dict any longer.
        #raises(RuntimeError, list, it)
<<<<<<< HEAD

    def test_bytes_to_object(self):
        d = {b'a': 'b'}
        d[object()] = None
        assert b'a' in list(d)


=======

    def test_bytes_to_object(self):
        d = {b'a': 'b'}
        d[object()] = None
        assert b'a' in list(d)


>>>>>>> c0861c0f
class FakeString(str):

    hash_count = 0

    def unwrap(self, space):
        self.unwrapped = True
        return str(self)

    def __hash__(self):
        self.hash_count += 1
        return str.__hash__(self)

class FakeUnicode(unicode):

    hash_count = 0

    def unwrap(self, space):
        self.unwrapped = True
        return unicode(self)

    def __hash__(self):
        self.hash_count += 1
        return unicode.__hash__(self)

    def hash_w(self):
        return hash(self)
<<<<<<< HEAD

    def eq_w(self, other):
        return self == other

    def is_ascii(self):
        return True

=======

    def eq_w(self, other):
        return self == other

    def is_ascii(self):
        return True

>>>>>>> c0861c0f
    def unwrapped(self):
        return True

# the minimal 'space' needed to use a W_DictMultiObject
class FakeSpace:
    hash_count = 0
    def hash_w(self, obj):
        self.hash_count += 1
        return hash(obj)
    def unwrap(self, x):
        return x
    def is_true(self, x):
        return x
    def is_(self, x, y):
        return x is y
    is_w = is_
    def eq(self, x, y):
        return x == y
    eq_w = eq
    def newlist(self, l):
        return l
    def newlist_bytes(self, l):
        return l
    def newlist_text(self, l):
        return l
    def newlist_unicode(self, l):
        return l
    DictObjectCls = W_DictObject
    def type(self, w_obj):
        if isinstance(w_obj, FakeString):
            return str
        if isinstance(w_obj, FakeUnicode):
            return unicode
        return type(w_obj)
    w_unicode = unicode
    w_text = unicode
    w_bytes = str

    def text_w(self, u):
        assert isinstance(u, unicode)
        return FakeUnicode(u).encode('utf8')

    def bytes_w(self, string):
        assert isinstance(string, str)
        return string

    def utf8_w(self, u):
        if isinstance(u, unicode):
            u = u.encode('utf8')
        assert isinstance(u, str)
        return u

    def int_w(self, integer, allow_conversion=True):
        assert isinstance(integer, int)
        return integer

    def float_w(self, fl, allow_conversion=True):
        assert isinstance(fl, float)
        return fl

    def wrap(self, obj):
        if isinstance(obj, str):
            return FakeUnicode(obj.decode('ascii'))
        return obj

    def newtext(self, string):
        if isinstance(string, str):
            return FakeUnicode(string.decode('utf-8'))
        assert isinstance(string, unicode)
        return FakeUnicode(string)

    def newutf8(self, obj, lgt):
<<<<<<< HEAD
        return obj

    def newbytes(self, obj):
        return obj

    def new_interned_str(self, s):
        return s.decode('utf-8')
=======
        return obj

    def newbytes(self, obj):
        return obj

    def new_interned_str(self, s):
        return s.decode('utf-8')

    newint = newfloat = wrap
>>>>>>> c0861c0f

    def isinstance_w(self, obj, klass):
        return isinstance(obj, klass)
    isinstance = isinstance_w

    def newtuple(self, l):
        return tuple(l)

    def newdict(self, module=False, instance=False):
        return W_DictObject.allocate_and_init_instance(
                self, module=module, instance=instance)

    def view_as_kwargs(self, w_d):
        return w_d.view_as_kwargs() # assume it's a multidict

    def finditem_str(self, w_dict, s):
        return w_dict.getitem_str(s) # assume it's a multidict

    def setitem_str(self, w_dict, s, w_value):
        return w_dict.setitem_str(s, w_value) # assume it's a multidict

    def delitem(self, w_dict, w_s):
        return w_dict.delitem(w_s) # assume it's a multidict

    def allocate_instance(self, cls, type):
        return object.__new__(cls)

    def fromcache(self, cls):
        return cls(self)

    def _side_effects_ok(self):
        return True

    w_StopIteration = StopIteration
    w_None = None
    w_NoneType = type(None, None)
    w_int = int
    w_bool = bool
    w_float = float
    StringObjectCls = FakeString
    UnicodeObjectCls = FakeUnicode
    IntObjectCls = int
    FloatObjectCls = float
    w_dict = W_DictObject
    iter = iter
    fixedview = list
    listview  = list

class Config:
    class objspace:
        class std:
            methodcachesizeexp = 11
            withmethodcachecounter = False

FakeSpace.config = Config()


class TestDictImplementation:
    def setup_method(self,method):
        self.space = FakeSpace()

    def test_stressdict(self):
        from random import randint
        d = self.space.newdict()
        N = 10000
        pydict = {}
        for i in range(N):
            x = randint(-N, N)
            d.descr_setitem(self.space, x, i)
            pydict[x] = i
        for key, value in pydict.iteritems():
            assert value == d.descr_getitem(self.space, key)

class BaseTestRDictImplementation:
    FakeString = FakeUnicode
    _str_devolves = False

    def setup_method(self,method):
        self.fakespace = FakeSpace()
        self.string = self.wrapstrorunicode("fish")
        self.string2 = self.wrapstrorunicode("fish2")
        self.impl = self.get_impl()

    def wrapstrorunicode(self, obj):
        return self.fakespace.wrap(obj)

    def get_impl(self):
        strategy = self.StrategyClass(self.fakespace)
        storage = strategy.get_empty_storage()
        w_dict = self.fakespace.allocate_instance(W_DictObject, None)
        W_DictObject.__init__(w_dict, self.fakespace, strategy, storage)
        return w_dict

    def fill_impl(self):
        self.impl.setitem(self.string, 1000)
        self.impl.setitem(self.string2, 2000)

    def check_not_devolved(self):
        #XXX check if strategy changed!?
        assert type(self.impl.get_strategy()) is self.StrategyClass
        #assert self.impl.r_dict_content is None

    def test_popitem(self):
        self.fill_impl()
        assert self.impl.length() == 2
        a, b = self.impl.popitem()
        assert self.impl.length() == 1
        if a == self.string:
            assert b == 1000
            assert self.impl.getitem(self.string2) == 2000
        else:
            assert a == self.string2
            assert b == 2000
            if not self._str_devolves:
                result = self.impl.getitem_str(self.string.encode('utf-8'))
            else:
                result = self.impl.getitem(self.string)
            assert result == 1000
        self.check_not_devolved()

    def test_setitem(self):
        self.impl.setitem(self.string, 1000)
        assert self.impl.length() == 1
        assert self.impl.getitem(self.string) == 1000
        if not self._str_devolves:
            result = self.impl.getitem_str(self.string.encode('utf-8'))
        else:
            result = self.impl.getitem(self.string)
        assert result == 1000
        self.check_not_devolved()

    def test_delitem(self):
        self.fill_impl()
        assert self.impl.length() == 2
        self.impl.delitem(self.string2)
        assert self.impl.length() == 1
        self.impl.delitem(self.string)
        assert self.impl.length() == 0
        self.check_not_devolved()

    def test_clear(self):
        self.fill_impl()
        assert self.impl.length() == 2
        self.impl.clear()
        assert self.impl.length() == 0
        self.check_not_devolved()


    def test_keys(self):
        self.fill_impl()
        keys = self.impl.w_keys() # wrapped lists = lists in the fake space
        keys.sort()
        assert keys == [self.string, self.string2]
        self.check_not_devolved()

    def test_values(self):
        self.fill_impl()
        values = self.impl.values()
        values.sort()
        assert values == [1000, 2000]
        self.check_not_devolved()

    def test_items(self):
        self.fill_impl()
        items = self.impl.items()
        items.sort()
        assert items == zip([self.string, self.string2], [1000, 2000])
        self.check_not_devolved()

    def test_iter(self):
        self.fill_impl()
        iteratorimplementation = self.impl.iteritems()
        items = []
        while 1:
            item = iteratorimplementation.next_item()
            if item == (None, None):
                break
            items.append(item)
        items.sort()
        assert items == zip([self.string, self.string2], [1000, 2000])
        self.check_not_devolved()

    def test_devolve(self):
        impl = self.impl
        for x in xrange(100):
            impl.setitem(self.fakespace.text_w(unicode(x)), x)
            impl.setitem(x, x)
        assert type(impl.get_strategy()) is ObjectDictStrategy


    setdefault_hash_count = 1

    def test_setdefault_fast(self):
        on_pypy = "__pypy__" in sys.builtin_module_names
        impl = self.impl
        key = self.FakeString(self.string)
        x = impl.setdefault(key, 1)
        assert x == 1
        if on_pypy and self.FakeString is FakeString:
            assert key.hash_count == self.setdefault_hash_count
        x = impl.setdefault(key, 2)
        assert x == 1
        if on_pypy and self.FakeString is FakeString:
            assert key.hash_count == self.setdefault_hash_count + 1

    def test_fallback_evil_key(self):
        class F(object):
            def __hash__(self):
                return hash("s")
            def __eq__(self, other):
                return other == "s"

        d = self.get_impl()
        w_key = FakeString("s")
        d.setitem(w_key, 12)
        assert d.getitem(w_key) == 12
        assert d.getitem(F()) == d.getitem(w_key)

        d = self.get_impl()
        x = d.setdefault(w_key, 12)
        assert x == 12
        x = d.setdefault(F(), 12)
        assert x == 12

        d = self.get_impl()
        x = d.setdefault(F(), 12)
        assert x == 12

        d = self.get_impl()
        d.setitem(w_key, 12)
        d.delitem(F())

        assert w_key not in d.w_keys()
        assert F() not in d.w_keys()

class TestUnicodeDictImplementation(BaseTestRDictImplementation):
    StrategyClass = UnicodeDictStrategy

    def test_str_shortcut(self):
        self.fill_impl()
        s = self.FakeString(self.string)
        assert self.impl.getitem(s) == 1000
        assert s.unwrapped

    def test_view_as_kwargs(self):
        self.fill_impl()
        assert self.fakespace.view_as_kwargs(self.impl) == (["fish", "fish2"], [1000, 2000])

    def test_setitem_str(self):
        self.impl.setitem_str(self.fakespace.text_w(self.string), 1000)
        assert self.impl.length() == 1
        assert self.impl.getitem(self.string) == 1000
        assert self.impl.getitem_str(str(self.string)) == 1000
        self.check_not_devolved()

    def test_setitem_str(self):
        self.impl.setitem_str(self.fakespace.text_w(self.string), 1000)
        assert self.impl.length() == 1
        assert self.impl.getitem(self.string) == 1000
        assert self.impl.getitem_str(str(self.string)) == 1000
        self.check_not_devolved()

class TestBytesDictImplementation(BaseTestRDictImplementation):
    StrategyClass = BytesDictStrategy
    FakeString = FakeString
    _str_devolves = True

    def wrapstrorunicode(self, obj):
        return self.fakespace.newbytes(obj)


class BaseTestDevolvedDictImplementation(BaseTestRDictImplementation):
    def fill_impl(self):
        BaseTestRDictImplementation.fill_impl(self)
        self.impl.get_strategy().switch_to_object_strategy(self.impl)

    def check_not_devolved(self):
        pass

class TestDevolvedUnicodeDictImplementation(BaseTestDevolvedDictImplementation):
    StrategyClass = UnicodeDictStrategy


def test_module_uses_strdict():
    from pypy.objspace.std.celldict import ModuleDictStrategy
    fakespace = FakeSpace()
    d = fakespace.newdict(module=True)
    assert type(d.get_strategy()) is ModuleDictStrategy<|MERGE_RESOLUTION|>--- conflicted
+++ resolved
@@ -752,17 +752,10 @@
 
         class my_dict_2(my_dict_1):
             __iter__ = 42
-<<<<<<< HEAD
 
         d1 = my_dict_1({'a': 1, 'b': 2})
         assert dict(d1) == {'a': 1, 'b': 2}  # doesn't use overridden keys()
 
-=======
-
-        d1 = my_dict_1({'a': 1, 'b': 2})
-        assert dict(d1) == {'a': 1, 'b': 2}  # doesn't use overridden keys()
-
->>>>>>> c0861c0f
         d2 = my_dict_2({'a': 1, 'b': 2})
         assert dict(d2) == {'b': 2}  # uses overridden keys()
 
@@ -1271,7 +1264,6 @@
         # getting a RuntimeError because iterating over the old storage
         # gives us (1, 2), but 1 is not in the dict any longer.
         #raises(RuntimeError, list, it)
-<<<<<<< HEAD
 
     def test_bytes_to_object(self):
         d = {b'a': 'b'}
@@ -1279,15 +1271,6 @@
         assert b'a' in list(d)
 
 
-=======
-
-    def test_bytes_to_object(self):
-        d = {b'a': 'b'}
-        d[object()] = None
-        assert b'a' in list(d)
-
-
->>>>>>> c0861c0f
 class FakeString(str):
 
     hash_count = 0
@@ -1314,7 +1297,6 @@
 
     def hash_w(self):
         return hash(self)
-<<<<<<< HEAD
 
     def eq_w(self, other):
         return self == other
@@ -1322,15 +1304,6 @@
     def is_ascii(self):
         return True
 
-=======
-
-    def eq_w(self, other):
-        return self == other
-
-    def is_ascii(self):
-        return True
-
->>>>>>> c0861c0f
     def unwrapped(self):
         return True
 
@@ -1403,7 +1376,6 @@
         return FakeUnicode(string)
 
     def newutf8(self, obj, lgt):
-<<<<<<< HEAD
         return obj
 
     def newbytes(self, obj):
@@ -1411,17 +1383,8 @@
 
     def new_interned_str(self, s):
         return s.decode('utf-8')
-=======
-        return obj
-
-    def newbytes(self, obj):
-        return obj
-
-    def new_interned_str(self, s):
-        return s.decode('utf-8')
 
     newint = newfloat = wrap
->>>>>>> c0861c0f
 
     def isinstance_w(self, obj, klass):
         return isinstance(obj, klass)
