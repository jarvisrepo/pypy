# -*- encoding: utf-8 -*-
"""
The main test for the set implementation is located
in the stdlibs test/test_set.py which is located in lib-python
go there and invoke::

    ../../../pypy/bin/pyinteractive.py test_set.py

This file just contains some basic tests that make sure, the implementation
is not too wrong.
"""
from pypy.objspace.std.setobject import W_SetObject, W_FrozensetObject, IntegerSetStrategy
from pypy.objspace.std.setobject import _initialize_set
from pypy.objspace.std.listobject import W_ListObject

letters = 'abcdefghijklmnopqrstuvwxyzABCDEFGHIJKLMNOPQRSTUVWXYZ'

class W_SubSetObject(W_SetObject):pass

class TestW_SetObject:

    def setup_method(self, method):
        self.word = self.space.wrap('simsalabim')
        self.otherword = self.space.wrap('madagascar')
        self.letters = self.space.wrap(letters)
        self.true = self.space.w_True
        self.false = self.space.w_False

    def test_and(self):
        s = W_SetObject(self.space)
        _initialize_set(self.space, s, self.word)
        t0 = W_SetObject(self.space)
        _initialize_set(self.space, t0, self.otherword)
        t1 = W_FrozensetObject(self.space, self.otherword)
        r0 = s.descr_and(self.space, t0)
        r1 = s.descr_and(self.space, t1)
        assert r0.descr_eq(self.space, r1) == self.true
        sr = s.descr_intersection(self.space, [self.otherword])
        assert r0.descr_eq(self.space, sr) == self.true

    def test_compare(self):
        s = W_SetObject(self.space)
        _initialize_set(self.space, s, self.word)
        t = W_SetObject(self.space)
        _initialize_set(self.space, t, self.word)
        assert self.space.eq_w(s,t)
        u = self.space.wrap(set('simsalabim'))
        assert self.space.eq_w(s,u)

    def test_space_newset(self):
        s = self.space.newset()
        assert self.space.text_w(self.space.repr(s)) == 'set()'
        # check that the second time we don't get 'set(...)'
        assert self.space.text_w(self.space.repr(s)) == 'set()'

    def test_intersection_order(self):
        # theses tests make sure that intersection is done in the correct order
        # (smallest first)
        space = self.space
        a = W_SetObject(self.space)
        _initialize_set(self.space, a, self.space.wrap("abcdefg"))
        a.intersect = None

        b = W_SetObject(self.space)
        _initialize_set(self.space, b, self.space.wrap("abc"))

        result = a.descr_intersection(space, [b])
        assert space.is_true(self.space.eq(result, W_SetObject(space, self.space.wrap("abc"))))

        c = W_SetObject(self.space)
        _initialize_set(self.space, c, self.space.wrap("e"))

        d = W_SetObject(self.space)
        _initialize_set(self.space, d, self.space.wrap("ab"))

        # if ordering works correct we should start with set e
        a.get_storage_copy = None
        b.get_storage_copy = None
        d.get_storage_copy = None

        result = a.descr_intersection(space, [d,c,b])
        assert space.is_true(self.space.eq(result, W_SetObject(space, self.space.wrap(""))))

    def test_create_set_from_list(self):
        from pypy.interpreter.baseobjspace import W_Root
        from pypy.objspace.std.setobject import BytesSetStrategy, ObjectSetStrategy, AsciiSetStrategy
        from pypy.objspace.std.floatobject import W_FloatObject

        w = self.space.wrap
        wb = self.space.newbytes
        intstr = self.space.fromcache(IntegerSetStrategy)
        tmp_func = intstr.get_storage_from_list
        # test if get_storage_from_list is no longer used
        intstr.get_storage_from_list = None

        w_list = W_ListObject(self.space, [w(1), w(2), w(3)])
        w_set = W_SetObject(self.space)
        _initialize_set(self.space, w_set, w_list)
        assert w_set.strategy is intstr
        assert intstr.unerase(w_set.sstorage) == {1:None, 2:None, 3:None}

        w_list = W_ListObject(self.space, [wb("1"), wb("2"), wb("3")])
        w_set = W_SetObject(self.space)
        _initialize_set(self.space, w_set, w_list)
        assert w_set.strategy is self.space.fromcache(BytesSetStrategy)
        assert w_set.strategy.unerase(w_set.sstorage) == {"1":None, "2":None, "3":None}

        w_list = self.space.iter(W_ListObject(self.space, [w(u"1"), w(u"2"), w(u"3")]))
        w_set = W_SetObject(self.space)
        _initialize_set(self.space, w_set, w_list)
        assert w_set.strategy is self.space.fromcache(AsciiSetStrategy)
        assert w_set.strategy.unerase(w_set.sstorage) == {u"1":None, u"2":None, u"3":None}

        w_list = W_ListObject(self.space, [w("1"), w(2), w("3")])
        w_set = W_SetObject(self.space)
        _initialize_set(self.space, w_set, w_list)
        assert w_set.strategy is self.space.fromcache(ObjectSetStrategy)
        for item in w_set.strategy.unerase(w_set.sstorage):
            assert isinstance(item, W_Root)

        w_list = W_ListObject(self.space, [w(1.0), w(2.0), w(3.0)])
        w_set = W_SetObject(self.space)
        _initialize_set(self.space, w_set, w_list)
        assert w_set.strategy is self.space.fromcache(ObjectSetStrategy)
        for item in w_set.strategy.unerase(w_set.sstorage):
            assert isinstance(item, W_FloatObject)

        # changed cached object, need to change it back for other tests to pass
        intstr.get_storage_from_list = tmp_func

    def test_listview_bytes_int_on_set(self):
        w = self.space.wrap
        wb = self.space.newbytes

        w_a = W_SetObject(self.space)
        _initialize_set(self.space, w_a, wb("abcdefg"))
        assert sorted(self.space.listview_int(w_a)) == [97, 98, 99, 100, 101, 102, 103]
        assert self.space.listview_bytes(w_a) is None

        w_b = W_SetObject(self.space)
        _initialize_set(self.space, w_b, self.space.newlist([w(1),w(2),w(3),w(4),w(5)]))
        assert sorted(self.space.listview_int(w_b)) == [1,2,3,4,5]
        assert self.space.listview_bytes(w_b) is None

    def test_cpyext_add_frozen(self, space):
        t1 = W_FrozensetObject(space)
        assert space.len_w(t1) == 0
        res = t1.cpyext_add_frozen(space.newint(1))
        assert res
        assert space.len_w(t1) == 1


class AppTestAppSetTest:

    def setup_class(self):
        w_fakeint = self.space.appexec([], """():
            class FakeInt(object):
                def __init__(self, value):
                    self.value = value
                def __hash__(self):
                    return hash(self.value)

                def __eq__(self, other):
                    if other == self.value:
                        return True
                    return False
            return FakeInt
            """)
        self.w_FakeInt = w_fakeint

    def test_fakeint(self):
        f1 = self.FakeInt(4)
        assert f1 == 4
        assert hash(f1) == hash(4)

    def test_simple(self):
        a = set([1,2,3])
        b = set()
        b.add(4)
        c = a.union(b)
        assert c == set([1,2,3,4])

    def test_generator(self):
        def foo():
            for i in [1,2,3,4,5]:
                yield i
        b = set(foo())
        assert b == set([1,2,3,4,5])

        a = set(x for x in [1,2,3])
        assert a == set([1,2,3])

    def test_generator2(self):
        def foo():
            for i in [1,2,3]:
                yield i
        class A(set):
            pass
        a = A([1,2,3,4,5])
        b = a.difference(foo())
        assert b == set([4,5])

    def test_or(self):
        a = set([0,1,2])
        b = a | set([1,2,3])
        assert b == set([0,1,2,3])

        # test inplace or
        a |= set([1,2,3])
        assert a == b

    def test_clear(self):
        a = set([1,2,3])
        a.clear()
        assert a == set()

    def test_sub(self):
        a = set([1,2,3,4,5])
        b = set([2,3,4])
        a - b == [1,5]
        a.__sub__(b) == [1,5]

        #inplace sub
        a = set([1,2,3,4])
        b = set([1,4])
        a -= b
        assert a == set([2,3])

    def test_issubset(self):
        a = set([1,2,3,4])
        b = set([2,3])
        assert b.issubset(a)
        c = [1,2,3,4]
        assert b.issubset(c)

        a = set([1,2,3,4])
        b = set(['1','2'])
        assert not b.issubset(a)

    def test_issuperset(self):
        a = set([1,2,3,4])
        b = set([2,3])
        assert a.issuperset(b)
        c = [2,3]
        assert a.issuperset(c)

        c = [1,1,1,1,1]
        assert a.issuperset(c)
        assert set([1,1,1,1,1]).issubset(a)

        a = set([1,2,3])
        assert a.issuperset(a)
        assert not a.issuperset(set([1,2,3,4,5]))

    def test_inplace_and(test):
        a = set([1,2,3,4])
        b = set([0,2,3,5,6])
        a &= b
        assert a == set([2,3])

    def test_discard_remove(self):
        a = set([1,2,3,4,5])
        a.remove(1)
        assert a == set([2,3,4,5])
        a.discard(2)
        assert a == set([3,4,5])

        raises(KeyError, "a.remove(6)")

    def test_pop(self):
        b = set()
        raises(KeyError, "b.pop()")

        a = set([1,2,3,4,5])
        for i in range(5):
            a.pop()
        assert a == set()
        raises(KeyError, "a.pop()")

    def test_symmetric_difference(self):
        a = set([1,2,3])
        b = set([3,4,5])
        c = a.symmetric_difference(b)
        assert c == set([1,2,4,5])

        a = set([1,2,3])
        b = [3,4,5]
        c = a.symmetric_difference(b)
        assert c == set([1,2,4,5])

        a = set([1,2,3])
        b = set('abc')
        c = a.symmetric_difference(b)
        assert c == set([1,2,3,'a','b','c'])

    def test_symmetric_difference_update(self):
        a = set([1,2,3])
        b = set([3,4,5])
        a.symmetric_difference_update(b)
        assert a == set([1,2,4,5])

        a = set([1,2,3])
        b = [3,4,5]
        a.symmetric_difference_update(b)
        assert a == set([1,2,4,5])

        a = set([1,2,3])
        b = set([3,4,5])
        a ^= b
        assert a == set([1,2,4,5])

    def test_subtype(self):
        class subset(set):pass
        a = subset()
        b = a | set('abc')
        assert type(b) is set

    def test_init_new_behavior(self):
        s = set.__new__(set, 'abc')
        assert s == set()                # empty
        s.__init__('def')
        assert s == set('def')
        #
        s = frozenset.__new__(frozenset, 'abc')
        assert s == frozenset('abc')     # non-empty
        s.__init__('def')
        assert s == frozenset('abc')     # the __init__ is ignored

    def test_subtype_bug(self):
        class subset(set): pass
        b = subset('abc')
        subset.__new__ = lambda *args: foobar   # not called
        b = b.copy()
        assert type(b) is set
        assert set(b) == set('abc')
        #
        class frozensubset(frozenset): pass
        b = frozensubset('abc')
        frozensubset.__new__ = lambda *args: foobar   # not called
        b = b.copy()
        assert type(b) is frozenset
        assert frozenset(b) == frozenset('abc')

    def test_union(self):
        a = set([4, 5])
        b = a.union([5, 7])
        assert sorted(b) == [4, 5, 7]
        c = a.union([5, 7], [1], set([9,7]), frozenset([2]), frozenset())
        assert sorted(c) == [1, 2, 4, 5, 7, 9]
        d = a.union()
        assert d == a

    def test_bytes_items(self):
        s = set([b'hello'])
        assert s.pop() == b'hello'

    def test_set_literal(self):
        """
        assert {b'a'}.pop() == b'a'
        """

    def test_compare(self):
        assert set('abc') != 'abc'
        raises(TypeError, "set('abc') < 42")
        assert not (set('abc') < set('def'))
        assert not (set('abc') <= frozenset('abd'))
        assert not (set('abc') < frozenset('abd'))
        assert not (set('abc') >= frozenset('abd'))
        assert not (set('abc') > frozenset('abd'))
        assert set('abc') <= frozenset('abc')
        assert set('abc') >= frozenset('abc')
        assert set('abc') <= frozenset('abcd')
        assert set('abc') >= frozenset('ab')
        assert set('abc') < frozenset('abcd')
        assert set('abc') > frozenset('ab')
        assert not (set('abc') < frozenset('abc'))
        assert not (set('abc') > frozenset('abc'))
        assert not set() == 42
        assert set() != 42
        assert (set('abc') == frozenset('abc'))
        assert (set('abc') == set('abc'))
        assert (frozenset('abc') == frozenset('abc'))
        assert (frozenset('abc') == set('abc'))
        assert not (set('abc') != frozenset('abc'))
        assert not (set('abc') != set('abc'))
        assert not (frozenset('abc') != frozenset('abc'))
        assert not (frozenset('abc') != set('abc'))
        assert not (set('abc') == frozenset('abcd'))
        assert not (set('abc') == set('abcd'))
        assert not (frozenset('abc') == frozenset('abcd'))
        assert not (frozenset('abc') == set('abcd'))
        assert (set('abc') != frozenset('abcd'))
        assert (set('abc') != set('abcd'))
        assert (frozenset('abc') != frozenset('abcd'))
        assert (frozenset('abc') != set('abcd'))
        assert set() != set('abc')
        assert set('abc') != set('abd')

    def test_compare_other(self):
        class TestRichSetCompare:
            def __gt__(self, some_set):
                self.gt_called = True
                return False
            def __lt__(self, some_set):
                self.lt_called = True
                return False
            def __ge__(self, some_set):
                self.ge_called = True
                return False
            def __le__(self, some_set):
                self.le_called = True
                return False

        # This first tries the builtin rich set comparison, which doesn't know
        # how to handle the custom object. Upon returning NotImplemented, the
        # corresponding comparison on the right object is invoked.
        myset = set(range(3))

        myobj = TestRichSetCompare()
        myset < myobj
        assert myobj.gt_called

        myobj = TestRichSetCompare()
        myset > myobj
        assert myobj.lt_called

        myobj = TestRichSetCompare()
        myset <= myobj
        assert myobj.ge_called

        myobj = TestRichSetCompare()
        myset >= myobj
        assert myobj.le_called

    def test_libpython_equality(self):
        for thetype in [frozenset, set]:
            word = "aaaaaaaaawfpasrtarspawparst"
            otherword = "ZZZZZZZXCVZXCVSRTD"
            s = thetype(word)
            assert s == set(word)
            assert s, frozenset(word)
            assert not s == word
            assert s != set(otherword)
            assert s != frozenset(otherword)
            assert s != word

    def test_copy(self):
        s1 = set('abc')
        s2 = s1.copy()
        assert s1 is not s2
        assert s1 == s2
        assert type(s2) is set
        s1 = frozenset('abc')
        s2 = s1.copy()
        assert s1 is s2
        assert s1 == s2
        class myfrozen(frozenset):
            pass
        s1 = myfrozen('abc')
        s2 = s1.copy()
        assert s1 is not s2
        assert s1 == s2
        assert type(s2) is frozenset

    def test_update(self):
        s1 = set('abc')
        s1.update(set('abcd'))
        assert s1 == set('abcd')
        s1 = set('abc')
        s1.update(frozenset('fro'))
        assert s1 == set('abcfro')
        s1 = set('abc')
        s1.update('def')
        assert s1 == set('abcdef')
        s1 = set('abc')
        s1.update()
        assert s1 == set('abc')
        s1 = set('abc')
        s1.update('d', 'ef', frozenset('g'))
        assert s1 == set('abcdefg')
        s1 = set()
        s1.update(set('abcd'))
        assert s1 == set('abcd')
        s1 = set([1, 2.0, "3"])
        s1.update(set(["3", 4, 5.0]))

    def test_update_not_iterable_error(self):
        with raises(TypeError) as e:
            set().update(1)
        assert "'int' object is not iterable" in str(e.value)

    def test_recursive_repr(self):
        class A(object):
            def __init__(self, s):
                self.s = s
            def __repr__(self):
                return repr(self.s)

        s = set([1, 2, 3])
        s.add(A(s))
        therepr = repr(s)
        assert therepr.startswith("{")
        assert therepr.endswith("}")
        inner = set(therepr[1:-1].split(", "))
        assert inner == set(["1", "2", "3", "set(...)"])

    def test_recursive_repr_frozenset(self):
        class A(object):
            def __repr__(self):
                return repr(self.s)
        a = A()
        s = frozenset([1, 2, 3, a])
        a.s = s
        therepr = repr(s)
        assert therepr.startswith("frozenset({")
        assert therepr.endswith("})")
        inner = set(therepr[11:-2].split(", "))
        assert inner == set(["1", "2", "3", "frozenset(...)"])

    def test_keyerror_has_key(self):
        s = set()
        try:
            s.remove(1)
        except KeyError as e:
            assert e.args[0] == 1
        else:
            assert 0, "should raise"

    def test_subclass_with_hash(self):
        # Bug #1257731
        class H(set):
            def __hash__(self):
                return int(id(self) & 0x7fffffff)
        s = H()
        f = set([s])
        print(f)
        assert s in f
        f.remove(s)
        f.add(s)
        f.discard(s)

    def test_autoconvert_to_frozen__contains(self):
        s = set([frozenset([1,2])])

        assert set([1,2]) in s

    def test_autoconvert_to_frozen_remove(self):
        s = set([frozenset([1,2])])

        s.remove(set([1,2]))
        assert len(s) == 0
        raises(KeyError, s.remove, set([1,2]))

    def test_autoconvert_to_frozen_discard(self):
        s = set([frozenset([1,2])])

        s.discard(set([1,2]))
        assert len(s) == 0
        s.discard(set([1,2]))

    def test_autoconvert_to_frozen_onlyon_type_error(self):
        class A(set):
            def __hash__(self):
                return id(self)

        s = A([1, 2, 3])
        s2 = set([2, 3, s])
        assert A() not in s2
        s2.add(frozenset())
        assert A() not in s2
        raises(KeyError, s2.remove, A())

    def test_autoconvert_key_error(self):
        s = set([frozenset([1, 2]), frozenset([3, 4])])
        key = set([2, 3])
        try:
            s.remove(key)
        except KeyError as e:
            assert e.args[0] is key

    def test_contains(self):
        letters = 'abcdefghijklmnopqrstuvwxyzABCDEFGHIJKLMNOPQRSTUVWXYZ'
        word = 'teleledningsanka'
        s = set(word)
        for c in letters:
            assert (c in s) == (c in word)
        raises(TypeError, s.__contains__, [])

        logger = []

        class Foo(object):

            def __init__(self, value, name=None):
                self.value = value
                self.name = name or value

            def __repr__(self):
                return '<Foo %s>' % self.name

            def __eq__(self, other):
                logger.append((self, other))
                return self.value == other.value

            def __hash__(self):
                return 42  # __eq__ will be used given all objects' hashes clash

        foo1, foo2, foo3 = Foo(1), Foo(2), Foo(3)
        foo42 = Foo(42)
        foo_set = {foo1, foo2, foo3}
        del logger[:]
        foo42 in foo_set
        logger_copy = set(logger[:])  # prevent re-evaluation during pytest error print
        assert logger_copy == {(foo3, foo42), (foo2, foo42), (foo1, foo42)}

        del logger[:]
        foo2_bis = Foo(2, '2 bis')
        foo2_bis in foo_set
        logger_copy = set(logger[:])  # prevent re-evaluation during pytest error print
        assert (foo2, foo2_bis) in logger_copy
        assert logger_copy.issubset({(foo1, foo2_bis), (foo2, foo2_bis), (foo3, foo2_bis)})

    def test_remove(self):
        s = set('abc')
        s.remove('a')
        assert 'a' not in s
        raises(KeyError, s.remove, 'a')
        raises(TypeError, s.remove, [])
        s.add(frozenset('def'))
        assert set('def') in s
        s.remove(set('def'))
        assert set('def') not in s
        raises(KeyError, s.remove, set('def'))

    def test_remove_keyerror_unpacking(self):
        # bug:  www.python.org/sf/1576657
        s = set()
        for v1 in ['Q', (1,)]:
            try:
                s.remove(v1)
            except KeyError as e:
                v2 = e.args[0]
                assert v1 == v2
            else:
                assert False, 'Expected KeyError'

    def test_singleton_empty_frozenset(self):
        class Frozenset(frozenset):
            pass
        f = frozenset()
        F = Frozenset()
        efs = [f, Frozenset(f)]
        # All empty frozenset subclass instances should have different ids
        assert len(set(map(id, efs))) == len(efs)

    def test_subclass_union(self):
        for base in [set, frozenset]:
            class subset(base):
                def __init__(self, *args):
                    self.x = args
            s = subset([2])
            assert s.x == ([2],)
            t = s | base([5])
            assert type(t) is base, 'base is %s, type(t) is %s' % (base, type(t))
            assert not hasattr(t, 'x')

    def test_reverse_ops(self):
        assert set.__rxor__
        assert frozenset.__rxor__
        assert set.__ror__
        assert frozenset.__ror__
        assert set.__rand__
        assert frozenset.__rand__
        assert set.__rsub__
        assert frozenset.__rsub__

        # actual behaviour test
        for base in [set, frozenset]:
            class S(base):
                def __xor__(self, other):
                    if type(other) is not S:
                        return NotImplemented
                    return 1
                __or__ = __and__ = __sub__ = __xor__
            assert S([1, 2, 3]) ^ S([2, 3, 4]) == 1
            assert S([1, 2, 3]) ^ {2, 3, 4} == {1, 4}
            assert {1, 2, 3} ^ S([2, 3, 4]) == {1, 4}

            assert S([1, 2, 3]) & S([2, 3, 4]) == 1
            assert S([1, 2, 3]) & {2, 3, 4} == {2, 3}
            assert {1, 2, 3} & S([2, 3, 4]) == {2, 3}

            assert S([1, 2, 3]) | S([2, 3, 4]) == 1
            assert S([1, 2, 3]) | {2, 3, 4} == {1, 2, 3, 4}
            assert {1, 2, 3} | S([2, 3, 4]) == {1, 2, 3, 4}

            assert S([1, 2, 3]) - S([2, 3, 4]) == 1
            assert S([1, 2, 3]) - {2, 3, 4} == {1}
            assert {1, 2, 3} - S([2, 3, 4]) == {1}

    def test_isdisjoint(self):
        assert set([1,2,3]).isdisjoint(set([4,5,6]))
        assert set([1,2,3]).isdisjoint(frozenset([4,5,6]))
        assert set([1,2,3]).isdisjoint([4,5,6])
        assert set([1,2,3]).isdisjoint((4,5,6))
        assert not set([1,2,5]).isdisjoint(set([4,5,6]))
        assert not set([1,2,5]).isdisjoint(frozenset([4,5,6]))
        assert not set([1,2,5]).isdisjoint([4,5,6])
        assert not set([1,2,5]).isdisjoint((4,5,6))
        assert set([1,2,3]).isdisjoint(set([3.5,4.0]))

    def test_intersection(self):
        assert set([1,2,3]).intersection(set([2,3,4])) == set([2,3])
        assert set([1,2,3]).intersection(frozenset([2,3,4])) == set([2,3])
        assert set([1,2,3]).intersection([2,3,4]) == set([2,3])
        assert set([1,2,3]).intersection((2,3,4)) == set([2,3])
        assert frozenset([1,2,3]).intersection(set([2,3,4])) == frozenset([2,3])
        assert frozenset([1,2,3]).intersection(frozenset([2,3,4]))== frozenset([2,3])
        assert frozenset([1,2,3]).intersection([2,3,4]) == frozenset([2,3])
        assert frozenset([1,2,3]).intersection((2,3,4)) == frozenset([2,3])
        assert set([1,2,3,4]).intersection([2,3,4,5], set((1,2,3))) == set([2,3])
        assert frozenset([1,2,3,4]).intersection((2,3,4,5), [1,2,3]) == \
                   frozenset([2,3])
        s = set([1,2,3])
        assert s.intersection() == s
        assert s.intersection() is not s

    def test_intersection_swap(self):
        s1 = s3 = set([1,2,3,4,5])
        s2 = set([2,3,6,7])
        s1 &= s2
        assert s1 == set([2,3])
        assert s3 == set([2,3])

    def test_intersection_generator(self):
        def foo():
            for i in range(5):
                yield i

        s1 = s2 = set([1,2,3,4,5,6])
        assert s1.intersection(foo()) == set([1,2,3,4])
        s1.intersection_update(foo())
        assert s1 == set([1,2,3,4])
        assert s2 == set([1,2,3,4])

    def test_intersection_string(self):
        s = set([1,2,3])
        o = 'abc'
        assert s.intersection(o) == set()

    def test_intersection_float(self):
        a = set([1,2,3])
        b = set([3.0,4.0,5.0])
        c = a.intersection(b)
        assert c == set([3.0])

    def test_difference(self):
        assert set([1,2,3]).difference(set([2,3,4])) == set([1])
        assert set([1,2,3]).difference(frozenset([2,3,4])) == set([1])
        assert set([1,2,3]).difference([2,3,4]) == set([1])
        assert set([1,2,3]).difference((2,3,4)) == set([1])
        assert frozenset([1,2,3]).difference(set([2,3,4])) == frozenset([1])
        assert frozenset([1,2,3]).difference(frozenset([2,3,4]))== frozenset([1])
        assert frozenset([1,2,3]).difference([2,3,4]) == frozenset([1])
        assert frozenset([1,2,3]).difference((2,3,4)) == frozenset([1])
        assert set([1,2,3,4]).difference([4,5], set((0,1))) == set([2,3])
        assert frozenset([1,2,3,4]).difference((4,5), [0,1]) == frozenset([2,3])
        s = set([1,2,3])
        assert s.difference() == s
        assert s.difference() is not s
        assert set([1,2,3]).difference(set([2,3,4,'5'])) == set([1])
        assert set([1,2,3,'5']).difference(set([2,3,4])) == set([1,'5'])
        assert set().difference(set([1,2,3])) == set()

    def test_difference_bug(self):
        a = set([1,2,3])
        b = set([])
        c = a - b
        c.remove(2)
        assert c == set([1, 3])
        assert a == set([1, 2, 3])

        a = set([1,2,3])
        b = set(["a", "b", "c"])
        c = a - b
        c.remove(2)
        assert c == set([1, 3])
        assert a == set([1, 2, 3])

    def test_intersection_update(self):
        s = set([1,2,3,4,7])
        s.intersection_update([0,1,2,3,4,5,6])
        assert s == set([1,2,3,4])
        s.intersection_update((2,3,4,5), frozenset([0,1,2,3]))
        assert s == set([2,3])
        s.intersection_update()
        assert s == set([2,3])

    def test_difference_update(self):
        s = set([1,2,3,4,7])
        s.difference_update([0,7,8,9])
        assert s == set([1,2,3,4])
        s.difference_update((0,1), frozenset([4,5,6]))
        assert s == set([2,3])
        s.difference_update()
        assert s == set([2,3])
        s.difference_update(s)
        assert s == set([])

    def test_empty_empty(self):
        assert set() == set([])

    def test_empty_difference(self):
        e = set()
        x = set([1,2,3])
        assert e.difference(x) == set()
        assert x.difference(e) == x

        e.difference_update(x)
        assert e == set()
        x.difference_update(e)
        assert x == set([1,2,3])

        assert e.symmetric_difference(x) == x
        assert x.symmetric_difference(e) == x

        e.symmetric_difference_update(e)
        assert e == e
        e.symmetric_difference_update(x)
        assert e == x

        x.symmetric_difference_update(set())
        assert x == set([1,2,3])

    def test_fastpath_with_strategies(self):
        a = set([1,2,3])
        b = set(["a","b","c"])
        assert a.difference(b) == a
        assert b.difference(a) == b

        a = set([1,2,3])
        b = set(["a","b","c"])
        assert a.intersection(b) == set()
        assert b.intersection(a) == set()

        a = set([1,2,3])
        b = set(["a","b","c"])
        assert not a.issubset(b)
        assert not b.issubset(a)

        a = set([1,2,3])
        b = set(["a","b","c"])
        assert a.isdisjoint(b)
        assert b.isdisjoint(a)

    def test_empty_intersect(self):
        e = set()
        x = set([1,2,3])
        assert e.intersection(x) == e
        assert x.intersection(e) == e
        assert e & x == e
        assert x & e == e

        e.intersection_update(x)
        assert e == set()
        e &= x
        assert e == set()
        x.intersection_update(e)
        assert x == set()

    def test_empty_issuper(self):
        e = set()
        x = set([1,2,3])
        assert e.issuperset(e) == True
        assert e.issuperset(x) == False
        assert x.issuperset(e) == True

        assert e.issuperset(set())
        assert e.issuperset([])

    def test_empty_issubset(self):
        e = set()
        x = set([1,2,3])
        assert e.issubset(e) == True
        assert e.issubset(x) == True
        assert x.issubset(e) == False
        assert e.issubset([])

    def test_empty_isdisjoint(self):
        e = set()
        x = set([1,2,3])
        assert e.isdisjoint(e) == True
        assert e.isdisjoint(x) == True
        assert x.isdisjoint(e) == True

    def test_empty_unhashable(self):
        s = set()
        raises(TypeError, s.difference, [[]])
        raises(TypeError, s.difference_update, [[]])
        raises(TypeError, s.intersection, [[]])
        raises(TypeError, s.intersection_update, [[]])
        raises(TypeError, s.symmetric_difference, [[]])
        raises(TypeError, s.symmetric_difference_update, [[]])
        raises(TypeError, s.update, [[]])

    def test_super_with_generator(self):
        def foo():
            for i in [1,2,3]:
                yield i
        set([1,2,3,4,5]).issuperset(foo())

    def test_isdisjoint_with_generator(self):
        def foo():
            for i in [1,2,3]:
                yield i
        set([1,2,3,4,5]).isdisjoint(foo())

    def test_fakeint_and_equals(self):
        s1 = set([1,2,3,4])
        s2 = set([1,2,self.FakeInt(3), 4])
        assert s1 == s2

    def test_fakeint_and_discard(self):
        # test with object strategy
        s = set([1, 2, 'three', 'four'])
        s.discard(self.FakeInt(2))
        assert s == set([1, 'three', 'four'])

        s.remove(self.FakeInt(1))
        assert s == set(['three', 'four'])
        raises(KeyError, s.remove, self.FakeInt(16))

        # test with int strategy
        s = set([1,2,3,4])
        s.discard(self.FakeInt(4))
        assert s == set([1,2,3])
        s.remove(self.FakeInt(3))
        assert s == set([1,2])
        raises(KeyError, s.remove, self.FakeInt(16))

    def test_fakeobject_and_has_key(self):
        s = set([1,2,3,4,5])
        assert 5 in s
        assert self.FakeInt(5) in s

    def test_fakeobject_and_pop(self):
        s = set([1,2,3,self.FakeInt(4),5])
        assert s.pop()
        assert s.pop()
        assert s.pop()
        assert s.pop()
        assert s.pop()
        assert s == set([])

    def test_fakeobject_and_difference(self):
        s = set([1,2,'3',4])
        s.difference_update([self.FakeInt(1), self.FakeInt(2)])
        assert s == set(['3',4])

        s = set([1,2,3,4])
        s.difference_update([self.FakeInt(1), self.FakeInt(2)])
        assert s == set([3,4])

    def test_frozenset_behavior(self):
        s = set([1,2,3,frozenset([4])])
        raises(TypeError, s.difference_update, [1,2,3,set([4])])

        s = set([1,2,3,frozenset([4])])
        s.discard(set([4]))
        assert s == set([1,2,3])

    def test_discard_unhashable(self):
        s = set([1,2,3,4])
        raises(TypeError, s.discard, [1])

    def test_discard_evil_compare(self):
        class Evil(object):
            def __init__(self, value):
                self.value = value
            def __hash__(self):
                return hash(self.value)
            def __eq__(self, other):
                if isinstance(other, frozenset):
                    raise TypeError
                if other == self.value:
                    return True
                return False
        s = set([1,2, Evil(frozenset([1]))])
        raises(TypeError, s.discard, set([1]))

    def test_create_set_from_set(self):
        # no sharing
        x = set([1,2,3])
        y = set(x)
        a = x.pop()
        assert y == set([1,2,3])
        assert len(x) == 2
        assert x.union(set([a])) == y

    def test_never_change_frozenset(self):
        a = frozenset([1,2])
        b = a.copy()
        assert a is b

        a = frozenset([1,2])
        b = a.union(set([3,4]))
        assert b == set([1,2,3,4])
        assert a == set([1,2])

        a = frozenset()
        b = a.union(set([3,4]))
        assert b == set([3,4])
        assert a == set()

        a = frozenset([1,2])#multiple
        b = a.union(set([3,4]),[5,6])
        assert b == set([1,2,3,4,5,6])
        assert a == set([1,2])

        a = frozenset([1,2,3])
        b = a.difference(set([3,4,5]))
        assert b == set([1,2])
        assert a == set([1,2,3])

        a = frozenset([1,2,3])#multiple
        b = a.difference(set([3]), [2])
        assert b == set([1])
        assert a == set([1,2,3])

        a = frozenset([1,2,3])
        b = a.symmetric_difference(set([3,4,5]))
        assert b == set([1,2,4,5])
        assert a == set([1,2,3])

        a = frozenset([1,2,3])
        b = a.intersection(set([3,4,5]))
        assert b == set([3])
        assert a == set([1,2,3])

        a = frozenset([1,2,3])#multiple
        b = a.intersection(set([2,3,4]), [2])
        assert b == set([2])
        assert a == set([1,2,3])

        raises(AttributeError, "frozenset().update()")
        raises(AttributeError, "frozenset().difference_update()")
        raises(AttributeError, "frozenset().symmetric_difference_update()")
        raises(AttributeError, "frozenset().intersection_update()")

    def test_intersection_obj(self):
        class Obj:
            def __getitem__(self, i):
                return [5, 3, 4][i]
        s = set([10,3,2]).intersection(Obj())
        assert list(s) == [3]

    def test_iter_set_length_change(self):
        s = set([1, 3, 5])
        it = iter(s)
        s.add(7)
        # 's' is now length 4
        raises(RuntimeError, it.__next__)

    def test_iter_set_strategy_only_change_1(self):
        s = set([1, 3, 5])
        it = iter(s)
        class Foo(object):
            def __eq__(self, other):
                return False
            def __hash__(self):
                return 0
        assert Foo() not in s      # this changes the strategy of 'd'
        lst = list(s)  # but iterating still works
        assert sorted(lst) == [1, 3, 5]

    def test_iter_set_strategy_only_change_2(self):
        # on py3k the IntStrategy doesn't work yet. So, we use the
        # StringSetStrategy for this test
        s = set(['1', '3', '5'])
        it = iter(s)
        s.add(42) # change the strategy
        s.remove('1')
        # 's' is still length 3, but its strategy changed.  we are
        # getting a RuntimeError because iterating over the old storage
        # gives us 1, but 1 is not in the set any longer.
        raises(RuntimeError, list, it)

    def test_iter_bytes_strategy(self):
        l = [b'a', b'b']
        s = set(l)
        n = next(iter(s))
        assert type(n) is bytes
        assert n in l

    def test_unicodestrategy(self):
        s = 'àèìòù'
        myset = set([s])
        s2 = myset.pop()
        assert s2 == s

    def test_preserve_identity_of_strings(self):
        s = 'hello'
        myset = set([s])
        s2 = myset.pop()
        assert s2 == s
        assert s2 is s

    def test_intersect_frozenset_set(self):
        # worked before
        assert type(frozenset([2]) & set([1, 2])) is frozenset
        # did not work before because of an optimization that swaps both
        # operands when the first set is larger than the second
        assert type(frozenset([1, 2]) & set([2])) is frozenset

    def test_update_bug_strategy(self):
        from __pypy__ import strategy
        s = set([1, 2, 3])
        assert strategy(s) == "IntegerSetStrategy"
        s.update(set())
        assert strategy(s) == "IntegerSetStrategy"
        #
        s = set([1, 2, 3])
        s |= set()
        assert strategy(s) == "IntegerSetStrategy"
        #
        s = set([1, 2, 3]).difference(set())
        assert strategy(s) == "IntegerSetStrategy"
        #
        s = set([1, 2, 3])
        s.difference_update(set())
        assert strategy(s) == "IntegerSetStrategy"
        #
        s = set([1, 2, 3]).symmetric_difference(set())
        assert strategy(s) == "IntegerSetStrategy"
        #
        s = set([1, 2, 3])
        s.symmetric_difference_update(set())
        assert strategy(s) == "IntegerSetStrategy"
        #
        s = set([1, 2, 3]).intersection(set())
        assert strategy(s) == "EmptySetStrategy"
        #
        s = set([1, 2, 3])
        s.intersection_update(set())
        assert strategy(s) == "EmptySetStrategy"

    def test_weird_exception_from_iterable(self):
        def f():
           raise ValueError
           yield 1
        raises(ValueError, set, f())

    def test_pickle(self):
        d = {1, 2, 3}
        it = iter(d)
        first = next(it)
        reduced = it.__reduce__()
        rebuild, args = reduced
        assert rebuild is iter
        new = rebuild(*args)
        items = set(new)
        assert len(items) == 2
        items.add(first)
        assert items == set(d)

    def test_unicode_bug_in_listview_utf8(self):
        l1 = set(u'\u1234\u2345')
        assert l1 == set([u'\u1234', '\u2345'])

    def test_frozenset_init_does_nothing(self):
        f = frozenset([1, 2, 3])
        f.__init__(4, 5, 6)
        assert f == frozenset([1, 2, 3])

    def test_error_message_wrong_self(self):
        e = raises(TypeError, frozenset.copy, 42)
        assert "frozenset" in str(e.value)
        if hasattr(frozenset.copy, 'im_func'):
            e = raises(TypeError, frozenset.copy.im_func, 42)
<<<<<<< HEAD
            assert "'set-or-frozenset'" in str(e.value)

    def test_class_getitem(self):
        for cls in set, frozenset:
            assert set[int, str].__origin__ is set
            assert set[int, str].__args__ == (int, str)

    def test_frozenset_hash_like_cpython(self):
        import sys
        if sys.maxsize != 2**63 - 1:
            skip("64 bit only")
        assert hash(frozenset()) == 133146708735736
        h = hash(frozenset([1, 2, 9]))
        assert h == (-5390384031640186368)
=======
            assert "'frozenset' object expected, got 'int' instead" in str(e.value)
        if hasattr(set.copy, 'im_func'):
            e = raises(TypeError, set.copy.im_func, 42)
            assert "'set' object expected, got 'int' instead" in str(e.value)

    def test_cant_mutate_frozenset_via_set(self):
        x = frozenset()
        raises(TypeError, set.add, x, 1)
        raises(TypeError, set.__ior__, x, set([2]))
>>>>>>> 7395b022
<|MERGE_RESOLUTION|>--- conflicted
+++ resolved
@@ -1176,8 +1176,15 @@
         assert "frozenset" in str(e.value)
         if hasattr(frozenset.copy, 'im_func'):
             e = raises(TypeError, frozenset.copy.im_func, 42)
-<<<<<<< HEAD
-            assert "'set-or-frozenset'" in str(e.value)
+            assert "'frozenset' object expected, got 'int' instead" in str(e.value)
+        if hasattr(set.copy, 'im_func'):
+            e = raises(TypeError, set.copy.im_func, 42)
+            assert "'set' object expected, got 'int' instead" in str(e.value)
+
+    def test_cant_mutate_frozenset_via_set(self):
+        x = frozenset()
+        raises(TypeError, set.add, x, 1)
+        raises(TypeError, set.__ior__, x, set([2]))
 
     def test_class_getitem(self):
         for cls in set, frozenset:
@@ -1190,15 +1197,4 @@
             skip("64 bit only")
         assert hash(frozenset()) == 133146708735736
         h = hash(frozenset([1, 2, 9]))
-        assert h == (-5390384031640186368)
-=======
-            assert "'frozenset' object expected, got 'int' instead" in str(e.value)
-        if hasattr(set.copy, 'im_func'):
-            e = raises(TypeError, set.copy.im_func, 42)
-            assert "'set' object expected, got 'int' instead" in str(e.value)
-
-    def test_cant_mutate_frozenset_via_set(self):
-        x = frozenset()
-        raises(TypeError, set.add, x, 1)
-        raises(TypeError, set.__ior__, x, set([2]))
->>>>>>> 7395b022
+        assert h == (-5390384031640186368)