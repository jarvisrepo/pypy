# -*- encoding: utf-8 -*-
"""
The main test for the set implementation is located
in the stdlibs test/test_set.py which is located in lib-python
go there and invoke::

    ../../../pypy/bin/pyinteractive.py test_set.py

This file just contains some basic tests that make sure, the implementation
is not too wrong.
"""
import py.test
from pypy.objspace.std.setobject import W_SetObject, W_FrozensetObject, IntegerSetStrategy
from pypy.objspace.std.setobject import _initialize_set
from pypy.objspace.std.setobject import newset
from pypy.objspace.std.listobject import W_ListObject

letters = 'abcdefghijklmnopqrstuvwxyzABCDEFGHIJKLMNOPQRSTUVWXYZ'

class W_SubSetObject(W_SetObject):pass

class TestW_SetObject:

    def setup_method(self, method):
        self.word = self.space.wrap('simsalabim')
        self.otherword = self.space.wrap('madagascar')
        self.letters = self.space.wrap(letters)
        self.true = self.space.w_True
        self.false = self.space.w_False

    def test_and(self):
        s = W_SetObject(self.space)
        _initialize_set(self.space, s, self.word)
        t0 = W_SetObject(self.space)
        _initialize_set(self.space, t0, self.otherword)
        t1 = W_FrozensetObject(self.space, self.otherword)
        r0 = s.descr_and(self.space, t0)
        r1 = s.descr_and(self.space, t1)
        assert r0.descr_eq(self.space, r1) == self.true
        sr = s.descr_intersection(self.space, [self.otherword])
        assert r0.descr_eq(self.space, sr) == self.true

    def test_compare(self):
        s = W_SetObject(self.space)
        _initialize_set(self.space, s, self.word)
        t = W_SetObject(self.space)
        _initialize_set(self.space, t, self.word)
        assert self.space.eq_w(s,t)
        u = self.space.wrap(set('simsalabim'))
        assert self.space.eq_w(s,u)

    def test_space_newset(self):
        s = self.space.newset()
        assert self.space.str_w(self.space.repr(s)) == 'set()'
        # check that the second time we don't get 'set(...)'
        assert self.space.str_w(self.space.repr(s)) == 'set()'

    def test_intersection_order(self):
        # theses tests make sure that intersection is done in the correct order
        # (smallest first)
        space = self.space
        a = W_SetObject(self.space)
        _initialize_set(self.space, a, self.space.wrap("abcdefg"))
        a.intersect = None

        b = W_SetObject(self.space)
        _initialize_set(self.space, b, self.space.wrap("abc"))

        result = a.descr_intersection(space, [b])
        assert space.is_true(self.space.eq(result, W_SetObject(space, self.space.wrap("abc"))))

        c = W_SetObject(self.space)
        _initialize_set(self.space, c, self.space.wrap("e"))

        d = W_SetObject(self.space)
        _initialize_set(self.space, d, self.space.wrap("ab"))

        # if ordering works correct we should start with set e
        a.get_storage_copy = None
        b.get_storage_copy = None
        d.get_storage_copy = None

        result = a.descr_intersection(space, [d,c,b])
        assert space.is_true(self.space.eq(result, W_SetObject(space, self.space.wrap(""))))

    def test_create_set_from_list(self):
        py.test.py3k_skip("XXX: strategies are currently broken")
        from pypy.objspace.std.setobject import ObjectSetStrategy, UnicodeSetStrategy
        from pypy.objspace.std.floatobject import W_FloatObject
        from pypy.objspace.std.model import W_Object

        w = self.space.wrap
        intstr = self.space.fromcache(IntegerSetStrategy)
        tmp_func = intstr.get_storage_from_list
        # test if get_storage_from_list is no longer used
        intstr.get_storage_from_list = None

        w_list = W_ListObject(self.space, [w(1), w(2), w(3)])
        w_set = W_SetObject(self.space)
        _initialize_set(self.space, w_set, w_list)
        assert w_set.strategy is intstr
        assert intstr.unerase(w_set.sstorage) == {1:None, 2:None, 3:None}

        w_list = W_ListObject(self.space, [w("1"), w("2"), w("3")])
        w_set = W_SetObject(self.space)
        _initialize_set(self.space, w_set, w_list)
        assert w_set.strategy is self.space.fromcache(UnicodeSetStrategy)
        assert w_set.strategy.unerase(w_set.sstorage) == {"1":None, "2":None, "3":None}

        w_list = self.space.iter(W_ListObject(self.space, [w(u"1"), w(u"2"), w(u"3")]))
        w_set = W_SetObject(self.space)
        _initialize_set(self.space, w_set, w_list)
        assert w_set.strategy is self.space.fromcache(UnicodeSetStrategy)
        assert w_set.strategy.unerase(w_set.sstorage) == {u"1":None, u"2":None, u"3":None}

        w_list = W_ListObject(self.space, [w("1"), w(2), w("3")])
        w_set = W_SetObject(self.space)
        _initialize_set(self.space, w_set, w_list)
        assert w_set.strategy is self.space.fromcache(ObjectSetStrategy)
        for item in w_set.strategy.unerase(w_set.sstorage):
            assert isinstance(item, W_Object)

        w_list = W_ListObject(self.space, [w(1.0), w(2.0), w(3.0)])
        w_set = W_SetObject(self.space)
        _initialize_set(self.space, w_set, w_list)
        assert w_set.strategy is self.space.fromcache(ObjectSetStrategy)
        for item in w_set.strategy.unerase(w_set.sstorage):
            assert isinstance(item, W_FloatObject)

        # changed cached object, need to change it back for other tests to pass
        intstr.get_storage_from_list = tmp_func

    def test_listview_str_int_on_set(self):
        py.test.py3k_skip("XXX: strategies are currently broken")
        w = self.space.wrap

        w_a = W_SetObject(self.space)
        _initialize_set(self.space, w_a, w("abcdefg"))
        assert sorted(self.space.listview_str(w_a)) == list("abcdefg")
        assert self.space.listview_int(w_a) is None

        w_b = W_SetObject(self.space)
        _initialize_set(self.space, w_b, self.space.newlist([w(1),w(2),w(3),w(4),w(5)]))
        assert sorted(self.space.listview_int(w_b)) == [1,2,3,4,5]
        assert self.space.listview_str(w_b) is None

class AppTestAppSetTest:

    def setup_class(self):
        w_fakeint = self.space.appexec([], """():
            class FakeInt(object):
                def __init__(self, value):
                    self.value = value
                def __hash__(self):
                    return hash(self.value)

                def __eq__(self, other):
                    if other == self.value:
                        return True
                    return False
            return FakeInt
            """)
        self.w_FakeInt = w_fakeint

    def test_fakeint(self):
        f1 = self.FakeInt(4)
        assert f1 == 4
        assert hash(f1) == hash(4)

    def test_simple(self):
        a = set([1,2,3])
        b = set()
        b.add(4)
        c = a.union(b)
        assert c == set([1,2,3,4])

    def test_generator(self):
        def foo():
            for i in [1,2,3,4,5]:
                yield i
        b = set(foo())
        assert b == set([1,2,3,4,5])

        a = set(x for x in [1,2,3])
        assert a == set([1,2,3])

    def test_generator2(self):
        def foo():
            for i in [1,2,3]:
                yield i
        class A(set):
            pass
        a = A([1,2,3,4,5])
        b = a.difference(foo())
        assert b == set([4,5])

    def test_or(self):
        a = set([0,1,2])
        b = a | set([1,2,3])
        assert b == set([0,1,2,3])

        # test inplace or
        a |= set([1,2,3])
        assert a == b

    def test_clear(self):
        a = set([1,2,3])
        a.clear()
        assert a == set()

    def test_sub(self):
        a = set([1,2,3,4,5])
        b = set([2,3,4])
        a - b == [1,5]
        a.__sub__(b) == [1,5]

        #inplace sub
        a = set([1,2,3,4])
        b = set([1,4])
        a -= b
        assert a == set([2,3])

    def test_issubset(self):
        a = set([1,2,3,4])
        b = set([2,3])
        assert b.issubset(a)
        c = [1,2,3,4]
        assert b.issubset(c)

        a = set([1,2,3,4])
        b = set(['1','2'])
        assert not b.issubset(a)

    def test_issuperset(self):
        a = set([1,2,3,4])
        b = set([2,3])
        assert a.issuperset(b)
        c = [2,3]
        assert a.issuperset(c)

        c = [1,1,1,1,1]
        assert a.issuperset(c)
        assert set([1,1,1,1,1]).issubset(a)

        a = set([1,2,3])
        assert a.issuperset(a)
        assert not a.issuperset(set([1,2,3,4,5]))

    def test_inplace_and(test):
        a = set([1,2,3,4])
        b = set([0,2,3,5,6])
        a &= b
        assert a == set([2,3])

    def test_discard_remove(self):
        a = set([1,2,3,4,5])
        a.remove(1)
        assert a == set([2,3,4,5])
        a.discard(2)
        assert a == set([3,4,5])

        raises(KeyError, "a.remove(6)")

    def test_pop(self):
        b = set()
        raises(KeyError, "b.pop()")

        a = set([1,2,3,4,5])
        for i in range(5):
            a.pop()
        assert a == set()
        raises(KeyError, "a.pop()")

    def test_symmetric_difference(self):
        a = set([1,2,3])
        b = set([3,4,5])
        c = a.symmetric_difference(b)
        assert c == set([1,2,4,5])

        a = set([1,2,3])
        b = [3,4,5]
        c = a.symmetric_difference(b)
        assert c == set([1,2,4,5])

        a = set([1,2,3])
        b = set('abc')
        c = a.symmetric_difference(b)
        assert c == set([1,2,3,'a','b','c'])

    def test_symmetric_difference_update(self):
        a = set([1,2,3])
        b = set([3,4,5])
        a.symmetric_difference_update(b)
        assert a == set([1,2,4,5])

        a = set([1,2,3])
        b = [3,4,5]
        a.symmetric_difference_update(b)
        assert a == set([1,2,4,5])

        a = set([1,2,3])
        b = set([3,4,5])
        a ^= b
        assert a == set([1,2,4,5])

    def test_subtype(self):
        class subset(set):pass
        a = subset()
        b = a | set('abc')
        assert type(b) is set

    def test_init_new_behavior(self):
        s = set.__new__(set, 'abc')
        assert s == set()                # empty
        s.__init__('def')
        assert s == set('def')
        #
        s = frozenset.__new__(frozenset, 'abc')
        assert s == frozenset('abc')     # non-empty
        s.__init__('def')
        assert s == frozenset('abc')     # the __init__ is ignored

    def test_subtype_bug(self):
        class subset(set): pass
        b = subset('abc')
        subset.__new__ = lambda *args: foobar   # not called
        b = b.copy()
        assert type(b) is set
        assert set(b) == set('abc')
        #
        class frozensubset(frozenset): pass
        b = frozensubset('abc')
        frozensubset.__new__ = lambda *args: foobar   # not called
        b = b.copy()
        assert type(b) is frozenset
        assert frozenset(b) == frozenset('abc')

    def test_union(self):
        a = set([4, 5])
        b = a.union([5, 7])
        assert sorted(b) == [4, 5, 7]
        c = a.union([5, 7], [1], set([9,7]), frozenset([2]), frozenset())
        assert sorted(c) == [1, 2, 4, 5, 7, 9]
        d = a.union()
        assert d == a

    def test_bytes_items(self):
        s = set([b'hello'])
        assert s.pop() == b'hello'

    def test_compare(self):
        assert set('abc') != 'abc'
        raises(TypeError, "set('abc') < 42")
        assert not (set('abc') < set('def'))
        assert not (set('abc') <= frozenset('abd'))
        assert not (set('abc') < frozenset('abd'))
        assert not (set('abc') >= frozenset('abd'))
        assert not (set('abc') > frozenset('abd'))
        assert set('abc') <= frozenset('abc')
        assert set('abc') >= frozenset('abc')
        assert set('abc') <= frozenset('abcd')
        assert set('abc') >= frozenset('ab')
        assert set('abc') < frozenset('abcd')
        assert set('abc') > frozenset('ab')
        assert not (set('abc') < frozenset('abc'))
        assert not (set('abc') > frozenset('abc'))
        assert not set() == 42
        assert set() != 42
        assert (set('abc') == frozenset('abc'))
        assert (set('abc') == set('abc'))
        assert (frozenset('abc') == frozenset('abc'))
        assert (frozenset('abc') == set('abc'))
        assert not (set('abc') != frozenset('abc'))
        assert not (set('abc') != set('abc'))
        assert not (frozenset('abc') != frozenset('abc'))
        assert not (frozenset('abc') != set('abc'))
        assert not (set('abc') == frozenset('abcd'))
        assert not (set('abc') == set('abcd'))
        assert not (frozenset('abc') == frozenset('abcd'))
        assert not (frozenset('abc') == set('abcd'))
        assert (set('abc') != frozenset('abcd'))
        assert (set('abc') != set('abcd'))
        assert (frozenset('abc') != frozenset('abcd'))
        assert (frozenset('abc') != set('abcd'))
        assert set() != set('abc')
        assert set('abc') != set('abd')

    def test_compare_other(self):
        class TestRichSetCompare:
            def __gt__(self, some_set):
                self.gt_called = True
                return False
            def __lt__(self, some_set):
                self.lt_called = True
                return False
            def __ge__(self, some_set):
                self.ge_called = True
                return False
            def __le__(self, some_set):
                self.le_called = True
                return False

        # This first tries the builtin rich set comparison, which doesn't know
        # how to handle the custom object. Upon returning NotImplemented, the
        # corresponding comparison on the right object is invoked.
        myset = set(range(3))

        myobj = TestRichSetCompare()
        myset < myobj
        assert myobj.gt_called

        myobj = TestRichSetCompare()
        myset > myobj
        assert myobj.lt_called

        myobj = TestRichSetCompare()
        myset <= myobj
        assert myobj.ge_called

        myobj = TestRichSetCompare()
        myset >= myobj
        assert myobj.le_called

    def test_libpython_equality(self):
        for thetype in [frozenset, set]:
            word = "aaaaaaaaawfpasrtarspawparst"
            otherword = "ZZZZZZZXCVZXCVSRTD"
            s = thetype(word)
            assert s == set(word)
            assert s, frozenset(word)
            assert not s == word
            assert s != set(otherword)
            assert s != frozenset(otherword)
            assert s != word

    def test_copy(self):
        s1 = set('abc')
        s2 = s1.copy()
        assert s1 is not s2
        assert s1 == s2
        assert type(s2) is set
        s1 = frozenset('abc')
        s2 = s1.copy()
        assert s1 is s2
        assert s1 == s2
        class myfrozen(frozenset):
            pass
        s1 = myfrozen('abc')
        s2 = s1.copy()
        assert s1 is not s2
        assert s1 == s2
        assert type(s2) is frozenset

    def test_update(self):
        s1 = set('abc')
        s1.update(set('abcd'))
        assert s1 == set('abcd')
        s1 = set('abc')
        s1.update(frozenset('fro'))
        assert s1 == set('abcfro')
        s1 = set('abc')
        s1.update('def')
        assert s1 == set('abcdef')
        s1 = set('abc')
        s1.update()
        assert s1 == set('abc')
        s1 = set('abc')
        s1.update('d', 'ef', frozenset('g'))
        assert s1 == set('abcdefg')
        s1 = set()
        s1.update(set('abcd'))
        assert s1 == set('abcd')
        s1 = set([1, 2.0, "3"])
        s1.update(set(["3", 4, 5.0]))

    def test_recursive_repr(self):
        class A(object):
            def __init__(self, s):
                self.s = s
            def __repr__(self):
                return repr(self.s)
        
        s = set([1, 2, 3])
        s.add(A(s))
        therepr = repr(s)
        assert therepr.startswith("{")
        assert therepr.endswith("}")
        inner = set(therepr[1:-1].split(", "))
        assert inner == set(["1", "2", "3", "set(...)"])

    def test_recursive_repr_frozenset(self):
        class A(object):
            def __repr__(self):
                return repr(self.s)
        a = A()
        s = frozenset([1, 2, 3, a])
        a.s = s
        therepr = repr(s)
        assert therepr.startswith("frozenset({")
        assert therepr.endswith("})")
        inner = set(therepr[11:-2].split(", "))
        assert inner == set(["1", "2", "3", "frozenset(...)"])

    def test_keyerror_has_key(self):
        s = set()
        try:
            s.remove(1)
        except KeyError as e:
            assert e.args[0] == 1
        else:
            assert 0, "should raise"

    def test_subclass_with_hash(self):
        # Bug #1257731
        class H(set):
            def __hash__(self):
                return int(id(self) & 0x7fffffff)
        s = H()
        f = set([s])
        print(f)
        assert s in f
        f.remove(s)
        f.add(s)
        f.discard(s)

    def test_autoconvert_to_frozen__contains(self):
        s = set([frozenset([1,2])])

        assert set([1,2]) in s

    def test_autoconvert_to_frozen_remove(self):
        s = set([frozenset([1,2])])

        s.remove(set([1,2]))
        assert len(s) == 0
        raises(KeyError, s.remove, set([1,2]))

    def test_autoconvert_to_frozen_discard(self):
        s = set([frozenset([1,2])])

        s.discard(set([1,2]))
        assert len(s) == 0
        s.discard(set([1,2]))

    def test_autoconvert_to_frozen_onlyon_type_error(self):
        class A(set):
            def __hash__(self):
                return id(self)

        s = A([1, 2, 3])
        s2 = set([2, 3, s])
        assert A() not in s2
        s2.add(frozenset())
        assert A() not in s2
        raises(KeyError, s2.remove, A())

    def test_autoconvert_key_error(self):
        s = set([frozenset([1, 2]), frozenset([3, 4])])
        key = set([2, 3])
        try:
            s.remove(key)
        except KeyError as e:
            assert e.args[0] is key

    def test_contains(self):
        letters = 'abcdefghijklmnopqrstuvwxyzABCDEFGHIJKLMNOPQRSTUVWXYZ'
        word = 'teleledningsanka'
        s = set(word)
        for c in letters:
            assert (c in s) == (c in word)
        raises(TypeError, s.__contains__, [])

    def test_remove(self):
        s = set('abc')
        s.remove('a')
        assert 'a' not in s
        raises(KeyError, s.remove, 'a')
        raises(TypeError, s.remove, [])
        s.add(frozenset('def'))
        assert set('def') in s
        s.remove(set('def'))
        assert set('def') not in s
        raises(KeyError, s.remove, set('def'))

    def test_remove_keyerror_unpacking(self):
        # bug:  www.python.org/sf/1576657
        s = set()
        for v1 in ['Q', (1,)]:
            try:
                s.remove(v1)
            except KeyError as e:
                v2 = e.args[0]
                assert v1 == v2
            else:
                assert False, 'Expected KeyError'
        
    def test_singleton_empty_frozenset(self):
        class Frozenset(frozenset):
            pass
        f = frozenset()
        F = Frozenset()
        efs = [f, Frozenset(f)]
        # All empty frozenset subclass instances should have different ids
        assert len(set(map(id, efs))) == len(efs)

    def test_subclass_union(self):
        for base in [set, frozenset]:
            class subset(base):
                def __init__(self, *args):
                    self.x = args
            s = subset([2])
            assert s.x == ([2],)
            t = s | base([5])
            assert type(t) is base
            assert not hasattr(t, 'x')

    def test_isdisjoint(self):
        assert set([1,2,3]).isdisjoint(set([4,5,6]))
        assert set([1,2,3]).isdisjoint(frozenset([4,5,6]))
        assert set([1,2,3]).isdisjoint([4,5,6])
        assert set([1,2,3]).isdisjoint((4,5,6))
        assert not set([1,2,5]).isdisjoint(set([4,5,6]))
        assert not set([1,2,5]).isdisjoint(frozenset([4,5,6]))
        assert not set([1,2,5]).isdisjoint([4,5,6])
        assert not set([1,2,5]).isdisjoint((4,5,6))
        assert set([1,2,3]).isdisjoint(set([3.5,4.0]))

    def test_intersection(self):
        assert set([1,2,3]).intersection(set([2,3,4])) == set([2,3])
        assert set([1,2,3]).intersection(frozenset([2,3,4])) == set([2,3])
        assert set([1,2,3]).intersection([2,3,4]) == set([2,3])
        assert set([1,2,3]).intersection((2,3,4)) == set([2,3])
        assert frozenset([1,2,3]).intersection(set([2,3,4])) == frozenset([2,3])
        assert frozenset([1,2,3]).intersection(frozenset([2,3,4]))== frozenset([2,3])
        assert frozenset([1,2,3]).intersection([2,3,4]) == frozenset([2,3])
        assert frozenset([1,2,3]).intersection((2,3,4)) == frozenset([2,3])
        assert set([1,2,3,4]).intersection([2,3,4,5], set((1,2,3))) == set([2,3])
        assert frozenset([1,2,3,4]).intersection((2,3,4,5), [1,2,3]) == \
                   frozenset([2,3])
        s = set([1,2,3])
        assert s.intersection() == s
        assert s.intersection() is not s

    def test_intersection_swap(self):
        s1 = s3 = set([1,2,3,4,5])
        s2 = set([2,3,6,7])
        s1 &= s2
        assert s1 == set([2,3])
        assert s3 == set([2,3])

    def test_intersection_generator(self):
        def foo():
            for i in range(5):
                yield i

        s1 = s2 = set([1,2,3,4,5,6])
        assert s1.intersection(foo()) == set([1,2,3,4])
        s1.intersection_update(foo())
        assert s1 == set([1,2,3,4])
        assert s2 == set([1,2,3,4])

    def test_intersection_string(self):
        s = set([1,2,3])
        o = 'abc'
        assert s.intersection(o) == set()

    def test_intersection_float(self):
        a = set([1,2,3])
        b = set([3.0,4.0,5.0])
        c = a.intersection(b)
        assert c == set([3.0])

    def test_difference(self):
        assert set([1,2,3]).difference(set([2,3,4])) == set([1])
        assert set([1,2,3]).difference(frozenset([2,3,4])) == set([1])
        assert set([1,2,3]).difference([2,3,4]) == set([1])
        assert set([1,2,3]).difference((2,3,4)) == set([1])
        assert frozenset([1,2,3]).difference(set([2,3,4])) == frozenset([1])
        assert frozenset([1,2,3]).difference(frozenset([2,3,4]))== frozenset([1])
        assert frozenset([1,2,3]).difference([2,3,4]) == frozenset([1])
        assert frozenset([1,2,3]).difference((2,3,4)) == frozenset([1])
        assert set([1,2,3,4]).difference([4,5], set((0,1))) == set([2,3])
        assert frozenset([1,2,3,4]).difference((4,5), [0,1]) == frozenset([2,3])
        s = set([1,2,3])
        assert s.difference() == s
        assert s.difference() is not s
        assert set([1,2,3]).difference(set([2,3,4,'5'])) == set([1])
        assert set([1,2,3,'5']).difference(set([2,3,4])) == set([1,'5'])
        assert set().difference(set([1,2,3])) == set()

    def test_difference_bug(self):
        a = set([1,2,3])
        b = set([])
        c = a - b
        c.remove(2)
        assert c == set([1, 3])
        assert a == set([1, 2, 3])

        a = set([1,2,3])
        b = set(["a", "b", "c"])
        c = a - b
        c.remove(2)
        assert c == set([1, 3])
        assert a == set([1, 2, 3])

    def test_intersection_update(self):
        s = set([1,2,3,4,7])
        s.intersection_update([0,1,2,3,4,5,6])
        assert s == set([1,2,3,4])
        s.intersection_update((2,3,4,5), frozenset([0,1,2,3]))
        assert s == set([2,3])
        s.intersection_update()
        assert s == set([2,3])

    def test_difference_update(self):
        s = set([1,2,3,4,7])
        s.difference_update([0,7,8,9])
        assert s == set([1,2,3,4])
        s.difference_update((0,1), frozenset([4,5,6]))
        assert s == set([2,3])
        s.difference_update()
        assert s == set([2,3])
        s.difference_update(s)
        assert s == set([])

    def test_empty_empty(self):
        assert set() == set([])

    def test_empty_difference(self):
        e = set()
        x = set([1,2,3])
        assert e.difference(x) == set()
        assert x.difference(e) == x

        e.difference_update(x)
        assert e == set()
        x.difference_update(e)
        assert x == set([1,2,3])

        assert e.symmetric_difference(x) == x
        assert x.symmetric_difference(e) == x

        e.symmetric_difference_update(e)
        assert e == e
        e.symmetric_difference_update(x)
        assert e == x

        x.symmetric_difference_update(set())
        assert x == set([1,2,3])

    def test_fastpath_with_strategies(self):
        a = set([1,2,3])
        b = set(["a","b","c"])
        assert a.difference(b) == a
        assert b.difference(a) == b

        a = set([1,2,3])
        b = set(["a","b","c"])
        assert a.intersection(b) == set()
        assert b.intersection(a) == set()

        a = set([1,2,3])
        b = set(["a","b","c"])
        assert not a.issubset(b)
        assert not b.issubset(a)

        a = set([1,2,3])
        b = set(["a","b","c"])
        assert a.isdisjoint(b)
        assert b.isdisjoint(a)

    def test_empty_intersect(self):
        e = set()
        x = set([1,2,3])
        assert e.intersection(x) == e
        assert x.intersection(e) == e
        assert e & x == e
        assert x & e == e

        e.intersection_update(x)
        assert e == set()
        e &= x
        assert e == set()
        x.intersection_update(e)
        assert x == set()

    def test_empty_issuper(self):
        e = set()
        x = set([1,2,3])
        assert e.issuperset(e) == True
        assert e.issuperset(x) == False
        assert x.issuperset(e) == True

        assert e.issuperset(set())
        assert e.issuperset([])

    def test_empty_issubset(self):
        e = set()
        x = set([1,2,3])
        assert e.issubset(e) == True
        assert e.issubset(x) == True
        assert x.issubset(e) == False
        assert e.issubset([])

    def test_empty_isdisjoint(self):
        e = set()
        x = set([1,2,3])
        assert e.isdisjoint(e) == True
        assert e.isdisjoint(x) == True
        assert x.isdisjoint(e) == True

    def test_empty_unhashable(self):
        s = set()
        raises(TypeError, s.difference, [[]])
        raises(TypeError, s.difference_update, [[]])
        raises(TypeError, s.intersection, [[]])
        raises(TypeError, s.intersection_update, [[]])
        raises(TypeError, s.symmetric_difference, [[]])
        raises(TypeError, s.symmetric_difference_update, [[]])
        raises(TypeError, s.update, [[]])

    def test_super_with_generator(self):
        def foo():
            for i in [1,2,3]:
                yield i
        set([1,2,3,4,5]).issuperset(foo())

    def test_isdisjoint_with_generator(self):
        def foo():
            for i in [1,2,3]:
                yield i
        set([1,2,3,4,5]).isdisjoint(foo())

    def test_fakeint_and_equals(self):
        s1 = set([1,2,3,4])
        s2 = set([1,2,self.FakeInt(3), 4])
        assert s1 == s2

    def test_fakeint_and_discard(self):
        # test with object strategy
        s = set([1, 2, 'three', 'four'])
        s.discard(self.FakeInt(2))
        assert s == set([1, 'three', 'four'])

        s.remove(self.FakeInt(1))
        assert s == set(['three', 'four'])
        raises(KeyError, s.remove, self.FakeInt(16))

        # test with int strategy
        s = set([1,2,3,4])
        s.discard(self.FakeInt(4))
        assert s == set([1,2,3])
        s.remove(self.FakeInt(3))
        assert s == set([1,2])
        raises(KeyError, s.remove, self.FakeInt(16))

    def test_fakeobject_and_has_key(self):
        s = set([1,2,3,4,5])
        assert 5 in s
        assert self.FakeInt(5) in s

    def test_fakeobject_and_pop(self):
        s = set([1,2,3,self.FakeInt(4),5])
        assert s.pop()
        assert s.pop()
        assert s.pop()
        assert s.pop()
        assert s.pop()
        assert s == set([])

    def test_fakeobject_and_difference(self):
        s = set([1,2,'3',4])
        s.difference_update([self.FakeInt(1), self.FakeInt(2)])
        assert s == set(['3',4])

        s = set([1,2,3,4])
        s.difference_update([self.FakeInt(1), self.FakeInt(2)])
        assert s == set([3,4])

    def test_frozenset_behavior(self):
        s = set([1,2,3,frozenset([4])])
        raises(TypeError, s.difference_update, [1,2,3,set([4])])

        s = set([1,2,3,frozenset([4])])
        s.discard(set([4]))
        assert s == set([1,2,3])

    def test_discard_unhashable(self):
        s = set([1,2,3,4])
        raises(TypeError, s.discard, [1])

    def test_discard_evil_compare(self):
        class Evil(object):
            def __init__(self, value):
                self.value = value
            def __hash__(self):
                return hash(self.value)
            def __eq__(self, other):
                if isinstance(other, frozenset):
                    raise TypeError
                if other == self.value:
                    return True
                return False
        s = set([1,2, Evil(frozenset([1]))])
        raises(TypeError, s.discard, set([1]))

    def test_create_set_from_set(self):
        # no sharing
        x = set([1,2,3])
        y = set(x)
        a = x.pop()
        assert y == set([1,2,3])
        assert len(x) == 2
        assert x.union(set([a])) == y

    def test_never_change_frozenset(self):
        a = frozenset([1,2])
        b = a.copy()
        assert a is b

        a = frozenset([1,2])
        b = a.union(set([3,4]))
        assert b == set([1,2,3,4])
        assert a == set([1,2])

        a = frozenset()
        b = a.union(set([3,4]))
        assert b == set([3,4])
        assert a == set()

        a = frozenset([1,2])#multiple
        b = a.union(set([3,4]),[5,6])
        assert b == set([1,2,3,4,5,6])
        assert a == set([1,2])

        a = frozenset([1,2,3])
        b = a.difference(set([3,4,5]))
        assert b == set([1,2])
        assert a == set([1,2,3])

        a = frozenset([1,2,3])#multiple
        b = a.difference(set([3]), [2])
        assert b == set([1])
        assert a == set([1,2,3])

        a = frozenset([1,2,3])
        b = a.symmetric_difference(set([3,4,5]))
        assert b == set([1,2,4,5])
        assert a == set([1,2,3])

        a = frozenset([1,2,3])
        b = a.intersection(set([3,4,5]))
        assert b == set([3])
        assert a == set([1,2,3])

        a = frozenset([1,2,3])#multiple
        b = a.intersection(set([2,3,4]), [2])
        assert b == set([2])
        assert a == set([1,2,3])

        raises(AttributeError, "frozenset().update()")
        raises(AttributeError, "frozenset().difference_update()")
        raises(AttributeError, "frozenset().symmetric_difference_update()")
        raises(AttributeError, "frozenset().intersection_update()")

    def test_intersection_obj(self):
        class Obj:
            def __getitem__(self, i):
                return [5, 3, 4][i]
        s = set([10,3,2]).intersection(Obj())
        assert list(s) == [3]

    def test_iter_set_length_change(self):
        s = set([1, 3, 5])
        it = iter(s)
        s.add(7)
        # 's' is now length 4
        raises(RuntimeError, it.__next__)

    def test_iter_set_strategy_only_change_1(self):
        s = set([1, 3, 5])
        it = iter(s)
        class Foo(object):
            def __eq__(self, other):
                return False
            def __hash__(self):
                return 0
        assert Foo() not in s      # this changes the strategy of 'd'
        lst = list(s)  # but iterating still works
        assert sorted(lst) == [1, 3, 5]

    def test_iter_set_strategy_only_change_2(self):
        # on py3k the IntStrategy doesn't work yet. So, we use the
        # StringSetStrategy for this test
        s = set(['1', '3', '5'])
        it = iter(s)
        s.add(42) # change the strategy
        s.remove('1')
        # 's' is still length 3, but its strategy changed.  we are
        # getting a RuntimeError because iterating over the old storage
        # gives us 1, but 1 is not in the set any longer.
        raises(RuntimeError, list, it)

<<<<<<< HEAD
    def test_unicodestrategy(self):
        s = 'àèìòù'
        myset = set([s])
        s2 = myset.pop()
        assert s2 == s

    def test_preserve_identity_of_strings(self):
        s = 'hello'
        myset = set([s])
        s2 = myset.pop()
        assert s2 == s
        assert s2 is s
        
=======
    def test_intersect_frozenset_set(self):
        # worked before
        assert type(frozenset([2]) & set([1, 2])) is frozenset
        # did not work before because of an optimization that swaps both
        # operands when the first set is larger than the second
        assert type(frozenset([1, 2]) & set([2])) is frozenset
>>>>>>> 647a834f
<|MERGE_RESOLUTION|>--- conflicted
+++ resolved
@@ -1001,7 +1001,6 @@
         # gives us 1, but 1 is not in the set any longer.
         raises(RuntimeError, list, it)
 
-<<<<<<< HEAD
     def test_unicodestrategy(self):
         s = 'àèìòù'
         myset = set([s])
@@ -1015,11 +1014,9 @@
         assert s2 == s
         assert s2 is s
         
-=======
     def test_intersect_frozenset_set(self):
         # worked before
         assert type(frozenset([2]) & set([1, 2])) is frozenset
         # did not work before because of an optimization that swaps both
         # operands when the first set is larger than the second
-        assert type(frozenset([1, 2]) & set([2])) is frozenset
->>>>>>> 647a834f
+        assert type(frozenset([1, 2]) & set([2])) is frozenset