--- conflicted
+++ resolved
@@ -1102,7 +1102,6 @@
            yield 1
         raises(ValueError, set, f())
 
-<<<<<<< HEAD
     def test_pickle(self):
         d = {1, 2, 3}
         it = iter(d)
@@ -1119,7 +1118,7 @@
     def test_unicode_bug_in_listview_utf8(self):
         l1 = set(u'\u1234\u2345')
         assert l1 == set([u'\u1234', '\u2345'])
-=======
+
     def test_frozenset_init_does_nothing(self):
         f = frozenset([1, 2, 3])
         f.__init__(4, 5, 6)
@@ -1130,5 +1129,4 @@
         assert "frozenset" in str(e.value)
         if hasattr(frozenset.copy, 'im_func'):
             e = raises(TypeError, frozenset.copy.im_func, 42)
-            assert "'set-or-frozenset'" in str(e.value)
->>>>>>> 993aeeed
+            assert "'set-or-frozenset'" in str(e.value)