# -*- encoding: utf-8 -*-
"""
The main test for the set implementation is located
in the stdlibs test/test_set.py which is located in lib-python
go there and invoke::

    ../../../pypy/bin/pyinteractive.py test_set.py

This file just contains some basic tests that make sure, the implementation
is not too wrong.
"""
import py.test
from pypy.objspace.std.setobject import W_SetObject, W_FrozensetObject, IntegerSetStrategy
from pypy.objspace.std.setobject import _initialize_set
from pypy.objspace.std.setobject import newset
from pypy.objspace.std.listobject import W_ListObject

letters = 'abcdefghijklmnopqrstuvwxyzABCDEFGHIJKLMNOPQRSTUVWXYZ'

class W_SubSetObject(W_SetObject):pass

class TestW_SetObject:

    def setup_method(self, method):
        self.word = self.space.wrap('simsalabim')
        self.otherword = self.space.wrap('madagascar')
        self.letters = self.space.wrap(letters)
        self.true = self.space.w_True
        self.false = self.space.w_False

    def test_and(self):
        s = W_SetObject(self.space)
        _initialize_set(self.space, s, self.word)
        t0 = W_SetObject(self.space)
        _initialize_set(self.space, t0, self.otherword)
        t1 = W_FrozensetObject(self.space, self.otherword)
        r0 = s.descr_and(self.space, t0)
        r1 = s.descr_and(self.space, t1)
        assert r0.descr_eq(self.space, r1) == self.true
        sr = s.descr_intersection(self.space, [self.otherword])
        assert r0.descr_eq(self.space, sr) == self.true

    def test_compare(self):
        s = W_SetObject(self.space)
        _initialize_set(self.space, s, self.word)
        t = W_SetObject(self.space)
        _initialize_set(self.space, t, self.word)
        assert self.space.eq_w(s,t)
        u = self.space.wrap(set('simsalabim'))
        assert self.space.eq_w(s,u)

    def test_space_newset(self):
        s = self.space.newset()
        assert self.space.str_w(self.space.repr(s)) == 'set()'
        # check that the second time we don't get 'set(...)'
        assert self.space.str_w(self.space.repr(s)) == 'set()'

    def test_intersection_order(self):
        # theses tests make sure that intersection is done in the correct order
        # (smallest first)
        space = self.space
        a = W_SetObject(self.space)
        _initialize_set(self.space, a, self.space.wrap("abcdefg"))
        a.intersect = None

        b = W_SetObject(self.space)
        _initialize_set(self.space, b, self.space.wrap("abc"))

        result = a.descr_intersection(space, [b])
        assert space.is_true(self.space.eq(result, W_SetObject(space, self.space.wrap("abc"))))

        c = W_SetObject(self.space)
        _initialize_set(self.space, c, self.space.wrap("e"))

        d = W_SetObject(self.space)
        _initialize_set(self.space, d, self.space.wrap("ab"))

        # if ordering works correct we should start with set e
        a.get_storage_copy = None
        b.get_storage_copy = None
        d.get_storage_copy = None

        result = a.descr_intersection(space, [d,c,b])
        assert space.is_true(self.space.eq(result, W_SetObject(space, self.space.wrap(""))))

    def test_create_set_from_list(self):
        py.test.py3k_skip("XXX: strategies are currently broken")
        from pypy.interpreter.baseobjspace import W_Root
        from pypy.objspace.std.setobject import BytesSetStrategy, ObjectSetStrategy, UnicodeSetStrategy
        from pypy.objspace.std.floatobject import W_FloatObject

        w = self.space.wrap
        intstr = self.space.fromcache(IntegerSetStrategy)
        tmp_func = intstr.get_storage_from_list
        # test if get_storage_from_list is no longer used
        intstr.get_storage_from_list = None

        w_list = W_ListObject(self.space, [w(1), w(2), w(3)])
        w_set = W_SetObject(self.space)
        _initialize_set(self.space, w_set, w_list)
        assert w_set.strategy is intstr
        assert intstr.unerase(w_set.sstorage) == {1:None, 2:None, 3:None}

        w_list = W_ListObject(self.space, [w("1"), w("2"), w("3")])
        w_set = W_SetObject(self.space)
        _initialize_set(self.space, w_set, w_list)
<<<<<<< HEAD
        assert w_set.strategy is self.space.fromcache(UnicodeSetStrategy)
=======
        assert w_set.strategy is self.space.fromcache(BytesSetStrategy)
>>>>>>> 14464b9e
        assert w_set.strategy.unerase(w_set.sstorage) == {"1":None, "2":None, "3":None}

        w_list = self.space.iter(W_ListObject(self.space, [w(u"1"), w(u"2"), w(u"3")]))
        w_set = W_SetObject(self.space)
        _initialize_set(self.space, w_set, w_list)
        assert w_set.strategy is self.space.fromcache(UnicodeSetStrategy)
        assert w_set.strategy.unerase(w_set.sstorage) == {u"1":None, u"2":None, u"3":None}

        w_list = W_ListObject(self.space, [w("1"), w(2), w("3")])
        w_set = W_SetObject(self.space)
        _initialize_set(self.space, w_set, w_list)
        assert w_set.strategy is self.space.fromcache(ObjectSetStrategy)
        for item in w_set.strategy.unerase(w_set.sstorage):
            assert isinstance(item, W_Root)

        w_list = W_ListObject(self.space, [w(1.0), w(2.0), w(3.0)])
        w_set = W_SetObject(self.space)
        _initialize_set(self.space, w_set, w_list)
        assert w_set.strategy is self.space.fromcache(ObjectSetStrategy)
        for item in w_set.strategy.unerase(w_set.sstorage):
            assert isinstance(item, W_FloatObject)

        # changed cached object, need to change it back for other tests to pass
        intstr.get_storage_from_list = tmp_func

<<<<<<< HEAD
    def test_listview_str_int_on_set(self):
        py.test.py3k_skip("XXX: strategies are currently broken")
=======
    def test_listview_bytes_int_on_set(self):
>>>>>>> 14464b9e
        w = self.space.wrap

        w_a = W_SetObject(self.space)
        _initialize_set(self.space, w_a, w("abcdefg"))
        assert sorted(self.space.listview_bytes(w_a)) == list("abcdefg")
        assert self.space.listview_int(w_a) is None

        w_b = W_SetObject(self.space)
        _initialize_set(self.space, w_b, self.space.newlist([w(1),w(2),w(3),w(4),w(5)]))
        assert sorted(self.space.listview_int(w_b)) == [1,2,3,4,5]
        assert self.space.listview_bytes(w_b) is None

class AppTestAppSetTest:

    def setup_class(self):
        w_fakeint = self.space.appexec([], """():
            class FakeInt(object):
                def __init__(self, value):
                    self.value = value
                def __hash__(self):
                    return hash(self.value)

                def __eq__(self, other):
                    if other == self.value:
                        return True
                    return False
            return FakeInt
            """)
        self.w_FakeInt = w_fakeint

    def test_fakeint(self):
        f1 = self.FakeInt(4)
        assert f1 == 4
        assert hash(f1) == hash(4)

    def test_simple(self):
        a = set([1,2,3])
        b = set()
        b.add(4)
        c = a.union(b)
        assert c == set([1,2,3,4])

    def test_generator(self):
        def foo():
            for i in [1,2,3,4,5]:
                yield i
        b = set(foo())
        assert b == set([1,2,3,4,5])

        a = set(x for x in [1,2,3])
        assert a == set([1,2,3])

    def test_generator2(self):
        def foo():
            for i in [1,2,3]:
                yield i
        class A(set):
            pass
        a = A([1,2,3,4,5])
        b = a.difference(foo())
        assert b == set([4,5])

    def test_or(self):
        a = set([0,1,2])
        b = a | set([1,2,3])
        assert b == set([0,1,2,3])

        # test inplace or
        a |= set([1,2,3])
        assert a == b

    def test_clear(self):
        a = set([1,2,3])
        a.clear()
        assert a == set()

    def test_sub(self):
        a = set([1,2,3,4,5])
        b = set([2,3,4])
        a - b == [1,5]
        a.__sub__(b) == [1,5]

        #inplace sub
        a = set([1,2,3,4])
        b = set([1,4])
        a -= b
        assert a == set([2,3])

    def test_issubset(self):
        a = set([1,2,3,4])
        b = set([2,3])
        assert b.issubset(a)
        c = [1,2,3,4]
        assert b.issubset(c)

        a = set([1,2,3,4])
        b = set(['1','2'])
        assert not b.issubset(a)

    def test_issuperset(self):
        a = set([1,2,3,4])
        b = set([2,3])
        assert a.issuperset(b)
        c = [2,3]
        assert a.issuperset(c)

        c = [1,1,1,1,1]
        assert a.issuperset(c)
        assert set([1,1,1,1,1]).issubset(a)

        a = set([1,2,3])
        assert a.issuperset(a)
        assert not a.issuperset(set([1,2,3,4,5]))

    def test_inplace_and(test):
        a = set([1,2,3,4])
        b = set([0,2,3,5,6])
        a &= b
        assert a == set([2,3])

    def test_discard_remove(self):
        a = set([1,2,3,4,5])
        a.remove(1)
        assert a == set([2,3,4,5])
        a.discard(2)
        assert a == set([3,4,5])

        raises(KeyError, "a.remove(6)")

    def test_pop(self):
        b = set()
        raises(KeyError, "b.pop()")

        a = set([1,2,3,4,5])
        for i in range(5):
            a.pop()
        assert a == set()
        raises(KeyError, "a.pop()")

    def test_symmetric_difference(self):
        a = set([1,2,3])
        b = set([3,4,5])
        c = a.symmetric_difference(b)
        assert c == set([1,2,4,5])

        a = set([1,2,3])
        b = [3,4,5]
        c = a.symmetric_difference(b)
        assert c == set([1,2,4,5])

        a = set([1,2,3])
        b = set('abc')
        c = a.symmetric_difference(b)
        assert c == set([1,2,3,'a','b','c'])

    def test_symmetric_difference_update(self):
        a = set([1,2,3])
        b = set([3,4,5])
        a.symmetric_difference_update(b)
        assert a == set([1,2,4,5])

        a = set([1,2,3])
        b = [3,4,5]
        a.symmetric_difference_update(b)
        assert a == set([1,2,4,5])

        a = set([1,2,3])
        b = set([3,4,5])
        a ^= b
        assert a == set([1,2,4,5])

    def test_subtype(self):
        class subset(set):pass
        a = subset()
        b = a | set('abc')
        assert type(b) is set

    def test_init_new_behavior(self):
        s = set.__new__(set, 'abc')
        assert s == set()                # empty
        s.__init__('def')
        assert s == set('def')
        #
        s = frozenset.__new__(frozenset, 'abc')
        assert s == frozenset('abc')     # non-empty
        s.__init__('def')
        assert s == frozenset('abc')     # the __init__ is ignored

    def test_subtype_bug(self):
        class subset(set): pass
        b = subset('abc')
        subset.__new__ = lambda *args: foobar   # not called
        b = b.copy()
        assert type(b) is set
        assert set(b) == set('abc')
        #
        class frozensubset(frozenset): pass
        b = frozensubset('abc')
        frozensubset.__new__ = lambda *args: foobar   # not called
        b = b.copy()
        assert type(b) is frozenset
        assert frozenset(b) == frozenset('abc')

    def test_union(self):
        a = set([4, 5])
        b = a.union([5, 7])
        assert sorted(b) == [4, 5, 7]
        c = a.union([5, 7], [1], set([9,7]), frozenset([2]), frozenset())
        assert sorted(c) == [1, 2, 4, 5, 7, 9]
        d = a.union()
        assert d == a

    def test_bytes_items(self):
        s = set([b'hello'])
        assert s.pop() == b'hello'

    def test_compare(self):
        assert set('abc') != 'abc'
        raises(TypeError, "set('abc') < 42")
        assert not (set('abc') < set('def'))
        assert not (set('abc') <= frozenset('abd'))
        assert not (set('abc') < frozenset('abd'))
        assert not (set('abc') >= frozenset('abd'))
        assert not (set('abc') > frozenset('abd'))
        assert set('abc') <= frozenset('abc')
        assert set('abc') >= frozenset('abc')
        assert set('abc') <= frozenset('abcd')
        assert set('abc') >= frozenset('ab')
        assert set('abc') < frozenset('abcd')
        assert set('abc') > frozenset('ab')
        assert not (set('abc') < frozenset('abc'))
        assert not (set('abc') > frozenset('abc'))
        assert not set() == 42
        assert set() != 42
        assert (set('abc') == frozenset('abc'))
        assert (set('abc') == set('abc'))
        assert (frozenset('abc') == frozenset('abc'))
        assert (frozenset('abc') == set('abc'))
        assert not (set('abc') != frozenset('abc'))
        assert not (set('abc') != set('abc'))
        assert not (frozenset('abc') != frozenset('abc'))
        assert not (frozenset('abc') != set('abc'))
        assert not (set('abc') == frozenset('abcd'))
        assert not (set('abc') == set('abcd'))
        assert not (frozenset('abc') == frozenset('abcd'))
        assert not (frozenset('abc') == set('abcd'))
        assert (set('abc') != frozenset('abcd'))
        assert (set('abc') != set('abcd'))
        assert (frozenset('abc') != frozenset('abcd'))
        assert (frozenset('abc') != set('abcd'))
        assert set() != set('abc')
        assert set('abc') != set('abd')

    def test_compare_other(self):
        class TestRichSetCompare:
            def __gt__(self, some_set):
                self.gt_called = True
                return False
            def __lt__(self, some_set):
                self.lt_called = True
                return False
            def __ge__(self, some_set):
                self.ge_called = True
                return False
            def __le__(self, some_set):
                self.le_called = True
                return False

        # This first tries the builtin rich set comparison, which doesn't know
        # how to handle the custom object. Upon returning NotImplemented, the
        # corresponding comparison on the right object is invoked.
        myset = set(range(3))

        myobj = TestRichSetCompare()
        myset < myobj
        assert myobj.gt_called

        myobj = TestRichSetCompare()
        myset > myobj
        assert myobj.lt_called

        myobj = TestRichSetCompare()
        myset <= myobj
        assert myobj.ge_called

        myobj = TestRichSetCompare()
        myset >= myobj
        assert myobj.le_called

    def test_libpython_equality(self):
        for thetype in [frozenset, set]:
            word = "aaaaaaaaawfpasrtarspawparst"
            otherword = "ZZZZZZZXCVZXCVSRTD"
            s = thetype(word)
            assert s == set(word)
            assert s, frozenset(word)
            assert not s == word
            assert s != set(otherword)
            assert s != frozenset(otherword)
            assert s != word

    def test_copy(self):
        s1 = set('abc')
        s2 = s1.copy()
        assert s1 is not s2
        assert s1 == s2
        assert type(s2) is set
        s1 = frozenset('abc')
        s2 = s1.copy()
        assert s1 is s2
        assert s1 == s2
        class myfrozen(frozenset):
            pass
        s1 = myfrozen('abc')
        s2 = s1.copy()
        assert s1 is not s2
        assert s1 == s2
        assert type(s2) is frozenset

    def test_update(self):
        s1 = set('abc')
        s1.update(set('abcd'))
        assert s1 == set('abcd')
        s1 = set('abc')
        s1.update(frozenset('fro'))
        assert s1 == set('abcfro')
        s1 = set('abc')
        s1.update('def')
        assert s1 == set('abcdef')
        s1 = set('abc')
        s1.update()
        assert s1 == set('abc')
        s1 = set('abc')
        s1.update('d', 'ef', frozenset('g'))
        assert s1 == set('abcdefg')
        s1 = set()
        s1.update(set('abcd'))
        assert s1 == set('abcd')
        s1 = set([1, 2.0, "3"])
        s1.update(set(["3", 4, 5.0]))

    def test_recursive_repr(self):
        class A(object):
            def __init__(self, s):
                self.s = s
            def __repr__(self):
                return repr(self.s)
        
        s = set([1, 2, 3])
        s.add(A(s))
        therepr = repr(s)
        assert therepr.startswith("{")
        assert therepr.endswith("}")
        inner = set(therepr[1:-1].split(", "))
        assert inner == set(["1", "2", "3", "set(...)"])

    def test_recursive_repr_frozenset(self):
        class A(object):
            def __repr__(self):
                return repr(self.s)
        a = A()
        s = frozenset([1, 2, 3, a])
        a.s = s
        therepr = repr(s)
        assert therepr.startswith("frozenset({")
        assert therepr.endswith("})")
        inner = set(therepr[11:-2].split(", "))
        assert inner == set(["1", "2", "3", "frozenset(...)"])

    def test_keyerror_has_key(self):
        s = set()
        try:
            s.remove(1)
        except KeyError as e:
            assert e.args[0] == 1
        else:
            assert 0, "should raise"

    def test_subclass_with_hash(self):
        # Bug #1257731
        class H(set):
            def __hash__(self):
                return int(id(self) & 0x7fffffff)
        s = H()
        f = set([s])
        print(f)
        assert s in f
        f.remove(s)
        f.add(s)
        f.discard(s)

    def test_autoconvert_to_frozen__contains(self):
        s = set([frozenset([1,2])])

        assert set([1,2]) in s

    def test_autoconvert_to_frozen_remove(self):
        s = set([frozenset([1,2])])

        s.remove(set([1,2]))
        assert len(s) == 0
        raises(KeyError, s.remove, set([1,2]))

    def test_autoconvert_to_frozen_discard(self):
        s = set([frozenset([1,2])])

        s.discard(set([1,2]))
        assert len(s) == 0
        s.discard(set([1,2]))

    def test_autoconvert_to_frozen_onlyon_type_error(self):
        class A(set):
            def __hash__(self):
                return id(self)

        s = A([1, 2, 3])
        s2 = set([2, 3, s])
        assert A() not in s2
        s2.add(frozenset())
        assert A() not in s2
        raises(KeyError, s2.remove, A())

    def test_autoconvert_key_error(self):
        s = set([frozenset([1, 2]), frozenset([3, 4])])
        key = set([2, 3])
        try:
            s.remove(key)
        except KeyError as e:
            assert e.args[0] is key

    def test_contains(self):
        letters = 'abcdefghijklmnopqrstuvwxyzABCDEFGHIJKLMNOPQRSTUVWXYZ'
        word = 'teleledningsanka'
        s = set(word)
        for c in letters:
            assert (c in s) == (c in word)
        raises(TypeError, s.__contains__, [])

    def test_remove(self):
        s = set('abc')
        s.remove('a')
        assert 'a' not in s
        raises(KeyError, s.remove, 'a')
        raises(TypeError, s.remove, [])
        s.add(frozenset('def'))
        assert set('def') in s
        s.remove(set('def'))
        assert set('def') not in s
        raises(KeyError, s.remove, set('def'))

    def test_remove_keyerror_unpacking(self):
        # bug:  www.python.org/sf/1576657
        s = set()
        for v1 in ['Q', (1,)]:
            try:
                s.remove(v1)
            except KeyError as e:
                v2 = e.args[0]
                assert v1 == v2
            else:
                assert False, 'Expected KeyError'
        
    def test_singleton_empty_frozenset(self):
        class Frozenset(frozenset):
            pass
        f = frozenset()
        F = Frozenset()
        efs = [f, Frozenset(f)]
        # All empty frozenset subclass instances should have different ids
        assert len(set(map(id, efs))) == len(efs)

    def test_subclass_union(self):
        for base in [set, frozenset]:
            class subset(base):
                def __init__(self, *args):
                    self.x = args
            s = subset([2])
            assert s.x == ([2],)
            t = s | base([5])
            assert type(t) is base
            assert not hasattr(t, 'x')

    def test_isdisjoint(self):
        assert set([1,2,3]).isdisjoint(set([4,5,6]))
        assert set([1,2,3]).isdisjoint(frozenset([4,5,6]))
        assert set([1,2,3]).isdisjoint([4,5,6])
        assert set([1,2,3]).isdisjoint((4,5,6))
        assert not set([1,2,5]).isdisjoint(set([4,5,6]))
        assert not set([1,2,5]).isdisjoint(frozenset([4,5,6]))
        assert not set([1,2,5]).isdisjoint([4,5,6])
        assert not set([1,2,5]).isdisjoint((4,5,6))
        assert set([1,2,3]).isdisjoint(set([3.5,4.0]))

    def test_intersection(self):
        assert set([1,2,3]).intersection(set([2,3,4])) == set([2,3])
        assert set([1,2,3]).intersection(frozenset([2,3,4])) == set([2,3])
        assert set([1,2,3]).intersection([2,3,4]) == set([2,3])
        assert set([1,2,3]).intersection((2,3,4)) == set([2,3])
        assert frozenset([1,2,3]).intersection(set([2,3,4])) == frozenset([2,3])
        assert frozenset([1,2,3]).intersection(frozenset([2,3,4]))== frozenset([2,3])
        assert frozenset([1,2,3]).intersection([2,3,4]) == frozenset([2,3])
        assert frozenset([1,2,3]).intersection((2,3,4)) == frozenset([2,3])
        assert set([1,2,3,4]).intersection([2,3,4,5], set((1,2,3))) == set([2,3])
        assert frozenset([1,2,3,4]).intersection((2,3,4,5), [1,2,3]) == \
                   frozenset([2,3])
        s = set([1,2,3])
        assert s.intersection() == s
        assert s.intersection() is not s

    def test_intersection_swap(self):
        s1 = s3 = set([1,2,3,4,5])
        s2 = set([2,3,6,7])
        s1 &= s2
        assert s1 == set([2,3])
        assert s3 == set([2,3])

    def test_intersection_generator(self):
        def foo():
            for i in range(5):
                yield i

        s1 = s2 = set([1,2,3,4,5,6])
        assert s1.intersection(foo()) == set([1,2,3,4])
        s1.intersection_update(foo())
        assert s1 == set([1,2,3,4])
        assert s2 == set([1,2,3,4])

    def test_intersection_string(self):
        s = set([1,2,3])
        o = 'abc'
        assert s.intersection(o) == set()

    def test_intersection_float(self):
        a = set([1,2,3])
        b = set([3.0,4.0,5.0])
        c = a.intersection(b)
        assert c == set([3.0])

    def test_difference(self):
        assert set([1,2,3]).difference(set([2,3,4])) == set([1])
        assert set([1,2,3]).difference(frozenset([2,3,4])) == set([1])
        assert set([1,2,3]).difference([2,3,4]) == set([1])
        assert set([1,2,3]).difference((2,3,4)) == set([1])
        assert frozenset([1,2,3]).difference(set([2,3,4])) == frozenset([1])
        assert frozenset([1,2,3]).difference(frozenset([2,3,4]))== frozenset([1])
        assert frozenset([1,2,3]).difference([2,3,4]) == frozenset([1])
        assert frozenset([1,2,3]).difference((2,3,4)) == frozenset([1])
        assert set([1,2,3,4]).difference([4,5], set((0,1))) == set([2,3])
        assert frozenset([1,2,3,4]).difference((4,5), [0,1]) == frozenset([2,3])
        s = set([1,2,3])
        assert s.difference() == s
        assert s.difference() is not s
        assert set([1,2,3]).difference(set([2,3,4,'5'])) == set([1])
        assert set([1,2,3,'5']).difference(set([2,3,4])) == set([1,'5'])
        assert set().difference(set([1,2,3])) == set()

    def test_difference_bug(self):
        a = set([1,2,3])
        b = set([])
        c = a - b
        c.remove(2)
        assert c == set([1, 3])
        assert a == set([1, 2, 3])

        a = set([1,2,3])
        b = set(["a", "b", "c"])
        c = a - b
        c.remove(2)
        assert c == set([1, 3])
        assert a == set([1, 2, 3])

    def test_intersection_update(self):
        s = set([1,2,3,4,7])
        s.intersection_update([0,1,2,3,4,5,6])
        assert s == set([1,2,3,4])
        s.intersection_update((2,3,4,5), frozenset([0,1,2,3]))
        assert s == set([2,3])
        s.intersection_update()
        assert s == set([2,3])

    def test_difference_update(self):
        s = set([1,2,3,4,7])
        s.difference_update([0,7,8,9])
        assert s == set([1,2,3,4])
        s.difference_update((0,1), frozenset([4,5,6]))
        assert s == set([2,3])
        s.difference_update()
        assert s == set([2,3])
        s.difference_update(s)
        assert s == set([])

    def test_empty_empty(self):
        assert set() == set([])

    def test_empty_difference(self):
        e = set()
        x = set([1,2,3])
        assert e.difference(x) == set()
        assert x.difference(e) == x

        e.difference_update(x)
        assert e == set()
        x.difference_update(e)
        assert x == set([1,2,3])

        assert e.symmetric_difference(x) == x
        assert x.symmetric_difference(e) == x

        e.symmetric_difference_update(e)
        assert e == e
        e.symmetric_difference_update(x)
        assert e == x

        x.symmetric_difference_update(set())
        assert x == set([1,2,3])

    def test_fastpath_with_strategies(self):
        a = set([1,2,3])
        b = set(["a","b","c"])
        assert a.difference(b) == a
        assert b.difference(a) == b

        a = set([1,2,3])
        b = set(["a","b","c"])
        assert a.intersection(b) == set()
        assert b.intersection(a) == set()

        a = set([1,2,3])
        b = set(["a","b","c"])
        assert not a.issubset(b)
        assert not b.issubset(a)

        a = set([1,2,3])
        b = set(["a","b","c"])
        assert a.isdisjoint(b)
        assert b.isdisjoint(a)

    def test_empty_intersect(self):
        e = set()
        x = set([1,2,3])
        assert e.intersection(x) == e
        assert x.intersection(e) == e
        assert e & x == e
        assert x & e == e

        e.intersection_update(x)
        assert e == set()
        e &= x
        assert e == set()
        x.intersection_update(e)
        assert x == set()

    def test_empty_issuper(self):
        e = set()
        x = set([1,2,3])
        assert e.issuperset(e) == True
        assert e.issuperset(x) == False
        assert x.issuperset(e) == True

        assert e.issuperset(set())
        assert e.issuperset([])

    def test_empty_issubset(self):
        e = set()
        x = set([1,2,3])
        assert e.issubset(e) == True
        assert e.issubset(x) == True
        assert x.issubset(e) == False
        assert e.issubset([])

    def test_empty_isdisjoint(self):
        e = set()
        x = set([1,2,3])
        assert e.isdisjoint(e) == True
        assert e.isdisjoint(x) == True
        assert x.isdisjoint(e) == True

    def test_empty_unhashable(self):
        s = set()
        raises(TypeError, s.difference, [[]])
        raises(TypeError, s.difference_update, [[]])
        raises(TypeError, s.intersection, [[]])
        raises(TypeError, s.intersection_update, [[]])
        raises(TypeError, s.symmetric_difference, [[]])
        raises(TypeError, s.symmetric_difference_update, [[]])
        raises(TypeError, s.update, [[]])

    def test_super_with_generator(self):
        def foo():
            for i in [1,2,3]:
                yield i
        set([1,2,3,4,5]).issuperset(foo())

    def test_isdisjoint_with_generator(self):
        def foo():
            for i in [1,2,3]:
                yield i
        set([1,2,3,4,5]).isdisjoint(foo())

    def test_fakeint_and_equals(self):
        s1 = set([1,2,3,4])
        s2 = set([1,2,self.FakeInt(3), 4])
        assert s1 == s2

    def test_fakeint_and_discard(self):
        # test with object strategy
        s = set([1, 2, 'three', 'four'])
        s.discard(self.FakeInt(2))
        assert s == set([1, 'three', 'four'])

        s.remove(self.FakeInt(1))
        assert s == set(['three', 'four'])
        raises(KeyError, s.remove, self.FakeInt(16))

        # test with int strategy
        s = set([1,2,3,4])
        s.discard(self.FakeInt(4))
        assert s == set([1,2,3])
        s.remove(self.FakeInt(3))
        assert s == set([1,2])
        raises(KeyError, s.remove, self.FakeInt(16))

    def test_fakeobject_and_has_key(self):
        s = set([1,2,3,4,5])
        assert 5 in s
        assert self.FakeInt(5) in s

    def test_fakeobject_and_pop(self):
        s = set([1,2,3,self.FakeInt(4),5])
        assert s.pop()
        assert s.pop()
        assert s.pop()
        assert s.pop()
        assert s.pop()
        assert s == set([])

    def test_fakeobject_and_difference(self):
        s = set([1,2,'3',4])
        s.difference_update([self.FakeInt(1), self.FakeInt(2)])
        assert s == set(['3',4])

        s = set([1,2,3,4])
        s.difference_update([self.FakeInt(1), self.FakeInt(2)])
        assert s == set([3,4])

    def test_frozenset_behavior(self):
        s = set([1,2,3,frozenset([4])])
        raises(TypeError, s.difference_update, [1,2,3,set([4])])

        s = set([1,2,3,frozenset([4])])
        s.discard(set([4]))
        assert s == set([1,2,3])

    def test_discard_unhashable(self):
        s = set([1,2,3,4])
        raises(TypeError, s.discard, [1])

    def test_discard_evil_compare(self):
        class Evil(object):
            def __init__(self, value):
                self.value = value
            def __hash__(self):
                return hash(self.value)
            def __eq__(self, other):
                if isinstance(other, frozenset):
                    raise TypeError
                if other == self.value:
                    return True
                return False
        s = set([1,2, Evil(frozenset([1]))])
        raises(TypeError, s.discard, set([1]))

    def test_create_set_from_set(self):
        # no sharing
        x = set([1,2,3])
        y = set(x)
        a = x.pop()
        assert y == set([1,2,3])
        assert len(x) == 2
        assert x.union(set([a])) == y

    def test_never_change_frozenset(self):
        a = frozenset([1,2])
        b = a.copy()
        assert a is b

        a = frozenset([1,2])
        b = a.union(set([3,4]))
        assert b == set([1,2,3,4])
        assert a == set([1,2])

        a = frozenset()
        b = a.union(set([3,4]))
        assert b == set([3,4])
        assert a == set()

        a = frozenset([1,2])#multiple
        b = a.union(set([3,4]),[5,6])
        assert b == set([1,2,3,4,5,6])
        assert a == set([1,2])

        a = frozenset([1,2,3])
        b = a.difference(set([3,4,5]))
        assert b == set([1,2])
        assert a == set([1,2,3])

        a = frozenset([1,2,3])#multiple
        b = a.difference(set([3]), [2])
        assert b == set([1])
        assert a == set([1,2,3])

        a = frozenset([1,2,3])
        b = a.symmetric_difference(set([3,4,5]))
        assert b == set([1,2,4,5])
        assert a == set([1,2,3])

        a = frozenset([1,2,3])
        b = a.intersection(set([3,4,5]))
        assert b == set([3])
        assert a == set([1,2,3])

        a = frozenset([1,2,3])#multiple
        b = a.intersection(set([2,3,4]), [2])
        assert b == set([2])
        assert a == set([1,2,3])

        raises(AttributeError, "frozenset().update()")
        raises(AttributeError, "frozenset().difference_update()")
        raises(AttributeError, "frozenset().symmetric_difference_update()")
        raises(AttributeError, "frozenset().intersection_update()")

    def test_intersection_obj(self):
        class Obj:
            def __getitem__(self, i):
                return [5, 3, 4][i]
        s = set([10,3,2]).intersection(Obj())
        assert list(s) == [3]

    def test_iter_set_length_change(self):
        s = set([1, 3, 5])
        it = iter(s)
        s.add(7)
        # 's' is now length 4
        raises(RuntimeError, it.__next__)

    def test_iter_set_strategy_only_change_1(self):
        s = set([1, 3, 5])
        it = iter(s)
        class Foo(object):
            def __eq__(self, other):
                return False
            def __hash__(self):
                return 0
        assert Foo() not in s      # this changes the strategy of 'd'
        lst = list(s)  # but iterating still works
        assert sorted(lst) == [1, 3, 5]

    def test_iter_set_strategy_only_change_2(self):
        # on py3k the IntStrategy doesn't work yet. So, we use the
        # StringSetStrategy for this test
        s = set(['1', '3', '5'])
        it = iter(s)
        s.add(42) # change the strategy
        s.remove('1')
        # 's' is still length 3, but its strategy changed.  we are
        # getting a RuntimeError because iterating over the old storage
        # gives us 1, but 1 is not in the set any longer.
        raises(RuntimeError, list, it)

    def test_unicodestrategy(self):
        s = 'àèìòù'
        myset = set([s])
        s2 = myset.pop()
        assert s2 == s

    def test_preserve_identity_of_strings(self):
        s = 'hello'
        myset = set([s])
        s2 = myset.pop()
        assert s2 == s
        assert s2 is s
        
    def test_intersect_frozenset_set(self):
        # worked before
        assert type(frozenset([2]) & set([1, 2])) is frozenset
        # did not work before because of an optimization that swaps both
        # operands when the first set is larger than the second
        assert type(frozenset([1, 2]) & set([2])) is frozenset<|MERGE_RESOLUTION|>--- conflicted
+++ resolved
@@ -104,11 +104,7 @@
         w_list = W_ListObject(self.space, [w("1"), w("2"), w("3")])
         w_set = W_SetObject(self.space)
         _initialize_set(self.space, w_set, w_list)
-<<<<<<< HEAD
         assert w_set.strategy is self.space.fromcache(UnicodeSetStrategy)
-=======
-        assert w_set.strategy is self.space.fromcache(BytesSetStrategy)
->>>>>>> 14464b9e
         assert w_set.strategy.unerase(w_set.sstorage) == {"1":None, "2":None, "3":None}
 
         w_list = self.space.iter(W_ListObject(self.space, [w(u"1"), w(u"2"), w(u"3")]))
@@ -134,12 +130,8 @@
         # changed cached object, need to change it back for other tests to pass
         intstr.get_storage_from_list = tmp_func
 
-<<<<<<< HEAD
-    def test_listview_str_int_on_set(self):
+    def test_listview_bytes_int_on_set(self):
         py.test.py3k_skip("XXX: strategies are currently broken")
-=======
-    def test_listview_bytes_int_on_set(self):
->>>>>>> 14464b9e
         w = self.space.wrap
 
         w_a = W_SetObject(self.space)
