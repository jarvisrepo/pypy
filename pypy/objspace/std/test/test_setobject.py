"""
The main test for the set implementation is located
in the stdlibs test/test_set.py which is located in lib-python
go there and invoke::

    ../../../pypy/bin/pyinteractive.py test_set.py

This file just contains some basic tests that make sure, the implementation
is not too wrong.
"""
import py.test
from pypy.objspace.std.setobject import W_SetObject, W_FrozensetObject, IntegerSetStrategy
from pypy.objspace.std.setobject import _initialize_set
from pypy.objspace.std.setobject import newset
from pypy.objspace.std.listobject import W_ListObject

letters = 'abcdefghijklmnopqrstuvwxyzABCDEFGHIJKLMNOPQRSTUVWXYZ'

class W_SubSetObject(W_SetObject):pass

class TestW_SetObject:

    def setup_method(self, method):
        self.word = self.space.wrap('simsalabim')
        self.otherword = self.space.wrap('madagascar')
        self.letters = self.space.wrap(letters)
        self.true = self.space.w_True
        self.false = self.space.w_False

    def test_and(self):
        s = W_SetObject(self.space)
        _initialize_set(self.space, s, self.word)
        t0 = W_SetObject(self.space)
        _initialize_set(self.space, t0, self.otherword)
        t1 = W_FrozensetObject(self.space, self.otherword)
        r0 = s.descr_and(self.space, t0)
        r1 = s.descr_and(self.space, t1)
        assert r0.descr_eq(self.space, r1) == self.true
        sr = s.descr_intersection(self.space, [self.otherword])
        assert r0.descr_eq(self.space, sr) == self.true

    def test_compare(self):
        s = W_SetObject(self.space)
        _initialize_set(self.space, s, self.word)
        t = W_SetObject(self.space)
        _initialize_set(self.space, t, self.word)
        assert self.space.eq_w(s,t)
        u = self.space.wrap(set('simsalabim'))
        assert self.space.eq_w(s,u)

    def test_space_newset(self):
        s = self.space.newset()
        assert self.space.str_w(self.space.repr(s)) == 'set([])'

    def test_intersection_order(self):
        # theses tests make sure that intersection is done in the correct order
        # (smallest first)
        space = self.space
        a = W_SetObject(self.space)
        _initialize_set(self.space, a, self.space.wrap("abcdefg"))
        a.intersect = None

        b = W_SetObject(self.space)
        _initialize_set(self.space, b, self.space.wrap("abc"))

        result = a.descr_intersection(space, [b])
        assert space.is_true(self.space.eq(result, W_SetObject(space, self.space.wrap("abc"))))

        c = W_SetObject(self.space)
        _initialize_set(self.space, c, self.space.wrap("e"))

        d = W_SetObject(self.space)
        _initialize_set(self.space, d, self.space.wrap("ab"))

        # if ordering works correct we should start with set e
        a.get_storage_copy = None
        b.get_storage_copy = None
        d.get_storage_copy = None

        result = a.descr_intersection(space, [d,c,b])
        assert space.is_true(self.space.eq(result, W_SetObject(space, self.space.wrap(""))))

    def test_create_set_from_list(self):
        from pypy.interpreter.baseobjspace import W_Root
<<<<<<< HEAD
        from pypy.objspace.std.setobject import ObjectSetStrategy, StringSetStrategy, UnicodeSetStrategy
=======
        from pypy.objspace.std.setobject import BytesSetStrategy, ObjectSetStrategy, UnicodeSetStrategy
>>>>>>> 1e4fdff9
        from pypy.objspace.std.floatobject import W_FloatObject

        w = self.space.wrap
        intstr = self.space.fromcache(IntegerSetStrategy)
        tmp_func = intstr.get_storage_from_list
        # test if get_storage_from_list is no longer used
        intstr.get_storage_from_list = None

        w_list = W_ListObject(self.space, [w(1), w(2), w(3)])
        w_set = W_SetObject(self.space)
        _initialize_set(self.space, w_set, w_list)
        assert w_set.strategy is intstr
        assert intstr.unerase(w_set.sstorage) == {1:None, 2:None, 3:None}

        w_list = W_ListObject(self.space, [w("1"), w("2"), w("3")])
        w_set = W_SetObject(self.space)
        _initialize_set(self.space, w_set, w_list)
        assert w_set.strategy is self.space.fromcache(BytesSetStrategy)
        assert w_set.strategy.unerase(w_set.sstorage) == {"1":None, "2":None, "3":None}

        w_list = self.space.iter(W_ListObject(self.space, [w(u"1"), w(u"2"), w(u"3")]))
        w_set = W_SetObject(self.space)
        _initialize_set(self.space, w_set, w_list)
        assert w_set.strategy is self.space.fromcache(UnicodeSetStrategy)
        assert w_set.strategy.unerase(w_set.sstorage) == {u"1":None, u"2":None, u"3":None}

        w_list = W_ListObject(self.space, [w("1"), w(2), w("3")])
        w_set = W_SetObject(self.space)
        _initialize_set(self.space, w_set, w_list)
        assert w_set.strategy is self.space.fromcache(ObjectSetStrategy)
        for item in w_set.strategy.unerase(w_set.sstorage):
            assert isinstance(item, W_Root)

        w_list = W_ListObject(self.space, [w(1.0), w(2.0), w(3.0)])
        w_set = W_SetObject(self.space)
        _initialize_set(self.space, w_set, w_list)
        assert w_set.strategy is self.space.fromcache(ObjectSetStrategy)
        for item in w_set.strategy.unerase(w_set.sstorage):
            assert isinstance(item, W_FloatObject)

        # changed cached object, need to change it back for other tests to pass
        intstr.get_storage_from_list = tmp_func

    def test_listview_bytes_int_on_set(self):
        w = self.space.wrap

        w_a = W_SetObject(self.space)
        _initialize_set(self.space, w_a, w("abcdefg"))
        assert sorted(self.space.listview_bytes(w_a)) == list("abcdefg")
        assert self.space.listview_int(w_a) is None

        w_b = W_SetObject(self.space)
        _initialize_set(self.space, w_b, self.space.newlist([w(1),w(2),w(3),w(4),w(5)]))
        assert sorted(self.space.listview_int(w_b)) == [1,2,3,4,5]
        assert self.space.listview_bytes(w_b) is None

class AppTestAppSetTest:

    def setup_class(self):
        w_fakeint = self.space.appexec([], """():
            class FakeInt(object):
                def __init__(self, value):
                    self.value = value
                def __hash__(self):
                    return hash(self.value)

                def __eq__(self, other):
                    if other == self.value:
                        return True
                    return False
            return FakeInt
            """)
        self.w_FakeInt = w_fakeint

    def test_fakeint(self):
        f1 = self.FakeInt(4)
        assert f1 == 4
        assert hash(f1) == hash(4)

    def test_simple(self):
        a = set([1,2,3])
        b = set()
        b.add(4)
        c = a.union(b)
        assert c == set([1,2,3,4])

    def test_generator(self):
        def foo():
            for i in [1,2,3,4,5]:
                yield i
        b = set(foo())
        assert b == set([1,2,3,4,5])

        a = set(x for x in [1,2,3])
        assert a == set([1,2,3])

    def test_generator2(self):
        def foo():
            for i in [1,2,3]:
                yield i
        class A(set):
            pass
        a = A([1,2,3,4,5])
        b = a.difference(foo())
        assert b == set([4,5])

    def test_or(self):
        a = set([0,1,2])
        b = a | set([1,2,3])
        assert b == set([0,1,2,3])

        # test inplace or
        a |= set([1,2,3])
        assert a == b

    def test_clear(self):
        a = set([1,2,3])
        a.clear()
        assert a == set()

    def test_sub(self):
        a = set([1,2,3,4,5])
        b = set([2,3,4])
        a - b == [1,5]
        a.__sub__(b) == [1,5]

        #inplace sub
        a = set([1,2,3,4])
        b = set([1,4])
        a -= b
        assert a == set([2,3])

    def test_issubset(self):
        a = set([1,2,3,4])
        b = set([2,3])
        assert b.issubset(a)
        c = [1,2,3,4]
        assert b.issubset(c)

        a = set([1,2,3,4])
        b = set(['1','2'])
        assert not b.issubset(a)

    def test_issuperset(self):
        a = set([1,2,3,4])
        b = set([2,3])
        assert a.issuperset(b)
        c = [2,3]
        assert a.issuperset(c)

        c = [1,1,1,1,1]
        assert a.issuperset(c)
        assert set([1,1,1,1,1]).issubset(a)

        a = set([1,2,3])
        assert a.issuperset(a)
        assert not a.issuperset(set([1,2,3,4,5]))

    def test_inplace_and(test):
        a = set([1,2,3,4])
        b = set([0,2,3,5,6])
        a &= b
        assert a == set([2,3])

    def test_discard_remove(self):
        a = set([1,2,3,4,5])
        a.remove(1)
        assert a == set([2,3,4,5])
        a.discard(2)
        assert a == set([3,4,5])

        raises(KeyError, "a.remove(6)")

    def test_pop(self):
        b = set()
        raises(KeyError, "b.pop()")

        a = set([1,2,3,4,5])
        for i in xrange(5):
            a.pop()
        assert a == set()
        raises(KeyError, "a.pop()")

    def test_symmetric_difference(self):
        a = set([1,2,3])
        b = set([3,4,5])
        c = a.symmetric_difference(b)
        assert c == set([1,2,4,5])

        a = set([1,2,3])
        b = [3,4,5]
        c = a.symmetric_difference(b)
        assert c == set([1,2,4,5])

        a = set([1,2,3])
        b = set('abc')
        c = a.symmetric_difference(b)
        assert c == set([1,2,3,'a','b','c'])

    def test_symmetric_difference_update(self):
        a = set([1,2,3])
        b = set([3,4,5])
        a.symmetric_difference_update(b)
        assert a == set([1,2,4,5])

        a = set([1,2,3])
        b = [3,4,5]
        a.symmetric_difference_update(b)
        assert a == set([1,2,4,5])

        a = set([1,2,3])
        b = set([3,4,5])
        a ^= b
        assert a == set([1,2,4,5])

    def test_subtype(self):
        class subset(set):pass
        a = subset()
        b = a | set('abc')
        assert type(b) is subset

    def test_init_new_behavior(self):
        s = set.__new__(set, 'abc')
        assert s == set()                # empty
        s.__init__('def')
        assert s == set('def')
        #
        s = frozenset.__new__(frozenset, 'abc')
        assert s == frozenset('abc')     # non-empty
        s.__init__('def')
        assert s == frozenset('abc')     # the __init__ is ignored

    def test_subtype_bug(self):
        class subset(set): pass
        b = subset('abc')
        subset.__new__ = lambda *args: foobar   # not called
        b = b.copy()
        assert type(b) is subset
        assert set(b) == set('abc')
        #
        class frozensubset(frozenset): pass
        b = frozensubset('abc')
        frozensubset.__new__ = lambda *args: foobar   # not called
        b = b.copy()
        assert type(b) is frozensubset
        assert frozenset(b) == frozenset('abc')

    def test_union(self):
        a = set([4, 5])
        b = a.union([5, 7])
        assert sorted(b) == [4, 5, 7]
        c = a.union([5, 7], [1], set([9,7]), frozenset([2]), frozenset())
        assert sorted(c) == [1, 2, 4, 5, 7, 9]
        d = a.union()
        assert d == a

    def test_compare(self):
        raises(TypeError, cmp, set('abc'), set('abd'))
        assert set('abc') != 'abc'
        raises(TypeError, "set('abc') < 42")
        assert not (set('abc') < set('def'))
        assert not (set('abc') <= frozenset('abd'))
        assert not (set('abc') < frozenset('abd'))
        assert not (set('abc') >= frozenset('abd'))
        assert not (set('abc') > frozenset('abd'))
        assert set('abc') <= frozenset('abc')
        assert set('abc') >= frozenset('abc')
        assert set('abc') <= frozenset('abcd')
        assert set('abc') >= frozenset('ab')
        assert set('abc') < frozenset('abcd')
        assert set('abc') > frozenset('ab')
        assert not (set('abc') < frozenset('abc'))
        assert not (set('abc') > frozenset('abc'))
        assert not set() == 42
        assert set() != 42
        assert (set('abc') == frozenset('abc'))
        assert (set('abc') == set('abc'))
        assert (frozenset('abc') == frozenset('abc'))
        assert (frozenset('abc') == set('abc'))
        assert not (set('abc') != frozenset('abc'))
        assert not (set('abc') != set('abc'))
        assert not (frozenset('abc') != frozenset('abc'))
        assert not (frozenset('abc') != set('abc'))
        assert not (set('abc') == frozenset('abcd'))
        assert not (set('abc') == set('abcd'))
        assert not (frozenset('abc') == frozenset('abcd'))
        assert not (frozenset('abc') == set('abcd'))
        assert (set('abc') != frozenset('abcd'))
        assert (set('abc') != set('abcd'))
        assert (frozenset('abc') != frozenset('abcd'))
        assert (frozenset('abc') != set('abcd'))
        assert set() != set('abc')
        assert set('abc') != set('abd')

    def test_libpython_equality(self):
        for thetype in [frozenset, set]:
            word = "aaaaaaaaawfpasrtarspawparst"
            otherword = "ZZZZZZZXCVZXCVSRTD"
            s = thetype(word)
            assert s == set(word)
            assert s, frozenset(word)
            assert not s == word
            assert s != set(otherword)
            assert s != frozenset(otherword)
            assert s != word

    def test_copy(self):
        s1 = set('abc')
        s2 = s1.copy()
        assert s1 is not s2
        assert s1 == s2
        assert type(s2) is set
        s1 = frozenset('abc')
        s2 = s1.copy()
        assert s1 is s2
        assert s1 == s2
        class myfrozen(frozenset):
            pass
        s1 = myfrozen('abc')
        s2 = s1.copy()
        assert s1 is not s2
        assert s1 == s2
        assert type(s2) is myfrozen

    def test_update(self):
        s1 = set('abc')
        s1.update(set('abcd'))
        assert s1 == set('abcd')
        s1 = set('abc')
        s1.update(frozenset('fro'))
        assert s1 == set('abcfro')
        s1 = set('abc')
        s1.update('def')
        assert s1 == set('abcdef')
        s1 = set('abc')
        s1.update()
        assert s1 == set('abc')
        s1 = set('abc')
        s1.update('d', 'ef', frozenset('g'))
        assert s1 == set('abcdefg')
        s1 = set()
        s1.update(set('abcd'))
        assert s1 == set('abcd')
        s1 = set([1, 2.0, "3"])
        s1.update(set(["3", 4, 5.0]))

    def test_recursive_repr(self):
        class A(object):
            def __init__(self, s):
                self.s = s
            def __repr__(self):
                return repr(self.s)
        
        s = set([1, 2, 3])
        s.add(A(s))
        therepr = repr(s)
        assert therepr.startswith("set([")
        assert therepr.endswith("])")
        inner = set(therepr[5:-2].split(", "))
        assert inner == set(["1", "2", "3", "set(...)"])

    def test_recursive_repr_frozenset(self):
        class A(object):
            def __repr__(self):
                return repr(self.s)
        a = A()
        s = frozenset([1, 2, 3, a])
        a.s = s
        therepr = repr(s)
        assert therepr.startswith("frozenset([")
        assert therepr.endswith("])")
        inner = set(therepr[11:-2].split(", "))
        assert inner == set(["1", "2", "3", "frozenset(...)"])
        
    def test_keyerror_has_key(self):
        s = set()
        try:
            s.remove(1)
        except KeyError, e:
            assert e.args[0] == 1
        else:
            assert 0, "should raise"

    def test_subclass_with_hash(self):
        # Bug #1257731
        class H(set):
            def __hash__(self):
                return int(id(self) & 0x7fffffff)
        s = H()
        f = set([s])
        print f
        assert s in f
        f.remove(s)
        f.add(s)
        f.discard(s)

    def test_autoconvert_to_frozen__contains(self):
        s = set([frozenset([1,2])])

        assert set([1,2]) in s

    def test_autoconvert_to_frozen_remove(self):
        s = set([frozenset([1,2])])

        s.remove(set([1,2]))
        assert len(s) == 0
        raises(KeyError, s.remove, set([1,2]))

    def test_autoconvert_to_frozen_discard(self):
        s = set([frozenset([1,2])])

        s.discard(set([1,2]))
        assert len(s) == 0
        s.discard(set([1,2]))

    def test_autoconvert_to_frozen_onlyon_type_error(self):
        class A(set):
            def __hash__(self):
                return id(self)

        s = A([1, 2, 3])
        s2 = set([2, 3, s])
        assert A() not in s2
        s2.add(frozenset())
        assert A() not in s2
        raises(KeyError, s2.remove, A())

    def test_autoconvert_key_error(self):
        s = set([frozenset([1, 2]), frozenset([3, 4])])
        key = set([2, 3])
        try:
            s.remove(key)
        except KeyError, e:
            assert e.args[0] is key

    def test_contains(self):
        letters = 'abcdefghijklmnopqrstuvwxyzABCDEFGHIJKLMNOPQRSTUVWXYZ'
        word = 'teleledningsanka'
        s = set(word)
        for c in letters:
            assert (c in s) == (c in word)
        raises(TypeError, s.__contains__, [])

    def test_remove(self):
        s = set('abc')
        s.remove('a')
        assert 'a' not in s
        raises(KeyError, s.remove, 'a')
        raises(TypeError, s.remove, [])
        s.add(frozenset('def'))
        assert set('def') in s
        s.remove(set('def'))
        assert set('def') not in s
        raises(KeyError, s.remove, set('def'))

    def test_remove_keyerror_unpacking(self):
        # bug:  www.python.org/sf/1576657
        s = set()
        for v1 in ['Q', (1,)]:
            try:
                s.remove(v1)
            except KeyError, e:
                v2 = e.args[0]
                assert v1 == v2
            else:
                assert False, 'Expected KeyError'
        
    def test_singleton_empty_frozenset(self):
        class Frozenset(frozenset):
            pass
        f = frozenset()
        F = Frozenset()
        efs = [f, Frozenset(f)]
        # All empty frozenset subclass instances should have different ids
        assert len(set(map(id, efs))) == len(efs)

    def test_subclass_union(self):
        for base in [set, frozenset]:
            class subset(base):
                def __init__(self, *args):
                    self.x = args
            s = subset([2])
            assert s.x == ([2],)
            t = s | base([5])
            # obscure CPython behavior:
            assert type(t) is subset
            assert not hasattr(t, 'x')

    def test_isdisjoint(self):
        assert set([1,2,3]).isdisjoint(set([4,5,6]))
        assert set([1,2,3]).isdisjoint(frozenset([4,5,6]))
        assert set([1,2,3]).isdisjoint([4,5,6])
        assert set([1,2,3]).isdisjoint((4,5,6))
        assert not set([1,2,5]).isdisjoint(set([4,5,6]))
        assert not set([1,2,5]).isdisjoint(frozenset([4,5,6]))
        assert not set([1,2,5]).isdisjoint([4,5,6])
        assert not set([1,2,5]).isdisjoint((4,5,6))
        assert set([1,2,3]).isdisjoint(set([3.5,4.0]))

    def test_intersection(self):
        assert set([1,2,3]).intersection(set([2,3,4])) == set([2,3])
        assert set([1,2,3]).intersection(frozenset([2,3,4])) == set([2,3])
        assert set([1,2,3]).intersection([2,3,4]) == set([2,3])
        assert set([1,2,3]).intersection((2,3,4)) == set([2,3])
        assert frozenset([1,2,3]).intersection(set([2,3,4])) == frozenset([2,3])
        assert frozenset([1,2,3]).intersection(frozenset([2,3,4]))== frozenset([2,3])
        assert frozenset([1,2,3]).intersection([2,3,4]) == frozenset([2,3])
        assert frozenset([1,2,3]).intersection((2,3,4)) == frozenset([2,3])
        assert set([1,2,3,4]).intersection([2,3,4,5], set((1,2,3))) == set([2,3])
        assert frozenset([1,2,3,4]).intersection((2,3,4,5), [1,2,3]) == \
                   frozenset([2,3])
        s = set([1,2,3])
        assert s.intersection() == s
        assert s.intersection() is not s

    def test_intersection_swap(self):
        s1 = s3 = set([1,2,3,4,5])
        s2 = set([2,3,6,7])
        s1 &= s2
        assert s1 == set([2,3])
        assert s3 == set([2,3])

    def test_intersection_generator(self):
        def foo():
            for i in range(5):
                yield i

        s1 = s2 = set([1,2,3,4,5,6])
        assert s1.intersection(foo()) == set([1,2,3,4])
        s1.intersection_update(foo())
        assert s1 == set([1,2,3,4])
        assert s2 == set([1,2,3,4])

    def test_intersection_string(self):
        s = set([1,2,3])
        o = 'abc'
        assert s.intersection(o) == set()

    def test_intersection_float(self):
        a = set([1,2,3])
        b = set([3.0,4.0,5.0])
        c = a.intersection(b)
        assert c == set([3.0])

    def test_difference(self):
        assert set([1,2,3]).difference(set([2,3,4])) == set([1])
        assert set([1,2,3]).difference(frozenset([2,3,4])) == set([1])
        assert set([1,2,3]).difference([2,3,4]) == set([1])
        assert set([1,2,3]).difference((2,3,4)) == set([1])
        assert frozenset([1,2,3]).difference(set([2,3,4])) == frozenset([1])
        assert frozenset([1,2,3]).difference(frozenset([2,3,4]))== frozenset([1])
        assert frozenset([1,2,3]).difference([2,3,4]) == frozenset([1])
        assert frozenset([1,2,3]).difference((2,3,4)) == frozenset([1])
        assert set([1,2,3,4]).difference([4,5], set((0,1))) == set([2,3])
        assert frozenset([1,2,3,4]).difference((4,5), [0,1]) == frozenset([2,3])
        s = set([1,2,3])
        assert s.difference() == s
        assert s.difference() is not s
        assert set([1,2,3]).difference(set([2,3,4,'5'])) == set([1])
        assert set([1,2,3,'5']).difference(set([2,3,4])) == set([1,'5'])
        assert set().difference(set([1,2,3])) == set()

    def test_difference_bug(self):
        a = set([1,2,3])
        b = set([])
        c = a - b
        c.remove(2)
        assert c == set([1, 3])
        assert a == set([1, 2, 3])

        a = set([1,2,3])
        b = set(["a", "b", "c"])
        c = a - b
        c.remove(2)
        assert c == set([1, 3])
        assert a == set([1, 2, 3])

    def test_intersection_update(self):
        s = set([1,2,3,4,7])
        s.intersection_update([0,1,2,3,4,5,6])
        assert s == set([1,2,3,4])
        s.intersection_update((2,3,4,5), frozenset([0,1,2,3]))
        assert s == set([2,3])
        s.intersection_update()
        assert s == set([2,3])

    def test_difference_update(self):
        s = set([1,2,3,4,7])
        s.difference_update([0,7,8,9])
        assert s == set([1,2,3,4])
        s.difference_update((0,1), frozenset([4,5,6]))
        assert s == set([2,3])
        s.difference_update()
        assert s == set([2,3])
        s.difference_update(s)
        assert s == set([])

    def test_empty_empty(self):
        assert set() == set([])

    def test_empty_difference(self):
        e = set()
        x = set([1,2,3])
        assert e.difference(x) == set()
        assert x.difference(e) == x

        e.difference_update(x)
        assert e == set()
        x.difference_update(e)
        assert x == set([1,2,3])

        assert e.symmetric_difference(x) == x
        assert x.symmetric_difference(e) == x

        e.symmetric_difference_update(e)
        assert e == e
        e.symmetric_difference_update(x)
        assert e == x

        x.symmetric_difference_update(set())
        assert x == set([1,2,3])

    def test_fastpath_with_strategies(self):
        a = set([1,2,3])
        b = set(["a","b","c"])
        assert a.difference(b) == a
        assert b.difference(a) == b

        a = set([1,2,3])
        b = set(["a","b","c"])
        assert a.intersection(b) == set()
        assert b.intersection(a) == set()

        a = set([1,2,3])
        b = set(["a","b","c"])
        assert not a.issubset(b)
        assert not b.issubset(a)

        a = set([1,2,3])
        b = set(["a","b","c"])
        assert a.isdisjoint(b)
        assert b.isdisjoint(a)

    def test_empty_intersect(self):
        e = set()
        x = set([1,2,3])
        assert e.intersection(x) == e
        assert x.intersection(e) == e
        assert e & x == e
        assert x & e == e

        e.intersection_update(x)
        assert e == set()
        e &= x
        assert e == set()
        x.intersection_update(e)
        assert x == set()

    def test_empty_issuper(self):
        e = set()
        x = set([1,2,3])
        assert e.issuperset(e) == True
        assert e.issuperset(x) == False
        assert x.issuperset(e) == True

        assert e.issuperset(set())
        assert e.issuperset([])

    def test_empty_issubset(self):
        e = set()
        x = set([1,2,3])
        assert e.issubset(e) == True
        assert e.issubset(x) == True
        assert x.issubset(e) == False
        assert e.issubset([])

    def test_empty_isdisjoint(self):
        e = set()
        x = set([1,2,3])
        assert e.isdisjoint(e) == True
        assert e.isdisjoint(x) == True
        assert x.isdisjoint(e) == True

    def test_empty_unhashable(self):
        s = set()
        raises(TypeError, s.difference, [[]])
        raises(TypeError, s.difference_update, [[]])
        raises(TypeError, s.intersection, [[]])
        raises(TypeError, s.intersection_update, [[]])
        raises(TypeError, s.symmetric_difference, [[]])
        raises(TypeError, s.symmetric_difference_update, [[]])
        raises(TypeError, s.update, [[]])

    def test_super_with_generator(self):
        def foo():
            for i in [1,2,3]:
                yield i
        set([1,2,3,4,5]).issuperset(foo())

    def test_isdisjoint_with_generator(self):
        def foo():
            for i in [1,2,3]:
                yield i
        set([1,2,3,4,5]).isdisjoint(foo())

    def test_fakeint_and_equals(self):
        s1 = set([1,2,3,4])
        s2 = set([1,2,self.FakeInt(3), 4])
        assert s1 == s2

    def test_fakeint_and_discard(self):
        # test with object strategy
        s = set([1, 2, 'three', 'four'])
        s.discard(self.FakeInt(2))
        assert s == set([1, 'three', 'four'])

        s.remove(self.FakeInt(1))
        assert s == set(['three', 'four'])
        raises(KeyError, s.remove, self.FakeInt(16))

        # test with int strategy
        s = set([1,2,3,4])
        s.discard(self.FakeInt(4))
        assert s == set([1,2,3])
        s.remove(self.FakeInt(3))
        assert s == set([1,2])
        raises(KeyError, s.remove, self.FakeInt(16))

    def test_fakeobject_and_has_key(self):
        s = set([1,2,3,4,5])
        assert 5 in s
        assert self.FakeInt(5) in s

    def test_fakeobject_and_pop(self):
        s = set([1,2,3,self.FakeInt(4),5])
        assert s.pop()
        assert s.pop()
        assert s.pop()
        assert s.pop()
        assert s.pop()
        assert s == set([])

    def test_fakeobject_and_difference(self):
        s = set([1,2,'3',4])
        s.difference_update([self.FakeInt(1), self.FakeInt(2)])
        assert s == set(['3',4])

        s = set([1,2,3,4])
        s.difference_update([self.FakeInt(1), self.FakeInt(2)])
        assert s == set([3,4])

    def test_frozenset_behavior(self):
        s = set([1,2,3,frozenset([4])])
        raises(TypeError, s.difference_update, [1,2,3,set([4])])

        s = set([1,2,3,frozenset([4])])
        s.discard(set([4]))
        assert s == set([1,2,3])

    def test_discard_unhashable(self):
        s = set([1,2,3,4])
        raises(TypeError, s.discard, [1])

    def test_discard_evil_compare(self):
        class Evil(object):
            def __init__(self, value):
                self.value = value
            def __hash__(self):
                return hash(self.value)
            def __eq__(self, other):
                if isinstance(other, frozenset):
                    raise TypeError
                if other == self.value:
                    return True
                return False
        s = set([1,2, Evil(frozenset([1]))])
        raises(TypeError, s.discard, set([1]))

    def test_create_set_from_set(self):
        # no sharing
        x = set([1,2,3])
        y = set(x)
        a = x.pop()
        assert y == set([1,2,3])
        assert len(x) == 2
        assert x.union(set([a])) == y

    def test_never_change_frozenset(self):
        a = frozenset([1,2])
        b = a.copy()
        assert a is b

        a = frozenset([1,2])
        b = a.union(set([3,4]))
        assert b == set([1,2,3,4])
        assert a == set([1,2])

        a = frozenset()
        b = a.union(set([3,4]))
        assert b == set([3,4])
        assert a == set()

        a = frozenset([1,2])#multiple
        b = a.union(set([3,4]),[5,6])
        assert b == set([1,2,3,4,5,6])
        assert a == set([1,2])

        a = frozenset([1,2,3])
        b = a.difference(set([3,4,5]))
        assert b == set([1,2])
        assert a == set([1,2,3])

        a = frozenset([1,2,3])#multiple
        b = a.difference(set([3]), [2])
        assert b == set([1])
        assert a == set([1,2,3])

        a = frozenset([1,2,3])
        b = a.symmetric_difference(set([3,4,5]))
        assert b == set([1,2,4,5])
        assert a == set([1,2,3])

        a = frozenset([1,2,3])
        b = a.intersection(set([3,4,5]))
        assert b == set([3])
        assert a == set([1,2,3])

        a = frozenset([1,2,3])#multiple
        b = a.intersection(set([2,3,4]), [2])
        assert b == set([2])
        assert a == set([1,2,3])

        raises(AttributeError, "frozenset().update()")
        raises(AttributeError, "frozenset().difference_update()")
        raises(AttributeError, "frozenset().symmetric_difference_update()")
        raises(AttributeError, "frozenset().intersection_update()")

    def test_intersection_obj(self):
        class Obj:
            def __getitem__(self, i):
                return [5, 3, 4][i]
        s = set([10,3,2]).intersection(Obj())
        assert list(s) == [3]

    def test_iter_set_length_change(self):
        s = set([1, 3, 5])
        it = iter(s)
        s.add(7)
        # 's' is now length 4
        raises(RuntimeError, it.next)

    def test_iter_set_strategy_only_change_1(self):
        s = set([1, 3, 5])
        it = iter(s)
        class Foo(object):
            def __eq__(self, other):
                return False
        assert Foo() not in s      # this changes the strategy of 'd'
        lst = list(s)  # but iterating still works
        assert sorted(lst) == [1, 3, 5]

    def test_iter_set_strategy_only_change_2(self):
        s = set([1, 3, 5])
        it = iter(s)
        s.add('foo')
        s.remove(1)
        # 's' is still length 3, but its strategy changed.  we are
        # getting a RuntimeError because iterating over the old storage
        # gives us 1, but 1 is not in the set any longer.
        raises(RuntimeError, list, it)

    def test_intersect_frozenset_set(self):
        # worked before
        assert type(frozenset([2]) & set([1, 2])) is frozenset
        # did not work before because of an optimization that swaps both
        # operands when the first set is larger than the second
        assert type(frozenset([1, 2]) & set([2])) is frozenset<|MERGE_RESOLUTION|>--- conflicted
+++ resolved
@@ -82,11 +82,7 @@
 
     def test_create_set_from_list(self):
         from pypy.interpreter.baseobjspace import W_Root
-<<<<<<< HEAD
-        from pypy.objspace.std.setobject import ObjectSetStrategy, StringSetStrategy, UnicodeSetStrategy
-=======
         from pypy.objspace.std.setobject import BytesSetStrategy, ObjectSetStrategy, UnicodeSetStrategy
->>>>>>> 1e4fdff9
         from pypy.objspace.std.floatobject import W_FloatObject
 
         w = self.space.wrap
