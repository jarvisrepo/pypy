--- conflicted
+++ resolved
@@ -1063,7 +1063,12 @@
         s.intersection_update(set())
         assert strategy(s) == "EmptySetStrategy"
 
-<<<<<<< HEAD
+    def test_weird_exception_from_iterable(self):
+        def f():
+           raise ValueError
+           yield 1
+        raises(ValueError, set, f())
+
     def test_pickle(self):
         d = {1, 2, 3}
         it = iter(d)
@@ -1075,11 +1080,4 @@
         items = set(new)
         assert len(items) == 2
         items.add(first)
-        assert items == set(d)        
-=======
-    def test_weird_exception_from_iterable(self):
-        def f():
-           raise ValueError
-           yield 1
-        raises(ValueError, set, f())
->>>>>>> 59be3727
+        assert items == set(d)        