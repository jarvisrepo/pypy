from pypy import conftest

class AppTestBytesArray:
    def setup_class(cls):
        cls.w_runappdirect = cls.space.wrap(conftest.option.runappdirect)

    def test_basics(self):
        b = bytearray()
        assert type(b) is bytearray
        assert b.__class__ is bytearray

    def test_constructor(self):
        assert bytearray() == b""
        assert bytearray(b'abc') == b"abc"
        assert bytearray([65, 66, 67]) == b"ABC"
        assert bytearray(5) == b'\0' * 5
        assert bytearray(set(b'foo')) in (b'fo', b'of')
        raises(TypeError, bytearray, ['a', 'bc'])
        raises(ValueError, bytearray, [65, -3])
        raises(TypeError, bytearray, [65.0])
        raises(ValueError, bytearray, -1)

    def test_init_override(self):
        class subclass(bytearray):
            def __init__(self, newarg=1, *args, **kwargs):
                bytearray.__init__(self, *args, **kwargs)
        x = subclass(4, source=b"abcd")
        assert x == b"abcd"

    def test_encoding(self):
        data = "Hello world\n\u1234\u5678\u9abc\def0\def0"
        for encoding in 'utf8', 'utf16':
            b = bytearray(data, encoding)
            assert b == data.encode(encoding)
        raises(TypeError, bytearray, 9, 'utf8')

    def test_encoding_with_ignore_errors(self):
        data = "H\u1234"
        b = bytearray(data, "latin1", errors="ignore")
        assert b == b"H"

    def test_len(self):
        b = bytearray(b'test')
        assert len(b) == 4

    def test_nohash(self):
        raises(TypeError, hash, bytearray())

    def test_repr(self):
        assert repr(bytearray()) == "bytearray(b'')"
        assert repr(bytearray(b'test')) == "bytearray(b'test')"
        assert repr(bytearray(b"d'oh")) == r"bytearray(b'd\'oh')"

    def test_str(self):
        assert str(bytearray()) == "bytearray(b'')"
        assert str(bytearray(b'test')) == "bytearray(b'test')"
        assert str(bytearray(b"d'oh")) == r"bytearray(b'd\'oh')"

    def test_getitem(self):
        b = bytearray(b'test')
        assert b[0] == ord('t')
        assert b[2] == ord('s')
        raises(IndexError, b.__getitem__, 4)
        assert b[1:5] == bytearray(b'est')
        assert b[slice(1,5)] == bytearray(b'est')

    def test_arithmetic(self):
        b1 = bytearray(b'hello ')
        b2 = bytearray(b'world')
        assert b1 + b2 == bytearray(b'hello world')
        assert b1 * 2 == bytearray(b'hello hello ')
        assert b1 * 1 is not b1

        b3 = b1
        b3 *= 3
        assert b3 == b'hello hello hello '
        assert type(b3) == bytearray
        assert b3 is b1

    def test_contains(self):
        assert ord('l') in bytearray(b'hello')
        assert b'l' in bytearray(b'hello')
        assert bytearray(b'll') in bytearray(b'hello')
        assert memoryview(b'll') in bytearray(b'hello')

        raises(TypeError, lambda: 'foo' in bytearray(b'foobar'))

    def test_splitlines(self):
        b = bytearray(b'1234')
        assert b.splitlines()[0] == b
        assert b.splitlines()[0] is not b

        assert len(bytearray(b'foo\nbar').splitlines()) == 2
        for item in bytearray(b'foo\nbar').splitlines():
            assert isinstance(item, bytearray)

    def test_ord(self):
        b = bytearray(b'\0A\x7f\x80\xff')
        assert ([ord(b[i:i+1]) for i in range(len(b))] ==
                         [0, 65, 127, 128, 255])
        raises(TypeError, ord, bytearray(b'll'))
        raises(TypeError, ord, bytearray())

    def test_translate(self):
        b = b'hello'
        ba = bytearray(b)
        rosetta = bytearray(range(0, 256))
        rosetta[ord('o')] = ord('e')

        c = ba.translate(rosetta)
        assert ba == bytearray(b'hello')
        assert c == bytearray(b'helle')
        assert isinstance(c, bytearray)

    def test_strip(self):
        b = bytearray(b'mississippi ')

        assert b.strip() == b'mississippi'
        assert b.strip(None) == b'mississippi'

        b = bytearray(b'mississippi')

        for strip_type in bytes, memoryview:
            assert b.strip(strip_type(b'i')) == b'mississipp'
            assert b.strip(strip_type(b'm')) == b'ississippi'
            assert b.strip(strip_type(b'pi')) == b'mississ'
            assert b.strip(strip_type(b'im')) == b'ssissipp'
            assert b.strip(strip_type(b'pim')) == b'ssiss'
            assert b.strip(strip_type(b)) == b''

    def test_iter(self):
<<<<<<< HEAD
        assert list(bytearray(b'hello')) == [104, 101, 108, 108, 111]
=======
        assert list(bytearray('hello')) == [104, 101, 108, 108, 111]
        assert list(bytearray('hello').__iter__()) == [104, 101, 108, 108, 111]
>>>>>>> f97ae241

    def test_compare(self):
        assert bytearray(b'hello') == bytearray(b'hello')
        assert bytearray(b'hello') < bytearray(b'world')
        assert bytearray(b'world') > bytearray(b'hello')

    def test_compare_str(self):
        assert bytearray(b'hello1') == b'hello1'
        assert not (bytearray(b'hello1') != b'hello1')
        assert b'hello2' == bytearray(b'hello2')
        assert not (b'hello1' != bytearray(b'hello1'))
        # unicode is always different
        assert not (bytearray(b'hello3') == 'world')
        assert bytearray(b'hello3') != 'hello3'
        assert 'hello3' != bytearray(b'world')
        assert 'hello4' != bytearray(b'hello4')
        assert not (bytearray(b'') == '')
        assert not ('' == bytearray(b''))
        assert bytearray(b'') != ''
        assert '' != bytearray(b'')

    def test_stringlike_operations(self):
        assert bytearray(b'hello').islower()
        assert bytearray(b'HELLO').isupper()
        assert bytearray(b'hello').isalpha()
        assert not bytearray(b'hello2').isalpha()
        assert bytearray(b'hello2').isalnum()
        assert bytearray(b'1234').isdigit()
        assert bytearray(b'   ').isspace()
        assert bytearray(b'Abc').istitle()

        assert bytearray(b'hello').count(b'l') == 2
        assert bytearray(b'hello').count(bytearray(b'l')) == 2
        assert bytearray(b'hello').count(memoryview(b'l')) == 2

        assert bytearray(b'hello').index(b'e') == 1
        assert bytearray(b'hello').rindex(b'l') == 3
        assert bytearray(b'hello').index(bytearray(b'e')) == 1
        assert bytearray(b'hello').find(b'l') == 2
        assert bytearray(b'hello').rfind(b'l') == 3

        # these checks used to not raise in pypy but they should
        raises(TypeError, bytearray(b'hello').index, ord('e'))
        raises(TypeError, bytearray(b'hello').rindex, ord('e'))
        raises(TypeError, bytearray(b'hello').find, ord('e'))
        raises(TypeError, bytearray(b'hello').rfind, ord('e'))

        assert bytearray(b'hello').startswith(b'he')
        assert bytearray(b'hello').startswith(bytearray(b'he'))
        assert bytearray(b'hello').startswith((b'lo', bytearray(b'he')))
        assert bytearray(b'hello').endswith(b'lo')
        assert bytearray(b'hello').endswith(bytearray(b'lo'))
        assert bytearray(b'hello').endswith((bytearray(b'lo'), b'he'))
        try:
            bytearray(b'hello').startswith([b'o'])
        except TypeError as e:
            assert 'bytes' in str(e)
        else:
            assert False, 'Expected TypeError'
        try:
            bytearray(b'hello').endswith([b'o'])
        except TypeError as e:
            assert 'bytes' in str(e)
        else:
            assert False, 'Expected TypeError'

    def test_stringlike_conversions(self):
        # methods that should return bytearray (and not str)
        def check(result, expected):
            assert result == expected
            assert type(result) is bytearray

        check(bytearray(b'abc').replace(b'b', bytearray(b'd')), b'adc')
        check(bytearray(b'abc').replace(b'b', b'd'), b'adc')

        check(bytearray(b'abc').upper(), b'ABC')
        check(bytearray(b'ABC').lower(), b'abc')
        check(bytearray(b'abc').title(), b'Abc')
        check(bytearray(b'AbC').swapcase(), b'aBc')
        check(bytearray(b'abC').capitalize(), b'Abc')

        check(bytearray(b'abc').ljust(5),  b'abc  ')
        check(bytearray(b'abc').rjust(5),  b'  abc')
        check(bytearray(b'abc').center(5), b' abc ')
        check(bytearray(b'1').zfill(5), b'00001')
        check(bytearray(b'1\t2').expandtabs(5), b'1    2')

        check(bytearray(b',').join([b'a', bytearray(b'b')]), b'a,b')
        check(bytearray(b'abca').lstrip(b'a'), b'bca')
        check(bytearray(b'cabc').rstrip(b'c'), b'cab')
        check(bytearray(b'abc').lstrip(memoryview(b'a')), b'bc')
        check(bytearray(b'abc').rstrip(memoryview(b'c')), b'ab')
        check(bytearray(b'aba').strip(b'a'), b'b')

    def test_split(self):
        # methods that should return a sequence of bytearrays
        def check(result, expected):
            assert result == expected
            assert set(type(x) for x in result) == set([bytearray])

        b = bytearray(b'mississippi')
        check(b.split(b'i'), [b'm', b'ss', b'ss', b'pp', b''])
        check(b.split(memoryview(b'i')), [b'm', b'ss', b'ss', b'pp', b''])
        check(b.rsplit(b'i'), [b'm', b'ss', b'ss', b'pp', b''])
        check(b.rsplit(memoryview(b'i')), [b'm', b'ss', b'ss', b'pp', b''])
        check(b.rsplit(b'i', 2), [b'mississ', b'pp', b''])

        check(bytearray(b'foo bar').split(), [b'foo', b'bar'])
        check(bytearray(b'foo bar').split(None), [b'foo', b'bar'])

        check(b.partition(b'ss'), (b'mi', b'ss', b'issippi'))
        check(b.partition(memoryview(b'ss')), (b'mi', b'ss', b'issippi'))
        check(b.rpartition(b'ss'), (b'missi', b'ss', b'ippi'))
        check(b.rpartition(memoryview(b'ss')), (b'missi', b'ss', b'ippi'))

    def test_append(self):
        b = bytearray(b'abc')
        b.append(ord('d'))
        b.append(ord('e'))
        assert b == b'abcde'

    def test_insert(self):
        b = bytearray(b'abc')
        b.insert(0, ord('d'))
        assert b == bytearray(b'dabc')

        b.insert(-1, ord('e'))
        assert b == bytearray(b'dabec')

        b.insert(6, ord('f'))
        assert b == bytearray(b'dabecf')

        b.insert(1, ord('g'))
        assert b == bytearray(b'dgabecf')

        b.insert(-12, ord('h'))
        assert b == bytearray(b'hdgabecf')

        raises(TypeError, b.insert, 1, 'g')
        raises(TypeError, b.insert, 1, b'g')
        raises(TypeError, b.insert, b'g', b'o')

    def test_pop(self):
        b = bytearray(b'world')
        assert b.pop() == ord('d')
        assert b.pop(0) == ord('w')
        assert b.pop(-2) == ord('r')
        raises(IndexError, b.pop, 10)
        raises(IndexError, bytearray().pop)
        assert bytearray(b'\xff').pop() == 0xff

    def test_remove(self):
        class Indexable:
            def __index__(self):
                return ord('e')

        b = bytearray(b'hello')
        b.remove(ord('l'))
        assert b == b'helo'
        b.remove(ord('l'))
        assert b == b'heo'
        raises(ValueError, b.remove, ord('l'))
        raises(ValueError, b.remove, 400)
        raises(TypeError, b.remove, 'e')
        raises(TypeError, b.remove, 2.3)
        # remove first and last
        b.remove(ord('o'))
        b.remove(ord('h'))
        assert b == b'e'
        raises(TypeError, b.remove, 'e')
        b.remove(Indexable())
        assert b == b''

    def test_reverse(self):
        b = bytearray(b'hello')
        b.reverse()
        assert b == bytearray(b'olleh')

    def test_delitem(self):
        b = bytearray(b'abc')
        del b[1]
        assert b == bytearray(b'ac')
        del b[1:1]
        assert b == bytearray(b'ac')
        del b[:]
        assert b == bytearray()

        b = bytearray(b'fooble')
        del b[::2]
        assert b == bytearray(b'obe')

    def test_iadd(self):
        b = bytearray(b'abc')
        b += b'def'
        assert b == b'abcdef'
        assert isinstance(b, bytearray)
        raises(TypeError, b.__iadd__, "")

    def test_add(self):
        b1 = bytearray(b"abc")
        b2 = bytearray(b"def")

        def check(a, b, expected):
            result = a + b
            assert result == expected
            assert isinstance(result, bytearray)

        check(b1, b2, b"abcdef")
        check(b1, b"def", b"abcdef")
        check(b"def", b1, b"defabc")
        check(b1, memoryview(b"def"), b"abcdef")
        raises(TypeError, lambda: b1 + "def")
        raises(TypeError, lambda: "abc" + b2)

    def test_fromhex(self):
        raises(TypeError, bytearray.fromhex, 9)

        assert bytearray.fromhex('') == bytearray()
        assert bytearray.fromhex('') == bytearray()

        b = bytearray([0x1a, 0x2b, 0x30])
        assert bytearray.fromhex('1a2B30') == b
        assert bytearray.fromhex('  1A 2B  30   ') == b
        assert bytearray.fromhex('0000') == b'\0\0'

        raises(ValueError, bytearray.fromhex, 'a')
        raises(ValueError, bytearray.fromhex, 'A')
        raises(ValueError, bytearray.fromhex, 'rt')
        raises(ValueError, bytearray.fromhex, '1a b cd')
        raises(ValueError, bytearray.fromhex, '\x00')
        raises(ValueError, bytearray.fromhex, '12   \x00   34')
        raises(ValueError, bytearray.fromhex, '\u1234')

    def test_extend(self):
        b = bytearray(b'abc')
        b.extend(bytearray(b'def'))
        b.extend(b'ghi')
        assert b == b'abcdefghi'
        b.extend(memoryview(b'jkl'))
        assert b == b'abcdefghijkl'

        b = bytearray(b'world')
        b.extend([ord(c) for c in 'hello'])
        assert b == bytearray(b'worldhello')

        b = bytearray(b'world')
        b.extend(list(b'hello'))
        assert b == bytearray(b'worldhello')

        b = bytearray(b'world')
        b.extend(c for c in b'hello')
        assert b == bytearray(b'worldhello')

        raises(TypeError, b.extend, 3)
        raises(TypeError, b.extend, [b'fish'])
        raises(ValueError, b.extend, [256])
        raises(TypeError, b.extend, object())
        raises(TypeError, b.extend, [object()])
        raises(TypeError, b.extend, "unicode")

    def test_setslice(self):
        b = bytearray(b'hello')
        b[:] = [ord(c) for c in 'world']
        assert b == bytearray(b'world')

        b = bytearray(b'hello world')
        b[::2] = b'bogoff'
        assert b == bytearray(b'beolg ooflf')

        def set_wrong_size():
            b[::2] = b'foo'
        raises(ValueError, set_wrong_size)

    def test_delitem_slice(self):
        b = bytearray(b'abcdefghi')
        del b[5:8]
        assert b == b'abcdei'
        del b[:3]
        assert b == b'dei'

        b = bytearray(b'hello world')
        del b[::2]
        assert b == bytearray(b'el ol')

    def test_setitem(self):
        b = bytearray(b'abcdefghi')
        b[1] = ord('B')
        assert b == b'aBcdefghi'

    def test_setitem_slice(self):
        b = bytearray(b'abcdefghi')
        b[0:3] = b'ABC'
        assert b == b'ABCdefghi'
        b[3:3] = b'...'
        assert b == b'ABC...defghi'
        b[3:6] = b'()'
        assert b == b'ABC()defghi'
        b[6:6] = b'<<'
        assert b == b'ABC()d<<efghi'

    def test_buffer(self):
        b = bytearray(b'abcdefghi')
        buf = memoryview(b)
        assert buf[2] == b'c'
        buf[3] = b'D'
        assert b == b'abcDefghi'
        buf[4:6] = b'EF'
        assert b == b'abcDEFghi'

    def test_decode(self):
        b = bytearray(b'abcdefghi')
        u = b.decode('utf-8')
        assert isinstance(u, str)
        assert u == 'abcdefghi'

    def test_int(self):
        assert int(bytearray(b'-1234')) == -1234
        assert int(bytearray(b'10'), 16) == 16

    def test_float(self):
        assert float(bytearray(b'10.4')) == 10.4
        assert float(bytearray(b'-1.7e-1')) == -1.7e-1
        assert float(bytearray('.9e10', 'utf-8')) == .9e10
        import math
        assert math.isnan(float(bytearray(b'nan')))
        raises(ValueError, float, bytearray(b'not_a_number'))

    def test_reduce(self):
        assert bytearray(b'caf\xe9').__reduce__() == (
            bytearray, ('caf\xe9', 'latin-1'), None)

    def test_setitem_slice_performance(self):
        # because of a complexity bug, this used to take forever on a
        # translated pypy.  On CPython2.6 -A, it takes around 8 seconds.
        if self.runappdirect:
            count = 16*1024*1024
        else:
            count = 1024
        b = bytearray(count)
        for i in range(count):
            b[i:i+1] = b'y'
        assert bytes(b) == b'y' * count

    def test_partition_return_copy(self):
        b = bytearray(b'foo')
        assert b.partition(b'x')[0] is not b

    def test_split_whitespace(self):
        b = bytearray(b'\x09\x0A\x0B\x0C\x0D\x1C\x1D\x1E\x1F')
        assert b.split() == [b'\x1c\x1d\x1e\x1f']

    def test_maketrans(self):
        table = b'\000\001\002\003\004\005\006\007\010\011\012\013\014\015\016\017\020\021\022\023\024\025\026\027\030\031\032\033\034\035\036\037 !"#$%&\'()*+,-./0123456789:;<=>?@ABCDEFGHIJKLMNOPQRSTUVWXYZ[\\]^_`xyzdefghijklmnopqrstuvwxyz{|}~\177\200\201\202\203\204\205\206\207\210\211\212\213\214\215\216\217\220\221\222\223\224\225\226\227\230\231\232\233\234\235\236\237\240\241\242\243\244\245\246\247\250\251\252\253\254\255\256\257\260\261\262\263\264\265\266\267\270\271\272\273\274\275\276\277\300\301\302\303\304\305\306\307\310\311\312\313\314\315\316\317\320\321\322\323\324\325\326\327\330\331\332\333\334\335\336\337\340\341\342\343\344\345\346\347\350\351\352\353\354\355\356\357\360\361\362\363\364\365\366\367\370\371\372\373\374\375\376\377'
        result = bytearray.maketrans(b'abc', b'xyz')
        assert result == table
        assert type(result) is bytes<|MERGE_RESOLUTION|>--- conflicted
+++ resolved
@@ -129,12 +129,8 @@
             assert b.strip(strip_type(b)) == b''
 
     def test_iter(self):
-<<<<<<< HEAD
         assert list(bytearray(b'hello')) == [104, 101, 108, 108, 111]
-=======
-        assert list(bytearray('hello')) == [104, 101, 108, 108, 111]
-        assert list(bytearray('hello').__iter__()) == [104, 101, 108, 108, 111]
->>>>>>> f97ae241
+        assert list(bytearray(b'hello').__iter__()) == [104, 101, 108, 108, 111]
 
     def test_compare(self):
         assert bytearray(b'hello') == bytearray(b'hello')
