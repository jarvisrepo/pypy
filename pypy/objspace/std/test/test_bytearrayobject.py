from pypy import conftest


class AppTestBytesArray:
    def setup_class(cls):
        cls.w_runappdirect = cls.space.wrap(conftest.option.runappdirect)

    def test_basics(self):
        b = bytearray()
        assert type(b) is bytearray
        assert b.__class__ is bytearray

    def test_constructor(self):
        assert bytearray() == b""
        assert bytearray(b'abc') == b"abc"
        assert bytearray([65, 66, 67]) == b"ABC"
        assert bytearray(5) == b'\0' * 5
        assert bytearray(set(b'foo')) in (b'fo', b'of')
        raises(TypeError, bytearray, ['a', 'bc'])
        raises(ValueError, bytearray, [65, -3])
        raises(TypeError, bytearray, [65.0])
        raises(ValueError, bytearray, -1)

    def test_init_override(self):
        class subclass(bytearray):
            def __init__(self, newarg=1, *args, **kwargs):
                bytearray.__init__(self, *args, **kwargs)
        x = subclass(4, source=b"abcd")
        assert x == b"abcd"

    def test_encoding(self):
        data = "Hello world\n\u1234\u5678\u9abc\def0\def0"
        for encoding in 'utf8', 'utf16':
            b = bytearray(data, encoding)
            assert b == data.encode(encoding)
        raises(TypeError, bytearray, 9, 'utf8')

    def test_encoding_with_ignore_errors(self):
        data = "H\u1234"
        b = bytearray(data, "latin1", errors="ignore")
        assert b == b"H"

    def test_len(self):
        b = bytearray(b'test')
        assert len(b) == 4

    def test_nohash(self):
        raises(TypeError, hash, bytearray())

    def test_repr(self):
        assert repr(bytearray()) == "bytearray(b'')"
        assert repr(bytearray(b'test')) == "bytearray(b'test')"
        assert repr(bytearray(b"d'oh")) == r'bytearray(b"d\'oh")'
        assert repr(bytearray(b'd"oh')) == 'bytearray(b\'d"oh\')'
        assert repr(bytearray(b'd"\'oh')) == 'bytearray(b\'d"\\\'oh\')'
        assert repr(bytearray(b'd\'"oh')) == 'bytearray(b\'d\\\'"oh\')'

    def test_str(self):
        assert str(bytearray()) == "bytearray(b'')"
        assert str(bytearray(b'test')) == "bytearray(b'test')"
        assert str(bytearray(b"d'oh")) == r'bytearray(b"d\'oh")'

    def test_getitem(self):
        b = bytearray(b'test')
        assert b[0] == ord('t')
        assert b[2] == ord('s')
        raises(IndexError, b.__getitem__, 4)
        assert b[1:5] == bytearray(b'est')
        assert b[slice(1,5)] == bytearray(b'est')

    def test_arithmetic(self):
        b1 = bytearray(b'hello ')
        b2 = bytearray(b'world')
        assert b1 + b2 == bytearray(b'hello world')
        assert b1 * 2 == bytearray(b'hello hello ')
        assert b1 * 1 is not b1

        b3 = b1
        b3 *= 3
        assert b3 == b'hello hello hello '
        assert type(b3) == bytearray
        assert b3 is b1

    def test_contains(self):
        assert ord('l') in bytearray(b'hello')
        assert b'l' in bytearray(b'hello')
        assert bytearray(b'll') in bytearray(b'hello')
        assert memoryview(b'll') in bytearray(b'hello')

        raises(TypeError, lambda: 'foo' in bytearray(b'foobar'))

    def test_splitlines(self):
        b = bytearray(b'1234')
        assert b.splitlines()[0] == b
        assert b.splitlines()[0] is not b

        assert len(bytearray(b'foo\nbar').splitlines()) == 2
        for item in bytearray(b'foo\nbar').splitlines():
            assert isinstance(item, bytearray)

    def test_ord(self):
        b = bytearray(b'\0A\x7f\x80\xff')
        assert ([ord(b[i:i+1]) for i in range(len(b))] ==
                         [0, 65, 127, 128, 255])
        raises(TypeError, ord, bytearray(b'll'))
        raises(TypeError, ord, bytearray())

    def test_translate(self):
        b = b'hello'
        ba = bytearray(b)
        rosetta = bytearray(range(0, 256))
        rosetta[ord('o')] = ord('e')

        c = ba.translate(rosetta)
        assert ba == bytearray(b'hello')
        assert c == bytearray(b'helle')
        assert isinstance(c, bytearray)

    def test_strip(self):
        b = bytearray(b'mississippi ')

        assert b.strip() == b'mississippi'
        assert b.strip(None) == b'mississippi'

        b = bytearray(b'mississippi')

        for strip_type in bytes, memoryview:
            assert b.strip(strip_type(b'i')) == b'mississipp'
            assert b.strip(strip_type(b'm')) == b'ississippi'
            assert b.strip(strip_type(b'pi')) == b'mississ'
            assert b.strip(strip_type(b'im')) == b'ssissipp'
            assert b.strip(strip_type(b'pim')) == b'ssiss'
            assert b.strip(strip_type(b)) == b''

    def test_iter(self):
        assert list(bytearray(b'hello')) == [104, 101, 108, 108, 111]
        assert list(bytearray(b'hello').__iter__()) == [104, 101, 108, 108, 111]

    def test_compare(self):
        assert bytearray(b'hello') == bytearray(b'hello')
        assert bytearray(b'hello') < bytearray(b'world')
        assert bytearray(b'world') > bytearray(b'hello')

    def test_compare_str(self):
        assert bytearray(b'hello1') == b'hello1'
        assert not (bytearray(b'hello1') != b'hello1')
        assert b'hello2' == bytearray(b'hello2')
        assert not (b'hello1' != bytearray(b'hello1'))
        # unicode is always different
        assert not (bytearray(b'hello3') == 'world')
        assert bytearray(b'hello3') != 'hello3'
        assert 'hello3' != bytearray(b'world')
        assert 'hello4' != bytearray(b'hello4')
        assert not (bytearray(b'') == '')
        assert not ('' == bytearray(b''))
        assert bytearray(b'') != ''
        assert '' != bytearray(b'')

    def test_stringlike_operations(self):
        assert bytearray(b'hello').islower()
        assert bytearray(b'HELLO').isupper()
        assert bytearray(b'hello').isalpha()
        assert not bytearray(b'hello2').isalpha()
        assert bytearray(b'hello2').isalnum()
        assert bytearray(b'1234').isdigit()
        assert bytearray(b'   ').isspace()
        assert bytearray(b'Abc').istitle()

        assert bytearray(b'hello').count(b'l') == 2
        assert bytearray(b'hello').count(bytearray(b'l')) == 2
        assert bytearray(b'hello').count(memoryview(b'l')) == 2
        assert bytearray(b'hello').count(ord('l')) == 2

        assert bytearray(b'hello').index(b'e') == 1
        assert bytearray(b'hello').rindex(b'l') == 3
        assert bytearray(b'hello').index(bytearray(b'e')) == 1
        assert bytearray(b'hello').find(b'l') == 2
        assert bytearray(b'hello').find(b'l', -2) == 3
        assert bytearray(b'hello').rfind(b'l') == 3

        assert bytearray(b'hello').index(ord('e')) == 1
        assert bytearray(b'hello').rindex(ord('l')) == 3
        assert bytearray(b'hello').find(ord('e')) == 1
        assert bytearray(b'hello').rfind(ord('l')) == 3

        assert bytearray(b'hello').startswith(b'he')
        assert bytearray(b'hello').startswith(bytearray(b'he'))
        assert bytearray(b'hello').startswith((b'lo', bytearray(b'he')))
        assert bytearray(b'hello').endswith(b'lo')
        assert bytearray(b'hello').endswith(bytearray(b'lo'))
        assert bytearray(b'hello').endswith((bytearray(b'lo'), b'he'))
        try:
            bytearray(b'hello').startswith([b'o'])
        except TypeError as e:
            assert 'bytes' in str(e)
        else:
            assert False, 'Expected TypeError'
        try:
            bytearray(b'hello').endswith([b'o'])
        except TypeError as e:
            assert 'bytes' in str(e)
        else:
            assert False, 'Expected TypeError'

    def test_startswith_too_large(self):
        assert bytearray(b'ab').startswith(bytearray(b'b'), 1) is True
        assert bytearray(b'ab').startswith(bytearray(b''), 2) is True
        assert bytearray(b'ab').startswith(bytearray(b''), 3) is False
        assert bytearray(b'ab').endswith(bytearray(b'b'), 1) is True
        assert bytearray(b'ab').endswith(bytearray(b''), 2) is True
        assert bytearray(b'ab').endswith(bytearray(b''), 3) is False

    def test_stringlike_conversions(self):
        # methods that should return bytearray (and not str)
        def check(result, expected):
            assert result == expected
            assert type(result) is bytearray

<<<<<<< HEAD
        check(bytearray(b'abc').replace(b'b', bytearray(b'd')), b'adc')
        check(bytearray(b'abc').replace(b'b', b'd'), b'adc')
=======
        check(bytearray('abc').replace('b', bytearray('d')), 'adc')
        check(bytearray('abc').replace('b', 'd'), 'adc')
        check(bytearray('').replace('a', 'ab'), '')
>>>>>>> faad1651

        check(bytearray(b'abc').upper(), b'ABC')
        check(bytearray(b'ABC').lower(), b'abc')
        check(bytearray(b'abc').title(), b'Abc')
        check(bytearray(b'AbC').swapcase(), b'aBc')
        check(bytearray(b'abC').capitalize(), b'Abc')

        check(bytearray(b'abc').ljust(5),  b'abc  ')
        check(bytearray(b'abc').rjust(5),  b'  abc')
        check(bytearray(b'abc').center(5), b' abc ')
        check(bytearray(b'1').zfill(5), b'00001')
        check(bytearray(b'1\t2').expandtabs(5), b'1    2')

        check(bytearray(b',').join([b'a', bytearray(b'b')]), b'a,b')
        check(bytearray(b'abca').lstrip(b'a'), b'bca')
        check(bytearray(b'cabc').rstrip(b'c'), b'cab')
        check(bytearray(b'abc').lstrip(memoryview(b'a')), b'bc')
        check(bytearray(b'abc').rstrip(memoryview(b'c')), b'ab')
        check(bytearray(b'aba').strip(b'a'), b'b')

    def test_xjust_no_mutate(self):
        # a previous regression
        b = bytearray(b'')
        assert b.ljust(1) == bytearray(b' ')
        assert not len(b)

        b2 = b.ljust(0)
        b2 += b' '
        assert not len(b)

        b2 = b.rjust(0)
        b2 += b' '
        assert not len(b)

    def test_split(self):
        # methods that should return a sequence of bytearrays
        def check(result, expected):
            assert result == expected
            assert set(type(x) for x in result) == set([bytearray])

        b = bytearray(b'mississippi')
        check(b.split(b'i'), [b'm', b'ss', b'ss', b'pp', b''])
        check(b.split(memoryview(b'i')), [b'm', b'ss', b'ss', b'pp', b''])
        check(b.rsplit(b'i'), [b'm', b'ss', b'ss', b'pp', b''])
        check(b.rsplit(memoryview(b'i')), [b'm', b'ss', b'ss', b'pp', b''])
        check(b.rsplit(b'i', 2), [b'mississ', b'pp', b''])

        check(bytearray(b'foo bar').split(), [b'foo', b'bar'])
        check(bytearray(b'foo bar').split(None), [b'foo', b'bar'])

        check(b.partition(b'ss'), (b'mi', b'ss', b'issippi'))
        check(b.partition(memoryview(b'ss')), (b'mi', b'ss', b'issippi'))
        check(b.rpartition(b'ss'), (b'missi', b'ss', b'ippi'))
        check(b.rpartition(memoryview(b'ss')), (b'missi', b'ss', b'ippi'))

    def test_append(self):
        b = bytearray(b'abc')
        b.append(ord('d'))
        b.append(ord('e'))
        assert b == b'abcde'

    def test_insert(self):
        b = bytearray(b'abc')
        b.insert(0, ord('d'))
        assert b == bytearray(b'dabc')

        b.insert(-1, ord('e'))
        assert b == bytearray(b'dabec')

        b.insert(6, ord('f'))
        assert b == bytearray(b'dabecf')

        b.insert(1, ord('g'))
        assert b == bytearray(b'dgabecf')

        b.insert(-12, ord('h'))
        assert b == bytearray(b'hdgabecf')

        raises(TypeError, b.insert, 1, 'g')
        raises(TypeError, b.insert, 1, b'g')
        raises(TypeError, b.insert, b'g', b'o')

    def test_pop(self):
        b = bytearray(b'world')
        assert b.pop() == ord('d')
        assert b.pop(0) == ord('w')
        assert b.pop(-2) == ord('r')
        raises(IndexError, b.pop, 10)
        raises(IndexError, bytearray().pop)
        assert bytearray(b'\xff').pop() == 0xff

    def test_remove(self):
        class Indexable:
            def __index__(self):
                return ord('e')

        b = bytearray(b'hello')
        b.remove(ord('l'))
        assert b == b'helo'
        b.remove(ord('l'))
        assert b == b'heo'
        raises(ValueError, b.remove, ord('l'))
        raises(ValueError, b.remove, 400)
        raises(TypeError, b.remove, 'e')
        raises(TypeError, b.remove, 2.3)
        # remove first and last
        b.remove(ord('o'))
        b.remove(ord('h'))
        assert b == b'e'
        raises(TypeError, b.remove, 'e')
        b.remove(Indexable())
        assert b == b''

    def test_clear(self):
        b = bytearray(b'hello')
        b2 = b.copy()
        b.clear()
        assert b == bytearray()
        assert b2 == bytearray(b'hello')

    def test_reverse(self):
        b = bytearray(b'hello')
        b.reverse()
        assert b == bytearray(b'olleh')

    def test_delitem(self):
        b = bytearray(b'abc')
        del b[1]
        assert b == bytearray(b'ac')
        del b[1:1]
        assert b == bytearray(b'ac')
        del b[:]
        assert b == bytearray()

        b = bytearray(b'fooble')
        del b[::2]
        assert b == bytearray(b'obe')

    def test_iadd(self):
        b = bytearray(b'abc')
        b += b'def'
        assert b == b'abcdef'
        assert isinstance(b, bytearray)
        raises(TypeError, b.__iadd__, "")

    def test_add(self):
        b1 = bytearray(b"abc")
        b2 = bytearray(b"def")

        def check(a, b, expected):
            result = a + b
            assert result == expected
            assert isinstance(result, type(a))

        check(b1, b2, b"abcdef")
        check(b1, b"def", b"abcdef")
        check(b"def", b1, b"defabc")
        check(b1, memoryview(b"def"), b"abcdef")
        raises(TypeError, lambda: b1 + "def")
        raises(TypeError, lambda: "abc" + b2)

    def test_fromhex(self):
        raises(TypeError, bytearray.fromhex, 9)

        assert bytearray.fromhex('') == bytearray()
        assert bytearray.fromhex('') == bytearray()

        b = bytearray([0x1a, 0x2b, 0x30])
        assert bytearray.fromhex('1a2B30') == b
        assert bytearray.fromhex('  1A 2B  30   ') == b
        assert bytearray.fromhex('0000') == b'\0\0'

        raises(ValueError, bytearray.fromhex, 'a')
        raises(ValueError, bytearray.fromhex, 'A')
        raises(ValueError, bytearray.fromhex, 'rt')
        raises(ValueError, bytearray.fromhex, '1a b cd')
        raises(ValueError, bytearray.fromhex, '\x00')
        raises(ValueError, bytearray.fromhex, '12   \x00   34')
        raises(ValueError, bytearray.fromhex, '\u1234')

    def test_extend(self):
        b = bytearray(b'abc')
        b.extend(bytearray(b'def'))
        b.extend(b'ghi')
        assert b == b'abcdefghi'
        b.extend(memoryview(b'jkl'))
        assert b == b'abcdefghijkl'

        b = bytearray(b'world')
        b.extend([ord(c) for c in 'hello'])
        assert b == bytearray(b'worldhello')

        b = bytearray(b'world')
        b.extend(list(b'hello'))
        assert b == bytearray(b'worldhello')

        b = bytearray(b'world')
        b.extend(c for c in b'hello')
        assert b == bytearray(b'worldhello')

        raises(TypeError, b.extend, 3)
        raises(TypeError, b.extend, [b'fish'])
        raises(ValueError, b.extend, [256])
        raises(TypeError, b.extend, object())
        raises(TypeError, b.extend, [object()])
        raises(TypeError, b.extend, "unicode")

    def test_setslice(self):
        b = bytearray(b'hello')
        b[:] = [ord(c) for c in 'world']
        assert b == bytearray(b'world')

        b = bytearray(b'hello world')
        b[::2] = b'bogoff'
        assert b == bytearray(b'beolg ooflf')

        def set_wrong_size():
            b[::2] = b'foo'
        raises(ValueError, set_wrong_size)

    def test_delitem_slice(self):
        b = bytearray(b'abcdefghi')
        del b[5:8]
        assert b == b'abcdei'
        del b[:3]
        assert b == b'dei'

        b = bytearray(b'hello world')
        del b[::2]
        assert b == bytearray(b'el ol')

    def test_setitem(self):
        b = bytearray(b'abcdefghi')
        b[1] = ord('B')
        assert b == b'aBcdefghi'

    def test_setitem_slice(self):
        b = bytearray(b'abcdefghi')
        b[0:3] = b'ABC'
        assert b == b'ABCdefghi'
        b[3:3] = b'...'
        assert b == b'ABC...defghi'
        b[3:6] = b'()'
        assert b == b'ABC()defghi'
        b[6:6] = b'<<'
        assert b == b'ABC()d<<efghi'

    def test_buffer(self):
        b = bytearray(b'abcdefghi')
        buf = memoryview(b)
        assert buf[2] == ord('c')
        buf[3] = ord('D')
        assert b == b'abcDefghi'
        buf[4:6] = b'EF'
        assert b == b'abcDEFghi'

    def test_decode(self):
        b = bytearray(b'abcdefghi')
        u = b.decode('utf-8')
        assert isinstance(u, str)
        assert u == 'abcdefghi'
        assert b.decode().encode() == b

    def test_int(self):
        assert int(bytearray(b'-1234')) == -1234
        assert int(bytearray(b'10'), 16) == 16

    def test_float(self):
        assert float(bytearray(b'10.4')) == 10.4
        assert float(bytearray(b'-1.7e-1')) == -1.7e-1
        assert float(bytearray('.9e10', 'utf-8')) == .9e10
        import math
        assert math.isnan(float(bytearray(b'nan')))
        raises(ValueError, float, bytearray(b'not_a_number'))

    def test_reduce(self):
        assert bytearray(b'caf\xe9').__reduce__() == (
            bytearray, ('caf\xe9', 'latin-1'), None)

    def test_setitem_slice_performance(self):
        # because of a complexity bug, this used to take forever on a
        # translated pypy.  On CPython2.6 -A, it takes around 8 seconds.
        if self.runappdirect:
            count = 16*1024*1024
        else:
            count = 1024
        b = bytearray(count)
        for i in range(count):
            b[i:i+1] = b'y'
        assert bytes(b) == b'y' * count

    def test_partition_return_copy(self):
        b = bytearray(b'foo')
        assert b.partition(b'x')[0] is not b

    def test_split_whitespace(self):
        b = bytearray(b'\x09\x0A\x0B\x0C\x0D\x1C\x1D\x1E\x1F')
        assert b.split() == [b'\x1c\x1d\x1e\x1f']

    def test_maketrans(self):
        table = b'\000\001\002\003\004\005\006\007\010\011\012\013\014\015\016\017\020\021\022\023\024\025\026\027\030\031\032\033\034\035\036\037 !"#$%&\'()*+,-./0123456789:;<=>?@ABCDEFGHIJKLMNOPQRSTUVWXYZ[\\]^_`xyzdefghijklmnopqrstuvwxyz{|}~\177\200\201\202\203\204\205\206\207\210\211\212\213\214\215\216\217\220\221\222\223\224\225\226\227\230\231\232\233\234\235\236\237\240\241\242\243\244\245\246\247\250\251\252\253\254\255\256\257\260\261\262\263\264\265\266\267\270\271\272\273\274\275\276\277\300\301\302\303\304\305\306\307\310\311\312\313\314\315\316\317\320\321\322\323\324\325\326\327\330\331\332\333\334\335\336\337\340\341\342\343\344\345\346\347\350\351\352\353\354\355\356\357\360\361\362\363\364\365\366\367\370\371\372\373\374\375\376\377'
        result = bytearray.maketrans(b'abc', b'xyz')
        assert result == table
        assert type(result) is bytes<|MERGE_RESOLUTION|>--- conflicted
+++ resolved
@@ -216,14 +216,9 @@
             assert result == expected
             assert type(result) is bytearray
 
-<<<<<<< HEAD
         check(bytearray(b'abc').replace(b'b', bytearray(b'd')), b'adc')
         check(bytearray(b'abc').replace(b'b', b'd'), b'adc')
-=======
-        check(bytearray('abc').replace('b', bytearray('d')), 'adc')
-        check(bytearray('abc').replace('b', 'd'), 'adc')
-        check(bytearray('').replace('a', 'ab'), '')
->>>>>>> faad1651
+        check(bytearray(b'').replace(b'a', b'ab'), b'')
 
         check(bytearray(b'abc').upper(), b'ABC')
         check(bytearray(b'ABC').lower(), b'abc')
