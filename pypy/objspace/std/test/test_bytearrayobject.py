--- conflicted
+++ resolved
@@ -436,11 +436,7 @@
         assert int(bytearray(b'-1234')) == -1234
 
     def test_reduce(self):
-<<<<<<< HEAD
         assert bytearray(b'caf\xe9').__reduce__() == (
-            bytearray, (u'caf\xe9', 'latin-1'), None)
-=======
-        assert bytearray('caf\xe9').__reduce__() == (
             bytearray, (u'caf\xe9', 'latin-1'), None)
 
     def test_setitem_slice_performance(self):
@@ -453,5 +449,4 @@
         b = bytearray(count)
         for i in range(count):
             b[i:i+1] = 'y'
-        assert str(b) == 'y' * count
->>>>>>> 5ef6a99d
+        assert str(b) == 'y' * count