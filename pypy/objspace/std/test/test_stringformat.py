--- conflicted
+++ resolved
@@ -126,20 +126,7 @@
         assert '005' == '%.3o' % f
         assert '0o005' == '%#.3o' % f
         assert '27' == '%.2o' % n
-<<<<<<< HEAD
         assert '0o27' == '%#.2o' % n
-=======
-        assert '027' == '%#.2o' % n
-
-    def test_format_long(self):
-        l = 4800000000L
-        assert '%d' % l == '4800000000'
-
-        class SubLong(long):
-            pass
-        sl = SubLong(l)
-        assert '%d' % sl == '4800000000'
->>>>>>> b6cfddcc
 
     def test_format_list(self):
         l = [1,2]
@@ -187,13 +174,6 @@
         raises(TypeError, '%c'.__mod__, ("bla",))
         raises(TypeError, '%c'.__mod__, ("",))
         raises(TypeError, '%c'.__mod__, (['c'],))
-<<<<<<< HEAD
-    
-=======
-
-    def test_broken_unicode(self):
-        raises(UnicodeDecodeError, 'Názov: %s'.__mod__, u'Jerry')
->>>>>>> b6cfddcc
 
     def test___int__(self):
         class MyInt(object):
