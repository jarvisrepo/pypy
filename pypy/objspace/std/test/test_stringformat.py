--- conflicted
+++ resolved
@@ -186,16 +186,6 @@
     def test_broken_unicode(self):
         raises(UnicodeDecodeError, 'Názov: %s'.__mod__, u'Jerry')
 
-<<<<<<< HEAD
-    def test_format_retry_with_long_if_int_fails(self):
-        class IntFails(object):
-            def __int__(self):
-                raise Exception
-            def __long__(self):
-                return 0L
-
-        assert "%x" % IntFails() == '0'
-=======
     def test___int__(self):
         class MyInt(object):
             def __init__(self, x):
@@ -206,11 +196,19 @@
         x = MyInt(65)
         assert '%c' % x == 'A'
 
+    def test_format_retry_with_long_if_int_fails(self):
+        class IntFails(object):
+            def __int__(self):
+                raise Exception
+            def __long__(self):
+                return 0L
+
+        assert "%x" % IntFails() == '0'
+
 
 class Foo(object):
     def __cmp__(self, other):
         return MyInt(0)
->>>>>>> 3ce5be9d
 
 
 class AppTestWidthPrec:
