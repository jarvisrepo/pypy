# coding: utf-8


class AppTestStringObjectWithDict:
    def test_format_item(self):
        d = {'i': 23}
        assert 'a23b' == 'a%(i)sb' % d
        assert '23b' == '%(i)sb' % d
        assert 'a23' == 'a%(i)s' % d
        assert '23' == '%(i)s' % d

    def test_format_two_items(self):
        d = {'i': 23, 'j': 42}
        assert 'a23b42c' == 'a%(i)sb%(j)sc' % d
        assert 'a23b23c' == 'a%(i)sb%(i)sc' % d

    def test_format_percent(self):
        d = {}
        assert 'a%b' == 'a%%b' % d

    def test_format_empty_key(self):
        d = {'':42}
        assert '42' == '%()s' % d

    def test_format_wrong_char(self):
        d = {'i': 23}
        raises(ValueError, 'a%(i)Zb'.__mod__, d) 

    def test_format_missing(self):
        d = {'i': 23}
        raises(KeyError, 'a%(x)sb'.__mod__, d) 

    def test_format_error(self):
        d = {}
        assert '' % d == ''
        n = 5
        raises(TypeError, "'' % n")

        class MyMapping(object):
            def __getitem__(self, key):
                py.test.fail('should not be here')
        assert '' % MyMapping() == ''

        class MyMapping2(object):
            def __getitem__(self, key):
                return key
        assert '%(key)s'%MyMapping2() == 'key'
        #assert u'%(key)s'%MyMapping2() == u'key'  # no py3k


class AppTestStringObject:
    def test_format_item(self):
        n = 23
        assert 'a23b' == 'a%sb' % n
        assert '23b' == '%sb' % n
        assert 'a23' == 'a%s' % n
        assert '23' == '%s' % n

    def test_format_percent(self):
        t = ()
        assert 'a%b' == 'a%%b' % t
        assert '%b' == '%%b' % t
        assert 'a%' == 'a%%' % t
        assert '%' == '%%' % t

    def test_format_too_much(self):
        raises(TypeError, '%s%s'.__mod__, ())
        raises(TypeError, '%s%s'.__mod__, (23,))

    def test_format_not_enough(self):
        raises(TypeError, '%s%s'.__mod__, (23,)*3)
        raises(TypeError, '%s%s'.__mod__, (23,)*4)

    def test_format_string(self):
        s = '23'
        assert '23' == '%s' % s
        assert "'23'" == '%r' % s
        raises(TypeError, '%d'.__mod__, s)

    def test_format_float(self):
        f = 23.456
        assert '23' == '%d' % f
        assert '17' == '%x' % f
        assert '23.456' == '%s' % f
        # for 'r' use a float that has an exact decimal rep:
        g = 23.125
        assert '23.125' == '%r' % g
        h = 0.0276
        assert '0.028' == '%.3f' % h    # should work on most platforms...
        big = 1E200
        assert '   inf' == '%6g' % (big * big)

        assert '0.' == '%#.0f' % 0.0

    def test_format_int(self):
        import sys
        n = 23
        z = 0
        assert '23' == '%d' % n
        assert '17' == '%x' % n
        assert '0x17' == '%#x' % n
        assert '0x0' == '%#x' % z
        assert '23' == '%s' % n
        assert '23' == '%r' % n
        assert ('%d' % (-sys.maxsize-1,) == '-' + str(sys.maxsize+1)
                                         == '-%d' % (sys.maxsize+1,))
        n = 28
        m = 8
        assert '1C' == '%X' % n
        assert '0X1C' == '%#X' % n
        assert '10' == '%o' % m
        assert '0o10' == '%#o' % m
        assert '-0o10' == '%#o' % -m
        assert '0' == '%o' % z
        assert '0o0' == '%#o' % z

        n = 23
        f = 5
        assert '-0x017' == '%#06x' % -n
        assert '0' == '%.0o' % z
        assert '0o0' == '%#.0o' % z
        assert '5' == '%.0o' % f
        assert '0o5' == '%#.0o' % f
        assert '000' == '%.3o' % z
        assert '0o000' == '%#.3o' % z
        assert '005' == '%.3o' % f
        assert '0o005' == '%#.3o' % f
        assert '27' == '%.2o' % n
        assert '0o27' == '%#.2o' % n

    def test_format_list(self):
        l = [1,2]
        assert '<[1, 2]>' == '<%s>' % l
        assert '<[1, 2]-[3, 4]>' == '<%s-%s>' % (l, [3,4])

    def test_format_tuple(self):
        t = (1,2)
        assert '<(1, 2)>' == '<%s>' % (t,)
        assert '<(1, 2)-(3, 4)>' == '<%s-%s>' % (t, (3,4))

    def test_format_dict(self):
        # I'll just note that the first of these two completely
        # contradicts what CPython's documentation says:

        #     When the right argument is a dictionary (or other
        #     mapping type), then the formats in the string
        #     \emph{must} include a parenthesised mapping key into
        #     that dictionary inserted immediately after the
        #     \character{\%} character.

        # It is what CPython *does*, however.  All software sucks.

        d = {1:2}
        assert '<{1: 2}>' == '<%s>' % d
        assert '<{1: 2}-{3: 4}>' == '<%s-%s>' % (d, {3:4})

    def test_format_wrong_char(self):
        raises(ValueError, 'a%Zb'.__mod__, ((23,),))

    def test_incomplete_format(self):
        raises(ValueError, '%'.__mod__, ((23,),))
        raises((ValueError, TypeError), '%('.__mod__, ({},))

    def test_format_char(self):
        import sys
        A = 65
        e = 'e'
        assert '%c' % A == 'A'
        assert '%c' % e == 'e'
        #raises(OverflowError, '%c'.__mod__, (256,)) # py2
        assert '%c' % 256 == '\u0100'                # py3k
        raises(OverflowError, '%c'.__mod__, (-1,))
        raises(OverflowError, '%c'.__mod__, (sys.maxunicode+1,))
        raises(TypeError, '%c'.__mod__, ("bla",))
        raises(TypeError, '%c'.__mod__, ("",))
        raises(TypeError, '%c'.__mod__, (['c'],))

    def test___int__(self):
        class MyInt(object):
            def __init__(self, x):
                self.x = x
            def __int__(self):
                return self.x
        x = MyInt(65)
        assert '%c' % x == 'A'

    def test_int_fails(self):
        class IntFails(object):
            def __int__(self):
                raise Exception

        exc = raises(TypeError, "%x".__mod__, IntFails())
        expected = "%x format: a number is required, not IntFails"
        assert str(exc.value) == expected

    def test_formatting_huge_precision(self):
        prec = 2**31
        format_string = "%.{}f".format(prec)
        exc = raises(ValueError, "format_string % 2.34")
        assert str(exc.value) == 'prec too big'
        raises(OverflowError, lambda: u'%.*f' % (prec, 1. / 7))

    def test_formatting_huge_width(self):
        import sys
        format_string = "%{}f".format(sys.maxsize + 1)
        exc = raises(ValueError, "format_string % 2.34")
        assert str(exc.value) == 'width too big'

class AppTestWidthPrec:
    def test_width(self):
        a = 'a'
        assert "%3s" % a == '  a'
        assert "%-3s"% a == 'a  '

    def test_prec_zero(self):
        z = 0
        assert "%.0x" % z == '0'
        assert "%.0X" % z == '0'
        assert "%.x" % z == '0'
        assert "%.0d" % z == '0'
        assert "%.i" % z == '0'
        assert "%.0o" % z == '0'
        assert "%.o" % z == '0'

    def test_prec_string(self):
        a = 'a'
        abcde = 'abcde'
        assert "%.3s"% a ==     'a'
        assert "%.3s"% abcde == 'abc'

    def test_prec_width_string(self):
        a = 'a'
        abcde = 'abcde'
        assert "%5.3s" % a ==     '    a'
        assert "%5.3s" % abcde == '  abc'
        assert "%-5.3s"% a ==     'a    '
        assert "%-5.3s"% abcde == 'abc  '

    def test_zero_pad(self):
        one = 1
        ttf = 2.25
        assert "%02d" % one ==   "01"
        assert "%05d" % one ==   "00001"
        assert "%-05d" % one ==  "1    "
        assert "%04f" % ttf == "2.250000"
        assert "%05g" % ttf == "02.25"
        assert "%-05g" % ttf =="2.25 "
        assert "%05s" % ttf == " 2.25"

    def test_star_width(self):
        f = 5
        assert "%*s" %( f, 'abc') ==  '  abc'
        assert "%*s" %(-f, 'abc') ==  'abc  '
        assert "%-*s"%( f, 'abc') ==  'abc  '
        assert "%-*s"%(-f, 'abc') ==  'abc  '

    def test_star_prec(self):
        t = 3
        assert "%.*s"%( t, 'abc') ==  'abc'
        assert "%.*s"%( t, 'abcde') ==  'abc'
        assert "%.*s"%(-t, 'abc') ==  ''

    def test_star_width_prec(self):
        f = 5
        assert "%*.*s"%( f, 3, 'abc') ==    '  abc'
        assert "%*.*s"%( f, 3, 'abcde') ==  '  abc'
        assert "%*.*s"%(-f, 3, 'abcde') ==  'abc  '

    def test_long_format(self):
        def f(fmt, x):
            return fmt % x
        assert '%.70f' % 2.0 == '2.' + '0' * 70
        assert '%.110g' % 2.0 == '2'

    def test_subnormal(self):
        inf = 1e300 * 1e300
        assert "%f" % (inf,) == 'inf'
        assert "%E" % (inf,) == 'INF'
        assert "%f" % (-inf,) == '-inf'
        assert "%F" % (-inf,) == '-INF'
        nan = inf / inf
        assert "%f" % (nan,) == 'nan'
        assert "%f" % (-nan,) == 'nan'
        assert "%E" % (nan,) == 'NAN'
        assert "%F" % (nan,) == 'NAN'
        assert "%G" % (nan,) == 'NAN'


class AppTestUnicodeObject:
    
    def test_unicode_d(self):
        t = 3
        assert "%.1d" % t == '3'

    def test_unicode_overflow(self):
        skip("nicely passes on top of CPython but requires > 2GB of RAM")
        import sys
        raises((OverflowError, MemoryError), 'u"%.*d" % (sys.maxint, 1)')

    def test_unicode_format_a(self):
        ten = 10
        assert '%x' % ten == 'a'

    def test_long_no_overflow(self):
        big = 0x1234567890987654321
        assert "%x" % big == "1234567890987654321"

    def test_missing_cases(self):
        big = -123456789012345678901234567890
        assert '%032d' % big == '-0123456789012345678901234567890'

    def test_invalid_char(self):
        f = 4
        raises(ValueError, '"%\u1234" % (f,)')

    def test_formatting_huge_precision(self):
        prec = 2**31
        format_string = u"%.{}f".format(prec)
        exc = raises(ValueError, "format_string % 2.34")
        assert str(exc.value) == 'prec too big'
        raises(OverflowError, lambda: u'%.*f' % (prec, 1. / 7))

    def test_formatting_huge_width(self):
        import sys
        format_string = u"%{}f".format(sys.maxsize + 1)
        exc = raises(ValueError, "format_string % 2.34")
<<<<<<< HEAD
        assert exc.value[0] == 'width too big'

    def test_ascii(self):
        assert "<%a>" % "test" == "<'test'>"
        assert "<%a>" % "\t\x80" == "<'\\t\\x80'>"
        assert "<%r>" % "\xe9" == "<'\xe9'>"
        assert "<%a>" % "\xe9" == "<'\\xe9'>"
=======
        assert str(exc.value) == 'width too big'
>>>>>>> fffe8256
<|MERGE_RESOLUTION|>--- conflicted
+++ resolved
@@ -324,14 +324,10 @@
         import sys
         format_string = u"%{}f".format(sys.maxsize + 1)
         exc = raises(ValueError, "format_string % 2.34")
-<<<<<<< HEAD
-        assert exc.value[0] == 'width too big'
+        assert str(exc.value) == 'width too big'
 
     def test_ascii(self):
         assert "<%a>" % "test" == "<'test'>"
         assert "<%a>" % "\t\x80" == "<'\\t\\x80'>"
         assert "<%r>" % "\xe9" == "<'\xe9'>"
-        assert "<%a>" % "\xe9" == "<'\\xe9'>"
-=======
-        assert str(exc.value) == 'width too big'
->>>>>>> fffe8256
+        assert "<%a>" % "\xe9" == "<'\\xe9'>"