--- conflicted
+++ resolved
@@ -105,17 +105,15 @@
             assert result == "a foo b"
             assert isinstance(result, cls)
 
-<<<<<<< HEAD
     def test_format_c_overflow(self):
         raises(OverflowError, b'{0:c}'.format, -1)
         raises(OverflowError, b'{0:c}'.format, 256)
-=======
+
     def test_format_wrongtype(self):
         for int_format in '%d', '%o', '%x':
             exc_info = raises(TypeError, int_format.__mod__, '123')
             expected = int_format + ' format: a number is required, not str'
             assert str(exc_info.value) == expected
->>>>>>> afe73296
 
     def test_split(self):
         assert b"".split() == []
