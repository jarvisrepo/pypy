--- conflicted
+++ resolved
@@ -1,12 +1,8 @@
-<<<<<<< HEAD
 # coding: utf-8
-=======
 import pytest
 
 from pypy.interpreter.error import OperationError
->>>>>>> dfdd7932
-
-from pypy.interpreter.error import OperationError
+
 
 class TestW_BytesObject:
 
@@ -641,47 +637,9 @@
         raises(TypeError, b''.join, [[1]])
 
     def test_unicode_join_str_arg_ascii(self):
-<<<<<<< HEAD
         raises(TypeError, ''.join, [b'\xc3\xa1'])
-=======
-        raises(UnicodeDecodeError, u''.join, ['\xc3\xa1'])
 
     @pytest.mark.xfail(reason='setdefaultencoding does not work?')
-    def test_unicode_join_str_arg_utf8(self):
-        # Need default encoding utf-8, but sys.setdefaultencoding
-        # is removed after startup.
-        import sys
-        if not hasattr(sys, 'setdefaultencoding'):
-            skip("sys.setdefaultencoding() not available")
-        old_encoding = sys.getdefaultencoding()
-        # Duplicate unittest.test_support.CleanImport logic because it won't
-        # import.
-        self.original_modules = sys.modules.copy()
-        try:
-            import sys as temp_sys
-            module_name = 'sys'
-            if module_name in sys.modules:
-                module = sys.modules[module_name]
-                # It is possible that module_name is just an alias for
-                # another module (e.g. stub for modules renamed in 3.x).
-                # In that case, we also need delete the real module to
-                # clear the import cache.
-                if module.__name__ != module_name:
-                    del sys.modules[module.__name__]
-                del sys.modules[module_name]
-            temp_sys.setdefaultencoding('utf-8')
-            assert u''.join(['\xc3\xa1']) == u'\xe1'
-            #
-            assert ('\xc3\xa1:%s' % u'\xe2') == u'\xe1:\xe2'
-            class Foo(object):
-                def __repr__(self):
-                    return '\xc3\xa2'
-            assert u'\xe1:%r' % Foo() == u'\xe1:\xe2'
-        finally:
-            temp_sys.setdefaultencoding(old_encoding)
-            sys.modules.update(self.original_modules)
->>>>>>> dfdd7932
-
     def test_unicode_join_endcase(self):
         # This class inserts a Unicode object into its argument's natural
         # iteration, in the 3rd position.
@@ -832,22 +790,12 @@
         raises(UnicodeDecodeError, b'he\x97lo'.decode, 'ascii')
 
     def test_encode(self):
-<<<<<<< HEAD
         assert 'hello'.encode() == b'hello'
         assert type('hello'.encode()) is bytes
 
     def test_non_text_encoding(self):
         raises(LookupError, b'hello'.decode, 'base64')
         raises(LookupError, 'hello'.encode, 'base64')
-=======
-        assert 'hello'.encode() == 'hello'
-        assert type('hello'.encode()) is str
-        s = 'hello \xf8 world'
-        # CPython first decodes the bytes, then encodes
-        exc = raises(UnicodeDecodeError, s.encode, 'ascii')
-        assert str(exc.value) == ("'ascii' codec can't decode byte 0xf8"
-                        " in position 6: ordinal not in range(128)")
->>>>>>> dfdd7932
 
     def test_hash(self):
         if self.runappdirect:
