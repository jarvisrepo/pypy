--- conflicted
+++ resolved
@@ -946,7 +946,6 @@
         x = Foo()
         assert "hello" + x == 42
 
-<<<<<<< HEAD
     def test_maketrans(self):
         table = b'\000\001\002\003\004\005\006\007\010\011\012\013\014\015\016\017\020\021\022\023\024\025\026\027\030\031\032\033\034\035\036\037 !"#$%&\'()*+,-./0123456789:;<=>?@ABCDEFGHIJKLMNOPQRSTUVWXYZ[\\]^_`xyzdefghijklmnopqrstuvwxyz{|}~\177\200\201\202\203\204\205\206\207\210\211\212\213\214\215\216\217\220\221\222\223\224\225\226\227\230\231\232\233\234\235\236\237\240\241\242\243\244\245\246\247\250\251\252\253\254\255\256\257\260\261\262\263\264\265\266\267\270\271\272\273\274\275\276\277\300\301\302\303\304\305\306\307\310\311\312\313\314\315\316\317\320\321\322\323\324\325\326\327\330\331\332\333\334\335\336\337\340\341\342\343\344\345\346\347\350\351\352\353\354\355\356\357\360\361\362\363\364\365\366\367\370\371\372\373\374\375\376\377'
         assert bytes.maketrans(b'abc', b'xyz') == table
@@ -1051,15 +1050,10 @@
         id_a = id(a)
         assert a is not str(a, 'latin1')
         assert id_a != id_b
-=======
-    def test_add(self):
-        assert 'abc' + 'abc' == 'abcabc'
-        assert isinstance('abc' + u'\u03a3', unicode)
 
     def test_error_message_wrong_self(self):
         e = raises(TypeError, bytes.upper, 42)
-        assert "str" in str(e.value)
+        assert "bytes" in str(e.value)
         if hasattr(bytes.upper, 'im_func'):
             e = raises(TypeError, bytes.upper.im_func, 42)
-            assert "'str'" in str(e.value)
->>>>>>> 993aeeed
+            assert "'bytes'" in str(e.value)