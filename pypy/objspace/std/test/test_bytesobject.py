class TestW_BytesObject:

    def teardown_method(self, method):
        pass

    def test_bytes_w(self):
        assert self.space.bytes_w(self.space.wrapbytes("foo")) == "foo"

    def test_equality(self):
        w = self.space.wrapbytes
        assert self.space.eq_w(w('abc'), w('abc'))
        assert not self.space.eq_w(w('abc'), w('def'))

    def test_order_cmp(self):
        space = self.space
        w = space.wrapbytes
        assert self.space.is_true(space.lt(w('a'), w('b')))
        assert self.space.is_true(space.lt(w('a'), w('ab')))
        assert self.space.is_true(space.le(w('a'), w('a')))
        assert self.space.is_true(space.gt(w('a'), w('')))

    def test_truth(self):
        w = self.space.wrapbytes
        assert self.space.is_true(w('non-empty'))
        assert not self.space.is_true(w(''))

    def test_getitem(self):
        space = self.space
        w = space.wrap
        w_str = space.wrapbytes('abc')
        assert space.eq_w(space.getitem(w_str, w(0)), w(ord('a')))
        assert space.eq_w(space.getitem(w_str, w(-1)), w(ord('c')))
        self.space.raises_w(space.w_IndexError,
                            space.getitem,
                            w_str,
                            w(3))

    def test_slice(self):
        space = self.space
        w = space.wrap
        wb = space.wrapbytes
        w_str = wb('abc')

        w_slice = space.newslice(w(0), w(0), space.w_None)
        assert self.space.eq_w(space.getitem(w_str, w_slice), wb(''))

        w_slice = space.newslice(w(0), w(1), space.w_None)
        assert self.space.eq_w(space.getitem(w_str, w_slice), wb('a'))

        w_slice = space.newslice(w(0), w(10), space.w_None)
        assert self.space.eq_w(space.getitem(w_str, w_slice), wb('abc'))

        w_slice = space.newslice(space.w_None, space.w_None, space.w_None)
        assert self.space.eq_w(space.getitem(w_str, w_slice), wb('abc'))

        w_slice = space.newslice(space.w_None, w(-1), space.w_None)
        assert self.space.eq_w(space.getitem(w_str, w_slice), wb('ab'))

        w_slice = space.newslice(w(-1), space.w_None, space.w_None)
        assert self.space.eq_w(space.getitem(w_str, w_slice), wb('c'))

    def test_extended_slice(self):
        space = self.space
        if self.space.__class__.__name__.startswith('Trivial'):
            import sys
            if sys.version < (2, 3):
                return
        w_None = space.w_None
        w = space.wrap
        wb = space.wrapbytes
        w_str = wb('hello')

        w_slice = space.newslice(w_None, w_None, w(1))
        assert self.space.eq_w(space.getitem(w_str, w_slice), wb('hello'))

        w_slice = space.newslice(w_None, w_None, w(-1))
        assert self.space.eq_w(space.getitem(w_str, w_slice), wb('olleh'))

        w_slice = space.newslice(w_None, w_None, w(2))
        assert self.space.eq_w(space.getitem(w_str, w_slice), wb('hlo'))

        w_slice = space.newslice(w(1), w_None, w(2))
        assert self.space.eq_w(space.getitem(w_str, w_slice), wb('el'))

    def test_listview_bytes_int(self):
        w_bytes = self.space.wrapbytes('abcd')
        # list(b'abcd') is a list of numbers
        assert self.space.listview_bytes(w_bytes) == None
        assert self.space.listview_int(w_bytes) == [97, 98, 99, 100]

class AppTestBytesObject:

    def test_constructor(self):
        assert bytes() == b''
        assert bytes(3) == b'\0\0\0'
        assert bytes(b'abc') == b'abc'
        assert bytes('abc', 'ascii') == b'abc'
        assert bytes(set(b'foo')) in (b'fo', b'of')

    def test_format(self):
        import operator
        raises(TypeError, operator.mod, b"%s", (1,))

    def test_fromhex(self):
        assert bytes.fromhex("abcd") == b'\xab\xcd'
        assert b''.fromhex("abcd") == b'\xab\xcd'
        assert bytes.fromhex("ab cd  ef") == b'\xab\xcd\xef'
        raises(TypeError, bytes.fromhex, b"abcd")
        raises(TypeError, bytes.fromhex, True)
        raises(ValueError, bytes.fromhex, "hello world")

    def test_split(self):
        assert b"".split() == []
        assert b"".split(b'x') == [b'']
        assert b" ".split() == []
        assert b"a".split() == [b'a']
        assert b"a".split(b"aa") == [b'a']
        assert b"a".split(b"a", 1) == [b'', b'']
        assert b" ".split(b" ", 1) == [b'', b'']
        assert b"aa".split(b"a", 2) == [b'', b'', b'']
        assert b" a ".split() == [b'a']
        assert b"a b c".split() == [b'a',b'b',b'c']
        assert b'this is the split function'.split() == [
            b'this', b'is', b'the', b'split', b'function']
        assert b'a|b|c|d'.split(b'|') == [b'a', b'b', b'c', b'd']
        assert b'a|b|c|d'.split(b'|', 2) == [b'a', b'b', b'c|d']
        assert b'a b c d'.split(None, 1) == [b'a', b'b c d']
        assert b'a b c d'.split(None, 2) == [b'a', b'b', b'c d']
        assert b'a b c d'.split(None, 3) == [b'a', b'b', b'c', b'd']
        assert b'a b c d'.split(None, 4) == [b'a', b'b', b'c', b'd']
        assert b'a b c d'.split(None, 0) == [b'a b c d']
        assert b'a  b  c  d'.split(None, 2) == [b'a', b'b', b'c  d']
        assert b'a b c d '.split() == [b'a', b'b', b'c', b'd']
        assert b'a//b//c//d'.split(b'//') == [b'a', b'b', b'c', b'd']
        assert b'endcase test'.split(b'test') == [b'endcase ', b'']
        raises(ValueError, b'abc'.split, b'')
        raises(TypeError, b'abc'.split, 123)
        raises(TypeError, b'abc'.split, None, 1.0)

    def test_rsplit(self):
        assert b"".rsplit() == []
        assert b" ".rsplit() == []
        assert b"a".rsplit() == [b'a']
        assert b"a".rsplit(b"a", 1) == [b'', b'']
        assert b" ".rsplit(b" ", 1) == [b'', b'']
        assert b"aa".rsplit(b"a", 2) == [b'', b'', b'']
        assert b" a ".rsplit() == [b'a']
        assert b"a b c".rsplit() == [b'a',b'b',b'c']
        assert b'this is the rsplit function'.rsplit() == [
            b'this', b'is', b'the', b'rsplit', b'function']
        assert b'a|b|c|d'.rsplit(b'|') == [b'a', b'b', b'c', b'd']
        assert b'a|b|c|d'.rsplit(b'|', 2) == [b'a|b', b'c', b'd']
        assert b'a b c d'.rsplit(None, 1) == [b'a b c', b'd']
        assert b'a b c d'.rsplit(None, 2) == [b'a b', b'c', b'd']
        assert b'a b c d'.rsplit(None, 3) == [b'a', b'b', b'c', b'd']
        assert b'a b c d'.rsplit(None, 4) == [b'a', b'b', b'c', b'd']
        assert b'a b c d'.rsplit(None, 0) == [b'a b c d']
        assert b'a  b  c  d'.rsplit(None, 2) == [b'a  b', b'c', b'd']
        assert b'a b c d '.rsplit() == [b'a', b'b', b'c', b'd']
        assert b'a//b//c//d'.rsplit(b'//') == [b'a', b'b', b'c', b'd']
        assert b'endcase test'.rsplit(b'test') == [b'endcase ', b'']
        raises(ValueError, b'abc'.rsplit, b'')

    def test_title(self):
        assert b"brown fox".title() == b"Brown Fox"
        assert b"!brown fox".title() == b"!Brown Fox"
        assert b"bROWN fOX".title() == b"Brown Fox"
        assert b"Brown Fox".title() == b"Brown Fox"
        assert b"bro!wn fox".title() == b"Bro!Wn Fox"

    def test_istitle(self):
        assert b"".istitle() == False
        assert b"!".istitle() == False
        assert b"!!".istitle() == False
        assert b"brown fox".istitle() == False
        assert b"!brown fox".istitle() == False
        assert b"bROWN fOX".istitle() == False
        assert b"Brown Fox".istitle() == True
        assert b"bro!wn fox".istitle() == False
        assert b"Bro!wn fox".istitle() == False
        assert b"!brown Fox".istitle() == False
        assert b"!Brown Fox".istitle() == True
        assert b"Brow&&&&N Fox".istitle() == True
        assert b"!Brow&&&&n Fox".istitle() == False

    def test_capitalize(self):
        assert b"brown fox".capitalize() == b"Brown fox"
        assert b' hello '.capitalize() == b' hello '
        assert b'Hello '.capitalize() == b'Hello '
        assert b'hello '.capitalize() == b'Hello '
        assert b'aaaa'.capitalize() == b'Aaaa'
        assert b'AaAa'.capitalize() == b'Aaaa'

    def test_rjust(self):
        s = b"abc"
        assert s.rjust(2) == s
        assert s.rjust(3) == s
        assert s.rjust(4) == b" " + s
        assert s.rjust(5) == b"  " + s
        assert b'abc'.rjust(10) == b'       abc'
        assert b'abc'.rjust(6) == b'   abc'
        assert b'abc'.rjust(3) == b'abc'
        assert b'abc'.rjust(2) == b'abc'
        assert b'abc'.rjust(5, b'*') == b'**abc'     # Python 2.4
        assert b'abc'.rjust(0) == b'abc'
        assert b'abc'.rjust(-1) == b'abc'
        assert b'abc'.rjust(5, bytearray(b' ')) == b'  abc'
        raises(TypeError, b'abc'.rjust, 5.0)
        raises(TypeError, b'abc'.rjust, 5, '*')
        raises(TypeError, b'abc'.rjust, 5, b'xx')
        raises(TypeError, b'abc'.rjust, 5, 32)

    def test_ljust(self):
        s = b"abc"
        assert s.ljust(2) == s
        assert s.ljust(3) == s
        assert s.ljust(4) == s + b" "
        assert s.ljust(5) == s + b"  "
        assert b'abc'.ljust(10) == b'abc       '
        assert b'abc'.ljust(6) == b'abc   '
        assert b'abc'.ljust(3) == b'abc'
        assert b'abc'.ljust(2) == b'abc'
        assert b'abc'.ljust(5, b'*') == b'abc**'     # Python 2.4
        raises(TypeError, b'abc'.ljust, 5, '*')
        raises(TypeError, b'abc'.ljust, 6, b'')

    def test_replace(self):
        assert b'one!two!three!'.replace(b'!', b'@', 1) == b'one@two!three!'
        assert b'one!two!three!'.replace(b'!', b'') == b'onetwothree'
        assert b'one!two!three!'.replace(b'!', b'@', 2) == b'one@two@three!'
        assert b'one!two!three!'.replace(b'!', b'@', 3) == b'one@two@three@'
        assert b'one!two!three!'.replace(b'!', b'@', 4) == b'one@two@three@'
        assert b'one!two!three!'.replace(b'!', b'@', 0) == b'one!two!three!'
        assert b'one!two!three!'.replace(b'!', b'@') == b'one@two@three@'
        assert b'one!two!three!'.replace(b'x', b'@') == b'one!two!three!'
        assert b'one!two!three!'.replace(b'x', b'@', 2) == b'one!two!three!'
        assert b'abc'.replace(b'', b'-') == b'-a-b-c-'
        assert b'abc'.replace(b'', b'-', 3) == b'-a-b-c'
        assert b'abc'.replace(b'', b'-', 0) == b'abc'
        assert b''.replace(b'', b'') == b''
        assert b''.replace(b'', b'a') == b'a'
        assert b'abc'.replace(b'ab', b'--', 0) == b'abc'
        assert b'abc'.replace(b'xy', b'--') == b'abc'
        assert b'123'.replace(b'123', b'') == b''
        assert b'123123'.replace(b'123', b'') == b''
        assert b'123x123'.replace(b'123', b'') == b'x'

    def test_replace_buffer(self):
        assert b'one'.replace(memoryview(b'o'), memoryview(b'n'), 1) == b'nne'
        assert b'one'.replace(memoryview(b'o'), memoryview(b'n')) == b'nne'

    def test_strip(self):
        s = " a b "
        assert s.strip() == "a b"
        assert s.rstrip() == " a b"
        assert s.lstrip() == "a b "
        assert b'xyzzyhelloxyzzy'.strip(b'xyz') == b'hello'
        assert b'xyzzyhelloxyzzy'.lstrip(b'xyz') == b'helloxyzzy'
        assert b'xyzzyhelloxyzzy'.rstrip(b'xyz') == b'xyzzyhello'

    def test_zfill(self):
        assert b'123'.zfill(2) == b'123'
        assert b'123'.zfill(3) == b'123'
        assert b'123'.zfill(4) == b'0123'
        assert b'+123'.zfill(3) == b'+123'
        assert b'+123'.zfill(4) == b'+123'
        assert b'+123'.zfill(5) == b'+0123'
        assert b'-123'.zfill(3) == b'-123'
        assert b'-123'.zfill(4) == b'-123'
        assert b'-123'.zfill(5) == b'-0123'
        assert b''.zfill(3) == b'000'
        assert b'34'.zfill(1) == b'34'
        assert b'34'.zfill(4) == b'0034'

    def test_center(self):
        s="a b"
        assert s.center(0) == "a b"
        assert s.center(1) == "a b"
        assert s.center(2) == "a b"
        assert s.center(3) == "a b"
        assert s.center(4) == "a b "
        assert s.center(5) == " a b "
        assert s.center(6) == " a b  "
        assert s.center(7) == "  a b  "
        assert s.center(8) == "  a b   "
        assert s.center(9) == "   a b   "
        assert b'abc'.center(10) == b'   abc    '
        assert b'abc'.center(6) == b' abc  '
        assert b'abc'.center(3) == b'abc'
        assert b'abc'.center(2) == b'abc'
        assert b'abc'.center(5, b'*') == b'*abc*'     # Python 2.4
        assert b'abc'.center(0) == b'abc'
        assert b'abc'.center(-1) == b'abc'
        assert b'abc'.center(5, bytearray(b' ')) == b' abc '
        raises(TypeError, b'abc'.center, 4, b'cba')
        assert b' abc'.center(7) == b'   abc '

    def test_count(self):
        assert b"".count(b"x") ==0
        assert b"".count(b"") ==1
        assert b"Python".count(b"") ==7
        assert b"ab aaba".count(b"ab") ==2
        assert b'aaa'.count(b'a') == 3
        assert b'aaa'.count(b'b') == 0
        assert b'aaa'.count(b'a', -1) == 1
        assert b'aaa'.count(b'a', -10) == 3
        assert b'aaa'.count(b'a', 0, -1) == 2
        assert b'aaa'.count(b'a', 0, -10) == 0
        assert b'ababa'.count(b'aba') == 1
        assert b'ababa'.count(ord('a')) == 3

    def test_startswith(self):
        assert b'ab'.startswith(b'ab') is True
        assert b'ab'.startswith(b'a') is True
        assert b'ab'.startswith(b'') is True
        assert b'x'.startswith(b'a') is False
        assert b'x'.startswith(b'x') is True
        assert b''.startswith(b'') is True
        assert b''.startswith(b'a') is False
        assert b'x'.startswith(b'xx') is False
        assert b'hello'.startswith((bytearray(b'he'), bytearray(b'hel')))
        assert b'hello'.startswith((b'he', None, 123))
        assert b'y'.startswith(b'xx') is False
        try:
            b'hello'.startswith([b'o'])
        except TypeError as e:
            assert 'bytes' in str(e)
        else:
            assert False, 'Expected TypeError'

    def test_startswith_more(self):
        assert b'ab'.startswith(b'a', 0) is True
        assert b'ab'.startswith(b'a', 1) is False
        assert b'ab'.startswith(b'b', 1) is True
        assert b'abc'.startswith(b'bc', 1, 2) is False
        assert b'abc'.startswith(b'c', -1, 4) is True

    def test_startswith_too_large(self):
        assert b'ab'.startswith(b'b', 1) is True
        assert b'ab'.startswith(b'', 2) is True
        assert b'ab'.startswith(b'', 3) is False
        assert b'ab'.endswith(b'b', 1) is True
        assert b'ab'.endswith(b'', 2) is True
        assert b'ab'.endswith(b'', 3) is False

    def test_startswith_tuples(self):
        assert b'hello'.startswith((b'he', b'ha'))
        assert not b'hello'.startswith((b'lo', b'llo'))
        assert b'hello'.startswith((b'hellox', b'hello'))
        assert not b'hello'.startswith(())
        assert b'helloworld'.startswith((b'hellowo', b'rld', b'lowo'), 3)
        assert not b'helloworld'.startswith((b'hellowo', b'ello', b'rld'), 3)
        assert b'hello'.startswith((b'lo', b'he'), 0, -1)
        assert not b'hello'.startswith((b'he', b'hel'), 0, 1)
        assert b'hello'.startswith((b'he', b'hel'), 0, 2)
        raises(TypeError, b'hello'.startswith, (42,))

    def test_endswith(self):
        assert b'ab'.endswith(b'ab') is True
        assert b'ab'.endswith(b'b') is True
        assert b'ab'.endswith(b'') is True
        assert b'x'.endswith(b'a') is False
        assert b'x'.endswith(b'x') is True
        assert b''.endswith(b'') is True
        assert b''.endswith(b'a') is False
        assert b'x'.endswith(b'xx') is False
        assert b'y'.endswith(b'xx') is False
        try:
            b'hello'.endswith([b'o'])
        except TypeError as e:
            assert 'bytes' in str(e)
        else:
            assert False, 'Expected TypeError'

    def test_endswith_more(self):
        assert b'abc'.endswith(b'ab', 0, 2) is True
        assert b'abc'.endswith(b'bc', 1) is True
        assert b'abc'.endswith(b'bc', 2) is False
        assert b'abc'.endswith(b'b', -3, -1) is True

    def test_endswith_tuple(self):
        assert not b'hello'.endswith((b'he', b'ha'))
        assert b'hello'.endswith((b'lo', b'llo'))
        assert b'hello'.endswith((b'hellox', b'hello'))
        assert not b'hello'.endswith(())
        assert b'helloworld'.endswith((b'hellowo', b'rld', b'lowo'), 3)
        assert not b'helloworld'.endswith((b'hellowo', b'ello', b'rld'), 3, -1)
        assert b'hello'.endswith((b'hell', b'ell'), 0, -1)
        assert not b'hello'.endswith((b'he', b'hel'), 0, 1)
        assert b'hello'.endswith((b'he', b'hell'), 0, 4)
        raises(TypeError, b'hello'.endswith, (42,))

    def test_expandtabs(self):
        import sys

        assert b'abc\rab\tdef\ng\thi'.expandtabs() ==    b'abc\rab      def\ng       hi'
        assert b'abc\rab\tdef\ng\thi'.expandtabs(8) ==   b'abc\rab      def\ng       hi'
        assert b'abc\rab\tdef\ng\thi'.expandtabs(4) ==   b'abc\rab  def\ng   hi'
        assert b'abc\r\nab\tdef\ng\thi'.expandtabs(4) == b'abc\r\nab  def\ng   hi'
        assert b'abc\rab\tdef\ng\thi'.expandtabs() ==    b'abc\rab      def\ng       hi'
        assert b'abc\rab\tdef\ng\thi'.expandtabs(8) ==   b'abc\rab      def\ng       hi'
        assert b'abc\r\nab\r\ndef\ng\r\nhi'.expandtabs(4) == b'abc\r\nab\r\ndef\ng\r\nhi'

        s = b'xy\t'
        assert s.expandtabs() == b'xy      '

        s = b'\txy\t'
        assert s.expandtabs() == b'        xy      '
        assert s.expandtabs(1) == b' xy '
        assert s.expandtabs(2) == b'  xy  '
        assert s.expandtabs(3) == b'   xy '

        assert b'xy'.expandtabs() == b'xy'
        assert b''.expandtabs() == b''

        assert b'x\t\t'.expandtabs(-1) == b'x'
        assert b'x\t\t'.expandtabs(0) == b'x'

        raises(OverflowError, b"t\tt\t".expandtabs, sys.maxsize)

    def test_expandtabs_overflows_gracefully(self):
        import sys
        if sys.maxsize > (1 << 32):
            skip("Wrong platform")
        raises((MemoryError, OverflowError), b't\tt\t'.expandtabs, sys.maxsize)

    def test_expandtabs_0(self):
        assert 'x\ty'.expandtabs(0) == 'xy'
        assert 'x\ty'.expandtabs(-42) == 'xy'

    def test_splitlines(self):
        s = b""
        assert s.splitlines() == []
        assert s.splitlines() == s.splitlines(1)
        s = b"a + 4"
        assert s.splitlines() == [b'a + 4']
        # The following is true if no newline in string.
        assert s.splitlines() == s.splitlines(1)
        s = b"a + 4\nb + 2"
        assert s.splitlines() == [b'a + 4', b'b + 2']
        assert s.splitlines(1) == [b'a + 4\n', b'b + 2']
        s = b"ab\nab\n \n  x\n\n\n"
        assert s.splitlines() ==[b'ab',    b'ab',  b' ',   b'  x',   b'',    b'']
        assert s.splitlines() ==s.splitlines(0)
        assert s.splitlines(1) ==[b'ab\n', b'ab\n', b' \n', b'  x\n', b'\n', b'\n']
        s = b"\none\n\two\nthree\n\n"
        assert s.splitlines() ==[b'', b'one', b'\two', b'three', b'']
        assert s.splitlines(1) ==[b'\n', b'one\n', b'\two\n', b'three\n', b'\n']
        # Split on \r and \r\n too
        assert b'12\r34\r\n56'.splitlines() == [b'12', b'34', b'56']
        assert b'12\r34\r\n56'.splitlines(1) == [b'12\r', b'34\r\n', b'56']

    def test_find(self):
        assert b'abcdefghiabc'.find(b'abc') == 0
        assert b'abcdefghiabc'.find(b'abc', 1) == 9
        assert b'abcdefghiabc'.find(b'def', 4) == -1
        assert b'abcdef'.find(b'', 13) == -1
        assert b'abcdefg'.find(b'def', 5, None) == -1
        assert b'abcdef'.find(b'd', 6, 0) == -1
        assert b'abcdef'.find(b'd', 3, 3) == -1
        raises(TypeError, b'abcdef'.find, b'd', 1.0)

    def test_index(self):
        from sys import maxsize
        assert b'abcdefghiabc'.index(b'') == 0
        assert b'abcdefghiabc'.index(b'def') == 3
        assert b'abcdefghiabc'.index(b'abc') == 0
        assert b'abcdefghiabc'.index(b'abc', 1) == 9
        assert b'abcdefghiabc'.index(b'def', -4*maxsize, 4*maxsize) == 3
        assert b'abcdefgh'.index(b'def', 2, None) == 3
        assert b'abcdefgh'.index(b'def', None, None) == 3
        raises(ValueError, b'abcdefghiabc'.index, b'hib')
        raises(ValueError, b'abcdefghiab'.index, b'abc', 1)
        raises(ValueError, b'abcdefghi'.index, b'ghi', 8)
        raises(ValueError, b'abcdefghi'.index, b'ghi', -1)
        raises(TypeError, b'abcdefghijklmn'.index, b'abc', 0, 0.0)
        raises(TypeError, b'abcdefghijklmn'.index, b'abc', -10.0, 30)

    def test_rfind(self):
        assert b'abc'.rfind(b'', 4) == -1
        assert b'abcdefghiabc'.rfind(b'abc') == 9
        assert b'abcdefghiabc'.rfind(b'') == 12
        assert b'abcdefghiabc'.rfind(b'abcd') == 0
        assert b'abcdefghiabc'.rfind(b'abcz') == -1
        assert b'abc'.rfind(b'', 0) == 3
        assert b'abc'.rfind(b'', 3) == 3
        assert b'abcdefgh'.rfind(b'def', 2, None) == 3

    def test_rindex(self):
        from sys import maxsize
        assert b'abcdefghiabc'.rindex(b'') == 12
        assert b'abcdefghiabc'.rindex(b'def') == 3
        assert b'abcdefghiabc'.rindex(b'abc') == 9
        assert b'abcdefghiabc'.rindex(b'abc', 0, -1) == 0
        assert b'abcdefghiabc'.rindex(b'abc', -4*maxsize, 4*maxsize) == 9
        raises(ValueError, b'abcdefghiabc'.rindex, b'hib')
        raises(ValueError, b'defghiabc'.rindex, b'def', 1)
        raises(ValueError, b'defghiabc'.rindex, b'abc', 0, -1)
        raises(ValueError, b'abcdefghi'.rindex, b'ghi', 0, 8)
        raises(ValueError, b'abcdefghi'.rindex, b'ghi', 0, -1)
        raises(TypeError, b'abcdefghijklmn'.rindex, b'abc', 0, 0.0)
        raises(TypeError, b'abcdefghijklmn'.rindex, b'abc', -10.0, 30)


    def test_partition(self):

        assert (b'this is the par', b'ti', b'tion method') == \
            b'this is the partition method'.partition(b'ti')

        # from raymond's original specification
        S = b'http://www.python.org'
        assert (b'http', b'://', b'www.python.org') == S.partition(b'://')
        assert (b'http://www.python.org', b'', b'') == S.partition(b'?')
        assert (b'', b'http://', b'www.python.org') == S.partition(b'http://')
        assert (b'http://www.python.', b'org', b'') == S.partition(b'org')

        raises(ValueError, S.partition, b'')
        raises(TypeError, S.partition, None)

    def test_rpartition(self):

        assert (b'this is the rparti', b'ti', b'on method') == \
            b'this is the rpartition method'.rpartition(b'ti')

        # from raymond's original specification
        S = b'http://www.python.org'
        assert (b'http', b'://', b'www.python.org') == S.rpartition(b'://')
        assert (b'', b'', b'http://www.python.org') == S.rpartition(b'?')
        assert (b'', b'http://', b'www.python.org') == S.rpartition(b'http://')
        assert (b'http://www.python.', b'org', b'') == S.rpartition(b'org')

        raises(ValueError, S.rpartition, b'')
        raises(TypeError, S.rpartition, None)

    def test_split_maxsplit(self):
        assert b"/a/b/c".split(b'/', 2) == [b'',b'a',b'b/c']
        assert b"a/b/c".split(b"/") == [b'a', b'b', b'c']
        assert b" a ".split(None, 0) == [b'a ']
        assert b" a ".split(None, 1) == [b'a']
        assert b" a a ".split(b" ", 0) == [b' a a ']
        assert b" a a ".split(b" ", 1) == [b'', b'a a ']

    def test_join(self):
        assert b", ".join([b'a', b'b', b'c']) == b"a, b, c"
        assert b"".join([]) == b""
        assert b"-".join([b'a', b'b']) == b'a-b'
        text = b'text'
        assert b"".join([text]) is text
        assert b" -- ".join([text]) is text
        raises(TypeError, b''.join, 1)
        raises(TypeError, b''.join, [1])
        raises(TypeError, b''.join, [[1]])

    def test_unicode_join_str_arg_ascii(self):
        raises(TypeError, ''.join, [b'\xc3\xa1'])

    def test_unicode_join_endcase(self):
        # This class inserts a Unicode object into its argument's natural
        # iteration, in the 3rd position.
        class OhPhooey(object):
            def __init__(self, seq):
                self.it = iter(seq)
                self.i = 0

            def __iter__(self):
                return self

            def __next__(self):
                i = self.i
                self.i = i+1
                if i == 2:
                    return "fooled you!"
                return next(self.it)

        f = (b'a\n', b'b\n', b'c\n')
        raises(TypeError, b" - ".join, OhPhooey(f))

    def test_lower(self):
        assert b"aaa AAA".lower() == b"aaa aaa"
        assert b"".lower() == b""

    def test_upper(self):
        assert b"aaa AAA".upper() == b"AAA AAA"
        assert b"".upper() == b""

    def test_isalnum(self):
        assert b"".isalnum() == False
        assert b"!Bro12345w&&&&n Fox".isalnum() == False
        assert b"125 Brown Foxes".isalnum() == False
        assert b"125BrownFoxes".isalnum() == True

    def test_isalpha(self):
        assert b"".isalpha() == False
        assert b"!Bro12345w&&&&nFox".isalpha() == False
        assert b"Brown Foxes".isalpha() == False
        assert b"125".isalpha() == False

    def test_isdigit(self):
        assert b"".isdigit() == False
        assert b"!Bro12345w&&&&nFox".isdigit() == False
        assert b"Brown Foxes".isdigit() == False
        assert b"125".isdigit() == True

    def test_isspace(self):
        assert b"".isspace() == False
        assert b"!Bro12345w&&&&nFox".isspace() == False
        assert b" ".isspace() ==  True
        assert b"\t\t\b\b\n".isspace() == False
        assert b"\t\t".isspace() == True
        assert b"\t\t\r\r\n".isspace() == True

    def test_islower(self):
        assert b"".islower() == False
        assert b" ".islower() ==  False
        assert b"\t\t\b\b\n".islower() == False
        assert b"b".islower() == True
        assert b"bbb".islower() == True
        assert b"!bbb".islower() == True
        assert b"BBB".islower() == False
        assert b"bbbBBB".islower() == False

    def test_isupper(self):
        assert b"".isupper() == False
        assert b" ".isupper() ==  False
        assert b"\t\t\b\b\n".isupper() == False
        assert b"B".isupper() == True
        assert b"BBB".isupper() == True
        assert b"!BBB".isupper() == True
        assert b"bbb".isupper() == False
        assert b"BBBbbb".isupper() == False


    def test_swapcase(self):
        assert b"aaa AAA 111".swapcase() == b"AAA aaa 111"
        assert b"".swapcase() == b""

    def test_translate(self):
        def maketrans(origin, image):
            if len(origin) != len(image):
                raise ValueError("maketrans arguments must have same length")
            L = [i for i in range(256)]
            for i in range(len(origin)):
                L[origin[i]] = image[i]

            tbl = bytes(L)
            return tbl

        table = maketrans(b'abc', b'xyz')
        assert b'xyzxyz' == b'xyzabcdef'.translate(table, b'def')
        assert b'xyzxyz' == b'xyzabcdef'.translate(memoryview(table), b'def')

        table = maketrans(b'a', b'A')
        assert b'Abc' == b'abc'.translate(table)
        assert b'xyz' == b'xyz'.translate(table)
        assert b'yz' ==  b'xyz'.translate(table, b'x')
        raises(TypeError, b'xyz'.translate, table, 'x')

        raises(ValueError, b'xyz'.translate, b'too short', b'strip')
        raises(ValueError, b'xyz'.translate, b'too short')
        raises(ValueError, b'xyz'.translate, b'too long'*33)

        assert b'yz' == b'xyz'.translate(None, b'x')     # 2.6

    def test_iter(self):
        l=[]
        for i in iter(b"42"):
            l.append(i)
        assert l == [52, 50]
        assert list(b"42".__iter__()) == [52, 50]

    def test_repr(self):
        for f in str, repr:
            assert f(b"")       =="b''"
            assert f(b"a")      =="b'a'"
            assert f(b"'")      =='b"\'"'
            assert f(b"\'")     =="b\"\'\""
            assert f(b"\"")     =='b\'"\''
            assert f(b"\t")     =="b'\\t'"
            assert f(b"\\")     =="b'\\\\'"
            assert f(b'')       =="b''"
            assert f(b'a')      =="b'a'"
            assert f(b'"')      =="b'\"'"
            assert f(b'\'')     =='b"\'"'
            assert f(b'\"')     =="b'\"'"
            assert f(b'\t')     =="b'\\t'"
            assert f(b'\\')     =="b'\\\\'"
            assert f(b"'''\"")  =='b\'\\\'\\\'\\\'"\''
            assert f(b"\x13")   =="b'\\x13'"
            assert f(b"\x02")   =="b'\\x02'"

    def test_contains(self):
        assert b'' in b'abc'
        assert b'a' in b'abc'
        assert b'ab' in b'abc'
        assert not b'd' in b'abc'
        assert 97 in b'a'
        raises(TypeError, b'a'.__contains__, 1.0)
        raises(ValueError, b'a'.__contains__, 256)
        raises(ValueError, b'a'.__contains__, -1)
        raises(TypeError, b'a'.__contains__, None)

    def test_decode(self):
        assert b'hello'.decode('ascii') == 'hello'
        raises(UnicodeDecodeError, b'he\x97lo'.decode, 'ascii')

    def test_encode(self):
        assert 'hello'.encode() == b'hello'
        assert type('hello'.encode()) is bytes

    def test_non_text_encoding(self):
        raises(LookupError, b'hello'.decode, 'base64')
        raises(LookupError, 'hello'.encode, 'base64')

    def test_hash(self):
        # check that we have the same hash as CPython for at least 31 bits
        # (but don't go checking CPython's special case -1)
        # disabled: assert hash('') == 0 --- different special case
        assert hash('hello') & 0x7fffffff == 0x347697fd
        assert hash('hello world!') & 0x7fffffff == 0x2f0bb411

    def test_buffer(self):
        x = b"he"
        x += b"llo"
        b = memoryview(x)
        assert len(b) == 5
        assert b[-1] == ord("o")
        assert b[:] == b"hello"
        assert b[1:0] == b""
        raises(TypeError, "b[3] = 'x'")

    def test_concat_array(self):
        m = memoryview(b"123")
        assert b"abc" + m == b'abc123'

    def test_fromobject(self):
        class S:
            def __bytes__(self):
                return b"bytes"
        assert bytes(S()) == b"bytes"

        class X:
            __bytes__ = property(lambda self: self.bytes)
            def bytes(self):
                return b'pyramid'
        assert bytes(X()) == b'pyramid'

        class Z:
            def __bytes__(self):
                return [3, 4]
        raises(TypeError, bytes, Z())

    def test_fromobject___index__(self):
        class WithIndex:
            def __index__(self):
                return 3
        assert bytes(WithIndex()) == b'\x00\x00\x00'

    def test_fromobject___int__(self):
        class WithInt:
            def __int__(self):
                return 3
        raises(TypeError, bytes, WithInt())

    def test_fromobject___bytes__(self):
        class WithIndex:
            def __bytes__(self):
                return b'a'
            def __index__(self):
                return 3
        assert bytes(WithIndex()) == b'a'

    def test_getnewargs(self):
        assert  b"foo".__getnewargs__() == (b"foo",)

    def test_subclass(self):
        class S(bytes):
            pass
        s = S(b'abc')
        assert type(b''.join([s])) is bytes
        assert type(s.join([])) is bytes
        assert type(s.split(b'x')[0]) is bytes
        assert type(s.ljust(3)) is bytes
        assert type(s.rjust(3)) is bytes
        assert type(S(b'A').upper()) is bytes
        assert type(S(b'a').lower()) is bytes
        assert type(S(b'A').capitalize()) is bytes
        assert type(S(b'A').title()) is bytes
        assert type(s.replace(s, s)) is bytes
        assert type(s.replace(b'x', b'y')) is bytes
        assert type(s.replace(b'x', b'y', 0)) is bytes
        assert type(s.zfill(3)) is bytes
        assert type(s.strip()) is bytes
        assert type(s.rstrip()) is bytes
        assert type(s.lstrip()) is bytes
        assert type(s.center(3)) is bytes
        assert type(s.splitlines()[0]) is bytes

    def test_replace_overflow(self):
        import sys
        if sys.maxsize > 2**31-1:
            skip("Wrong platform")
        s = b"a" * (2**16)
        raises(OverflowError, s.replace, b"", s)

    def test_getslice(self):
        s = b"abc"
        assert s[:] == b"abc"
        assert s[1:] == b"bc"
        assert s[:2] == b"ab"
        assert s[1:2] == b"b"
        assert s[-2:] == b"bc"
        assert s[:-1] == b"ab"
        assert s[-2:2] == b"b"
        assert s[1:-1] == b"b"
        assert s[-2:-1] == b"b"

    def test_no_len_on_str_iter(self):
        iterable = b"hello"
        raises(TypeError, len, iter(iterable))

    def test___radd__(self):
        class Foo(object):
            def __radd__(self, other):
                return 42
        x = Foo()
<<<<<<< HEAD
        assert "hello" + x == 42

    def test_maketrans(self):
        table = b'\000\001\002\003\004\005\006\007\010\011\012\013\014\015\016\017\020\021\022\023\024\025\026\027\030\031\032\033\034\035\036\037 !"#$%&\'()*+,-./0123456789:;<=>?@ABCDEFGHIJKLMNOPQRSTUVWXYZ[\\]^_`xyzdefghijklmnopqrstuvwxyz{|}~\177\200\201\202\203\204\205\206\207\210\211\212\213\214\215\216\217\220\221\222\223\224\225\226\227\230\231\232\233\234\235\236\237\240\241\242\243\244\245\246\247\250\251\252\253\254\255\256\257\260\261\262\263\264\265\266\267\270\271\272\273\274\275\276\277\300\301\302\303\304\305\306\307\310\311\312\313\314\315\316\317\320\321\322\323\324\325\326\327\330\331\332\333\334\335\336\337\340\341\342\343\344\345\346\347\350\351\352\353\354\355\356\357\360\361\362\363\364\365\366\367\370\371\372\373\374\375\376\377'
        assert bytes.maketrans(b'abc', b'xyz') == table
        raises(TypeError, bytes.maketrans, 5, 5)

    def test_compatibility(self):
        #a whole bunch of methods should accept bytearray/memoryview without complaining...
        #I don't know how slavishly we should follow the cpython spec here, since it appears
        #quite arbitrary in which methods accept only bytes as secondary arguments or
        #anything with the buffer protocol

        b = b'hello world'
        b2 = b'ello'
        #not testing result, just lack of TypeError
        for bb in (b2, bytearray(b2), memoryview(b2)):
            assert b.split(bb)
            assert b.rsplit(bb)
            assert b.split(bb[:1])
            assert b.rsplit(bb[:1])
            assert b.join((bb, bb)) # cpython accepts bytes and
                                    # bytearray only, not buffer
            assert bb in b
            assert b.find(bb)
            assert b.rfind(bb)
            assert b.strip(bb)
            assert b.rstrip(bb)
            assert b.lstrip(bb)
            assert not b.startswith(bb)
            assert not b.startswith((bb, bb))
            assert not b.endswith(bb)
            assert not b.endswith((bb, bb))
            assert bytes.maketrans(bb, bb)
            assert bytearray.maketrans(bb, bb)

    def test_constructor_dont_convert_int(self):
        class A(object):
            def __int__(self):
                return 42
        raises(TypeError, bytes, A())


class AppTestPrebuilt(AppTestBytesObject):
    spaceconfig = {"objspace.std.withprebuiltchar": True}

class AppTestShare(AppTestBytesObject):
    spaceconfig = {"objspace.std.sharesmallstr": True}

class AppTestPrebuiltShare(AppTestBytesObject):
    spaceconfig = {"objspace.std.withprebuiltchar": True,
                   "objspace.std.sharesmallstr": True}
=======
        assert "hello" + x == 42
>>>>>>> 1147415b
<|MERGE_RESOLUTION|>--- conflicted
+++ resolved
@@ -823,7 +823,6 @@
             def __radd__(self, other):
                 return 42
         x = Foo()
-<<<<<<< HEAD
         assert "hello" + x == 42
 
     def test_maketrans(self):
@@ -864,18 +863,4 @@
         class A(object):
             def __int__(self):
                 return 42
-        raises(TypeError, bytes, A())
-
-
-class AppTestPrebuilt(AppTestBytesObject):
-    spaceconfig = {"objspace.std.withprebuiltchar": True}
-
-class AppTestShare(AppTestBytesObject):
-    spaceconfig = {"objspace.std.sharesmallstr": True}
-
-class AppTestPrebuiltShare(AppTestBytesObject):
-    spaceconfig = {"objspace.std.withprebuiltchar": True,
-                   "objspace.std.sharesmallstr": True}
-=======
-        assert "hello" + x == 42
->>>>>>> 1147415b
+        raises(TypeError, bytes, A())