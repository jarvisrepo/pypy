# coding: iso-8859-15
import py
import random
from pypy.objspace.std.listobject import W_ListObject, SizeListStrategy,\
     IntegerListStrategy, ObjectListStrategy
from pypy.interpreter.error import OperationError
from rpython.rlib.rarithmetic import is_valid_int


class TestW_ListObject(object):
    def test_is_true(self):
        w = self.space.wrap
        w_list = W_ListObject(self.space, [])
        assert self.space.is_true(w_list) == False
        w_list = W_ListObject(self.space, [w(5)])
        assert self.space.is_true(w_list) == True
        w_list = W_ListObject(self.space, [w(5), w(3)])
        assert self.space.is_true(w_list) == True

    def test_len(self):
        w = self.space.wrap
        w_list = W_ListObject(self.space, [])
        assert self.space.eq_w(self.space.len(w_list), w(0))
        w_list = W_ListObject(self.space, [w(5)])
        assert self.space.eq_w(self.space.len(w_list), w(1))
        w_list = W_ListObject(self.space, [w(5), w(3), w(99)]*111)
        assert self.space.eq_w(self.space.len(w_list), w(333))

    def test_getitem(self):
        w = self.space.wrap
        w_list = W_ListObject(self.space, [w(5), w(3)])
        assert self.space.eq_w(self.space.getitem(w_list, w(0)), w(5))
        assert self.space.eq_w(self.space.getitem(w_list, w(1)), w(3))
        assert self.space.eq_w(self.space.getitem(w_list, w(-2)), w(5))
        assert self.space.eq_w(self.space.getitem(w_list, w(-1)), w(3))
        self.space.raises_w(self.space.w_IndexError,
                            self.space.getitem, w_list, w(2))
        self.space.raises_w(self.space.w_IndexError,
                            self.space.getitem, w_list, w(42))
        self.space.raises_w(self.space.w_IndexError,
                            self.space.getitem, w_list, w(-3))

    def test_getitems(self):
        w = self.space.wrap
        from pypy.objspace.std.listobject import make_range_list
        r = make_range_list(self.space, 1,1,7)
        l = [w(1),w(2),w(3),w(4),w(5),w(6),w(7)]
        l2 = r.getitems()
        for i in range(7):
            assert self.space.eq_w(l[i], l2[i])

    def test_getitems_fixedsize(self):
        w = self.space.wrap
        from pypy.objspace.std.listobject import make_range_list
        rangelist = make_range_list(self.space, 1,1,7)
        emptylist = W_ListObject(self.space, [])
        intlist = W_ListObject(self.space, [w(1),w(2),w(3),w(4),w(5),w(6),w(7)])
        strlist = W_ListObject(self.space, [w('1'),w('2'),w('3'),w('4'),w('5'),w('6'),w('7')])
        floatlist = W_ListObject(self.space, [w(1.0),w(2.0),w(3.0),w(4.0),w(5.0),w(6.0),w(7.0)])
        objlist = W_ListObject(self.space, [w(1),w('2'),w(3.0),w(4),w(5),w(6),w(7)])

        emptylist_copy = emptylist.getitems_fixedsize()
        assert emptylist_copy == []

        rangelist_copy = rangelist.getitems_fixedsize()
        intlist_copy = intlist.getitems_fixedsize()
        strlist_copy = strlist.getitems_fixedsize()
        floatlist_copy = floatlist.getitems_fixedsize()
        objlist_copy = objlist.getitems_fixedsize()
        for i in range(7):
            assert self.space.eq_w(rangelist_copy[i], rangelist.getitem(i))
            assert self.space.eq_w(intlist_copy[i], intlist.getitem(i))
            assert self.space.eq_w(strlist_copy[i], strlist.getitem(i))
            assert self.space.eq_w(floatlist_copy[i], floatlist.getitem(i))
            assert self.space.eq_w(objlist_copy[i], objlist.getitem(i))

        emptylist_copy = emptylist.getitems_unroll()
        assert emptylist_copy == []

        rangelist_copy = rangelist.getitems_unroll()
        intlist_copy = intlist.getitems_unroll()
        strlist_copy = strlist.getitems_unroll()
        floatlist_copy = floatlist.getitems_unroll()
        objlist_copy = objlist.getitems_unroll()
        for i in range(7):
            assert self.space.eq_w(rangelist_copy[i], rangelist.getitem(i))
            assert self.space.eq_w(intlist_copy[i], intlist.getitem(i))
            assert self.space.eq_w(strlist_copy[i], strlist.getitem(i))
            assert self.space.eq_w(floatlist_copy[i], floatlist.getitem(i))
            assert self.space.eq_w(objlist_copy[i], objlist.getitem(i))

    def test_random_getitem(self):
        w = self.space.wrap
        s = list('qedx387tn3uixhvt 7fh387fymh3dh238 dwd-wq.dwq9')
        w_list = W_ListObject(self.space, map(w, s))
        keys = range(-len(s)-5, len(s)+5)
        choices = keys + [None]*12
        stepchoices = [None, None, None, 1, 1, -1, -1, 2, -2,
                       len(s)-1, len(s), len(s)+1,
                       -len(s)-1, -len(s), -len(s)+1]
        for i in range(40):
            keys.append(slice(random.choice(choices),
                              random.choice(choices),
                              random.choice(stepchoices)))
        random.shuffle(keys)
        for key in keys:
            try:
                expected = s[key]
            except IndexError:
                self.space.raises_w(self.space.w_IndexError,
                                    self.space.getitem, w_list, w(key))
            else:
                w_result = self.space.getitem(w_list, w(key))
                assert self.space.unwrap(w_result) == expected

    def test_iter(self):
        w = self.space.wrap
        w_list = W_ListObject(self.space, [w(5), w(3), w(99)])
        w_iter = self.space.iter(w_list)
        assert self.space.eq_w(self.space.next(w_iter), w(5))
        assert self.space.eq_w(self.space.next(w_iter), w(3))
        assert self.space.eq_w(self.space.next(w_iter), w(99))
        raises(OperationError, self.space.next, w_iter)
        raises(OperationError, self.space.next, w_iter)

    def test_contains(self):
        w = self.space.wrap
        w_list = W_ListObject(self.space, [w(5), w(3), w(99)])
        assert self.space.eq_w(self.space.contains(w_list, w(5)),
                           self.space.w_True)
        assert self.space.eq_w(self.space.contains(w_list, w(99)),
                           self.space.w_True)
        assert self.space.eq_w(self.space.contains(w_list, w(11)),
                           self.space.w_False)
        assert self.space.eq_w(self.space.contains(w_list, w_list),
                           self.space.w_False)

    def test_getslice(self):
        w = self.space.wrap

        def test1(testlist, start, stop, step, expected):
            w_slice  = self.space.newslice(w(start), w(stop), w(step))
            w_list = W_ListObject(self.space, [w(i) for i in testlist])
            w_result = self.space.getitem(w_list, w_slice)
            assert self.space.unwrap(w_result) == expected

        for testlist in [[], [5,3,99]]:
            for start in [-2, 0, 1, 10]:
                for end in [-1, 2, 999]:
                    test1(testlist, start, end, 1, testlist[start:end])

        test1([5,7,1,4], 3, 1, -2,  [4,])
        test1([5,7,1,4], 3, 0, -2,  [4, 7])
        test1([5,7,1,4], 3, -1, -2, [])
        test1([5,7,1,4], -2, 11, 2, [1,])
        test1([5,7,1,4], -3, 11, 2, [7, 4])
        test1([5,7,1,4], -5, 11, 2, [5, 1])

    def test_setslice(self):
        w = self.space.wrap

        def test1(lhslist, start, stop, rhslist, expected):
            w_slice  = self.space.newslice(w(start), w(stop), w(1))
            w_lhslist = W_ListObject(self.space, [w(i) for i in lhslist])
            w_rhslist = W_ListObject(self.space, [w(i) for i in rhslist])
            self.space.setitem(w_lhslist, w_slice, w_rhslist)
            assert self.space.unwrap(w_lhslist) == expected


        test1([5,7,1,4], 1, 3, [9,8],  [5,9,8,4])
        test1([5,7,1,4], 1, 3, [9],    [5,9,4])
        test1([5,7,1,4], 1, 3, [9,8,6],[5,9,8,6,4])
        test1([5,7,1,4], 1, 3, [],     [5,4])
        test1([5,7,1,4], 2, 2, [9],    [5,7,9,1,4])
        test1([5,7,1,4], 0, 99,[9,8],  [9,8])

    def test_add(self):
        w = self.space.wrap
        w_list0 = W_ListObject(self.space, [])
        w_list1 = W_ListObject(self.space, [w(5), w(3), w(99)])
        w_list2 = W_ListObject(self.space, [w(-7)] * 111)
        assert self.space.eq_w(self.space.add(w_list1, w_list1),
                           W_ListObject(self.space, [w(5), w(3), w(99),
                                               w(5), w(3), w(99)]))
        assert self.space.eq_w(self.space.add(w_list1, w_list2),
                           W_ListObject(self.space, [w(5), w(3), w(99)] +
                                              [w(-7)] * 111))
        assert self.space.eq_w(self.space.add(w_list1, w_list0), w_list1)
        assert self.space.eq_w(self.space.add(w_list0, w_list2), w_list2)

    def test_mul(self):
        # only testing right mul at the moment
        w = self.space.wrap
        arg = w(2)
        n = 3
        w_lis = W_ListObject(self.space, [arg])
        w_lis3 = W_ListObject(self.space, [arg]*n)
        w_res = self.space.mul(w_lis, w(n))
        assert self.space.eq_w(w_lis3, w_res)
        # commute
        w_res = self.space.mul(w(n), w_lis)
        assert self.space.eq_w(w_lis3, w_res)

    def test_mul_does_not_clone(self):
        # only testing right mul at the moment
        w = self.space.wrap
        arg = w(2)
        w_lis = W_ListObject(self.space, [arg])
        w_lis.clone = None
        # does not crash
        self.space.mul(w_lis, w(5))

    def test_setitem(self):
        w = self.space.wrap
        w_list = W_ListObject(self.space, [w(5), w(3)])
        w_exp1 = W_ListObject(self.space, [w(5), w(7)])
        w_exp2 = W_ListObject(self.space, [w(8), w(7)])
        self.space.setitem(w_list, w(1), w(7))
        assert self.space.eq_w(w_exp1, w_list)
        self.space.setitem(w_list, w(-2), w(8))
        assert self.space.eq_w(w_exp2, w_list)
        self.space.raises_w(self.space.w_IndexError,
                            self.space.setitem, w_list, w(2), w(5))
        self.space.raises_w(self.space.w_IndexError,
                            self.space.setitem, w_list, w(-3), w(5))

    def test_random_setitem_delitem(self):
        w = self.space.wrap
        s = range(39)
        w_list = W_ListObject(self.space, map(w, s))
        expected = list(s)
        keys = range(-len(s)-5, len(s)+5)
        choices = keys + [None]*12
        stepchoices = [None, None, None, 1, 1, -1, -1, 2, -2,
                       len(s)-1, len(s), len(s)+1,
                       -len(s)-1, -len(s), -len(s)+1]
        for i in range(50):
            keys.append(slice(random.choice(choices),
                              random.choice(choices),
                              random.choice(stepchoices)))
        random.shuffle(keys)
        n = len(s)
        for key in keys:
            if random.random() < 0.15:
                random.shuffle(s)
                w_list = W_ListObject(self.space, map(w, s))
                expected = list(s)
            try:
                value = expected[key]
            except IndexError:
                self.space.raises_w(self.space.w_IndexError,
                                    self.space.setitem, w_list, w(key), w(42))
            else:
                if is_valid_int(value):   # non-slicing
                    if random.random() < 0.25:   # deleting
                        self.space.delitem(w_list, w(key))
                        del expected[key]
                    else:
                        self.space.setitem(w_list, w(key), w(n))
                        expected[key] = n
                        n += 1
                else:        # slice assignment
                    mode = random.choice(['samesize', 'resize', 'delete'])
                    if mode == 'delete':
                        self.space.delitem(w_list, w(key))
                        del expected[key]
                    elif mode == 'samesize':
                        newvalue = range(n, n+len(value))
                        self.space.setitem(w_list, w(key), w(newvalue))
                        expected[key] = newvalue
                        n += len(newvalue)
                    elif mode == 'resize' and key.step is None:
                        newvalue = range(n, n+random.randrange(0, 20))
                        self.space.setitem(w_list, w(key), w(newvalue))
                        expected[key] = newvalue
                        n += len(newvalue)
            assert self.space.unwrap(w_list) == expected

    def test_eq(self):
        w = self.space.wrap

        w_list0 = W_ListObject(self.space, [])
        w_list1 = W_ListObject(self.space, [w(5), w(3), w(99)])
        w_list2 = W_ListObject(self.space, [w(5), w(3), w(99)])
        w_list3 = W_ListObject(self.space, [w(5), w(3), w(99), w(-1)])

        assert self.space.eq_w(self.space.eq(w_list0, w_list1),
                           self.space.w_False)
        assert self.space.eq_w(self.space.eq(w_list1, w_list0),
                           self.space.w_False)
        assert self.space.eq_w(self.space.eq(w_list1, w_list1),
                           self.space.w_True)
        assert self.space.eq_w(self.space.eq(w_list1, w_list2),
                           self.space.w_True)
        assert self.space.eq_w(self.space.eq(w_list2, w_list3),
                           self.space.w_False)
    def test_ne(self):
        w = self.space.wrap

        w_list0 = W_ListObject(self.space, [])
        w_list1 = W_ListObject(self.space, [w(5), w(3), w(99)])
        w_list2 = W_ListObject(self.space, [w(5), w(3), w(99)])
        w_list3 = W_ListObject(self.space, [w(5), w(3), w(99), w(-1)])

        assert self.space.eq_w(self.space.ne(w_list0, w_list1),
                           self.space.w_True)
        assert self.space.eq_w(self.space.ne(w_list1, w_list0),
                           self.space.w_True)
        assert self.space.eq_w(self.space.ne(w_list1, w_list1),
                           self.space.w_False)
        assert self.space.eq_w(self.space.ne(w_list1, w_list2),
                           self.space.w_False)
        assert self.space.eq_w(self.space.ne(w_list2, w_list3),
                           self.space.w_True)
    def test_lt(self):
        w = self.space.wrap

        w_list0 = W_ListObject(self.space, [])
        w_list1 = W_ListObject(self.space, [w(5), w(3), w(99)])
        w_list2 = W_ListObject(self.space, [w(5), w(3), w(99)])
        w_list3 = W_ListObject(self.space, [w(5), w(3), w(99), w(-1)])
        w_list4 = W_ListObject(self.space, [w(5), w(3), w(9), w(-1)])

        assert self.space.eq_w(self.space.lt(w_list0, w_list1),
                           self.space.w_True)
        assert self.space.eq_w(self.space.lt(w_list1, w_list0),
                           self.space.w_False)
        assert self.space.eq_w(self.space.lt(w_list1, w_list1),
                           self.space.w_False)
        assert self.space.eq_w(self.space.lt(w_list1, w_list2),
                           self.space.w_False)
        assert self.space.eq_w(self.space.lt(w_list2, w_list3),
                           self.space.w_True)
        assert self.space.eq_w(self.space.lt(w_list4, w_list3),
                           self.space.w_True)

    def test_ge(self):
        w = self.space.wrap

        w_list0 = W_ListObject(self.space, [])
        w_list1 = W_ListObject(self.space, [w(5), w(3), w(99)])
        w_list2 = W_ListObject(self.space, [w(5), w(3), w(99)])
        w_list3 = W_ListObject(self.space, [w(5), w(3), w(99), w(-1)])
        w_list4 = W_ListObject(self.space, [w(5), w(3), w(9), w(-1)])

        assert self.space.eq_w(self.space.ge(w_list0, w_list1),
                           self.space.w_False)
        assert self.space.eq_w(self.space.ge(w_list1, w_list0),
                           self.space.w_True)
        assert self.space.eq_w(self.space.ge(w_list1, w_list1),
                           self.space.w_True)
        assert self.space.eq_w(self.space.ge(w_list1, w_list2),
                           self.space.w_True)
        assert self.space.eq_w(self.space.ge(w_list2, w_list3),
                           self.space.w_False)
        assert self.space.eq_w(self.space.ge(w_list4, w_list3),
                           self.space.w_False)

    def test_gt(self):
        w = self.space.wrap

        w_list0 = W_ListObject(self.space, [])
        w_list1 = W_ListObject(self.space, [w(5), w(3), w(99)])
        w_list2 = W_ListObject(self.space, [w(5), w(3), w(99)])
        w_list3 = W_ListObject(self.space, [w(5), w(3), w(99), w(-1)])
        w_list4 = W_ListObject(self.space, [w(5), w(3), w(9), w(-1)])

        assert self.space.eq_w(self.space.gt(w_list0, w_list1),
                           self.space.w_False)
        assert self.space.eq_w(self.space.gt(w_list1, w_list0),
                           self.space.w_True)
        assert self.space.eq_w(self.space.gt(w_list1, w_list1),
                           self.space.w_False)
        assert self.space.eq_w(self.space.gt(w_list1, w_list2),
                           self.space.w_False)
        assert self.space.eq_w(self.space.gt(w_list2, w_list3),
                           self.space.w_False)
        assert self.space.eq_w(self.space.gt(w_list4, w_list3),
                           self.space.w_False)

    def test_le(self):
        w = self.space.wrap

        w_list0 = W_ListObject(self.space, [])
        w_list1 = W_ListObject(self.space, [w(5), w(3), w(99)])
        w_list2 = W_ListObject(self.space, [w(5), w(3), w(99)])
        w_list3 = W_ListObject(self.space, [w(5), w(3), w(99), w(-1)])
        w_list4 = W_ListObject(self.space, [w(5), w(3), w(9), w(-1)])

        assert self.space.eq_w(self.space.le(w_list0, w_list1),
                           self.space.w_True)
        assert self.space.eq_w(self.space.le(w_list1, w_list0),
                           self.space.w_False)
        assert self.space.eq_w(self.space.le(w_list1, w_list1),
                           self.space.w_True)
        assert self.space.eq_w(self.space.le(w_list1, w_list2),
                           self.space.w_True)
        assert self.space.eq_w(self.space.le(w_list2, w_list3),
                           self.space.w_True)
        assert self.space.eq_w(self.space.le(w_list4, w_list3),
                           self.space.w_True)

    def test_sizehint(self):
        py.test.py3k_skip("XXX: strategies are currently broken")
        space = self.space
        w_l = space.newlist([], sizehint=10)
        assert isinstance(w_l.strategy, SizeListStrategy)
        space.call_method(w_l, 'append', space.wrap(3))
        assert isinstance(w_l.strategy, IntegerListStrategy)
        w_l = space.newlist([], sizehint=10)
        space.call_method(w_l, 'append', space.w_None)
        assert isinstance(w_l.strategy, ObjectListStrategy)

    def test_newlist_hint(self):
        space = self.space
        w_lst = space.newlist_hint(13)
        assert isinstance(w_lst.strategy, SizeListStrategy)
        assert w_lst.strategy.sizehint == 13

    def test_find_fast_on_intlist(self, monkeypatch):
        py.test.py3k_skip("XXX: strategies are currently broken")
        monkeypatch.setattr(self.space, "eq_w", None)
        w = self.space.wrap
        intlist = W_ListObject(self.space, [w(1),w(2),w(3),w(4),w(5),w(6),w(7)])
        res = intlist.find(w(4), 0, 7)
        assert res == 3
        res = intlist.find(w(4), 0, 100)
        assert res == 3
        with py.test.raises(ValueError):
            intlist.find(w(4), 4, 7)
        with py.test.raises(ValueError):
            intlist.find(w(4), 0, 2)

class AppTestW_ListObject(object):
    def setup_class(cls):
        import platform
        import sys
        on_cpython = (cls.runappdirect and
                      not hasattr(sys, 'pypy_translation_info'))
        cls.w_on_cpython = cls.space.wrap(on_cpython)
        cls.w_on_arm = cls.space.wrap(platform.machine().startswith('arm'))
        cls.w_runappdirect = cls.space.wrap(cls.runappdirect)

    def test_getstrategyfromlist_w(self):
        l0 = ["a", "2", "a", True]
        # this raised TypeError on ListStrategies
        l1 = ["a", "2", True, "a"]
        l2 = [1, "2", "a", "a"]
        assert set(l1) == set(l2)

    def test_notequals(self):
        assert [1,2,3,4] != [1,2,5,4]

    def test_contains(self):
        l = []
        assert not l.__contains__(2)

        l = [1,2,3]
        assert l.__contains__(2)
        assert not l.__contains__("2")
        assert l.__contains__(1.0)

        l = ["1","2","3"]
        assert l.__contains__("2")
        assert not l.__contains__(2)

        l = range(4)
        assert l.__contains__(2)
        assert not l.__contains__("2")

        l = [1,2,"3"]
        assert l.__contains__(2)
        assert not l.__contains__("2")

        l = range(2, 20, 3) # = [2, 5, 8, 11, 14, 17]
        assert l.__contains__(2)
        assert l.__contains__(5)
        assert l.__contains__(8)
        assert l.__contains__(11)
        assert l.__contains__(14)
        assert l.__contains__(17)
        assert not l.__contains__(3)
        assert not l.__contains__(4)
        assert not l.__contains__(7)
        assert not l.__contains__(13)
        assert not l.__contains__(20)

        l = range(2, -20, -3) # [2, -1, -4, -7, -10, -13, -16, -19]
        assert l.__contains__(2)
        assert l.__contains__(-4)
        assert l.__contains__(-13)
        assert l.__contains__(-16)
        assert l.__contains__(-19)
        assert not l.__contains__(-17)
        assert not l.__contains__(-3)
        assert not l.__contains__(-20)
        assert not l.__contains__(-21)

    def test_call_list(self):
        assert list('') == []
        assert list('abc') == ['a', 'b', 'c']
        assert list((1, 2)) == [1, 2]
        l = [1]
        assert list(l) is not l
        assert list(l) == l

    def test_explicit_new_init(self):
        l = l0 = list.__new__(list)
        l.__init__([1,2])
        assert l is l0
        assert l == [1,2]
        list.__init__(l, [1,2,3])
        assert l is l0
        assert l == [1,2,3]
        list.__init__(l, ['a', 'b', 'c'])
        assert l is l0
        assert l == ['a', 'b', 'c']
        list.__init__(l)
        assert l == []

    def test_explicit_new_init_more_cases(self):
        for assignment in [[], (), [3], ["foo"]]:
            l = [1, 2]
            l.__init__(assignment)
            assert l == list(assignment)

    def test_extend_list(self):
        l = l0 = [1]
        l.extend([2])
        assert l is l0
        assert l == [1,2]
        l = ['a']
        l.extend('b')
        assert l == ['a', 'b']
        l = ['a']
        l.extend([0])
        assert l == ['a', 0]
        l = list(range(10))
        l.extend([10])
        assert l == list(range(11))

        l = []
        m = [1,2,3]
        l.extend(m)
        m[0] = 5
        assert m == [5,2,3]
        assert l == [1,2,3]

    def test_extend_tuple(self):
        l = l0 = [1]
        l.extend((2,))
        assert l is l0
        assert l == [1,2]
        l = ['a']
        l.extend(('b',))
        assert l == ['a', 'b']

    def test_extend_iterable(self):
        l = l0 = [1]
        l.extend(iter([1, 2, 3, 4]))
        assert l is l0
        assert l == [1, 1, 2, 3, 4]

        l = l0 = ['a']
        l.extend(iter(['b', 'c', 'd']))
        assert l == ['a', 'b', 'c', 'd']
        assert l is l0

        l = l0 = [1.2]
        l.extend(iter([2.3, 3.4, 4.5]))
        assert l == [1.2, 2.3, 3.4, 4.5]
        assert l is l0

    def test_sort(self):
        l = l0 = [1, 5, 3, 0]
        l.sort()
        assert l is l0
        assert l == [0, 1, 3, 5]
        l = l0 = []
        l.sort()
        assert l is l0
        assert l == []
        l = l0 = [1]
        l.sort()
        assert l is l0
        assert l == [1]

        l = ["c", "a", "d", "b"]
        l.sort(reverse=True)
        assert l == ["d", "c", "b", "a"]

        l = [3.3, 2.2, 4.4, 1.1, 3.1, 5.5]
        l.sort()
        assert l == [1.1, 2.2, 3.1, 3.3, 4.4, 5.5]

    def test_sort_key(self):
        def lower(x): return x.lower()
        l = ['a', 'C', 'b']
        l.sort(key = lower)
        assert l == ['a', 'b', 'C']
        l = []
        l.sort(key = lower)
        assert l == []
        l = [ 'a' ]
        l.sort(key = lower)
        assert l == [ 'a' ]

    def test_sort_reversed(self):
        l = list(range(10))
        l.sort(reverse = True)
        assert l == list(range(9, -1, -1))
        l = []
        l.sort(reverse = True)
        assert l == []
        l = [1]
        l.sort(reverse = True)
        assert l == [1]
        raises(TypeError, sorted, [], None, lambda x, y: 0)

    def test_sort_cmp_key_reverse(self):
        def lower(x): return x.lower()
        l = ['a', 'C', 'b']
        l.sort(reverse = True, key = lower)
        assert l == ['C', 'b', 'a']

    def test_sort_simple_string(self):
        l = ["a", "d", "c", "b"]
        l.sort()
        assert l == ["a", "b", "c", "d"]

    def test_getitem(self):
        l = [1, 2, 3, 4, 5, 6, 9]
        assert l[0] == 1
        assert l[-1] == 9
        assert l[-2] == 6
        raises(IndexError, "l[len(l)]")
        raises(IndexError, "l[-len(l)-1]")

        l = ['a', 'b', 'c']
        assert l[0] == 'a'
        assert l[-1] == 'c'
        assert l[-2] == 'b'
        raises(IndexError, "l[len(l)]")

        l = [1.1, 2.2, 3.3]
        assert l[0] == 1.1
        assert l[-1] == 3.3
        assert l[-2] == 2.2
        raises(IndexError, "l[len(l)]")

        l = []
        raises(IndexError, "l[1]")

    def test_setitem(self):

        l = []
        raises(IndexError, "l[1] = 2")

        l = [5,3]
        l[0] = 2
        assert l == [2,3]

        l = [5,3]
        l[0] = "2"
        assert l == ["2",3]

    def test_delitem(self):
        l = [1, 2, 3, 4, 5, 6, 9]
        del l[0]
        assert l == [2, 3, 4, 5, 6, 9]
        del l[-1]
        assert l == [2, 3, 4, 5, 6]
        del l[-2]
        assert l == [2, 3, 4, 6]
        raises(IndexError, "del l[len(l)]")
        raises(IndexError, "del l[-len(l)-1]")

        l = l0 = ['a', 'b', 'c']
        del l[0]
        assert l == ['b', 'c']
        del l[-1]
        assert l == ['b']
        del l[-1]
        assert l == []
        assert l is l0
        raises(IndexError, "del l[0]")

        l = l0 = [1.1, 2.2, 3.3]
        del l[0]
        assert l == [2.2, 3.3]
        del l[-1]
        assert l == [2.2]
        del l[-1]
        assert l == []
        assert l is l0
        raises(IndexError, "del l[0]")

        l = list(range(10))
        del l[5]
        assert l == [0, 1, 2, 3, 4, 6, 7, 8, 9]

    def test_getitem_slice(self):
        l = list(range(10))
        assert l[::] == l
        del l[::2]
        assert l == [1,3,5,7,9]
        l[-2::-1] = l[:-1]
        assert l == [7,5,3,1,9]
        del l[-1:2:-1]
        assert l == [7,5,3]
        del l[:2]
        assert l == [3]
        assert l[1:] == []
        assert l[1::2] == []
        assert l[::] == l
        assert l[0::-2] == l
        assert l[-1::-5] == l

        l = ['']
        assert l[1:] == []
        assert l[1::2] == []
        assert l[::] == l
        assert l[0::-5] == l
        assert l[-1::-5] == l
        l.extend(['a', 'b'])
        assert l[::-1] == ['b', 'a', '']

        l = [1,2,3,4,5]
        assert l[1:0:None] == []
        assert l[1:0] == []

    def test_delall(self):
        l = l0 = [1,2,3]
        del l[:]
        assert l is l0
        assert l == []

        l = ['a', 'b']
        del l[:]
        assert l == []

        l = [1.1, 2.2]
        del l[:]
        assert l == []
        
    def test_iadd(self):
        l = l0 = [1,2,3]
        l += [4,5]
        assert l is l0
        assert l == [1,2,3,4,5]

        l = l0 = [1.1,2.2,3.3]
        l += [4.4,5.5]
        assert l is l0
        assert l == [1.1,2.2,3.3,4.4,5.5]

        l = l0 = ['a', 'b', 'c']
        l1 = l[:]
        l += ['d']
        assert l is l0
        assert l == ['a', 'b', 'c', 'd']
        l1 += [0]
        assert l1 == ['a', 'b', 'c', 0]

    def test_iadd_iterable(self):
        l = l0 = [1,2,3]
        l += iter([4,5])
        assert l is l0
        assert l == [1,2,3,4,5]

    def test_iadd_subclass(self):
        #XXX
        skip("Maybe there is something wrong in descroperation?")
        class Bar(object):
            def __radd__(self, other):
                return ('radd', self, other)
        bar = Bar()
        l1 = [1,2,3]
        l1 += bar
        assert l1 == ('radd', bar, [1,2,3])

    def test_add_lists(self):
        l1 = [1,2,3]
        l2 = [4,5,6]
        l3 = l1 + l2
        assert l3 == [1,2,3,4,5,6]

    def test_imul(self):
        l = l0 = [4,3]
        l *= 2
        assert l is l0
        assert l == [4,3,4,3]
        l *= 0
        assert l is l0
        assert l == []
        l = l0 = [4,3]
        l *= (-1)
        assert l is l0
        assert l == []

        l = l0 = ['a', 'b']
        l *= 2
        assert l is l0
        assert l == ['a', 'b', 'a', 'b']
        l *= 0
        assert l is l0
        assert l == []
        l = ['a']
        l *= -5
        assert l == []

        l = l0 = [1.1, 2.2]
        l *= 2
        assert l is l0
        assert l == [1.1, 2.2, 1.1, 2.2]

    def test_mul_errors(self):
        try:
            [1, 2, 3] * (3,)
        except TypeError:
            pass

    def test_index(self):
        c = list(range(10))
        assert c.index(0) == 0
        raises(ValueError, c.index, 10)

        c = list('hello world')
        assert c.index('l') == 2
        raises(ValueError, c.index, '!')
        assert c.index('l', 3) == 3
        assert c.index('l', 4) == 9
        raises(ValueError, c.index, 'l', 10)
        assert c.index('l', -5) == 9
        assert c.index('l', -25) == 2
        assert c.index('o', 1, 5) == 4
        raises(ValueError, c.index, 'o', 1, 4)
        assert c.index('o', 1, 5-11) == 4
        raises(ValueError, c.index, 'o', 1, 4-11)
        raises(TypeError, c.index, 'c', 0, 4.3)
        raises(TypeError, c.index, 'c', 1.0, 5.6)

        c = [0, 2, 4]
        assert c.index(0) == 0
        raises(ValueError, c.index, 3)

        c = [0.0, 2.2, 4.4]
        assert c.index(0) == 0.0
        raises(ValueError, c.index, 3)

    def test_index_cpython_bug(self):
        if self.on_cpython:
            skip("cpython has a bug here")
        c = list('hello world')
        assert c.index('l', None, None) == 2
        assert c.index('l', 3, None) == 3
        assert c.index('l', None, 4) == 2

    def test_ass_slice(self):
        l = list(range(6))
        l[1:3] = 'abc'
        assert l == [0, 'a', 'b', 'c', 3, 4, 5]
        l = []
        l[:-3] = []
        assert l == []
        l = list(range(6))
        l[:] = []
        assert l == []

        l = l0 = ['a', 'b']
        l[1:1] = ['ae']
        assert l == ['a', 'ae', 'b']
        l[1:100] = ['B']
        assert l == ['a', 'B']
        l[:] = []
        assert l == []
        assert l is l0

    def test_assign_extended_slice(self):
        l = l0 = ['a', 'b', 'c']
        l[::-1] = ['a', 'b', 'c']
        assert l == ['c', 'b', 'a']
        l[::-2] = [0, 1]
        assert l == [1, 'b', 0]
        l[-1:5:2] = [2]
        assert l == [1, 'b', 2]
        l[:-1:2] = [0]
        assert l == [0, 'b', 2]
        assert l is l0

        l = [1,2,3]
        raises(ValueError, "l[0:2:2] = [1,2,3,4]")
        raises(ValueError, "l[::2] = []")

        l = list(range(6))
        l[::3] = ('a', 'b')
        assert l == ['a', 1, 2, 'b', 4, 5]

        l = [0.0, 1.1, 2.2, 3.3, 4.4, 5.5]
        l[::3] = ('a', 'b')
        assert l == ['a', 1.1, 2.2, 'b', 4.4, 5.5]

    def test_setslice_with_self(self):
        l = [1,2,3,4]
        l[:] = l
        assert l == [1,2,3,4]

        l = [1,2,3,4]
        l[0:2] = l
        assert l == [1,2,3,4,3,4]

        l = [1,2,3,4]
        l[0:2] = l
        assert l == [1,2,3,4,3,4]

        l = [1,2,3,4,5,6,7,8,9,10]
        raises(ValueError, "l[5::-1] = l")

        l = [1,2,3,4,5,6,7,8,9,10]
        raises(ValueError, "l[::2] = l")

        l = [1,2,3,4,5,6,7,8,9,10]
        l[5:] = l
        assert l == [1,2,3,4,5,1,2,3,4,5,6,7,8,9,10]

        l = [1,2,3,4,5,6]
        l[::-1] = l
        assert l == [6,5,4,3,2,1]

    def test_setitem_slice_performance(self):
        # because of a complexity bug, this used to take forever on a
        # translated pypy.  On CPython2.6 -A, it takes around 5 seconds.
        if self.on_arm:
            skip("consumes too much memory for most ARM machines")
        if self.runappdirect:
            count = 16*1024*1024
        else:
            count = 1024
        b = [None] * count
        for i in range(count):
            b[i:i+1] = ['y']
        assert b == ['y'] * count

    def test_recursive_repr(self):
        l = []
        assert repr(l) == '[]'
        l.append(l)
        assert repr(l) == '[[...]]'

    def test_append(self):
        l = []
        l.append('X')
        assert l == ['X']
        l.append('Y')
        l.append('Z')
        assert l == ['X', 'Y', 'Z']

        l = []
        l.append(0)
        assert l == [0]
        for x in range(1, 5):
            l.append(x)
        assert l == list(range(5))

        l = list(range(4))
        l.append(4)
        assert l == list(range(5))

        l = [1,2,3]
        l.append("a")
        assert l == [1,2,3,"a"]

        l = [1.1, 2.2, 3.3]
        l.append(4.4)
        assert l == [1.1, 2.2, 3.3, 4.4]

    def test_count(self):
        c = list('hello')
        assert c.count('l') == 2
        assert c.count('h') == 1
        assert c.count('w') == 0

    def test_insert(self):
        c = list('hello world')
        c.insert(0, 'X')
        assert c[:4] == ['X', 'h', 'e', 'l']
        c.insert(2, 'Y')
        c.insert(-2, 'Z')
        assert ''.join(c) == 'XhYello worZld'

        ls = [1, 2, 3, 4, 5, 6, 7]
        for i in range(5):
            ls.insert(0, i)
        assert len(ls) == 12

        l = []
        l.insert(4,2)
        assert l == [2]

        l = [1,2,3]
        l.insert(0,"a")
        assert l == ["a", 1, 2, 3]

    def test_pop(self):
        c = list('hello world')
        s = ''
        for i in range(11):
            s += c.pop()
        assert s == 'dlrow olleh'
        raises(IndexError, c.pop)
        assert len(c) == 0

        l = list(range(10))
        l.pop()
        assert l == list(range(9))

        l = [1.1, 2.2, 3.3]
        l.pop()
        assert l == [1.1, 2.2]

        l = []
        raises(IndexError, l.pop, 0)

    def test_pop_custom_int(self):
        class A(object):
            def __init__(self, x):
                self.x = x

            def __int__(self):
                return self.x

        l = list(range(10))
        x = l.pop(A(-1))
        assert x == 9
        assert l == list(range(9))
        raises(TypeError, list(range(10)).pop, 1.0)

    def test_pop_negative(self):
        l1 = [1,2,3,4]
        l2 = ["1", "2", "3", "4"]
        l3 = list(range(5))
        l4 = [1, 2, 3, "4"]
        l5 = [1.1, 2.2, 3.3, 4.4]

        raises(IndexError, l1.pop, -5)
        raises(IndexError, l2.pop, -5)
        raises(IndexError, l3.pop, -6)
        raises(IndexError, l4.pop, -5)
        raises(IndexError, l5.pop, -5)

        assert l1.pop(-2) == 3
        assert l2.pop(-2) == "3"
        assert l3.pop(-2) == 3
        assert l4.pop(-2) == 3
        assert l5.pop(-2) == 3.3

    def test_remove(self):
        c = list('hello world')
        c.remove('l')
        assert ''.join(c) == 'helo world'
        c.remove('l')
        assert ''.join(c) == 'heo world'
        c.remove('l')
        assert ''.join(c) == 'heo word'
        raises(ValueError, c.remove, 'l')
        assert ''.join(c) == 'heo word'

        l = list(range(5))
        l.remove(2)
        assert l == [0, 1, 3, 4]
        l = [0, 3, 5]
        raises(ValueError, c.remove, 2)

        l = [0.0, 1.1, 2.2, 3.3, 4.4]
        l.remove(2.2)
        assert l == [0.0, 1.1, 3.3, 4.4]
        l = [0.0, 3.3, 5.5]
        raises(ValueError, c.remove, 2)
        raises(ValueError, c.remove, 2.2)

    def test_reverse(self):
        c = list('hello world')
        c.reverse()
        assert ''.join(c) == 'dlrow olleh'

    def test_reversed(self):
        assert list(list('hello').__reversed__()) == ['o', 'l', 'l', 'e', 'h']
        assert list(reversed(list('hello'))) == ['o', 'l', 'l', 'e', 'h']

    def test_mutate_while_remove(self):
        class Mean(object):
            def __init__(self, i):
                self.i = i
            def __eq__(self, other):
                if self.i == 9:
                    del l[self.i - 1]
                    return True
                else:
                    return False
        l = [Mean(i) for i in range(10)]
        # does not crash
        l.remove(None)
        class Mean2(object):
            def __init__(self, i):
                self.i = i
            def __eq__(self, other):
                l.append(self.i)
                return False
        l = [Mean2(i) for i in range(10)]
        # does not crash
        l.remove(5)
        assert l[10:] == [0, 1, 2, 3, 4, 6, 7, 8, 9]

    def test_mutate_while_contains(self):
        class Mean(object):
            def __init__(self, i):
                self.i = i
            def __eq__(self, other):
                if self.i == 9 == other:
                    del l[0]
                    return True
                else:
                    return False
        l = [Mean(i) for i in range(10)]
        assert l.__contains__(9)
        assert not l.__contains__(2)

    def test_mutate_while_extend(self):
        # this used to segfault pypy-c (with py.test -A)
        import sys
        if hasattr(sys, 'pypy_translation_info'):
            if sys.pypy_translation_info['translation.gc'] == 'boehm':
                skip("not reliable on top of Boehm")
        class A(object):
            def __del__(self):
                print('del')
                del lst[:]
        for i in range(10):
            keepalive = []
            lst = list(str(i)) * 100
            A()
            while lst:
                keepalive.append(lst[:])

    def test_unicode(self):
        s = "\ufffd\ufffd\ufffd"
        assert s.encode("ascii", "replace") == b"???"
        assert s.encode("ascii", "ignore") == b""
        l1 = [s.encode("ascii", "replace")]
        assert l1[0] == b"???"

        l2 = [s.encode("ascii", "ignore")]
        assert l2[0] == b""

        l3 = [s]
        assert l3[0].encode("ascii", "replace") == b"???"

    def test_list_from_set(self):
        l = ['a']
        l.__init__(set('b'))
        assert l == ['b']

    def test_list_from_generator(self):
        l = ['a']
        g = (i*i for i in range(5))
        l.__init__(g)
        assert l == [0, 1, 4, 9, 16]
        l.__init__(g)
        assert l == []
        assert list(g) == []

    def test_list_from_bytes(self):
        b = list(b'abc')
        assert b == [97, 98, 99]

    def test_uses_custom_iterator(self):
        # obscure corner case: space.listview*() must not shortcut subclasses
        # of dicts, because the OrderedDict in the stdlib relies on this.
        # we extend the use case to lists and sets, i.e. all types that have
        # strategies, to avoid surprizes depending on the strategy.
        class X: pass
        for base, arg in [
                (list, []), (list, [5]), (list, ['x']), (list, [X]), (list, ['x']),
                (set, []),  (set,  [5]), (set,  ['x']), (set, [X]), (set, ['x']),
                (dict, []), (dict, [(5,6)]), (dict, [('x',7)]), (dict, [(X,8)]),
                (dict, [('x', 7)]),
                ]:
            print(base, arg)
            class SubClass(base):
                def __iter__(self):
                    return iter("foobar")
            sub = SubClass(arg)
            assert list(sub) == ['f', 'o', 'o', 'b', 'a', 'r']
            l = []
            l.extend(sub)
            assert l == ['f', 'o', 'o', 'b', 'a', 'r']
            # test another list strategy
            l = ['Z']
            l.extend(sub)
            assert l == ['Z', 'f', 'o', 'o', 'b', 'a', 'r']

            class Sub2(base):
                pass
            assert list(Sub2(arg)) == list(base(arg))
            s = set()
            s.update(Sub2(arg))
            assert s == set(base(arg))

    def test_comparison(self):
        assert ([] <  []) is False
        assert ([] <= []) is True
        assert ([] == []) is True
        assert ([] != []) is False
        assert ([] >  []) is False
        assert ([] >= []) is True
        assert ([5] <  []) is False
        assert ([5] <= []) is False
        assert ([5] == []) is False
        assert ([5] != []) is True
        assert ([5] >  []) is True
        assert ([5] >= []) is True
        assert ([] <  [5]) is True
        assert ([] <= [5]) is True
        assert ([] == [5]) is False
        assert ([] != [5]) is True
        assert ([] >  [5]) is False
        assert ([] >= [5]) is False
        assert ([4] <  [5]) is True
        assert ([4] <= [5]) is True
        assert ([4] == [5]) is False
        assert ([4] != [5]) is True
        assert ([4] >  [5]) is False
        assert ([4] >= [5]) is False
        assert ([5] <  [5]) is False
        assert ([5] <= [5]) is True
        assert ([5] == [5]) is True
        assert ([5] != [5]) is False
        assert ([5] >  [5]) is False
        assert ([5] >= [5]) is True
        assert ([6] <  [5]) is False
        assert ([6] <= [5]) is False
        assert ([6] == [5]) is False
        assert ([6] != [5]) is True
        assert ([6] >  [5]) is True
        assert ([6] >= [5]) is True
        N = float('nan')
        assert ([N] <  [5]) is False
        assert ([N] <= [5]) is False
        assert ([N] == [5]) is False
        assert ([N] != [5]) is True
        assert ([N] >  [5]) is False
        assert ([N] >= [5]) is False
        assert ([5] <  [N]) is False
        assert ([5] <= [N]) is False
        assert ([5] == [N]) is False
        assert ([5] != [N]) is True
        assert ([5] >  [N]) is False
        assert ([5] >= [N]) is False

    def test_resizelist_hint(self):
        import __pypy__
        l2 = []
        __pypy__.resizelist_hint(l2, 100)
        l1 = [1, 2, 3]
        l1[:] = l2
        assert len(l1) == 0

    def test_use_method_for_wrong_object(self):
        raises(TypeError, list.append, 1, 2)

    def test_ne_NotImplemented(self):
        class NonList(object):
            pass
        non_list = NonList()
        assert [] != non_list

<<<<<<< HEAD
=======
    def test_extend_from_empty_list_with_subclasses(self):
        # some of these tests used to fail by ignoring the
        # custom __iter__() --- but only if the list has so
        # far the empty strategy, as opposed to .extend()ing
        # a non-empty list.
        class T(tuple):
            def __iter__(self):
                yield "ok"
        assert list(T([5, 6])) == ["ok"]
        #
        class L(list):
            def __iter__(self):
                yield "ok"
        assert list(L([5, 6])) == ["ok"]
        assert list(L([5.2, 6.3])) == ["ok"]
        #
        class S(str):
            def __iter__(self):
                yield "ok"
        assert list(S("don't see me")) == ["ok"]
        #
        class U(unicode):
            def __iter__(self):
                yield "ok"
        assert list(U(u"don't see me")) == ["ok"]

    def test_extend_from_nonempty_list_with_subclasses(self):
        l = ["hi!"]
        class T(tuple):
            def __iter__(self):
                yield "okT"
        l.extend(T([5, 6]))
        #
        class L(list):
            def __iter__(self):
                yield "okL"
        l.extend(L([5, 6]))
        l.extend(L([5.2, 6.3]))
        #
        class S(str):
            def __iter__(self):
                yield "okS"
        l.extend(S("don't see me"))
        #
        class U(unicode):
            def __iter__(self):
                yield "okU"
        l.extend(U(u"don't see me"))
        #
        assert l == ["hi!", "okT", "okL", "okL", "okS", "okU"]


class AppTestForRangeLists(AppTestW_ListObject):
    spaceconfig = {"objspace.std.withrangelist": True}

    def test_range_simple_backwards(self):
        x = range(5,1)
        assert x == []

    def test_range_big_start(self):
        x = range(1,10)
        x[22:0:-1] == range(1,10)

    def test_range_list_invalid_slice(self):
        x = [1,2,3,4]
        assert x[10:0] == []
        assert x[10:0:None] == []

        x = range(1,5)
        assert x[10:0] == []
        assert x[10:0:None] == []

        assert x[0:22] == [1,2,3,4]
        assert x[-1:10] == [4]

        assert x[0:22:None] == [1,2,3,4]
        assert x[-1:10:None] == [4]

    def test_range_backwards(self):
        x = range(1,10)
        assert x[22:-10] == []
        assert x[22:-10:-1] == [9,8,7,6,5,4,3,2,1]
        assert x[10:3:-1] == [9,8,7,6,5]
        assert x[10:3:-2] == [9,7,5]
        assert x[1:5:-1] == []

    def test_sort_range(self):
        l = range(3,10,3)
        l.sort()
        assert l == [3, 6, 9]
        l.sort(reverse = True)
        assert l == [9, 6, 3]
        l.sort(reverse = True)
        assert l == [9, 6, 3]
        l.sort()
        assert l == [3, 6, 9]

    def test_slice(self):
        l = []
        l2 = range(3)
        l.__setslice__(0,3,l2)
        assert l == [0,1,2]

    def test_getitem(self):
        l = range(5)
        raises(IndexError, "l[-10]")

    def test_append(self):
        l = range(5)
        l.append(26)
        assert l == [0,1,2,3,4,26]

        l = range(5)
        l.append("a")
        assert l == [0,1,2,3,4,"a"]

        l = range(5)
        l.append(5)
        assert l == [0,1,2,3,4,5]

    def test_pop(self):
        l = range(3)
        assert l.pop(0) == 0

    def test_setitem(self):
        l = range(3)
        l[0] = 1
        assert l == [1,1,2]

    def test_inset(self):
        l = range(3)
        l.insert(1,5)
        assert l == [0,5,1,2]

    def test_reverse(self):
        l = range(3)
        l.reverse()
        assert l == [2,1,0]

>>>>>>> 027f2a82
    def test_issue1266(self):
        l = list(range(1))
        l.pop()
        # would previously crash
        l.append(1)
        assert l == [1]

        l = list(range(1))
        l.pop()
        # would previously crash
        l.reverse()
        assert l == []

    def test_issue1266_ovf(self):
        import sys

        l = list(range(0, sys.maxsize, sys.maxsize))
        l.append(sys.maxsize)
        # -2 would be next in the range sequence if overflow were
        # allowed
        l.append(-2)
        assert l == [0, sys.maxsize, -2]
        assert -2 in l

        l = list(range(-sys.maxsize, sys.maxsize, sys.maxsize // 10))
        item11 = l[11]
        assert l[::11] == [-sys.maxsize, item11]
        assert item11 in l[::11]


class AppTestWithoutStrategies(object):
    spaceconfig = {"objspace.std.withliststrategies": False}

    def test_no_shared_empty_list(self):
        l = []
        copy = l[:]
        copy.append({})
        assert copy == [{}]

        notshared = l[:]
        assert notshared == []

class AppTestListFastSubscr:
    spaceconfig = {"objspace.std.optimized_list_getitem": True}

    def test_getitem(self):
        import operator
        l = [0, 1, 2, 3, 4]
        for i in range(5):
            assert l[i] == i
        assert l[3:] == [3, 4]
        raises(TypeError, operator.getitem, l, "str")<|MERGE_RESOLUTION|>--- conflicted
+++ resolved
@@ -1274,8 +1274,6 @@
         non_list = NonList()
         assert [] != non_list
 
-<<<<<<< HEAD
-=======
     def test_extend_from_empty_list_with_subclasses(self):
         # some of these tests used to fail by ignoring the
         # custom __iter__() --- but only if the list has so
@@ -1327,6 +1325,35 @@
         #
         assert l == ["hi!", "okT", "okL", "okL", "okS", "okU"]
 
+    def test_issue1266(self):
+        l = list(range(1))
+        l.pop()
+        # would previously crash
+        l.append(1)
+        assert l == [1]
+
+        l = list(range(1))
+        l.pop()
+        # would previously crash
+        l.reverse()
+        assert l == []
+
+    def test_issue1266_ovf(self):
+        import sys
+
+        l = list(range(0, sys.maxsize, sys.maxsize))
+        l.append(sys.maxsize)
+        # -2 would be next in the range sequence if overflow were
+        # allowed
+        l.append(-2)
+        assert l == [0, sys.maxsize, -2]
+        assert -2 in l
+
+        l = list(range(-sys.maxsize, sys.maxsize, sys.maxsize // 10))
+        item11 = l[11]
+        assert l[::11] == [-sys.maxsize, item11]
+        assert item11 in l[::11]
+
 
 class AppTestForRangeLists(AppTestW_ListObject):
     spaceconfig = {"objspace.std.withrangelist": True}
@@ -1415,36 +1442,6 @@
         l.reverse()
         assert l == [2,1,0]
 
->>>>>>> 027f2a82
-    def test_issue1266(self):
-        l = list(range(1))
-        l.pop()
-        # would previously crash
-        l.append(1)
-        assert l == [1]
-
-        l = list(range(1))
-        l.pop()
-        # would previously crash
-        l.reverse()
-        assert l == []
-
-    def test_issue1266_ovf(self):
-        import sys
-
-        l = list(range(0, sys.maxsize, sys.maxsize))
-        l.append(sys.maxsize)
-        # -2 would be next in the range sequence if overflow were
-        # allowed
-        l.append(-2)
-        assert l == [0, sys.maxsize, -2]
-        assert -2 in l
-
-        l = list(range(-sys.maxsize, sys.maxsize, sys.maxsize // 10))
-        item11 = l[11]
-        assert l[::11] == [-sys.maxsize, item11]
-        assert item11 in l[::11]
-
 
 class AppTestWithoutStrategies(object):
     spaceconfig = {"objspace.std.withliststrategies": False}
