# coding: iso-8859-15
import py
import random
from pypy.objspace.std.listobject import W_ListObject, SizeListStrategy,\
     IntegerListStrategy, BytesListStrategy, FloatListStrategy, \
     ObjectListStrategy, IntOrFloatListStrategy, AsciiListStrategy
from pypy.interpreter.error import OperationError
from rpython.rlib.rarithmetic import is_valid_int


class TestW_ListObject(object):
    def test_is_true(self):
        w = self.space.wrap
        w_list = W_ListObject(self.space, [])
        assert self.space.is_true(w_list) == False
        w_list = W_ListObject(self.space, [w(5)])
        assert self.space.is_true(w_list) == True
        w_list = W_ListObject(self.space, [w(5), w(3)])
        assert self.space.is_true(w_list) == True

    def test_len(self):
        w = self.space.wrap
        w_list = W_ListObject(self.space, [])
        assert self.space.eq_w(self.space.len(w_list), w(0))
        w_list = W_ListObject(self.space, [w(5)])
        assert self.space.eq_w(self.space.len(w_list), w(1))
        w_list = W_ListObject(self.space, [w(5), w(3), w(99)]*111)
        assert self.space.eq_w(self.space.len(w_list), w(333))
        w_list = W_ListObject(self.space, [w(u'\u2039')])
        assert self.space.eq_w(self.space.len(w_list), w(1))

    def test_getitem(self):
        w = self.space.wrap
        w_list = W_ListObject(self.space, [w(5), w(3)])
        assert self.space.eq_w(self.space.getitem(w_list, w(0)), w(5))
        assert self.space.eq_w(self.space.getitem(w_list, w(1)), w(3))
        assert self.space.eq_w(self.space.getitem(w_list, w(-2)), w(5))
        assert self.space.eq_w(self.space.getitem(w_list, w(-1)), w(3))
        self.space.raises_w(self.space.w_IndexError,
                            self.space.getitem, w_list, w(2))
        self.space.raises_w(self.space.w_IndexError,
                            self.space.getitem, w_list, w(42))
        self.space.raises_w(self.space.w_IndexError,
                            self.space.getitem, w_list, w(-3))

    def test_getitems(self):
        w = self.space.wrap
        from pypy.objspace.std.listobject import make_range_list
        r = make_range_list(self.space, 1,1,7)
        l = [w(1),w(2),w(3),w(4),w(5),w(6),w(7)]
        l2 = r.getitems()
        for i in range(7):
            assert self.space.eq_w(l[i], l2[i])

    def test_getitems_fixedsize(self):
        w = self.space.wrap
        from pypy.objspace.std.listobject import make_range_list
        rangelist = make_range_list(self.space, 1,1,7)
        emptylist = W_ListObject(self.space, [])
        intlist = W_ListObject(self.space, [w(1),w(2),w(3),w(4),w(5),w(6),w(7)])
        strlist = W_ListObject(self.space, [w('1'),w('2'),w('3'),w('4'),w('5'),w('6'),w('7')])
        floatlist = W_ListObject(self.space, [w(1.0),w(2.0),w(3.0),w(4.0),w(5.0),w(6.0),w(7.0)])
        objlist = W_ListObject(self.space, [w(1),w('2'),w(3.0),w(4),w(5),w(6),w(7)])

        emptylist_copy = emptylist.getitems_fixedsize()
        assert emptylist_copy == []

        rangelist_copy = rangelist.getitems_fixedsize()
        intlist_copy = intlist.getitems_fixedsize()
        strlist_copy = strlist.getitems_fixedsize()
        floatlist_copy = floatlist.getitems_fixedsize()
        objlist_copy = objlist.getitems_fixedsize()
        for i in range(7):
            assert self.space.eq_w(rangelist_copy[i], rangelist.getitem(i))
            assert self.space.eq_w(intlist_copy[i], intlist.getitem(i))
            assert self.space.eq_w(strlist_copy[i], strlist.getitem(i))
            assert self.space.eq_w(floatlist_copy[i], floatlist.getitem(i))
            assert self.space.eq_w(objlist_copy[i], objlist.getitem(i))

        emptylist_copy = emptylist.getitems_unroll()
        assert emptylist_copy == []

        rangelist_copy = rangelist.getitems_unroll()
        intlist_copy = intlist.getitems_unroll()
        strlist_copy = strlist.getitems_unroll()
        floatlist_copy = floatlist.getitems_unroll()
        objlist_copy = objlist.getitems_unroll()
        for i in range(7):
            assert self.space.eq_w(rangelist_copy[i], rangelist.getitem(i))
            assert self.space.eq_w(intlist_copy[i], intlist.getitem(i))
            assert self.space.eq_w(strlist_copy[i], strlist.getitem(i))
            assert self.space.eq_w(floatlist_copy[i], floatlist.getitem(i))
            assert self.space.eq_w(objlist_copy[i], objlist.getitem(i))

    def test_random_getitem(self):
        w = self.space.wrap
        s = list('qedx387tn3uixhvt 7fh387fymh3dh238 dwd-wq.dwq9')
        w_list = W_ListObject(self.space, map(w, s))
        keys = range(-len(s)-5, len(s)+5)
        choices = keys + [None]*12
        stepchoices = [None, None, None, 1, 1, -1, -1, 2, -2,
                       len(s)-1, len(s), len(s)+1,
                       -len(s)-1, -len(s), -len(s)+1]
        for i in range(40):
            keys.append(slice(random.choice(choices),
                              random.choice(choices),
                              random.choice(stepchoices)))
        random.shuffle(keys)
        for key in keys:
            try:
                expected = s[key]
            except IndexError:
                self.space.raises_w(self.space.w_IndexError,
                                    self.space.getitem, w_list, w(key))
            else:
                w_result = self.space.getitem(w_list, w(key))
                assert self.space.unwrap(w_result) == expected

    def test_iter(self):
        w = self.space.wrap
        w_list = W_ListObject(self.space, [w(5), w(3), w(99)])
        w_iter = self.space.iter(w_list)
        assert self.space.eq_w(self.space.next(w_iter), w(5))
        assert self.space.eq_w(self.space.next(w_iter), w(3))
        assert self.space.eq_w(self.space.next(w_iter), w(99))
        py.test.raises(OperationError, self.space.next, w_iter)
        py.test.raises(OperationError, self.space.next, w_iter)

    def test_contains(self):
        w = self.space.wrap
        w_list = W_ListObject(self.space, [w(5), w(3), w(99)])
        assert self.space.eq_w(self.space.contains(w_list, w(5)),
                           self.space.w_True)
        assert self.space.eq_w(self.space.contains(w_list, w(99)),
                           self.space.w_True)
        assert self.space.eq_w(self.space.contains(w_list, w(11)),
                           self.space.w_False)
        assert self.space.eq_w(self.space.contains(w_list, w_list),
                           self.space.w_False)

    def test_getslice(self):
        w = self.space.wrap

        def test1(testlist, start, stop, step, expected):
            w_slice  = self.space.newslice(w(start), w(stop), w(step))
            w_list = W_ListObject(self.space, [w(i) for i in testlist])
            w_result = self.space.getitem(w_list, w_slice)
            assert self.space.unwrap(w_result) == expected

        for testlist in [[], [5,3,99]]:
            for start in [-2, 0, 1, 10]:
                for end in [-1, 2, 999]:
                    test1(testlist, start, end, 1, testlist[start:end])

        test1([5,7,1,4], 3, 1, -2,  [4,])
        test1([5,7,1,4], 3, 0, -2,  [4, 7])
        test1([5,7,1,4], 3, -1, -2, [])
        test1([5,7,1,4], -2, 11, 2, [1,])
        test1([5,7,1,4], -3, 11, 2, [7, 4])
        test1([5,7,1,4], -5, 11, 2, [5, 1])

    def test_setslice(self):
        w = self.space.wrap

        def test1(lhslist, start, stop, rhslist, expected):
            w_slice  = self.space.newslice(w(start), w(stop), w(1))
            w_lhslist = W_ListObject(self.space, [w(i) for i in lhslist])
            w_rhslist = W_ListObject(self.space, [w(i) for i in rhslist])
            self.space.setitem(w_lhslist, w_slice, w_rhslist)
            assert self.space.unwrap(w_lhslist) == expected

        test1([5,7,1,4], 1, 3, [9,8],  [5,9,8,4])
        test1([5,7,1,4], 1, 3, [9],    [5,9,4])
        test1([5,7,1,4], 1, 3, [9,8,6],[5,9,8,6,4])
        test1([5,7,1,4], 1, 3, [],     [5,4])
        test1([5,7,1,4], 2, 2, [9],    [5,7,9,1,4])
        test1([5,7,1,4], 0, 99,[9,8],  [9,8])

    def test_add(self):
        w = self.space.wrap
        w_list0 = W_ListObject(self.space, [])
        w_list1 = W_ListObject(self.space, [w(5), w(3), w(99)])
        w_list2 = W_ListObject(self.space, [w(-7)] * 111)
        assert self.space.eq_w(self.space.add(w_list1, w_list1),
                           W_ListObject(self.space, [w(5), w(3), w(99),
                                               w(5), w(3), w(99)]))
        assert self.space.eq_w(self.space.add(w_list1, w_list2),
                           W_ListObject(self.space, [w(5), w(3), w(99)] +
                                              [w(-7)] * 111))
        assert self.space.eq_w(self.space.add(w_list1, w_list0), w_list1)
        assert self.space.eq_w(self.space.add(w_list0, w_list2), w_list2)

    def test_mul(self):
        # only testing right mul at the moment
        w = self.space.wrap
        arg = w(2)
        n = 3
        w_lis = W_ListObject(self.space, [arg])
        w_lis3 = W_ListObject(self.space, [arg]*n)
        w_res = self.space.mul(w_lis, w(n))
        assert self.space.eq_w(w_lis3, w_res)
        # commute
        w_res = self.space.mul(w(n), w_lis)
        assert self.space.eq_w(w_lis3, w_res)

    def test_mul_does_not_clone(self):
        # only testing right mul at the moment
        w = self.space.wrap
        arg = w(2)
        w_lis = W_ListObject(self.space, [arg])
        w_lis.clone = None
        # does not crash
        self.space.mul(w_lis, w(5))

    def test_setitem(self):
        w = self.space.wrap
        w_list = W_ListObject(self.space, [w(5), w(3)])
        w_exp1 = W_ListObject(self.space, [w(5), w(7)])
        w_exp2 = W_ListObject(self.space, [w(8), w(7)])
        self.space.setitem(w_list, w(1), w(7))
        assert self.space.eq_w(w_exp1, w_list)
        self.space.setitem(w_list, w(-2), w(8))
        assert self.space.eq_w(w_exp2, w_list)
        self.space.raises_w(self.space.w_IndexError,
                            self.space.setitem, w_list, w(2), w(5))
        self.space.raises_w(self.space.w_IndexError,
                            self.space.setitem, w_list, w(-3), w(5))

    def test_random_setitem_delitem(self):
        w = self.space.wrap
        s = range(39)
        w_list = W_ListObject(self.space, map(w, s))
        expected = list(s)
        keys = range(-len(s)-5, len(s)+5)
        choices = keys + [None]*12
        stepchoices = [None, None, None, 1, 1, -1, -1, 2, -2,
                       len(s)-1, len(s), len(s)+1,
                       -len(s)-1, -len(s), -len(s)+1]
        for i in range(50):
            keys.append(slice(random.choice(choices),
                              random.choice(choices),
                              random.choice(stepchoices)))
        random.shuffle(keys)
        n = len(s)
        for key in keys:
            if random.random() < 0.15:
                random.shuffle(s)
                w_list = W_ListObject(self.space, map(w, s))
                expected = list(s)
            try:
                value = expected[key]
            except IndexError:
                self.space.raises_w(self.space.w_IndexError,
                                    self.space.setitem, w_list, w(key), w(42))
            else:
                if is_valid_int(value):   # non-slicing
                    if random.random() < 0.25:   # deleting
                        self.space.delitem(w_list, w(key))
                        del expected[key]
                    else:
                        self.space.setitem(w_list, w(key), w(n))
                        expected[key] = n
                        n += 1
                else:        # slice assignment
                    mode = random.choice(['samesize', 'resize', 'delete'])
                    if mode == 'delete':
                        self.space.delitem(w_list, w(key))
                        del expected[key]
                    elif mode == 'samesize':
                        newvalue = range(n, n+len(value))
                        self.space.setitem(w_list, w(key), w(newvalue))
                        expected[key] = newvalue
                        n += len(newvalue)
                    elif mode == 'resize' and key.step is None:
                        newvalue = range(n, n+random.randrange(0, 20))
                        self.space.setitem(w_list, w(key), w(newvalue))
                        expected[key] = newvalue
                        n += len(newvalue)
            assert self.space.unwrap(w_list) == expected

    def test_eq(self):
        w = self.space.wrap

        w_list0 = W_ListObject(self.space, [])
        w_list1 = W_ListObject(self.space, [w(5), w(3), w(99)])
        w_list2 = W_ListObject(self.space, [w(5), w(3), w(99)])
        w_list3 = W_ListObject(self.space, [w(5), w(3), w(99), w(-1)])

        assert self.space.eq_w(self.space.eq(w_list0, w_list1),
                           self.space.w_False)
        assert self.space.eq_w(self.space.eq(w_list1, w_list0),
                           self.space.w_False)
        assert self.space.eq_w(self.space.eq(w_list1, w_list1),
                           self.space.w_True)
        assert self.space.eq_w(self.space.eq(w_list1, w_list2),
                           self.space.w_True)
        assert self.space.eq_w(self.space.eq(w_list2, w_list3),
                           self.space.w_False)

    def test_ne(self):
        w = self.space.wrap

        w_list0 = W_ListObject(self.space, [])
        w_list1 = W_ListObject(self.space, [w(5), w(3), w(99)])
        w_list2 = W_ListObject(self.space, [w(5), w(3), w(99)])
        w_list3 = W_ListObject(self.space, [w(5), w(3), w(99), w(-1)])

        assert self.space.eq_w(self.space.ne(w_list0, w_list1),
                           self.space.w_True)
        assert self.space.eq_w(self.space.ne(w_list1, w_list0),
                           self.space.w_True)
        assert self.space.eq_w(self.space.ne(w_list1, w_list1),
                           self.space.w_False)
        assert self.space.eq_w(self.space.ne(w_list1, w_list2),
                           self.space.w_False)
        assert self.space.eq_w(self.space.ne(w_list2, w_list3),
                           self.space.w_True)

    def test_lt(self):
        w = self.space.wrap

        w_list0 = W_ListObject(self.space, [])
        w_list1 = W_ListObject(self.space, [w(5), w(3), w(99)])
        w_list2 = W_ListObject(self.space, [w(5), w(3), w(99)])
        w_list3 = W_ListObject(self.space, [w(5), w(3), w(99), w(-1)])
        w_list4 = W_ListObject(self.space, [w(5), w(3), w(9), w(-1)])

        assert self.space.eq_w(self.space.lt(w_list0, w_list1),
                           self.space.w_True)
        assert self.space.eq_w(self.space.lt(w_list1, w_list0),
                           self.space.w_False)
        assert self.space.eq_w(self.space.lt(w_list1, w_list1),
                           self.space.w_False)
        assert self.space.eq_w(self.space.lt(w_list1, w_list2),
                           self.space.w_False)
        assert self.space.eq_w(self.space.lt(w_list2, w_list3),
                           self.space.w_True)
        assert self.space.eq_w(self.space.lt(w_list4, w_list3),
                           self.space.w_True)

    def test_ge(self):
        w = self.space.wrap

        w_list0 = W_ListObject(self.space, [])
        w_list1 = W_ListObject(self.space, [w(5), w(3), w(99)])
        w_list2 = W_ListObject(self.space, [w(5), w(3), w(99)])
        w_list3 = W_ListObject(self.space, [w(5), w(3), w(99), w(-1)])
        w_list4 = W_ListObject(self.space, [w(5), w(3), w(9), w(-1)])

        assert self.space.eq_w(self.space.ge(w_list0, w_list1),
                           self.space.w_False)
        assert self.space.eq_w(self.space.ge(w_list1, w_list0),
                           self.space.w_True)
        assert self.space.eq_w(self.space.ge(w_list1, w_list1),
                           self.space.w_True)
        assert self.space.eq_w(self.space.ge(w_list1, w_list2),
                           self.space.w_True)
        assert self.space.eq_w(self.space.ge(w_list2, w_list3),
                           self.space.w_False)
        assert self.space.eq_w(self.space.ge(w_list4, w_list3),
                           self.space.w_False)

    def test_gt(self):
        w = self.space.wrap

        w_list0 = W_ListObject(self.space, [])
        w_list1 = W_ListObject(self.space, [w(5), w(3), w(99)])
        w_list2 = W_ListObject(self.space, [w(5), w(3), w(99)])
        w_list3 = W_ListObject(self.space, [w(5), w(3), w(99), w(-1)])
        w_list4 = W_ListObject(self.space, [w(5), w(3), w(9), w(-1)])

        assert self.space.eq_w(self.space.gt(w_list0, w_list1),
                           self.space.w_False)
        assert self.space.eq_w(self.space.gt(w_list1, w_list0),
                           self.space.w_True)
        assert self.space.eq_w(self.space.gt(w_list1, w_list1),
                           self.space.w_False)
        assert self.space.eq_w(self.space.gt(w_list1, w_list2),
                           self.space.w_False)
        assert self.space.eq_w(self.space.gt(w_list2, w_list3),
                           self.space.w_False)
        assert self.space.eq_w(self.space.gt(w_list4, w_list3),
                           self.space.w_False)

    def test_le(self):
        w = self.space.wrap

        w_list0 = W_ListObject(self.space, [])
        w_list1 = W_ListObject(self.space, [w(5), w(3), w(99)])
        w_list2 = W_ListObject(self.space, [w(5), w(3), w(99)])
        w_list3 = W_ListObject(self.space, [w(5), w(3), w(99), w(-1)])
        w_list4 = W_ListObject(self.space, [w(5), w(3), w(9), w(-1)])

        assert self.space.eq_w(self.space.le(w_list0, w_list1),
                           self.space.w_True)
        assert self.space.eq_w(self.space.le(w_list1, w_list0),
                           self.space.w_False)
        assert self.space.eq_w(self.space.le(w_list1, w_list1),
                           self.space.w_True)
        assert self.space.eq_w(self.space.le(w_list1, w_list2),
                           self.space.w_True)
        assert self.space.eq_w(self.space.le(w_list2, w_list3),
                           self.space.w_True)
        assert self.space.eq_w(self.space.le(w_list4, w_list3),
                           self.space.w_True)

    def test_sizehint(self):
        space = self.space
        w_l = space.newlist([], sizehint=10)
        assert isinstance(w_l.strategy, SizeListStrategy)
        space.call_method(w_l, 'append', space.wrap(3))
        assert isinstance(w_l.strategy, IntegerListStrategy)
        w_l = space.newlist([], sizehint=10)
        space.call_method(w_l, 'append', space.w_None)
        assert isinstance(w_l.strategy, ObjectListStrategy)

    def test_newlist_hint(self):
        space = self.space
        w_lst = space.newlist_hint(13)
        assert isinstance(w_lst.strategy, SizeListStrategy)
        assert w_lst.strategy.sizehint == 13

    def test_find_fast_on_intlist(self, monkeypatch):
        monkeypatch.setattr(self.space, "eq_w", None)
        w = self.space.wrap
        intlist = W_ListObject(self.space, [w(1),w(2),w(3),w(4),w(5),w(6),w(7)])
        res = intlist.find_or_count(w(4), 0, 7)
        assert res == 3
        res = intlist.find_or_count(w(4), 0, 100)
        assert res == 3
        with py.test.raises(ValueError):
            intlist.find_or_count(w(4), 4, 7)
        with py.test.raises(ValueError):
            intlist.find_or_count(w(4), 0, 2)

    def test_count_fast_on_intlist(self, monkeypatch):
        monkeypatch.setattr(self.space, "eq_w", None)
        w = self.space.wrap
        intlist = W_ListObject(self.space, [w(1),w(2),w(3),w(4),w(5),w(6),w(7), w(4)])
        res = intlist.find_or_count(w(4), 0, 7, count=True)
        assert res == 1
        res = intlist.find_or_count(w(4), 0, 100, count=True)
        assert res == 2
        res = intlist.find_or_count(w(4), 4, 7, count=True)
        assert res == 0
        res = intlist.find_or_count(w(4), 0, 2, count=True)
        assert res == 0

    def test_intlist_to_object_too_much_wrapping(self):
        w = self.space.wrap
        w_list = W_ListObject(self.space, [w(1000000)] * 100)
        assert isinstance(w_list.strategy, IntegerListStrategy)
        w_list.setitem(0, w(1))
        w_list.setitem(0, self.space.w_None)
        assert isinstance(w_list.strategy, ObjectListStrategy)
        l = w_list.getitems()
        assert len(set(l)) == 2

    def test_floatlist_to_object_too_much_wrapping(self):
        w = self.space.wrap
        for value in [11233.12, float('NaN')]:
            w_list = W_ListObject(self.space, [w(value)] * 100)
            assert isinstance(w_list.strategy, FloatListStrategy)
            w_list.setitem(0, self.space.w_None)
            assert isinstance(w_list.strategy, ObjectListStrategy)
            l = w_list.getitems()
            for element in l[2:]:
                assert element is l[1]

    def test_intorfloatlist_to_object_too_much_wrapping(self):
        w = self.space.wrap
        w_list = W_ListObject(self.space, [w(0)] * 100)
        w_list.setitem(0, w(1.1))
        assert isinstance(w_list.strategy, IntOrFloatListStrategy)
        w_list.setitem(0, self.space.w_None)
        assert isinstance(w_list.strategy, ObjectListStrategy)
        l = w_list.getitems()
        assert len(set(l)) == 2

    def test_byteslist_to_object_too_much_wrapping(self):
        w = self.space.wrap
        w_list = W_ListObject(self.space, [self.space.newbytes(b"abc")] * 100)
        assert isinstance(w_list.strategy, BytesListStrategy)
        w_list.setitem(0, self.space.w_None)
        assert isinstance(w_list.strategy, ObjectListStrategy)
        l = w_list.getitems()
        for element in l[2:]:
            assert element is l[1]

    def test_asciilist_to_object_too_much_wrapping(self):
        w = self.space.wrap
        w_list = W_ListObject(self.space, [self.space.newutf8(b"abc", 3)] * 100)
        assert isinstance(w_list.strategy, AsciiListStrategy)
        w_list.setitem(0, self.space.w_None)
        assert isinstance(w_list.strategy, ObjectListStrategy)
        l = w_list.getitems()
        for element in l[2:]:
            assert element is l[1]

    def test_tuple_extend_shortcut(self, space, monkeypatch):
        from pypy.objspace.std import listobject
        w = self.space.wrap
        w_list = W_ListObject(space, [w(5)])
        w_tup = space.newtuple([w(6), w(7)])
        monkeypatch.setattr(listobject, "_do_extend_from_iterable", None)
        space.call_method(w_list, "extend", w_tup) # does not crash because of the shortcut
        assert space.unwrap(w_list) == [5, 6, 7]


class AppTestListObject(object):
    #spaceconfig = {"objspace.std.withliststrategies": True}  # it's the default

    def setup_class(cls):
        import platform
        import sys
        on_cpython = (cls.runappdirect and
                      not hasattr(sys, 'pypy_translation_info'))
        cls.w_on_cpython = cls.space.wrap(on_cpython)
        cls.w_on_arm = cls.space.wrap(platform.machine().startswith('arm'))
        cls.w_runappdirect = cls.space.wrap(cls.runappdirect)

    def test_doc(self):
        assert list.__doc__ == """Built-in mutable sequence.

If no argument is given, the constructor creates a new empty list.
The argument must be an iterable if specified."""
        assert list.__new__.__doc__ == "Create and return a new object.  See help(type) for accurate signature."
        assert list.__init__.__doc__ == "Initialize self.  See help(type(self)) for accurate signature."
        print(list.__text_signature__)
        assert list.__text_signature__ == "(iterable=(), /)"

    def test_getstrategyfromlist_w(self):
        l0 = ["a", "2", "a", True]
        # this raised TypeError on ListStrategies
        l1 = ["a", "2", True, "a"]
        l2 = [1, "2", "a", "a"]
        assert set(l1) == set(l2)

    def test_notequals(self):
        assert [1,2,3,4] != [1,2,5,4]

    def test_contains(self):
        l = []
        assert not l.__contains__(2)

        l = [1,2,3]
        assert l.__contains__(2)
        assert not l.__contains__("2")
        assert l.__contains__(1.0)

        l = ["1","2","3"]
        assert l.__contains__("2")
        assert not l.__contains__(2)

        l = range(4)
        assert l.__contains__(2)
        assert not l.__contains__("2")

        l = [1,2,"3"]
        assert l.__contains__(2)
        assert not l.__contains__("2")

        l = range(2, 20, 3) # = [2, 5, 8, 11, 14, 17]
        assert l.__contains__(2)
        assert l.__contains__(5)
        assert l.__contains__(8)
        assert l.__contains__(11)
        assert l.__contains__(14)
        assert l.__contains__(17)
        assert not l.__contains__(3)
        assert not l.__contains__(4)
        assert not l.__contains__(7)
        assert not l.__contains__(13)
        assert not l.__contains__(20)

        l = range(2, -20, -3) # [2, -1, -4, -7, -10, -13, -16, -19]
        assert l.__contains__(2)
        assert l.__contains__(-4)
        assert l.__contains__(-13)
        assert l.__contains__(-16)
        assert l.__contains__(-19)
        assert not l.__contains__(-17)
        assert not l.__contains__(-3)
        assert not l.__contains__(-20)
        assert not l.__contains__(-21)

        logger = []

        class Foo(object):

            def __init__(self, value, name=None):
                self.value = value
                self.name = name or value

            def __repr__(self):
                return '<Foo %s>' % self.name

            def __eq__(self, other):
                logger.append((self, other))
                return self.value == other.value

        foo1, foo2, foo3 = Foo(1), Foo(2), Foo(3)
        foo42 = Foo(42)
        foo_list = [foo1, foo2, foo3]
        foo42 in foo_list
        logger_copy = logger[:]  # prevent re-evaluation during pytest error print
        assert logger_copy == [(foo1, foo42), (foo2, foo42), (foo3, foo42)]

        del logger[:]
        foo2_bis = Foo(2, '2 bis')
        foo2_bis in foo_list
        logger_copy = logger[:]  # prevent re-evaluation during pytest error print
        assert logger_copy == [(foo1, foo2_bis), (foo2, foo2_bis)]

    def test_call_list(self):
        assert list('') == []
        assert list('abc') == ['a', 'b', 'c']
        assert list((1, 2)) == [1, 2]
        l = [1]
        assert list(l) is not l
        assert list(l) == l

    def test_explicit_new_init(self):
        l = l0 = list.__new__(list)
        l.__init__([1,2])
        assert l is l0
        assert l == [1,2]
        list.__init__(l, [1,2,3])
        assert l is l0
        assert l == [1,2,3]
        list.__init__(l, ['a', 'b', 'c'])
        assert l is l0
        assert l == ['a', 'b', 'c']
        list.__init__(l)
        assert l == []

    def test_explicit_new_init_more_cases(self):
        for assignment in [[], (), [3], ["foo"]]:
            l = [1, 2]
            l.__init__(assignment)
            assert l == list(assignment)

    def test_range_init(self):
        x = list(range(5,1))
        assert x == []

        x = list(range(1,10))
        x[22:0:-1] == range(1,10)

        r = list(range(10, 10))
        assert len(r) == 0
        assert list(reversed(r)) == []
        assert r[:] == []

    def test_extend_list(self):
        l = l0 = [1]
        l.extend([2])
        assert l is l0
        assert l == [1,2]
        l = ['a']
        l.extend('b')
        assert l == ['a', 'b']
        l = ['a']
        l.extend([0])
        assert l == ['a', 0]
        l = list(range(10))
        l.extend([10])
        assert l == list(range(11))

        l = []
        m = [1,2,3]
        l.extend(m)
        m[0] = 5
        assert m == [5,2,3]
        assert l == [1,2,3]

    def test_extend_tuple(self):
        l = l0 = [1]
        l.extend((2,))
        assert l is l0
        assert l == [1,2]
        l = ['a']
        l.extend(('b',))
        assert l == ['a', 'b']

    def test_extend_iterable(self):
        l = l0 = [1]
        l.extend(iter([1, 2, 3, 4]))
        assert l is l0
        assert l == [1, 1, 2, 3, 4]

        l = l0 = ['a']
        l.extend(iter(['b', 'c', 'd']))
        assert l == ['a', 'b', 'c', 'd']
        assert l is l0

        l = l0 = [1.2]
        l.extend(iter([2.3, 3.4, 4.5]))
        assert l == [1.2, 2.3, 3.4, 4.5]
        assert l is l0

    def test_extend_iterable_length_hint_overflow(self):
        import sys
        class CustomIterable(object):
            def __iter__(self):
                if False:
                    yield
            def __length_hint__(self):
                return sys.maxsize
        a = [1, 2, 3, 4]
        a.extend(CustomIterable())
        assert a == [1, 2, 3, 4]

    def test_sort(self):
        l = l0 = [1, 5, 3, 0]
        l.sort()
        assert l is l0
        assert l == [0, 1, 3, 5]
        l = l0 = []
        l.sort()
        assert l is l0
        assert l == []
        l = l0 = [1]
        l.sort()
        assert l is l0
        assert l == [1]

        l = ["c", "a", "d", "b"]
        l.sort(reverse=True)
        assert l == ["d", "c", "b", "a"]

        l = [3.3, 2.2, 4.4, 1.1, 3.1, 5.5]
        l.sort()
        assert l == [1.1, 2.2, 3.1, 3.3, 4.4, 5.5]

    def test_sort_key(self):
        def lower(x): return x.lower()
        l = ['a', 'C', 'b']
        l.sort(key=lower)
        assert l == ['a', 'b', 'C']
        l = []
        l.sort(key=lower)
        assert l == []
        l = ['a']
        l.sort(key=lower)
        assert l == ['a']

        r = list(range(10))
        r.sort(key=lambda x: -x)
        assert r == list(range(9, -1, -1))

    def test_sort_reversed(self):
        l = list(range(10))
        l.sort(reverse=True)
        assert l == list(range(9, -1, -1))
        l = []
        l.sort(reverse=True)
        assert l == []
        l = [1]
        l.sort(reverse=True)
        assert l == [1]
        raises(TypeError, sorted, [], None, lambda x, y: 0)

    def test_sort_cmp_key_reverse(self):
        def lower(x): return x.lower()
        l = ['a', 'C', 'b']
        l.sort(reverse = True, key = lower)
        assert l == ['C', 'b', 'a']

    def test_sort_simple_string(self):
        l = ["a", "d", "c", "b"]
        l.sort()
        assert l == ["a", "b", "c", "d"]

    def test_sort_range(self):
        l = list(range(3, 10, 3))
        l.sort()
        assert l == [3, 6, 9]
        l.sort(reverse=True)
        assert l == [9, 6, 3]
        l.sort(reverse=True)
        assert l == [9, 6, 3]
        l.sort()
        assert l == [3, 6, 9]

    def test_getitem(self):
        l = [1, 2, 3, 4, 5, 6, 9]
        assert l[0] == 1
        assert l[-1] == 9
        assert l[-2] == 6
        raises(IndexError, "l[len(l)]")
        raises(IndexError, "l[-len(l)-1]")

        l = ['a', 'b', 'c']
        assert l[0] == 'a'
        assert l[-1] == 'c'
        assert l[-2] == 'b'
        raises(IndexError, "l[len(l)]")

        l = [1.1, 2.2, 3.3]
        assert l[0] == 1.1
        assert l[-1] == 3.3
        assert l[-2] == 2.2
        raises(IndexError, "l[len(l)]")

        l = []
        raises(IndexError, "l[1]")

    def test_getitem_range(self):
        l = range(5)
        raises(IndexError, "l[-6]")
        raises(IndexError, "l[5]")
        assert l[0] == 0
        assert l[-1] == 4
        assert l[-2] == 3
        assert l[-5] == 0

        l = range(1, 5)
        raises(IndexError, "l[-5]")
        raises(IndexError, "l[4]")
        assert l[0] == 1
        assert l[-1] == 4
        assert l[-2] == 3
        assert l[-4] == 1

    def test_setitem(self):
        l = []
        raises(IndexError, "l[1] = 2")

        l = [5,3]
        l[0] = 2
        assert l == [2,3]

        l = [5,3]
        l[0] = "2"
        assert l == ["2",3]

        l = list(range(3))
        l[0] = 1
        assert l == [1,1,2]

    def test_delitem(self):
        l = [1, 2, 3, 4, 5, 6, 9]
        del l[0]
        assert l == [2, 3, 4, 5, 6, 9]
        del l[-1]
        assert l == [2, 3, 4, 5, 6]
        del l[-2]
        assert l == [2, 3, 4, 6]
        raises(IndexError, "del l[len(l)]")
        raises(IndexError, "del l[-len(l)-1]")

        l = l0 = ['a', 'b', 'c']
        del l[0]
        assert l == ['b', 'c']
        del l[-1]
        assert l == ['b']
        del l[-1]
        assert l == []
        assert l is l0
        raises(IndexError, "del l[0]")

        l = l0 = [1.1, 2.2, 3.3]
        del l[0]
        assert l == [2.2, 3.3]
        del l[-1]
        assert l == [2.2]
        del l[-1]
        assert l == []
        assert l is l0
        raises(IndexError, "del l[0]")

        l = list(range(10))
        del l[5]
        assert l == [0, 1, 2, 3, 4, 6, 7, 8, 9]

    def test_getitem_slice(self):
        l = list(range(10))
        assert l[::] == l
        del l[::2]
        assert l == [1,3,5,7,9]
        l[-2::-1] = l[:-1]
        assert l == [7,5,3,1,9]
        del l[-1:2:-1]
        assert l == [7,5,3]
        del l[:2]
        assert l == [3]
        assert l[1:] == []
        assert l[1::2] == []
        assert l[::] == l
        assert l[0::-2] == l
        assert l[-1::-5] == l

        l = ['']
        assert l[1:] == []
        assert l[1::2] == []
        assert l[::] == l
        assert l[0::-5] == l
        assert l[-1::-5] == l
        l.extend(['a', 'b'])
        assert l[::-1] == ['b', 'a', '']

        l = [1,2,3,4,5]
        assert l[1:0:None] == []
        assert l[1:0] == []

    def test_getslice_invalid(self):
        x = [1,2,3,4]
        assert x[10:0] == []
        assert x[10:0:None] == []

        x = list(range(1,5))
        assert x[10:0] == []
        assert x[10:0:None] == []

        assert x[0:22] == [1,2,3,4]
        assert x[-1:10] == [4]

        assert x[0:22:None] == [1,2,3,4]
        assert x[-1:10:None] == [4]

    def test_getslice_range_backwards(self):
        x = list(range(1,10))
        assert x[22:-10] == []
        assert x[22:-10:-1] == [9,8,7,6,5,4,3,2,1]
        assert x[10:3:-1] == [9,8,7,6,5]
        assert x[10:3:-2] == [9,7,5]
        assert x[1:5:-1] == []

    def test_delall(self):
        l = l0 = [1,2,3]
        del l[:]
        assert l is l0
        assert l == []

        l = ['a', 'b']
        del l[:]
        assert l == []

        l = [1.1, 2.2]
        del l[:]
        assert l == []

    def test_clear(self):
        l = l0 = [1,2,3]
        l.clear()
        assert l is l0
        assert l == []

        l = ['a', 'b']
        l.clear()
        assert l == []

        l = [1.1, 2.2]
        l.clear()
        assert l == []

        l = []
        l.clear()
        assert l == []

    def test_iadd(self):
        l = l0 = [1,2,3]
        l += [4,5]
        assert l is l0
        assert l == [1,2,3,4,5]

        l = l0 = [1.1,2.2,3.3]
        l += [4.4,5.5]
        assert l is l0
        assert l == [1.1,2.2,3.3,4.4,5.5]

        l = l0 = ['a', 'b', 'c']
        l1 = l[:]
        l += ['d']
        assert l is l0
        assert l == ['a', 'b', 'c', 'd']
        l1 += [0]
        assert l1 == ['a', 'b', 'c', 0]

        r1 = r2 = list(range(5))
        assert r1 is r2
        r1 += [15]
        assert r1 is r2
        assert r1 == [0, 1, 2, 3, 4, 15]
        assert r2 == [0, 1, 2, 3, 4, 15]

    def test_iadd_iterable(self):
        l = l0 = [1,2,3]
        l += iter([4,5])
        assert l is l0
        assert l == [1,2,3,4,5]

    def test_iadd_subclass(self):
        class Bar(object):
            def __radd__(self, other):
                return ('radd', self, other)
        bar = Bar()
        l1 = [1,2,3]
        l1 += bar
        assert l1 == ('radd', bar, [1,2,3])

    def test_add_lists(self):
        l1 = [1,2,3]
        l2 = [4,5,6]
        l3 = l1 + l2
        assert l3 == [1,2,3,4,5,6]

    def test_imul(self):
        l = l0 = [4,3]
        l *= 2
        assert l is l0
        assert l == [4,3,4,3]
        l *= 0
        assert l is l0
        assert l == []
        l = l0 = [4,3]
        l *= (-1)
        assert l is l0
        assert l == []

        l = l0 = ['a', 'b']
        l *= 2
        assert l is l0
        assert l == ['a', 'b', 'a', 'b']
        l *= 0
        assert l is l0
        assert l == []
        l = ['a']
        l *= -5
        assert l == []

        l = l0 = [1.1, 2.2]
        l *= 2
        assert l is l0
        assert l == [1.1, 2.2, 1.1, 2.2]

        l = list(range(2))
        l *= 2
        assert l == [0, 1, 0, 1]

        r1 = r2 = list(range(3))
        assert r1 is r2
        r1 *= 2
        assert r1 is r2
        assert r1 == [0, 1, 2, 0, 1, 2]
        assert r2 == [0, 1, 2, 0, 1, 2]

    def test_mul_errors(self):
        try:
            [1, 2, 3] * (3,)
        except TypeError:
            pass

    def test_mul___index__(self):
        class MyInt(object):
          def __init__(self, x):
            self.x = x

          def __int__(self):
            return self.x

        class MyIndex(object):
          def __init__(self, x):
            self.x = x

          def __index__(self):
            return self.x

        assert [0] * MyIndex(3) == [0, 0, 0]
        raises(TypeError, "[0]*MyInt(3)")
        raises(TypeError, "[0]*MyIndex(MyInt(3))")

    def test_index(self):
        c = list(range(10))
        assert c.index(0) == 0
        raises(ValueError, c.index, 10)

        c = list('hello world')
        assert c.index('l') == 2
        raises(ValueError, c.index, '!')
        assert c.index('l', 3) == 3
        assert c.index('l', 4) == 9
        raises(ValueError, c.index, 'l', 10)
        assert c.index('l', -5) == 9
        assert c.index('l', -25) == 2
        assert c.index('o', 1, 5) == 4
        raises(ValueError, c.index, 'o', 1, 4)
        assert c.index('o', 1, 5-11) == 4
        raises(ValueError, c.index, 'o', 1, 4-11)
        raises(TypeError, c.index, 'c', 0, 4.3)
        raises(TypeError, c.index, 'c', 1.0, 5.6)

        c = [0, 2, 4]
        assert c.index(0) == 0
        raises(ValueError, c.index, 3)

        c = [0.0, 2.2, 4.4]
        assert c.index(0) == 0.0
        e = raises(ValueError, c.index, 3)
        import sys
        if sys.version_info[:2] == (2, 7):     # CPython 2.7, PyPy
            assert str(e.value) == '3 is not in list'

    def test_index_cpython_bug(self):
        if self.on_cpython:
            skip("cpython has a bug here")
        c = list('hello world')
        assert c.index('l', None, None) == 2
        assert c.index('l', 3, None) == 3
        assert c.index('l', None, 4) == 2

    def test_ass_slice(self):
        l = list(range(6))
        l[1:3] = 'abc'
        assert l == [0, 'a', 'b', 'c', 3, 4, 5]
        l = []
        l[:-3] = []
        assert l == []
        l = list(range(6))
        l[:] = []
        assert l == []

        l = l0 = ['a', 'b']
        l[1:1] = ['ae']
        assert l == ['a', 'ae', 'b']
        l[1:100] = ['B']
        assert l == ['a', 'B']
        l[:] = []
        assert l == []
        assert l is l0

        l = []
        l2 = range(3)
        l.__setitem__(slice(0,3),l2)
        assert l == [0,1,2]

    def test_assign_extended_slice(self):
        l = l0 = ['a', 'b', 'c']
        l[::-1] = ['a', 'b', 'c']
        assert l == ['c', 'b', 'a']
        l[::-2] = [0, 1]
        assert l == [1, 'b', 0]
        l[-1:5:2] = [2]
        assert l == [1, 'b', 2]
        l[:-1:2] = [0]
        assert l == [0, 'b', 2]
        assert l is l0

        l = [1,2,3]
        raises(ValueError, "l[0:2:2] = [1,2,3,4]")
        raises(ValueError, "l[::2] = []")

        l = list(range(6))
        l[::3] = ('a', 'b')
        assert l == ['a', 1, 2, 'b', 4, 5]

        l = [0.0, 1.1, 2.2, 3.3, 4.4, 5.5]
        l[::3] = ('a', 'b')
        assert l == ['a', 1.1, 2.2, 'b', 4.4, 5.5]

        l_int = [5]; l_int.pop()   # IntListStrategy
        l_empty = []               # EmptyListStrategy
        raises(ValueError, "l_int[::-1] = [42]")
        raises(ValueError, "l_int[::7] = [42]")
        raises(ValueError, "l_empty[::-1] = [42]")
        raises(ValueError, "l_empty[::7] = [42]")
        l_int[::1] = [42]; assert l_int == [42]
        l_empty[::1] = [42]; assert l_empty == [42]

    def test_setslice_with_self(self):
        l = [1,2,3,4]
        l[:] = l
        assert l == [1,2,3,4]

        l = [1,2,3,4]
        l[0:2] = l
        assert l == [1,2,3,4,3,4]

        l = [1,2,3,4]
        l[0:2] = l
        assert l == [1,2,3,4,3,4]

        l = [1,2,3,4,5,6,7,8,9,10]
        raises(ValueError, "l[5::-1] = l")

        l = [1,2,3,4,5,6,7,8,9,10]
        raises(ValueError, "l[::2] = l")

        l = [1,2,3,4,5,6,7,8,9,10]
        l[5:] = l
        assert l == [1,2,3,4,5,1,2,3,4,5,6,7,8,9,10]

        l = [1,2,3,4,5,6]
        l[::-1] = l
        assert l == [6,5,4,3,2,1]

    def test_setitem_slice_performance(self):
        # because of a complexity bug, this used to take forever on a
        # translated pypy.  On CPython2.6 -A, it takes around 5 seconds.
        if self.on_arm:
            skip("consumes too much memory for most ARM machines")
        if self.runappdirect:
            count = 16*1024*1024
        else:
            count = 1024
        b = [None] * count
        for i in range(count):
            b[i:i+1] = ['y']
        assert b == ['y'] * count

    def test_setslice_full(self):
        l = [1, 2, 3]
        l[::] = "abc"
        assert l == ['a', 'b', 'c']

        l = [1, 2, 3]
        l[::] = []
        assert l == []

        l = [1, 2, 3]
        l[::] = l
        assert l == [1, 2, 3]

    def test_setslice_full_bug(self):
        l = [1, 2, 3]
        l[::] = (x + 1 for x in l)
        assert l == [2, 3, 4]

    def test_recursive_repr(self):
        l = []
        assert repr(l) == '[]'
        l.append(l)
        assert repr(l) == '[[...]]'

    def test_repr_strategies(self):
        assert repr([]) == '[]'
        assert repr([1, 2, 3]) == '[1, 2, 3]'
        assert repr([1.1, 2.1, 3.1]) == '[1.1, 2.1, 3.1]'
        assert repr([1.1, 2.1, 3.1, float('nan')]) == '[1.1, 2.1, 3.1, nan]'
        # mixed
        assert repr([100, 23, -1.1, 2.1, 3.1, float('nan')]) == '[100, 23, -1.1, 2.1, 3.1, nan]'
        # bytes
        assert repr([b'a', b'b', b'c']) == "[b'a', b'b', b'c']"
        # asciilist
        assert repr([u'a', u'b', u'c']) == "['a', 'b', 'c']"
        # some objects
        o1 = object()
        d = {1: 2, None: False}
        assert repr([o1, d]) == '[%r, %r]' % (o1, d)

    def test_copy(self):
        # test that empty list copies the empty list
        l = []
        c = l.copy()
        assert c == []

        # test that the items of a list are the same
        l = list(range(3))
        c = l.copy()
        assert l == c

        # test that it's indeed a copy and not a reference
        l = ['a', 'b']
        c = l.copy()
        c.append('i')
        assert l == ['a', 'b']
        assert c == l + ['i']

        # test that it's a shallow, not a deep copy
        l = [1, 2, [3, 4], 5]
        c = l.copy()
        assert l == c
        assert c[3] == l[3]

        raises(TypeError, l.copy, None)

    def test_append(self):
        l = []
        l.append('X')
        assert l == ['X']
        l.append('Y')
        l.append('Z')
        assert l == ['X', 'Y', 'Z']

        l = []
        l.append(0)
        assert l == [0]
        for x in range(1, 5):
            l.append(x)
        assert l == list(range(5))

        l = [1,2,3]
        l.append("a")
        assert l == [1,2,3,"a"]

        l = [1.1, 2.2, 3.3]
        l.append(4.4)
        assert l == [1.1, 2.2, 3.3, 4.4]

        l = list(range(4))
        l.append(4)
        assert l == list(range(5))

        l = list(range(5))
        l.append(26)
        assert l == [0,1,2,3,4,26]

        l = list(range(5))
        l.append("a")
        assert l == [0,1,2,3,4,"a"]

        l = list(range(5))
        l.append(5)
        assert l == [0,1,2,3,4,5]

    def test_count(self):
        c = list('hello')
        assert c.count('l') == 2
        assert c.count('h') == 1
        assert c.count('w') == 0

        c = [0, 1, 2, 2, 3]
        assert c.count(2) == 2
        assert c.count(1) == 1
        assert c.count(0) == 1
        assert c.count(10) == 0

        c = [0., 1., 2., 2., 3., 0.0, -0.0]
        assert c.count(2) == 2
        assert c.count(1) == 1
        assert c.count(0) == 3
        assert c.count(10) == 0
        assert c.count('abc') == 0

        c = [0, 1, 2, 2., 3, 0.0, -0.0]
        assert c.count(2) == 2
        assert c.count(1) == 1
        assert c.count(0) == 3
        assert c.count(10) == 0
        assert c.count(2.) == 2
        assert c.count(1.) == 1
        assert c.count(0.) == 3
        assert c.count(-0.) == 3
        assert c.count(10.) == 0
        assert c.count('abc') == 0

        c = [0, "abc", 1, 2, 2., 3, 0.0, -0.0, None]
        assert c.count(2) == 2
        assert c.count(2.) == 2
        assert c.count(1) == 1
        assert c.count(1.) == 1
        assert c.count(0) == 3
        assert c.count(0.0) == 3
        assert c.count(-0.0) == 3
        assert c.count(10) == 0
        assert c.count('abc') == 1

    def test_insert(self):
        c = list('hello world')
        c.insert(0, 'X')
        assert c[:4] == ['X', 'h', 'e', 'l']
        c.insert(2, 'Y')
        c.insert(-2, 'Z')
        assert ''.join(c) == 'XhYello worZld'

        ls = [1, 2, 3, 4, 5, 6, 7]
        for i in range(5):
            ls.insert(0, i)
        assert len(ls) == 12

        l = []
        l.insert(4,2)
        assert l == [2]

        l = [1,2,3]
        l.insert(0,"a")
        assert l == ["a", 1, 2, 3]

        l = list(range(3))
        l.insert(1,5)
        assert l == [0,5,1,2]

    def test_pop(self):
        c = list('hello world')
        s = ''
        for i in range(11):
            s += c.pop()
        assert s == 'dlrow olleh'
        raises(IndexError, c.pop)
        assert len(c) == 0

        l = list(range(10))
        l.pop()
        assert l == list(range(9))
        assert l.pop(0) == 0

        l = [1.1, 2.2, 3.3]
        l.pop()
        assert l == [1.1, 2.2]

        l = []
        raises(IndexError, l.pop, 0)

    def test_pop_custom_int(self):
        class A(object):
            def __init__(self, x):
                self.x = x

            def __int__(self):
                return self.x

        l = list(range(10))
        x = l.pop(A(-1))
        assert x == 9
        assert l == list(range(9))
        raises(TypeError, list(range(10)).pop, 1.0)

    def test_pop_negative(self):
        l1 = [1,2,3,4]
        l2 = ["1", "2", "3", "4"]
        l3 = list(range(5))
        l4 = [1, 2, 3, "4"]
        l5 = [1.1, 2.2, 3.3, 4.4]

        raises(IndexError, l1.pop, -5)
        raises(IndexError, l2.pop, -5)
        raises(IndexError, l3.pop, -6)
        raises(IndexError, l4.pop, -5)
        raises(IndexError, l5.pop, -5)

        assert l1.pop(-2) == 3
        assert l2.pop(-2) == "3"
        assert l3.pop(-2) == 3
        assert l4.pop(-2) == 3
        assert l5.pop(-2) == 3.3

    def test_remove(self):
        c = list('hello world')
        c.remove('l')
        assert ''.join(c) == 'helo world'
        c.remove('l')
        assert ''.join(c) == 'heo world'
        c.remove('l')
        assert ''.join(c) == 'heo word'
        raises(ValueError, c.remove, 'l')
        assert ''.join(c) == 'heo word'

        l = list(range(5))
        l.remove(2)
        assert l == [0, 1, 3, 4]
        l = [0, 3, 5]
        raises(ValueError, c.remove, 2)

        l = [0.0, 1.1, 2.2, 3.3, 4.4]
        l.remove(2.2)
        assert l == [0.0, 1.1, 3.3, 4.4]
        l = [0.0, 3.3, 5.5]
        raises(ValueError, c.remove, 2)
        e = raises(ValueError, c.remove, 2.2)
        if not self.on_cpython:
            assert str(e.value) == 'list.remove(): 2.2 is not in list'

    def test_reverse(self):
        c = list('hello world')
        c.reverse()
        assert ''.join(c) == 'dlrow olleh'

        l = list(range(3))
        l.reverse()
        assert l == [2,1,0]

        r = list(range(3))
        r[0] = 1
        assert r == [1, 1, 2]
        r.reverse()
        assert r == [2, 1, 1]

    def test_reversed(self):
        assert list(list('hello').__reversed__()) == ['o', 'l', 'l', 'e', 'h']
        assert list(reversed(list('hello'))) == ['o', 'l', 'l', 'e', 'h']

    def test_mutate_while_remove(self):
        class Mean(object):
            def __init__(self, i):
                self.i = i
            def __eq__(self, other):
                if self.i == 9:
                    del l[self.i - 1]
                    return True
                else:
                    return False
        l = [Mean(i) for i in range(10)]
        # does not crash
        l.remove(None)
        class Mean2(object):
            def __init__(self, i):
                self.i = i
            def __eq__(self, other):
                l.append(self.i)
                return False
        l = [Mean2(i) for i in range(10)]
        # does not crash
        l.remove(5)
        assert l[10:] == [0, 1, 2, 3, 4, 6, 7, 8, 9]

    def test_mutate_while_contains(self):
        class Mean(object):
            def __init__(self, i):
                self.i = i
            def __eq__(self, other):
                if self.i == 9 == other:
                    del l[0]
                    return True
                else:
                    return False
        l = [Mean(i) for i in range(10)]
        assert l.__contains__(9)
        assert not l.__contains__(2)

    def test_mutate_while_extend(self):
        # this used to segfault pypy-c (with py.test -A)
        import sys
        if hasattr(sys, 'pypy_translation_info'):
            if sys.pypy_translation_info['translation.gc'] == 'boehm':
                skip("not reliable on top of Boehm")
        class A(object):
            def __del__(self):
                print('del')
                del lst[:]
        for i in range(10):
            keepalive = []
            lst = list(str(i)) * 100
            A()
            while lst:
                keepalive.append(lst[:])

<<<<<<< HEAD
=======
    def test_mutate_while_slice(self):
        class X:
            def __index__(self):
                del a[:]
                return 1

        a = [0]
        assert a[:X():2] == []
        assert a == []

        a = [0]
        assert a[X():2] == []
        assert a == []

        a = [0]
        assert a[0:2:X()] == []
        assert a == []

    def test_mutate_while_slice_delete(self):
        class X(object):
            def __index__(self):
                l[:] = [1]
                print(l)
                return 10

        l = [1] * 100
        del l[1:X():2]
        assert l == [1]

    def test___getslice__(self):
        l = [1,2,3,4]
        res = l.__getslice__(0, 2)
        assert res == [1, 2]

        l = []
        assert l.__getslice__(0,2) == []

    def test___setslice__(self):
        l = [1,2,3,4]
        l.__setslice__(0, 2, [5, 6])
        assert l == [5, 6, 3, 4]

        l = []
        l.__setslice__(0,0,[3,4,5])
        assert l == [3,4,5]

    def test___delslice__(self):
        l = [1,2,3,4]
        l.__delslice__(0, 2)
        assert l == [3, 4]

>>>>>>> 8d2ce818
    def test_unicode(self):
        s = "\ufffd\ufffd\ufffd"
        assert s.encode("ascii", "replace") == b"???"
        assert s.encode("ascii", "ignore") == b""
        l1 = [s.encode("ascii", "replace")]
        assert l1[0] == b"???"

        l2 = [s.encode("ascii", "ignore")]
        assert l2[0] == b""

        l3 = [s]
        assert l3[0].encode("ascii", "replace") == b"???"

        s = u"\u2039"
        l1 = list(s)
        assert len(l1) == 1

    def test_unicode_bug_in_listview_utf8(self):
        l1 = list(u'\u1234\u2345')
        assert l1 == [u'\u1234', u'\u2345']

    def test_list_from_set(self):
        l = ['a']
        l.__init__(set('b'))
        assert l == ['b']

    def test_list_from_generator(self):
        l = ['a']
        g = (i*i for i in range(5))
        l.__init__(g)
        assert l == [0, 1, 4, 9, 16]
        l.__init__(g)
        assert l == []
        assert list(g) == []

    def test_list_from_bytes(self):
        b = list(b'abc')
        assert b == [97, 98, 99]

    def test_uses_custom_iterator(self):
        # obscure corner case: space.listview*() must not shortcut subclasses
        # of dicts, because the OrderedDict in the stdlib relies on this.
        # we extend the use case to lists and sets, i.e. all types that have
        # strategies, to avoid surprizes depending on the strategy.
        class X: pass
        for base, arg in [
                (list, []), (list, [5]), (list, ['x']), (list, [X]), (list, ['x']),
                (set, []),  (set,  [5]), (set,  ['x']), (set, [X]), (set, ['x']),
                (dict, []), (dict, [(5,6)]), (dict, [('x',7)]), (dict, [(X,8)]),
                (dict, [('x', 7)]),
                ]:
            print(base, arg)
            class SubClass(base):
                def __iter__(self):
                    return iter("foobar")
            sub = SubClass(arg)
            assert list(sub) == ['f', 'o', 'o', 'b', 'a', 'r']
            l = []
            l.extend(sub)
            assert l == ['f', 'o', 'o', 'b', 'a', 'r']
            # test another list strategy
            l = ['Z']
            l.extend(sub)
            assert l == ['Z', 'f', 'o', 'o', 'b', 'a', 'r']

            class Sub2(base):
                pass
            assert list(Sub2(arg)) == list(base(arg))
            s = set()
            s.update(Sub2(arg))
            assert s == set(base(arg))

    def test_comparison(self):
        assert ([] <  []) is False
        assert ([] <= []) is True
        assert ([] == []) is True
        assert ([] != []) is False
        assert ([] >  []) is False
        assert ([] >= []) is True
        assert ([5] <  []) is False
        assert ([5] <= []) is False
        assert ([5] == []) is False
        assert ([5] != []) is True
        assert ([5] >  []) is True
        assert ([5] >= []) is True
        assert ([] <  [5]) is True
        assert ([] <= [5]) is True
        assert ([] == [5]) is False
        assert ([] != [5]) is True
        assert ([] >  [5]) is False
        assert ([] >= [5]) is False
        assert ([4] <  [5]) is True
        assert ([4] <= [5]) is True
        assert ([4] == [5]) is False
        assert ([4] != [5]) is True
        assert ([4] >  [5]) is False
        assert ([4] >= [5]) is False
        assert ([5] <  [5]) is False
        assert ([5] <= [5]) is True
        assert ([5] == [5]) is True
        assert ([5] != [5]) is False
        assert ([5] >  [5]) is False
        assert ([5] >= [5]) is True
        assert ([6] <  [5]) is False
        assert ([6] <= [5]) is False
        assert ([6] == [5]) is False
        assert ([6] != [5]) is True
        assert ([6] >  [5]) is True
        assert ([6] >= [5]) is True
        N = float('nan')
        assert ([N] <  [5]) is False
        assert ([N] <= [5]) is False
        assert ([N] == [5]) is False
        assert ([N] != [5]) is True
        assert ([N] >  [5]) is False
        assert ([N] >= [5]) is False
        assert ([5] <  [N]) is False
        assert ([5] <= [N]) is False
        assert ([5] == [N]) is False
        assert ([5] != [N]) is True
        assert ([5] >  [N]) is False
        assert ([5] >= [N]) is False

    def test_resizelist_hint(self):
        if self.on_cpython:
            skip('pypy-only test')
        import __pypy__
        l2 = []
        __pypy__.resizelist_hint(l2, 100)
        l1 = [1, 2, 3]
        l1[:] = l2
        assert len(l1) == 0

    def test_use_method_for_wrong_object(self):
        if self.on_cpython:
            skip('pypy-only test')
        raises(TypeError, list.append, 1, 2)

    def test_ne_NotImplemented(self):
        class NonList(object):
            pass
        non_list = NonList()
        assert [] != non_list

    def test_extend_from_empty_list_with_subclasses(self):
        # some of these tests used to fail by ignoring the
        # custom __iter__() --- but only if the list has so
        # far the empty strategy, as opposed to .extend()ing
        # a non-empty list.
        class T(tuple):
            def __iter__(self):
                yield "ok"
        assert list(T([5, 6])) == ["ok"]
        #
        class L(list):
            def __iter__(self):
                yield "ok"
        assert list(L([5, 6])) == ["ok"]
        assert list(L([5.2, 6.3])) == ["ok"]
        #
        class S(bytes):
            def __iter__(self):
                yield "ok"
        assert list(S(b"don't see me")) == ["ok"]
        #
        class U(str):
            def __iter__(self):
                yield "ok"
        assert list(U("don't see me")) == ["ok"]
        #
        class S(bytes):
            def __getitem__(self, index):
                never_called
        assert list(S(b"abc")) == list(b"abc")   # __getitem__ ignored
        #
        class U(str):
            def __getitem__(self, index):
                never_called
        assert list(U("abc")) == list("abc")     # __getitem__ ignored

    def test_extend_from_nonempty_list_with_subclasses(self):
        l = ["hi!"]
        class T(tuple):
            def __iter__(self):
                yield "okT"
        l.extend(T([5, 6]))
        #
        class L(list):
            def __iter__(self):
                yield "okL"
        l.extend(L([5, 6]))
        l.extend(L([5.2, 6.3]))
        #
        class S(bytes):
            def __iter__(self):
                yield "okS"
        l.extend(S(b"don't see me"))
        #
        class U(str):
            def __iter__(self):
                yield "okU"
        l.extend(U("don't see me"))
        #
        assert l == ["hi!", "okT", "okL", "okL", "okS", "okU"]
        #
        class S(bytes):
            def __getitem__(self, index):
                never_called
        l = []
        l.extend(S(b"abc"))
        assert l == list(b"abc")    # __getitem__ ignored
        #
        class U(str):
            def __getitem__(self, index):
                never_called
        l = []
        l.extend(U("abc"))
        assert l == list("abc")     # __getitem__ ignored

    def test_issue1266(self):
        l = list(range(1))
        l.pop()
        # would previously crash
        l.append(1)
        assert l == [1]

        l = list(range(1))
        l.pop()
        # would previously crash
        l.reverse()
        assert l == []

    def test_issue1266_ovf(self):
        import sys

        l = list(range(0, sys.maxsize, sys.maxsize))
        l.append(sys.maxsize)
        # -2 would be next in the range sequence if overflow were
        # allowed
        l.append(-2)
        assert l == [0, sys.maxsize, -2]
        assert -2 in l

        l = list(range(-sys.maxsize, sys.maxsize, sys.maxsize // 10))
        item11 = l[11]
        assert l[::11] == [-sys.maxsize, item11]
        assert item11 in l[::11]

    def test_bug_list_of_nans(self):
        N = float('nan')
        L1 = [N, 'foo']       # general object strategy
        assert N in L1
        assert L1.index(N) == 0
        assert L1 == [N, 'foo']
        # our float list strategy needs to consider NaNs are equal!
        L2 = [N, 0.0]         # float strategy
        assert N in L2
        assert L2.index(N) == 0
        assert L2.index(-0.0) == 1
        assert L2 == [N, -0.0]
        # same with the int-or-float list strategy
        L3 = [N, 0.0, -0.0, 0]
        assert N in L3
        assert L3.index(N) == 0
        for i in [1, 2, 3]:
            assert L3[i] == 0
            assert L3[i] == 0.0
            assert L3[i] == -0.0
            assert L3.index(0, i) == i
            assert L3.index(0.0, i) == i
            assert L3.index(-0.0, i) == i

    def test_list_new_pos_only(self):
        with raises(TypeError):
            list(sequence=[])

    def test_generic_alias(self):
        ga = list[int]
        assert ga.__origin__ is list
        assert ga.__args__ == (int, )


class AppTestWithoutStrategies:
    spaceconfig = {"objspace.std.withliststrategies": False}

    def test_no_shared_empty_list(self):
        l = []
        copy = l[:]
        copy.append({})
        assert copy == [{}]

        notshared = l[:]
        assert notshared == []


class AppTestListFastSubscr:
    spaceconfig = {"objspace.std.optimized_list_getitem": True}

    def test_getitem(self):
        import operator
        l = [0, 1, 2, 3, 4]
        for i in range(5):
            assert l[i] == i
        assert l[3:] == [3, 4]
        raises(TypeError, operator.getitem, l, "str")<|MERGE_RESOLUTION|>--- conflicted
+++ resolved
@@ -1535,8 +1535,6 @@
             while lst:
                 keepalive.append(lst[:])
 
-<<<<<<< HEAD
-=======
     def test_mutate_while_slice(self):
         class X:
             def __index__(self):
@@ -1566,29 +1564,6 @@
         del l[1:X():2]
         assert l == [1]
 
-    def test___getslice__(self):
-        l = [1,2,3,4]
-        res = l.__getslice__(0, 2)
-        assert res == [1, 2]
-
-        l = []
-        assert l.__getslice__(0,2) == []
-
-    def test___setslice__(self):
-        l = [1,2,3,4]
-        l.__setslice__(0, 2, [5, 6])
-        assert l == [5, 6, 3, 4]
-
-        l = []
-        l.__setslice__(0,0,[3,4,5])
-        assert l == [3,4,5]
-
-    def test___delslice__(self):
-        l = [1,2,3,4]
-        l.__delslice__(0, 2)
-        assert l == [3, 4]
-
->>>>>>> 8d2ce818
     def test_unicode(self):
         s = "\ufffd\ufffd\ufffd"
         assert s.encode("ascii", "replace") == b"???"
