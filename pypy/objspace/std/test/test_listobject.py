--- conflicted
+++ resolved
@@ -1126,98 +1126,6 @@
         assert l == []
         assert list(g) == []
 
-<<<<<<< HEAD
-=======
-class AppTestForRangeLists(AppTestW_ListObject):
-
-    def setup_class(cls):
-        cls.space = gettestobjspace(**{"objspace.std.withrangelist" :
-                                       True})
-
-    def test_range_simple_backwards(self):
-        x = range(5,1)
-        assert x == []
-
-    def test_range_big_start(self):
-        x = range(1,10)
-        x[22:0:-1] == range(1,10)
-
-    def test_range_list_invalid_slice(self):
-        x = [1,2,3,4]
-        assert x[10:0] == []
-        assert x[10:0:None] == []
-
-        x = range(1,5)
-        assert x[10:0] == []
-        assert x[10:0:None] == []
-
-        assert x[0:22] == [1,2,3,4]
-        assert x[-1:10] == [4]
-
-        assert x[0:22:None] == [1,2,3,4]
-        assert x[-1:10:None] == [4]
-
-    def test_range_backwards(self):
-        x = range(1,10)
-        assert x[22:-10] == []
-        assert x[22:-10:-1] == [9,8,7,6,5,4,3,2,1]
-        assert x[10:3:-1] == [9,8,7,6,5]
-        assert x[10:3:-2] == [9,7,5]
-        assert x[1:5:-1] == []
-
-    def test_sort_range(self):
-        l = range(3,10,3)
-        l.sort()
-        assert l == [3, 6, 9]
-        l.sort(reverse = True)
-        assert l == [9, 6, 3]
-        l.sort(reverse = True)
-        assert l == [9, 6, 3]
-        l.sort()
-        assert l == [3, 6, 9]
-
-    def test_slice(self):
-        l = []
-        l2 = range(3)
-        l.__setslice__(0,3,l2)
-        assert l == [0,1,2]
-
-    def test_getitem(self):
-        l = range(5)
-        raises(IndexError, "l[-10]")
-
-    def test_append(self):
-        l = range(5)
-        l.append(26)
-        assert l == [0,1,2,3,4,26]
-
-        l = range(5)
-        l.append("a")
-        assert l == [0,1,2,3,4,"a"]
-
-        l = range(5)
-        l.append(5)
-        assert l == [0,1,2,3,4,5]
-
-    def test_pop(self):
-        l = range(3)
-        assert l.pop(0) == 0
-
-    def test_setitem(self):
-        l = range(3)
-        l[0] = 1
-        assert l == [1,1,2]
-
-    def test_inset(self):
-        l = range(3)
-        l.insert(1,5)
-        assert l == [0,5,1,2]
-
-    def test_reverse(self):
-        l = range(3)
-        l.reverse()
-        assert l == [2,1,0]
-
 class AppTestWithoutStrategies(object):
 
     def setup_class(cls):
@@ -1233,7 +1141,6 @@
         notshared = l[:]
         assert notshared == []
 
->>>>>>> 5ef6a99d
 class AppTestListFastSubscr:
 
     def setup_class(cls):
