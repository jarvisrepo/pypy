# coding: iso-8859-15
import py
import random
from pypy.objspace.std.listobject import W_ListObject, SizeListStrategy,\
     IntegerListStrategy, ObjectListStrategy
from pypy.interpreter.error import OperationError
from rpython.rlib.rarithmetic import is_valid_int


class TestW_ListObject(object):
    def test_is_true(self):
        w = self.space.wrap
        w_list = W_ListObject(self.space, [])
        assert self.space.is_true(w_list) == False
        w_list = W_ListObject(self.space, [w(5)])
        assert self.space.is_true(w_list) == True
        w_list = W_ListObject(self.space, [w(5), w(3)])
        assert self.space.is_true(w_list) == True

    def test_len(self):
        w = self.space.wrap
        w_list = W_ListObject(self.space, [])
        assert self.space.eq_w(self.space.len(w_list), w(0))
        w_list = W_ListObject(self.space, [w(5)])
        assert self.space.eq_w(self.space.len(w_list), w(1))
        w_list = W_ListObject(self.space, [w(5), w(3), w(99)]*111)
        assert self.space.eq_w(self.space.len(w_list), w(333))

    def test_getitem(self):
        w = self.space.wrap
        w_list = W_ListObject(self.space, [w(5), w(3)])
        assert self.space.eq_w(self.space.getitem(w_list, w(0)), w(5))
        assert self.space.eq_w(self.space.getitem(w_list, w(1)), w(3))
        assert self.space.eq_w(self.space.getitem(w_list, w(-2)), w(5))
        assert self.space.eq_w(self.space.getitem(w_list, w(-1)), w(3))
        self.space.raises_w(self.space.w_IndexError,
                            self.space.getitem, w_list, w(2))
        self.space.raises_w(self.space.w_IndexError,
                            self.space.getitem, w_list, w(42))
        self.space.raises_w(self.space.w_IndexError,
                            self.space.getitem, w_list, w(-3))

    def test_getitems(self):
        w = self.space.wrap
        from pypy.objspace.std.listobject import make_range_list
        r = make_range_list(self.space, 1,1,7)
        l = [w(1),w(2),w(3),w(4),w(5),w(6),w(7)]
        l2 = r.getitems()
        for i in range(7):
            assert self.space.eq_w(l[i], l2[i])

    def test_getitems_fixedsize(self):
        w = self.space.wrap
        from pypy.objspace.std.listobject import make_range_list
        rangelist = make_range_list(self.space, 1,1,7)
        emptylist = W_ListObject(self.space, [])
        intlist = W_ListObject(self.space, [w(1),w(2),w(3),w(4),w(5),w(6),w(7)])
        strlist = W_ListObject(self.space, [w('1'),w('2'),w('3'),w('4'),w('5'),w('6'),w('7')])
        floatlist = W_ListObject(self.space, [w(1.0),w(2.0),w(3.0),w(4.0),w(5.0),w(6.0),w(7.0)])
        objlist = W_ListObject(self.space, [w(1),w('2'),w(3.0),w(4),w(5),w(6),w(7)])

        emptylist_copy = emptylist.getitems_fixedsize()
        assert emptylist_copy == []

        rangelist_copy = rangelist.getitems_fixedsize()
        intlist_copy = intlist.getitems_fixedsize()
        strlist_copy = strlist.getitems_fixedsize()
        floatlist_copy = floatlist.getitems_fixedsize()
        objlist_copy = objlist.getitems_fixedsize()
        for i in range(7):
            assert self.space.eq_w(rangelist_copy[i], rangelist.getitem(i))
            assert self.space.eq_w(intlist_copy[i], intlist.getitem(i))
            assert self.space.eq_w(strlist_copy[i], strlist.getitem(i))
            assert self.space.eq_w(floatlist_copy[i], floatlist.getitem(i))
            assert self.space.eq_w(objlist_copy[i], objlist.getitem(i))

        emptylist_copy = emptylist.getitems_unroll()
        assert emptylist_copy == []

        rangelist_copy = rangelist.getitems_unroll()
        intlist_copy = intlist.getitems_unroll()
        strlist_copy = strlist.getitems_unroll()
        floatlist_copy = floatlist.getitems_unroll()
        objlist_copy = objlist.getitems_unroll()
        for i in range(7):
            assert self.space.eq_w(rangelist_copy[i], rangelist.getitem(i))
            assert self.space.eq_w(intlist_copy[i], intlist.getitem(i))
            assert self.space.eq_w(strlist_copy[i], strlist.getitem(i))
            assert self.space.eq_w(floatlist_copy[i], floatlist.getitem(i))
            assert self.space.eq_w(objlist_copy[i], objlist.getitem(i))

    def test_random_getitem(self):
        w = self.space.wrap
        s = list('qedx387tn3uixhvt 7fh387fymh3dh238 dwd-wq.dwq9')
        w_list = W_ListObject(self.space, map(w, s))
        keys = range(-len(s)-5, len(s)+5)
        choices = keys + [None]*12
        stepchoices = [None, None, None, 1, 1, -1, -1, 2, -2,
                       len(s)-1, len(s), len(s)+1,
                       -len(s)-1, -len(s), -len(s)+1]
        for i in range(40):
            keys.append(slice(random.choice(choices),
                              random.choice(choices),
                              random.choice(stepchoices)))
        random.shuffle(keys)
        for key in keys:
            try:
                expected = s[key]
            except IndexError:
                self.space.raises_w(self.space.w_IndexError,
                                    self.space.getitem, w_list, w(key))
            else:
                w_result = self.space.getitem(w_list, w(key))
                assert self.space.unwrap(w_result) == expected

    def test_iter(self):
        w = self.space.wrap
        w_list = W_ListObject(self.space, [w(5), w(3), w(99)])
        w_iter = self.space.iter(w_list)
        assert self.space.eq_w(self.space.next(w_iter), w(5))
        assert self.space.eq_w(self.space.next(w_iter), w(3))
        assert self.space.eq_w(self.space.next(w_iter), w(99))
        raises(OperationError, self.space.next, w_iter)
        raises(OperationError, self.space.next, w_iter)

    def test_contains(self):
        w = self.space.wrap
        w_list = W_ListObject(self.space, [w(5), w(3), w(99)])
        assert self.space.eq_w(self.space.contains(w_list, w(5)),
                           self.space.w_True)
        assert self.space.eq_w(self.space.contains(w_list, w(99)),
                           self.space.w_True)
        assert self.space.eq_w(self.space.contains(w_list, w(11)),
                           self.space.w_False)
        assert self.space.eq_w(self.space.contains(w_list, w_list),
                           self.space.w_False)

    def test_getslice(self):
        w = self.space.wrap

        def test1(testlist, start, stop, step, expected):
            w_slice  = self.space.newslice(w(start), w(stop), w(step))
            w_list = W_ListObject(self.space, [w(i) for i in testlist])
            w_result = self.space.getitem(w_list, w_slice)
            assert self.space.unwrap(w_result) == expected

        for testlist in [[], [5,3,99]]:
            for start in [-2, 0, 1, 10]:
                for end in [-1, 2, 999]:
                    test1(testlist, start, end, 1, testlist[start:end])

        test1([5,7,1,4], 3, 1, -2,  [4,])
        test1([5,7,1,4], 3, 0, -2,  [4, 7])
        test1([5,7,1,4], 3, -1, -2, [])
        test1([5,7,1,4], -2, 11, 2, [1,])
        test1([5,7,1,4], -3, 11, 2, [7, 4])
        test1([5,7,1,4], -5, 11, 2, [5, 1])

    def test_setslice(self):
        w = self.space.wrap

        def test1(lhslist, start, stop, rhslist, expected):
            w_slice  = self.space.newslice(w(start), w(stop), w(1))
            w_lhslist = W_ListObject(self.space, [w(i) for i in lhslist])
            w_rhslist = W_ListObject(self.space, [w(i) for i in rhslist])
            self.space.setitem(w_lhslist, w_slice, w_rhslist)
            assert self.space.unwrap(w_lhslist) == expected

        test1([5,7,1,4], 1, 3, [9,8],  [5,9,8,4])
        test1([5,7,1,4], 1, 3, [9],    [5,9,4])
        test1([5,7,1,4], 1, 3, [9,8,6],[5,9,8,6,4])
        test1([5,7,1,4], 1, 3, [],     [5,4])
        test1([5,7,1,4], 2, 2, [9],    [5,7,9,1,4])
        test1([5,7,1,4], 0, 99,[9,8],  [9,8])

    def test_add(self):
        w = self.space.wrap
        w_list0 = W_ListObject(self.space, [])
        w_list1 = W_ListObject(self.space, [w(5), w(3), w(99)])
        w_list2 = W_ListObject(self.space, [w(-7)] * 111)
        assert self.space.eq_w(self.space.add(w_list1, w_list1),
                           W_ListObject(self.space, [w(5), w(3), w(99),
                                               w(5), w(3), w(99)]))
        assert self.space.eq_w(self.space.add(w_list1, w_list2),
                           W_ListObject(self.space, [w(5), w(3), w(99)] +
                                              [w(-7)] * 111))
        assert self.space.eq_w(self.space.add(w_list1, w_list0), w_list1)
        assert self.space.eq_w(self.space.add(w_list0, w_list2), w_list2)

    def test_mul(self):
        # only testing right mul at the moment
        w = self.space.wrap
        arg = w(2)
        n = 3
        w_lis = W_ListObject(self.space, [arg])
        w_lis3 = W_ListObject(self.space, [arg]*n)
        w_res = self.space.mul(w_lis, w(n))
        assert self.space.eq_w(w_lis3, w_res)
        # commute
        w_res = self.space.mul(w(n), w_lis)
        assert self.space.eq_w(w_lis3, w_res)

    def test_mul_does_not_clone(self):
        # only testing right mul at the moment
        w = self.space.wrap
        arg = w(2)
        w_lis = W_ListObject(self.space, [arg])
        w_lis.clone = None
        # does not crash
        self.space.mul(w_lis, w(5))

    def test_setitem(self):
        w = self.space.wrap
        w_list = W_ListObject(self.space, [w(5), w(3)])
        w_exp1 = W_ListObject(self.space, [w(5), w(7)])
        w_exp2 = W_ListObject(self.space, [w(8), w(7)])
        self.space.setitem(w_list, w(1), w(7))
        assert self.space.eq_w(w_exp1, w_list)
        self.space.setitem(w_list, w(-2), w(8))
        assert self.space.eq_w(w_exp2, w_list)
        self.space.raises_w(self.space.w_IndexError,
                            self.space.setitem, w_list, w(2), w(5))
        self.space.raises_w(self.space.w_IndexError,
                            self.space.setitem, w_list, w(-3), w(5))

    def test_random_setitem_delitem(self):
        w = self.space.wrap
        s = range(39)
        w_list = W_ListObject(self.space, map(w, s))
        expected = list(s)
        keys = range(-len(s)-5, len(s)+5)
        choices = keys + [None]*12
        stepchoices = [None, None, None, 1, 1, -1, -1, 2, -2,
                       len(s)-1, len(s), len(s)+1,
                       -len(s)-1, -len(s), -len(s)+1]
        for i in range(50):
            keys.append(slice(random.choice(choices),
                              random.choice(choices),
                              random.choice(stepchoices)))
        random.shuffle(keys)
        n = len(s)
        for key in keys:
            if random.random() < 0.15:
                random.shuffle(s)
                w_list = W_ListObject(self.space, map(w, s))
                expected = list(s)
            try:
                value = expected[key]
            except IndexError:
                self.space.raises_w(self.space.w_IndexError,
                                    self.space.setitem, w_list, w(key), w(42))
            else:
                if is_valid_int(value):   # non-slicing
                    if random.random() < 0.25:   # deleting
                        self.space.delitem(w_list, w(key))
                        del expected[key]
                    else:
                        self.space.setitem(w_list, w(key), w(n))
                        expected[key] = n
                        n += 1
                else:        # slice assignment
                    mode = random.choice(['samesize', 'resize', 'delete'])
                    if mode == 'delete':
                        self.space.delitem(w_list, w(key))
                        del expected[key]
                    elif mode == 'samesize':
                        newvalue = range(n, n+len(value))
                        self.space.setitem(w_list, w(key), w(newvalue))
                        expected[key] = newvalue
                        n += len(newvalue)
                    elif mode == 'resize' and key.step is None:
                        newvalue = range(n, n+random.randrange(0, 20))
                        self.space.setitem(w_list, w(key), w(newvalue))
                        expected[key] = newvalue
                        n += len(newvalue)
            assert self.space.unwrap(w_list) == expected

    def test_eq(self):
        w = self.space.wrap

        w_list0 = W_ListObject(self.space, [])
        w_list1 = W_ListObject(self.space, [w(5), w(3), w(99)])
        w_list2 = W_ListObject(self.space, [w(5), w(3), w(99)])
        w_list3 = W_ListObject(self.space, [w(5), w(3), w(99), w(-1)])

        assert self.space.eq_w(self.space.eq(w_list0, w_list1),
                           self.space.w_False)
        assert self.space.eq_w(self.space.eq(w_list1, w_list0),
                           self.space.w_False)
        assert self.space.eq_w(self.space.eq(w_list1, w_list1),
                           self.space.w_True)
        assert self.space.eq_w(self.space.eq(w_list1, w_list2),
                           self.space.w_True)
        assert self.space.eq_w(self.space.eq(w_list2, w_list3),
                           self.space.w_False)

    def test_ne(self):
        w = self.space.wrap

        w_list0 = W_ListObject(self.space, [])
        w_list1 = W_ListObject(self.space, [w(5), w(3), w(99)])
        w_list2 = W_ListObject(self.space, [w(5), w(3), w(99)])
        w_list3 = W_ListObject(self.space, [w(5), w(3), w(99), w(-1)])

        assert self.space.eq_w(self.space.ne(w_list0, w_list1),
                           self.space.w_True)
        assert self.space.eq_w(self.space.ne(w_list1, w_list0),
                           self.space.w_True)
        assert self.space.eq_w(self.space.ne(w_list1, w_list1),
                           self.space.w_False)
        assert self.space.eq_w(self.space.ne(w_list1, w_list2),
                           self.space.w_False)
        assert self.space.eq_w(self.space.ne(w_list2, w_list3),
                           self.space.w_True)

    def test_lt(self):
        w = self.space.wrap

        w_list0 = W_ListObject(self.space, [])
        w_list1 = W_ListObject(self.space, [w(5), w(3), w(99)])
        w_list2 = W_ListObject(self.space, [w(5), w(3), w(99)])
        w_list3 = W_ListObject(self.space, [w(5), w(3), w(99), w(-1)])
        w_list4 = W_ListObject(self.space, [w(5), w(3), w(9), w(-1)])

        assert self.space.eq_w(self.space.lt(w_list0, w_list1),
                           self.space.w_True)
        assert self.space.eq_w(self.space.lt(w_list1, w_list0),
                           self.space.w_False)
        assert self.space.eq_w(self.space.lt(w_list1, w_list1),
                           self.space.w_False)
        assert self.space.eq_w(self.space.lt(w_list1, w_list2),
                           self.space.w_False)
        assert self.space.eq_w(self.space.lt(w_list2, w_list3),
                           self.space.w_True)
        assert self.space.eq_w(self.space.lt(w_list4, w_list3),
                           self.space.w_True)

    def test_ge(self):
        w = self.space.wrap

        w_list0 = W_ListObject(self.space, [])
        w_list1 = W_ListObject(self.space, [w(5), w(3), w(99)])
        w_list2 = W_ListObject(self.space, [w(5), w(3), w(99)])
        w_list3 = W_ListObject(self.space, [w(5), w(3), w(99), w(-1)])
        w_list4 = W_ListObject(self.space, [w(5), w(3), w(9), w(-1)])

        assert self.space.eq_w(self.space.ge(w_list0, w_list1),
                           self.space.w_False)
        assert self.space.eq_w(self.space.ge(w_list1, w_list0),
                           self.space.w_True)
        assert self.space.eq_w(self.space.ge(w_list1, w_list1),
                           self.space.w_True)
        assert self.space.eq_w(self.space.ge(w_list1, w_list2),
                           self.space.w_True)
        assert self.space.eq_w(self.space.ge(w_list2, w_list3),
                           self.space.w_False)
        assert self.space.eq_w(self.space.ge(w_list4, w_list3),
                           self.space.w_False)

    def test_gt(self):
        w = self.space.wrap

        w_list0 = W_ListObject(self.space, [])
        w_list1 = W_ListObject(self.space, [w(5), w(3), w(99)])
        w_list2 = W_ListObject(self.space, [w(5), w(3), w(99)])
        w_list3 = W_ListObject(self.space, [w(5), w(3), w(99), w(-1)])
        w_list4 = W_ListObject(self.space, [w(5), w(3), w(9), w(-1)])

        assert self.space.eq_w(self.space.gt(w_list0, w_list1),
                           self.space.w_False)
        assert self.space.eq_w(self.space.gt(w_list1, w_list0),
                           self.space.w_True)
        assert self.space.eq_w(self.space.gt(w_list1, w_list1),
                           self.space.w_False)
        assert self.space.eq_w(self.space.gt(w_list1, w_list2),
                           self.space.w_False)
        assert self.space.eq_w(self.space.gt(w_list2, w_list3),
                           self.space.w_False)
        assert self.space.eq_w(self.space.gt(w_list4, w_list3),
                           self.space.w_False)

    def test_le(self):
        w = self.space.wrap

        w_list0 = W_ListObject(self.space, [])
        w_list1 = W_ListObject(self.space, [w(5), w(3), w(99)])
        w_list2 = W_ListObject(self.space, [w(5), w(3), w(99)])
        w_list3 = W_ListObject(self.space, [w(5), w(3), w(99), w(-1)])
        w_list4 = W_ListObject(self.space, [w(5), w(3), w(9), w(-1)])

        assert self.space.eq_w(self.space.le(w_list0, w_list1),
                           self.space.w_True)
        assert self.space.eq_w(self.space.le(w_list1, w_list0),
                           self.space.w_False)
        assert self.space.eq_w(self.space.le(w_list1, w_list1),
                           self.space.w_True)
        assert self.space.eq_w(self.space.le(w_list1, w_list2),
                           self.space.w_True)
        assert self.space.eq_w(self.space.le(w_list2, w_list3),
                           self.space.w_True)
        assert self.space.eq_w(self.space.le(w_list4, w_list3),
                           self.space.w_True)

    def test_sizehint(self):
        space = self.space
        w_l = space.newlist([], sizehint=10)
        assert isinstance(w_l.strategy, SizeListStrategy)
        space.call_method(w_l, 'append', space.wrap(3))
        assert isinstance(w_l.strategy, IntegerListStrategy)
        w_l = space.newlist([], sizehint=10)
        space.call_method(w_l, 'append', space.w_None)
        assert isinstance(w_l.strategy, ObjectListStrategy)

    def test_newlist_hint(self):
        space = self.space
        w_lst = space.newlist_hint(13)
        assert isinstance(w_lst.strategy, SizeListStrategy)
        assert w_lst.strategy.sizehint == 13

    def test_find_fast_on_intlist(self, monkeypatch):
        monkeypatch.setattr(self.space, "eq_w", None)
        w = self.space.wrap
        intlist = W_ListObject(self.space, [w(1),w(2),w(3),w(4),w(5),w(6),w(7)])
        res = intlist.find(w(4), 0, 7)
        assert res == 3
        res = intlist.find(w(4), 0, 100)
        assert res == 3
        with py.test.raises(ValueError):
            intlist.find(w(4), 4, 7)
        with py.test.raises(ValueError):
            intlist.find(w(4), 0, 2)


class AppTestListObject(object):
    #spaceconfig = {"objspace.std.withliststrategies": True}  # it's the default

    def setup_class(cls):
        import platform
        import sys
        on_cpython = (cls.runappdirect and
                      not hasattr(sys, 'pypy_translation_info'))
        cls.w_on_cpython = cls.space.wrap(on_cpython)
        cls.w_on_arm = cls.space.wrap(platform.machine().startswith('arm'))
        cls.w_runappdirect = cls.space.wrap(cls.runappdirect)

    def test_doc(self):
        assert list.__doc__ == "list() -> new empty list\nlist(iterable) -> new list initialized from iterable's items"
        assert list.__new__.__doc__ == "T.__new__(S, ...) -> a new object with type S, a subtype of T"
        assert list.__init__.__doc__ == "x.__init__(...) initializes x; see help(type(x)) for signature"

    def test_getstrategyfromlist_w(self):
        l0 = ["a", "2", "a", True]
        # this raised TypeError on ListStrategies
        l1 = ["a", "2", True, "a"]
        l2 = [1, "2", "a", "a"]
        assert set(l1) == set(l2)

    def test_notequals(self):
        assert [1,2,3,4] != [1,2,5,4]

    def test_contains(self):
        l = []
        assert not l.__contains__(2)

        l = [1,2,3]
        assert l.__contains__(2)
        assert not l.__contains__("2")
        assert l.__contains__(1.0)

        l = ["1","2","3"]
        assert l.__contains__("2")
        assert not l.__contains__(2)

        l = range(4)
        assert l.__contains__(2)
        assert not l.__contains__("2")

        l = [1,2,"3"]
        assert l.__contains__(2)
        assert not l.__contains__("2")

        l = range(2, 20, 3) # = [2, 5, 8, 11, 14, 17]
        assert l.__contains__(2)
        assert l.__contains__(5)
        assert l.__contains__(8)
        assert l.__contains__(11)
        assert l.__contains__(14)
        assert l.__contains__(17)
        assert not l.__contains__(3)
        assert not l.__contains__(4)
        assert not l.__contains__(7)
        assert not l.__contains__(13)
        assert not l.__contains__(20)

        l = range(2, -20, -3) # [2, -1, -4, -7, -10, -13, -16, -19]
        assert l.__contains__(2)
        assert l.__contains__(-4)
        assert l.__contains__(-13)
        assert l.__contains__(-16)
        assert l.__contains__(-19)
        assert not l.__contains__(-17)
        assert not l.__contains__(-3)
        assert not l.__contains__(-20)
        assert not l.__contains__(-21)

        logger = []

        class Foo(object):

            def __init__(self, value, name=None):
                self.value = value
                self.name = name or value

            def __repr__(self):
                return '<Foo %s>' % self.name

            def __eq__(self, other):
                logger.append((self, other))
                return self.value == other.value

        foo1, foo2, foo3 = Foo(1), Foo(2), Foo(3)
        foo42 = Foo(42)
        foo_list = [foo1, foo2, foo3]
        foo42 in foo_list
        logger_copy = logger[:]  # prevent re-evaluation during pytest error print
        assert logger_copy == [(foo42, foo1), (foo42, foo2), (foo42, foo3)]

        del logger[:]
        foo2_bis = Foo(2, '2 bis')
        foo2_bis in foo_list
        logger_copy = logger[:]  # prevent re-evaluation during pytest error print
        assert logger_copy == [(foo2_bis, foo1), (foo2_bis, foo2)]

    def test_call_list(self):
        assert list('') == []
        assert list('abc') == ['a', 'b', 'c']
        assert list((1, 2)) == [1, 2]
        l = [1]
        assert list(l) is not l
        assert list(l) == l

    def test_explicit_new_init(self):
        l = l0 = list.__new__(list)
        l.__init__([1,2])
        assert l is l0
        assert l == [1,2]
        list.__init__(l, [1,2,3])
        assert l is l0
        assert l == [1,2,3]
        list.__init__(l, ['a', 'b', 'c'])
        assert l is l0
        assert l == ['a', 'b', 'c']
        list.__init__(l)
        assert l == []

    def test_explicit_new_init_more_cases(self):
        for assignment in [[], (), [3], ["foo"]]:
            l = [1, 2]
            l.__init__(assignment)
            assert l == list(assignment)

    def test_range_init(self):
        x = list(range(5,1))
        assert x == []

        x = list(range(1,10))
        x[22:0:-1] == range(1,10)

        r = list(range(10, 10))
        assert len(r) == 0
        assert list(reversed(r)) == []
        assert r[:] == []

    def test_extend_list(self):
        l = l0 = [1]
        l.extend([2])
        assert l is l0
        assert l == [1,2]
        l = ['a']
        l.extend('b')
        assert l == ['a', 'b']
        l = ['a']
        l.extend([0])
        assert l == ['a', 0]
        l = list(range(10))
        l.extend([10])
        assert l == list(range(11))

        l = []
        m = [1,2,3]
        l.extend(m)
        m[0] = 5
        assert m == [5,2,3]
        assert l == [1,2,3]

    def test_extend_tuple(self):
        l = l0 = [1]
        l.extend((2,))
        assert l is l0
        assert l == [1,2]
        l = ['a']
        l.extend(('b',))
        assert l == ['a', 'b']

    def test_extend_iterable(self):
        l = l0 = [1]
        l.extend(iter([1, 2, 3, 4]))
        assert l is l0
        assert l == [1, 1, 2, 3, 4]

        l = l0 = ['a']
        l.extend(iter(['b', 'c', 'd']))
        assert l == ['a', 'b', 'c', 'd']
        assert l is l0

        l = l0 = [1.2]
        l.extend(iter([2.3, 3.4, 4.5]))
        assert l == [1.2, 2.3, 3.4, 4.5]
        assert l is l0

    def test_sort(self):
        l = l0 = [1, 5, 3, 0]
        l.sort()
        assert l is l0
        assert l == [0, 1, 3, 5]
        l = l0 = []
        l.sort()
        assert l is l0
        assert l == []
        l = l0 = [1]
        l.sort()
        assert l is l0
        assert l == [1]

        l = ["c", "a", "d", "b"]
        l.sort(reverse=True)
        assert l == ["d", "c", "b", "a"]

        l = [3.3, 2.2, 4.4, 1.1, 3.1, 5.5]
        l.sort()
        assert l == [1.1, 2.2, 3.1, 3.3, 4.4, 5.5]

    def test_sort_key(self):
        def lower(x): return x.lower()
        l = ['a', 'C', 'b']
        l.sort(key=lower)
        assert l == ['a', 'b', 'C']
        l = []
        l.sort(key=lower)
        assert l == []
        l = ['a']
        l.sort(key=lower)
        assert l == ['a']

        r = list(range(10))
        r.sort(key=lambda x: -x)
        assert r == list(range(9, -1, -1))

    def test_sort_reversed(self):
        l = list(range(10))
        l.sort(reverse=True)
        assert l == list(range(9, -1, -1))
        l = []
        l.sort(reverse=True)
        assert l == []
        l = [1]
        l.sort(reverse=True)
        assert l == [1]
        raises(TypeError, sorted, [], None, lambda x, y: 0)

    def test_sort_cmp_key_reverse(self):
        def lower(x): return x.lower()
        l = ['a', 'C', 'b']
        l.sort(reverse = True, key = lower)
        assert l == ['C', 'b', 'a']

    def test_sort_simple_string(self):
        l = ["a", "d", "c", "b"]
        l.sort()
        assert l == ["a", "b", "c", "d"]

    def test_sort_range(self):
        l = list(range(3, 10, 3))
        l.sort()
        assert l == [3, 6, 9]
        l.sort(reverse=True)
        assert l == [9, 6, 3]
        l.sort(reverse=True)
        assert l == [9, 6, 3]
        l.sort()
        assert l == [3, 6, 9]

    def test_getitem(self):
        l = [1, 2, 3, 4, 5, 6, 9]
        assert l[0] == 1
        assert l[-1] == 9
        assert l[-2] == 6
        raises(IndexError, "l[len(l)]")
        raises(IndexError, "l[-len(l)-1]")

        l = ['a', 'b', 'c']
        assert l[0] == 'a'
        assert l[-1] == 'c'
        assert l[-2] == 'b'
        raises(IndexError, "l[len(l)]")

        l = [1.1, 2.2, 3.3]
        assert l[0] == 1.1
        assert l[-1] == 3.3
        assert l[-2] == 2.2
        raises(IndexError, "l[len(l)]")

        l = []
        raises(IndexError, "l[1]")

    def test_getitem_range(self):
        l = range(5)
        raises(IndexError, "l[-6]")
        raises(IndexError, "l[5]")
        assert l[0] == 0
        assert l[-1] == 4
        assert l[-2] == 3
        assert l[-5] == 0

        l = range(1, 5)
        raises(IndexError, "l[-5]")
        raises(IndexError, "l[4]")
        assert l[0] == 1
        assert l[-1] == 4
        assert l[-2] == 3
        assert l[-4] == 1

    def test_setitem(self):
        l = []
        raises(IndexError, "l[1] = 2")

        l = [5,3]
        l[0] = 2
        assert l == [2,3]

        l = [5,3]
        l[0] = "2"
        assert l == ["2",3]

        l = list(range(3))
        l[0] = 1
        assert l == [1,1,2]

    def test_delitem(self):
        l = [1, 2, 3, 4, 5, 6, 9]
        del l[0]
        assert l == [2, 3, 4, 5, 6, 9]
        del l[-1]
        assert l == [2, 3, 4, 5, 6]
        del l[-2]
        assert l == [2, 3, 4, 6]
        raises(IndexError, "del l[len(l)]")
        raises(IndexError, "del l[-len(l)-1]")

        l = l0 = ['a', 'b', 'c']
        del l[0]
        assert l == ['b', 'c']
        del l[-1]
        assert l == ['b']
        del l[-1]
        assert l == []
        assert l is l0
        raises(IndexError, "del l[0]")

        l = l0 = [1.1, 2.2, 3.3]
        del l[0]
        assert l == [2.2, 3.3]
        del l[-1]
        assert l == [2.2]
        del l[-1]
        assert l == []
        assert l is l0
        raises(IndexError, "del l[0]")

        l = list(range(10))
        del l[5]
        assert l == [0, 1, 2, 3, 4, 6, 7, 8, 9]

    def test_getitem_slice(self):
        l = list(range(10))
        assert l[::] == l
        del l[::2]
        assert l == [1,3,5,7,9]
        l[-2::-1] = l[:-1]
        assert l == [7,5,3,1,9]
        del l[-1:2:-1]
        assert l == [7,5,3]
        del l[:2]
        assert l == [3]
        assert l[1:] == []
        assert l[1::2] == []
        assert l[::] == l
        assert l[0::-2] == l
        assert l[-1::-5] == l

        l = ['']
        assert l[1:] == []
        assert l[1::2] == []
        assert l[::] == l
        assert l[0::-5] == l
        assert l[-1::-5] == l
        l.extend(['a', 'b'])
        assert l[::-1] == ['b', 'a', '']

        l = [1,2,3,4,5]
        assert l[1:0:None] == []
        assert l[1:0] == []

    def test_getslice_invalid(self):
        x = [1,2,3,4]
        assert x[10:0] == []
        assert x[10:0:None] == []

        x = list(range(1,5))
        assert x[10:0] == []
        assert x[10:0:None] == []

        assert x[0:22] == [1,2,3,4]
        assert x[-1:10] == [4]

        assert x[0:22:None] == [1,2,3,4]
        assert x[-1:10:None] == [4]

    def test_getslice_range_backwards(self):
        x = list(range(1,10))
        assert x[22:-10] == []
        assert x[22:-10:-1] == [9,8,7,6,5,4,3,2,1]
        assert x[10:3:-1] == [9,8,7,6,5]
        assert x[10:3:-2] == [9,7,5]
        assert x[1:5:-1] == []

    def test_delall(self):
        l = l0 = [1,2,3]
        del l[:]
        assert l is l0
        assert l == []

        l = ['a', 'b']
        del l[:]
        assert l == []

        l = [1.1, 2.2]
        del l[:]
        assert l == []

    def test_clear(self):
        l = l0 = [1,2,3]
        l.clear()
        assert l is l0
        assert l == []

        l = ['a', 'b']
        l.clear()
        assert l == []

        l = [1.1, 2.2]
        l.clear()
        assert l == []

        l = []
        l.clear()
        assert l == []

    def test_iadd(self):
        l = l0 = [1,2,3]
        l += [4,5]
        assert l is l0
        assert l == [1,2,3,4,5]

        l = l0 = [1.1,2.2,3.3]
        l += [4.4,5.5]
        assert l is l0
        assert l == [1.1,2.2,3.3,4.4,5.5]

        l = l0 = ['a', 'b', 'c']
        l1 = l[:]
        l += ['d']
        assert l is l0
        assert l == ['a', 'b', 'c', 'd']
        l1 += [0]
        assert l1 == ['a', 'b', 'c', 0]

        r1 = r2 = list(range(5))
        assert r1 is r2
        r1 += [15]
        assert r1 is r2
        assert r1 == [0, 1, 2, 3, 4, 15]
        assert r2 == [0, 1, 2, 3, 4, 15]

    def test_iadd_iterable(self):
        l = l0 = [1,2,3]
        l += iter([4,5])
        assert l is l0
        assert l == [1,2,3,4,5]

    def test_iadd_subclass(self):
        class Bar(object):
            def __radd__(self, other):
                return ('radd', self, other)
        bar = Bar()
        l1 = [1,2,3]
        l1 += bar
        assert l1 == ('radd', bar, [1,2,3])

    def test_add_lists(self):
        l1 = [1,2,3]
        l2 = [4,5,6]
        l3 = l1 + l2
        assert l3 == [1,2,3,4,5,6]

    def test_imul(self):
        l = l0 = [4,3]
        l *= 2
        assert l is l0
        assert l == [4,3,4,3]
        l *= 0
        assert l is l0
        assert l == []
        l = l0 = [4,3]
        l *= (-1)
        assert l is l0
        assert l == []

        l = l0 = ['a', 'b']
        l *= 2
        assert l is l0
        assert l == ['a', 'b', 'a', 'b']
        l *= 0
        assert l is l0
        assert l == []
        l = ['a']
        l *= -5
        assert l == []

        l = l0 = [1.1, 2.2]
        l *= 2
        assert l is l0
        assert l == [1.1, 2.2, 1.1, 2.2]

        l = list(range(2))
        l *= 2
        assert l == [0, 1, 0, 1]

        r1 = r2 = list(range(3))
        assert r1 is r2
        r1 *= 2
        assert r1 is r2
        assert r1 == [0, 1, 2, 0, 1, 2]
        assert r2 == [0, 1, 2, 0, 1, 2]

    def test_mul_errors(self):
        try:
            [1, 2, 3] * (3,)
        except TypeError:
            pass

    def test_mul___index__(self):
        class MyInt(object):
          def __init__(self, x):
            self.x = x

          def __int__(self):
            return self.x

        class MyIndex(object):
          def __init__(self, x):
            self.x = x

          def __index__(self):
            return self.x

        assert [0] * MyIndex(3) == [0, 0, 0]
        raises(TypeError, "[0]*MyInt(3)")
        raises(TypeError, "[0]*MyIndex(MyInt(3))")

    def test_index(self):
        c = list(range(10))
        assert c.index(0) == 0
        raises(ValueError, c.index, 10)

        c = list('hello world')
        assert c.index('l') == 2
        raises(ValueError, c.index, '!')
        assert c.index('l', 3) == 3
        assert c.index('l', 4) == 9
        raises(ValueError, c.index, 'l', 10)
        assert c.index('l', -5) == 9
        assert c.index('l', -25) == 2
        assert c.index('o', 1, 5) == 4
        raises(ValueError, c.index, 'o', 1, 4)
        assert c.index('o', 1, 5-11) == 4
        raises(ValueError, c.index, 'o', 1, 4-11)
        raises(TypeError, c.index, 'c', 0, 4.3)
        raises(TypeError, c.index, 'c', 1.0, 5.6)

        c = [0, 2, 4]
        assert c.index(0) == 0
        raises(ValueError, c.index, 3)

        c = [0.0, 2.2, 4.4]
        assert c.index(0) == 0.0
        e = raises(ValueError, c.index, 3)
        import sys
        if sys.version_info[:2] == (2, 7):     # CPython 2.7, PyPy
            assert str(e.value) == '3 is not in list'

    def test_index_cpython_bug(self):
        if self.on_cpython:
            skip("cpython has a bug here")
        c = list('hello world')
        assert c.index('l', None, None) == 2
        assert c.index('l', 3, None) == 3
        assert c.index('l', None, 4) == 2

    def test_ass_slice(self):
        l = list(range(6))
        l[1:3] = 'abc'
        assert l == [0, 'a', 'b', 'c', 3, 4, 5]
        l = []
        l[:-3] = []
        assert l == []
        l = list(range(6))
        l[:] = []
        assert l == []

        l = l0 = ['a', 'b']
        l[1:1] = ['ae']
        assert l == ['a', 'ae', 'b']
        l[1:100] = ['B']
        assert l == ['a', 'B']
        l[:] = []
        assert l == []
        assert l is l0

        l = []
        l2 = range(3)
        l.__setitem__(slice(0,3),l2)
        assert l == [0,1,2]

    def test_assign_extended_slice(self):
        l = l0 = ['a', 'b', 'c']
        l[::-1] = ['a', 'b', 'c']
        assert l == ['c', 'b', 'a']
        l[::-2] = [0, 1]
        assert l == [1, 'b', 0]
        l[-1:5:2] = [2]
        assert l == [1, 'b', 2]
        l[:-1:2] = [0]
        assert l == [0, 'b', 2]
        assert l is l0

        l = [1,2,3]
        raises(ValueError, "l[0:2:2] = [1,2,3,4]")
        raises(ValueError, "l[::2] = []")

        l = list(range(6))
        l[::3] = ('a', 'b')
        assert l == ['a', 1, 2, 'b', 4, 5]

        l = [0.0, 1.1, 2.2, 3.3, 4.4, 5.5]
        l[::3] = ('a', 'b')
        assert l == ['a', 1.1, 2.2, 'b', 4.4, 5.5]

    def test_setslice_with_self(self):
        l = [1,2,3,4]
        l[:] = l
        assert l == [1,2,3,4]

        l = [1,2,3,4]
        l[0:2] = l
        assert l == [1,2,3,4,3,4]

        l = [1,2,3,4]
        l[0:2] = l
        assert l == [1,2,3,4,3,4]

        l = [1,2,3,4,5,6,7,8,9,10]
        raises(ValueError, "l[5::-1] = l")

        l = [1,2,3,4,5,6,7,8,9,10]
        raises(ValueError, "l[::2] = l")

        l = [1,2,3,4,5,6,7,8,9,10]
        l[5:] = l
        assert l == [1,2,3,4,5,1,2,3,4,5,6,7,8,9,10]

        l = [1,2,3,4,5,6]
        l[::-1] = l
        assert l == [6,5,4,3,2,1]

    def test_setitem_slice_performance(self):
        # because of a complexity bug, this used to take forever on a
        # translated pypy.  On CPython2.6 -A, it takes around 5 seconds.
        if self.on_arm:
            skip("consumes too much memory for most ARM machines")
        if self.runappdirect:
            count = 16*1024*1024
        else:
            count = 1024
        b = [None] * count
        for i in range(count):
            b[i:i+1] = ['y']
        assert b == ['y'] * count

    def test_recursive_repr(self):
        l = []
        assert repr(l) == '[]'
        l.append(l)
        assert repr(l) == '[[...]]'

    def test_copy(self):
        # test that empty list copies the empty list
        l = []
        c = l.copy()
        assert c == []

        # test that the items of a list are the same
        l = list(range(3))
        c = l.copy()
        assert l == c

        # test that it's indeed a copy and not a reference
        l = ['a', 'b']
        c = l.copy()
        c.append('i')
        assert l == ['a', 'b']
        assert c == l + ['i']

        # test that it's a shallow, not a deep copy
        l = [1, 2, [3, 4], 5]
        c = l.copy()
        assert l == c
        assert c[3] == l[3]

        raises(TypeError, l.copy, None)

    def test_append(self):
        l = []
        l.append('X')
        assert l == ['X']
        l.append('Y')
        l.append('Z')
        assert l == ['X', 'Y', 'Z']

        l = []
        l.append(0)
        assert l == [0]
        for x in range(1, 5):
            l.append(x)
        assert l == list(range(5))

        l = [1,2,3]
        l.append("a")
        assert l == [1,2,3,"a"]

        l = [1.1, 2.2, 3.3]
        l.append(4.4)
        assert l == [1.1, 2.2, 3.3, 4.4]

        l = list(range(4))
        l.append(4)
        assert l == list(range(5))

        l = list(range(5))
        l.append(26)
        assert l == [0,1,2,3,4,26]

        l = list(range(5))
        l.append("a")
        assert l == [0,1,2,3,4,"a"]

        l = list(range(5))
        l.append(5)
        assert l == [0,1,2,3,4,5]

    def test_count(self):
        c = list('hello')
        assert c.count('l') == 2
        assert c.count('h') == 1
        assert c.count('w') == 0

    def test_insert(self):
        c = list('hello world')
        c.insert(0, 'X')
        assert c[:4] == ['X', 'h', 'e', 'l']
        c.insert(2, 'Y')
        c.insert(-2, 'Z')
        assert ''.join(c) == 'XhYello worZld'

        ls = [1, 2, 3, 4, 5, 6, 7]
        for i in range(5):
            ls.insert(0, i)
        assert len(ls) == 12

        l = []
        l.insert(4,2)
        assert l == [2]

        l = [1,2,3]
        l.insert(0,"a")
        assert l == ["a", 1, 2, 3]

        l = list(range(3))
        l.insert(1,5)
        assert l == [0,5,1,2]

    def test_pop(self):
        c = list('hello world')
        s = ''
        for i in range(11):
            s += c.pop()
        assert s == 'dlrow olleh'
        raises(IndexError, c.pop)
        assert len(c) == 0

        l = list(range(10))
        l.pop()
        assert l == list(range(9))
        assert l.pop(0) == 0

        l = [1.1, 2.2, 3.3]
        l.pop()
        assert l == [1.1, 2.2]

        l = []
        raises(IndexError, l.pop, 0)

    def test_pop_custom_int(self):
        class A(object):
            def __init__(self, x):
                self.x = x

            def __int__(self):
                return self.x

        l = list(range(10))
        x = l.pop(A(-1))
        assert x == 9
        assert l == list(range(9))
        raises(TypeError, list(range(10)).pop, 1.0)

    def test_pop_negative(self):
        l1 = [1,2,3,4]
        l2 = ["1", "2", "3", "4"]
        l3 = list(range(5))
        l4 = [1, 2, 3, "4"]
        l5 = [1.1, 2.2, 3.3, 4.4]

        raises(IndexError, l1.pop, -5)
        raises(IndexError, l2.pop, -5)
        raises(IndexError, l3.pop, -6)
        raises(IndexError, l4.pop, -5)
        raises(IndexError, l5.pop, -5)

        assert l1.pop(-2) == 3
        assert l2.pop(-2) == "3"
        assert l3.pop(-2) == 3
        assert l4.pop(-2) == 3
        assert l5.pop(-2) == 3.3

    def test_remove(self):
        c = list('hello world')
        c.remove('l')
        assert ''.join(c) == 'helo world'
        c.remove('l')
        assert ''.join(c) == 'heo world'
        c.remove('l')
        assert ''.join(c) == 'heo word'
        raises(ValueError, c.remove, 'l')
        assert ''.join(c) == 'heo word'

        l = list(range(5))
        l.remove(2)
        assert l == [0, 1, 3, 4]
        l = [0, 3, 5]
        raises(ValueError, c.remove, 2)

        l = [0.0, 1.1, 2.2, 3.3, 4.4]
        l.remove(2.2)
        assert l == [0.0, 1.1, 3.3, 4.4]
        l = [0.0, 3.3, 5.5]
        raises(ValueError, c.remove, 2)
        e = raises(ValueError, c.remove, 2.2)
        if not self.on_cpython:
            assert str(e.value) == 'list.remove(): 2.2 is not in list'

    def test_reverse(self):
        c = list('hello world')
        c.reverse()
        assert ''.join(c) == 'dlrow olleh'

        l = list(range(3))
        l.reverse()
        assert l == [2,1,0]

        r = list(range(3))
        r[0] = 1
        assert r == [1, 1, 2]
        r.reverse()
        assert r == [2, 1, 1]

    def test_reversed(self):
        assert list(list('hello').__reversed__()) == ['o', 'l', 'l', 'e', 'h']
        assert list(reversed(list('hello'))) == ['o', 'l', 'l', 'e', 'h']

    def test_mutate_while_remove(self):
        class Mean(object):
            def __init__(self, i):
                self.i = i
            def __eq__(self, other):
                if self.i == 9:
                    del l[self.i - 1]
                    return True
                else:
                    return False
        l = [Mean(i) for i in range(10)]
        # does not crash
        l.remove(None)
        class Mean2(object):
            def __init__(self, i):
                self.i = i
            def __eq__(self, other):
                l.append(self.i)
                return False
        l = [Mean2(i) for i in range(10)]
        # does not crash
        l.remove(5)
        assert l[10:] == [0, 1, 2, 3, 4, 6, 7, 8, 9]

    def test_mutate_while_contains(self):
        class Mean(object):
            def __init__(self, i):
                self.i = i
            def __eq__(self, other):
                if self.i == 9 == other:
                    del l[0]
                    return True
                else:
                    return False
        l = [Mean(i) for i in range(10)]
        assert l.__contains__(9)
        assert not l.__contains__(2)

    def test_mutate_while_extend(self):
        # this used to segfault pypy-c (with py.test -A)
        import sys
        if hasattr(sys, 'pypy_translation_info'):
            if sys.pypy_translation_info['translation.gc'] == 'boehm':
                skip("not reliable on top of Boehm")
        class A(object):
            def __del__(self):
                print('del')
                del lst[:]
        for i in range(10):
            keepalive = []
            lst = list(str(i)) * 100
            A()
            while lst:
                keepalive.append(lst[:])

    def test_unicode(self):
        s = "\ufffd\ufffd\ufffd"
        assert s.encode("ascii", "replace") == b"???"
        assert s.encode("ascii", "ignore") == b""
        l1 = [s.encode("ascii", "replace")]
        assert l1[0] == b"???"

        l2 = [s.encode("ascii", "ignore")]
        assert l2[0] == b""

        l3 = [s]
        assert l3[0].encode("ascii", "replace") == b"???"

    def test_list_from_set(self):
        l = ['a']
        l.__init__(set('b'))
        assert l == ['b']

    def test_list_from_generator(self):
        l = ['a']
        g = (i*i for i in range(5))
        l.__init__(g)
        assert l == [0, 1, 4, 9, 16]
        l.__init__(g)
        assert l == []
        assert list(g) == []

    def test_list_from_bytes(self):
        b = list(b'abc')
        assert b == [97, 98, 99]

    def test_uses_custom_iterator(self):
        # obscure corner case: space.listview*() must not shortcut subclasses
        # of dicts, because the OrderedDict in the stdlib relies on this.
        # we extend the use case to lists and sets, i.e. all types that have
        # strategies, to avoid surprizes depending on the strategy.
        class X: pass
        for base, arg in [
                (list, []), (list, [5]), (list, ['x']), (list, [X]), (list, ['x']),
                (set, []),  (set,  [5]), (set,  ['x']), (set, [X]), (set, ['x']),
                (dict, []), (dict, [(5,6)]), (dict, [('x',7)]), (dict, [(X,8)]),
                (dict, [('x', 7)]),
                ]:
            print(base, arg)
            class SubClass(base):
                def __iter__(self):
                    return iter("foobar")
            sub = SubClass(arg)
            assert list(sub) == ['f', 'o', 'o', 'b', 'a', 'r']
            l = []
            l.extend(sub)
            assert l == ['f', 'o', 'o', 'b', 'a', 'r']
            # test another list strategy
            l = ['Z']
            l.extend(sub)
            assert l == ['Z', 'f', 'o', 'o', 'b', 'a', 'r']

            class Sub2(base):
                pass
            assert list(Sub2(arg)) == list(base(arg))
            s = set()
            s.update(Sub2(arg))
            assert s == set(base(arg))

    def test_comparison(self):
        assert ([] <  []) is False
        assert ([] <= []) is True
        assert ([] == []) is True
        assert ([] != []) is False
        assert ([] >  []) is False
        assert ([] >= []) is True
        assert ([5] <  []) is False
        assert ([5] <= []) is False
        assert ([5] == []) is False
        assert ([5] != []) is True
        assert ([5] >  []) is True
        assert ([5] >= []) is True
        assert ([] <  [5]) is True
        assert ([] <= [5]) is True
        assert ([] == [5]) is False
        assert ([] != [5]) is True
        assert ([] >  [5]) is False
        assert ([] >= [5]) is False
        assert ([4] <  [5]) is True
        assert ([4] <= [5]) is True
        assert ([4] == [5]) is False
        assert ([4] != [5]) is True
        assert ([4] >  [5]) is False
        assert ([4] >= [5]) is False
        assert ([5] <  [5]) is False
        assert ([5] <= [5]) is True
        assert ([5] == [5]) is True
        assert ([5] != [5]) is False
        assert ([5] >  [5]) is False
        assert ([5] >= [5]) is True
        assert ([6] <  [5]) is False
        assert ([6] <= [5]) is False
        assert ([6] == [5]) is False
        assert ([6] != [5]) is True
        assert ([6] >  [5]) is True
        assert ([6] >= [5]) is True
        N = float('nan')
        assert ([N] <  [5]) is False
        assert ([N] <= [5]) is False
        assert ([N] == [5]) is False
        assert ([N] != [5]) is True
        assert ([N] >  [5]) is False
        assert ([N] >= [5]) is False
        assert ([5] <  [N]) is False
        assert ([5] <= [N]) is False
        assert ([5] == [N]) is False
        assert ([5] != [N]) is True
        assert ([5] >  [N]) is False
        assert ([5] >= [N]) is False

    def test_resizelist_hint(self):
        if self.on_cpython:
            skip('pypy-only test')
        import __pypy__
        l2 = []
        __pypy__.resizelist_hint(l2, 100)
        l1 = [1, 2, 3]
        l1[:] = l2
        assert len(l1) == 0

    def test_use_method_for_wrong_object(self):
        if self.on_cpython:
            skip('pypy-only test')
        raises(TypeError, list.append, 1, 2)

    def test_ne_NotImplemented(self):
        class NonList(object):
            pass
        non_list = NonList()
        assert [] != non_list

    def test_extend_from_empty_list_with_subclasses(self):
        # some of these tests used to fail by ignoring the
        # custom __iter__() --- but only if the list has so
        # far the empty strategy, as opposed to .extend()ing
        # a non-empty list.
        class T(tuple):
            def __iter__(self):
                yield "ok"
        assert list(T([5, 6])) == ["ok"]
        #
        class L(list):
            def __iter__(self):
                yield "ok"
        assert list(L([5, 6])) == ["ok"]
        assert list(L([5.2, 6.3])) == ["ok"]
        #
        class S(bytes):
            def __iter__(self):
                yield "ok"
        assert list(S(b"don't see me")) == ["ok"]
        #
        class U(str):
            def __iter__(self):
                yield "ok"
<<<<<<< HEAD
        assert list(U("don't see me")) == ["ok"]
=======
        assert list(U(u"don't see me")) == ["ok"]
        #
        class S(str):
            def __getitem__(self, index):
                return str.__getitem__(self, index).upper()
        assert list(S("abc")) == list("ABC")
        #
        class U(unicode):
            def __getitem__(self, index):
                return unicode.__getitem__(self, index).upper()
        assert list(U(u"abc")) == list(u"ABC")
>>>>>>> 31f0a3ce

    def test_extend_from_nonempty_list_with_subclasses(self):
        l = ["hi!"]
        class T(tuple):
            def __iter__(self):
                yield "okT"
        l.extend(T([5, 6]))
        #
        class L(list):
            def __iter__(self):
                yield "okL"
        l.extend(L([5, 6]))
        l.extend(L([5.2, 6.3]))
        #
        class S(bytes):
            def __iter__(self):
                yield "okS"
        l.extend(S(b"don't see me"))
        #
        class U(str):
            def __iter__(self):
                yield "okU"
        l.extend(U("don't see me"))
        #
        assert l == ["hi!", "okT", "okL", "okL", "okS", "okU"]
        #
        class S(str):
            def __getitem__(self, index):
                return str.__getitem__(self, index).upper()
        l = []
        l.extend(S("abc"))
        assert l == list("ABC")
        #
        class U(unicode):
            def __getitem__(self, index):
                return unicode.__getitem__(self, index).upper()
        l = []
        l.extend(U(u"abc"))
        assert l == list(u"ABC")

    def test_issue1266(self):
        l = list(range(1))
        l.pop()
        # would previously crash
        l.append(1)
        assert l == [1]

        l = list(range(1))
        l.pop()
        # would previously crash
        l.reverse()
        assert l == []

    def test_issue1266_ovf(self):
        import sys

        l = list(range(0, sys.maxsize, sys.maxsize))
        l.append(sys.maxsize)
        # -2 would be next in the range sequence if overflow were
        # allowed
        l.append(-2)
        assert l == [0, sys.maxsize, -2]
        assert -2 in l

        l = list(range(-sys.maxsize, sys.maxsize, sys.maxsize // 10))
        item11 = l[11]
        assert l[::11] == [-sys.maxsize, item11]
        assert item11 in l[::11]

    def test_bug_list_of_nans(self):
        N = float('nan')
        L1 = [N, 'foo']       # general object strategy
        assert N in L1
        assert L1.index(N) == 0
        assert L1 == [N, 'foo']
        # our float list strategy needs to consider NaNs are equal!
        L2 = [N, 0.0]         # float strategy
        assert N in L2
        assert L2.index(N) == 0
        assert L2.index(-0.0) == 1
        assert L2 == [N, -0.0]
        # same with the int-or-float list strategy
        L3 = [N, 0.0, -0.0, 0]
        assert N in L3
        assert L3.index(N) == 0
        for i in [1, 2, 3]:
            assert L3[i] == 0
            assert L3[i] == 0.0
            assert L3[i] == -0.0
            assert L3.index(0, i) == i
            assert L3.index(0.0, i) == i
            assert L3.index(-0.0, i) == i


class AppTestWithoutStrategies:
    spaceconfig = {"objspace.std.withliststrategies": False}

    def test_no_shared_empty_list(self):
        l = []
        copy = l[:]
        copy.append({})
        assert copy == [{}]

        notshared = l[:]
        assert notshared == []


class AppTestListFastSubscr:
    spaceconfig = {"objspace.std.optimized_list_getitem": True}

    def test_getitem(self):
        import operator
        l = [0, 1, 2, 3, 4]
        for i in range(5):
            assert l[i] == i
        assert l[3:] == [3, 4]
        raises(TypeError, operator.getitem, l, "str")<|MERGE_RESOLUTION|>--- conflicted
+++ resolved
@@ -1523,21 +1523,17 @@
         class U(str):
             def __iter__(self):
                 yield "ok"
-<<<<<<< HEAD
         assert list(U("don't see me")) == ["ok"]
-=======
-        assert list(U(u"don't see me")) == ["ok"]
         #
-        class S(str):
+        class S(bytes):
             def __getitem__(self, index):
-                return str.__getitem__(self, index).upper()
-        assert list(S("abc")) == list("ABC")
+                never_called
+        assert list(S(b"abc")) == list(b"abc")   # __getitem__ ignored
         #
-        class U(unicode):
+        class U(str):
             def __getitem__(self, index):
-                return unicode.__getitem__(self, index).upper()
-        assert list(U(u"abc")) == list(u"ABC")
->>>>>>> 31f0a3ce
+                never_called
+        assert list(U("abc")) == list("abc")     # __getitem__ ignored
 
     def test_extend_from_nonempty_list_with_subclasses(self):
         l = ["hi!"]
@@ -1564,19 +1560,19 @@
         #
         assert l == ["hi!", "okT", "okL", "okL", "okS", "okU"]
         #
-        class S(str):
+        class S(bytes):
             def __getitem__(self, index):
-                return str.__getitem__(self, index).upper()
-        l = []
-        l.extend(S("abc"))
-        assert l == list("ABC")
+                never_called
+        l = []
+        l.extend(S(b"abc"))
+        assert l == list(b"abc")    # __getitem__ ignored
         #
-        class U(unicode):
+        class U(str):
             def __getitem__(self, index):
-                return unicode.__getitem__(self, index).upper()
-        l = []
-        l.extend(U(u"abc"))
-        assert l == list(u"ABC")
+                never_called
+        l = []
+        l.extend(U("abc"))
+        assert l == list("abc")     # __getitem__ ignored
 
     def test_issue1266(self):
         l = list(range(1))
