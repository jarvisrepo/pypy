--- conflicted
+++ resolved
@@ -1228,33 +1228,6 @@
         l.append(l)
         assert repr(l) == '[[...]]'
 
-<<<<<<< HEAD
-    def test_copy(self):
-        # test that empty list copies the empty list
-        l = []
-        c = l.copy()
-        assert c == []
-
-        # test that the items of a list are the same
-        l = list(range(3))
-        c = l.copy()
-        assert l == c
-
-        # test that it's indeed a copy and not a reference
-        l = ['a', 'b']
-        c = l.copy()
-        c.append('i')
-        assert l == ['a', 'b']
-        assert c == l + ['i']
-
-        # test that it's a shallow, not a deep copy
-        l = [1, 2, [3, 4], 5]
-        c = l.copy()
-        assert l == c
-        assert c[3] == l[3]
-
-        raises(TypeError, l.copy, None)
-=======
     def test_repr_strategies(self):
         assert repr([]) == '[]'
         assert repr([1, 2, 3]) == '[1, 2, 3]'
@@ -1263,14 +1236,39 @@
         # mixed
         assert repr([100, 23, -1.1, 2.1, 3.1, float('nan')]) == '[100, 23, -1.1, 2.1, 3.1, nan]'
         # bytes
-        assert repr(['a', 'b', 'c']) == "['a', 'b', 'c']"
+        assert repr([b'a', b'b', b'c']) == "[b'a', b'b', b'c']"
         # asciilist
-        assert repr([u'a', u'b', u'c']) == "[u'a', u'b', u'c']"
+        assert repr([u'a', u'b', u'c']) == "['a', 'b', 'c']"
         # some objects
         o1 = object()
         d = {1: 2, None: False}
         assert repr([o1, d]) == '[%r, %r]' % (o1, d)
->>>>>>> 9e8ebc31
+
+    def test_copy(self):
+        # test that empty list copies the empty list
+        l = []
+        c = l.copy()
+        assert c == []
+
+        # test that the items of a list are the same
+        l = list(range(3))
+        c = l.copy()
+        assert l == c
+
+        # test that it's indeed a copy and not a reference
+        l = ['a', 'b']
+        c = l.copy()
+        c.append('i')
+        assert l == ['a', 'b']
+        assert c == l + ['i']
+
+        # test that it's a shallow, not a deep copy
+        l = [1, 2, [3, 4], 5]
+        c = l.copy()
+        assert l == c
+        assert c[3] == l[3]
+
+        raises(TypeError, l.copy, None)
 
     def test_append(self):
         l = []
