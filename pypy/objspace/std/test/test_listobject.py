# coding: iso-8859-15
import random
from pypy.objspace.std.listobject import W_ListObject, SizeListStrategy,\
     IntegerListStrategy, ObjectListStrategy
from pypy.interpreter.error import OperationError
from pypy.rlib.rarithmetic import is_valid_int

from pypy.conftest import gettestobjspace, option


class TestW_ListObject(object):
    def test_is_true(self):
        w = self.space.wrap
        w_list = W_ListObject(self.space, [])
        assert self.space.is_true(w_list) == False
        w_list = W_ListObject(self.space, [w(5)])
        assert self.space.is_true(w_list) == True
        w_list = W_ListObject(self.space, [w(5), w(3)])
        assert self.space.is_true(w_list) == True

    def test_len(self):
        w = self.space.wrap
        w_list = W_ListObject(self.space, [])
        assert self.space.eq_w(self.space.len(w_list), w(0))
        w_list = W_ListObject(self.space, [w(5)])
        assert self.space.eq_w(self.space.len(w_list), w(1))
        w_list = W_ListObject(self.space, [w(5), w(3), w(99)]*111)
        assert self.space.eq_w(self.space.len(w_list), w(333))

    def test_getitem(self):
        w = self.space.wrap
        w_list = W_ListObject(self.space, [w(5), w(3)])
        assert self.space.eq_w(self.space.getitem(w_list, w(0)), w(5))
        assert self.space.eq_w(self.space.getitem(w_list, w(1)), w(3))
        assert self.space.eq_w(self.space.getitem(w_list, w(-2)), w(5))
        assert self.space.eq_w(self.space.getitem(w_list, w(-1)), w(3))
        self.space.raises_w(self.space.w_IndexError,
                            self.space.getitem, w_list, w(2))
        self.space.raises_w(self.space.w_IndexError,
                            self.space.getitem, w_list, w(42))
        self.space.raises_w(self.space.w_IndexError,
                            self.space.getitem, w_list, w(-3))

    def test_getitems(self):
        w = self.space.wrap
        from pypy.objspace.std.listobject import make_range_list
        r = make_range_list(self.space, 1,1,7)
        l = [w(1),w(2),w(3),w(4),w(5),w(6),w(7)]
        l2 = r.getitems()
        for i in range(7):
            assert self.space.eq_w(l[i], l2[i])

    def test_getitems_fixedsize(self):
        w = self.space.wrap
        from pypy.objspace.std.listobject import make_range_list
        rangelist = make_range_list(self.space, 1,1,7)
        emptylist = W_ListObject(self.space, [])
        intlist = W_ListObject(self.space, [w(1),w(2),w(3),w(4),w(5),w(6),w(7)])
        strlist = W_ListObject(self.space, [w('1'),w('2'),w('3'),w('4'),w('5'),w('6'),w('7')])
        floatlist = W_ListObject(self.space, [w(1.0),w(2.0),w(3.0),w(4.0),w(5.0),w(6.0),w(7.0)])
        objlist = W_ListObject(self.space, [w(1),w('2'),w(3.0),w(4),w(5),w(6),w(7)])

        emptylist_copy = emptylist.getitems_fixedsize()
        assert emptylist_copy == []

        rangelist_copy = rangelist.getitems_fixedsize()
        intlist_copy = intlist.getitems_fixedsize()
        strlist_copy = strlist.getitems_fixedsize()
        floatlist_copy = floatlist.getitems_fixedsize()
        objlist_copy = objlist.getitems_fixedsize()
        for i in range(7):
            assert self.space.eq_w(rangelist_copy[i], rangelist.getitem(i))
            assert self.space.eq_w(intlist_copy[i], intlist.getitem(i))
            assert self.space.eq_w(strlist_copy[i], strlist.getitem(i))
            assert self.space.eq_w(floatlist_copy[i], floatlist.getitem(i))
            assert self.space.eq_w(objlist_copy[i], objlist.getitem(i))

        emptylist_copy = emptylist.getitems_unroll()
        assert emptylist_copy == []

        rangelist_copy = rangelist.getitems_unroll()
        intlist_copy = intlist.getitems_unroll()
        strlist_copy = strlist.getitems_unroll()
        floatlist_copy = floatlist.getitems_unroll()
        objlist_copy = objlist.getitems_unroll()
        for i in range(7):
            assert self.space.eq_w(rangelist_copy[i], rangelist.getitem(i))
            assert self.space.eq_w(intlist_copy[i], intlist.getitem(i))
            assert self.space.eq_w(strlist_copy[i], strlist.getitem(i))
            assert self.space.eq_w(floatlist_copy[i], floatlist.getitem(i))
            assert self.space.eq_w(objlist_copy[i], objlist.getitem(i))

    def test_random_getitem(self):
        w = self.space.wrap
        s = list('qedx387tn3uixhvt 7fh387fymh3dh238 dwd-wq.dwq9')
        w_list = W_ListObject(self.space, map(w, s))
        keys = range(-len(s)-5, len(s)+5)
        choices = keys + [None]*12
        stepchoices = [None, None, None, 1, 1, -1, -1, 2, -2,
                       len(s)-1, len(s), len(s)+1,
                       -len(s)-1, -len(s), -len(s)+1]
        for i in range(40):
            keys.append(slice(random.choice(choices),
                              random.choice(choices),
                              random.choice(stepchoices)))
        random.shuffle(keys)
        for key in keys:
            try:
                expected = s[key]
            except IndexError:
                self.space.raises_w(self.space.w_IndexError,
                                    self.space.getitem, w_list, w(key))
            else:
                w_result = self.space.getitem(w_list, w(key))
                assert self.space.unwrap(w_result) == expected

    def test_iter(self):
        w = self.space.wrap
        w_list = W_ListObject(self.space, [w(5), w(3), w(99)])
        w_iter = self.space.iter(w_list)
        assert self.space.eq_w(self.space.next(w_iter), w(5))
        assert self.space.eq_w(self.space.next(w_iter), w(3))
        assert self.space.eq_w(self.space.next(w_iter), w(99))
        raises(OperationError, self.space.next, w_iter)
        raises(OperationError, self.space.next, w_iter)

    def test_contains(self):
        w = self.space.wrap
        w_list = W_ListObject(self.space, [w(5), w(3), w(99)])
        assert self.space.eq_w(self.space.contains(w_list, w(5)),
                           self.space.w_True)
        assert self.space.eq_w(self.space.contains(w_list, w(99)),
                           self.space.w_True)
        assert self.space.eq_w(self.space.contains(w_list, w(11)),
                           self.space.w_False)
        assert self.space.eq_w(self.space.contains(w_list, w_list),
                           self.space.w_False)

    def test_getslice(self):
        w = self.space.wrap

        def test1(testlist, start, stop, step, expected):
            w_slice  = self.space.newslice(w(start), w(stop), w(step))
            w_list = W_ListObject(self.space, [w(i) for i in testlist])
            w_result = self.space.getitem(w_list, w_slice)
            assert self.space.unwrap(w_result) == expected

        for testlist in [[], [5,3,99]]:
            for start in [-2, 0, 1, 10]:
                for end in [-1, 2, 999]:
                    test1(testlist, start, end, 1, testlist[start:end])

        test1([5,7,1,4], 3, 1, -2,  [4,])
        test1([5,7,1,4], 3, 0, -2,  [4, 7])
        test1([5,7,1,4], 3, -1, -2, [])
        test1([5,7,1,4], -2, 11, 2, [1,])
        test1([5,7,1,4], -3, 11, 2, [7, 4])
        test1([5,7,1,4], -5, 11, 2, [5, 1])

    def test_setslice(self):
        w = self.space.wrap

        def test1(lhslist, start, stop, rhslist, expected):
            w_slice  = self.space.newslice(w(start), w(stop), w(1))
            w_lhslist = W_ListObject(self.space, [w(i) for i in lhslist])
            w_rhslist = W_ListObject(self.space, [w(i) for i in rhslist])
            self.space.setitem(w_lhslist, w_slice, w_rhslist)
            assert self.space.unwrap(w_lhslist) == expected


        test1([5,7,1,4], 1, 3, [9,8],  [5,9,8,4])
        test1([5,7,1,4], 1, 3, [9],    [5,9,4])
        test1([5,7,1,4], 1, 3, [9,8,6],[5,9,8,6,4])
        test1([5,7,1,4], 1, 3, [],     [5,4])
        test1([5,7,1,4], 2, 2, [9],    [5,7,9,1,4])
        test1([5,7,1,4], 0, 99,[9,8],  [9,8])

    def test_add(self):
        w = self.space.wrap
        w_list0 = W_ListObject(self.space, [])
        w_list1 = W_ListObject(self.space, [w(5), w(3), w(99)])
        w_list2 = W_ListObject(self.space, [w(-7)] * 111)
        assert self.space.eq_w(self.space.add(w_list1, w_list1),
                           W_ListObject(self.space, [w(5), w(3), w(99),
                                               w(5), w(3), w(99)]))
        assert self.space.eq_w(self.space.add(w_list1, w_list2),
                           W_ListObject(self.space, [w(5), w(3), w(99)] +
                                              [w(-7)] * 111))
        assert self.space.eq_w(self.space.add(w_list1, w_list0), w_list1)
        assert self.space.eq_w(self.space.add(w_list0, w_list2), w_list2)

    def test_mul(self):
        # only testing right mul at the moment
        w = self.space.wrap
        arg = w(2)
        n = 3
        w_lis = W_ListObject(self.space, [arg])
        w_lis3 = W_ListObject(self.space, [arg]*n)
        w_res = self.space.mul(w_lis, w(n))
        assert self.space.eq_w(w_lis3, w_res)
        # commute
        w_res = self.space.mul(w(n), w_lis)
        assert self.space.eq_w(w_lis3, w_res)

    def test_setitem(self):
        w = self.space.wrap
        w_list = W_ListObject(self.space, [w(5), w(3)])
        w_exp1 = W_ListObject(self.space, [w(5), w(7)])
        w_exp2 = W_ListObject(self.space, [w(8), w(7)])
        self.space.setitem(w_list, w(1), w(7))
        assert self.space.eq_w(w_exp1, w_list)
        self.space.setitem(w_list, w(-2), w(8))
        assert self.space.eq_w(w_exp2, w_list)
        self.space.raises_w(self.space.w_IndexError,
                            self.space.setitem, w_list, w(2), w(5))
        self.space.raises_w(self.space.w_IndexError,
                            self.space.setitem, w_list, w(-3), w(5))

    def test_random_setitem_delitem(self):
        w = self.space.wrap
        s = range(39)
        w_list = W_ListObject(self.space, map(w, s))
        expected = list(s)
        keys = range(-len(s)-5, len(s)+5)
        choices = keys + [None]*12
        stepchoices = [None, None, None, 1, 1, -1, -1, 2, -2,
                       len(s)-1, len(s), len(s)+1,
                       -len(s)-1, -len(s), -len(s)+1]
        for i in range(50):
            keys.append(slice(random.choice(choices),
                              random.choice(choices),
                              random.choice(stepchoices)))
        random.shuffle(keys)
        n = len(s)
        for key in keys:
            if random.random() < 0.15:
                random.shuffle(s)
                w_list = W_ListObject(self.space, map(w, s))
                expected = list(s)
            try:
                value = expected[key]
            except IndexError:
                self.space.raises_w(self.space.w_IndexError,
                                    self.space.setitem, w_list, w(key), w(42))
            else:
                if is_valid_int(value):   # non-slicing
                    if random.random() < 0.25:   # deleting
                        self.space.delitem(w_list, w(key))
                        del expected[key]
                    else:
                        self.space.setitem(w_list, w(key), w(n))
                        expected[key] = n
                        n += 1
                else:        # slice assignment
                    mode = random.choice(['samesize', 'resize', 'delete'])
                    if mode == 'delete':
                        self.space.delitem(w_list, w(key))
                        del expected[key]
                    elif mode == 'samesize':
                        newvalue = range(n, n+len(value))
                        self.space.setitem(w_list, w(key), w(newvalue))
                        expected[key] = newvalue
                        n += len(newvalue)
                    elif mode == 'resize' and key.step is None:
                        newvalue = range(n, n+random.randrange(0, 20))
                        self.space.setitem(w_list, w(key), w(newvalue))
                        expected[key] = newvalue
                        n += len(newvalue)
            assert self.space.unwrap(w_list) == expected

    def test_eq(self):
        w = self.space.wrap

        w_list0 = W_ListObject(self.space, [])
        w_list1 = W_ListObject(self.space, [w(5), w(3), w(99)])
        w_list2 = W_ListObject(self.space, [w(5), w(3), w(99)])
        w_list3 = W_ListObject(self.space, [w(5), w(3), w(99), w(-1)])

        assert self.space.eq_w(self.space.eq(w_list0, w_list1),
                           self.space.w_False)
        assert self.space.eq_w(self.space.eq(w_list1, w_list0),
                           self.space.w_False)
        assert self.space.eq_w(self.space.eq(w_list1, w_list1),
                           self.space.w_True)
        assert self.space.eq_w(self.space.eq(w_list1, w_list2),
                           self.space.w_True)
        assert self.space.eq_w(self.space.eq(w_list2, w_list3),
                           self.space.w_False)
    def test_ne(self):
        w = self.space.wrap

        w_list0 = W_ListObject(self.space, [])
        w_list1 = W_ListObject(self.space, [w(5), w(3), w(99)])
        w_list2 = W_ListObject(self.space, [w(5), w(3), w(99)])
        w_list3 = W_ListObject(self.space, [w(5), w(3), w(99), w(-1)])

        assert self.space.eq_w(self.space.ne(w_list0, w_list1),
                           self.space.w_True)
        assert self.space.eq_w(self.space.ne(w_list1, w_list0),
                           self.space.w_True)
        assert self.space.eq_w(self.space.ne(w_list1, w_list1),
                           self.space.w_False)
        assert self.space.eq_w(self.space.ne(w_list1, w_list2),
                           self.space.w_False)
        assert self.space.eq_w(self.space.ne(w_list2, w_list3),
                           self.space.w_True)
    def test_lt(self):
        w = self.space.wrap

        w_list0 = W_ListObject(self.space, [])
        w_list1 = W_ListObject(self.space, [w(5), w(3), w(99)])
        w_list2 = W_ListObject(self.space, [w(5), w(3), w(99)])
        w_list3 = W_ListObject(self.space, [w(5), w(3), w(99), w(-1)])
        w_list4 = W_ListObject(self.space, [w(5), w(3), w(9), w(-1)])

        assert self.space.eq_w(self.space.lt(w_list0, w_list1),
                           self.space.w_True)
        assert self.space.eq_w(self.space.lt(w_list1, w_list0),
                           self.space.w_False)
        assert self.space.eq_w(self.space.lt(w_list1, w_list1),
                           self.space.w_False)
        assert self.space.eq_w(self.space.lt(w_list1, w_list2),
                           self.space.w_False)
        assert self.space.eq_w(self.space.lt(w_list2, w_list3),
                           self.space.w_True)
        assert self.space.eq_w(self.space.lt(w_list4, w_list3),
                           self.space.w_True)

    def test_ge(self):
        w = self.space.wrap

        w_list0 = W_ListObject(self.space, [])
        w_list1 = W_ListObject(self.space, [w(5), w(3), w(99)])
        w_list2 = W_ListObject(self.space, [w(5), w(3), w(99)])
        w_list3 = W_ListObject(self.space, [w(5), w(3), w(99), w(-1)])
        w_list4 = W_ListObject(self.space, [w(5), w(3), w(9), w(-1)])

        assert self.space.eq_w(self.space.ge(w_list0, w_list1),
                           self.space.w_False)
        assert self.space.eq_w(self.space.ge(w_list1, w_list0),
                           self.space.w_True)
        assert self.space.eq_w(self.space.ge(w_list1, w_list1),
                           self.space.w_True)
        assert self.space.eq_w(self.space.ge(w_list1, w_list2),
                           self.space.w_True)
        assert self.space.eq_w(self.space.ge(w_list2, w_list3),
                           self.space.w_False)
        assert self.space.eq_w(self.space.ge(w_list4, w_list3),
                           self.space.w_False)

    def test_gt(self):
        w = self.space.wrap

        w_list0 = W_ListObject(self.space, [])
        w_list1 = W_ListObject(self.space, [w(5), w(3), w(99)])
        w_list2 = W_ListObject(self.space, [w(5), w(3), w(99)])
        w_list3 = W_ListObject(self.space, [w(5), w(3), w(99), w(-1)])
        w_list4 = W_ListObject(self.space, [w(5), w(3), w(9), w(-1)])

        assert self.space.eq_w(self.space.gt(w_list0, w_list1),
                           self.space.w_False)
        assert self.space.eq_w(self.space.gt(w_list1, w_list0),
                           self.space.w_True)
        assert self.space.eq_w(self.space.gt(w_list1, w_list1),
                           self.space.w_False)
        assert self.space.eq_w(self.space.gt(w_list1, w_list2),
                           self.space.w_False)
        assert self.space.eq_w(self.space.gt(w_list2, w_list3),
                           self.space.w_False)
        assert self.space.eq_w(self.space.gt(w_list4, w_list3),
                           self.space.w_False)

    def test_le(self):
        w = self.space.wrap

        w_list0 = W_ListObject(self.space, [])
        w_list1 = W_ListObject(self.space, [w(5), w(3), w(99)])
        w_list2 = W_ListObject(self.space, [w(5), w(3), w(99)])
        w_list3 = W_ListObject(self.space, [w(5), w(3), w(99), w(-1)])
        w_list4 = W_ListObject(self.space, [w(5), w(3), w(9), w(-1)])

        assert self.space.eq_w(self.space.le(w_list0, w_list1),
                           self.space.w_True)
        assert self.space.eq_w(self.space.le(w_list1, w_list0),
                           self.space.w_False)
        assert self.space.eq_w(self.space.le(w_list1, w_list1),
                           self.space.w_True)
        assert self.space.eq_w(self.space.le(w_list1, w_list2),
                           self.space.w_True)
        assert self.space.eq_w(self.space.le(w_list2, w_list3),
                           self.space.w_True)
        assert self.space.eq_w(self.space.le(w_list4, w_list3),
                           self.space.w_True)

    def test_sizehint(self):
        space = self.space
        w_l = space.newlist([], sizehint=10)
        assert isinstance(w_l.strategy, SizeListStrategy)
        space.call_method(w_l, 'append', space.wrap(3))
        assert isinstance(w_l.strategy, IntegerListStrategy)
        w_l = space.newlist([], sizehint=10)
        space.call_method(w_l, 'append', space.w_None)
        assert isinstance(w_l.strategy, ObjectListStrategy)


class AppTestW_ListObject(object):
    def setup_class(cls):
        import sys
        on_cpython = (option.runappdirect and
                            not hasattr(sys, 'pypy_translation_info'))
        cls.w_on_cpython = cls.space.wrap(on_cpython)
        cls.w_runappdirect = cls.space.wrap(option.runappdirect)

    def test_getstrategyfromlist_w(self):
        l0 = ["a", "2", "a", True]
        # this raised TypeError on ListStrategies
        l1 = ["a", "2", True, "a"]
        l2 = [1, "2", "a", "a"]
        assert set(l1) == set(l2)

    def test_notequals(self):
        assert [1,2,3,4] != [1,2,5,4]

    def test_contains(self):
        l = []
        assert not l.__contains__(2)

        l = [1,2,3]
        assert l.__contains__(2)
        assert not l.__contains__("2")
        assert l.__contains__(1.0)

        l = ["1","2","3"]
        assert l.__contains__("2")
        assert not l.__contains__(2)

        l = range(4)
        assert l.__contains__(2)
        assert not l.__contains__("2")

        l = [1,2,"3"]
        assert l.__contains__(2)
        assert not l.__contains__("2")

        l = range(2, 20, 3) # = [2, 5, 8, 11, 14, 17]
        assert l.__contains__(2)
        assert l.__contains__(5)
        assert l.__contains__(8)
        assert l.__contains__(11)
        assert l.__contains__(14)
        assert l.__contains__(17)
        assert not l.__contains__(3)
        assert not l.__contains__(4)
        assert not l.__contains__(7)
        assert not l.__contains__(13)
        assert not l.__contains__(20)

        l = range(2, -20, -3) # [2, -1, -4, -7, -10, -13, -16, -19]
        assert l.__contains__(2)
        assert l.__contains__(-4)
        assert l.__contains__(-13)
        assert l.__contains__(-16)
        assert l.__contains__(-19)
        assert not l.__contains__(-17)
        assert not l.__contains__(-3)
        assert not l.__contains__(-20)
        assert not l.__contains__(-21)

    def test_call_list(self):
        assert list('') == []
        assert list('abc') == ['a', 'b', 'c']
        assert list((1, 2)) == [1, 2]
        l = [1]
        assert list(l) is not l
        assert list(l) == l

    def test_explicit_new_init(self):
        l = l0 = list.__new__(list)
        l.__init__([1,2])
        assert l is l0
        assert l == [1,2]
        list.__init__(l, [1,2,3])
        assert l is l0
        assert l == [1,2,3]
        list.__init__(l, ['a', 'b', 'c'])
        assert l is l0
        assert l == ['a', 'b', 'c']
        list.__init__(l)
        assert l == []

    def test_explicit_new_init_more_cases(self):
        for assignment in [[], (), [3], ["foo"]]:
            l = [1, 2]
            l.__init__(assignment)
            assert l == list(assignment)

    def test_extend_list(self):
        l = l0 = [1]
        l.extend([2])
        assert l is l0
        assert l == [1,2]
        l = ['a']
        l.extend('b')
        assert l == ['a', 'b']
        l = ['a']
        l.extend([0])
        assert l == ['a', 0]
        l = list(range(10))
        l.extend([10])
        assert l == list(range(11))

        l = []
        m = [1,2,3]
        l.extend(m)
        m[0] = 5
        assert m == [5,2,3]
        assert l == [1,2,3]

    def test_extend_tuple(self):
        l = l0 = [1]
        l.extend((2,))
        assert l is l0
        assert l == [1,2]
        l = ['a']
        l.extend(('b',))
        assert l == ['a', 'b']

    def test_extend_iterable(self):
        l = l0 = [1]
        l.extend(iter([1, 2, 3, 4]))
        assert l is l0
        assert l == [1, 1, 2, 3, 4]

        l = l0 = ['a']
        l.extend(iter(['b', 'c', 'd']))
        assert l == ['a', 'b', 'c', 'd']
        assert l is l0

        l = l0 = [1.2]
        l.extend(iter([2.3, 3.4, 4.5]))
        assert l == [1.2, 2.3, 3.4, 4.5]
        assert l is l0

    def test_sort(self):
        l = l0 = [1, 5, 3, 0]
        l.sort()
        assert l is l0
        assert l == [0, 1, 3, 5]
        l = l0 = []
        l.sort()
        assert l is l0
        assert l == []
        l = l0 = [1]
        l.sort()
        assert l is l0
        assert l == [1]

        l = ["c", "a", "d", "b"]
        l.sort(reverse=True)
        assert l == ["d", "c", "b", "a"]

        l = [3.3, 2.2, 4.4, 1.1, 3.1, 5.5]
        l.sort()
        assert l == [1.1, 2.2, 3.1, 3.3, 4.4, 5.5]

    def test_sort_key(self):
        def lower(x): return x.lower()
        l = ['a', 'C', 'b']
        l.sort(key = lower)
        assert l == ['a', 'b', 'C']
        l = []
        l.sort(key = lower)
        assert l == []
        l = [ 'a' ]
        l.sort(key = lower)
        assert l == [ 'a' ]

    def test_sort_reversed(self):
        l = list(range(10))
        l.sort(reverse = True)
        assert l == list(range(9, -1, -1))
        l = []
        l.sort(reverse = True)
        assert l == []
        l = [1]
        l.sort(reverse = True)
        assert l == [1]

    def test_sort_cmp_key_reverse(self):
        def lower(x): return x.lower()
        l = ['a', 'C', 'b']
        l.sort(reverse = True, key = lower)
        assert l == ['C', 'b', 'a']

    def test_sort_simple_string(self):
        l = ["a", "d", "c", "b"]
        l.sort()
        assert l == ["a", "b", "c", "d"]

    def test_getitem(self):
        l = [1, 2, 3, 4, 5, 6, 9]
        assert l[0] == 1
        assert l[-1] == 9
        assert l[-2] == 6
        raises(IndexError, "l[len(l)]")
        raises(IndexError, "l[-len(l)-1]")

        l = ['a', 'b', 'c']
        assert l[0] == 'a'
        assert l[-1] == 'c'
        assert l[-2] == 'b'
        raises(IndexError, "l[len(l)]")

        l = [1.1, 2.2, 3.3]
        assert l[0] == 1.1
        assert l[-1] == 3.3
        assert l[-2] == 2.2
        raises(IndexError, "l[len(l)]")

        l = []
        raises(IndexError, "l[1]")

    def test_setitem(self):

        l = []
        raises(IndexError, "l[1] = 2")

        l = [5,3]
        l[0] = 2
        assert l == [2,3]

        l = [5,3]
        l[0] = "2"
        assert l == ["2",3]

    def test_delitem(self):
        l = [1, 2, 3, 4, 5, 6, 9]
        del l[0]
        assert l == [2, 3, 4, 5, 6, 9]
        del l[-1]
        assert l == [2, 3, 4, 5, 6]
        del l[-2]
        assert l == [2, 3, 4, 6]
        raises(IndexError, "del l[len(l)]")
        raises(IndexError, "del l[-len(l)-1]")

        l = l0 = ['a', 'b', 'c']
        del l[0]
        assert l == ['b', 'c']
        del l[-1]
        assert l == ['b']
        del l[-1]
        assert l == []
        assert l is l0
        raises(IndexError, "del l[0]")

        l = l0 = [1.1, 2.2, 3.3]
        del l[0]
        assert l == [2.2, 3.3]
        del l[-1]
        assert l == [2.2]
        del l[-1]
        assert l == []
        assert l is l0
        raises(IndexError, "del l[0]")

        l = list(range(10))
        del l[5]
        assert l == [0, 1, 2, 3, 4, 6, 7, 8, 9]

    def test_getitem_slice(self):
        l = list(range(10))
        assert l[::] == l
        del l[::2]
        assert l == [1,3,5,7,9]
        l[-2::-1] = l[:-1]
        assert l == [7,5,3,1,9]
        del l[-1:2:-1]
        assert l == [7,5,3]
        del l[:2]
        assert l == [3]
        assert l[1:] == []
        assert l[1::2] == []
        assert l[::] == l
        assert l[0::-2] == l
        assert l[-1::-5] == l

        l = ['']
        assert l[1:] == []
        assert l[1::2] == []
        assert l[::] == l
        assert l[0::-5] == l
        assert l[-1::-5] == l
        l.extend(['a', 'b'])
        assert l[::-1] == ['b', 'a', '']

        l = [1,2,3,4,5]
        assert l[1:0:None] == []
        assert l[1:0] == []

    def test_delall(self):
        l = l0 = [1,2,3]
        del l[:]
        assert l is l0
        assert l == []

        l = ['a', 'b']
        del l[:]
        assert l == []

        l = [1.1, 2.2]
        del l[:]
        assert l == []
        
    def test_iadd(self):
        l = l0 = [1,2,3]
        l += [4,5]
        assert l is l0
        assert l == [1,2,3,4,5]

        l = l0 = [1.1,2.2,3.3]
        l += [4.4,5.5]
        assert l is l0
        assert l == [1.1,2.2,3.3,4.4,5.5]

        l = l0 = ['a', 'b', 'c']
        l1 = l[:]
        l += ['d']
        assert l is l0
        assert l == ['a', 'b', 'c', 'd']
        l1 += [0]
        assert l1 == ['a', 'b', 'c', 0]

    def test_iadd_iterable(self):
        l = l0 = [1,2,3]
        l += iter([4,5])
        assert l is l0
        assert l == [1,2,3,4,5]

    def test_iadd_subclass(self):
        class Bar(object):
            def __radd__(self, other):
                return ('radd', self, other)
        bar = Bar()
        l1 = [1,2,3]
        l1 += bar
        assert l1 == ('radd', bar, [1,2,3])

    def test_add_lists(self):
        l1 = [1,2,3]
        l2 = [4,5,6]
        l3 = l1 + l2
        assert l3 == [1,2,3,4,5,6]

    def test_imul(self):
        l = l0 = [4,3]
        l *= 2
        assert l is l0
        assert l == [4,3,4,3]
        l *= 0
        assert l is l0
        assert l == []
        l = l0 = [4,3]
        l *= (-1)
        assert l is l0
        assert l == []

        l = l0 = ['a', 'b']
        l *= 2
        assert l is l0
        assert l == ['a', 'b', 'a', 'b']
        l *= 0
        assert l is l0
        assert l == []
        l = ['a']
        l *= -5
        assert l == []

        l = l0 = [1.1, 2.2]
        l *= 2
        assert l is l0
        assert l == [1.1, 2.2, 1.1, 2.2]

    def test_mul_errors(self):
        try:
            [1, 2, 3] * (3,)
        except TypeError:
            pass

    def test_index(self):
        c = list(range(10))
        assert c.index(0) == 0
        raises(ValueError, c.index, 10)

        c = list('hello world')
        assert c.index('l') == 2
        raises(ValueError, c.index, '!')
        assert c.index('l', 3) == 3
        assert c.index('l', 4) == 9
        raises(ValueError, c.index, 'l', 10)
        assert c.index('l', -5) == 9
        assert c.index('l', -25) == 2
        assert c.index('o', 1, 5) == 4
        raises(ValueError, c.index, 'o', 1, 4)
        assert c.index('o', 1, 5-11) == 4
        raises(ValueError, c.index, 'o', 1, 4-11)
        raises(TypeError, c.index, 'c', 0, 4.3)
        raises(TypeError, c.index, 'c', 1.0, 5.6)

        c = [0, 2, 4]
        assert c.index(0) == 0
        raises(ValueError, c.index, 3)

        c = [0.0, 2.2, 4.4]
        assert c.index(0) == 0.0
        raises(ValueError, c.index, 3)

    def test_index_cpython_bug(self):
        if self.on_cpython:
            skip("cpython has a bug here")
        c = list('hello world')
        assert c.index('l', None, None) == 2
        assert c.index('l', 3, None) == 3
        assert c.index('l', None, 4) == 2

    def test_ass_slice(self):
        l = list(range(6))
        l[1:3] = 'abc'
        assert l == [0, 'a', 'b', 'c', 3, 4, 5]
        l = []
        l[:-3] = []
        assert l == []
        l = list(range(6))
        l[:] = []
        assert l == []

        l = l0 = ['a', 'b']
        l[1:1] = ['ae']
        assert l == ['a', 'ae', 'b']
        l[1:100] = ['B']
        assert l == ['a', 'B']
        l[:] = []
        assert l == []
        assert l is l0

    def test_assign_extended_slice(self):
        l = l0 = ['a', 'b', 'c']
        l[::-1] = ['a', 'b', 'c']
        assert l == ['c', 'b', 'a']
        l[::-2] = [0, 1]
        assert l == [1, 'b', 0]
        l[-1:5:2] = [2]
        assert l == [1, 'b', 2]
        l[:-1:2] = [0]
        assert l == [0, 'b', 2]
        assert l is l0

        l = [1,2,3]
        raises(ValueError, "l[0:2:2] = [1,2,3,4]")
        raises(ValueError, "l[::2] = []")

        l = list(range(6))
        l[::3] = ('a', 'b')
        assert l == ['a', 1, 2, 'b', 4, 5]

        l = [0.0, 1.1, 2.2, 3.3, 4.4, 5.5]
        l[::3] = ('a', 'b')
        assert l == ['a', 1.1, 2.2, 'b', 4.4, 5.5]

    def test_setslice_with_self(self):
        l = [1,2,3,4]
        l[:] = l
        assert l == [1,2,3,4]

        l = [1,2,3,4]
        l[0:2] = l
        assert l == [1,2,3,4,3,4]

        l = [1,2,3,4]
        l[0:2] = l
        assert l == [1,2,3,4,3,4]

        l = [1,2,3,4,5,6,7,8,9,10]
        raises(ValueError, "l[5::-1] = l")

        l = [1,2,3,4,5,6,7,8,9,10]
        raises(ValueError, "l[::2] = l")

        l = [1,2,3,4,5,6,7,8,9,10]
        l[5:] = l
        assert l == [1,2,3,4,5,1,2,3,4,5,6,7,8,9,10]

        l = [1,2,3,4,5,6]
        l[::-1] = l
        assert l == [6,5,4,3,2,1]

    def test_setitem_slice_performance(self):
        # because of a complexity bug, this used to take forever on a
        # translated pypy.  On CPython2.6 -A, it takes around 5 seconds.
        if self.runappdirect:
            count = 16*1024*1024
        else:
            count = 1024
        b = [None] * count
        for i in range(count):
            b[i:i+1] = ['y']
        assert b == ['y'] * count

    def test_recursive_repr(self):
        l = []
        assert repr(l) == '[]'
        l.append(l)
        assert repr(l) == '[[...]]'

    def test_append(self):
        l = []
        l.append('X')
        assert l == ['X']
        l.append('Y')
        l.append('Z')
        assert l == ['X', 'Y', 'Z']

        l = []
        l.append(0)
        assert l == [0]
        for x in range(1, 5):
            l.append(x)
        assert l == list(range(5))

        l = list(range(4))
        l.append(4)
        assert l == list(range(5))

        l = [1,2,3]
        l.append("a")
        assert l == [1,2,3,"a"]

        l = [1.1, 2.2, 3.3]
        l.append(4.4)
        assert l == [1.1, 2.2, 3.3, 4.4]

    def test_count(self):
        c = list('hello')
        assert c.count('l') == 2
        assert c.count('h') == 1
        assert c.count('w') == 0

    def test_insert(self):
        c = list('hello world')
        c.insert(0, 'X')
        assert c[:4] == ['X', 'h', 'e', 'l']
        c.insert(2, 'Y')
        c.insert(-2, 'Z')
        assert ''.join(c) == 'XhYello worZld'

        ls = [1, 2, 3, 4, 5, 6, 7]
        for i in range(5):
            ls.insert(0, i)
        assert len(ls) == 12

        l = []
        l.insert(4,2)
        assert l == [2]

        l = [1,2,3]
        l.insert(0,"a")
        assert l == ["a", 1, 2, 3]

    def test_pop(self):
        c = list('hello world')
        s = ''
        for i in range(11):
            s += c.pop()
        assert s == 'dlrow olleh'
        raises(IndexError, c.pop)
        assert len(c) == 0

        l = list(range(10))
        l.pop()
        assert l == list(range(9))

        l = [1.1, 2.2, 3.3]
        l.pop()
        assert l == [1.1, 2.2]

        l = []
        raises(IndexError, l.pop, 0)

    def test_pop_custom_int(self):
        class A(object):
            def __init__(self, x):
                self.x = x

            def __int__(self):
                return self.x

        l = list(range(10))
        x = l.pop(A(-1))
        assert x == 9
        assert l == list(range(9))
        raises(TypeError, list(range(10)).pop, 1.0)

    def test_pop_negative(self):
        l1 = [1,2,3,4]
        l2 = ["1", "2", "3", "4"]
        l3 = list(range(5))
        l4 = [1, 2, 3, "4"]
        l5 = [1.1, 2.2, 3.3, 4.4]

        raises(IndexError, l1.pop, -5)
        raises(IndexError, l2.pop, -5)
        raises(IndexError, l3.pop, -6)
        raises(IndexError, l4.pop, -5)
        raises(IndexError, l5.pop, -5)

        assert l1.pop(-2) == 3
        assert l2.pop(-2) == "3"
        assert l3.pop(-2) == 3
        assert l4.pop(-2) == 3
        assert l5.pop(-2) == 3.3

    def test_remove(self):
        c = list('hello world')
        c.remove('l')
        assert ''.join(c) == 'helo world'
        c.remove('l')
        assert ''.join(c) == 'heo world'
        c.remove('l')
        assert ''.join(c) == 'heo word'
        raises(ValueError, c.remove, 'l')
        assert ''.join(c) == 'heo word'

        l = list(range(5))
        l.remove(2)
        assert l == [0, 1, 3, 4]
        l = [0, 3, 5]
        raises(ValueError, c.remove, 2)

        l = [0.0, 1.1, 2.2, 3.3, 4.4]
        l.remove(2.2)
        assert l == [0.0, 1.1, 3.3, 4.4]
        l = [0.0, 3.3, 5.5]
        raises(ValueError, c.remove, 2)
        raises(ValueError, c.remove, 2.2)

    def test_reverse(self):
        c = list('hello world')
        c.reverse()
        assert ''.join(c) == 'dlrow olleh'

    def test_reversed(self):
        assert list(list('hello').__reversed__()) == ['o', 'l', 'l', 'e', 'h']
        assert list(reversed(list('hello'))) == ['o', 'l', 'l', 'e', 'h']

    def test_mutate_while_remove(self):
        class Mean(object):
            def __init__(self, i):
                self.i = i
            def __eq__(self, other):
                if self.i == 9:
                    del l[i - 1]
                    return True
                else:
                    return False
        l = [Mean(i) for i in range(10)]
        # does not crash
        l.remove(None)
        class Mean2(object):
            def __init__(self, i):
                self.i = i
            def __eq__(self, other):
                l.append(self.i)
                return False
        l = [Mean2(i) for i in range(10)]
        # does not crash
        l.remove(5)
        assert l[10:] == [0, 1, 2, 3, 4, 6, 7, 8, 9]

    def test_mutate_while_contains(self):
        class Mean(object):
            def __init__(self, i):
                self.i = i
            def __eq__(self, other):
                if self.i == 9 == other:
                    del l[0]
                    return True
                else:
                    return False
        l = [Mean(i) for i in range(10)]
        assert l.__contains__(9)
        assert not l.__contains__(2)

    def test_mutate_while_extend(self):
        # this used to segfault pypy-c (with py.test -A)
        import sys
        if hasattr(sys, 'pypy_translation_info'):
            if sys.pypy_translation_info['translation.gc'] == 'boehm':
                skip("not reliable on top of Boehm")
        class A(object):
            def __del__(self):
                print('del')
                del lst[:]
        for i in range(10):
            keepalive = []
            lst = list(str(i)) * 100
            A()
            while lst:
                keepalive.append(lst[:])

    def test_unicode(self):
        s = "\ufffd\ufffd\ufffd"
        assert s.encode("ascii", "replace") == b"???"
        assert s.encode("ascii", "ignore") == b""
        l1 = [s.encode("ascii", "replace")]
        assert l1[0] == b"???"

        l2 = [s.encode("ascii", "ignore")]
        assert l2[0] == b""

        l3 = [s]
        assert l3[0].encode("ascii", "replace") == b"???"

    def test_list_from_set(self):
        l = ['a']
        l.__init__(set('b'))
        assert l == ['b']

    def test_list_from_generator(self):
        l = ['a']
        g = (i*i for i in range(5))
        l.__init__(g)
        assert l == [0, 1, 4, 9, 16]
        l.__init__(g)
        assert l == []
        assert list(g) == []

<<<<<<< HEAD
=======
    def test_uses_custom_iterator(self):
        # obscure corner case: space.listview*() must not shortcut subclasses
        # of dicts, because the OrderedDict in the stdlib relies on this.
        # we extend the use case to lists and sets, i.e. all types that have
        # strategies, to avoid surprizes depending on the strategy.
        class X: pass
        for base, arg in [
                (list, []), (list, [5]), (list, ['x']), (list, [X]),
                (set, []),  (set,  [5]), (set,  ['x']), (set, [X]),
                (dict, []), (dict, [(5,6)]), (dict, [('x',7)]), (dict, [(X,8)]),
                ]:
            print base, arg
            class SubClass(base):
                def __iter__(self):
                    return iter("foobar")
            assert list(SubClass(arg)) == ['f', 'o', 'o', 'b', 'a', 'r']
            class Sub2(base):
                pass
            assert list(Sub2(arg)) == list(base(arg))
            s = set()
            s.update(Sub2(arg))
            assert s == set(base(arg))

class AppTestForRangeLists(AppTestW_ListObject):

    def setup_class(cls):
        cls.space = gettestobjspace(**{"objspace.std.withrangelist" :
                                       True})

    def test_range_simple_backwards(self):
        x = range(5,1)
        assert x == []

    def test_range_big_start(self):
        x = range(1,10)
        x[22:0:-1] == range(1,10)

    def test_range_list_invalid_slice(self):
        x = [1,2,3,4]
        assert x[10:0] == []
        assert x[10:0:None] == []

        x = range(1,5)
        assert x[10:0] == []
        assert x[10:0:None] == []

        assert x[0:22] == [1,2,3,4]
        assert x[-1:10] == [4]

        assert x[0:22:None] == [1,2,3,4]
        assert x[-1:10:None] == [4]

    def test_range_backwards(self):
        x = range(1,10)
        assert x[22:-10] == []
        assert x[22:-10:-1] == [9,8,7,6,5,4,3,2,1]
        assert x[10:3:-1] == [9,8,7,6,5]
        assert x[10:3:-2] == [9,7,5]
        assert x[1:5:-1] == []

    def test_sort_range(self):
        l = range(3,10,3)
        l.sort()
        assert l == [3, 6, 9]
        l.sort(reverse = True)
        assert l == [9, 6, 3]
        l.sort(reverse = True)
        assert l == [9, 6, 3]
        l.sort()
        assert l == [3, 6, 9]

    def test_slice(self):
        l = []
        l2 = range(3)
        l.__setslice__(0,3,l2)
        assert l == [0,1,2]

    def test_getitem(self):
        l = range(5)
        raises(IndexError, "l[-10]")

    def test_append(self):
        l = range(5)
        l.append(26)
        assert l == [0,1,2,3,4,26]

        l = range(5)
        l.append("a")
        assert l == [0,1,2,3,4,"a"]

        l = range(5)
        l.append(5)
        assert l == [0,1,2,3,4,5]

    def test_pop(self):
        l = range(3)
        assert l.pop(0) == 0

    def test_setitem(self):
        l = range(3)
        l[0] = 1
        assert l == [1,1,2]

    def test_inset(self):
        l = range(3)
        l.insert(1,5)
        assert l == [0,5,1,2]

    def test_reverse(self):
        l = range(3)
        l.reverse()
        assert l == [2,1,0]

>>>>>>> 8a2a1b85
class AppTestWithoutStrategies(object):

    def setup_class(cls):
        cls.space = gettestobjspace(**{"objspace.std.withliststrategies" :
                                       False})

    def test_no_shared_empty_list(self):
        l = []
        copy = l[:]
        copy.append({})
        assert copy == [{}]

        notshared = l[:]
        assert notshared == []

class AppTestListFastSubscr:

    def setup_class(cls):
        cls.space = gettestobjspace(**{"objspace.std.optimized_list_getitem" :
                                       True})

    def test_getitem(self):
        import operator
        l = [0, 1, 2, 3, 4]
        for i in range(5):
            assert l[i] == i
        assert l[3:] == [3, 4]
        raises(TypeError, operator.getitem, l, "str")<|MERGE_RESOLUTION|>--- conflicted
+++ resolved
@@ -1134,8 +1134,6 @@
         assert l == []
         assert list(g) == []
 
-<<<<<<< HEAD
-=======
     def test_uses_custom_iterator(self):
         # obscure corner case: space.listview*() must not shortcut subclasses
         # of dicts, because the OrderedDict in the stdlib relies on this.
@@ -1249,7 +1247,7 @@
         l.reverse()
         assert l == [2,1,0]
 
->>>>>>> 8a2a1b85
+
 class AppTestWithoutStrategies(object):
 
     def setup_class(cls):
