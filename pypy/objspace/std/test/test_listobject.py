--- conflicted
+++ resolved
@@ -1161,8 +1161,6 @@
             s.update(Sub2(arg))
             assert s == set(base(arg))
 
-<<<<<<< HEAD
-=======
     def test_comparison(self):
         assert ([] <  []) is False
         assert ([] <= []) is True
@@ -1303,7 +1301,6 @@
         l = range(3)
         l.reverse()
         assert l == [2,1,0]
->>>>>>> 874b4796
 
 class AppTestWithoutStrategies(object):
 
