--- conflicted
+++ resolved
@@ -1316,7 +1316,6 @@
         assert type(str(z)) is str
         assert str(z) == u'foobaz'
         #
-<<<<<<< HEAD
         assert str(encoding='supposedly_the_encoding') == u''
         assert str(errors='supposedly_the_error') == u''
         e = raises(TypeError, str, u'', 'supposedly_the_encoding')
@@ -1345,18 +1344,7 @@
         it3.__setstate__(args[2])
         assert next(it3) == u"e"
         assert next(it3) == u"f"
-=======
-        assert unicode(encoding='supposedly_the_encoding') == u''
-        assert unicode(errors='supposedly_the_error') == u''
-        e = raises(TypeError, unicode, u'', 'supposedly_the_encoding')
-        assert str(e.value) == 'decoding Unicode is not supported'
-        e = raises(TypeError, unicode, u'', errors='supposedly_the_error')
-        assert str(e.value) == 'decoding Unicode is not supported'
-        e = raises(TypeError, unicode, u, 'supposedly_the_encoding')
-        assert str(e.value) == 'decoding Unicode is not supported'
-        e = raises(TypeError, unicode, z, 'supposedly_the_encoding')
-        assert str(e.value) == 'decoding Unicode is not supported'
+
 
     def test_newlist_utf8_non_ascii(self):
-        'ä'.split("\n")[0] # does not crash
->>>>>>> c2b0c3a7
+        'ä'.split("\n")[0] # does not crash