# -*- encoding: utf-8 -*-
import py
import sys
<<<<<<< HEAD
from hypothesis import given, strategies, settings, example
=======
try:
    from hypothesis import given, strategies, settings, example
    HAS_HYPOTHESIS = True
except ImportError:
    HAS_HYPOTHESIS = False
    
>>>>>>> dfdd7932
from rpython.rlib import rutf8
from pypy.interpreter.error import OperationError


class TestUnicodeObject:
    spaceconfig = dict(usemodules=('unicodedata',))

    def test_unicode_to_decimal_w(self, space):
        from pypy.objspace.std.unicodeobject import unicode_to_decimal_w
        w_s = space.wrap(u"\N{EM SPACE}-3\N{EN SPACE}")
        s2 = unicode_to_decimal_w(space, w_s)
        assert s2 == " -3 "

    @py.test.mark.skipif("not config.option.runappdirect and sys.maxunicode == 0xffff")
    def test_unicode_to_decimal_w_wide(self, space):
        from pypy.objspace.std.unicodeobject import unicode_to_decimal_w
        w_s = space.wrap(u'\U0001D7CF\U0001D7CE') # 𝟏𝟎
        s2 = unicode_to_decimal_w(space, w_s)
        assert s2 == "10"

    def test_listview_unicode(self):
        w_str = self.space.newutf8('abcd', 4)
        assert self.space.listview_utf8(w_str) == list("abcd")

    def test_new_shortcut(self):
        space = self.space
        w_uni = self.space.newutf8('abcd', 4)
        w_new = space.call_method(
                space.w_unicode, "__new__", space.w_unicode, w_uni)
        assert w_new is w_uni

<<<<<<< HEAD
    @given(strategies.text(), strategies.integers(min_value=0, max_value=10),
                              strategies.integers(min_value=-1, max_value=10))
    def test_hypo_index_find(self, u, start, len1):
        if start + len1 < 0:
            return   # skip this case
        v = u[start : start + len1]
        space = self.space
        w_u = space.newutf8(u.encode('utf8'), len(u))
        w_v = space.newutf8(v.encode('utf8'), len(v))
        expected = u.find(v, start, start + len1)
        try:
            w_index = space.call_method(w_u, 'index', w_v,
=======
    if HAS_HYPOTHESIS:
        @given(strategies.text(), strategies.integers(min_value=0, max_value=10),
                                  strategies.integers(min_value=-1, max_value=10))
        def test_hypo_index_find(self, u, start, len1):
            if start + len1 < 0:
                return   # skip this case
            v = u[start : start + len1]
            space = self.space
            w_u = space.newutf8(u.encode('utf8'), len(u))
            w_v = space.newutf8(v.encode('utf8'), len(v))
            expected = u.find(v, start, start + len1)
            try:
                w_index = space.call_method(w_u, 'index', w_v,
                                            space.newint(start),
                                            space.newint(start + len1))
            except OperationError as e:
                if not e.match(space, space.w_ValueError):
                    raise
                assert expected == -1
            else:
                assert space.int_w(w_index) == expected >= 0

            w_index = space.call_method(w_u, 'find', w_v,
>>>>>>> dfdd7932
                                        space.newint(start),
                                        space.newint(start + len1))
            assert space.int_w(w_index) == expected

            rexpected = u.rfind(v, start, start + len1)
            try:
                w_index = space.call_method(w_u, 'rindex', w_v,
                                            space.newint(start),
                                            space.newint(start + len1))
            except OperationError as e:
                if not e.match(space, space.w_ValueError):
                    raise
                assert rexpected == -1
            else:
                assert space.int_w(w_index) == rexpected >= 0

            w_index = space.call_method(w_u, 'rfind', w_v,
                                        space.newint(start),
                                        space.newint(start + len1))
            assert space.int_w(w_index) == rexpected

            expected = u.startswith(v, start)
            w_res = space.call_method(w_u, 'startswith', w_v,
                                      space.newint(start))
            assert w_res is space.newbool(expected)

            expected = u.startswith(v, start, start + len1)
            w_res = space.call_method(w_u, 'startswith', w_v,
                                      space.newint(start),
                                      space.newint(start + len1))
            assert w_res is space.newbool(expected)

            expected = u.endswith(v, start)
            w_res = space.call_method(w_u, 'endswith', w_v,
                                      space.newint(start))
            assert w_res is space.newbool(expected)

            expected = u.endswith(v, start, start + len1)
            w_res = space.call_method(w_u, 'endswith', w_v,
                                      space.newint(start),
                                      space.newint(start + len1))
            assert w_res is space.newbool(expected)


        @given(u=strategies.text(),
               start=strategies.integers(min_value=0, max_value=10),
               len1=strategies.integers(min_value=-1, max_value=10))
        def test_hypo_index_find(self, u, start, len1):
            space = self.space
            if start + len1 < 0:
                return   # skip this case
            v = u[start : start + len1]
            w_u = space.wrap(u)
            w_v = space.wrap(v)
            expected = u.find(v, start, start + len1)
            try:
                w_index = space.call_method(w_u, 'index', w_v,
                                            space.newint(start),
                                            space.newint(start + len1))
            except OperationError as e:
                if not e.match(space, space.w_ValueError):
                    raise
                assert expected == -1
            else:
                assert space.int_w(w_index) == expected >= 0

            w_index = space.call_method(w_u, 'find', w_v,
                                        space.newint(start),
                                        space.newint(start + len1))
            assert space.int_w(w_index) == expected

            rexpected = u.rfind(v, start, start + len1)
            try:
                w_index = space.call_method(w_u, 'rindex', w_v,
                                            space.newint(start),
                                            space.newint(start + len1))
            except OperationError as e:
                if not e.match(space, space.w_ValueError):
                    raise
                assert rexpected == -1
            else:
                assert space.int_w(w_index) == rexpected >= 0

            w_index = space.call_method(w_u, 'rfind', w_v,
                                        space.newint(start),
                                        space.newint(start + len1))
            assert space.int_w(w_index) == rexpected

<<<<<<< HEAD
        expected = u.startswith(v, start)
        if expected and start > len(u):
            expected = False # python2 vs. python3
        w_res = space.call_method(w_u, 'startswith', w_v,
                                  space.newint(start))
        assert w_res is space.newbool(expected)

        expected = u.startswith(v, start, start + len1)
        if expected and start > len(u):
            expected = False # python2 vs. python3
        w_res = space.call_method(w_u, 'startswith', w_v,
                                  space.newint(start),
                                  space.newint(start + len1))
        assert w_res is space.newbool(expected)

        expected = u.endswith(v, start)
        if expected and start > len(u):
            expected = False # python2 vs. python3
        w_res = space.call_method(w_u, 'endswith', w_v,
                                  space.newint(start))
        assert w_res is space.newbool(expected)

        expected = u.endswith(v, start, start + len1)
        if expected and start > len(u):
            expected = False # python2 vs. python3
        w_res = space.call_method(w_u, 'endswith', w_v,
                                  space.newint(start),
                                  space.newint(start + len1))
        assert w_res is space.newbool(expected)
=======
            expected = u.startswith(v, start)
            w_res = space.call_method(w_u, 'startswith', w_v,
                                      space.newint(start))
            assert w_res is space.newbool(expected)

            expected = u.startswith(v, start, start + len1)
            w_res = space.call_method(w_u, 'startswith', w_v,
                                      space.newint(start),
                                      space.newint(start + len1))
            assert w_res is space.newbool(expected)

            expected = u.endswith(v, start)
            w_res = space.call_method(w_u, 'endswith', w_v,
                                      space.newint(start))
            assert w_res is space.newbool(expected)

            expected = u.endswith(v, start, start + len1)
            w_res = space.call_method(w_u, 'endswith', w_v,
                                      space.newint(start),
                                      space.newint(start + len1))
            assert w_res is space.newbool(expected)
>>>>>>> dfdd7932

    def test_text_w(self):
        space = self.space
        w_uni = space.wrap(u'abcd')
        assert space.text_w(w_uni) == 'abcd'
        w_uni = space.wrap(unichr(0xd921) + unichr(0xdddd))
        # XXXX Test is from py3.5, should this still fail?
        space.raises_w(space.w_UnicodeEncodeError, space.text_w, w_uni)


class AppTestUnicodeStringStdOnly:
    def test_compares(self):
        assert type('a') != type(b'a')
        assert 'a' != b'a'
        assert b'a' != 'a'
        assert not ('a' == 5)
        assert 'a' != 5
        raises(TypeError, "'a' < 5")


class AppTestUnicodeString:
    spaceconfig = dict(usemodules=('unicodedata',))

    def test_addition(self):
        import operator
        assert 'a' + 'b' == 'ab'
        raises(TypeError, operator.add, b'a', 'b')

    def test_getitem(self):
        assert u'abc'[2] == 'c'
        raises(IndexError, u'abc'.__getitem__, 15)
        assert u'g\u0105\u015b\u0107'[2] == u'\u015b'

    def test_join(self):
        def check(a, b):
            assert a == b
            assert type(a) == type(b)
        check(', '.join(['a']), 'a')
        raises(TypeError, ','.join, [b'a'])
        exc = raises(TypeError, ''.join, ['a', 2, 3])
        assert 'sequence item 1' in str(exc.value)

    def test_contains(self):
        assert '' in 'abc'
        assert 'a' in 'abc'
        assert 'bc' in 'abc'
        assert '\xe2' in 'g\xe2teau'

    def test_splitlines(self):
        assert ''.splitlines() == []
        assert ''.splitlines(1) == []
        assert '\n'.splitlines() == ['']
        assert 'a'.splitlines() == ['a']
        assert 'one\ntwo'.splitlines() == ['one', 'two']
        assert '\ntwo\nthree'.splitlines() == ['', 'two', 'three']
        assert '\n\n'.splitlines() == ['', '']
        assert 'a\nb\nc'.splitlines(1) == ['a\n', 'b\n', 'c']
        assert '\na\nb\n'.splitlines(1) == ['\n', 'a\n', 'b\n']
        assert ((u'a' + b'\xc2\x85'.decode('utf8') + u'b\n').splitlines() ==
                ['a', 'b'])

    def test_zfill(self):
        assert '123'.zfill(2) == '123'
        assert '123'.zfill(3) == '123'
        assert '123'.zfill(4) == '0123'
        assert '123'.zfill(6) == '000123'
        assert '+123'.zfill(2) == '+123'
        assert '+123'.zfill(3) == '+123'
        assert '+123'.zfill(4) == '+123'
        assert '+123'.zfill(5) == '+0123'
        assert '+123'.zfill(6) == '+00123'
        assert '-123'.zfill(3) == '-123'
        assert '-123'.zfill(4) == '-123'
        assert '-123'.zfill(5) == '-0123'
        assert ''.zfill(3) == '000'
        assert '34'.zfill(1) == '34'
        assert '34'.zfill(4) == '0034'

    def test_split(self):
        assert "".split() == []
        assert "".split('x') == ['']
        assert " ".split() == []
        assert "a".split() == ['a']
        assert "a".split("a", 1) == ['', '']
        assert " ".split(" ", 1) == ['', '']
        assert "aa".split("a", 2) == ['', '', '']
        assert " a ".split() == ['a']
        assert "a b c".split() == ['a','b','c']
        assert 'this is the split function'.split() == ['this', 'is', 'the', 'split', 'function']
        assert 'a|b|c|d'.split('|') == ['a', 'b', 'c', 'd']
        assert 'a|b|c|d'.split('|') == ['a', 'b', 'c', 'd']
        assert 'a|b|c|d'.split('|') == ['a', 'b', 'c', 'd']
        assert 'a|b|c|d'.split('|', 2) == ['a', 'b', 'c|d']
        assert 'a b c d'.split(None, 1) == ['a', 'b c d']
        assert 'a b c d'.split(None, 2) == ['a', 'b', 'c d']
        assert 'a b c d'.split(None, 3) == ['a', 'b', 'c', 'd']
        assert 'a b c d'.split(None, 4) == ['a', 'b', 'c', 'd']
        assert 'a b c d'.split(None, 0) == ['a b c d']
        assert 'a  b  c  d'.split(None, 2) == ['a', 'b', 'c  d']
        assert 'a b c d '.split() == ['a', 'b', 'c', 'd']
        assert 'a//b//c//d'.split('//') == ['a', 'b', 'c', 'd']
        assert 'endcase test'.split('test') == ['endcase ', '']
        raises(ValueError, 'abc'.split, '')
        raises(ValueError, 'abc'.split, '')
        raises(ValueError, 'abc'.split, '')
        assert '   a b c d'.split(None, 0) == ['a b c d']
        assert u'a\nb\u1680c'.split() == [u'a', u'b', u'c']

    def test_rsplit(self):
        assert u"".rsplit() == []
        assert u" ".rsplit() == []
        assert u"a".rsplit() == [u'a']
        assert u"a".rsplit(u"a", 1) == [u'', u'']
        assert u" ".rsplit(u" ", 1) == [u'', u'']
        assert u"aa".rsplit(u"a", 2) == [u'', u'', u'']
        assert u" a ".rsplit() == [u'a']
        assert u"a b c".rsplit() == [u'a',u'b',u'c']
        assert u'this is the rsplit function'.rsplit() == [u'this', u'is', u'the', u'rsplit', u'function']
        assert u'a|b|c|d'.rsplit(u'|') == [u'a', u'b', u'c', u'd']
        assert u'a|b|c|d'.rsplit('|') == [u'a', u'b', u'c', u'd']
        assert 'a|b|c|d'.rsplit(u'|') == [u'a', u'b', u'c', u'd']
        assert u'a|b|c|d'.rsplit(u'|', 2) == [u'a|b', u'c', u'd']
        assert u'a b c d'.rsplit(None, 1) == [u'a b c', u'd']
        assert u'a b c d'.rsplit(None, 2) == [u'a b', u'c', u'd']
        assert u'a b c d'.rsplit(None, 3) == [u'a', u'b', u'c', u'd']
        assert u'a b c d'.rsplit(None, 4) == [u'a', u'b', u'c', u'd']
        assert u'a b c d'.rsplit(None, 0) == [u'a b c d']
        assert u'a  b  c  d'.rsplit(None, 2) == [u'a  b', u'c', u'd']
        assert u'a b c d '.rsplit() == [u'a', u'b', u'c', u'd']
        assert u'a//b//c//d'.rsplit(u'//') == [u'a', u'b', u'c', u'd']
        assert u'endcase test'.rsplit(u'test') == [u'endcase ', u'']
        raises(ValueError, u'abc'.rsplit, u'')
        raises(ValueError, u'abc'.rsplit, '')
        raises(ValueError, 'abc'.rsplit, u'')
        assert u'  a b c  '.rsplit(None, 0) == [u'  a b c']
        assert u''.rsplit('aaa') == [u'']
        assert u'a\nb\u1680c'.rsplit() == [u'a', u'b', u'c']

    def test_center(self):
        s=u"a b"
        assert s.center(0) == u"a b"
        assert s.center(1) == u"a b"
        assert s.center(2) == u"a b"
        assert s.center(3) == u"a b"
        assert s.center(4) == u"a b "
        assert s.center(5) == u" a b "
        assert s.center(6) == u" a b  "
        assert s.center(7) == u"  a b  "
        assert s.center(8) == u"  a b   "
        assert s.center(9) == u"   a b   "
        assert u'abc'.center(10) == u'   abc    '
        assert u'abc'.center(6) == u' abc  '
        assert u'abc'.center(3) == u'abc'
        assert u'abc'.center(2) == u'abc'
        assert u'abc'.center(5, u'*') == u'*abc*'    # Python 2.4
        assert u'abc'.center(5, '*') == u'*abc*'     # Python 2.4
        raises(TypeError, u'abc'.center, 4, u'cba')
        assert 'x'.center(2, u'\U0010FFFF') == u'x\U0010FFFF'

    def test_title(self):
        assert "brown fox".title() == "Brown Fox"
        assert "!brown fox".title() == "!Brown Fox"
        assert "bROWN fOX".title() == "Brown Fox"
        assert "Brown Fox".title() == "Brown Fox"
        assert "bro!wn fox".title() == "Bro!Wn Fox"
        assert u'A\u03a3 \u1fa1xy'.title() == u'A\u03c2 \u1fa9xy'
        assert u'A\u03a3A'.title() == u'A\u03c3a'
        assert u"brow\u4321n fox".title() == u"Brow\u4321N Fox"
        assert u'\ud800'.title() == u'\ud800'

    def test_istitle(self):
        assert u"".istitle() == False
        assert u"!".istitle() == False
        assert u"!!".istitle() == False
        assert u"brown fox".istitle() == False
        assert u"!brown fox".istitle() == False
        assert u"bROWN fOX".istitle() == False
        assert u"Brown Fox".istitle() == True
        assert u"bro!wn fox".istitle() == False
        assert u"Bro!wn fox".istitle() == False
        assert u"!brown Fox".istitle() == False
        assert u"!Brown Fox".istitle() == True
        assert u"Brow&&&&N Fox".istitle() == True
        assert u"!Brow&&&&n Fox".istitle() == False
        assert u'\u1FFc'.istitle()
        assert u'Greek \u1FFcitlecases ...'.istitle()

    def test_islower_isupper_with_titlecase(self):
        # \u01c5 is a char which is neither lowercase nor uppercase, but
        # titlecase
        assert not '\u01c5abc'.islower()
        assert not '\u01c5ABC'.isupper()

    def test_islower(self):
        assert u'\u2177'.islower()

    def test_isidentifier(self):
        assert "".isidentifier() is False
        assert "a4".isidentifier() is True
        assert "_var".isidentifier() is True
        assert "_!var".isidentifier() is False
        assert "3abc".isidentifier() is False

    def test_lower_upper(self):
        assert u'a'.lower() == u'a'
        assert u'A'.lower() == u'a'
        assert u'\u0105'.lower() == u'\u0105'
        assert u'\u0104'.lower() == u'\u0105'
        assert u'\ud800'.lower() == u'\ud800'
        assert u'a'.upper() == u'A'
        assert u'A'.upper() == u'A'
        assert u'\u0105'.upper() == u'\u0104'
        assert u'\u0104'.upper() == u'\u0104'
        assert u'\ud800'.upper() == u'\ud800'

    def test_capitalize(self):
        assert u"brown fox".capitalize() == u"Brown fox"
        assert u' hello '.capitalize() == u' hello '
        assert u'Hello '.capitalize() == u'Hello '
        assert u'hello '.capitalize() == u'Hello '
        assert u'aaaa'.capitalize() == u'Aaaa'
        assert u'AaAa'.capitalize() == u'Aaaa'
        # check that titlecased chars are lowered correctly
        # \u1ffc is the titlecased char
        assert (u'\u1ff3\u1ff3\u1ffc\u1ffc'.capitalize() ==
                u'\u03a9\u0399\u1ff3\u1ff3\u1ff3')
        # check with cased non-letter chars
        assert (u'\u24c5\u24ce\u24c9\u24bd\u24c4\u24c3'.capitalize() ==
                u'\u24c5\u24e8\u24e3\u24d7\u24de\u24dd')
        assert (u'\u24df\u24e8\u24e3\u24d7\u24de\u24dd'.capitalize() ==
                u'\u24c5\u24e8\u24e3\u24d7\u24de\u24dd')
        assert u'\u2160\u2161\u2162'.capitalize() == u'\u2160\u2171\u2172'
        assert u'\u2170\u2171\u2172'.capitalize() == u'\u2160\u2171\u2172'
        # check with Ll chars with no upper - nothing changes here
        assert ('\u019b\u1d00\u1d86\u0221\u1fb7'.capitalize() ==
                '\u019b\u1d00\u1d86\u0221\u1fb7')

    def test_changed_in_unicodedata_version_8(self):
        assert u'\u025C'.upper() == u'\uA7AB'

    def test_isprintable(self):
        assert "".isprintable()
        assert " ".isprintable()
        assert "abcdefg".isprintable()
        assert not "abcdefg\n".isprintable()
        # some defined Unicode character
        assert "\u0374".isprintable()
        # undefined character
        assert not "\u0378".isprintable()
        # single surrogate character
        assert not "\ud800".isprintable()

    @py.test.mark.skipif("not config.option.runappdirect and sys.maxunicode == 0xffff")
    def test_isprintable_wide(self):
        assert '\U0001F46F'.isprintable()  # Since unicode 6.0
        assert not '\U000E0020'.isprintable()
        assert u'\ud800'.capitalize() == u'\ud800'
        assert u'xx\ud800'.capitalize() == u'Xx\ud800'

    def test_rjust(self):
        s = u"abc"
        assert s.rjust(2) == s
        assert s.rjust(3) == s
        assert s.rjust(4) == u" " + s
        assert s.rjust(5) == u"  " + s
        assert u'abc'.rjust(10) == u'       abc'
        assert u'abc'.rjust(6) == u'   abc'
        assert u'abc'.rjust(3) == u'abc'
        assert u'abc'.rjust(2) == u'abc'
        assert u'abc'.rjust(5, u'*') == u'**abc'    # Python 2.4
        assert u'abc'.rjust(5, '*') == u'**abc'     # Python 2.4
        raises(TypeError, u'abc'.rjust, 5, u'xx')

    def test_ljust(self):
        s = u"abc"
        assert s.ljust(2) == s
        assert s.ljust(3) == s
        assert s.ljust(4) == s + u" "
        assert s.ljust(5) == s + u"  "
        assert u'abc'.ljust(10) == u'abc       '
        assert u'abc'.ljust(6) == u'abc   '
        assert u'abc'.ljust(3) == u'abc'
        assert u'abc'.ljust(2) == u'abc'
        assert u'abc'.ljust(5, u'*') == u'abc**'    # Python 2.4
        assert u'abc'.ljust(5, '*') == u'abc**'     # Python 2.4
        raises(TypeError, u'abc'.ljust, 6, u'')

    def test_replace(self):
        assert 'one!two!three!'.replace('!', '@', 1) == 'one@two!three!'
        assert 'one!two!three!'.replace('!', '') == 'onetwothree'
        assert 'one!two!three!'.replace('!', '@', 2) == 'one@two@three!'
        assert 'one!two!three!'.replace('!', '@', 3) == 'one@two@three@'
        assert 'one!two!three!'.replace('!', '@', 4) == 'one@two@three@'
        assert 'one!two!three!'.replace('!', '@', 0) == 'one!two!three!'
        assert 'one!two!three!'.replace('!', '@') == 'one@two@three@'
        assert 'one!two!three!'.replace('x', '@') == 'one!two!three!'
        assert 'one!two!three!'.replace('x', '@', 2) == 'one!two!three!'
        assert u'\u1234'.replace(u'', '-') == u'-\u1234-'
        assert u'\u0234\u5678'.replace('', u'-') == u'-\u0234-\u5678-'
        assert u'\u0234\u5678'.replace('', u'-', 0) == u'\u0234\u5678'
        assert u'\u0234\u5678'.replace('', u'-', 1) == u'-\u0234\u5678'
        assert u'\u0234\u5678'.replace('', u'-', 2) == u'-\u0234-\u5678'
        assert u'\u0234\u5678'.replace('', u'-', 3) == u'-\u0234-\u5678-'
        assert u'\u0234\u5678'.replace('', u'-', 4) == u'-\u0234-\u5678-'
        assert u'\u0234\u5678'.replace('', u'-', 700) == u'-\u0234-\u5678-'
        assert u'\u0234\u5678'.replace('', u'-', -1) == u'-\u0234-\u5678-'
        assert u'\u0234\u5678'.replace('', u'-', -42) == u'-\u0234-\u5678-'
        assert 'abc'.replace('', '-') == '-a-b-c-'
        assert 'abc'.replace('', '-', 3) == '-a-b-c'
        assert 'abc'.replace('', '-', 0) == 'abc'
        assert ''.replace('', '') == ''
        assert ''.replace('', 'a') == 'a'
        assert 'abc'.replace('ab', '--', 0) == 'abc'
        assert 'abc'.replace('xy', '--') == 'abc'
        assert '123'.replace('123', '') == ''
        assert '123123'.replace('123', '') == ''
        assert '123x123'.replace('123', '') == 'x'

    def test_replace_overflow(self):
        import sys
        if sys.maxsize > 2**31-1:
            skip("Wrong platform")
        s = "a" * (2**16)
        raises(OverflowError, s.replace, "", s)

    def test_strip(self):
        s = " a b "
        assert s.strip() == "a b"
        assert s.rstrip() == " a b"
        assert s.lstrip() == "a b "
        assert 'xyzzyhelloxyzzy'.strip('xyz') == 'hello'
        assert 'xyzzyhelloxyzzy'.lstrip('xyz') == 'helloxyzzy'
        assert 'xyzzyhelloxyzzy'.rstrip('xyz') == 'xyzzyhello'

    def test_long_from_unicode(self):
        assert int('12345678901234567890') == 12345678901234567890
        assert int('123', 7) == 66

    def test_int_from_unicode(self):
        assert int('12345') == 12345

    def test_float_from_unicode(self):
        assert float('123.456e89') == float('123.456e89')

    def test_repr_16bits(self):
        # this used to fail when run on a CPython host with 16-bit unicodes
        s = repr('\U00101234')
        assert s == "'\\U00101234'"

    def test_repr(self):
        for ustr in ["", "a", "'", "\'", "\"", "\t", "\\", '',
                     'a', '"', '\'', '\"', '\t', '\\', "'''\"",
                     chr(19), chr(2), '\u1234', '\U00101234']:
            assert eval(repr(ustr)) == ustr

    def test_getnewargs(self):
        class X(str):
            pass
        x = X("foo\u1234")
        a = x.__getnewargs__()
        assert a == ("foo\u1234",)
        assert type(a[0]) is str

    def test_call_unicode(self):
        assert str() == ''
        assert str(None) == 'None'
        assert str(123) == '123'
        assert str(object=123) == '123'
        assert str([2, 3]) == '[2, 3]'
        assert str(errors='strict') == ''
        class U(str):
            pass
        assert str(U()).__class__ is str
        assert U().__str__().__class__ is str
        assert U('test') == 'test'
        assert U('test').__class__ is U
        assert U(errors='strict') == U('')

    def test_call_unicode_2(self):
        class X(object):
            def __bytes__(self):
                return b'x'
        raises(TypeError, str, X(), 'ascii')

    def test_startswith(self):
        assert 'ab'.startswith('ab') is True
        assert 'ab'.startswith('a') is True
        assert 'ab'.startswith('') is True
        assert 'x'.startswith('a') is False
        assert 'x'.startswith('x') is True
        assert ''.startswith('') is True
        assert ''.startswith('a') is False
        assert 'x'.startswith('xx') is False
        assert 'y'.startswith('xx') is False
        assert u'\u1234\u5678\u4321'.startswith(u'\u1234') is True
        assert u'\u1234\u5678\u4321'.startswith(u'\u1234\u4321') is False
        assert u'\u1234'.startswith(u'') is True

    def test_startswith_more(self):
        assert 'ab'.startswith('a', 0) is True
        assert 'ab'.startswith('a', 1) is False
        assert 'ab'.startswith('b', 1) is True
        assert 'abc'.startswith('bc', 1, 2) is False
        assert 'abc'.startswith('c', -1, 4) is True
        try:
            'hello'.startswith(['o'])
        except TypeError as e:
            msg = str(e)
            assert 'str' in msg
            assert 'tuple' in msg
        else:
            assert False, 'Expected TypeError'

    def test_startswith_too_large(self):
        assert u'ab'.startswith(u'b', 1) is True
        assert u'ab'.startswith(u'', 2) is True
        assert u'ab'.startswith(u'', 3) is False
        assert u'ab'.endswith(u'b', 1) is True
        assert u'ab'.endswith(u'', 2) is True
        assert u'ab'.endswith(u'', 3) is False

    def test_startswith_tuples(self):
        assert 'hello'.startswith(('he', 'ha'))
        assert not 'hello'.startswith(('lo', 'llo'))
        assert 'hello'.startswith(('hellox', 'hello'))
        assert not 'hello'.startswith(())
        assert 'helloworld'.startswith(('hellowo', 'rld', 'lowo'), 3)
        assert not 'helloworld'.startswith(('hellowo', 'ello', 'rld'), 3)
        assert 'hello'.startswith(('lo', 'he'), 0, -1)
        assert not 'hello'.startswith(('he', 'hel'), 0, 1)
        assert 'hello'.startswith(('he', 'hel'), 0, 2)
        raises(TypeError, 'hello'.startswith, (42,))

    def test_startswith_endswith_convert(self):
        assert 'hello'.startswith(('he\u1111', 'he'))
        assert not 'hello'.startswith(('lo\u1111', 'llo'))
        assert 'hello'.startswith(('hellox\u1111', 'hello'))
        assert not 'hello'.startswith(('lo', 'he\u1111'), 0, -1)
        assert not 'hello'.endswith(('he\u1111', 'he'))
        assert 'hello'.endswith(('\u1111lo', 'llo'))
        assert 'hello'.endswith(('\u1111hellox', 'hello'))

    def test_endswith(self):
        assert 'ab'.endswith('ab') is True
        assert 'ab'.endswith('b') is True
        assert 'ab'.endswith('') is True
        assert 'x'.endswith('a') is False
        assert 'x'.endswith('x') is True
        assert ''.endswith('') is True
        assert ''.endswith('a') is False
        assert 'x'.endswith('xx') is False
        assert 'y'.endswith('xx') is False

    def test_endswith_more(self):
        assert 'abc'.endswith('ab', 0, 2) is True
        assert 'abc'.endswith('bc', 1) is True
        assert 'abc'.endswith('bc', 2) is False
        assert 'abc'.endswith('b', -3, -1) is True
        try:
            'hello'.endswith(['o'])
        except TypeError as e:
            msg = str(e)
            assert 'str' in msg
            assert 'tuple' in msg
        else:
            assert False, 'Expected TypeError'

    def test_endswith_tuple(self):
        assert not 'hello'.endswith(('he', 'ha'))
        assert 'hello'.endswith(('lo', 'llo'))
        assert 'hello'.endswith(('hellox', 'hello'))
        assert not 'hello'.endswith(())
        assert 'helloworld'.endswith(('hellowo', 'rld', 'lowo'), 3)
        assert not 'helloworld'.endswith(('hellowo', 'ello', 'rld'), 3, -1)
        assert 'hello'.endswith(('hell', 'ell'), 0, -1)
        assert not 'hello'.endswith(('he', 'hel'), 0, 1)
        assert 'hello'.endswith(('he', 'hell'), 0, 4)
        raises(TypeError, 'hello'.endswith, (42,))

    def test_expandtabs(self):
        assert 'abc\rab\tdef\ng\thi'.expandtabs() ==    'abc\rab      def\ng       hi'
        assert 'abc\rab\tdef\ng\thi'.expandtabs(8) ==   'abc\rab      def\ng       hi'
        assert 'abc\rab\tdef\ng\thi'.expandtabs(4) ==   'abc\rab  def\ng   hi'
        assert 'abc\r\nab\tdef\ng\thi'.expandtabs(4) == 'abc\r\nab  def\ng   hi'
        assert 'abc\rab\tdef\ng\thi'.expandtabs() ==    'abc\rab      def\ng       hi'
        assert 'abc\rab\tdef\ng\thi'.expandtabs(8) ==   'abc\rab      def\ng       hi'
        assert 'abc\r\nab\r\ndef\ng\r\nhi'.expandtabs(4) == 'abc\r\nab\r\ndef\ng\r\nhi'

        s = 'xy\t'
        assert s.expandtabs() =='xy      '

        s = '\txy\t'
        assert s.expandtabs() =='        xy      '
        assert s.expandtabs(1) ==' xy '
        assert s.expandtabs(2) =='  xy  '
        assert s.expandtabs(3) =='   xy '

        assert 'xy'.expandtabs() =='xy'
        assert ''.expandtabs() ==''

    def test_expandtabs_overflows_gracefully(self):
        import sys
        if sys.maxsize > (1 << 32):
            skip("Wrong platform")
        raises((OverflowError, MemoryError), 't\tt\t'.expandtabs, sys.maxsize)

    def test_expandtabs_0(self):
        assert u'x\ty'.expandtabs(0) == u'xy'
        assert u'x\ty'.expandtabs(-42) == u'xy'

    def test_translate(self):
        import sys
        assert 'bbbc' == 'abababc'.translate({ord('a'):None})
        assert 'iiic' == 'abababc'.translate({ord('a'):None, ord('b'):ord('i')})
        assert 'iiix' == 'abababc'.translate({ord('a'):None, ord('b'):ord('i'), ord('c'):'x'})
        assert '<i><i><i>c' == 'abababc'.translate({ord('a'):None, ord('b'):'<i>'})
        assert 'c' == 'abababc'.translate({ord('a'):None, ord('b'):''})
        assert 'xyyx' == 'xzx'.translate({ord('z'):'yy'})
        assert 'abcd' == 'ab\0d'.translate('c')
        assert 'abcd' == 'abcd'.translate('')
        assert 'abababc'.translate({ord('a'): ''}) == 'bbbc'

        raises(TypeError, 'hello'.translate)
        raises(ValueError, "\xff".translate, {0xff: sys.maxunicode+1})

    def test_maketrans(self):
        assert 'abababc' == 'abababc'.translate({'b': '<i>'})
        tbl = str.maketrans({'a': None, 'b': '<i>'})
        assert '<i><i><i>c' == 'abababc'.translate(tbl)
        tbl = str.maketrans('abc', 'xyz', 'd')
        assert 'xyzzy' == 'abdcdcbdddd'.translate(tbl)
        tbl = str.maketrans({'\xe9': 'a'})
        assert "[\xe9]".translate(tbl) == "[a]"

        raises(TypeError, str.maketrans)
        raises(ValueError, str.maketrans, 'abc', 'defg')
        raises(TypeError, str.maketrans, 2, 'def')
        raises(TypeError, str.maketrans, 'abc', 2)
        raises(TypeError, str.maketrans, 'abc', 'def', 2)
        raises(ValueError, str.maketrans, {'xy': 2})
        raises(TypeError, str.maketrans, {(1,): 2})

        raises(TypeError, 'hello'.translate)
        raises(TypeError, 'abababc'.translate, 'abc', 'xyz')

    def test_unicode_from_encoded_object(self):
        assert str(b'x', 'utf-8') == 'x'
        assert str(b'x', 'utf-8', 'strict') == 'x'

    def test_unicode_startswith_tuple(self):
        assert 'xxx'.startswith(('x', 'y', 'z'), 0)
        assert 'xxx'.endswith(('x', 'y', 'z'), 0)

    def test_missing_cases(self):
        # some random cases, which are discovered to not be tested during annotation
        assert 'xxx'[1:1] == ''

    # these tests test lots of encodings, so they really belong to the _codecs
    # module. however, they test useful unicode methods too
    # they are stolen from CPython's unit tests

    def test_codecs_utf7(self):
        utfTests = [
            ('A\u2262\u0391.', b'A+ImIDkQ.'),             # RFC2152 example
            ('Hi Mom -\u263a-!', b'Hi Mom -+Jjo--!'),     # RFC2152 example
            ('\u65E5\u672C\u8A9E', b'+ZeVnLIqe-'),        # RFC2152 example
            ('Item 3 is \u00a31.', b'Item 3 is +AKM-1.'), # RFC2152 example
            ('+', b'+-'),
            ('+-', b'+--'),
            ('+?', b'+-?'),
            ('\?', b'+AFw?'),
            ('+?', b'+-?'),
            (r'\\?', b'+AFwAXA?'),
            (r'\\\?', b'+AFwAXABc?'),
            (r'++--', b'+-+---'),
        ]

        for (x, y) in utfTests:
            assert x.encode('utf-7') == y

        # surrogates are supported
        assert str(b'+3ADYAA-', 'utf-7') == '\udc00\ud800'

        assert str(b'+AB', 'utf-7', 'replace') == '\ufffd'

    def test_codecs_utf8(self):
        import sys
        assert ''.encode('utf-8') == b''
        assert '\u20ac'.encode('utf-8') == b'\xe2\x82\xac'
        raises(UnicodeEncodeError, '\ud800'.encode, 'utf-8')
        raises(UnicodeEncodeError, '\udc00'.encode, 'utf-8')
        raises(UnicodeEncodeError, '\udc00!'.encode, 'utf-8')
        if sys.maxunicode > 0xFFFF and len(chr(0x10000)) == 1:
            raises(UnicodeEncodeError, '\ud800\udc02'.encode, 'utf-8')
            raises(UnicodeEncodeError, '\ud84d\udc56'.encode, 'utf-8')
            raises(UnicodeEncodeError, ('\ud800\udc02'*1000).encode, 'utf-8')
        else:
            assert '\ud800\udc02'.encode('utf-8') == b'\xf0\x90\x80\x82'
            assert '\ud84d\udc56'.encode('utf-8') == b'\xf0\xa3\x91\x96'
            assert ('\ud800\udc02'*1000).encode('utf-8') == b'\xf0\x90\x80\x82'*1000
        assert (
            '\u6b63\u78ba\u306b\u8a00\u3046\u3068\u7ffb\u8a33\u306f'
            '\u3055\u308c\u3066\u3044\u307e\u305b\u3093\u3002\u4e00'
            '\u90e8\u306f\u30c9\u30a4\u30c4\u8a9e\u3067\u3059\u304c'
            '\u3001\u3042\u3068\u306f\u3067\u305f\u3089\u3081\u3067'
            '\u3059\u3002\u5b9f\u969b\u306b\u306f\u300cWenn ist das'
            ' Nunstuck git und'.encode('utf-8') ==
            b'\xe6\xad\xa3\xe7\xa2\xba\xe3\x81\xab\xe8\xa8\x80\xe3\x81'
            b'\x86\xe3\x81\xa8\xe7\xbf\xbb\xe8\xa8\xb3\xe3\x81\xaf\xe3'
            b'\x81\x95\xe3\x82\x8c\xe3\x81\xa6\xe3\x81\x84\xe3\x81\xbe'
            b'\xe3\x81\x9b\xe3\x82\x93\xe3\x80\x82\xe4\xb8\x80\xe9\x83'
            b'\xa8\xe3\x81\xaf\xe3\x83\x89\xe3\x82\xa4\xe3\x83\x84\xe8'
            b'\xaa\x9e\xe3\x81\xa7\xe3\x81\x99\xe3\x81\x8c\xe3\x80\x81'
            b'\xe3\x81\x82\xe3\x81\xa8\xe3\x81\xaf\xe3\x81\xa7\xe3\x81'
            b'\x9f\xe3\x82\x89\xe3\x82\x81\xe3\x81\xa7\xe3\x81\x99\xe3'
            b'\x80\x82\xe5\xae\x9f\xe9\x9a\x9b\xe3\x81\xab\xe3\x81\xaf'
            b'\xe3\x80\x8cWenn ist das Nunstuck git und'
        )

        # UTF-8 specific decoding tests
        assert str(b'\xf0\xa3\x91\x96', 'utf-8') == '\U00023456'
        assert str(b'\xf0\x90\x80\x82', 'utf-8') == '\U00010002'
        assert str(b'\xe2\x82\xac', 'utf-8') == '\u20ac'
        # Invalid Continuation Bytes, EOF
        raises(UnicodeDecodeError, b'\xc4\x00'.decode, 'utf-8')
        raises(UnicodeDecodeError, b'\xe2\x82'.decode, 'utf-8')
        # Non-Canonical Forms
        raises(UnicodeDecodeError, b'\xc0\x80'.decode, 'utf-8')
        raises(UnicodeDecodeError, b'\xc1\xbf'.decode, 'utf-8')
        raises(UnicodeDecodeError, b'\xe0\x9f\xbf'.decode, 'utf-8')
        raises(UnicodeDecodeError, b'\xf0\x8f\x8f\x84'.decode, 'utf-8')
        raises(UnicodeDecodeError, b'\xf5\x80\x81\x82'.decode, 'utf-8')
        raises(UnicodeDecodeError, b'\xf4\x90\x80\x80'.decode, 'utf-8')
        # CESU-8
        raises(UnicodeDecodeError, b'\xed\xa0\xbc\xed\xb2\xb1'.decode, 'utf-8')

    def test_codecs_errors(self):
        # Error handling (encoding)
        raises(UnicodeError, 'Andr\202 x'.encode, 'ascii')
        raises(UnicodeError, 'Andr\202 x'.encode, 'ascii','strict')
        assert 'Andr\202 x'.encode('ascii','ignore') == b"Andr x"
        assert 'Andr\202 x'.encode('ascii','replace') == b"Andr? x"

        # Error handling (decoding)
        raises(UnicodeError, str, b'Andr\202 x', 'ascii')
        raises(UnicodeError, str, b'Andr\202 x', 'ascii','strict')
        assert str(b'Andr\202 x','ascii','ignore') == "Andr x"
        assert str(b'Andr\202 x','ascii','replace') == 'Andr\uFFFD x'

        # Error handling (unknown character names)
        assert b"\\N{foo}xx".decode("unicode-escape", "ignore") == "xx"

        # Error handling (truncated escape sequence)
        raises(UnicodeError, b"\\".decode, "unicode-escape")

        raises(UnicodeError, b"\xc2".decode, "utf-8")
        assert b'\xe1\x80'.decode('utf-8', 'replace') == "\ufffd"

    def test_repr_printable(self):
        # PEP 3138: __repr__ respects printable characters.
        x = '\u027d'
        y = "'\u027d'"
        assert (repr(x) == y)
        x = '\U00090418\u027d\U000582b9\u54c3\U000fcb6e'
        y = "'\\U00090418\u027d\\U000582b9\u54c3\\U000fcb6e'"
        assert (repr(x) == y)
        assert (repr('\n') ==
                "'\\n'")


    def test_partition(self):
        assert (u'this is the par', u'ti', u'tion method') == \
            u'this is the partition method'.partition(u'ti')

        # from raymond's original specification
        S = u'http://www.python.org'
        assert (u'http', u'://', u'www.python.org') == S.partition(u'://')
        assert (u'http://www.python.org', u'', u'') == S.partition(u'?')
        assert (u'', u'http://', u'www.python.org') == S.partition(u'http://')
        assert (u'http://www.python.', u'org', u'') == S.partition(u'org')

        raises(ValueError, S.partition, u'')
        raises(TypeError, S.partition, None)

    def test_rpartition(self):
        assert (u'this is the rparti', u'ti', u'on method') == \
            u'this is the rpartition method'.rpartition(u'ti')

        # from raymond's original specification
        S = u'http://www.python.org'
        assert (u'http', u'://', u'www.python.org') == S.rpartition(u'://')
        assert (u'', u'', u'http://www.python.org') == S.rpartition(u'?')
        assert (u'', u'http://', u'www.python.org') == S.rpartition(u'http://')
        assert (u'http://www.python.', u'org', u'') == S.rpartition(u'org')

        raises(ValueError, S.rpartition, u'')
        raises(TypeError, S.rpartition, None)

    def test_mul(self):
        zero = 0
        assert type('' * zero) == type(zero * '') is str
        assert '' * zero == zero * '' == ''
        assert 'x' * zero == zero * 'x' == ''
        assert type('x' * zero) == type(zero * 'x') is str
        assert '123' * zero == zero * '123' == ''
        assert type('123' * zero) == type(zero * '123') is str
        for i in range(10):
            u = '123' * i
            assert len(u) == 3*i
            for j in range(0, i, 3):
                assert u[j+0] == '1'
                assert u[j+1] == '2'
                assert u[j+2] == '3'
            assert '123' * i == i * '123'

    def test_index(self):
        assert "rrarrrrrrrrra".index('a', 4, None) == 12
        assert "rrarrrrrrrrra".index('a', None, 6) == 2
        assert u"\u1234\u4321\u5678".index(u'\u5678', 1) == 2

    def test_rindex(self):
        from sys import maxsize
        assert 'abcdefghiabc'.rindex('') == 12
        assert 'abcdefghiabc'.rindex('def') == 3
        assert 'abcdefghiabc'.rindex('abc') == 9
        assert 'abcdefghiabc'.rindex('abc', 0, -1) == 0
        assert 'abcdefghiabc'.rindex('abc', -4*maxsize, 4*maxsize) == 9
        assert 'rrarrrrrrrrra'.rindex('a', 4, None) == 12
        assert u"\u1234\u5678".rindex(u'\u5678') == 1

        raises(ValueError, 'abcdefghiabc'.rindex, 'hib')
        raises(ValueError, 'defghiabc'.rindex, 'def', 1)
        raises(ValueError, 'defghiabc'.rindex, 'abc', 0, -1)
        raises(ValueError, 'abcdefghi'.rindex, 'ghi', 0, 8)
        raises(ValueError, 'abcdefghi'.rindex, 'ghi', 0, -1)
        raises(TypeError, 'abcdefghijklmn'.rindex, 'abc', 0, 0.0)
        raises(TypeError, 'abcdefghijklmn'.rindex, 'abc', -10.0, 30)

    def test_rfind(self):
        assert 'abcdefghiabc'.rfind('abc') == 9
        assert 'abcdefghiabc'.rfind('') == 12
        assert 'abcdefghiabc'.rfind('abcd') == 0
        assert 'abcdefghiabc'.rfind('abcz') == -1
        assert u"\u1234\u5678".rfind(u'\u5678') == 1

    def test_rfind_corner_case(self):
        assert 'abc'.rfind('', 4) == -1

<<<<<<< HEAD
    def test_count(self):
        assert "".count("x") ==0
        assert "".count("") ==1
        assert "Python".count("") ==7
        assert "ab aaba".count("ab") ==2
        assert 'aaa'.count('a') == 3
        assert 'aaa'.count('b') == 0
        assert 'aaa'.count('a', -1) == 1
        assert 'aaa'.count('a', -10) == 3
        assert 'aaa'.count('a', 0, -1) == 2
        assert 'aaa'.count('a', 0, -10) == 0
        assert 'ababa'.count('aba') == 1
=======
    def test_count_unicode(self):
        assert u'aaa'.count('', 10) == 0
        assert u'aaa'.count('', 3) == 1
        assert u"".count(u"x") ==0
        assert u"".count(u"") ==1
        assert u"Python".count(u"") ==7
        assert u"ab aaba".count(u"ab") ==2
        assert u'aaa'.count(u'a') == 3
        assert u'aaa'.count(u'b') == 0
        assert u'aaa'.count(u'a', -1) == 1
        assert u'aaa'.count(u'a', -10) == 3
        assert u'aaa'.count(u'a', 0, -1) == 2
        assert u'aaa'.count(u'a', 0, -10) == 0
        assert u'ababa'.count(u'aba') == 1

    def test_count_str_unicode(self):
        assert 'aaa'.count(u'a') == 3
        assert 'aaa'.count(u'b') == 0
        assert 'aaa'.count(u'a', -1) == 1
        assert 'aaa'.count(u'a', -10) == 3
        assert 'aaa'.count(u'a', 0, -1) == 2
        assert 'aaa'.count(u'a', 0, -10) == 0
        assert 'ababa'.count(u'aba') == 1
        raises(UnicodeDecodeError, '\x80'.count, u'')
>>>>>>> dfdd7932

    def test_swapcase(self):
        assert '\xe4\xc4\xdf'.swapcase() == '\xc4\xe4SS'
        assert u'\u0345\u03a3'.swapcase() == u'\u0399\u03c3'

    def test_call_special_methods(self):
        # xxx not completely clear if these are implementation details or not
        assert 'abc'.__add__('def') == 'abcdef'
        assert u'abc'.__rmod__(u'%s') == u'abc'
        ret = u'abc'.__rmod__('%s')
        raises(AttributeError, "u'abc'.__radd__(u'def')")

    def test_str_unicode_concat_overrides(self):
        "Test from Jython about being bug-compatible with CPython."

        def check(value, expected):
            assert type(value) == type(expected)
            assert value == expected

        def _test_concat(t1, t2):
            class SubclassB(t2):
                def __add__(self, other):
                    return SubclassB(t2(self) + t2(other))
            check(SubclassB('py') + SubclassB('thon'), SubclassB('python'))
            check(t1('python') + SubclassB('3'), str('python3'))
            check(SubclassB('py') + t1('py'), SubclassB('pypy'))

            class SubclassC(t2):
                def __radd__(self, other):
                    return SubclassC(t2(other) + t2(self))
            check(SubclassC('stack') + SubclassC('less'), t2('stackless'))
            check(t1('iron') + SubclassC('python'), SubclassC('ironpython'))
            check(SubclassC('tiny') + t1('py'), str('tinypy'))

            class SubclassD(t2):
                def __add__(self, other):
                    return SubclassD(t2(self) + t2(other))

                def __radd__(self, other):
                    return SubclassD(t2(other) + t2(self))
            check(SubclassD('di') + SubclassD('ct'), SubclassD('dict'))
            check(t1('list') + SubclassD(' comp'), SubclassD('list comp'))
            check(SubclassD('dun') + t1('der'), SubclassD('dunder'))

        _test_concat(str, str)

    def test_returns_subclass(self):
        class X(str):
            pass

        class Y(str):
            def __str__(self):
                return X("stuff")

        assert str(Y()).__class__ is X

    def test_getslice(self):
        s = u"\u0105b\u0107"
        assert s[:] == u"\u0105b\u0107"
        assert s[1:] == u"b\u0107"
        assert s[:2] == u"\u0105b"
        assert s[1:2] == u"b"
        assert s[-2:] == u"b\u0107"
        assert s[:-1] == u"\u0105b"
        assert s[-2:2] == u"b"
        assert s[1:-1] == u"b"
        assert s[-2:-1] == u"b"

    def test_getitem_slice(self):
        assert u'123456'.__getitem__(slice(1, 5)) == u'2345'
        s = u"\u0105b\u0107"
        assert s[slice(3)] == u"\u0105b\u0107"
        assert s[slice(1, 3)] == u"b\u0107"
        assert s[slice(2)] == u"\u0105b"
        assert s[slice(1, 2)] == u"b"
        assert s[slice(-2, 3)] == u"b\u0107"
        assert s[slice(-1)] == u"\u0105b"
        assert s[slice(-2, 2)] == u"b"
        assert s[slice(1, -1)] == u"b"
        assert s[slice(-2, -1)] == u"b"
        assert u"abcde"[::2] == u"ace"
        assert u"\u0105\u0106\u0107abcd"[::2] == u"\u0105\u0107bd"

    def test_iter(self):
        foo = "\u1111\u2222\u3333"
        assert hasattr(foo, '__iter__')
        iter = foo.__iter__()
        assert next(iter) == '\u1111'
        assert next(iter) == '\u2222'

    def test_no_len_on_str_iter(self):
        iterable = "hello"
        raises(TypeError, len, iter(iterable))

    def test_encode_raw_unicode_escape(self):
        u = str(b'\\', 'raw_unicode_escape')
        assert u == '\\'
        s = '\u05d1\u05d3\u05d9\u05e7\u05d4'.encode('raw_unicode_escape')
        assert s == b'\\u05d1\\u05d3\\u05d9\\u05e7\\u05d4'

    def test_decode_from_buffer(self):
        buf = b'character buffers are decoded to unicode'
        u = str(buf, 'utf-8', 'strict')
        assert u == 'character buffers are decoded to unicode'

    def test_unicode_conversion_with__str__(self):
        class A(str):
            def __str__(self):
                return "foo"
        class B(str):
            pass
        a = A('bar')
        assert a == 'bar'
        assert str(a) == 'foo'
        b = B('bar')
        assert b == 'bar'
        assert str(b) == 'bar'

    def test_unicode_conversion_with__str__(self):
        # new-style classes
        class A(object):
            def __str__(self):
                return '\u1234'
        s = str(A())
        assert type(s) is str
        assert s == '\u1234'
        # with old-style classes, it's different, but it should work as well
        class A:
            def __str__(self):
                return '\u1234'
        s = str(A())
        assert type(s) is str
        assert s == '\u1234'

    def test_formatting_uchr(self):
        assert '%c' % '\U00021483' == '\U00021483'

    def test_formatting_unicode__str__0(self):
        assert '%.2s' % "a\xe9\u20ac" == 'a\xe9'
        class A:
            def __init__(self, num):
                self.num = num
            def __str__(self):
                return chr(self.num)

        s = '%s' % A(111)    # this is ASCII
        assert type(s) is str
        assert s == chr(111)

        s = '%s' % A(0x1234)    # this is not ASCII
        assert type(s) is str
        assert s == '\u1234'

        # now the same with a new-style class...
        class A(object):
            def __init__(self, num):
                self.num = num
            def __str__(self):
                return chr(self.num)

        s = '%s' % A(111)    # this is ASCII
        assert type(s) is str
        assert s == chr(111)

        s = '%s' % A(0x1234)    # this is not ASCII
        assert type(s) is str
        assert s == '\u1234'

    def test_formatting_unicode__str__2(self):
        class A:
            def __str__(self):
                return u'baz'

        class B:
            def __str__(self):
                return 'bar'

        a = A()
        b = B()
        s = '%s %s' % (a, b)
        assert s == 'baz bar'

    def test_formatting_unicode__str__3(self):
        # "bah" is all I can say
        class X(object):
            def __repr__(self):
                return u'\u1234'
        '%s' % X()
        #
        class X(object):
            def __str__(self):
                return u'\u1234'
        '%s' % X()

<<<<<<< HEAD
    def test_formatting_unicode__repr__(self):
        # Printable character
        assert '%r' % chr(0xe9) == "'\xe9'"
=======
    def test_formatting_char(self):
        for num in range(0x80,0x100):
            uchar = unichr(num)
            print num
            assert uchar == u"%c" % num   # works only with ints
            assert uchar == u"%c" % uchar # and unicode chars
            # the implicit decoding should fail for non-ascii chars
            raises(UnicodeDecodeError, u"%c".__mod__, chr(num))
            raises(UnicodeDecodeError, u"%s".__mod__, chr(num))

    def test_str_subclass(self):
        class Foo9(str):
            def __unicode__(self):
                return u"world"
        assert unicode(Foo9("hello")) == u"world"

    def test_class_with_both_str_and_unicode(self):
        class A(object):
            def __str__(self):
                return 'foo'

            def __unicode__(self):
                return u'bar'
>>>>>>> dfdd7932

    def test_formatting_not_tuple(self):
        class mydict(dict):
            pass
        assert 'xxx' % mydict() == 'xxx'
        assert 'xxx' % b'foo' == 'xxx'   # b'foo' considered as a mapping(!)
        assert 'xxx' % bytearray() == 'xxx'   # same
        assert 'xxx' % [] == 'xxx'       # [] considered as a mapping(!)
        raises(TypeError, "'xxx' % 'foo'")
        raises(TypeError, "'xxx' % 53")

    def test_str_subclass(self):
        class Foo9(str):
            def __str__(self):
                return "world"
        assert str(Foo9("hello")) == "world"

    def test_format_unicode_subclass(self):
        class U(str):
            def __str__(self):
                return '__str__ overridden'
        u = U('xxx')
        assert repr("%s" % u) == "'__str__ overridden'"
        assert repr("{}".format(u)) == "'__str__ overridden'"

    def test_format_c_overflow(self):
        import sys
        raises(OverflowError, u'{0:c}'.format, -1)
        raises(OverflowError, u'{0:c}'.format, sys.maxunicode + 1)

    def test_replace_with_buffer(self):
        raises(TypeError, 'abc'.replace, b'b', b'e')

    def test_unicode_subclass(self):
        class S(str):
            pass

        a = S('hello \u1234')
        b = str(a)
        assert type(b) is str
        assert b == 'hello \u1234'

        assert '%s' % S('mar\xe7') == 'mar\xe7'

    def test_format_new(self):
        assert '0{0}1{b}2'.format('A', b='B') == '0A1B2'

    def test_format_map(self):
        assert '0{a}1'.format_map({'a': 'A'}) == '0A1'

    def test_format_map_positional(self):
        raises(ValueError, '{}'.format_map, {})

    def test_isdecimal(self):
        assert '0'.isdecimal()
        assert not ''.isdecimal()
        assert not 'a'.isdecimal()
        assert not '\u2460'.isdecimal() # CIRCLED DIGIT ONE

    def test_isnumeric(self):
        assert '0'.isnumeric()
        assert not ''.isnumeric()
        assert not 'a'.isnumeric()
        assert '\u2460'.isnumeric() # CIRCLED DIGIT ONE

    def test_replace_autoconvert(self):
        res = 'one!two!three!'.replace('!', '@', 1)
        assert res == 'one@two!three!'
        assert type(res) == str

    def test_join_subclass(self):
        class StrSubclass(str):
            pass
        class BytesSubclass(bytes):
            pass

        s1 = StrSubclass('a')
        assert ''.join([s1]) is not s1
        s2 = BytesSubclass(b'a')
        assert b''.join([s2]) is not s2

    def test_encoding_and_errors_cant_be_none(self):
        raises(TypeError, "b''.decode(None)")
        raises(TypeError, "u''.encode(None)")
        raises(TypeError, "str(b'', encoding=None)")
        raises(TypeError, 'u"".encode("utf-8", None)')

    def test_encode_wrong_errors(self):
        assert ''.encode(errors='some_wrong_name') == b''

    def test_casefold(self):
        assert u'hello'.casefold() == u'hello'
        assert u'hELlo'.casefold() == u'hello'
        assert u'ß'.casefold() == u'ss'
        assert u'ﬁ'.casefold() == u'fi'
        assert u'\u03a3'.casefold() == u'\u03c3'
        assert u'A\u0345\u03a3'.casefold() == u'a\u03b9\u03c3'
        assert u'\u00b5'.casefold() == u'\u03bc'

    def test_lower_3a3(self):
        # Special case for GREEK CAPITAL LETTER SIGMA U+03A3
        assert u'\u03a3'.lower() == u'\u03c3'
        assert u'\u0345\u03a3'.lower() == u'\u0345\u03c3'
        assert u'A\u0345\u03a3'.lower() == u'a\u0345\u03c2'
        assert u'A\u0345\u03a3a'.lower() == u'a\u0345\u03c3a'
        assert u'A\u0345\u03a3'.lower() == u'a\u0345\u03c2'
        assert u'A\u03a3\u0345'.lower() == u'a\u03c2\u0345'
        assert u'\u03a3\u0345 '.lower() == u'\u03c3\u0345 '

    def test_encode_wrong_errors(self):
        assert ''.encode(errors='some_wrong_name') == b''

    def test_casefold(self):
        assert u'hello'.casefold() == u'hello'
        assert u'hELlo'.casefold() == u'hello'
        assert u'ß'.casefold() == u'ss'
        assert u'ﬁ'.casefold() == u'fi'
        assert u'\u03a3'.casefold() == u'\u03c3'
        assert u'A\u0345\u03a3'.casefold() == u'a\u03b9\u03c3'
        assert u'\u00b5'.casefold() == u'\u03bc'

    def test_lower_3a3(self):
        # Special case for GREEK CAPITAL LETTER SIGMA U+03A3
        assert u'\u03a3'.lower() == u'\u03c3'
        assert u'\u0345\u03a3'.lower() == u'\u0345\u03c3'
        assert u'A\u0345\u03a3'.lower() == u'a\u0345\u03c2'
        assert u'A\u0345\u03a3a'.lower() == u'a\u0345\u03c3a'
        assert u'A\u0345\u03a3'.lower() == u'a\u0345\u03c2'
        assert u'A\u03a3\u0345'.lower() == u'a\u03c2\u0345'
        assert u'\u03a3\u0345 '.lower() == u'\u03c3\u0345 '

    def test_unicode_constructor_misc(self):
        x = u'foo'
        x += u'bar'
        assert str(x) is x
        #
        class U(str):
            def __str__(self):
                return u'BOK'
        u = U(x)
        assert str(u) == u'BOK'
        #
        class U2(str):
            pass
        z = U2(u'foobaz')
        assert type(str(z)) is str
        assert str(z) == u'foobaz'
        #
<<<<<<< HEAD
        # two completely corner cases where we differ from CPython:
        #assert unicode(encoding='supposedly_the_encoding') == u''
        #assert unicode(errors='supposedly_the_error') == u''
        e = raises(TypeError, str, u'', 'supposedly_the_encoding')
        assert str(e.value) == 'decoding str is not supported'
        e = raises(TypeError, str, u'', errors='supposedly_the_error')
        assert str(e.value) == 'decoding str is not supported'
        e = raises(TypeError, str, u, 'supposedly_the_encoding')
        assert str(e.value) == 'decoding str is not supported'
        e = raises(TypeError, str, z, 'supposedly_the_encoding')
        assert str(e.value) == 'decoding str is not supported'
=======
        assert unicode(encoding='supposedly_the_encoding') == u''
        assert unicode(errors='supposedly_the_error') == u''
        e = raises(TypeError, unicode, u'', 'supposedly_the_encoding')
        assert str(e.value) == 'decoding Unicode is not supported'
        e = raises(TypeError, unicode, u'', errors='supposedly_the_error')
        assert str(e.value) == 'decoding Unicode is not supported'
        e = raises(TypeError, unicode, u, 'supposedly_the_encoding')
        assert str(e.value) == 'decoding Unicode is not supported'
        e = raises(TypeError, unicode, z, 'supposedly_the_encoding')
        assert str(e.value) == 'decoding Unicode is not supported'
>>>>>>> dfdd7932
<|MERGE_RESOLUTION|>--- conflicted
+++ resolved
@@ -1,16 +1,12 @@
 # -*- encoding: utf-8 -*-
 import py
 import sys
-<<<<<<< HEAD
-from hypothesis import given, strategies, settings, example
-=======
 try:
     from hypothesis import given, strategies, settings, example
     HAS_HYPOTHESIS = True
 except ImportError:
     HAS_HYPOTHESIS = False
     
->>>>>>> dfdd7932
 from rpython.rlib import rutf8
 from pypy.interpreter.error import OperationError
 
@@ -42,20 +38,6 @@
                 space.w_unicode, "__new__", space.w_unicode, w_uni)
         assert w_new is w_uni
 
-<<<<<<< HEAD
-    @given(strategies.text(), strategies.integers(min_value=0, max_value=10),
-                              strategies.integers(min_value=-1, max_value=10))
-    def test_hypo_index_find(self, u, start, len1):
-        if start + len1 < 0:
-            return   # skip this case
-        v = u[start : start + len1]
-        space = self.space
-        w_u = space.newutf8(u.encode('utf8'), len(u))
-        w_v = space.newutf8(v.encode('utf8'), len(v))
-        expected = u.find(v, start, start + len1)
-        try:
-            w_index = space.call_method(w_u, 'index', w_v,
-=======
     if HAS_HYPOTHESIS:
         @given(strategies.text(), strategies.integers(min_value=0, max_value=10),
                                   strategies.integers(min_value=-1, max_value=10))
@@ -79,11 +61,9 @@
                 assert space.int_w(w_index) == expected >= 0
 
             w_index = space.call_method(w_u, 'find', w_v,
->>>>>>> dfdd7932
                                         space.newint(start),
                                         space.newint(start + len1))
             assert space.int_w(w_index) == expected
-
             rexpected = u.rfind(v, start, start + len1)
             try:
                 w_index = space.call_method(w_u, 'rindex', w_v,
@@ -168,67 +148,35 @@
                                         space.newint(start + len1))
             assert space.int_w(w_index) == rexpected
 
-<<<<<<< HEAD
-        expected = u.startswith(v, start)
-        if expected and start > len(u):
-            expected = False # python2 vs. python3
-        w_res = space.call_method(w_u, 'startswith', w_v,
-                                  space.newint(start))
-        assert w_res is space.newbool(expected)
-
-        expected = u.startswith(v, start, start + len1)
-        if expected and start > len(u):
-            expected = False # python2 vs. python3
-        w_res = space.call_method(w_u, 'startswith', w_v,
-                                  space.newint(start),
-                                  space.newint(start + len1))
-        assert w_res is space.newbool(expected)
-
-        expected = u.endswith(v, start)
-        if expected and start > len(u):
-            expected = False # python2 vs. python3
-        w_res = space.call_method(w_u, 'endswith', w_v,
-                                  space.newint(start))
-        assert w_res is space.newbool(expected)
-
-        expected = u.endswith(v, start, start + len1)
-        if expected and start > len(u):
-            expected = False # python2 vs. python3
-        w_res = space.call_method(w_u, 'endswith', w_v,
-                                  space.newint(start),
-                                  space.newint(start + len1))
-        assert w_res is space.newbool(expected)
-=======
             expected = u.startswith(v, start)
+            if expected and start > len(u):
+                expected = False # python2 vs. python3
             w_res = space.call_method(w_u, 'startswith', w_v,
                                       space.newint(start))
             assert w_res is space.newbool(expected)
 
             expected = u.startswith(v, start, start + len1)
+            if expected and start > len(u):
+                expected = False # python2 vs. python3
             w_res = space.call_method(w_u, 'startswith', w_v,
                                       space.newint(start),
                                       space.newint(start + len1))
             assert w_res is space.newbool(expected)
 
             expected = u.endswith(v, start)
+            if expected and start > len(u):
+                expected = False # python2 vs. python3
             w_res = space.call_method(w_u, 'endswith', w_v,
                                       space.newint(start))
             assert w_res is space.newbool(expected)
 
             expected = u.endswith(v, start, start + len1)
+            if expected and start > len(u):
+                expected = False # python2 vs. python3
             w_res = space.call_method(w_u, 'endswith', w_v,
                                       space.newint(start),
                                       space.newint(start + len1))
             assert w_res is space.newbool(expected)
->>>>>>> dfdd7932
-
-    def test_text_w(self):
-        space = self.space
-        w_uni = space.wrap(u'abcd')
-        assert space.text_w(w_uni) == 'abcd'
-        w_uni = space.wrap(unichr(0xd921) + unichr(0xdddd))
-        # XXXX Test is from py3.5, should this still fail?
-        space.raises_w(space.w_UnicodeEncodeError, space.text_w, w_uni)
 
 
 class AppTestUnicodeStringStdOnly:
@@ -969,23 +917,9 @@
     def test_rfind_corner_case(self):
         assert 'abc'.rfind('', 4) == -1
 
-<<<<<<< HEAD
-    def test_count(self):
-        assert "".count("x") ==0
-        assert "".count("") ==1
-        assert "Python".count("") ==7
-        assert "ab aaba".count("ab") ==2
-        assert 'aaa'.count('a') == 3
-        assert 'aaa'.count('b') == 0
-        assert 'aaa'.count('a', -1) == 1
-        assert 'aaa'.count('a', -10) == 3
-        assert 'aaa'.count('a', 0, -1) == 2
-        assert 'aaa'.count('a', 0, -10) == 0
-        assert 'ababa'.count('aba') == 1
-=======
     def test_count_unicode(self):
-        assert u'aaa'.count('', 10) == 0
-        assert u'aaa'.count('', 3) == 1
+        assert u'aaa'.count(u'', 10) == 0
+        assert u'aaa'.count(u'', 3) == 1
         assert u"".count(u"x") ==0
         assert u"".count(u"") ==1
         assert u"Python".count(u"") ==7
@@ -997,17 +931,6 @@
         assert u'aaa'.count(u'a', 0, -1) == 2
         assert u'aaa'.count(u'a', 0, -10) == 0
         assert u'ababa'.count(u'aba') == 1
-
-    def test_count_str_unicode(self):
-        assert 'aaa'.count(u'a') == 3
-        assert 'aaa'.count(u'b') == 0
-        assert 'aaa'.count(u'a', -1) == 1
-        assert 'aaa'.count(u'a', -10) == 3
-        assert 'aaa'.count(u'a', 0, -1) == 2
-        assert 'aaa'.count(u'a', 0, -10) == 0
-        assert 'ababa'.count(u'aba') == 1
-        raises(UnicodeDecodeError, '\x80'.count, u'')
->>>>>>> dfdd7932
 
     def test_swapcase(self):
         assert '\xe4\xc4\xdf'.swapcase() == '\xc4\xe4SS'
@@ -1202,35 +1125,9 @@
                 return u'\u1234'
         '%s' % X()
 
-<<<<<<< HEAD
     def test_formatting_unicode__repr__(self):
         # Printable character
         assert '%r' % chr(0xe9) == "'\xe9'"
-=======
-    def test_formatting_char(self):
-        for num in range(0x80,0x100):
-            uchar = unichr(num)
-            print num
-            assert uchar == u"%c" % num   # works only with ints
-            assert uchar == u"%c" % uchar # and unicode chars
-            # the implicit decoding should fail for non-ascii chars
-            raises(UnicodeDecodeError, u"%c".__mod__, chr(num))
-            raises(UnicodeDecodeError, u"%s".__mod__, chr(num))
-
-    def test_str_subclass(self):
-        class Foo9(str):
-            def __unicode__(self):
-                return u"world"
-        assert unicode(Foo9("hello")) == u"world"
-
-    def test_class_with_both_str_and_unicode(self):
-        class A(object):
-            def __str__(self):
-                return 'foo'
-
-            def __unicode__(self):
-                return u'bar'
->>>>>>> dfdd7932
 
     def test_formatting_not_tuple(self):
         class mydict(dict):
@@ -1379,10 +1276,8 @@
         assert type(str(z)) is str
         assert str(z) == u'foobaz'
         #
-<<<<<<< HEAD
-        # two completely corner cases where we differ from CPython:
-        #assert unicode(encoding='supposedly_the_encoding') == u''
-        #assert unicode(errors='supposedly_the_error') == u''
+        assert unicode(encoding='supposedly_the_encoding') == u''
+        assert unicode(errors='supposedly_the_error') == u''
         e = raises(TypeError, str, u'', 'supposedly_the_encoding')
         assert str(e.value) == 'decoding str is not supported'
         e = raises(TypeError, str, u'', errors='supposedly_the_error')
@@ -1390,16 +1285,4 @@
         e = raises(TypeError, str, u, 'supposedly_the_encoding')
         assert str(e.value) == 'decoding str is not supported'
         e = raises(TypeError, str, z, 'supposedly_the_encoding')
-        assert str(e.value) == 'decoding str is not supported'
-=======
-        assert unicode(encoding='supposedly_the_encoding') == u''
-        assert unicode(errors='supposedly_the_error') == u''
-        e = raises(TypeError, unicode, u'', 'supposedly_the_encoding')
-        assert str(e.value) == 'decoding Unicode is not supported'
-        e = raises(TypeError, unicode, u'', errors='supposedly_the_error')
-        assert str(e.value) == 'decoding Unicode is not supported'
-        e = raises(TypeError, unicode, u, 'supposedly_the_encoding')
-        assert str(e.value) == 'decoding Unicode is not supported'
-        e = raises(TypeError, unicode, z, 'supposedly_the_encoding')
-        assert str(e.value) == 'decoding Unicode is not supported'
->>>>>>> dfdd7932
+        assert str(e.value) == 'decoding str is not supported'