# -*- encoding: utf-8 -*-
import py
import sys
try:
    from hypothesis import given, strategies, settings, example
    HAS_HYPOTHESIS = True
except ImportError:
    HAS_HYPOTHESIS = False
    
from rpython.rlib import rutf8
from pypy.interpreter.error import OperationError


class TestUnicodeObject:
    spaceconfig = dict(usemodules=('unicodedata',))

    def test_unicode_to_decimal_w(self, space):
        from pypy.objspace.std.unicodeobject import unicode_to_decimal_w
        w_s = space.wrap(u"\N{EM SPACE}-3\N{EN SPACE}")
        s2 = unicode_to_decimal_w(space, w_s)
        assert s2 == " -3 "

    @py.test.mark.skipif("not config.option.runappdirect and sys.maxunicode == 0xffff")
    def test_unicode_to_decimal_w_wide(self, space):
        from pypy.objspace.std.unicodeobject import unicode_to_decimal_w
        w_s = space.wrap(u'\U0001D7CF\U0001D7CE') # 𝟏𝟎
        s2 = unicode_to_decimal_w(space, w_s)
        assert s2 == "10"

    def test_listview_unicode(self):
        w_str = self.space.newutf8('abcd', 4)
        assert self.space.listview_utf8(w_str) == list("abcd")

    def test_new_shortcut(self):
        space = self.space
        w_uni = self.space.newutf8('abcd', 4)
        w_new = space.call_method(
                space.w_unicode, "__new__", space.w_unicode, w_uni)
        assert w_new is w_uni

    def test_fast_iter(self):
        space = self.space
        w_uni = space.newutf8(u"aä".encode("utf-8"), 2)
        old_index_storage = w_uni._index_storage
        w_iter = space.iter(w_uni)
        w_char1 = w_iter.descr_next(space)
        w_char2 = w_iter.descr_next(space)
        py.test.raises(OperationError, w_iter.descr_next, space)
        assert w_uni._index_storage is old_index_storage
        assert space.eq_w(w_char1, w_uni._getitem_result(space, 0))
        assert space.eq_w(w_char2, w_uni._getitem_result(space, 1))


    if HAS_HYPOTHESIS:
        @given(strategies.text(), strategies.integers(min_value=0, max_value=10),
                                  strategies.integers(min_value=-1, max_value=10))
        def test_hypo_index_find(self, u, start, len1):
            if start + len1 < 0:
                return   # skip this case
            v = u[start : start + len1]
            space = self.space
            w_u = space.newutf8(u.encode('utf8'), len(u))
            w_v = space.newutf8(v.encode('utf8'), len(v))
            expected = u.find(v, start, start + len1)
            try:
                w_index = space.call_method(w_u, 'index', w_v,
                                            space.newint(start),
                                            space.newint(start + len1))
            except OperationError as e:
                if not e.match(space, space.w_ValueError):
                    raise
                assert expected == -1
            else:
                assert space.int_w(w_index) == expected >= 0

            w_index = space.call_method(w_u, 'find', w_v,
                                        space.newint(start),
                                        space.newint(start + len1))
            assert space.int_w(w_index) == expected
            rexpected = u.rfind(v, start, start + len1)
            try:
                w_index = space.call_method(w_u, 'rindex', w_v,
                                            space.newint(start),
                                            space.newint(start + len1))
            except OperationError as e:
                if not e.match(space, space.w_ValueError):
                    raise
                assert rexpected == -1
            else:
                assert space.int_w(w_index) == rexpected >= 0

            w_index = space.call_method(w_u, 'rfind', w_v,
                                        space.newint(start),
                                        space.newint(start + len1))
            assert space.int_w(w_index) == rexpected

            expected = u.startswith(v, start)
            w_res = space.call_method(w_u, 'startswith', w_v,
                                      space.newint(start))
            assert w_res is space.newbool(expected)

            expected = u.startswith(v, start, start + len1)
            w_res = space.call_method(w_u, 'startswith', w_v,
                                      space.newint(start),
                                      space.newint(start + len1))
            assert w_res is space.newbool(expected)

            expected = u.endswith(v, start)
            w_res = space.call_method(w_u, 'endswith', w_v,
                                      space.newint(start))
            assert w_res is space.newbool(expected)

            expected = u.endswith(v, start, start + len1)
            w_res = space.call_method(w_u, 'endswith', w_v,
                                      space.newint(start),
                                      space.newint(start + len1))
            assert w_res is space.newbool(expected)


        @given(u=strategies.text(),
               start=strategies.integers(min_value=0, max_value=10),
               len1=strategies.integers(min_value=-1, max_value=10))
        def test_hypo_index_find(self, u, start, len1):
            space = self.space
            if start + len1 < 0:
                return   # skip this case
            v = u[start : start + len1]
            w_u = space.wrap(u)
            w_v = space.wrap(v)
            expected = u.find(v, start, start + len1)
            try:
                w_index = space.call_method(w_u, 'index', w_v,
                                            space.newint(start),
                                            space.newint(start + len1))
            except OperationError as e:
                if not e.match(space, space.w_ValueError):
                    raise
                assert expected == -1
            else:
                assert space.int_w(w_index) == expected >= 0

            w_index = space.call_method(w_u, 'find', w_v,
                                        space.newint(start),
                                        space.newint(start + len1))
            assert space.int_w(w_index) == expected

            rexpected = u.rfind(v, start, start + len1)
            try:
                w_index = space.call_method(w_u, 'rindex', w_v,
                                            space.newint(start),
                                            space.newint(start + len1))
            except OperationError as e:
                if not e.match(space, space.w_ValueError):
                    raise
                assert rexpected == -1
            else:
                assert space.int_w(w_index) == rexpected >= 0

            w_index = space.call_method(w_u, 'rfind', w_v,
                                        space.newint(start),
                                        space.newint(start + len1))
            assert space.int_w(w_index) == rexpected

            expected = u.startswith(v, start)
            if expected and start > len(u):
                expected = False # python2 vs. python3
            w_res = space.call_method(w_u, 'startswith', w_v,
                                      space.newint(start))
            assert w_res is space.newbool(expected)

            expected = u.startswith(v, start, start + len1)
            if ((expected and start > len(u)) or 
                    (start > 0 and start + len1 ==0)): 
                expected = False # python2 vs. python3
            w_res = space.call_method(w_u, 'startswith', w_v,
                                      space.newint(start),
                                      space.newint(start + len1))
            assert w_res is space.newbool(expected)

            expected = u.endswith(v, start)
            if expected and start > len(u):
                expected = False # python2 vs. python3
            w_res = space.call_method(w_u, 'endswith', w_v,
                                      space.newint(start))
            assert w_res is space.newbool(expected)

            expected = u.endswith(v, start, start + len1)
            if ((expected and start > len(u)) or 
                    (start > 0 and start + len1 ==0)): 
                expected = False # python2 vs. python3
            w_res = space.call_method(w_u, 'endswith', w_v,
                                      space.newint(start),
                                      space.newint(start + len1))
            assert w_res is space.newbool(expected)


class AppTestUnicodeStringStdOnly:
    def test_compares(self):
        assert type('a') != type(b'a')
        assert 'a' != b'a'
        assert b'a' != 'a'
        assert not ('a' == 5)
        assert 'a' != 5
        raises(TypeError, "'a' < 5")


class AppTestUnicodeString:
    spaceconfig = dict(usemodules=('unicodedata',))

    def test_addition(self):
        import operator
        assert 'a' + 'b' == 'ab'
        raises(TypeError, operator.add, b'a', 'b')

    def test_getitem(self):
        assert u'abc'[2] == 'c'
        raises(IndexError, u'abc'.__getitem__, 15)
        assert u'g\u0105\u015b\u0107'[2] == u'\u015b'

    def test_join(self):
        def check(a, b):
            assert a == b
            assert type(a) == type(b)
        check(', '.join(['a']), 'a')
        raises(TypeError, ','.join, [b'a'])
        exc = raises(TypeError, ''.join, ['a', 2, 3])
        assert 'sequence item 1' in str(exc.value)

    def test_contains(self):
        assert '' in 'abc'
        assert 'a' in 'abc'
        assert 'bc' in 'abc'
        assert '\xe2' in 'g\xe2teau'

    def test_splitlines(self):
        assert ''.splitlines() == []
        assert ''.splitlines(1) == []
        assert '\n'.splitlines() == ['']
        assert 'a'.splitlines() == ['a']
        assert 'one\ntwo'.splitlines() == ['one', 'two']
        assert '\ntwo\nthree'.splitlines() == ['', 'two', 'three']
        assert '\n\n'.splitlines() == ['', '']
        assert 'a\nb\nc'.splitlines(1) == ['a\n', 'b\n', 'c']
        assert '\na\nb\n'.splitlines(1) == ['\n', 'a\n', 'b\n']
        assert ((u'a' + b'\xc2\x85'.decode('utf8') + u'b\n').splitlines() ==
                ['a', 'b'])

    def test_zfill(self):
        assert '123'.zfill(2) == '123'
        assert '123'.zfill(3) == '123'
        assert '123'.zfill(4) == '0123'
        assert '123'.zfill(6) == '000123'
        assert '+123'.zfill(2) == '+123'
        assert '+123'.zfill(3) == '+123'
        assert '+123'.zfill(4) == '+123'
        assert '+123'.zfill(5) == '+0123'
        assert '+123'.zfill(6) == '+00123'
        assert '-123'.zfill(3) == '-123'
        assert '-123'.zfill(4) == '-123'
        assert '-123'.zfill(5) == '-0123'
        assert ''.zfill(3) == '000'
        assert '34'.zfill(1) == '34'
        assert '34'.zfill(4) == '0034'

    def test_split(self):
        assert "".split() == []
        assert "".split('x') == ['']
        assert " ".split() == []
        assert "a".split() == ['a']
        assert "a".split("a", 1) == ['', '']
        assert " ".split(" ", 1) == ['', '']
        assert "aa".split("a", 2) == ['', '', '']
        assert " a ".split() == ['a']
        assert "a b c".split() == ['a','b','c']
        assert 'this is the split function'.split() == ['this', 'is', 'the', 'split', 'function']
        assert 'a|b|c|d'.split('|') == ['a', 'b', 'c', 'd']
        assert 'a|b|c|d'.split('|') == ['a', 'b', 'c', 'd']
        assert 'a|b|c|d'.split('|') == ['a', 'b', 'c', 'd']
        assert 'a|b|c|d'.split('|', 2) == ['a', 'b', 'c|d']
        assert 'a b c d'.split(None, 1) == ['a', 'b c d']
        assert 'a b c d'.split(None, 2) == ['a', 'b', 'c d']
        assert 'a b c d'.split(None, 3) == ['a', 'b', 'c', 'd']
        assert 'a b c d'.split(None, 4) == ['a', 'b', 'c', 'd']
        assert 'a b c d'.split(None, 0) == ['a b c d']
        assert 'a  b  c  d'.split(None, 2) == ['a', 'b', 'c  d']
        assert 'a b c d '.split() == ['a', 'b', 'c', 'd']
        assert 'a//b//c//d'.split('//') == ['a', 'b', 'c', 'd']
        assert 'endcase test'.split('test') == ['endcase ', '']
        raises(ValueError, 'abc'.split, '')
        raises(ValueError, 'abc'.split, '')
        raises(ValueError, 'abc'.split, '')
        assert '   a b c d'.split(None, 0) == ['a b c d']
        assert u'a\nb\u1680c'.split() == [u'a', u'b', u'c']

    def test_rsplit(self):
        assert u"".rsplit() == []
        assert u" ".rsplit() == []
        assert u"a".rsplit() == [u'a']
        assert u"a".rsplit(u"a", 1) == [u'', u'']
        assert u" ".rsplit(u" ", 1) == [u'', u'']
        assert u"aa".rsplit(u"a", 2) == [u'', u'', u'']
        assert u" a ".rsplit() == [u'a']
        assert u"a b c".rsplit() == [u'a',u'b',u'c']
        assert u'this is the rsplit function'.rsplit() == [u'this', u'is', u'the', u'rsplit', u'function']
        assert u'a|b|c|d'.rsplit(u'|') == [u'a', u'b', u'c', u'd']
        assert u'a|b|c|d'.rsplit('|') == [u'a', u'b', u'c', u'd']
        assert 'a|b|c|d'.rsplit(u'|') == [u'a', u'b', u'c', u'd']
        assert u'a|b|c|d'.rsplit(u'|', 2) == [u'a|b', u'c', u'd']
        assert u'a b c d'.rsplit(None, 1) == [u'a b c', u'd']
        assert u'a b c d'.rsplit(None, 2) == [u'a b', u'c', u'd']
        assert u'a b c d'.rsplit(None, 3) == [u'a', u'b', u'c', u'd']
        assert u'a b c d'.rsplit(None, 4) == [u'a', u'b', u'c', u'd']
        assert u'a b c d'.rsplit(None, 0) == [u'a b c d']
        assert u'a  b  c  d'.rsplit(None, 2) == [u'a  b', u'c', u'd']
        assert u'a b c d '.rsplit() == [u'a', u'b', u'c', u'd']
        assert u'a//b//c//d'.rsplit(u'//') == [u'a', u'b', u'c', u'd']
        assert u'endcase test'.rsplit(u'test') == [u'endcase ', u'']
        raises(ValueError, u'abc'.rsplit, u'')
        raises(ValueError, u'abc'.rsplit, '')
        raises(ValueError, 'abc'.rsplit, u'')
        assert u'  a b c  '.rsplit(None, 0) == [u'  a b c']
        assert u''.rsplit('aaa') == [u'']
        assert u'a\nb\u1680c'.rsplit() == [u'a', u'b', u'c']

    def test_center(self):
        s=u"a b"
        assert s.center(0) == u"a b"
        assert s.center(1) == u"a b"
        assert s.center(2) == u"a b"
        assert s.center(3) == u"a b"
        assert s.center(4) == u"a b "
        assert s.center(5) == u" a b "
        assert s.center(6) == u" a b  "
        assert s.center(7) == u"  a b  "
        assert s.center(8) == u"  a b   "
        assert s.center(9) == u"   a b   "
        assert u'abc'.center(10) == u'   abc    '
        assert u'abc'.center(6) == u' abc  '
        assert u'abc'.center(3) == u'abc'
        assert u'abc'.center(2) == u'abc'
        assert u'abc'.center(5, u'*') == u'*abc*'    # Python 2.4
        assert u'abc'.center(5, '*') == u'*abc*'     # Python 2.4
        raises(TypeError, u'abc'.center, 4, u'cba')
        assert 'x'.center(2, u'\U0010FFFF') == u'x\U0010FFFF'

    def test_title(self):
        assert "brown fox".title() == "Brown Fox"
        assert "!brown fox".title() == "!Brown Fox"
        assert "bROWN fOX".title() == "Brown Fox"
        assert "Brown Fox".title() == "Brown Fox"
        assert "bro!wn fox".title() == "Bro!Wn Fox"
        assert u'A\u03a3 \u1fa1xy'.title() == u'A\u03c2 \u1fa9xy'
        assert u'A\u03a3A'.title() == u'A\u03c3a'
        assert u"brow\u4321n fox".title() == u"Brow\u4321N Fox"
        assert u'\ud800'.title() == u'\ud800'
        assert (chr(0x345) + u'abc').title() == u'\u0399abc'
        assert (chr(0x345) + u'ABC').title() == u'\u0399abc'

    def test_istitle(self):
        assert u"".istitle() == False
        assert u"!".istitle() == False
        assert u"!!".istitle() == False
        assert u"brown fox".istitle() == False
        assert u"!brown fox".istitle() == False
        assert u"bROWN fOX".istitle() == False
        assert u"Brown Fox".istitle() == True
        assert u"bro!wn fox".istitle() == False
        assert u"Bro!wn fox".istitle() == False
        assert u"!brown Fox".istitle() == False
        assert u"!Brown Fox".istitle() == True
        assert u"Brow&&&&N Fox".istitle() == True
        assert u"!Brow&&&&n Fox".istitle() == False
        assert u'\u1FFc'.istitle()
        assert u'Greek \u1FFcitlecases ...'.istitle()

    def test_islower_isupper_with_titlecase(self):
        # \u01c5 is a char which is neither lowercase nor uppercase, but
        # titlecase
        assert not '\u01c5abc'.islower()
        assert not '\u01c5ABC'.isupper()

    def test_islower(self):
        assert u'\u2177'.islower()

    def test_isidentifier(self):
        assert "".isidentifier() is False
        assert "a4".isidentifier() is True
        assert "_var".isidentifier() is True
        assert "_!var".isidentifier() is False
        assert "3abc".isidentifier() is False

    def test_lower_upper(self):
        assert u'a'.lower() == u'a'
        assert u'A'.lower() == u'a'
        assert u'\u0105'.lower() == u'\u0105'
        assert u'\u0104'.lower() == u'\u0105'
        assert u'\ud800'.lower() == u'\ud800'
        assert u'a'.upper() == u'A'
        assert u'A'.upper() == u'A'
        assert u'\u0105'.upper() == u'\u0104'
        assert u'\u0104'.upper() == u'\u0104'
        assert u'\ud800'.upper() == u'\ud800'

    def test_capitalize(self):
        assert u'A\u0345\u03a3'.capitalize() == u'A\u0345\u03c2'
        assert u"brown fox".capitalize() == u"Brown fox"
        assert u' hello '.capitalize() == u' hello '
        assert u'Hello '.capitalize() == u'Hello '
        assert u'hello '.capitalize() == u'Hello '
        assert u'aaaa'.capitalize() == u'Aaaa'
        assert u'AaAa'.capitalize() == u'Aaaa'
        # check that titlecased chars are lowered correctly
        # \u1ffc is the titlecased char
        assert (u'\u1ff3\u1ff3\u1ffc\u1ffc'.capitalize() ==
                u'\u03a9\u0399\u1ff3\u1ff3\u1ff3')
        # check with cased non-letter chars
        assert (u'\u24c5\u24ce\u24c9\u24bd\u24c4\u24c3'.capitalize() ==
                u'\u24c5\u24e8\u24e3\u24d7\u24de\u24dd')
        assert (u'\u24df\u24e8\u24e3\u24d7\u24de\u24dd'.capitalize() ==
                u'\u24c5\u24e8\u24e3\u24d7\u24de\u24dd')
        assert u'\u2160\u2161\u2162'.capitalize() == u'\u2160\u2171\u2172'
        assert u'\u2170\u2171\u2172'.capitalize() == u'\u2160\u2171\u2172'
        # check with Ll chars with no upper - nothing changes here
        assert ('\u019b\u1d00\u1d86\u0221\u1fb7'.capitalize() ==
                '\u019b\u1d00\u1d86\u0221\u1fb7')
        # cpython issue 17252 for i_dot
        assert u'h\u0130'.capitalize() == u'H\u0069\u0307'

    def test_changed_in_unicodedata_version_8(self):
        assert u'\u025C'.upper() == u'\uA7AB'

    def test_isprintable(self):
        assert "".isprintable()
        assert " ".isprintable()
        assert "abcdefg".isprintable()
        assert not "abcdefg\n".isprintable()
        # some defined Unicode character
        assert "\u0374".isprintable()
        # undefined character
        assert not "\u0378".isprintable()
        # single surrogate character
        assert not "\ud800".isprintable()

    @py.test.mark.skipif("not config.option.runappdirect and sys.maxunicode == 0xffff")
    def test_isprintable_wide(self):
        assert '\U0001F46F'.isprintable()  # Since unicode 6.0
        assert not '\U000E0020'.isprintable()
        assert u'\ud800'.capitalize() == u'\ud800'
        assert u'xx\ud800'.capitalize() == u'Xx\ud800'

    def test_rjust(self):
        s = u"abc"
        assert s.rjust(2) == s
        assert s.rjust(3) == s
        assert s.rjust(4) == u" " + s
        assert s.rjust(5) == u"  " + s
        assert u'abc'.rjust(10) == u'       abc'
        assert u'abc'.rjust(6) == u'   abc'
        assert u'abc'.rjust(3) == u'abc'
        assert u'abc'.rjust(2) == u'abc'
        assert u'abc'.rjust(5, u'*') == u'**abc'    # Python 2.4
        assert u'abc'.rjust(5, '*') == u'**abc'     # Python 2.4
        raises(TypeError, u'abc'.rjust, 5, u'xx')

    def test_ljust(self):
        s = u"abc"
        assert s.ljust(2) == s
        assert s.ljust(3) == s
        assert s.ljust(4) == s + u" "
        assert s.ljust(5) == s + u"  "
        assert u'abc'.ljust(10) == u'abc       '
        assert u'abc'.ljust(6) == u'abc   '
        assert u'abc'.ljust(3) == u'abc'
        assert u'abc'.ljust(2) == u'abc'
        assert u'abc'.ljust(5, u'*') == u'abc**'    # Python 2.4
        assert u'abc'.ljust(5, '*') == u'abc**'     # Python 2.4
        raises(TypeError, u'abc'.ljust, 6, u'')

    def test_replace(self):
        assert 'one!two!three!'.replace('!', '@', 1) == 'one@two!three!'
        assert 'one!two!three!'.replace('!', '') == 'onetwothree'
        assert 'one!two!three!'.replace('!', '@', 2) == 'one@two@three!'
        assert 'one!two!three!'.replace('!', '@', 3) == 'one@two@three@'
        assert 'one!two!three!'.replace('!', '@', 4) == 'one@two@three@'
        assert 'one!two!three!'.replace('!', '@', 0) == 'one!two!three!'
        assert 'one!two!three!'.replace('!', '@') == 'one@two@three@'
        assert 'one!two!three!'.replace('x', '@') == 'one!two!three!'
        assert 'one!two!three!'.replace('x', '@', 2) == 'one!two!three!'
        assert u'\u1234'.replace(u'', '-') == u'-\u1234-'
        assert u'\u0234\u5678'.replace('', u'-') == u'-\u0234-\u5678-'
        assert u'\u0234\u5678'.replace('', u'-', 0) == u'\u0234\u5678'
        assert u'\u0234\u5678'.replace('', u'-', 1) == u'-\u0234\u5678'
        assert u'\u0234\u5678'.replace('', u'-', 2) == u'-\u0234-\u5678'
        assert u'\u0234\u5678'.replace('', u'-', 3) == u'-\u0234-\u5678-'
        assert u'\u0234\u5678'.replace('', u'-', 4) == u'-\u0234-\u5678-'
        assert u'\u0234\u5678'.replace('', u'-', 700) == u'-\u0234-\u5678-'
        assert u'\u0234\u5678'.replace('', u'-', -1) == u'-\u0234-\u5678-'
        assert u'\u0234\u5678'.replace('', u'-', -42) == u'-\u0234-\u5678-'
        assert 'abc'.replace('', '-') == '-a-b-c-'
        assert 'abc'.replace('', '-', 3) == '-a-b-c'
        assert 'abc'.replace('', '-', 0) == 'abc'
        assert ''.replace('', '') == ''
        assert ''.replace('', 'a') == 'a'
        assert 'abc'.replace('ab', '--', 0) == 'abc'
        assert 'abc'.replace('xy', '--') == 'abc'
        assert '123'.replace('123', '') == ''
        assert '123123'.replace('123', '') == ''
        assert '123x123'.replace('123', '') == 'x'

    def test_replace_overflow(self):
        import sys
        if sys.maxsize > 2**31-1:
            skip("Wrong platform")
        s = "a" * (2**16)
        raises(OverflowError, s.replace, "", s)

    def test_strip(self):
        s = " a b "
        assert s.strip() == "a b"
        assert s.rstrip() == " a b"
        assert s.lstrip() == "a b "
        assert 'xyzzyhelloxyzzy'.strip('xyz') == 'hello'
        assert 'xyzzyhelloxyzzy'.lstrip('xyz') == 'helloxyzzy'
        assert 'xyzzyhelloxyzzy'.rstrip('xyz') == 'xyzzyhello'

    def test_long_from_unicode(self):
        assert int('12345678901234567890') == 12345678901234567890
        assert int('123', 7) == 66

    def test_int_from_unicode(self):
        assert int('12345') == 12345

    def test_float_from_unicode(self):
        assert float('123.456e89') == float('123.456e89')

    def test_repr_16bits(self):
        # this used to fail when run on a CPython host with 16-bit unicodes
        s = repr('\U00101234')
        assert s == "'\\U00101234'"

    def test_repr(self):
        for ustr in ["", "a", "'", "\'", "\"", "\t", "\\", '',
                     'a', '"', '\'', '\"', '\t', '\\', "'''\"",
                     chr(19), chr(2), '\u1234', '\U00101234']:
            assert eval(repr(ustr)) == ustr

    def test_getnewargs(self):
        class X(str):
            pass
        x = X("foo\u1234")
        a = x.__getnewargs__()
        assert a == ("foo\u1234",)
        assert type(a[0]) is str

    def test_call_unicode(self):
        assert str() == ''
        assert str(None) == 'None'
        assert str(123) == '123'
        assert str(object=123) == '123'
        assert str([2, 3]) == '[2, 3]'
        assert str(errors='strict') == ''
        class U(str):
            pass
        assert str(U()).__class__ is str
        assert U().__str__().__class__ is str
        assert U('test') == 'test'
        assert U('test').__class__ is U
        assert U(errors='strict') == U('')

    def test_call_unicode_2(self):
        class X(object):
            def __bytes__(self):
                return b'x'
        raises(TypeError, str, X(), 'ascii')

    def test_startswith(self):
        assert 'ab'.startswith('ab') is True
        assert 'ab'.startswith('a') is True
        assert 'ab'.startswith('') is True
        assert 'x'.startswith('a') is False
        assert 'x'.startswith('x') is True
        assert ''.startswith('') is True
        assert ''.startswith('a') is False
        assert 'x'.startswith('xx') is False
        assert 'y'.startswith('xx') is False
        assert u'\u1234\u5678\u4321'.startswith(u'\u1234') is True
        assert u'\u1234\u5678\u4321'.startswith(u'\u1234\u4321') is False
        assert u'\u1234'.startswith(u'') is True

    def test_startswith_more(self):
        assert 'ab'.startswith('a', 0) is True
        assert 'ab'.startswith('a', 1) is False
        assert 'ab'.startswith('b', 1) is True
        assert 'abc'.startswith('bc', 1, 2) is False
        assert 'abc'.startswith('c', -1, 4) is True
        try:
            'hello'.startswith(['o'])
        except TypeError as e:
            msg = str(e)
            assert 'str' in msg
            assert 'tuple' in msg
        else:
            assert False, 'Expected TypeError'

    def test_startswith_too_large(self):
        assert u'ab'.startswith(u'b', 1) is True
        assert u'ab'.startswith(u'', 2) is True
        assert u'ab'.startswith(u'', 3) is False
        assert u'ab'.endswith(u'b', 1) is True
        assert u'ab'.endswith(u'', 2) is True
        assert u'ab'.endswith(u'', 3) is False

    def test_startswith_tuples(self):
        assert 'hello'.startswith(('he', 'ha'))
        assert not 'hello'.startswith(('lo', 'llo'))
        assert 'hello'.startswith(('hellox', 'hello'))
        assert not 'hello'.startswith(())
        assert 'helloworld'.startswith(('hellowo', 'rld', 'lowo'), 3)
        assert not 'helloworld'.startswith(('hellowo', 'ello', 'rld'), 3)
        assert 'hello'.startswith(('lo', 'he'), 0, -1)
        assert not 'hello'.startswith(('he', 'hel'), 0, 1)
        assert 'hello'.startswith(('he', 'hel'), 0, 2)
        raises(TypeError, 'hello'.startswith, (42,))

    def test_startswith_endswith_convert(self):
        assert 'hello'.startswith(('he\u1111', 'he'))
        assert not 'hello'.startswith(('lo\u1111', 'llo'))
        assert 'hello'.startswith(('hellox\u1111', 'hello'))
        assert not 'hello'.startswith(('lo', 'he\u1111'), 0, -1)
        assert not 'hello'.endswith(('he\u1111', 'he'))
        assert 'hello'.endswith(('\u1111lo', 'llo'))
        assert 'hello'.endswith(('\u1111hellox', 'hello'))

    def test_endswith(self):
        assert 'ab'.endswith('ab') is True
        assert 'ab'.endswith('b') is True
        assert 'ab'.endswith('') is True
        assert 'x'.endswith('a') is False
        assert 'x'.endswith('x') is True
        assert ''.endswith('') is True
        assert ''.endswith('a') is False
        assert 'x'.endswith('xx') is False
        assert 'y'.endswith('xx') is False
        assert 'x'.endswith('', 1, 0) is False
        assert ''.endswith('', 1, 9223372036854775808) is False


    def test_endswith_more(self):
        assert 'abc'.endswith('ab', 0, 2) is True
        assert 'abc'.endswith('bc', 1) is True
        assert 'abc'.endswith('bc', 2) is False
        assert 'abc'.endswith('b', -3, -1) is True
        try:
            'hello'.endswith(['o'])
        except TypeError as e:
            msg = str(e)
            assert 'str' in msg
            assert 'tuple' in msg
        else:
            assert False, 'Expected TypeError'

    def test_endswith_tuple(self):
        assert not 'hello'.endswith(('he', 'ha'))
        assert 'hello'.endswith(('lo', 'llo'))
        assert 'hello'.endswith(('hellox', 'hello'))
        assert not 'hello'.endswith(())
        assert 'helloworld'.endswith(('hellowo', 'rld', 'lowo'), 3)
        assert not 'helloworld'.endswith(('hellowo', 'ello', 'rld'), 3, -1)
        assert 'hello'.endswith(('hell', 'ell'), 0, -1)
        assert not 'hello'.endswith(('he', 'hel'), 0, 1)
        assert 'hello'.endswith(('he', 'hell'), 0, 4)
        raises(TypeError, 'hello'.endswith, (42,))

    def test_expandtabs(self):
        assert 'abc\rab\tdef\ng\thi'.expandtabs() ==    'abc\rab      def\ng       hi'
        assert 'abc\rab\tdef\ng\thi'.expandtabs(8) ==   'abc\rab      def\ng       hi'
        assert 'abc\rab\tdef\ng\thi'.expandtabs(4) ==   'abc\rab  def\ng   hi'
        assert 'abc\r\nab\tdef\ng\thi'.expandtabs(4) == 'abc\r\nab  def\ng   hi'
        assert 'abc\rab\tdef\ng\thi'.expandtabs() ==    'abc\rab      def\ng       hi'
        assert 'abc\rab\tdef\ng\thi'.expandtabs(8) ==   'abc\rab      def\ng       hi'
        assert 'abc\r\nab\r\ndef\ng\r\nhi'.expandtabs(4) == 'abc\r\nab\r\ndef\ng\r\nhi'

        s = 'xy\t'
        assert s.expandtabs() =='xy      '

        s = '\txy\t'
        assert s.expandtabs() =='        xy      '
        assert s.expandtabs(1) ==' xy '
        assert s.expandtabs(2) =='  xy  '
        assert s.expandtabs(3) =='   xy '

        assert 'xy'.expandtabs() =='xy'
        assert ''.expandtabs() ==''

    def test_expandtabs_overflows_gracefully(self):
        import sys
        if sys.maxsize > (1 << 32):
            skip("Wrong platform")
        raises((OverflowError, MemoryError), 't\tt\t'.expandtabs, sys.maxsize)

    def test_expandtabs_0(self):
        assert u'x\ty'.expandtabs(0) == u'xy'
        assert u'x\ty'.expandtabs(-42) == u'xy'

    def test_translate(self):
        import sys
        assert 'bbbc' == 'abababc'.translate({ord('a'):None})
        assert 'iiic' == 'abababc'.translate({ord('a'):None, ord('b'):ord('i')})
        assert 'iiix' == 'abababc'.translate({ord('a'):None, ord('b'):ord('i'), ord('c'):'x'})
        assert '<i><i><i>c' == 'abababc'.translate({ord('a'):None, ord('b'):'<i>'})
        assert 'c' == 'abababc'.translate({ord('a'):None, ord('b'):''})
        assert 'xyyx' == 'xzx'.translate({ord('z'):'yy'})
        assert 'abcd' == 'ab\0d'.translate('c')
        assert 'abcd' == 'abcd'.translate('')
        assert 'abababc'.translate({ord('a'): ''}) == 'bbbc'

        raises(TypeError, 'hello'.translate)
        raises(ValueError, "\xff".translate, {0xff: sys.maxunicode+1})

    def test_maketrans(self):
        assert 'abababc' == 'abababc'.translate({'b': '<i>'})
        tbl = str.maketrans({'a': None, 'b': '<i>'})
        assert '<i><i><i>c' == 'abababc'.translate(tbl)
        tbl = str.maketrans('abc', 'xyz', 'd')
        assert 'xyzzy' == 'abdcdcbdddd'.translate(tbl)
        tbl = str.maketrans({'\xe9': 'a'})
        assert "[\xe9]".translate(tbl) == "[a]"

        raises(TypeError, str.maketrans)
        raises(ValueError, str.maketrans, 'abc', 'defg')
        raises(TypeError, str.maketrans, 2, 'def')
        raises(TypeError, str.maketrans, 'abc', 2)
        raises(TypeError, str.maketrans, 'abc', 'def', 2)
        raises(ValueError, str.maketrans, {'xy': 2})
        raises(TypeError, str.maketrans, {(1,): 2})

        raises(TypeError, 'hello'.translate)
        raises(TypeError, 'abababc'.translate, 'abc', 'xyz')

    def test_unicode_from_encoded_object(self):
        assert str(b'x', 'utf-8') == 'x'
        assert str(b'x', 'utf-8', 'strict') == 'x'

    def test_unicode_startswith_tuple(self):
        assert 'xxx'.startswith(('x', 'y', 'z'), 0)
        assert 'xxx'.endswith(('x', 'y', 'z'), 0)

    def test_missing_cases(self):
        # some random cases, which are discovered to not be tested during annotation
        assert 'xxx'[1:1] == ''

    # these tests test lots of encodings, so they really belong to the _codecs
    # module. however, they test useful unicode methods too
    # they are stolen from CPython's unit tests

    def test_codecs_utf7(self):
        utfTests = [
            ('A\u2262\u0391.', b'A+ImIDkQ.'),             # RFC2152 example
            ('Hi Mom -\u263a-!', b'Hi Mom -+Jjo--!'),     # RFC2152 example
            ('\u65E5\u672C\u8A9E', b'+ZeVnLIqe-'),        # RFC2152 example
            ('Item 3 is \u00a31.', b'Item 3 is +AKM-1.'), # RFC2152 example
            ('+', b'+-'),
            ('+-', b'+--'),
            ('+?', b'+-?'),
            ('\?', b'+AFw?'),
            ('+?', b'+-?'),
            (r'\\?', b'+AFwAXA?'),
            (r'\\\?', b'+AFwAXABc?'),
            (r'++--', b'+-+---'),
        ]

        for (x, y) in utfTests:
            assert x.encode('utf-7') == y

        # surrogates are supported
        assert str(b'+3ADYAA-', 'utf-7') == '\udc00\ud800'

        assert str(b'+AB', 'utf-7', 'replace') == '\ufffd'

    def test_codecs_utf8(self):
        import sys
        assert ''.encode('utf-8') == b''
        assert '\u20ac'.encode('utf-8') == b'\xe2\x82\xac'
        raises(UnicodeEncodeError, '\ud800'.encode, 'utf-8')
        raises(UnicodeEncodeError, '\udc00'.encode, 'utf-8')
        raises(UnicodeEncodeError, '\udc00!'.encode, 'utf-8')
        if sys.maxunicode > 0xFFFF and len(chr(0x10000)) == 1:
            raises(UnicodeEncodeError, '\ud800\udc02'.encode, 'utf-8')
            raises(UnicodeEncodeError, '\ud84d\udc56'.encode, 'utf-8')
            raises(UnicodeEncodeError, ('\ud800\udc02'*1000).encode, 'utf-8')
        else:
            assert '\ud800\udc02'.encode('utf-8') == b'\xf0\x90\x80\x82'
            assert '\ud84d\udc56'.encode('utf-8') == b'\xf0\xa3\x91\x96'
            assert ('\ud800\udc02'*1000).encode('utf-8') == b'\xf0\x90\x80\x82'*1000
        assert (
            '\u6b63\u78ba\u306b\u8a00\u3046\u3068\u7ffb\u8a33\u306f'
            '\u3055\u308c\u3066\u3044\u307e\u305b\u3093\u3002\u4e00'
            '\u90e8\u306f\u30c9\u30a4\u30c4\u8a9e\u3067\u3059\u304c'
            '\u3001\u3042\u3068\u306f\u3067\u305f\u3089\u3081\u3067'
            '\u3059\u3002\u5b9f\u969b\u306b\u306f\u300cWenn ist das'
            ' Nunstuck git und'.encode('utf-8') ==
            b'\xe6\xad\xa3\xe7\xa2\xba\xe3\x81\xab\xe8\xa8\x80\xe3\x81'
            b'\x86\xe3\x81\xa8\xe7\xbf\xbb\xe8\xa8\xb3\xe3\x81\xaf\xe3'
            b'\x81\x95\xe3\x82\x8c\xe3\x81\xa6\xe3\x81\x84\xe3\x81\xbe'
            b'\xe3\x81\x9b\xe3\x82\x93\xe3\x80\x82\xe4\xb8\x80\xe9\x83'
            b'\xa8\xe3\x81\xaf\xe3\x83\x89\xe3\x82\xa4\xe3\x83\x84\xe8'
            b'\xaa\x9e\xe3\x81\xa7\xe3\x81\x99\xe3\x81\x8c\xe3\x80\x81'
            b'\xe3\x81\x82\xe3\x81\xa8\xe3\x81\xaf\xe3\x81\xa7\xe3\x81'
            b'\x9f\xe3\x82\x89\xe3\x82\x81\xe3\x81\xa7\xe3\x81\x99\xe3'
            b'\x80\x82\xe5\xae\x9f\xe9\x9a\x9b\xe3\x81\xab\xe3\x81\xaf'
            b'\xe3\x80\x8cWenn ist das Nunstuck git und'
        )

        # UTF-8 specific decoding tests
        assert str(b'\xf0\xa3\x91\x96', 'utf-8') == '\U00023456'
        assert str(b'\xf0\x90\x80\x82', 'utf-8') == '\U00010002'
        assert str(b'\xe2\x82\xac', 'utf-8') == '\u20ac'
        # Invalid Continuation Bytes, EOF
        raises(UnicodeDecodeError, b'\xc4\x00'.decode, 'utf-8')
        raises(UnicodeDecodeError, b'\xe2\x82'.decode, 'utf-8')
        # Non-Canonical Forms
        raises(UnicodeDecodeError, b'\xc0\x80'.decode, 'utf-8')
        raises(UnicodeDecodeError, b'\xc1\xbf'.decode, 'utf-8')
        raises(UnicodeDecodeError, b'\xe0\x9f\xbf'.decode, 'utf-8')
        raises(UnicodeDecodeError, b'\xf0\x8f\x8f\x84'.decode, 'utf-8')
        raises(UnicodeDecodeError, b'\xf5\x80\x81\x82'.decode, 'utf-8')
        raises(UnicodeDecodeError, b'\xf4\x90\x80\x80'.decode, 'utf-8')
        # CESU-8
        raises(UnicodeDecodeError, b'\xed\xa0\xbc\xed\xb2\xb1'.decode, 'utf-8')

    def test_codecs_errors(self):
        # Error handling (encoding)
        raises(UnicodeError, 'Andr\202 x'.encode, 'ascii')
        raises(UnicodeError, 'Andr\202 x'.encode, 'ascii','strict')
        assert 'Andr\202 x'.encode('ascii','ignore') == b"Andr x"
        assert 'Andr\202 x'.encode('ascii','replace') == b"Andr? x"

        # Error handling (decoding)
        raises(UnicodeError, str, b'Andr\202 x', 'ascii')
        raises(UnicodeError, str, b'Andr\202 x', 'ascii','strict')
        assert str(b'Andr\202 x','ascii','ignore') == "Andr x"
        assert str(b'Andr\202 x','ascii','replace') == 'Andr\uFFFD x'

        # Error handling (unknown character names)
        assert b"\\N{foo}xx".decode("unicode-escape", "ignore") == "xx"

        # Error handling (truncated escape sequence)
        raises(UnicodeError, b"\\".decode, "unicode-escape")

        raises(UnicodeError, b"\xc2".decode, "utf-8")
        assert b'\xe1\x80'.decode('utf-8', 'replace') == "\ufffd"

    def test_repr_printable(self):
        # PEP 3138: __repr__ respects printable characters.
        x = '\u027d'
        y = "'\u027d'"
        assert (repr(x) == y)
        x = '\U00090418\u027d\U000582b9\u54c3\U000fcb6e'
        y = "'\\U00090418\u027d\\U000582b9\u54c3\\U000fcb6e'"
        assert (repr(x) == y)
        assert (repr('\n') ==
                "'\\n'")


    def test_partition(self):
        assert (u'this is the par', u'ti', u'tion method') == \
            u'this is the partition method'.partition(u'ti')

        # from raymond's original specification
        S = u'http://www.python.org'
        assert (u'http', u'://', u'www.python.org') == S.partition(u'://')
        assert (u'http://www.python.org', u'', u'') == S.partition(u'?')
        assert (u'', u'http://', u'www.python.org') == S.partition(u'http://')
        assert (u'http://www.python.', u'org', u'') == S.partition(u'org')

        raises(ValueError, S.partition, u'')
        raises(TypeError, S.partition, None)

    def test_rpartition(self):
        assert (u'this is the rparti', u'ti', u'on method') == \
            u'this is the rpartition method'.rpartition(u'ti')

        # from raymond's original specification
        S = u'http://www.python.org'
        assert (u'http', u'://', u'www.python.org') == S.rpartition(u'://')
        assert (u'', u'', u'http://www.python.org') == S.rpartition(u'?')
        assert (u'', u'http://', u'www.python.org') == S.rpartition(u'http://')
        assert (u'http://www.python.', u'org', u'') == S.rpartition(u'org')

        raises(ValueError, S.rpartition, u'')
        raises(TypeError, S.rpartition, None)

    def test_mul(self):
        zero = 0
        assert type('' * zero) == type(zero * '') is str
        assert '' * zero == zero * '' == ''
        assert 'x' * zero == zero * 'x' == ''
        assert type('x' * zero) == type(zero * 'x') is str
        assert '123' * zero == zero * '123' == ''
        assert type('123' * zero) == type(zero * '123') is str
        for i in range(10):
            u = '123' * i
            assert len(u) == 3*i
            for j in range(0, i, 3):
                assert u[j+0] == '1'
                assert u[j+1] == '2'
                assert u[j+2] == '3'
            assert '123' * i == i * '123'

    def test_index(self):
        assert "rrarrrrrrrrra".index('a', 4, None) == 12
        assert "rrarrrrrrrrra".index('a', None, 6) == 2
        assert u"\u1234\u4321\u5678".index(u'\u5678', 1) == 2

    def test_rindex(self):
        from sys import maxsize
        assert 'abcdefghiabc'.rindex('') == 12
        assert 'abcdefghiabc'.rindex('def') == 3
        assert 'abcdefghiabc'.rindex('abc') == 9
        assert 'abcdefghiabc'.rindex('abc', 0, -1) == 0
        assert 'abcdefghiabc'.rindex('abc', -4*maxsize, 4*maxsize) == 9
        assert 'rrarrrrrrrrra'.rindex('a', 4, None) == 12
        assert u"\u1234\u5678".rindex(u'\u5678') == 1

        raises(ValueError, 'abcdefghiabc'.rindex, 'hib')
        raises(ValueError, 'defghiabc'.rindex, 'def', 1)
        raises(ValueError, 'defghiabc'.rindex, 'abc', 0, -1)
        raises(ValueError, 'abcdefghi'.rindex, 'ghi', 0, 8)
        raises(ValueError, 'abcdefghi'.rindex, 'ghi', 0, -1)
        raises(TypeError, 'abcdefghijklmn'.rindex, 'abc', 0, 0.0)
        raises(TypeError, 'abcdefghijklmn'.rindex, 'abc', -10.0, 30)

    def test_rfind(self):
        assert 'abcdefghiabc'.rfind('abc') == 9
        assert 'abcdefghiabc'.rfind('') == 12
        assert 'abcdefghiabc'.rfind('abcd') == 0
        assert 'abcdefghiabc'.rfind('abcz') == -1
        assert u"\u1234\u5678".rfind(u'\u5678') == 1

    def test_rfind_corner_case(self):
        assert 'abc'.rfind('', 4) == -1

    def test_count_unicode(self):
        assert u'aaa'.count(u'', 10) == 0
        assert u'aaa'.count(u'', 3) == 1
        assert u"".count(u"x") ==0
        assert u"".count(u"") ==1
        assert u"Python".count(u"") ==7
        assert u"ab aaba".count(u"ab") ==2
        assert u'aaa'.count(u'a') == 3
        assert u'aaa'.count(u'b') == 0
        assert u'aaa'.count(u'a', -1) == 1
        assert u'aaa'.count(u'a', -10) == 3
        assert u'aaa'.count(u'a', 0, -1) == 2
        assert u'aaa'.count(u'a', 0, -10) == 0
        assert u'ababa'.count(u'aba') == 1

    def test_swapcase(self):
        assert '\xe4\xc4\xdf'.swapcase() == '\xc4\xe4SS'
        # sigma-little becomes sigma-little-final
        assert u'A\u0345\u03a3'.swapcase() == u'a\u0399\u03c2'
        # but not if the previous codepoint is 0-width
        assert u'\u0345\u03a3'.swapcase() == u'\u0399\u03c3'

    def test_call_special_methods(self):
        # xxx not completely clear if these are implementation details or not
        assert 'abc'.__add__('def') == 'abcdef'
        assert u'abc'.__rmod__(u'%s') == u'abc'
        ret = u'abc'.__rmod__('%s')
        raises(AttributeError, "u'abc'.__radd__(u'def')")

    def test_str_unicode_concat_overrides(self):
        "Test from Jython about being bug-compatible with CPython."

        def check(value, expected):
            assert type(value) == type(expected)
            assert value == expected

        def _test_concat(t1, t2):
            class SubclassB(t2):
                def __add__(self, other):
                    return SubclassB(t2(self) + t2(other))
            check(SubclassB('py') + SubclassB('thon'), SubclassB('python'))
            check(t1('python') + SubclassB('3'), str('python3'))
            check(SubclassB('py') + t1('py'), SubclassB('pypy'))

            class SubclassC(t2):
                def __radd__(self, other):
                    return SubclassC(t2(other) + t2(self))
            check(SubclassC('stack') + SubclassC('less'), t2('stackless'))
            check(t1('iron') + SubclassC('python'), SubclassC('ironpython'))
            check(SubclassC('tiny') + t1('py'), str('tinypy'))

            class SubclassD(t2):
                def __add__(self, other):
                    return SubclassD(t2(self) + t2(other))

                def __radd__(self, other):
                    return SubclassD(t2(other) + t2(self))
            check(SubclassD('di') + SubclassD('ct'), SubclassD('dict'))
            check(t1('list') + SubclassD(' comp'), SubclassD('list comp'))
            check(SubclassD('dun') + t1('der'), SubclassD('dunder'))

        _test_concat(str, str)

    def test_returns_subclass(self):
        class X(str):
            pass

        class Y(str):
            def __str__(self):
                return X("stuff")

        assert str(Y()).__class__ is X

    def test_getslice(self):
        s = u"\u0105b\u0107"
        assert s[:] == u"\u0105b\u0107"
        assert s[1:] == u"b\u0107"
        assert s[:2] == u"\u0105b"
        assert s[1:2] == u"b"
        assert s[-2:] == u"b\u0107"
        assert s[:-1] == u"\u0105b"
        assert s[-2:2] == u"b"
        assert s[1:-1] == u"b"
        assert s[-2:-1] == u"b"

    def test_getitem_slice(self):
        assert u'123456'.__getitem__(slice(1, 5)) == u'2345'
        s = u"\u0105b\u0107"
        assert s[slice(3)] == u"\u0105b\u0107"
        assert s[slice(1, 3)] == u"b\u0107"
        assert s[slice(2)] == u"\u0105b"
        assert s[slice(1, 2)] == u"b"
        assert s[slice(-2, 3)] == u"b\u0107"
        assert s[slice(-1)] == u"\u0105b"
        assert s[slice(-2, 2)] == u"b"
        assert s[slice(1, -1)] == u"b"
        assert s[slice(-2, -1)] == u"b"
        assert u"abcde"[::2] == u"ace"
        assert u"\u0105\u0106\u0107abcd"[::2] == u"\u0105\u0107bd"

    def test_iter(self):
        foo = "\u1111\u2222\u3333"
        assert hasattr(foo, '__iter__')
        iter = foo.__iter__()
        assert next(iter) == '\u1111'
        assert next(iter) == '\u2222'

    def test_no_len_on_str_iter(self):
        iterable = "hello"
        raises(TypeError, len, iter(iterable))

    def test_encode_raw_unicode_escape(self):
        u = str(b'\\', 'raw_unicode_escape')
        assert u == '\\'
        s = '\u05d1\u05d3\u05d9\u05e7\u05d4'.encode('raw_unicode_escape')
        assert s == b'\\u05d1\\u05d3\\u05d9\\u05e7\\u05d4'

    def test_decode_from_buffer(self):
        buf = b'character buffers are decoded to unicode'
        u = str(buf, 'utf-8', 'strict')
        assert u == 'character buffers are decoded to unicode'

    def test_unicode_conversion_with__str__(self):
        class A(str):
            def __str__(self):
                return "foo"
        class B(str):
            pass
        a = A('bar')
        assert a == 'bar'
        assert str(a) == 'foo'
        b = B('bar')
        assert b == 'bar'
        assert str(b) == 'bar'

    def test_unicode_conversion_with__str__(self):
        # new-style classes
        class A(object):
            def __str__(self):
                return '\u1234'
        s = str(A())
        assert type(s) is str
        assert s == '\u1234'
        # with old-style classes, it's different, but it should work as well
        class A:
            def __str__(self):
                return '\u1234'
        s = str(A())
        assert type(s) is str
        assert s == '\u1234'

    def test_formatting_uchr(self):
        assert '%c' % '\U00021483' == '\U00021483'

    def test_formatting_unicode__str__0(self):
        assert '%.2s' % "a\xe9\u20ac" == 'a\xe9'
        class A:
            def __init__(self, num):
                self.num = num
            def __str__(self):
                return chr(self.num)

        s = '%s' % A(111)    # this is ASCII
        assert type(s) is str
        assert s == chr(111)

        s = '%s' % A(0x1234)    # this is not ASCII
        assert type(s) is str
        assert s == '\u1234'

        # now the same with a new-style class...
        class A(object):
            def __init__(self, num):
                self.num = num
            def __str__(self):
                return chr(self.num)

        s = '%s' % A(111)    # this is ASCII
        assert type(s) is str
        assert s == chr(111)

        s = '%s' % A(0x1234)    # this is not ASCII
        assert type(s) is str
        assert s == '\u1234'

    def test_formatting_unicode__str__2(self):
        class A:
            def __str__(self):
                return u'baz'

        class B:
            def __str__(self):
                return 'bar'

        a = A()
        b = B()
        s = '%s %s' % (a, b)
        assert s == 'baz bar'

    def test_formatting_unicode__str__3(self):
        # "bah" is all I can say
        class X(object):
            def __repr__(self):
                return u'\u1234'
        '%s' % X()
        #
        class X(object):
            def __str__(self):
                return u'\u1234'
        '%s' % X()

    def test_formatting_unicode__str__4(self):
        # from lib-python/3/test/test_tokenize
        fmt = "%(token)-13.13r %(start)s"
        vals = {"token" : u"Örter", "start": "(1, 0)"}
        expected = u"'Örter'       (1, 0)"
        s = fmt % vals
        assert s == expected, "\ns       = '%s'\nexpected= '%s'" %(s, expected)

    def test_format_repeat(self):
        assert format(u"abc", u"z<5") == u"abczz"
        assert format(u"abc", u"\u2007<5") == u"abc\u2007\u2007"
        #CPython2 raises UnicodeEncodeError
        assert format(123, u"\u2007<5") == u"123\u2007\u2007"

    def test_formatting_unicode__repr__(self):
        # Printable character
        assert '%r' % chr(0xe9) == "'\xe9'"

    def test_formatting_not_tuple(self):
        class mydict(dict):
            pass
        assert 'xxx' % mydict() == 'xxx'
        assert 'xxx' % b'foo' == 'xxx'   # b'foo' considered as a mapping(!)
        assert 'xxx' % bytearray() == 'xxx'   # same
        assert 'xxx' % [] == 'xxx'       # [] considered as a mapping(!)
        raises(TypeError, "'xxx' % 'foo'")
        raises(TypeError, "'xxx' % 53")

    def test_str_subclass(self):
        class Foo9(str):
            def __str__(self):
                return "world"
        assert str(Foo9("hello")) == "world"

    def test_format_unicode_subclass(self):
        class U(str):
            def __str__(self):
                return '__str__ overridden'
        u = U('xxx')
        assert repr("%s" % u) == "'__str__ overridden'"
        assert repr("{}".format(u)) == "'__str__ overridden'"

    def test_format_c_overflow(self):
        import sys
        raises(OverflowError, u'{0:c}'.format, -1)
        raises(OverflowError, u'{0:c}'.format, sys.maxunicode + 1)

    def test_replace_with_buffer(self):
        raises(TypeError, 'abc'.replace, b'b', b'e')

    def test_unicode_subclass(self):
        class S(str):
            pass

        a = S('hello \u1234')
        b = str(a)
        assert type(b) is str
        assert b == 'hello \u1234'
<<<<<<< HEAD

        assert '%s' % S('mar\xe7') == 'mar\xe7'

=======

        assert '%s' % S('mar\xe7') == 'mar\xe7'

>>>>>>> 38706637
    def test_format_new(self):
        assert '0{0}1{b}2'.format('A', b='B') == '0A1B2'

    def test_format_map(self):
        assert '0{a}1'.format_map({'a': 'A'}) == '0A1'

    def test_format_map_positional(self):
        raises(ValueError, '{}'.format_map, {})

    def test_isdecimal(self):
        assert '0'.isdecimal()
        assert not ''.isdecimal()
        assert not 'a'.isdecimal()
        assert not '\u2460'.isdecimal() # CIRCLED DIGIT ONE

    def test_isnumeric(self):
        assert '0'.isnumeric()
        assert not ''.isnumeric()
        assert not 'a'.isnumeric()
        assert '\u2460'.isnumeric() # CIRCLED DIGIT ONE

    def test_replace_autoconvert(self):
        res = 'one!two!three!'.replace('!', '@', 1)
        assert res == 'one@two!three!'
        assert type(res) == str

    def test_join_subclass(self):
        class StrSubclass(str):
            pass
        class BytesSubclass(bytes):
            pass

        s1 = StrSubclass('a')
        assert ''.join([s1]) is not s1
        s2 = BytesSubclass(b'a')
        assert b''.join([s2]) is not s2

    def test_encoding_and_errors_cant_be_none(self):
        raises(TypeError, "b''.decode(None)")
        raises(TypeError, "u''.encode(None)")
        raises(TypeError, "str(b'', encoding=None)")
        raises(TypeError, 'u"".encode("utf-8", None)')

    def test_encode_wrong_errors(self):
        assert ''.encode(errors='some_wrong_name') == b''

    def test_casefold(self):
        assert u'hello'.casefold() == u'hello'
        assert u'hELlo'.casefold() == u'hello'
        assert u'ß'.casefold() == u'ss'
        assert u'ﬁ'.casefold() == u'fi'
        assert u'\u03a3'.casefold() == u'\u03c3'
        assert u'A\u0345\u03a3'.casefold() == u'a\u03b9\u03c3'
        assert u'\u00b5'.casefold() == u'\u03bc'

    def test_lower_3a3(self):
        # Special case for GREEK CAPITAL LETTER SIGMA U+03A3
        assert u'\u03a3'.lower() == u'\u03c3'
        assert u'\u0345\u03a3'.lower() == u'\u0345\u03c3'
        assert u'A\u0345\u03a3'.lower() == u'a\u0345\u03c2'
        assert u'A\u0345\u03a3a'.lower() == u'a\u0345\u03c3a'
        assert u'A\u0345\u03a3'.lower() == u'a\u0345\u03c2'
        assert u'A\u03a3\u0345'.lower() == u'a\u03c2\u0345'
        assert u'\u03a3\u0345 '.lower() == u'\u03c3\u0345 '

    def test_encode_wrong_errors(self):
        assert ''.encode(errors='some_wrong_name') == b''

    def test_casefold(self):
        assert u'hello'.casefold() == u'hello'
        assert u'hELlo'.casefold() == u'hello'
        assert u'ß'.casefold() == u'ss'
        assert u'ﬁ'.casefold() == u'fi'
        assert u'\u03a3'.casefold() == u'\u03c3'
        assert u'A\u0345\u03a3'.casefold() == u'a\u03b9\u03c3'
        assert u'\u00b5'.casefold() == u'\u03bc'

    def test_lower_3a3(self):
        # Special case for GREEK CAPITAL LETTER SIGMA U+03A3
        assert u'\u03a3'.lower() == u'\u03c3'
        assert u'\u0345\u03a3'.lower() == u'\u0345\u03c3'
        assert u'A\u0345\u03a3'.lower() == u'a\u0345\u03c2'
        assert u'A\u0345\u03a3a'.lower() == u'a\u0345\u03c3a'
        assert u'A\u0345\u03a3'.lower() == u'a\u0345\u03c2'
        assert u'A\u03a3\u0345'.lower() == u'a\u03c2\u0345'
        assert u'\u03a3\u0345 '.lower() == u'\u03c3\u0345 '

    def test_unicode_constructor_misc(self):
        x = u'foo'
        x += u'bar'
        assert str(x) is x
        #
        class U(str):
            def __str__(self):
                return u'BOK'
        u = U(x)
        assert str(u) == u'BOK'
        #
        class U2(str):
            pass
        z = U2(u'foobaz')
        assert type(str(z)) is str
        assert str(z) == u'foobaz'
        #
        assert str(encoding='supposedly_the_encoding') == u''
        assert str(errors='supposedly_the_error') == u''
        e = raises(TypeError, str, u'', 'supposedly_the_encoding')
        assert str(e.value) == 'decoding str is not supported'
        e = raises(TypeError, str, u'', errors='supposedly_the_error')
        assert str(e.value) == 'decoding str is not supported'
        e = raises(TypeError, str, u, 'supposedly_the_encoding')
        assert str(e.value) == 'decoding str is not supported'
        e = raises(TypeError, str, z, 'supposedly_the_encoding')
        assert str(e.value) == 'decoding str is not supported'<|MERGE_RESOLUTION|>--- conflicted
+++ resolved
@@ -1209,15 +1209,9 @@
         b = str(a)
         assert type(b) is str
         assert b == 'hello \u1234'
-<<<<<<< HEAD
 
         assert '%s' % S('mar\xe7') == 'mar\xe7'
 
-=======
-
-        assert '%s' % S('mar\xe7') == 'mar\xe7'
-
->>>>>>> 38706637
     def test_format_new(self):
         assert '0{0}1{b}2'.format('A', b='B') == '0A1B2'
 
