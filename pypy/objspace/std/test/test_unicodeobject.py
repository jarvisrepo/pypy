--- conflicted
+++ resolved
@@ -95,30 +95,6 @@
                                         space.newint(start + len1))
             assert space.int_w(w_index) == rexpected
 
-<<<<<<< HEAD
-=======
-            expected = u.startswith(v, start)
-            w_res = space.call_method(w_u, 'startswith', w_v,
-                                      space.newint(start))
-            assert w_res is space.newbool(expected)
-
-            expected = u.startswith(v, start, start + len1)
-            w_res = space.call_method(w_u, 'startswith', w_v,
-                                      space.newint(start),
-                                      space.newint(start + len1))
-            assert w_res is space.newbool(expected)
-
-            expected = u.endswith(v, start)
-            w_res = space.call_method(w_u, 'endswith', w_v,
-                                      space.newint(start))
-            assert w_res is space.newbool(expected)
-
-            expected = u.endswith(v, start, start + len1)
-            w_res = space.call_method(w_u, 'endswith', w_v,
-                                      space.newint(start),
-                                      space.newint(start + len1))
-            assert w_res is space.newbool(expected)
-
     def test_getitem_constant_index_jit(self):
         # test it directly, to prevent only seeing bugs in jitted code
         space = self.space
@@ -139,7 +115,6 @@
             for end in range(start, len(u)):
                 assert w_u._unicode_sliced_constant_index_jit(space, start, end)._utf8 == u[start: end].encode("utf-8")
 
->>>>>>> 85dc12f0
 
 class AppTestUnicodeStringStdOnly:
     def test_compares(self):
