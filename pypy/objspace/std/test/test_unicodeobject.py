--- conflicted
+++ resolved
@@ -511,11 +511,7 @@
     def test_repr(self):
         for ustr in ["", "a", "'", "\'", "\"", "\t", "\\", '',
                      'a', '"', '\'', '\"', '\t', '\\', "'''\"",
-<<<<<<< HEAD
-                     chr(19), chr(2), '\u1234', '\U00101234']:
-=======
                      chr(19), chr(2), '\u1234', '\U00101234', '\U0001f42a']:
->>>>>>> e2ea8e9f
             assert eval(repr(ustr)) == ustr
 
     def test_getnewargs(self):
