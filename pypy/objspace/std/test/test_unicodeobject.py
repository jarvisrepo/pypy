# -*- encoding: utf-8 -*-
import py
import sys

class TestUnicodeObject:
    spaceconfig = dict(usemodules=('unicodedata',))

    def test_unicode_to_decimal_w(self, space):
        from pypy.objspace.std.unicodeobject import unicode_to_decimal_w
        w_s = space.wrap(u"\N{EM SPACE}-3\N{EN SPACE}")
        s2 = unicode_to_decimal_w(space, w_s)
        assert s2 == " -3 "
        #
        w_s = space.wrap(u'\U0001D7CF\U0001D7CE') # 𝟏𝟎
        s2 = unicode_to_decimal_w(space, w_s)
        assert s2 == "10"

    def test_listview_unicode(self):
        w_str = self.space.wrap(u'abcd')
        assert self.space.listview_unicode(w_str) == list(u"abcd")

    def test_new_shortcut(self):
        space = self.space
        w_uni = self.space.wrap(u'abcd')
        w_new = space.call_method(
                space.w_unicode, "__new__", space.w_unicode, w_uni)
        assert w_new is w_uni

class AppTestUnicodeStringStdOnly:
    def test_compares(self):
        assert type('a') != type(b'a')
        assert 'a' != b'a'
        assert b'a' != 'a'
        assert not ('a' == 5)
        assert 'a' != 5
        raises(TypeError, "'a' < 5")
        

class AppTestUnicodeString:
    spaceconfig = dict(usemodules=('unicodedata',))

    def test_addition(self):
        import operator
        assert 'a' + 'b' == 'ab'
        raises(TypeError, operator.add, b'a', 'b')

    def test_join(self):
        def check(a, b):
            assert a == b
            assert type(a) == type(b)
        check(', '.join(['a']), 'a')
        raises(TypeError, ','.join, [b'a']) 
        exc = raises(TypeError, ''.join, ['a', 2, 3])
        assert 'sequence item 1' in str(exc.value)

    def test_contains(self):
<<<<<<< HEAD
        assert '' in 'abc'
        assert 'a' in 'abc'
        assert 'bc' in 'abc'
=======
        assert u'a' in 'abc'
        assert 'a' in u'abc'
        raises(UnicodeDecodeError, "u'\xe2' in 'g\xe2teau'")
>>>>>>> 9b3183f5

    def test_splitlines(self):
        assert ''.splitlines() == []
        assert ''.splitlines(1) == []
        assert '\n'.splitlines() == ['']
        assert 'a'.splitlines() == ['a']
        assert 'one\ntwo'.splitlines() == ['one', 'two']
        assert '\ntwo\nthree'.splitlines() == ['', 'two', 'three']
        assert '\n\n'.splitlines() == ['', '']
        assert 'a\nb\nc'.splitlines(1) == ['a\n', 'b\n', 'c']
        assert '\na\nb\n'.splitlines(1) == ['\n', 'a\n', 'b\n']

    def test_zfill(self):
        assert '123'.zfill(2) == '123'
        assert '123'.zfill(3) == '123'
        assert '123'.zfill(4) == '0123'
        assert '123'.zfill(6) == '000123'
        assert '+123'.zfill(2) == '+123'
        assert '+123'.zfill(3) == '+123'
        assert '+123'.zfill(4) == '+123'
        assert '+123'.zfill(5) == '+0123'
        assert '+123'.zfill(6) == '+00123'
        assert '-123'.zfill(3) == '-123'
        assert '-123'.zfill(4) == '-123'
        assert '-123'.zfill(5) == '-0123'
        assert ''.zfill(3) == '000'
        assert '34'.zfill(1) == '34'
        assert '34'.zfill(4) == '0034'

    def test_split(self):
        assert "".split() == []
        assert "".split('x') == ['']
        assert " ".split() == []
        assert "a".split() == ['a']
        assert "a".split("a", 1) == ['', '']
        assert " ".split(" ", 1) == ['', '']
        assert "aa".split("a", 2) == ['', '', '']
        assert " a ".split() == ['a']
        assert "a b c".split() == ['a','b','c']
        assert 'this is the split function'.split() == ['this', 'is', 'the', 'split', 'function']
        assert 'a|b|c|d'.split('|') == ['a', 'b', 'c', 'd']
        assert 'a|b|c|d'.split('|') == ['a', 'b', 'c', 'd']
        assert 'a|b|c|d'.split('|') == ['a', 'b', 'c', 'd']
        assert 'a|b|c|d'.split('|', 2) == ['a', 'b', 'c|d']
        assert 'a b c d'.split(None, 1) == ['a', 'b c d']
        assert 'a b c d'.split(None, 2) == ['a', 'b', 'c d']
        assert 'a b c d'.split(None, 3) == ['a', 'b', 'c', 'd']
        assert 'a b c d'.split(None, 4) == ['a', 'b', 'c', 'd']
        assert 'a b c d'.split(None, 0) == ['a b c d']
        assert 'a  b  c  d'.split(None, 2) == ['a', 'b', 'c  d']
        assert 'a b c d '.split() == ['a', 'b', 'c', 'd']
        assert 'a//b//c//d'.split('//') == ['a', 'b', 'c', 'd']
        assert 'endcase test'.split('test') == ['endcase ', '']
        raises(ValueError, 'abc'.split, '')
        raises(ValueError, 'abc'.split, '')
        raises(ValueError, 'abc'.split, '')
        assert '   a b c d'.split(None, 0) == ['a b c d']

    def test_rsplit(self):
        assert "".rsplit() == []
        assert " ".rsplit() == []
        assert "a".rsplit() == ['a']
        assert "a".rsplit("a", 1) == ['', '']
        assert " ".rsplit(" ", 1) == ['', '']
        assert "aa".rsplit("a", 2) == ['', '', '']
        assert " a ".rsplit() == ['a']
        assert "a b c".rsplit() == ['a','b','c']
        assert 'this is the rsplit function'.rsplit() == ['this', 'is', 'the', 'rsplit', 'function']
        assert 'a|b|c|d'.rsplit('|') == ['a', 'b', 'c', 'd']
        assert 'a|b|c|d'.rsplit('|') == ['a', 'b', 'c', 'd']
        assert 'a|b|c|d'.rsplit('|') == ['a', 'b', 'c', 'd']
        assert 'a|b|c|d'.rsplit('|', 2) == ['a|b', 'c', 'd']
        assert 'a b c d'.rsplit(None, 1) == ['a b c', 'd']
        assert 'a b c d'.rsplit(None, 2) == ['a b', 'c', 'd']
        assert 'a b c d'.rsplit(None, 3) == ['a', 'b', 'c', 'd']
        assert 'a b c d'.rsplit(None, 4) == ['a', 'b', 'c', 'd']
        assert 'a b c d'.rsplit(None, 0) == ['a b c d']
        assert 'a  b  c  d'.rsplit(None, 2) == ['a  b', 'c', 'd']
        assert 'a b c d '.rsplit() == ['a', 'b', 'c', 'd']
        assert 'a//b//c//d'.rsplit('//') == ['a', 'b', 'c', 'd']
        assert 'endcase test'.rsplit('test') == ['endcase ', '']
        raises(ValueError, 'abc'.rsplit, '')
        raises(ValueError, 'abc'.rsplit, '')
        raises(ValueError, 'abc'.rsplit, '')
        assert '  a b c  '.rsplit(None, 0) == ['  a b c']
        assert ''.rsplit('aaa') == ['']

    def test_center(self):
        s="a b"
        assert s.center(0) == "a b"
        assert s.center(1) == "a b"
        assert s.center(2) == "a b"
        assert s.center(3) == "a b"
        assert s.center(4) == "a b "
        assert s.center(5) == " a b "
        assert s.center(6) == " a b  "
        assert s.center(7) == "  a b  "
        assert s.center(8) == "  a b   "
        assert s.center(9) == "   a b   "
        assert 'abc'.center(10) == '   abc    '
        assert 'abc'.center(6) == ' abc  '
        assert 'abc'.center(3) == 'abc'
        assert 'abc'.center(2) == 'abc'
        assert 'abc'.center(5, '*') == '*abc*'    # Python 2.4
        assert 'abc'.center(5, '*') == '*abc*'     # Python 2.4
        raises(TypeError, 'abc'.center, 4, 'cba')

    def test_title(self):
        assert "brown fox".title() == "Brown Fox"
        assert "!brown fox".title() == "!Brown Fox"
        assert "bROWN fOX".title() == "Brown Fox"
        assert "Brown Fox".title() == "Brown Fox"
        assert "bro!wn fox".title() == "Bro!Wn Fox"

    def test_istitle(self):
<<<<<<< HEAD
        assert "".istitle() == False
        assert "!".istitle() == False
        assert "!!".istitle() == False
        assert "brown fox".istitle() == False
        assert "!brown fox".istitle() == False
        assert "bROWN fOX".istitle() == False
        assert "Brown Fox".istitle() == True
        assert "bro!wn fox".istitle() == False
        assert "Bro!wn fox".istitle() == False
        assert "!brown Fox".istitle() == False
        assert "!Brown Fox".istitle() == True
        assert "Brow&&&&N Fox".istitle() == True
        assert "!Brow&&&&n Fox".istitle() == False

    def test_isidentifier(self):
        assert "".isidentifier() is False
        assert "a4".isidentifier() is True
        assert "_var".isidentifier() is True
        assert "_!var".isidentifier() is False
        assert "3abc".isidentifier() is False
        
=======
        assert u"".istitle() == False
        assert u"!".istitle() == False
        assert u"!!".istitle() == False
        assert u"brown fox".istitle() == False
        assert u"!brown fox".istitle() == False
        assert u"bROWN fOX".istitle() == False
        assert u"Brown Fox".istitle() == True
        assert u"bro!wn fox".istitle() == False
        assert u"Bro!wn fox".istitle() == False
        assert u"!brown Fox".istitle() == False
        assert u"!Brown Fox".istitle() == True
        assert u"Brow&&&&N Fox".istitle() == True
        assert u"!Brow&&&&n Fox".istitle() == False
        assert u'\u1FFc'.istitle()
        assert u'Greek \u1FFcitlecases ...'.istitle()

    def test_islower_isupper_with_titlecase(self):
        # \u01c5 is a char which is neither lowercase nor uppercase, but
        # titlecase
        assert not u'\u01c5abc'.islower()
        assert not u'\u01c5ABC'.isupper()

>>>>>>> 9b3183f5
    def test_capitalize(self):
        assert "brown fox".capitalize() == "Brown fox"
        assert ' hello '.capitalize() == ' hello '
        assert 'Hello '.capitalize() == 'Hello '
        assert 'hello '.capitalize() == 'Hello '
        assert 'aaaa'.capitalize() == 'Aaaa'
        assert 'AaAa'.capitalize() == 'Aaaa'
        # check that titlecased chars are lowered correctly
        # \u1ffc is the titlecased char
        assert ('\u1ff3\u1ff3\u1ffc\u1ffc'.capitalize() ==
                '\u1ffc\u1ff3\u1ff3\u1ff3')
        # check with cased non-letter chars
        assert ('\u24c5\u24ce\u24c9\u24bd\u24c4\u24c3'.capitalize() ==
                '\u24c5\u24e8\u24e3\u24d7\u24de\u24dd')
        assert ('\u24df\u24e8\u24e3\u24d7\u24de\u24dd'.capitalize() ==
                '\u24c5\u24e8\u24e3\u24d7\u24de\u24dd')
        assert '\u2160\u2161\u2162'.capitalize() == '\u2160\u2171\u2172'
        assert '\u2170\u2171\u2172'.capitalize() == '\u2160\u2171\u2172'
        # check with Ll chars with no upper - nothing changes here
        assert ('\u019b\u1d00\u1d86\u0221\u1fb7'.capitalize() ==
                '\u019b\u1d00\u1d86\u0221\u1fb7')

    def test_isprintable(self):
        assert "".isprintable()
        assert " ".isprintable()
        assert "abcdefg".isprintable()
        assert not "abcdefg\n".isprintable()
        # some defined Unicode character
        assert "\u0374".isprintable()
        # undefined character
        assert not "\u0378".isprintable()
        # single surrogate character
        assert not "\ud800".isprintable()

        assert '\U0001F46F'.isprintable()  # Since unicode 6.0
        assert not '\U000E0020'.isprintable()

    def test_rjust(self):
        s = "abc"
        assert s.rjust(2) == s
        assert s.rjust(3) == s
        assert s.rjust(4) == " " + s
        assert s.rjust(5) == "  " + s
        assert 'abc'.rjust(10) == '       abc'
        assert 'abc'.rjust(6) == '   abc'
        assert 'abc'.rjust(3) == 'abc'
        assert 'abc'.rjust(2) == 'abc'
        assert 'abc'.rjust(5, '*') == '**abc'    # Python 2.4
        assert 'abc'.rjust(5, '*') == '**abc'     # Python 2.4
        raises(TypeError, 'abc'.rjust, 5, 'xx')

    def test_ljust(self):
        s = "abc"
        assert s.ljust(2) == s
        assert s.ljust(3) == s
        assert s.ljust(4) == s + " "
        assert s.ljust(5) == s + "  "
        assert 'abc'.ljust(10) == 'abc       '
        assert 'abc'.ljust(6) == 'abc   '
        assert 'abc'.ljust(3) == 'abc'
        assert 'abc'.ljust(2) == 'abc'
        assert 'abc'.ljust(5, '*') == 'abc**'    # Python 2.4
        assert 'abc'.ljust(5, '*') == 'abc**'     # Python 2.4
        raises(TypeError, 'abc'.ljust, 6, '')

    def test_replace(self):
        assert 'one!two!three!'.replace('!', '@', 1) == 'one@two!three!'
        assert 'one!two!three!'.replace('!', '') == 'onetwothree'
        assert 'one!two!three!'.replace('!', '@', 2) == 'one@two@three!'
        assert 'one!two!three!'.replace('!', '@', 3) == 'one@two@three@'
        assert 'one!two!three!'.replace('!', '@', 4) == 'one@two@three@'
        assert 'one!two!three!'.replace('!', '@', 0) == 'one!two!three!'
        assert 'one!two!three!'.replace('!', '@') == 'one@two@three@'
        assert 'one!two!three!'.replace('x', '@') == 'one!two!three!'
        assert 'one!two!three!'.replace('x', '@', 2) == 'one!two!three!'
        assert 'abc'.replace('', '-') == '-a-b-c-'
        assert 'abc'.replace('', '-', 3) == '-a-b-c'
        assert 'abc'.replace('', '-', 0) == 'abc'
        assert ''.replace('', '') == ''
        assert ''.replace('', 'a') == 'a'
        assert 'abc'.replace('ab', '--', 0) == 'abc'
        assert 'abc'.replace('xy', '--') == 'abc'
        assert '123'.replace('123', '') == ''
        assert '123123'.replace('123', '') == ''
        assert '123x123'.replace('123', '') == 'x'

    def test_replace_overflow(self):
        import sys
        if sys.maxsize > 2**31-1:
            skip("Wrong platform")
        s = "a" * (2**16)
        raises(OverflowError, s.replace, "", s)

    def test_strip(self):
        s = " a b "
        assert s.strip() == "a b"
        assert s.rstrip() == " a b"
        assert s.lstrip() == "a b "
        assert 'xyzzyhelloxyzzy'.strip('xyz') == 'hello'
        assert 'xyzzyhelloxyzzy'.lstrip('xyz') == 'helloxyzzy'
        assert 'xyzzyhelloxyzzy'.rstrip('xyz') == 'xyzzyhello'


    def test_long_from_unicode(self):
        assert int('12345678901234567890') == 12345678901234567890
        assert int('123', 7) == 66

    def test_int_from_unicode(self):
        assert int('12345') == 12345

    def test_float_from_unicode(self):
        assert float('123.456e89') == float('123.456e89')

    def test_repr_16bits(self):
        # this used to fail when run on a CPython host with 16-bit unicodes
        s = repr('\U00101234')
        assert s == "'\\U00101234'"

    def test_repr(self):
        for ustr in ["", "a", "'", "\'", "\"", "\t", "\\", '',
                     'a', '"', '\'', '\"', '\t', '\\', "'''\"",
                     chr(19), chr(2), '\u1234', '\U00101234']:
            assert eval(repr(ustr)) == ustr
            
    def test_getnewargs(self):
        class X(str):
            pass
        x = X("foo\u1234")
        a = x.__getnewargs__()
        assert a == ("foo\u1234",)
        assert type(a[0]) is str

    def test_call_unicode(self):
        assert str() == ''
        assert str(None) == 'None'
        assert str(123) == '123'
        assert str(object=123) == '123'
        assert str([2, 3]) == '[2, 3]'
        class U(str):
            pass
        assert str(U()).__class__ is str
        assert U().__str__().__class__ is str
        assert U('test') == 'test'
        assert U('test').__class__ is U

    def test_call_unicode_2(self):
        class X(object):
            def __bytes__(self):
                return b'x'
        raises(TypeError, str, X(), 'ascii')

    def test_startswith(self):
        assert 'ab'.startswith('ab') is True
        assert 'ab'.startswith('a') is True
        assert 'ab'.startswith('') is True
        assert 'x'.startswith('a') is False
        assert 'x'.startswith('x') is True
        assert ''.startswith('') is True
        assert ''.startswith('a') is False
        assert 'x'.startswith('xx') is False
        assert 'y'.startswith('xx') is False

    def test_startswith_more(self):
        assert 'ab'.startswith('a', 0) is True
        assert 'ab'.startswith('a', 1) is False
        assert 'ab'.startswith('b', 1) is True
        assert 'abc'.startswith('bc', 1, 2) is False
        assert 'abc'.startswith('c', -1, 4) is True
        try:
            'hello'.startswith(['o'])
        except TypeError as e:
            msg = str(e)
            assert 'str' in msg
            assert 'tuple' in msg
        else:
            assert False, 'Expected TypeError'

    def test_startswith_tuples(self):
        assert 'hello'.startswith(('he', 'ha'))
        assert not 'hello'.startswith(('lo', 'llo'))
        assert 'hello'.startswith(('hellox', 'hello'))
        assert not 'hello'.startswith(())
        assert 'helloworld'.startswith(('hellowo', 'rld', 'lowo'), 3)
        assert not 'helloworld'.startswith(('hellowo', 'ello', 'rld'), 3)
        assert 'hello'.startswith(('lo', 'he'), 0, -1)
        assert not 'hello'.startswith(('he', 'hel'), 0, 1)
        assert 'hello'.startswith(('he', 'hel'), 0, 2)
        raises(TypeError, 'hello'.startswith, (42,))

    def test_startswith_endswith_convert(self):
        assert 'hello'.startswith(('he\u1111', 'he'))
        assert not 'hello'.startswith(('lo\u1111', 'llo'))
        assert 'hello'.startswith(('hellox\u1111', 'hello'))
        assert not 'hello'.startswith(('lo', 'he\u1111'), 0, -1)
        assert not 'hello'.endswith(('he\u1111', 'he'))
        assert 'hello'.endswith(('\u1111lo', 'llo'))
        assert 'hello'.endswith(('\u1111hellox', 'hello'))
    
    def test_endswith(self):
        assert 'ab'.endswith('ab') is True
        assert 'ab'.endswith('b') is True
        assert 'ab'.endswith('') is True
        assert 'x'.endswith('a') is False
        assert 'x'.endswith('x') is True
        assert ''.endswith('') is True
        assert ''.endswith('a') is False
        assert 'x'.endswith('xx') is False
        assert 'y'.endswith('xx') is False

    def test_endswith_more(self):
        assert 'abc'.endswith('ab', 0, 2) is True
        assert 'abc'.endswith('bc', 1) is True
        assert 'abc'.endswith('bc', 2) is False
        assert 'abc'.endswith('b', -3, -1) is True
        try:
            'hello'.endswith(['o'])
        except TypeError as e:
            msg = str(e)
            assert 'str' in msg
            assert 'tuple' in msg
        else:
            assert False, 'Expected TypeError'

    def test_endswith_tuple(self):
        assert not 'hello'.endswith(('he', 'ha'))
        assert 'hello'.endswith(('lo', 'llo'))
        assert 'hello'.endswith(('hellox', 'hello'))
        assert not 'hello'.endswith(())
        assert 'helloworld'.endswith(('hellowo', 'rld', 'lowo'), 3)
        assert not 'helloworld'.endswith(('hellowo', 'ello', 'rld'), 3, -1)
        assert 'hello'.endswith(('hell', 'ell'), 0, -1)
        assert not 'hello'.endswith(('he', 'hel'), 0, 1)
        assert 'hello'.endswith(('he', 'hell'), 0, 4)
        raises(TypeError, 'hello'.endswith, (42,))

    def test_expandtabs(self):
        assert 'abc\rab\tdef\ng\thi'.expandtabs() ==    'abc\rab      def\ng       hi'
        assert 'abc\rab\tdef\ng\thi'.expandtabs(8) ==   'abc\rab      def\ng       hi'
        assert 'abc\rab\tdef\ng\thi'.expandtabs(4) ==   'abc\rab  def\ng   hi'
        assert 'abc\r\nab\tdef\ng\thi'.expandtabs(4) == 'abc\r\nab  def\ng   hi'
        assert 'abc\rab\tdef\ng\thi'.expandtabs() ==    'abc\rab      def\ng       hi'
        assert 'abc\rab\tdef\ng\thi'.expandtabs(8) ==   'abc\rab      def\ng       hi'
        assert 'abc\r\nab\r\ndef\ng\r\nhi'.expandtabs(4) == 'abc\r\nab\r\ndef\ng\r\nhi'

        s = 'xy\t'
        assert s.expandtabs() =='xy      '
        
        s = '\txy\t'
        assert s.expandtabs() =='        xy      '
        assert s.expandtabs(1) ==' xy '
        assert s.expandtabs(2) =='  xy  '
        assert s.expandtabs(3) =='   xy '
        
        assert 'xy'.expandtabs() =='xy'
        assert ''.expandtabs() ==''

    def test_expandtabs_overflows_gracefully(self):
        import sys
        if sys.maxsize > (1 << 32):
            skip("Wrong platform")
        raises((OverflowError, MemoryError), 't\tt\t'.expandtabs, sys.maxsize)
        
    def test_translate(self):
        assert 'bbbc' == 'abababc'.translate({ord('a'):None})
        assert 'iiic' == 'abababc'.translate({ord('a'):None, ord('b'):ord('i')})
        assert 'iiix' == 'abababc'.translate({ord('a'):None, ord('b'):ord('i'), ord('c'):'x'})
        assert '<i><i><i>c' == 'abababc'.translate({ord('a'):None, ord('b'):'<i>'})
        assert 'c' == 'abababc'.translate({ord('a'):None, ord('b'):''})
        assert 'xyyx' == 'xzx'.translate({ord('z'):'yy'})
        assert 'abcd' == 'ab\0d'.translate('c')
        assert 'abcd' == 'abcd'.translate('')
        assert 'abababc'.translate({ord('a'): ''}) == 'bbbc'

        raises(TypeError, 'hello'.translate)

    def test_maketrans(self):
        assert 'abababc' == 'abababc'.translate({'b': '<i>'})
        tbl = str.maketrans({'a': None, 'b': '<i>'})
        assert '<i><i><i>c' == 'abababc'.translate(tbl)
        tbl = str.maketrans('abc', 'xyz', 'd')
        assert 'xyzzy' == 'abdcdcbdddd'.translate(tbl)

        raises(TypeError, str.maketrans)
        raises(ValueError, str.maketrans, 'abc', 'defg')
        raises(TypeError, str.maketrans, 2, 'def')
        raises(TypeError, str.maketrans, 'abc', 2)
        raises(TypeError, str.maketrans, 'abc', 'def', 2)
        raises(ValueError, str.maketrans, {'xy': 2})
        raises(TypeError, str.maketrans, {(1,): 2})

        raises(TypeError, 'hello'.translate)
        raises(TypeError, 'abababc'.translate, 'abc', 'xyz')

    def test_unicode_form_encoded_object(self):
        assert str(b'x', 'utf-8') == 'x'
        assert str(b'x', 'utf-8', 'strict') == 'x'
        
    def test_unicode_startswith_tuple(self):
        assert 'xxx'.startswith(('x', 'y', 'z'), 0)
        assert 'xxx'.endswith(('x', 'y', 'z'), 0)

    def test_missing_cases(self):
        # some random cases, which are discovered to not be tested during annotation
        assert 'xxx'[1:1] == ''

    # these tests test lots of encodings, so they really belong to the _codecs
    # module. however, they test useful unicode methods too
    # they are stolen from CPython's unit tests

    def test_codecs_utf7(self):
        utfTests = [
            ('A\u2262\u0391.', b'A+ImIDkQ.'),             # RFC2152 example
            ('Hi Mom -\u263a-!', b'Hi Mom -+Jjo--!'),     # RFC2152 example
            ('\u65E5\u672C\u8A9E', b'+ZeVnLIqe-'),        # RFC2152 example
            ('Item 3 is \u00a31.', b'Item 3 is +AKM-1.'), # RFC2152 example
            ('+', b'+-'),
            ('+-', b'+--'),
            ('+?', b'+-?'),
            ('\?', b'+AFw?'),
            ('+?', b'+-?'),
            (r'\\?', b'+AFwAXA?'),
            (r'\\\?', b'+AFwAXABc?'),
            (r'++--', b'+-+---'),
        ]

        for (x, y) in utfTests:
            assert x.encode('utf-7') == y

        # surrogates are supported
        assert str(b'+3ADYAA-', 'utf-7') == '\udc00\ud800'

        assert str(b'+AB', 'utf-7', 'replace') == '\ufffd'

    def test_codecs_utf8(self):
        assert ''.encode('utf-8') == b''
        assert '\u20ac'.encode('utf-8') == b'\xe2\x82\xac'
        assert '\ud800\udc02'.encode('utf-8') == b'\xf0\x90\x80\x82'
        assert '\ud84d\udc56'.encode('utf-8') == b'\xf0\xa3\x91\x96'
        raises(UnicodeEncodeError, '\ud800'.encode, 'utf-8')
        raises(UnicodeEncodeError, '\udc00'.encode, 'utf-8')
        raises(UnicodeEncodeError, '\udc00!'.encode, 'utf-8')
        assert ('\ud800\udc02'*1000).encode('utf-8') == b'\xf0\x90\x80\x82'*1000
        assert (
            '\u6b63\u78ba\u306b\u8a00\u3046\u3068\u7ffb\u8a33\u306f'
            '\u3055\u308c\u3066\u3044\u307e\u305b\u3093\u3002\u4e00'
            '\u90e8\u306f\u30c9\u30a4\u30c4\u8a9e\u3067\u3059\u304c'
            '\u3001\u3042\u3068\u306f\u3067\u305f\u3089\u3081\u3067'
            '\u3059\u3002\u5b9f\u969b\u306b\u306f\u300cWenn ist das'
            ' Nunstuck git und'.encode('utf-8') == 
            b'\xe6\xad\xa3\xe7\xa2\xba\xe3\x81\xab\xe8\xa8\x80\xe3\x81'
            b'\x86\xe3\x81\xa8\xe7\xbf\xbb\xe8\xa8\xb3\xe3\x81\xaf\xe3'
            b'\x81\x95\xe3\x82\x8c\xe3\x81\xa6\xe3\x81\x84\xe3\x81\xbe'
            b'\xe3\x81\x9b\xe3\x82\x93\xe3\x80\x82\xe4\xb8\x80\xe9\x83'
            b'\xa8\xe3\x81\xaf\xe3\x83\x89\xe3\x82\xa4\xe3\x83\x84\xe8'
            b'\xaa\x9e\xe3\x81\xa7\xe3\x81\x99\xe3\x81\x8c\xe3\x80\x81'
            b'\xe3\x81\x82\xe3\x81\xa8\xe3\x81\xaf\xe3\x81\xa7\xe3\x81'
            b'\x9f\xe3\x82\x89\xe3\x82\x81\xe3\x81\xa7\xe3\x81\x99\xe3'
            b'\x80\x82\xe5\xae\x9f\xe9\x9a\x9b\xe3\x81\xab\xe3\x81\xaf'
            b'\xe3\x80\x8cWenn ist das Nunstuck git und'
        )

        # UTF-8 specific decoding tests
        assert str(b'\xf0\xa3\x91\x96', 'utf-8') == '\U00023456' 
        assert str(b'\xf0\x90\x80\x82', 'utf-8') == '\U00010002' 
        assert str(b'\xe2\x82\xac', 'utf-8') == '\u20ac' 
        # Invalid Continuation Bytes, EOF
        raises(UnicodeDecodeError, b'\xc4\x00'.decode, 'utf-8')
        raises(UnicodeDecodeError, b'\xe2\x82'.decode, 'utf-8')
        # Non-Canonical Forms
        raises(UnicodeDecodeError, b'\xc0\x80'.decode, 'utf-8')
        raises(UnicodeDecodeError, b'\xc1\xbf'.decode, 'utf-8')
        raises(UnicodeDecodeError, b'\xe0\x9f\xbf'.decode, 'utf-8')
        raises(UnicodeDecodeError, b'\xf0\x8f\x8f\x84'.decode, 'utf-8')
        raises(UnicodeDecodeError, b'\xf5\x80\x81\x82'.decode, 'utf-8')
        raises(UnicodeDecodeError, b'\xf4\x90\x80\x80'.decode, 'utf-8')
        # CESU-8
        raises(UnicodeDecodeError, b'\xed\xa0\xbc\xed\xb2\xb1'.decode, 'utf-8') 

    def test_codecs_errors(self):
        # Error handling (encoding)
        raises(UnicodeError, 'Andr\202 x'.encode, 'ascii')
        raises(UnicodeError, 'Andr\202 x'.encode, 'ascii','strict')
        assert 'Andr\202 x'.encode('ascii','ignore') == b"Andr x"
        assert 'Andr\202 x'.encode('ascii','replace') == b"Andr? x"

        # Error handling (decoding)
        raises(UnicodeError, str, b'Andr\202 x', 'ascii')
        raises(UnicodeError, str, b'Andr\202 x', 'ascii','strict')
        assert str(b'Andr\202 x','ascii','ignore') == "Andr x"
        assert str(b'Andr\202 x','ascii','replace') == 'Andr\uFFFD x'

        # Error handling (unknown character names)
        assert b"\\N{foo}xx".decode("unicode-escape", "ignore") == "xx"

        # Error handling (truncated escape sequence)
        raises(UnicodeError, b"\\".decode, "unicode-escape")

        raises(UnicodeError, b"\xc2".decode, "utf-8")
        assert b'\xe1\x80'.decode('utf-8', 'replace') == "\ufffd"

    def test_repr_printable(self):
        # PEP 3138: __repr__ respects printable characters.
        x = '\u027d'
        y = "'\u027d'"
        assert (repr(x) == y)
        x = '\U00090418\u027d\U000582b9\u54c3\U000fcb6e'
        y = "'\\U00090418\u027d\\U000582b9\u54c3\\U000fcb6e'"
        assert (repr(x) == y)
        assert (repr('\n') == 
                "'\\n'")


    def test_partition(self):

        assert ('this is the par', 'ti', 'tion method') == \
            'this is the partition method'.partition('ti')

        # from raymond's original specification
        S = 'http://www.python.org'
        assert ('http', '://', 'www.python.org') == S.partition('://')
        assert ('http://www.python.org', '', '') == S.partition('?')
        assert ('', 'http://', 'www.python.org') == S.partition('http://')
        assert ('http://www.python.', 'org', '') == S.partition('org')

        raises(ValueError, S.partition, '')
        raises(TypeError, S.partition, None)

    def test_rpartition(self):

        assert ('this is the rparti', 'ti', 'on method') == \
            'this is the rpartition method'.rpartition('ti')

        # from raymond's original specification
        S = 'http://www.python.org'
        assert ('http', '://', 'www.python.org') == S.rpartition('://')
        assert ('', '', 'http://www.python.org') == S.rpartition('?')
        assert ('', 'http://', 'www.python.org') == S.rpartition('http://')
        assert ('http://www.python.', 'org', '') == S.rpartition('org')

        raises(ValueError, S.rpartition, '')
        raises(TypeError, S.rpartition, None)


    def test_mul(self):
        zero = 0
        assert type('' * zero) == type(zero * '') is str
        assert '' * zero == zero * '' == ''
        assert 'x' * zero == zero * 'x' == ''
        assert type('x' * zero) == type(zero * 'x') is str
        assert '123' * zero == zero * '123' == ''
        assert type('123' * zero) == type(zero * '123') is str
        for i in range(10):
            u = '123' * i
            assert len(u) == 3*i
            for j in range(0, i, 3):
                assert u[j+0] == '1'
                assert u[j+1] == '2'
                assert u[j+2] == '3'
            assert '123' * i == i * '123'

    def test_index(self):
        assert "rrarrrrrrrrra".index('a', 4, None) == 12
        assert "rrarrrrrrrrra".index('a', None, 6) == 2

    def test_rindex(self):
        from sys import maxsize
        assert 'abcdefghiabc'.rindex('') == 12
        assert 'abcdefghiabc'.rindex('def') == 3
        assert 'abcdefghiabc'.rindex('abc') == 9
        assert 'abcdefghiabc'.rindex('abc', 0, -1) == 0
        assert 'abcdefghiabc'.rindex('abc', -4*maxsize, 4*maxsize) == 9
        assert 'rrarrrrrrrrra'.rindex('a', 4, None) == 12

        raises(ValueError, 'abcdefghiabc'.rindex, 'hib')
        raises(ValueError, 'defghiabc'.rindex, 'def', 1)
        raises(ValueError, 'defghiabc'.rindex, 'abc', 0, -1)
        raises(ValueError, 'abcdefghi'.rindex, 'ghi', 0, 8)
        raises(ValueError, 'abcdefghi'.rindex, 'ghi', 0, -1)
        raises(TypeError, 'abcdefghijklmn'.rindex, 'abc', 0, 0.0)
        raises(TypeError, 'abcdefghijklmn'.rindex, 'abc', -10.0, 30)

    def test_rfind(self):
        assert 'abcdefghiabc'.rfind('abc') == 9
        assert 'abcdefghiabc'.rfind('') == 12
        assert 'abcdefghiabc'.rfind('abcd') == 0
        assert 'abcdefghiabc'.rfind('abcz') == -1

    def test_rfind_corner_case(self):
        assert 'abc'.rfind('', 4) == -1

    def test_count(self):
        assert "".count("x") ==0
        assert "".count("") ==1
        assert "Python".count("") ==7
        assert "ab aaba".count("ab") ==2
        assert 'aaa'.count('a') == 3
        assert 'aaa'.count('b') == 0
        assert 'aaa'.count('a', -1) == 1
        assert 'aaa'.count('a', -10) == 3
        assert 'aaa'.count('a', 0, -1) == 2
        assert 'aaa'.count('a', 0, -10) == 0
        assert 'ababa'.count('aba') == 1

    def test_swapcase(self):
        assert '\xe4\xc4\xdf'.swapcase() == '\xc4\xe4\xdf'

    def test_call_special_methods(self):
        # xxx not completely clear if these are implementation details or not
        assert 'abc'.__add__('def') == 'abcdef'
        assert 'abc'.__add__('def') == 'abcdef'
        assert 'abc'.__add__('def') == 'abcdef'
        # xxx CPython has no str.__radd__ and no unicode.__radd__

    def test_str_unicode_concat_overrides(self):
        "Test from Jython about being bug-compatible with CPython."

        def check(value, expected):
            assert type(value) == type(expected)
            assert value == expected

        def _test_concat(t1, t2):
            class SubclassB(t2):
                def __add__(self, other):
                    return SubclassB(t2(self) + t2(other))
            check(SubclassB('py') + SubclassB('thon'), SubclassB('python'))
            check(t1('python') + SubclassB('3'), str('python3'))
            check(SubclassB('py') + t1('py'), SubclassB('pypy'))

            class SubclassC(t2):
                def __radd__(self, other):
                    return SubclassC(t2(other) + t2(self))
            check(SubclassC('stack') + SubclassC('less'), t2('stackless'))
            check(t1('iron') + SubclassC('python'), SubclassC('ironpython'))
            check(SubclassC('tiny') + t1('py'), str('tinypy'))

            class SubclassD(t2):
                def __add__(self, other):
                    return SubclassD(t2(self) + t2(other))

                def __radd__(self, other):
                    return SubclassD(t2(other) + t2(self))
            check(SubclassD('di') + SubclassD('ct'), SubclassD('dict'))
            check(t1('list') + SubclassD(' comp'), SubclassD('list comp'))
            check(SubclassD('dun') + t1('der'), SubclassD('dunder'))

        _test_concat(str, str)

    def test_returns_subclass(self):
        class X(str):
            pass

        class Y(str):
            def __str__(self):
                return X("stuff")

        assert str(Y()).__class__ is X
    
    def test_getslice(self):
        assert '123456'[1:5] == '2345'
        s = "abc"
        assert s[:] == "abc"
        assert s[1:] == "bc"
        assert s[:2] == "ab"
        assert s[1:2] == "b"
        assert s[-2:] == "bc"
        assert s[:-1] == "ab"
        assert s[-2:2] == "b"
        assert s[1:-1] == "b"
        assert s[-2:-1] == "b"

    def test_iter(self):
        foo = "\u1111\u2222\u3333"
        assert hasattr(foo, '__iter__')
        iter = foo.__iter__()
        assert next(iter) == '\u1111'
        assert next(iter) == '\u2222'

    def test_no_len_on_str_iter(self):
        iterable = "hello"
        raises(TypeError, len, iter(iterable))

    def test_encode_raw_unicode_escape(self):
        u = str(b'\\', 'raw_unicode_escape')
        assert u == '\\'
        s = '\u05d1\u05d3\u05d9\u05e7\u05d4'.encode('raw_unicode_escape')
        assert s == b'\\u05d1\\u05d3\\u05d9\\u05e7\\u05d4'

    def test_decode_from_buffer(self):
        buf = b'character buffers are decoded to unicode'
        u = str(buf, 'utf-8', 'strict')
        assert u == 'character buffers are decoded to unicode'

    def test_unicode_conversion_with__str__(self):
        class A(str):
            def __str__(self):
                return "foo"
        class B(str):
            pass
        a = A('bar')
        assert a == 'bar'
        assert str(a) == 'foo'
        b = B('bar')
        assert b == 'bar'
        assert str(b) == 'bar'

    def test_unicode_conversion_with__str__(self):
        # new-style classes
        class A(object):
            def __str__(self):
                return '\u1234'
        s = str(A())
        assert type(s) is str
        assert s == '\u1234'
        # with old-style classes, it's different, but it should work as well
        class A:
            def __str__(self):
                return '\u1234'
        s = str(A())
        assert type(s) is str
        assert s == '\u1234'

    def test_formatting_unicode__str__(self):
        class A:
            def __init__(self, num):
                self.num = num
            def __str__(self):
                return chr(self.num)

        s = '%s' % A(111)    # this is ASCII
        assert type(s) is str
        assert s == chr(111)

        s = '%s' % A(0x1234)    # this is not ASCII
        assert type(s) is str
        assert s == '\u1234'

        # now the same with a new-style class...
        class A(object):
            def __init__(self, num):
                self.num = num
            def __str__(self):
                return chr(self.num)

        s = '%s' % A(111)    # this is ASCII
        assert type(s) is str
        assert s == chr(111)

        s = '%s' % A(0x1234)    # this is not ASCII
        assert type(s) is str
        assert s == '\u1234'

    def test_formatting_unicode__str__2(self):
        class A:
            def __str__(self):
                return 'baz'

        class B:
            def __str__(self):
                return 'bar'
    
        a = A()
        b = B()
        s = '%s %s' % (a, b)
        assert s == 'baz bar'

    def test_formatting_unicode__str__3(self):
        # "bah" is all I can say
        class X(object):
            def __repr__(self):
                return '\u1234'
        '%s' % X()
        #
        class X(object):
            def __str__(self):
                return '\u1234'
        '%s' % X()

    def test_formatting_unicode__repr__(self):
        # Printable character
        assert '%r' % chr(0xe9) == "'\xe9'"

    def test_str_subclass(self):
        class Foo9(str):
            def __str__(self):
                return "world"
        assert str(Foo9("hello")) == "world"

    def test_format_unicode_subclass(self):
        class U(str):
            def __str__(self):
                return '__str__ overridden'
        u = U('xxx')
        assert repr("%s" % u) == "'__str__ overridden'"
        assert repr("{}".format(u)) == "'__str__ overridden'"

    def test_replace_with_buffer(self):
        raises(TypeError, 'abc'.replace, b'b', b'e')

    def test_unicode_subclass(self):
        class S(str):
            pass

        a = S('hello \u1234')
        b = str(a)
        assert type(b) is str
        assert b == 'hello \u1234'

        assert '%s' % S('mar\xe7') == 'mar\xe7'

    def test_format_new(self):
        assert '0{0}1{b}2'.format('A', b='B') == '0A1B2'

    def test_format_map(self):
        assert '0{a}1'.format_map({'a': 'A'}) == '0A1'

<<<<<<< HEAD
    def test_format_map_positional(self):
        raises(ValueError, '{}'.format_map, {})
=======
        assert u'%s' % S(u'mar\xe7') == u'mar\xe7'

    def test_isdecimal(self):
        assert u'0'.isdecimal()
        assert not u''.isdecimal()
        assert not u'a'.isdecimal()
        assert not u'\u2460'.isdecimal() # CIRCLED DIGIT ONE

    def test_isnumeric(self):
        assert u'0'.isnumeric()
        assert not u''.isnumeric()
        assert not u'a'.isnumeric()
        assert u'\u2460'.isnumeric() # CIRCLED DIGIT ONE

    def test_replace_autoconvert(self):
        res = 'one!two!three!'.replace(u'!', u'@', 1)
        assert res == u'one@two!three!'
        assert type(res) == unicode

    def test_join_subclass(self):
        class UnicodeSubclass(unicode):
            pass
        class StrSubclass(str):
            pass

        s1 = UnicodeSubclass(u'a')
        assert u''.join([s1]) is not s1
        s2 = StrSubclass(u'a')
        assert u''.join([s2]) is not s2
>>>>>>> 9b3183f5
<|MERGE_RESOLUTION|>--- conflicted
+++ resolved
@@ -54,15 +54,10 @@
         assert 'sequence item 1' in str(exc.value)
 
     def test_contains(self):
-<<<<<<< HEAD
         assert '' in 'abc'
         assert 'a' in 'abc'
         assert 'bc' in 'abc'
-=======
-        assert u'a' in 'abc'
-        assert 'a' in u'abc'
-        raises(UnicodeDecodeError, "u'\xe2' in 'g\xe2teau'")
->>>>>>> 9b3183f5
+        assert '\xe2' in 'g\xe2teau'
 
     def test_splitlines(self):
         assert ''.splitlines() == []
@@ -178,7 +173,6 @@
         assert "bro!wn fox".title() == "Bro!Wn Fox"
 
     def test_istitle(self):
-<<<<<<< HEAD
         assert "".istitle() == False
         assert "!".istitle() == False
         assert "!!".istitle() == False
@@ -192,6 +186,14 @@
         assert "!Brown Fox".istitle() == True
         assert "Brow&&&&N Fox".istitle() == True
         assert "!Brow&&&&n Fox".istitle() == False
+        assert '\u1FFc'.istitle()
+        assert 'Greek \u1FFcitlecases ...'.istitle()
+
+    def test_islower_isupper_with_titlecase(self):
+        # \u01c5 is a char which is neither lowercase nor uppercase, but
+        # titlecase
+        assert not '\u01c5abc'.islower()
+        assert not '\u01c5ABC'.isupper()
 
     def test_isidentifier(self):
         assert "".isidentifier() is False
@@ -200,30 +202,6 @@
         assert "_!var".isidentifier() is False
         assert "3abc".isidentifier() is False
         
-=======
-        assert u"".istitle() == False
-        assert u"!".istitle() == False
-        assert u"!!".istitle() == False
-        assert u"brown fox".istitle() == False
-        assert u"!brown fox".istitle() == False
-        assert u"bROWN fOX".istitle() == False
-        assert u"Brown Fox".istitle() == True
-        assert u"bro!wn fox".istitle() == False
-        assert u"Bro!wn fox".istitle() == False
-        assert u"!brown Fox".istitle() == False
-        assert u"!Brown Fox".istitle() == True
-        assert u"Brow&&&&N Fox".istitle() == True
-        assert u"!Brow&&&&n Fox".istitle() == False
-        assert u'\u1FFc'.istitle()
-        assert u'Greek \u1FFcitlecases ...'.istitle()
-
-    def test_islower_isupper_with_titlecase(self):
-        # \u01c5 is a char which is neither lowercase nor uppercase, but
-        # titlecase
-        assert not u'\u01c5abc'.islower()
-        assert not u'\u01c5ABC'.isupper()
-
->>>>>>> 9b3183f5
     def test_capitalize(self):
         assert "brown fox".capitalize() == "Brown fox"
         assert ' hello '.capitalize() == ' hello '
@@ -939,37 +917,33 @@
     def test_format_map(self):
         assert '0{a}1'.format_map({'a': 'A'}) == '0A1'
 
-<<<<<<< HEAD
     def test_format_map_positional(self):
         raises(ValueError, '{}'.format_map, {})
-=======
-        assert u'%s' % S(u'mar\xe7') == u'mar\xe7'
 
     def test_isdecimal(self):
-        assert u'0'.isdecimal()
-        assert not u''.isdecimal()
-        assert not u'a'.isdecimal()
-        assert not u'\u2460'.isdecimal() # CIRCLED DIGIT ONE
+        assert '0'.isdecimal()
+        assert not ''.isdecimal()
+        assert not 'a'.isdecimal()
+        assert not '\u2460'.isdecimal() # CIRCLED DIGIT ONE
 
     def test_isnumeric(self):
-        assert u'0'.isnumeric()
-        assert not u''.isnumeric()
-        assert not u'a'.isnumeric()
-        assert u'\u2460'.isnumeric() # CIRCLED DIGIT ONE
+        assert '0'.isnumeric()
+        assert not ''.isnumeric()
+        assert not 'a'.isnumeric()
+        assert '\u2460'.isnumeric() # CIRCLED DIGIT ONE
 
     def test_replace_autoconvert(self):
-        res = 'one!two!three!'.replace(u'!', u'@', 1)
-        assert res == u'one@two!three!'
-        assert type(res) == unicode
+        res = 'one!two!three!'.replace('!', '@', 1)
+        assert res == 'one@two!three!'
+        assert type(res) == str
 
     def test_join_subclass(self):
-        class UnicodeSubclass(unicode):
-            pass
         class StrSubclass(str):
             pass
-
-        s1 = UnicodeSubclass(u'a')
-        assert u''.join([s1]) is not s1
-        s2 = StrSubclass(u'a')
-        assert u''.join([s2]) is not s2
->>>>>>> 9b3183f5
+        class BytesSubclass(bytes):
+            pass
+
+        s1 = StrSubclass('a')
+        assert ''.join([s1]) is not s1
+        s2 = BytesSubclass(b'a')
+        assert b''.join([s2]) is not s2