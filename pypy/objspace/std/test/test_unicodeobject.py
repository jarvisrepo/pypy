--- conflicted
+++ resolved
@@ -27,27 +27,10 @@
         def check(a, b):
             assert a == b
             assert type(a) == type(b)
-<<<<<<< HEAD
         check(', '.join(['a']), 'a')
         raises(TypeError, ','.join, [b'a']) 
-=======
-        check(', '.join([u'a']), u'a')
-        check(', '.join(['a', u'b']), u'a, b')
-        check(u', '.join(['a', 'b']), u'a, b')
-        try:
-            u''.join([u'a', 2, 3])
-        except TypeError, e:
-            assert 'sequence item 1' in str(e)
-        else:
-            raise Exception("DID NOT RAISE")
-
-    if sys.version_info >= (2,3):
-        def test_contains_ex(self):
-            assert u'' in 'abc'
-            assert u'bc' in 'abc'
-            assert 'bc' in 'abc'
-        pass   # workaround for inspect.py bug in some Python 2.4s
->>>>>>> 85403220
+        exc = raises(TypeError, ''.join, ['a', 2, 3])
+        assert 'sequence item 1' in str(e.value)
 
     def test_contains(self):
         assert '' in 'abc'
