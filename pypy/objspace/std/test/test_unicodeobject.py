# -*- encoding: utf-8 -*-
import py
import sys

<<<<<<< HEAD
class TestUnicodeObject:
    spaceconfig = dict(usemodules=('unicodedata',))

    def test_unicode_to_decimal_w(self, space):
        from pypy.objspace.std.unicodeobject import unicode_to_decimal_w
        w_s = space.wrap(u"\N{EM SPACE}-3\N{EN SPACE}")
        s2 = unicode_to_decimal_w(space, w_s)
        assert s2 == " -3 "
        #
        w_s = space.wrap(u'\U0001D7CF\U0001D7CE') # 𝟏𝟎
        s2 = unicode_to_decimal_w(space, w_s)
        assert s2 == "10"
=======

class TestUnicodeObject:
    def test_comparison_warning(self):
        warnings = []
        def my_warn(msg, warningscls):
            warnings.append(msg)
            prev_warn(msg, warningscls)
        space = self.space
        prev_warn = space.warn
        try:
            space.warn = my_warn
            space.appexec([], """():
                chr(128) == unichr(128)
                chr(128) != unichr(128)
                chr(127) == unichr(127) # no warnings
            """)
        finally:
            space.warn = prev_warn
        assert len(warnings) == 2
>>>>>>> 2821dd96

    def test_listview_unicode(self):
        w_str = self.space.wrap(u'abcd')
        assert self.space.listview_unicode(w_str) == list(u"abcd")

    def test_new_shortcut(self):
        space = self.space
        w_uni = self.space.wrap(u'abcd')
        w_new = space.call_method(
                space.w_unicode, "__new__", space.w_unicode, w_uni)
        assert w_new is w_uni


class AppTestUnicodeStringStdOnly:
    def test_compares(self):
        assert type('a') != type(b'a')
        assert 'a' != b'a'
        assert b'a' != 'a'
        assert not ('a' == 5)
        assert 'a' != 5
        raises(TypeError, "'a' < 5")
        

class AppTestUnicodeString:
    spaceconfig = dict(usemodules=('unicodedata',))

    def test_addition(self):
        import operator
        assert 'a' + 'b' == 'ab'
        raises(TypeError, operator.add, b'a', 'b')

    def test_join(self):
        def check(a, b):
            assert a == b
            assert type(a) == type(b)
        check(', '.join(['a']), 'a')
        raises(TypeError, ','.join, [b'a']) 
        exc = raises(TypeError, ''.join, ['a', 2, 3])
        assert 'sequence item 1' in str(exc.value)

    def test_contains(self):
        assert '' in 'abc'
        assert 'a' in 'abc'
        assert 'bc' in 'abc'
        assert '\xe2' in 'g\xe2teau'

    def test_splitlines(self):
        assert ''.splitlines() == []
        assert ''.splitlines(1) == []
        assert '\n'.splitlines() == ['']
        assert 'a'.splitlines() == ['a']
        assert 'one\ntwo'.splitlines() == ['one', 'two']
        assert '\ntwo\nthree'.splitlines() == ['', 'two', 'three']
        assert '\n\n'.splitlines() == ['', '']
        assert 'a\nb\nc'.splitlines(1) == ['a\n', 'b\n', 'c']
        assert '\na\nb\n'.splitlines(1) == ['\n', 'a\n', 'b\n']

    def test_zfill(self):
        assert '123'.zfill(2) == '123'
        assert '123'.zfill(3) == '123'
        assert '123'.zfill(4) == '0123'
        assert '123'.zfill(6) == '000123'
        assert '+123'.zfill(2) == '+123'
        assert '+123'.zfill(3) == '+123'
        assert '+123'.zfill(4) == '+123'
        assert '+123'.zfill(5) == '+0123'
        assert '+123'.zfill(6) == '+00123'
        assert '-123'.zfill(3) == '-123'
        assert '-123'.zfill(4) == '-123'
        assert '-123'.zfill(5) == '-0123'
        assert ''.zfill(3) == '000'
        assert '34'.zfill(1) == '34'
        assert '34'.zfill(4) == '0034'

    def test_split(self):
        assert "".split() == []
        assert "".split('x') == ['']
        assert " ".split() == []
        assert "a".split() == ['a']
        assert "a".split("a", 1) == ['', '']
        assert " ".split(" ", 1) == ['', '']
        assert "aa".split("a", 2) == ['', '', '']
        assert " a ".split() == ['a']
        assert "a b c".split() == ['a','b','c']
        assert 'this is the split function'.split() == ['this', 'is', 'the', 'split', 'function']
        assert 'a|b|c|d'.split('|') == ['a', 'b', 'c', 'd']
        assert 'a|b|c|d'.split('|') == ['a', 'b', 'c', 'd']
        assert 'a|b|c|d'.split('|') == ['a', 'b', 'c', 'd']
        assert 'a|b|c|d'.split('|', 2) == ['a', 'b', 'c|d']
        assert 'a b c d'.split(None, 1) == ['a', 'b c d']
        assert 'a b c d'.split(None, 2) == ['a', 'b', 'c d']
        assert 'a b c d'.split(None, 3) == ['a', 'b', 'c', 'd']
        assert 'a b c d'.split(None, 4) == ['a', 'b', 'c', 'd']
        assert 'a b c d'.split(None, 0) == ['a b c d']
        assert 'a  b  c  d'.split(None, 2) == ['a', 'b', 'c  d']
        assert 'a b c d '.split() == ['a', 'b', 'c', 'd']
        assert 'a//b//c//d'.split('//') == ['a', 'b', 'c', 'd']
        assert 'endcase test'.split('test') == ['endcase ', '']
        raises(ValueError, 'abc'.split, '')
        raises(ValueError, 'abc'.split, '')
        raises(ValueError, 'abc'.split, '')
        assert '   a b c d'.split(None, 0) == ['a b c d']

    def test_rsplit(self):
        assert "".rsplit() == []
        assert " ".rsplit() == []
        assert "a".rsplit() == ['a']
        assert "a".rsplit("a", 1) == ['', '']
        assert " ".rsplit(" ", 1) == ['', '']
        assert "aa".rsplit("a", 2) == ['', '', '']
        assert " a ".rsplit() == ['a']
        assert "a b c".rsplit() == ['a','b','c']
        assert 'this is the rsplit function'.rsplit() == ['this', 'is', 'the', 'rsplit', 'function']
        assert 'a|b|c|d'.rsplit('|') == ['a', 'b', 'c', 'd']
        assert 'a|b|c|d'.rsplit('|') == ['a', 'b', 'c', 'd']
        assert 'a|b|c|d'.rsplit('|') == ['a', 'b', 'c', 'd']
        assert 'a|b|c|d'.rsplit('|', 2) == ['a|b', 'c', 'd']
        assert 'a b c d'.rsplit(None, 1) == ['a b c', 'd']
        assert 'a b c d'.rsplit(None, 2) == ['a b', 'c', 'd']
        assert 'a b c d'.rsplit(None, 3) == ['a', 'b', 'c', 'd']
        assert 'a b c d'.rsplit(None, 4) == ['a', 'b', 'c', 'd']
        assert 'a b c d'.rsplit(None, 0) == ['a b c d']
        assert 'a  b  c  d'.rsplit(None, 2) == ['a  b', 'c', 'd']
        assert 'a b c d '.rsplit() == ['a', 'b', 'c', 'd']
        assert 'a//b//c//d'.rsplit('//') == ['a', 'b', 'c', 'd']
        assert 'endcase test'.rsplit('test') == ['endcase ', '']
        raises(ValueError, 'abc'.rsplit, '')
        raises(ValueError, 'abc'.rsplit, '')
        raises(ValueError, 'abc'.rsplit, '')
        assert '  a b c  '.rsplit(None, 0) == ['  a b c']
        assert ''.rsplit('aaa') == ['']

    def test_center(self):
        s="a b"
        assert s.center(0) == "a b"
        assert s.center(1) == "a b"
        assert s.center(2) == "a b"
        assert s.center(3) == "a b"
        assert s.center(4) == "a b "
        assert s.center(5) == " a b "
        assert s.center(6) == " a b  "
        assert s.center(7) == "  a b  "
        assert s.center(8) == "  a b   "
        assert s.center(9) == "   a b   "
        assert 'abc'.center(10) == '   abc    '
        assert 'abc'.center(6) == ' abc  '
        assert 'abc'.center(3) == 'abc'
        assert 'abc'.center(2) == 'abc'
        assert 'abc'.center(5, '*') == '*abc*'    # Python 2.4
        assert 'abc'.center(5, '*') == '*abc*'     # Python 2.4
        raises(TypeError, 'abc'.center, 4, 'cba')

    def test_title(self):
        assert "brown fox".title() == "Brown Fox"
        assert "!brown fox".title() == "!Brown Fox"
        assert "bROWN fOX".title() == "Brown Fox"
        assert "Brown Fox".title() == "Brown Fox"
        assert "bro!wn fox".title() == "Bro!Wn Fox"

    def test_istitle(self):
        assert "".istitle() == False
        assert "!".istitle() == False
        assert "!!".istitle() == False
        assert "brown fox".istitle() == False
        assert "!brown fox".istitle() == False
        assert "bROWN fOX".istitle() == False
        assert "Brown Fox".istitle() == True
        assert "bro!wn fox".istitle() == False
        assert "Bro!wn fox".istitle() == False
        assert "!brown Fox".istitle() == False
        assert "!Brown Fox".istitle() == True
        assert "Brow&&&&N Fox".istitle() == True
        assert "!Brow&&&&n Fox".istitle() == False
        assert '\u1FFc'.istitle()
        assert 'Greek \u1FFcitlecases ...'.istitle()

    def test_islower_isupper_with_titlecase(self):
        # \u01c5 is a char which is neither lowercase nor uppercase, but
        # titlecase
        assert not '\u01c5abc'.islower()
        assert not '\u01c5ABC'.isupper()

    def test_isidentifier(self):
        assert "".isidentifier() is False
        assert "a4".isidentifier() is True
        assert "_var".isidentifier() is True
        assert "_!var".isidentifier() is False
        assert "3abc".isidentifier() is False
        
    def test_capitalize(self):
        assert "brown fox".capitalize() == "Brown fox"
        assert ' hello '.capitalize() == ' hello '
        assert 'Hello '.capitalize() == 'Hello '
        assert 'hello '.capitalize() == 'Hello '
        assert 'aaaa'.capitalize() == 'Aaaa'
        assert 'AaAa'.capitalize() == 'Aaaa'
        # check that titlecased chars are lowered correctly
        # \u1ffc is the titlecased char
        assert ('\u1ff3\u1ff3\u1ffc\u1ffc'.capitalize() ==
                '\u1ffc\u1ff3\u1ff3\u1ff3')
        # check with cased non-letter chars
        assert ('\u24c5\u24ce\u24c9\u24bd\u24c4\u24c3'.capitalize() ==
                '\u24c5\u24e8\u24e3\u24d7\u24de\u24dd')
        assert ('\u24df\u24e8\u24e3\u24d7\u24de\u24dd'.capitalize() ==
                '\u24c5\u24e8\u24e3\u24d7\u24de\u24dd')
        assert '\u2160\u2161\u2162'.capitalize() == '\u2160\u2171\u2172'
        assert '\u2170\u2171\u2172'.capitalize() == '\u2160\u2171\u2172'
        # check with Ll chars with no upper - nothing changes here
        assert ('\u019b\u1d00\u1d86\u0221\u1fb7'.capitalize() ==
                '\u019b\u1d00\u1d86\u0221\u1fb7')

    def test_isprintable(self):
        assert "".isprintable()
        assert " ".isprintable()
        assert "abcdefg".isprintable()
        assert not "abcdefg\n".isprintable()
        # some defined Unicode character
        assert "\u0374".isprintable()
        # undefined character
        assert not "\u0378".isprintable()
        # single surrogate character
        assert not "\ud800".isprintable()

        assert '\U0001F46F'.isprintable()  # Since unicode 6.0
        assert not '\U000E0020'.isprintable()

    def test_rjust(self):
        s = "abc"
        assert s.rjust(2) == s
        assert s.rjust(3) == s
        assert s.rjust(4) == " " + s
        assert s.rjust(5) == "  " + s
        assert 'abc'.rjust(10) == '       abc'
        assert 'abc'.rjust(6) == '   abc'
        assert 'abc'.rjust(3) == 'abc'
        assert 'abc'.rjust(2) == 'abc'
        assert 'abc'.rjust(5, '*') == '**abc'    # Python 2.4
        assert 'abc'.rjust(5, '*') == '**abc'     # Python 2.4
        raises(TypeError, 'abc'.rjust, 5, 'xx')

    def test_ljust(self):
        s = "abc"
        assert s.ljust(2) == s
        assert s.ljust(3) == s
        assert s.ljust(4) == s + " "
        assert s.ljust(5) == s + "  "
        assert 'abc'.ljust(10) == 'abc       '
        assert 'abc'.ljust(6) == 'abc   '
        assert 'abc'.ljust(3) == 'abc'
        assert 'abc'.ljust(2) == 'abc'
        assert 'abc'.ljust(5, '*') == 'abc**'    # Python 2.4
        assert 'abc'.ljust(5, '*') == 'abc**'     # Python 2.4
        raises(TypeError, 'abc'.ljust, 6, '')

    def test_replace(self):
        assert 'one!two!three!'.replace('!', '@', 1) == 'one@two!three!'
        assert 'one!two!three!'.replace('!', '') == 'onetwothree'
        assert 'one!two!three!'.replace('!', '@', 2) == 'one@two@three!'
        assert 'one!two!three!'.replace('!', '@', 3) == 'one@two@three@'
        assert 'one!two!three!'.replace('!', '@', 4) == 'one@two@three@'
        assert 'one!two!three!'.replace('!', '@', 0) == 'one!two!three!'
        assert 'one!two!three!'.replace('!', '@') == 'one@two@three@'
        assert 'one!two!three!'.replace('x', '@') == 'one!two!three!'
        assert 'one!two!three!'.replace('x', '@', 2) == 'one!two!three!'
        assert 'abc'.replace('', '-') == '-a-b-c-'
        assert 'abc'.replace('', '-', 3) == '-a-b-c'
        assert 'abc'.replace('', '-', 0) == 'abc'
        assert ''.replace('', '') == ''
        assert ''.replace('', 'a') == 'a'
        assert 'abc'.replace('ab', '--', 0) == 'abc'
        assert 'abc'.replace('xy', '--') == 'abc'
        assert '123'.replace('123', '') == ''
        assert '123123'.replace('123', '') == ''
        assert '123x123'.replace('123', '') == 'x'

    def test_replace_overflow(self):
        import sys
        if sys.maxsize > 2**31-1:
            skip("Wrong platform")
        s = "a" * (2**16)
        raises(OverflowError, s.replace, "", s)

    def test_strip(self):
        s = " a b "
        assert s.strip() == "a b"
        assert s.rstrip() == " a b"
        assert s.lstrip() == "a b "
        assert 'xyzzyhelloxyzzy'.strip('xyz') == 'hello'
        assert 'xyzzyhelloxyzzy'.lstrip('xyz') == 'helloxyzzy'
        assert 'xyzzyhelloxyzzy'.rstrip('xyz') == 'xyzzyhello'

    def test_long_from_unicode(self):
        assert int('12345678901234567890') == 12345678901234567890
        assert int('123', 7) == 66

    def test_int_from_unicode(self):
        assert int('12345') == 12345

    def test_float_from_unicode(self):
        assert float('123.456e89') == float('123.456e89')

    def test_repr_16bits(self):
        # this used to fail when run on a CPython host with 16-bit unicodes
        s = repr('\U00101234')
        assert s == "'\\U00101234'"

    def test_repr(self):
        for ustr in ["", "a", "'", "\'", "\"", "\t", "\\", '',
                     'a', '"', '\'', '\"', '\t', '\\', "'''\"",
                     chr(19), chr(2), '\u1234', '\U00101234']:
            assert eval(repr(ustr)) == ustr

    def test_getnewargs(self):
        class X(str):
            pass
        x = X("foo\u1234")
        a = x.__getnewargs__()
        assert a == ("foo\u1234",)
        assert type(a[0]) is str

    def test_call_unicode(self):
        assert str() == ''
        assert str(None) == 'None'
        assert str(123) == '123'
        assert str(object=123) == '123'
        assert str([2, 3]) == '[2, 3]'
        class U(str):
            pass
        assert str(U()).__class__ is str
        assert U().__str__().__class__ is str
        assert U('test') == 'test'
        assert U('test').__class__ is U

    def test_call_unicode_2(self):
        class X(object):
            def __bytes__(self):
                return b'x'
        raises(TypeError, str, X(), 'ascii')

    def test_startswith(self):
        assert 'ab'.startswith('ab') is True
        assert 'ab'.startswith('a') is True
        assert 'ab'.startswith('') is True
        assert 'x'.startswith('a') is False
        assert 'x'.startswith('x') is True
        assert ''.startswith('') is True
        assert ''.startswith('a') is False
        assert 'x'.startswith('xx') is False
        assert 'y'.startswith('xx') is False

    def test_startswith_more(self):
        assert 'ab'.startswith('a', 0) is True
        assert 'ab'.startswith('a', 1) is False
        assert 'ab'.startswith('b', 1) is True
        assert 'abc'.startswith('bc', 1, 2) is False
        assert 'abc'.startswith('c', -1, 4) is True
        try:
            'hello'.startswith(['o'])
        except TypeError as e:
            msg = str(e)
            assert 'str' in msg
            assert 'tuple' in msg
        else:
            assert False, 'Expected TypeError'

    def test_startswith_tuples(self):
        assert 'hello'.startswith(('he', 'ha'))
        assert not 'hello'.startswith(('lo', 'llo'))
        assert 'hello'.startswith(('hellox', 'hello'))
        assert not 'hello'.startswith(())
        assert 'helloworld'.startswith(('hellowo', 'rld', 'lowo'), 3)
        assert not 'helloworld'.startswith(('hellowo', 'ello', 'rld'), 3)
        assert 'hello'.startswith(('lo', 'he'), 0, -1)
        assert not 'hello'.startswith(('he', 'hel'), 0, 1)
        assert 'hello'.startswith(('he', 'hel'), 0, 2)
        raises(TypeError, 'hello'.startswith, (42,))

    def test_startswith_endswith_convert(self):
<<<<<<< HEAD
        assert 'hello'.startswith(('he\u1111', 'he'))
        assert not 'hello'.startswith(('lo\u1111', 'llo'))
        assert 'hello'.startswith(('hellox\u1111', 'hello'))
        assert not 'hello'.startswith(('lo', 'he\u1111'), 0, -1)
        assert not 'hello'.endswith(('he\u1111', 'he'))
        assert 'hello'.endswith(('\u1111lo', 'llo'))
        assert 'hello'.endswith(('\u1111hellox', 'hello'))
    
=======
        assert 'hello'.startswith((u'he\u1111', u'he'))
        assert not 'hello'.startswith((u'lo\u1111', u'llo'))
        assert 'hello'.startswith((u'hellox\u1111', u'hello'))
        assert not 'hello'.startswith((u'lo', u'he\u1111'), 0, -1)
        assert not 'hello'.endswith((u'he\u1111', u'he'))
        assert 'hello'.endswith((u'\u1111lo', u'llo'))
        assert 'hello'.endswith((u'\u1111hellox', u'hello'))

>>>>>>> 2821dd96
    def test_endswith(self):
        assert 'ab'.endswith('ab') is True
        assert 'ab'.endswith('b') is True
        assert 'ab'.endswith('') is True
        assert 'x'.endswith('a') is False
        assert 'x'.endswith('x') is True
        assert ''.endswith('') is True
        assert ''.endswith('a') is False
        assert 'x'.endswith('xx') is False
        assert 'y'.endswith('xx') is False

    def test_endswith_more(self):
        assert 'abc'.endswith('ab', 0, 2) is True
        assert 'abc'.endswith('bc', 1) is True
        assert 'abc'.endswith('bc', 2) is False
        assert 'abc'.endswith('b', -3, -1) is True
        try:
            'hello'.endswith(['o'])
        except TypeError as e:
            msg = str(e)
            assert 'str' in msg
            assert 'tuple' in msg
        else:
            assert False, 'Expected TypeError'

    def test_endswith_tuple(self):
        assert not 'hello'.endswith(('he', 'ha'))
        assert 'hello'.endswith(('lo', 'llo'))
        assert 'hello'.endswith(('hellox', 'hello'))
        assert not 'hello'.endswith(())
        assert 'helloworld'.endswith(('hellowo', 'rld', 'lowo'), 3)
        assert not 'helloworld'.endswith(('hellowo', 'ello', 'rld'), 3, -1)
        assert 'hello'.endswith(('hell', 'ell'), 0, -1)
        assert not 'hello'.endswith(('he', 'hel'), 0, 1)
        assert 'hello'.endswith(('he', 'hell'), 0, 4)
        raises(TypeError, 'hello'.endswith, (42,))

    def test_expandtabs(self):
        assert 'abc\rab\tdef\ng\thi'.expandtabs() ==    'abc\rab      def\ng       hi'
        assert 'abc\rab\tdef\ng\thi'.expandtabs(8) ==   'abc\rab      def\ng       hi'
        assert 'abc\rab\tdef\ng\thi'.expandtabs(4) ==   'abc\rab  def\ng   hi'
        assert 'abc\r\nab\tdef\ng\thi'.expandtabs(4) == 'abc\r\nab  def\ng   hi'
        assert 'abc\rab\tdef\ng\thi'.expandtabs() ==    'abc\rab      def\ng       hi'
        assert 'abc\rab\tdef\ng\thi'.expandtabs(8) ==   'abc\rab      def\ng       hi'
        assert 'abc\r\nab\r\ndef\ng\r\nhi'.expandtabs(4) == 'abc\r\nab\r\ndef\ng\r\nhi'

        s = 'xy\t'
        assert s.expandtabs() =='xy      '
<<<<<<< HEAD
        
        s = '\txy\t'
=======

        s = u'\txy\t'
>>>>>>> 2821dd96
        assert s.expandtabs() =='        xy      '
        assert s.expandtabs(1) ==' xy '
        assert s.expandtabs(2) =='  xy  '
        assert s.expandtabs(3) =='   xy '
<<<<<<< HEAD
        
        assert 'xy'.expandtabs() =='xy'
        assert ''.expandtabs() ==''
=======

        assert u'xy'.expandtabs() =='xy'
        assert u''.expandtabs() ==''
>>>>>>> 2821dd96

    def test_expandtabs_overflows_gracefully(self):
        import sys
        if sys.maxsize > (1 << 32):
            skip("Wrong platform")
<<<<<<< HEAD
        raises((OverflowError, MemoryError), 't\tt\t'.expandtabs, sys.maxsize)
        
=======
        raises((OverflowError, MemoryError), u't\tt\t'.expandtabs, sys.maxint)

>>>>>>> 2821dd96
    def test_translate(self):
        assert 'bbbc' == 'abababc'.translate({ord('a'):None})
        assert 'iiic' == 'abababc'.translate({ord('a'):None, ord('b'):ord('i')})
        assert 'iiix' == 'abababc'.translate({ord('a'):None, ord('b'):ord('i'), ord('c'):'x'})
        assert '<i><i><i>c' == 'abababc'.translate({ord('a'):None, ord('b'):'<i>'})
        assert 'c' == 'abababc'.translate({ord('a'):None, ord('b'):''})
        assert 'xyyx' == 'xzx'.translate({ord('z'):'yy'})
        assert 'abcd' == 'ab\0d'.translate('c')
        assert 'abcd' == 'abcd'.translate('')
        assert 'abababc'.translate({ord('a'): ''}) == 'bbbc'

        raises(TypeError, 'hello'.translate)

    def test_maketrans(self):
        assert 'abababc' == 'abababc'.translate({'b': '<i>'})
        tbl = str.maketrans({'a': None, 'b': '<i>'})
        assert '<i><i><i>c' == 'abababc'.translate(tbl)
        tbl = str.maketrans('abc', 'xyz', 'd')
        assert 'xyzzy' == 'abdcdcbdddd'.translate(tbl)

        raises(TypeError, str.maketrans)
        raises(ValueError, str.maketrans, 'abc', 'defg')
        raises(TypeError, str.maketrans, 2, 'def')
        raises(TypeError, str.maketrans, 'abc', 2)
        raises(TypeError, str.maketrans, 'abc', 'def', 2)
        raises(ValueError, str.maketrans, {'xy': 2})
        raises(TypeError, str.maketrans, {(1,): 2})

        raises(TypeError, 'hello'.translate)
        raises(TypeError, 'abababc'.translate, 'abc', 'xyz')

    def test_unicode_form_encoded_object(self):
<<<<<<< HEAD
        assert str(b'x', 'utf-8') == 'x'
        assert str(b'x', 'utf-8', 'strict') == 'x'
        
=======
        assert unicode('x', 'utf-8') == u'x'
        assert unicode('x', 'utf-8', 'strict') == u'x'

>>>>>>> 2821dd96
    def test_unicode_startswith_tuple(self):
        assert 'xxx'.startswith(('x', 'y', 'z'), 0)
        assert 'xxx'.endswith(('x', 'y', 'z'), 0)

    def test_missing_cases(self):
        # some random cases, which are discovered to not be tested during annotation
        assert 'xxx'[1:1] == ''

    # these tests test lots of encodings, so they really belong to the _codecs
    # module. however, they test useful unicode methods too
    # they are stolen from CPython's unit tests

    def test_codecs_utf7(self):
        utfTests = [
            ('A\u2262\u0391.', b'A+ImIDkQ.'),             # RFC2152 example
            ('Hi Mom -\u263a-!', b'Hi Mom -+Jjo--!'),     # RFC2152 example
            ('\u65E5\u672C\u8A9E', b'+ZeVnLIqe-'),        # RFC2152 example
            ('Item 3 is \u00a31.', b'Item 3 is +AKM-1.'), # RFC2152 example
            ('+', b'+-'),
            ('+-', b'+--'),
            ('+?', b'+-?'),
            ('\?', b'+AFw?'),
            ('+?', b'+-?'),
            (r'\\?', b'+AFwAXA?'),
            (r'\\\?', b'+AFwAXABc?'),
            (r'++--', b'+-+---'),
        ]

        for (x, y) in utfTests:
            assert x.encode('utf-7') == y

        # surrogates are supported
        assert str(b'+3ADYAA-', 'utf-7') == '\udc00\ud800'

        assert str(b'+AB', 'utf-7', 'replace') == '\ufffd'

    def test_codecs_utf8(self):
        assert ''.encode('utf-8') == b''
        assert '\u20ac'.encode('utf-8') == b'\xe2\x82\xac'
        assert '\ud800\udc02'.encode('utf-8') == b'\xf0\x90\x80\x82'
        assert '\ud84d\udc56'.encode('utf-8') == b'\xf0\xa3\x91\x96'
        raises(UnicodeEncodeError, '\ud800'.encode, 'utf-8')
        raises(UnicodeEncodeError, '\udc00'.encode, 'utf-8')
        raises(UnicodeEncodeError, '\udc00!'.encode, 'utf-8')
        assert ('\ud800\udc02'*1000).encode('utf-8') == b'\xf0\x90\x80\x82'*1000
        assert (
            '\u6b63\u78ba\u306b\u8a00\u3046\u3068\u7ffb\u8a33\u306f'
            '\u3055\u308c\u3066\u3044\u307e\u305b\u3093\u3002\u4e00'
            '\u90e8\u306f\u30c9\u30a4\u30c4\u8a9e\u3067\u3059\u304c'
            '\u3001\u3042\u3068\u306f\u3067\u305f\u3089\u3081\u3067'
            '\u3059\u3002\u5b9f\u969b\u306b\u306f\u300cWenn ist das'
            ' Nunstuck git und'.encode('utf-8') == 
            b'\xe6\xad\xa3\xe7\xa2\xba\xe3\x81\xab\xe8\xa8\x80\xe3\x81'
            b'\x86\xe3\x81\xa8\xe7\xbf\xbb\xe8\xa8\xb3\xe3\x81\xaf\xe3'
            b'\x81\x95\xe3\x82\x8c\xe3\x81\xa6\xe3\x81\x84\xe3\x81\xbe'
            b'\xe3\x81\x9b\xe3\x82\x93\xe3\x80\x82\xe4\xb8\x80\xe9\x83'
            b'\xa8\xe3\x81\xaf\xe3\x83\x89\xe3\x82\xa4\xe3\x83\x84\xe8'
            b'\xaa\x9e\xe3\x81\xa7\xe3\x81\x99\xe3\x81\x8c\xe3\x80\x81'
            b'\xe3\x81\x82\xe3\x81\xa8\xe3\x81\xaf\xe3\x81\xa7\xe3\x81'
            b'\x9f\xe3\x82\x89\xe3\x82\x81\xe3\x81\xa7\xe3\x81\x99\xe3'
            b'\x80\x82\xe5\xae\x9f\xe9\x9a\x9b\xe3\x81\xab\xe3\x81\xaf'
            b'\xe3\x80\x8cWenn ist das Nunstuck git und'
        )

        # UTF-8 specific decoding tests
        assert str(b'\xf0\xa3\x91\x96', 'utf-8') == '\U00023456' 
        assert str(b'\xf0\x90\x80\x82', 'utf-8') == '\U00010002' 
        assert str(b'\xe2\x82\xac', 'utf-8') == '\u20ac' 
        # Invalid Continuation Bytes, EOF
        raises(UnicodeDecodeError, b'\xc4\x00'.decode, 'utf-8')
        raises(UnicodeDecodeError, b'\xe2\x82'.decode, 'utf-8')
        # Non-Canonical Forms
        raises(UnicodeDecodeError, b'\xc0\x80'.decode, 'utf-8')
        raises(UnicodeDecodeError, b'\xc1\xbf'.decode, 'utf-8')
        raises(UnicodeDecodeError, b'\xe0\x9f\xbf'.decode, 'utf-8')
        raises(UnicodeDecodeError, b'\xf0\x8f\x8f\x84'.decode, 'utf-8')
        raises(UnicodeDecodeError, b'\xf5\x80\x81\x82'.decode, 'utf-8')
        raises(UnicodeDecodeError, b'\xf4\x90\x80\x80'.decode, 'utf-8')
        # CESU-8
        raises(UnicodeDecodeError, b'\xed\xa0\xbc\xed\xb2\xb1'.decode, 'utf-8') 

    def test_codecs_errors(self):
        # Error handling (encoding)
        raises(UnicodeError, 'Andr\202 x'.encode, 'ascii')
        raises(UnicodeError, 'Andr\202 x'.encode, 'ascii','strict')
        assert 'Andr\202 x'.encode('ascii','ignore') == b"Andr x"
        assert 'Andr\202 x'.encode('ascii','replace') == b"Andr? x"

        # Error handling (decoding)
        raises(UnicodeError, str, b'Andr\202 x', 'ascii')
        raises(UnicodeError, str, b'Andr\202 x', 'ascii','strict')
        assert str(b'Andr\202 x','ascii','ignore') == "Andr x"
        assert str(b'Andr\202 x','ascii','replace') == 'Andr\uFFFD x'

        # Error handling (unknown character names)
        assert b"\\N{foo}xx".decode("unicode-escape", "ignore") == "xx"

        # Error handling (truncated escape sequence)
        raises(UnicodeError, b"\\".decode, "unicode-escape")

        raises(UnicodeError, b"\xc2".decode, "utf-8")
        assert b'\xe1\x80'.decode('utf-8', 'replace') == "\ufffd"

    def test_repr_printable(self):
        # PEP 3138: __repr__ respects printable characters.
        x = '\u027d'
        y = "'\u027d'"
        assert (repr(x) == y)
        x = '\U00090418\u027d\U000582b9\u54c3\U000fcb6e'
        y = "'\\U00090418\u027d\\U000582b9\u54c3\\U000fcb6e'"
        assert (repr(x) == y)
        assert (repr('\n') == 
                "'\\n'")


    def test_partition(self):
<<<<<<< HEAD

        assert ('this is the par', 'ti', 'tion method') == \
            'this is the partition method'.partition('ti')
=======
        assert (u'this is the par', u'ti', u'tion method') == \
            u'this is the partition method'.partition(u'ti')
>>>>>>> 2821dd96

        # from raymond's original specification
        S = 'http://www.python.org'
        assert ('http', '://', 'www.python.org') == S.partition('://')
        assert ('http://www.python.org', '', '') == S.partition('?')
        assert ('', 'http://', 'www.python.org') == S.partition('http://')
        assert ('http://www.python.', 'org', '') == S.partition('org')

        raises(ValueError, S.partition, '')
        raises(TypeError, S.partition, None)

    def test_rpartition(self):
<<<<<<< HEAD

        assert ('this is the rparti', 'ti', 'on method') == \
            'this is the rpartition method'.rpartition('ti')
=======
        assert (u'this is the rparti', u'ti', u'on method') == \
            u'this is the rpartition method'.rpartition(u'ti')
>>>>>>> 2821dd96

        # from raymond's original specification
        S = 'http://www.python.org'
        assert ('http', '://', 'www.python.org') == S.rpartition('://')
        assert ('', '', 'http://www.python.org') == S.rpartition('?')
        assert ('', 'http://', 'www.python.org') == S.rpartition('http://')
        assert ('http://www.python.', 'org', '') == S.rpartition('org')

        raises(ValueError, S.rpartition, '')
        raises(TypeError, S.rpartition, None)

    def test_mul(self):
        zero = 0
        assert type('' * zero) == type(zero * '') is str
        assert '' * zero == zero * '' == ''
        assert 'x' * zero == zero * 'x' == ''
        assert type('x' * zero) == type(zero * 'x') is str
        assert '123' * zero == zero * '123' == ''
        assert type('123' * zero) == type(zero * '123') is str
        for i in range(10):
            u = '123' * i
            assert len(u) == 3*i
            for j in range(0, i, 3):
                assert u[j+0] == '1'
                assert u[j+1] == '2'
                assert u[j+2] == '3'
            assert '123' * i == i * '123'

    def test_index(self):
        assert "rrarrrrrrrrra".index('a', 4, None) == 12
        assert "rrarrrrrrrrra".index('a', None, 6) == 2

    def test_rindex(self):
        from sys import maxsize
        assert 'abcdefghiabc'.rindex('') == 12
        assert 'abcdefghiabc'.rindex('def') == 3
        assert 'abcdefghiabc'.rindex('abc') == 9
        assert 'abcdefghiabc'.rindex('abc', 0, -1) == 0
        assert 'abcdefghiabc'.rindex('abc', -4*maxsize, 4*maxsize) == 9
        assert 'rrarrrrrrrrra'.rindex('a', 4, None) == 12

        raises(ValueError, 'abcdefghiabc'.rindex, 'hib')
        raises(ValueError, 'defghiabc'.rindex, 'def', 1)
        raises(ValueError, 'defghiabc'.rindex, 'abc', 0, -1)
        raises(ValueError, 'abcdefghi'.rindex, 'ghi', 0, 8)
        raises(ValueError, 'abcdefghi'.rindex, 'ghi', 0, -1)
        raises(TypeError, 'abcdefghijklmn'.rindex, 'abc', 0, 0.0)
        raises(TypeError, 'abcdefghijklmn'.rindex, 'abc', -10.0, 30)

    def test_rfind(self):
        assert 'abcdefghiabc'.rfind('abc') == 9
        assert 'abcdefghiabc'.rfind('') == 12
        assert 'abcdefghiabc'.rfind('abcd') == 0
        assert 'abcdefghiabc'.rfind('abcz') == -1

    def test_rfind_corner_case(self):
        assert 'abc'.rfind('', 4) == -1

    def test_count(self):
        assert "".count("x") ==0
        assert "".count("") ==1
        assert "Python".count("") ==7
        assert "ab aaba".count("ab") ==2
        assert 'aaa'.count('a') == 3
        assert 'aaa'.count('b') == 0
        assert 'aaa'.count('a', -1) == 1
        assert 'aaa'.count('a', -10) == 3
        assert 'aaa'.count('a', 0, -1) == 2
        assert 'aaa'.count('a', 0, -10) == 0
        assert 'ababa'.count('aba') == 1

    def test_swapcase(self):
        assert '\xe4\xc4\xdf'.swapcase() == '\xc4\xe4\xdf'

    def test_call_special_methods(self):
        # xxx not completely clear if these are implementation details or not
        assert 'abc'.__add__('def') == 'abcdef'
        assert 'abc'.__add__('def') == 'abcdef'
        assert 'abc'.__add__('def') == 'abcdef'
        # xxx CPython has no str.__radd__ and no unicode.__radd__

    def test_str_unicode_concat_overrides(self):
        "Test from Jython about being bug-compatible with CPython."

        def check(value, expected):
            assert type(value) == type(expected)
            assert value == expected

        def _test_concat(t1, t2):
            class SubclassB(t2):
                def __add__(self, other):
                    return SubclassB(t2(self) + t2(other))
            check(SubclassB('py') + SubclassB('thon'), SubclassB('python'))
            check(t1('python') + SubclassB('3'), str('python3'))
            check(SubclassB('py') + t1('py'), SubclassB('pypy'))

            class SubclassC(t2):
                def __radd__(self, other):
                    return SubclassC(t2(other) + t2(self))
            check(SubclassC('stack') + SubclassC('less'), t2('stackless'))
            check(t1('iron') + SubclassC('python'), SubclassC('ironpython'))
            check(SubclassC('tiny') + t1('py'), str('tinypy'))

            class SubclassD(t2):
                def __add__(self, other):
                    return SubclassD(t2(self) + t2(other))

                def __radd__(self, other):
                    return SubclassD(t2(other) + t2(self))
            check(SubclassD('di') + SubclassD('ct'), SubclassD('dict'))
            check(t1('list') + SubclassD(' comp'), SubclassD('list comp'))
            check(SubclassD('dun') + t1('der'), SubclassD('dunder'))

        _test_concat(str, str)

    def test_returns_subclass(self):
        class X(str):
            pass

        class Y(str):
            def __str__(self):
                return X("stuff")

<<<<<<< HEAD
        assert str(Y()).__class__ is X
    
=======
        assert unicode(Y()).__class__ is X

>>>>>>> 2821dd96
    def test_getslice(self):
        assert '123456'[1:5] == '2345'
        s = "abc"
        assert s[:] == "abc"
        assert s[1:] == "bc"
        assert s[:2] == "ab"
        assert s[1:2] == "b"
        assert s[-2:] == "bc"
        assert s[:-1] == "ab"
        assert s[-2:2] == "b"
        assert s[1:-1] == "b"
        assert s[-2:-1] == "b"

    def test_iter(self):
        foo = "\u1111\u2222\u3333"
        assert hasattr(foo, '__iter__')
        iter = foo.__iter__()
        assert next(iter) == '\u1111'
        assert next(iter) == '\u2222'

    def test_no_len_on_str_iter(self):
        iterable = "hello"
        raises(TypeError, len, iter(iterable))

    def test_encode_raw_unicode_escape(self):
        u = str(b'\\', 'raw_unicode_escape')
        assert u == '\\'
        s = '\u05d1\u05d3\u05d9\u05e7\u05d4'.encode('raw_unicode_escape')
        assert s == b'\\u05d1\\u05d3\\u05d9\\u05e7\\u05d4'

    def test_decode_from_buffer(self):
        buf = b'character buffers are decoded to unicode'
        u = str(buf, 'utf-8', 'strict')
        assert u == 'character buffers are decoded to unicode'

    def test_unicode_conversion_with__str__(self):
        class A(str):
            def __str__(self):
                return "foo"
        class B(str):
            pass
        a = A('bar')
        assert a == 'bar'
        assert str(a) == 'foo'
        b = B('bar')
        assert b == 'bar'
        assert str(b) == 'bar'

    def test_unicode_conversion_with__str__(self):
        # new-style classes
        class A(object):
            def __str__(self):
                return '\u1234'
        s = str(A())
        assert type(s) is str
        assert s == '\u1234'
        # with old-style classes, it's different, but it should work as well
        class A:
            def __str__(self):
                return '\u1234'
        s = str(A())
        assert type(s) is str
        assert s == '\u1234'

    def test_formatting_unicode__str__(self):
        class A:
            def __init__(self, num):
                self.num = num
            def __str__(self):
                return chr(self.num)

        s = '%s' % A(111)    # this is ASCII
        assert type(s) is str
        assert s == chr(111)

        s = '%s' % A(0x1234)    # this is not ASCII
        assert type(s) is str
        assert s == '\u1234'

        # now the same with a new-style class...
        class A(object):
            def __init__(self, num):
                self.num = num
            def __str__(self):
                return chr(self.num)

        s = '%s' % A(111)    # this is ASCII
        assert type(s) is str
        assert s == chr(111)

        s = '%s' % A(0x1234)    # this is not ASCII
        assert type(s) is str
        assert s == '\u1234'

    def test_formatting_unicode__str__2(self):
        class A:
            def __str__(self):
                return 'baz'

        class B:
            def __str__(self):
<<<<<<< HEAD
                return 'bar'
    
=======
                return 'foo'

            def __unicode__(self):
                return u'bar'

>>>>>>> 2821dd96
        a = A()
        b = B()
        s = '%s %s' % (a, b)
        assert s == 'baz bar'

    def test_formatting_unicode__str__3(self):
        # "bah" is all I can say
        class X(object):
            def __repr__(self):
                return '\u1234'
        '%s' % X()
        #
        class X(object):
            def __str__(self):
                return '\u1234'
        '%s' % X()

    def test_formatting_unicode__repr__(self):
        # Printable character
        assert '%r' % chr(0xe9) == "'\xe9'"

    def test_str_subclass(self):
        class Foo9(str):
            def __str__(self):
                return "world"
        assert str(Foo9("hello")) == "world"

    def test_format_unicode_subclass(self):
        class U(str):
            def __str__(self):
                return '__str__ overridden'
        u = U('xxx')
        assert repr("%s" % u) == "'__str__ overridden'"
        assert repr("{}".format(u)) == "'__str__ overridden'"

    def test_replace_with_buffer(self):
        raises(TypeError, 'abc'.replace, b'b', b'e')

    def test_unicode_subclass(self):
        class S(str):
            pass

        a = S('hello \u1234')
        b = str(a)
        assert type(b) is str
        assert b == 'hello \u1234'

        assert '%s' % S('mar\xe7') == 'mar\xe7'

    def test_format_new(self):
        assert '0{0}1{b}2'.format('A', b='B') == '0A1B2'

    def test_format_map(self):
        assert '0{a}1'.format_map({'a': 'A'}) == '0A1'

    def test_format_map_positional(self):
        raises(ValueError, '{}'.format_map, {})

    def test_isdecimal(self):
        assert '0'.isdecimal()
        assert not ''.isdecimal()
        assert not 'a'.isdecimal()
        assert not '\u2460'.isdecimal() # CIRCLED DIGIT ONE

    def test_isnumeric(self):
        assert '0'.isnumeric()
        assert not ''.isnumeric()
        assert not 'a'.isnumeric()
        assert '\u2460'.isnumeric() # CIRCLED DIGIT ONE

    def test_replace_autoconvert(self):
        res = 'one!two!three!'.replace('!', '@', 1)
        assert res == 'one@two!three!'
        assert type(res) == str

    def test_join_subclass(self):
        class StrSubclass(str):
            pass
        class BytesSubclass(bytes):
            pass

        s1 = StrSubclass('a')
        assert ''.join([s1]) is not s1
        s2 = BytesSubclass(b'a')
        assert b''.join([s2]) is not s2<|MERGE_RESOLUTION|>--- conflicted
+++ resolved
@@ -2,7 +2,7 @@
 import py
 import sys
 
-<<<<<<< HEAD
+
 class TestUnicodeObject:
     spaceconfig = dict(usemodules=('unicodedata',))
 
@@ -15,27 +15,6 @@
         w_s = space.wrap(u'\U0001D7CF\U0001D7CE') # 𝟏𝟎
         s2 = unicode_to_decimal_w(space, w_s)
         assert s2 == "10"
-=======
-
-class TestUnicodeObject:
-    def test_comparison_warning(self):
-        warnings = []
-        def my_warn(msg, warningscls):
-            warnings.append(msg)
-            prev_warn(msg, warningscls)
-        space = self.space
-        prev_warn = space.warn
-        try:
-            space.warn = my_warn
-            space.appexec([], """():
-                chr(128) == unichr(128)
-                chr(128) != unichr(128)
-                chr(127) == unichr(127) # no warnings
-            """)
-        finally:
-            space.warn = prev_warn
-        assert len(warnings) == 2
->>>>>>> 2821dd96
 
     def test_listview_unicode(self):
         w_str = self.space.wrap(u'abcd')
@@ -414,7 +393,6 @@
         raises(TypeError, 'hello'.startswith, (42,))
 
     def test_startswith_endswith_convert(self):
-<<<<<<< HEAD
         assert 'hello'.startswith(('he\u1111', 'he'))
         assert not 'hello'.startswith(('lo\u1111', 'llo'))
         assert 'hello'.startswith(('hellox\u1111', 'hello'))
@@ -422,17 +400,7 @@
         assert not 'hello'.endswith(('he\u1111', 'he'))
         assert 'hello'.endswith(('\u1111lo', 'llo'))
         assert 'hello'.endswith(('\u1111hellox', 'hello'))
-    
-=======
-        assert 'hello'.startswith((u'he\u1111', u'he'))
-        assert not 'hello'.startswith((u'lo\u1111', u'llo'))
-        assert 'hello'.startswith((u'hellox\u1111', u'hello'))
-        assert not 'hello'.startswith((u'lo', u'he\u1111'), 0, -1)
-        assert not 'hello'.endswith((u'he\u1111', u'he'))
-        assert 'hello'.endswith((u'\u1111lo', u'llo'))
-        assert 'hello'.endswith((u'\u1111hellox', u'hello'))
-
->>>>>>> 2821dd96
+
     def test_endswith(self):
         assert 'ab'.endswith('ab') is True
         assert 'ab'.endswith('b') is True
@@ -481,38 +449,22 @@
 
         s = 'xy\t'
         assert s.expandtabs() =='xy      '
-<<<<<<< HEAD
-        
+
         s = '\txy\t'
-=======
-
-        s = u'\txy\t'
->>>>>>> 2821dd96
         assert s.expandtabs() =='        xy      '
         assert s.expandtabs(1) ==' xy '
         assert s.expandtabs(2) =='  xy  '
         assert s.expandtabs(3) =='   xy '
-<<<<<<< HEAD
-        
+
         assert 'xy'.expandtabs() =='xy'
         assert ''.expandtabs() ==''
-=======
-
-        assert u'xy'.expandtabs() =='xy'
-        assert u''.expandtabs() ==''
->>>>>>> 2821dd96
 
     def test_expandtabs_overflows_gracefully(self):
         import sys
         if sys.maxsize > (1 << 32):
             skip("Wrong platform")
-<<<<<<< HEAD
         raises((OverflowError, MemoryError), 't\tt\t'.expandtabs, sys.maxsize)
-        
-=======
-        raises((OverflowError, MemoryError), u't\tt\t'.expandtabs, sys.maxint)
-
->>>>>>> 2821dd96
+
     def test_translate(self):
         assert 'bbbc' == 'abababc'.translate({ord('a'):None})
         assert 'iiic' == 'abababc'.translate({ord('a'):None, ord('b'):ord('i')})
@@ -545,15 +497,9 @@
         raises(TypeError, 'abababc'.translate, 'abc', 'xyz')
 
     def test_unicode_form_encoded_object(self):
-<<<<<<< HEAD
         assert str(b'x', 'utf-8') == 'x'
         assert str(b'x', 'utf-8', 'strict') == 'x'
-        
-=======
-        assert unicode('x', 'utf-8') == u'x'
-        assert unicode('x', 'utf-8', 'strict') == u'x'
-
->>>>>>> 2821dd96
+
     def test_unicode_startswith_tuple(self):
         assert 'xxx'.startswith(('x', 'y', 'z'), 0)
         assert 'xxx'.endswith(('x', 'y', 'z'), 0)
@@ -670,14 +616,8 @@
 
 
     def test_partition(self):
-<<<<<<< HEAD
-
         assert ('this is the par', 'ti', 'tion method') == \
             'this is the partition method'.partition('ti')
-=======
-        assert (u'this is the par', u'ti', u'tion method') == \
-            u'this is the partition method'.partition(u'ti')
->>>>>>> 2821dd96
 
         # from raymond's original specification
         S = 'http://www.python.org'
@@ -690,14 +630,8 @@
         raises(TypeError, S.partition, None)
 
     def test_rpartition(self):
-<<<<<<< HEAD
-
         assert ('this is the rparti', 'ti', 'on method') == \
             'this is the rpartition method'.rpartition('ti')
-=======
-        assert (u'this is the rparti', u'ti', u'on method') == \
-            u'this is the rpartition method'.rpartition(u'ti')
->>>>>>> 2821dd96
 
         # from raymond's original specification
         S = 'http://www.python.org'
@@ -821,13 +755,8 @@
             def __str__(self):
                 return X("stuff")
 
-<<<<<<< HEAD
         assert str(Y()).__class__ is X
-    
-=======
-        assert unicode(Y()).__class__ is X
-
->>>>>>> 2821dd96
+
     def test_getslice(self):
         assert '123456'[1:5] == '2345'
         s = "abc"
@@ -929,16 +858,8 @@
 
         class B:
             def __str__(self):
-<<<<<<< HEAD
                 return 'bar'
-    
-=======
-                return 'foo'
-
-            def __unicode__(self):
-                return u'bar'
-
->>>>>>> 2821dd96
+
         a = A()
         b = B()
         s = '%s %s' % (a, b)
