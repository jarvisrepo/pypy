# -*- encoding: utf-8 -*-
import py
import sys
from pypy.interpreter.error import OperationError


class TestUnicodeObject:
    spaceconfig = dict(usemodules=('unicodedata',))

    def test_unicode_to_decimal_w(self, space):
        from pypy.objspace.std.unicodeobject import unicode_to_decimal_w
        w_s = space.wrap(u"\N{EM SPACE}-3\N{EN SPACE}")
        s2 = unicode_to_decimal_w(space, w_s)
        assert s2 == " -3 "

    @py.test.mark.skipif("not config.option.runappdirect and sys.maxunicode == 0xffff")
    def test_unicode_to_decimal_w_wide(self, space):
        from pypy.objspace.std.unicodeobject import unicode_to_decimal_w
        w_s = space.wrap(u'\U0001D7CF\U0001D7CE') # 𝟏𝟎
        s2 = unicode_to_decimal_w(space, w_s)
        assert s2 == "10"

    def test_listview_unicode(self):
        w_str = self.space.wrap(u'abcd')
        assert self.space.listview_unicode(w_str) == list(u"abcd")

    def test_new_shortcut(self):
        space = self.space
        w_uni = self.space.wrap(u'abcd')
        w_new = space.call_method(
                space.w_unicode, "__new__", space.w_unicode, w_uni)
        assert w_new is w_uni

    def test_text_w(self):
        space = self.space
        w_uni = space.wrap(u'abcd')
        assert space.text_w(w_uni) == 'abcd'
        w_uni = space.wrap(unichr(0xd921) + unichr(0xdddd))
        space.raises_w(space.w_UnicodeEncodeError, space.text_w, w_uni)


class AppTestUnicodeStringStdOnly:
    def test_compares(self):
        assert type('a') != type(b'a')
        assert 'a' != b'a'
        assert b'a' != 'a'
        assert not ('a' == 5)
        assert 'a' != 5
        raises(TypeError, "'a' < 5")


class AppTestUnicodeString:
    spaceconfig = dict(usemodules=('unicodedata',))

    def test_addition(self):
        import operator
        assert 'a' + 'b' == 'ab'
        raises(TypeError, operator.add, b'a', 'b')

    def test_getitem(self):
        assert u'abc'[2] == 'c'
        raises(IndexError, u'abc'.__getitem__, 15)
        assert u'g\u0105\u015b\u0107'[2] == u'\u015b'

    def test_join(self):
        def check(a, b):
            assert a == b
            assert type(a) == type(b)
        check(', '.join(['a']), 'a')
        raises(TypeError, ','.join, [b'a'])
        exc = raises(TypeError, ''.join, ['a', 2, 3])
        assert 'sequence item 1' in str(exc.value)

    def test_contains(self):
        assert '' in 'abc'
        assert 'a' in 'abc'
        assert 'bc' in 'abc'
        assert '\xe2' in 'g\xe2teau'

    def test_splitlines(self):
        assert ''.splitlines() == []
        assert ''.splitlines(1) == []
        assert '\n'.splitlines() == ['']
        assert 'a'.splitlines() == ['a']
        assert 'one\ntwo'.splitlines() == ['one', 'two']
        assert '\ntwo\nthree'.splitlines() == ['', 'two', 'three']
        assert '\n\n'.splitlines() == ['', '']
        assert 'a\nb\nc'.splitlines(1) == ['a\n', 'b\n', 'c']
        assert '\na\nb\n'.splitlines(1) == ['\n', 'a\n', 'b\n']
        assert ((u'a' + b'\xc2\x85'.decode('utf8') + u'b\n').splitlines() ==
                ['a', 'b'])

    def test_zfill(self):
        assert '123'.zfill(2) == '123'
        assert '123'.zfill(3) == '123'
        assert '123'.zfill(4) == '0123'
        assert '123'.zfill(6) == '000123'
        assert '+123'.zfill(2) == '+123'
        assert '+123'.zfill(3) == '+123'
        assert '+123'.zfill(4) == '+123'
        assert '+123'.zfill(5) == '+0123'
        assert '+123'.zfill(6) == '+00123'
        assert '-123'.zfill(3) == '-123'
        assert '-123'.zfill(4) == '-123'
        assert '-123'.zfill(5) == '-0123'
        assert ''.zfill(3) == '000'
        assert '34'.zfill(1) == '34'
        assert '34'.zfill(4) == '0034'

    def test_split(self):
        assert "".split() == []
        assert "".split('x') == ['']
        assert " ".split() == []
        assert "a".split() == ['a']
        assert "a".split("a", 1) == ['', '']
        assert " ".split(" ", 1) == ['', '']
        assert "aa".split("a", 2) == ['', '', '']
        assert " a ".split() == ['a']
        assert "a b c".split() == ['a','b','c']
        assert 'this is the split function'.split() == ['this', 'is', 'the', 'split', 'function']
        assert 'a|b|c|d'.split('|') == ['a', 'b', 'c', 'd']
        assert 'a|b|c|d'.split('|') == ['a', 'b', 'c', 'd']
        assert 'a|b|c|d'.split('|') == ['a', 'b', 'c', 'd']
        assert 'a|b|c|d'.split('|', 2) == ['a', 'b', 'c|d']
        assert 'a b c d'.split(None, 1) == ['a', 'b c d']
        assert 'a b c d'.split(None, 2) == ['a', 'b', 'c d']
        assert 'a b c d'.split(None, 3) == ['a', 'b', 'c', 'd']
        assert 'a b c d'.split(None, 4) == ['a', 'b', 'c', 'd']
        assert 'a b c d'.split(None, 0) == ['a b c d']
        assert 'a  b  c  d'.split(None, 2) == ['a', 'b', 'c  d']
        assert 'a b c d '.split() == ['a', 'b', 'c', 'd']
        assert 'a//b//c//d'.split('//') == ['a', 'b', 'c', 'd']
        assert 'endcase test'.split('test') == ['endcase ', '']
        raises(ValueError, 'abc'.split, '')
        raises(ValueError, 'abc'.split, '')
        raises(ValueError, 'abc'.split, '')
        assert '   a b c d'.split(None, 0) == ['a b c d']
        assert u'a\nb\u1680c'.split() == [u'a', u'b', u'c']

    def test_rsplit(self):
        assert u"".rsplit() == []
        assert u" ".rsplit() == []
        assert u"a".rsplit() == [u'a']
        assert u"a".rsplit(u"a", 1) == [u'', u'']
        assert u" ".rsplit(u" ", 1) == [u'', u'']
        assert u"aa".rsplit(u"a", 2) == [u'', u'', u'']
        assert u" a ".rsplit() == [u'a']
        assert u"a b c".rsplit() == [u'a',u'b',u'c']
        assert u'this is the rsplit function'.rsplit() == [u'this', u'is', u'the', u'rsplit', u'function']
        assert u'a|b|c|d'.rsplit(u'|') == [u'a', u'b', u'c', u'd']
        assert u'a|b|c|d'.rsplit('|') == [u'a', u'b', u'c', u'd']
        assert 'a|b|c|d'.rsplit(u'|') == [u'a', u'b', u'c', u'd']
        assert u'a|b|c|d'.rsplit(u'|', 2) == [u'a|b', u'c', u'd']
        assert u'a b c d'.rsplit(None, 1) == [u'a b c', u'd']
        assert u'a b c d'.rsplit(None, 2) == [u'a b', u'c', u'd']
        assert u'a b c d'.rsplit(None, 3) == [u'a', u'b', u'c', u'd']
        assert u'a b c d'.rsplit(None, 4) == [u'a', u'b', u'c', u'd']
        assert u'a b c d'.rsplit(None, 0) == [u'a b c d']
        assert u'a  b  c  d'.rsplit(None, 2) == [u'a  b', u'c', u'd']
        assert u'a b c d '.rsplit() == [u'a', u'b', u'c', u'd']
        assert u'a//b//c//d'.rsplit(u'//') == [u'a', u'b', u'c', u'd']
        assert u'endcase test'.rsplit(u'test') == [u'endcase ', u'']
        raises(ValueError, u'abc'.rsplit, u'')
        raises(ValueError, u'abc'.rsplit, '')
        raises(ValueError, 'abc'.rsplit, u'')
        assert u'  a b c  '.rsplit(None, 0) == [u'  a b c']
        assert u''.rsplit('aaa') == [u'']
        assert u'a\nb\u1680c'.rsplit() == [u'a', u'b', u'c']

    def test_center(self):
        s=u"a b"
        assert s.center(0) == u"a b"
        assert s.center(1) == u"a b"
        assert s.center(2) == u"a b"
        assert s.center(3) == u"a b"
        assert s.center(4) == u"a b "
        assert s.center(5) == u" a b "
        assert s.center(6) == u" a b  "
        assert s.center(7) == u"  a b  "
        assert s.center(8) == u"  a b   "
        assert s.center(9) == u"   a b   "
        assert u'abc'.center(10) == u'   abc    '
        assert u'abc'.center(6) == u' abc  '
        assert u'abc'.center(3) == u'abc'
        assert u'abc'.center(2) == u'abc'
        assert u'abc'.center(5, u'*') == u'*abc*'    # Python 2.4
        assert u'abc'.center(5, '*') == u'*abc*'     # Python 2.4
        raises(TypeError, u'abc'.center, 4, u'cba')

    def test_title(self):
        assert "brown fox".title() == "Brown Fox"
        assert "!brown fox".title() == "!Brown Fox"
        assert "bROWN fOX".title() == "Brown Fox"
        assert "Brown Fox".title() == "Brown Fox"
        assert "bro!wn fox".title() == "Bro!Wn Fox"
        assert u'A\u03a3 \u1fa1xy'.title() == u'A\u03c2 \u1fa9xy'
        assert u'A\u03a3A'.title() == u'A\u03c3a'
        assert u"brow\u4321n fox".title() == u"Brow\u4321N Fox"
        assert u'\ud800'.title() == u'\ud800'

    def test_istitle(self):
        assert u"".istitle() == False
        assert u"!".istitle() == False
        assert u"!!".istitle() == False
        assert u"brown fox".istitle() == False
        assert u"!brown fox".istitle() == False
        assert u"bROWN fOX".istitle() == False
        assert u"Brown Fox".istitle() == True
        assert u"bro!wn fox".istitle() == False
        assert u"Bro!wn fox".istitle() == False
        assert u"!brown Fox".istitle() == False
        assert u"!Brown Fox".istitle() == True
        assert u"Brow&&&&N Fox".istitle() == True
        assert u"!Brow&&&&n Fox".istitle() == False
        assert u'\u1FFc'.istitle()
        assert u'Greek \u1FFcitlecases ...'.istitle()

    def test_islower_isupper_with_titlecase(self):
        # \u01c5 is a char which is neither lowercase nor uppercase, but
        # titlecase
        assert not '\u01c5abc'.islower()
        assert not '\u01c5ABC'.isupper()

    def test_islower(self):
        assert u'\u2177'.islower()

    def test_isidentifier(self):
        assert "".isidentifier() is False
        assert "a4".isidentifier() is True
        assert "_var".isidentifier() is True
        assert "_!var".isidentifier() is False
        assert "3abc".isidentifier() is False

    def test_lower_upper(self):
        assert u'a'.lower() == u'a'
        assert u'A'.lower() == u'a'
        assert u'\u0105'.lower() == u'\u0105'
        assert u'\u0104'.lower() == u'\u0105'
        assert u'\ud800'.lower() == u'\ud800'
        assert u'a'.upper() == u'A'
        assert u'A'.upper() == u'A'
        assert u'\u0105'.upper() == u'\u0104'
        assert u'\u0104'.upper() == u'\u0104'
        assert u'\ud800'.upper() == u'\ud800'

    def test_capitalize(self):
        assert u"brown fox".capitalize() == u"Brown fox"
        assert u' hello '.capitalize() == u' hello '
        assert u'Hello '.capitalize() == u'Hello '
        assert u'hello '.capitalize() == u'Hello '
        assert u'aaaa'.capitalize() == u'Aaaa'
        assert u'AaAa'.capitalize() == u'Aaaa'
        # check that titlecased chars are lowered correctly
        # \u1ffc is the titlecased char
        assert (u'\u1ff3\u1ff3\u1ffc\u1ffc'.capitalize() ==
                u'\u03a9\u0399\u1ff3\u1ff3\u1ff3')
        # check with cased non-letter chars
        assert (u'\u24c5\u24ce\u24c9\u24bd\u24c4\u24c3'.capitalize() ==
                u'\u24c5\u24e8\u24e3\u24d7\u24de\u24dd')
        assert (u'\u24df\u24e8\u24e3\u24d7\u24de\u24dd'.capitalize() ==
                u'\u24c5\u24e8\u24e3\u24d7\u24de\u24dd')
        assert u'\u2160\u2161\u2162'.capitalize() == u'\u2160\u2171\u2172'
        assert u'\u2170\u2171\u2172'.capitalize() == u'\u2160\u2171\u2172'
        # check with Ll chars with no upper - nothing changes here
        assert ('\u019b\u1d00\u1d86\u0221\u1fb7'.capitalize() ==
                '\u019b\u1d00\u1d86\u0221\u1fb7')

    def test_changed_in_unicodedata_version_8(self):
        assert u'\u025C'.upper() == u'\uA7AB'

    def test_isprintable(self):
        assert "".isprintable()
        assert " ".isprintable()
        assert "abcdefg".isprintable()
        assert not "abcdefg\n".isprintable()
        # some defined Unicode character
        assert "\u0374".isprintable()
        # undefined character
        assert not "\u0378".isprintable()
        # single surrogate character
        assert not "\ud800".isprintable()

    @py.test.mark.skipif("not config.option.runappdirect and sys.maxunicode == 0xffff")
    def test_isprintable_wide(self):
        assert '\U0001F46F'.isprintable()  # Since unicode 6.0
        assert not '\U000E0020'.isprintable()
        assert u'\ud800'.capitalize() == u'\ud800'
        assert u'xx\ud800'.capitalize() == u'Xx\ud800'

    def test_rjust(self):
        s = u"abc"
        assert s.rjust(2) == s
        assert s.rjust(3) == s
        assert s.rjust(4) == u" " + s
        assert s.rjust(5) == u"  " + s
        assert u'abc'.rjust(10) == u'       abc'
        assert u'abc'.rjust(6) == u'   abc'
        assert u'abc'.rjust(3) == u'abc'
        assert u'abc'.rjust(2) == u'abc'
        assert u'abc'.rjust(5, u'*') == u'**abc'    # Python 2.4
        assert u'abc'.rjust(5, '*') == u'**abc'     # Python 2.4
        raises(TypeError, u'abc'.rjust, 5, u'xx')

    def test_ljust(self):
        s = u"abc"
        assert s.ljust(2) == s
        assert s.ljust(3) == s
        assert s.ljust(4) == s + u" "
        assert s.ljust(5) == s + u"  "
        assert u'abc'.ljust(10) == u'abc       '
        assert u'abc'.ljust(6) == u'abc   '
        assert u'abc'.ljust(3) == u'abc'
        assert u'abc'.ljust(2) == u'abc'
        assert u'abc'.ljust(5, u'*') == u'abc**'    # Python 2.4
        assert u'abc'.ljust(5, '*') == u'abc**'     # Python 2.4
        raises(TypeError, u'abc'.ljust, 6, u'')

    def test_replace(self):
        assert 'one!two!three!'.replace('!', '@', 1) == 'one@two!three!'
        assert 'one!two!three!'.replace('!', '') == 'onetwothree'
        assert 'one!two!three!'.replace('!', '@', 2) == 'one@two@three!'
        assert 'one!two!three!'.replace('!', '@', 3) == 'one@two@three@'
        assert 'one!two!three!'.replace('!', '@', 4) == 'one@two@three@'
        assert 'one!two!three!'.replace('!', '@', 0) == 'one!two!three!'
        assert 'one!two!three!'.replace('!', '@') == 'one@two@three@'
        assert 'one!two!three!'.replace('x', '@') == 'one!two!three!'
        assert 'one!two!three!'.replace('x', '@', 2) == 'one!two!three!'
        assert u'\u1234'.replace(u'', '-') == u'-\u1234-'
        assert u'\u0234\u5678'.replace('', u'-') == u'-\u0234-\u5678-'
        assert u'\u0234\u5678'.replace('', u'-', 0) == u'\u0234\u5678'
        assert u'\u0234\u5678'.replace('', u'-', 1) == u'-\u0234\u5678'
        assert u'\u0234\u5678'.replace('', u'-', 2) == u'-\u0234-\u5678'
        assert u'\u0234\u5678'.replace('', u'-', 3) == u'-\u0234-\u5678-'
        assert u'\u0234\u5678'.replace('', u'-', 4) == u'-\u0234-\u5678-'
        assert u'\u0234\u5678'.replace('', u'-', 700) == u'-\u0234-\u5678-'
        assert u'\u0234\u5678'.replace('', u'-', -1) == u'-\u0234-\u5678-'
        assert u'\u0234\u5678'.replace('', u'-', -42) == u'-\u0234-\u5678-'
        assert 'abc'.replace('', '-') == '-a-b-c-'
        assert 'abc'.replace('', '-', 3) == '-a-b-c'
        assert 'abc'.replace('', '-', 0) == 'abc'
        assert ''.replace('', '') == ''
        assert ''.replace('', 'a') == 'a'
        assert 'abc'.replace('ab', '--', 0) == 'abc'
        assert 'abc'.replace('xy', '--') == 'abc'
        assert '123'.replace('123', '') == ''
        assert '123123'.replace('123', '') == ''
        assert '123x123'.replace('123', '') == 'x'

    def test_replace_overflow(self):
        import sys
        if sys.maxsize > 2**31-1:
            skip("Wrong platform")
        s = "a" * (2**16)
        raises(OverflowError, s.replace, "", s)

    def test_strip(self):
        s = " a b "
        assert s.strip() == "a b"
        assert s.rstrip() == " a b"
        assert s.lstrip() == "a b "
        assert 'xyzzyhelloxyzzy'.strip('xyz') == 'hello'
        assert 'xyzzyhelloxyzzy'.lstrip('xyz') == 'helloxyzzy'
        assert 'xyzzyhelloxyzzy'.rstrip('xyz') == 'xyzzyhello'

    def test_long_from_unicode(self):
        assert int('12345678901234567890') == 12345678901234567890
        assert int('123', 7) == 66

    def test_int_from_unicode(self):
        assert int('12345') == 12345

    def test_float_from_unicode(self):
        assert float('123.456e89') == float('123.456e89')

    def test_repr_16bits(self):
        # this used to fail when run on a CPython host with 16-bit unicodes
        s = repr('\U00101234')
        assert s == "'\\U00101234'"

    def test_repr(self):
        for ustr in ["", "a", "'", "\'", "\"", "\t", "\\", '',
                     'a', '"', '\'', '\"', '\t', '\\', "'''\"",
                     chr(19), chr(2), '\u1234', '\U00101234']:
            assert eval(repr(ustr)) == ustr

    def test_getnewargs(self):
        class X(str):
            pass
        x = X("foo\u1234")
        a = x.__getnewargs__()
        assert a == ("foo\u1234",)
        assert type(a[0]) is str

    def test_call_unicode(self):
        assert str() == ''
        assert str(None) == 'None'
        assert str(123) == '123'
        assert str(object=123) == '123'
        assert str([2, 3]) == '[2, 3]'
        #assert str(errors='strict') == '' --- obscure case, disabled for now
        class U(str):
            pass
        assert str(U()).__class__ is str
        assert U().__str__().__class__ is str
        assert U('test') == 'test'
        assert U('test').__class__ is U
        #assert U(errors='strict') == U('') --- obscure case, disabled for now

    def test_call_unicode_2(self):
        class X(object):
            def __bytes__(self):
                return b'x'
        raises(TypeError, str, X(), 'ascii')

    def test_startswith(self):
        assert 'ab'.startswith('ab') is True
        assert 'ab'.startswith('a') is True
        assert 'ab'.startswith('') is True
        assert 'x'.startswith('a') is False
        assert 'x'.startswith('x') is True
        assert ''.startswith('') is True
        assert ''.startswith('a') is False
        assert 'x'.startswith('xx') is False
        assert 'y'.startswith('xx') is False
        assert u'\u1234\u5678\u4321'.startswith(u'\u1234') is True
        assert u'\u1234\u5678\u4321'.startswith(u'\u1234\u4321') is False
        assert u'\u1234'.startswith(u'') is True

    def test_startswith_more(self):
        assert 'ab'.startswith('a', 0) is True
        assert 'ab'.startswith('a', 1) is False
        assert 'ab'.startswith('b', 1) is True
        assert 'abc'.startswith('bc', 1, 2) is False
        assert 'abc'.startswith('c', -1, 4) is True
        try:
            'hello'.startswith(['o'])
        except TypeError as e:
            msg = str(e)
            assert 'str' in msg
            assert 'tuple' in msg
        else:
            assert False, 'Expected TypeError'

    def test_startswith_too_large(self):
        assert u'ab'.startswith(u'b', 1) is True
        assert u'ab'.startswith(u'', 2) is True
        assert u'ab'.startswith(u'', 3) is False
        assert u'ab'.endswith(u'b', 1) is True
        assert u'ab'.endswith(u'', 2) is True
        assert u'ab'.endswith(u'', 3) is False

    def test_startswith_tuples(self):
        assert 'hello'.startswith(('he', 'ha'))
        assert not 'hello'.startswith(('lo', 'llo'))
        assert 'hello'.startswith(('hellox', 'hello'))
        assert not 'hello'.startswith(())
        assert 'helloworld'.startswith(('hellowo', 'rld', 'lowo'), 3)
        assert not 'helloworld'.startswith(('hellowo', 'ello', 'rld'), 3)
        assert 'hello'.startswith(('lo', 'he'), 0, -1)
        assert not 'hello'.startswith(('he', 'hel'), 0, 1)
        assert 'hello'.startswith(('he', 'hel'), 0, 2)
        raises(TypeError, 'hello'.startswith, (42,))

    def test_startswith_endswith_convert(self):
        assert 'hello'.startswith(('he\u1111', 'he'))
        assert not 'hello'.startswith(('lo\u1111', 'llo'))
        assert 'hello'.startswith(('hellox\u1111', 'hello'))
        assert not 'hello'.startswith(('lo', 'he\u1111'), 0, -1)
        assert not 'hello'.endswith(('he\u1111', 'he'))
        assert 'hello'.endswith(('\u1111lo', 'llo'))
        assert 'hello'.endswith(('\u1111hellox', 'hello'))

    def test_endswith(self):
        assert 'ab'.endswith('ab') is True
        assert 'ab'.endswith('b') is True
        assert 'ab'.endswith('') is True
        assert 'x'.endswith('a') is False
        assert 'x'.endswith('x') is True
        assert ''.endswith('') is True
        assert ''.endswith('a') is False
        assert 'x'.endswith('xx') is False
        assert 'y'.endswith('xx') is False

    def test_endswith_more(self):
        assert 'abc'.endswith('ab', 0, 2) is True
        assert 'abc'.endswith('bc', 1) is True
        assert 'abc'.endswith('bc', 2) is False
        assert 'abc'.endswith('b', -3, -1) is True
        try:
            'hello'.endswith(['o'])
        except TypeError as e:
            msg = str(e)
            assert 'str' in msg
            assert 'tuple' in msg
        else:
            assert False, 'Expected TypeError'

    def test_endswith_tuple(self):
        assert not 'hello'.endswith(('he', 'ha'))
        assert 'hello'.endswith(('lo', 'llo'))
        assert 'hello'.endswith(('hellox', 'hello'))
        assert not 'hello'.endswith(())
        assert 'helloworld'.endswith(('hellowo', 'rld', 'lowo'), 3)
        assert not 'helloworld'.endswith(('hellowo', 'ello', 'rld'), 3, -1)
        assert 'hello'.endswith(('hell', 'ell'), 0, -1)
        assert not 'hello'.endswith(('he', 'hel'), 0, 1)
        assert 'hello'.endswith(('he', 'hell'), 0, 4)
        raises(TypeError, 'hello'.endswith, (42,))

    def test_expandtabs(self):
        assert 'abc\rab\tdef\ng\thi'.expandtabs() ==    'abc\rab      def\ng       hi'
        assert 'abc\rab\tdef\ng\thi'.expandtabs(8) ==   'abc\rab      def\ng       hi'
        assert 'abc\rab\tdef\ng\thi'.expandtabs(4) ==   'abc\rab  def\ng   hi'
        assert 'abc\r\nab\tdef\ng\thi'.expandtabs(4) == 'abc\r\nab  def\ng   hi'
        assert 'abc\rab\tdef\ng\thi'.expandtabs() ==    'abc\rab      def\ng       hi'
        assert 'abc\rab\tdef\ng\thi'.expandtabs(8) ==   'abc\rab      def\ng       hi'
        assert 'abc\r\nab\r\ndef\ng\r\nhi'.expandtabs(4) == 'abc\r\nab\r\ndef\ng\r\nhi'

        s = 'xy\t'
        assert s.expandtabs() =='xy      '

        s = '\txy\t'
        assert s.expandtabs() =='        xy      '
        assert s.expandtabs(1) ==' xy '
        assert s.expandtabs(2) =='  xy  '
        assert s.expandtabs(3) =='   xy '

        assert 'xy'.expandtabs() =='xy'
        assert ''.expandtabs() ==''

    def test_expandtabs_overflows_gracefully(self):
        import sys
        if sys.maxsize > (1 << 32):
            skip("Wrong platform")
        raises((OverflowError, MemoryError), 't\tt\t'.expandtabs, sys.maxsize)

    def test_expandtabs_0(self):
        assert u'x\ty'.expandtabs(0) == u'xy'
        assert u'x\ty'.expandtabs(-42) == u'xy'

    def test_translate(self):
        import sys
        assert 'bbbc' == 'abababc'.translate({ord('a'):None})
        assert 'iiic' == 'abababc'.translate({ord('a'):None, ord('b'):ord('i')})
        assert 'iiix' == 'abababc'.translate({ord('a'):None, ord('b'):ord('i'), ord('c'):'x'})
        assert '<i><i><i>c' == 'abababc'.translate({ord('a'):None, ord('b'):'<i>'})
        assert 'c' == 'abababc'.translate({ord('a'):None, ord('b'):''})
        assert 'xyyx' == 'xzx'.translate({ord('z'):'yy'})
        assert 'abcd' == 'ab\0d'.translate('c')
        assert 'abcd' == 'abcd'.translate('')
        assert 'abababc'.translate({ord('a'): ''}) == 'bbbc'

        raises(TypeError, 'hello'.translate)
        raises(ValueError, "\xff".translate, {0xff: sys.maxunicode+1})

    def test_maketrans(self):
        assert 'abababc' == 'abababc'.translate({'b': '<i>'})
        tbl = str.maketrans({'a': None, 'b': '<i>'})
        assert '<i><i><i>c' == 'abababc'.translate(tbl)
        tbl = str.maketrans('abc', 'xyz', 'd')
        assert 'xyzzy' == 'abdcdcbdddd'.translate(tbl)

        raises(TypeError, str.maketrans)
        raises(ValueError, str.maketrans, 'abc', 'defg')
        raises(TypeError, str.maketrans, 2, 'def')
        raises(TypeError, str.maketrans, 'abc', 2)
        raises(TypeError, str.maketrans, 'abc', 'def', 2)
        raises(ValueError, str.maketrans, {'xy': 2})
        raises(TypeError, str.maketrans, {(1,): 2})

        raises(TypeError, 'hello'.translate)
        raises(TypeError, 'abababc'.translate, 'abc', 'xyz')

    def test_unicode_from_encoded_object(self):
        assert str(b'x', 'utf-8') == 'x'
        assert str(b'x', 'utf-8', 'strict') == 'x'

    def test_unicode_startswith_tuple(self):
        assert 'xxx'.startswith(('x', 'y', 'z'), 0)
        assert 'xxx'.endswith(('x', 'y', 'z'), 0)

    def test_missing_cases(self):
        # some random cases, which are discovered to not be tested during annotation
        assert 'xxx'[1:1] == ''

    # these tests test lots of encodings, so they really belong to the _codecs
    # module. however, they test useful unicode methods too
    # they are stolen from CPython's unit tests

    def test_codecs_utf7(self):
        utfTests = [
            ('A\u2262\u0391.', b'A+ImIDkQ.'),             # RFC2152 example
            ('Hi Mom -\u263a-!', b'Hi Mom -+Jjo--!'),     # RFC2152 example
            ('\u65E5\u672C\u8A9E', b'+ZeVnLIqe-'),        # RFC2152 example
            ('Item 3 is \u00a31.', b'Item 3 is +AKM-1.'), # RFC2152 example
            ('+', b'+-'),
            ('+-', b'+--'),
            ('+?', b'+-?'),
            ('\?', b'+AFw?'),
            ('+?', b'+-?'),
            (r'\\?', b'+AFwAXA?'),
            (r'\\\?', b'+AFwAXABc?'),
            (r'++--', b'+-+---'),
        ]

        for (x, y) in utfTests:
            assert x.encode('utf-7') == y

        # surrogates are supported
        assert str(b'+3ADYAA-', 'utf-7') == '\udc00\ud800'

        assert str(b'+AB', 'utf-7', 'replace') == '\ufffd'

    def test_codecs_utf8(self):
        import sys
        assert ''.encode('utf-8') == b''
        assert '\u20ac'.encode('utf-8') == b'\xe2\x82\xac'
        raises(UnicodeEncodeError, '\ud800'.encode, 'utf-8')
        raises(UnicodeEncodeError, '\udc00'.encode, 'utf-8')
        raises(UnicodeEncodeError, '\udc00!'.encode, 'utf-8')
        if sys.maxunicode > 0xFFFF and len(chr(0x10000)) == 1:
            raises(UnicodeEncodeError, '\ud800\udc02'.encode, 'utf-8')
            raises(UnicodeEncodeError, '\ud84d\udc56'.encode, 'utf-8')
            raises(UnicodeEncodeError, ('\ud800\udc02'*1000).encode, 'utf-8')
        else:
            assert '\ud800\udc02'.encode('utf-8') == b'\xf0\x90\x80\x82'
            assert '\ud84d\udc56'.encode('utf-8') == b'\xf0\xa3\x91\x96'
            assert ('\ud800\udc02'*1000).encode('utf-8') == b'\xf0\x90\x80\x82'*1000
        assert (
            '\u6b63\u78ba\u306b\u8a00\u3046\u3068\u7ffb\u8a33\u306f'
            '\u3055\u308c\u3066\u3044\u307e\u305b\u3093\u3002\u4e00'
            '\u90e8\u306f\u30c9\u30a4\u30c4\u8a9e\u3067\u3059\u304c'
            '\u3001\u3042\u3068\u306f\u3067\u305f\u3089\u3081\u3067'
            '\u3059\u3002\u5b9f\u969b\u306b\u306f\u300cWenn ist das'
            ' Nunstuck git und'.encode('utf-8') ==
            b'\xe6\xad\xa3\xe7\xa2\xba\xe3\x81\xab\xe8\xa8\x80\xe3\x81'
            b'\x86\xe3\x81\xa8\xe7\xbf\xbb\xe8\xa8\xb3\xe3\x81\xaf\xe3'
            b'\x81\x95\xe3\x82\x8c\xe3\x81\xa6\xe3\x81\x84\xe3\x81\xbe'
            b'\xe3\x81\x9b\xe3\x82\x93\xe3\x80\x82\xe4\xb8\x80\xe9\x83'
            b'\xa8\xe3\x81\xaf\xe3\x83\x89\xe3\x82\xa4\xe3\x83\x84\xe8'
            b'\xaa\x9e\xe3\x81\xa7\xe3\x81\x99\xe3\x81\x8c\xe3\x80\x81'
            b'\xe3\x81\x82\xe3\x81\xa8\xe3\x81\xaf\xe3\x81\xa7\xe3\x81'
            b'\x9f\xe3\x82\x89\xe3\x82\x81\xe3\x81\xa7\xe3\x81\x99\xe3'
            b'\x80\x82\xe5\xae\x9f\xe9\x9a\x9b\xe3\x81\xab\xe3\x81\xaf'
            b'\xe3\x80\x8cWenn ist das Nunstuck git und'
        )

        # UTF-8 specific decoding tests
        assert str(b'\xf0\xa3\x91\x96', 'utf-8') == '\U00023456'
        assert str(b'\xf0\x90\x80\x82', 'utf-8') == '\U00010002'
        assert str(b'\xe2\x82\xac', 'utf-8') == '\u20ac'
        # Invalid Continuation Bytes, EOF
        raises(UnicodeDecodeError, b'\xc4\x00'.decode, 'utf-8')
        raises(UnicodeDecodeError, b'\xe2\x82'.decode, 'utf-8')
        # Non-Canonical Forms
        raises(UnicodeDecodeError, b'\xc0\x80'.decode, 'utf-8')
        raises(UnicodeDecodeError, b'\xc1\xbf'.decode, 'utf-8')
        raises(UnicodeDecodeError, b'\xe0\x9f\xbf'.decode, 'utf-8')
        raises(UnicodeDecodeError, b'\xf0\x8f\x8f\x84'.decode, 'utf-8')
        raises(UnicodeDecodeError, b'\xf5\x80\x81\x82'.decode, 'utf-8')
        raises(UnicodeDecodeError, b'\xf4\x90\x80\x80'.decode, 'utf-8')
        # CESU-8
        raises(UnicodeDecodeError, b'\xed\xa0\xbc\xed\xb2\xb1'.decode, 'utf-8')

    def test_codecs_errors(self):
        # Error handling (encoding)
        raises(UnicodeError, 'Andr\202 x'.encode, 'ascii')
        raises(UnicodeError, 'Andr\202 x'.encode, 'ascii','strict')
        assert 'Andr\202 x'.encode('ascii','ignore') == b"Andr x"
        assert 'Andr\202 x'.encode('ascii','replace') == b"Andr? x"

        # Error handling (decoding)
        raises(UnicodeError, str, b'Andr\202 x', 'ascii')
        raises(UnicodeError, str, b'Andr\202 x', 'ascii','strict')
        assert str(b'Andr\202 x','ascii','ignore') == "Andr x"
        assert str(b'Andr\202 x','ascii','replace') == 'Andr\uFFFD x'

        # Error handling (unknown character names)
        assert b"\\N{foo}xx".decode("unicode-escape", "ignore") == "xx"

        # Error handling (truncated escape sequence)
        raises(UnicodeError, b"\\".decode, "unicode-escape")

        raises(UnicodeError, b"\xc2".decode, "utf-8")
        assert b'\xe1\x80'.decode('utf-8', 'replace') == "\ufffd"

    def test_repr_printable(self):
        # PEP 3138: __repr__ respects printable characters.
        x = '\u027d'
        y = "'\u027d'"
        assert (repr(x) == y)
        x = '\U00090418\u027d\U000582b9\u54c3\U000fcb6e'
        y = "'\\U00090418\u027d\\U000582b9\u54c3\\U000fcb6e'"
        assert (repr(x) == y)
        assert (repr('\n') ==
                "'\\n'")


    def test_partition(self):
        assert (u'this is the par', u'ti', u'tion method') == \
            u'this is the partition method'.partition(u'ti')

        # from raymond's original specification
        S = u'http://www.python.org'
        assert (u'http', u'://', u'www.python.org') == S.partition(u'://')
        assert (u'http://www.python.org', u'', u'') == S.partition(u'?')
        assert (u'', u'http://', u'www.python.org') == S.partition(u'http://')
        assert (u'http://www.python.', u'org', u'') == S.partition(u'org')

        raises(ValueError, S.partition, u'')
        raises(TypeError, S.partition, None)

    def test_rpartition(self):
        assert (u'this is the rparti', u'ti', u'on method') == \
            u'this is the rpartition method'.rpartition(u'ti')

        # from raymond's original specification
        S = u'http://www.python.org'
        assert (u'http', u'://', u'www.python.org') == S.rpartition(u'://')
        assert (u'', u'', u'http://www.python.org') == S.rpartition(u'?')
        assert (u'', u'http://', u'www.python.org') == S.rpartition(u'http://')
        assert (u'http://www.python.', u'org', u'') == S.rpartition(u'org')

        raises(ValueError, S.rpartition, u'')
        raises(TypeError, S.rpartition, None)

    def test_mul(self):
        zero = 0
        assert type('' * zero) == type(zero * '') is str
        assert '' * zero == zero * '' == ''
        assert 'x' * zero == zero * 'x' == ''
        assert type('x' * zero) == type(zero * 'x') is str
        assert '123' * zero == zero * '123' == ''
        assert type('123' * zero) == type(zero * '123') is str
        for i in range(10):
            u = '123' * i
            assert len(u) == 3*i
            for j in range(0, i, 3):
                assert u[j+0] == '1'
                assert u[j+1] == '2'
                assert u[j+2] == '3'
            assert '123' * i == i * '123'

    def test_index(self):
        assert "rrarrrrrrrrra".index('a', 4, None) == 12
        assert "rrarrrrrrrrra".index('a', None, 6) == 2
        assert u"\u1234\u4321\u5678".index(u'\u5678', 1) == 2

    def test_rindex(self):
        from sys import maxsize
        assert 'abcdefghiabc'.rindex('') == 12
        assert 'abcdefghiabc'.rindex('def') == 3
        assert 'abcdefghiabc'.rindex('abc') == 9
        assert 'abcdefghiabc'.rindex('abc', 0, -1) == 0
        assert 'abcdefghiabc'.rindex('abc', -4*maxsize, 4*maxsize) == 9
        assert 'rrarrrrrrrrra'.rindex('a', 4, None) == 12
        assert u"\u1234\u5678".rindex(u'\u5678') == 1

        raises(ValueError, 'abcdefghiabc'.rindex, 'hib')
        raises(ValueError, 'defghiabc'.rindex, 'def', 1)
        raises(ValueError, 'defghiabc'.rindex, 'abc', 0, -1)
        raises(ValueError, 'abcdefghi'.rindex, 'ghi', 0, 8)
        raises(ValueError, 'abcdefghi'.rindex, 'ghi', 0, -1)
        raises(TypeError, 'abcdefghijklmn'.rindex, 'abc', 0, 0.0)
        raises(TypeError, 'abcdefghijklmn'.rindex, 'abc', -10.0, 30)

    def test_rfind(self):
        assert 'abcdefghiabc'.rfind('abc') == 9
        assert 'abcdefghiabc'.rfind('') == 12
        assert 'abcdefghiabc'.rfind('abcd') == 0
        assert 'abcdefghiabc'.rfind('abcz') == -1
        assert u"\u1234\u5678".rfind(u'\u5678') == 1

    def test_rfind_corner_case(self):
        assert 'abc'.rfind('', 4) == -1

    def test_count(self):
        assert "".count("x") ==0
        assert "".count("") ==1
        assert "Python".count("") ==7
        assert "ab aaba".count("ab") ==2
        assert 'aaa'.count('a') == 3
        assert 'aaa'.count('b') == 0
        assert 'aaa'.count('a', -1) == 1
        assert 'aaa'.count('a', -10) == 3
        assert 'aaa'.count('a', 0, -1) == 2
        assert 'aaa'.count('a', 0, -10) == 0
        assert 'ababa'.count('aba') == 1

    def test_swapcase(self):
        assert '\xe4\xc4\xdf'.swapcase() == '\xc4\xe4SS'
        assert u'\u0345\u03a3'.swapcase() == u'\u0399\u03c3'

    def test_call_special_methods(self):
        # xxx not completely clear if these are implementation details or not
        assert 'abc'.__add__('def') == 'abcdef'
        assert u'abc'.__rmod__(u'%s') == u'abc'
        ret = u'abc'.__rmod__('%s')
        raises(AttributeError, "u'abc'.__radd__(u'def')")

    def test_str_unicode_concat_overrides(self):
        "Test from Jython about being bug-compatible with CPython."

        def check(value, expected):
            assert type(value) == type(expected)
            assert value == expected

        def _test_concat(t1, t2):
            class SubclassB(t2):
                def __add__(self, other):
                    return SubclassB(t2(self) + t2(other))
            check(SubclassB('py') + SubclassB('thon'), SubclassB('python'))
            check(t1('python') + SubclassB('3'), str('python3'))
            check(SubclassB('py') + t1('py'), SubclassB('pypy'))

            class SubclassC(t2):
                def __radd__(self, other):
                    return SubclassC(t2(other) + t2(self))
            check(SubclassC('stack') + SubclassC('less'), t2('stackless'))
            check(t1('iron') + SubclassC('python'), SubclassC('ironpython'))
            check(SubclassC('tiny') + t1('py'), str('tinypy'))

            class SubclassD(t2):
                def __add__(self, other):
                    return SubclassD(t2(self) + t2(other))

                def __radd__(self, other):
                    return SubclassD(t2(other) + t2(self))
            check(SubclassD('di') + SubclassD('ct'), SubclassD('dict'))
            check(t1('list') + SubclassD(' comp'), SubclassD('list comp'))
            check(SubclassD('dun') + t1('der'), SubclassD('dunder'))

        _test_concat(str, str)

    def test_returns_subclass(self):
        class X(str):
            pass

        class Y(str):
            def __str__(self):
                return X("stuff")

        assert str(Y()).__class__ is X

    def test_getslice(self):
        s = u"\u0105b\u0107"
        assert s[:] == u"\u0105b\u0107"
        assert s[1:] == u"b\u0107"
        assert s[:2] == u"\u0105b"
        assert s[1:2] == u"b"
        assert s[-2:] == u"b\u0107"
        assert s[:-1] == u"\u0105b"
        assert s[-2:2] == u"b"
        assert s[1:-1] == u"b"
        assert s[-2:-1] == u"b"

    def test_getitem_slice(self):
        assert u'123456'.__getitem__(slice(1, 5)) == u'2345'
        s = u"\u0105b\u0107"
        assert s[slice(3)] == u"\u0105b\u0107"
        assert s[slice(1, 3)] == u"b\u0107"
        assert s[slice(2)] == u"\u0105b"
        assert s[slice(1, 2)] == u"b"
        assert s[slice(-2, 3)] == u"b\u0107"
        assert s[slice(-1)] == u"\u0105b"
        assert s[slice(-2, 2)] == u"b"
        assert s[slice(1, -1)] == u"b"
        assert s[slice(-2, -1)] == u"b"
        assert u"abcde"[::2] == u"ace"
        assert u"\u0105\u0106\u0107abcd"[::2] == u"\u0105\u0107bd"

    def test_iter(self):
        foo = "\u1111\u2222\u3333"
        assert hasattr(foo, '__iter__')
        iter = foo.__iter__()
        assert next(iter) == '\u1111'
        assert next(iter) == '\u2222'

    def test_no_len_on_str_iter(self):
        iterable = "hello"
        raises(TypeError, len, iter(iterable))

    def test_encode_raw_unicode_escape(self):
        u = str(b'\\', 'raw_unicode_escape')
        assert u == '\\'
        s = '\u05d1\u05d3\u05d9\u05e7\u05d4'.encode('raw_unicode_escape')
        assert s == b'\\u05d1\\u05d3\\u05d9\\u05e7\\u05d4'

    def test_decode_from_buffer(self):
        buf = b'character buffers are decoded to unicode'
        u = str(buf, 'utf-8', 'strict')
        assert u == 'character buffers are decoded to unicode'

    def test_unicode_conversion_with__str__(self):
        class A(str):
            def __str__(self):
                return "foo"
        class B(str):
            pass
        a = A('bar')
        assert a == 'bar'
        assert str(a) == 'foo'
        b = B('bar')
        assert b == 'bar'
        assert str(b) == 'bar'

    def test_unicode_conversion_with__str__(self):
        # new-style classes
        class A(object):
            def __str__(self):
                return '\u1234'
        s = str(A())
        assert type(s) is str
        assert s == '\u1234'
        # with old-style classes, it's different, but it should work as well
        class A:
            def __str__(self):
                return '\u1234'
        s = str(A())
        assert type(s) is str
        assert s == '\u1234'

    def test_formatting_unicode__str__(self):
        class A:
            def __init__(self, num):
                self.num = num
            def __str__(self):
                return chr(self.num)

        s = '%s' % A(111)    # this is ASCII
        assert type(s) is str
        assert s == chr(111)

        s = '%s' % A(0x1234)    # this is not ASCII
        assert type(s) is str
        assert s == '\u1234'

        # now the same with a new-style class...
        class A(object):
            def __init__(self, num):
                self.num = num
            def __str__(self):
                return chr(self.num)

        s = '%s' % A(111)    # this is ASCII
        assert type(s) is str
        assert s == chr(111)

        s = '%s' % A(0x1234)    # this is not ASCII
        assert type(s) is str
        assert s == '\u1234'

    def test_formatting_unicode__str__2(self):
        class A:
            def __str__(self):
                return u'baz'

        class B:
            def __str__(self):
                return 'bar'

        a = A()
        b = B()
        s = '%s %s' % (a, b)
        assert s == 'baz bar'

    def test_formatting_unicode__str__3(self):
        # "bah" is all I can say
        class X(object):
            def __repr__(self):
                return u'\u1234'
        '%s' % X()
        #
        class X(object):
            def __str__(self):
                return u'\u1234'
        '%s' % X()

    def test_formatting_unicode__repr__(self):
        # Printable character
        assert '%r' % chr(0xe9) == "'\xe9'"

    def test_formatting_not_tuple(self):
        class mydict(dict):
            pass
        assert 'xxx' % mydict() == 'xxx'
        assert 'xxx' % b'foo' == 'xxx'   # b'foo' considered as a mapping(!)
        assert 'xxx' % bytearray() == 'xxx'   # same
        assert 'xxx' % [] == 'xxx'       # [] considered as a mapping(!)
        raises(TypeError, "'xxx' % 'foo'")
        raises(TypeError, "'xxx' % 53")

    def test_str_subclass(self):
        class Foo9(str):
            def __str__(self):
                return "world"
        assert str(Foo9("hello")) == "world"

    def test_format_unicode_subclass(self):
        class U(str):
            def __str__(self):
                return '__str__ overridden'
        u = U('xxx')
        assert repr("%s" % u) == "'__str__ overridden'"
        assert repr("{}".format(u)) == "'__str__ overridden'"

    def test_format_c_overflow(self):
        import sys
        raises(OverflowError, u'{0:c}'.format, -1)
        raises(OverflowError, u'{0:c}'.format, sys.maxunicode + 1)

    def test_replace_with_buffer(self):
        raises(TypeError, 'abc'.replace, b'b', b'e')

    def test_unicode_subclass(self):
        class S(str):
            pass

        a = S('hello \u1234')
        b = str(a)
        assert type(b) is str
        assert b == 'hello \u1234'

        assert '%s' % S('mar\xe7') == 'mar\xe7'

    def test_format_new(self):
        assert '0{0}1{b}2'.format('A', b='B') == '0A1B2'

    def test_format_map(self):
        assert '0{a}1'.format_map({'a': 'A'}) == '0A1'

    def test_format_map_positional(self):
        raises(ValueError, '{}'.format_map, {})

    def test_isdecimal(self):
        assert '0'.isdecimal()
        assert not ''.isdecimal()
        assert not 'a'.isdecimal()
        assert not '\u2460'.isdecimal() # CIRCLED DIGIT ONE

    def test_isnumeric(self):
        assert '0'.isnumeric()
        assert not ''.isnumeric()
        assert not 'a'.isnumeric()
        assert '\u2460'.isnumeric() # CIRCLED DIGIT ONE

    def test_replace_autoconvert(self):
        res = 'one!two!three!'.replace('!', '@', 1)
        assert res == 'one@two!three!'
        assert type(res) == str

    def test_join_subclass(self):
        class StrSubclass(str):
            pass
        class BytesSubclass(bytes):
            pass

        s1 = StrSubclass('a')
        assert ''.join([s1]) is not s1
        s2 = BytesSubclass(b'a')
        assert b''.join([s2]) is not s2

    def test_encoding_and_errors_cant_be_none(self):
        raises(TypeError, "b''.decode(None)")
        raises(TypeError, "u''.encode(None)")
        raises(TypeError, "str(b'', encoding=None)")
        raises(TypeError, 'u"".encode("utf-8", None)')

    def test_encode_wrong_errors(self):
        assert ''.encode(errors='some_wrong_name') == b''

    def test_casefold(self):
        assert u'hello'.casefold() == u'hello'
        assert u'hELlo'.casefold() == u'hello'
        assert u'ß'.casefold() == u'ss'
        assert u'ﬁ'.casefold() == u'fi'
        assert u'\u03a3'.casefold() == u'\u03c3'
        assert u'A\u0345\u03a3'.casefold() == u'a\u03b9\u03c3'
        assert u'\u00b5'.casefold() == u'\u03bc'

    def test_lower_3a3(self):
        # Special case for GREEK CAPITAL LETTER SIGMA U+03A3
        assert u'\u03a3'.lower() == u'\u03c3'
        assert u'\u0345\u03a3'.lower() == u'\u0345\u03c3'
        assert u'A\u0345\u03a3'.lower() == u'a\u0345\u03c2'
        assert u'A\u0345\u03a3a'.lower() == u'a\u0345\u03c3a'
        assert u'A\u0345\u03a3'.lower() == u'a\u0345\u03c2'
        assert u'A\u03a3\u0345'.lower() == u'a\u03c2\u0345'
        assert u'\u03a3\u0345 '.lower() == u'\u03c3\u0345 '

    def test_unicode_constructor_misc(self):
        x = u'foo'
        x += u'bar'
        assert str(x) is x
        #
        class U(str):
            def __str__(self):
                return u'BOK'
        u = U(x)
        assert str(u) == u'BOK'
        #
        class U2(str):
            pass
        z = U2(u'foobaz')
        assert type(str(z)) is str
        assert str(z) == u'foobaz'
        #
<<<<<<< HEAD
        # two completely corner cases where we differ from CPython:
        #assert unicode(encoding='supposedly_the_encoding') == u''
        #assert unicode(errors='supposedly_the_error') == u''
        e = raises(TypeError, str, u'', 'supposedly_the_encoding')
        assert str(e.value) == 'decoding str is not supported'
        e = raises(TypeError, str, u'', errors='supposedly_the_error')
        assert str(e.value) == 'decoding str is not supported'
        e = raises(TypeError, str, u, 'supposedly_the_encoding')
        assert str(e.value) == 'decoding str is not supported'
        e = raises(TypeError, str, z, 'supposedly_the_encoding')
        assert str(e.value) == 'decoding str is not supported'
=======
        assert unicode(encoding='supposedly_the_encoding') == u''
        assert unicode(errors='supposedly_the_error') == u''
        e = raises(TypeError, unicode, u'', 'supposedly_the_encoding')
        assert str(e.value) == 'decoding Unicode is not supported'
        e = raises(TypeError, unicode, u'', errors='supposedly_the_error')
        assert str(e.value) == 'decoding Unicode is not supported'
        e = raises(TypeError, unicode, u, 'supposedly_the_encoding')
        assert str(e.value) == 'decoding Unicode is not supported'
        e = raises(TypeError, unicode, z, 'supposedly_the_encoding')
        assert str(e.value) == 'decoding Unicode is not supported'
>>>>>>> 021ea174
<|MERGE_RESOLUTION|>--- conflicted
+++ resolved
@@ -1105,10 +1105,8 @@
         assert type(str(z)) is str
         assert str(z) == u'foobaz'
         #
-<<<<<<< HEAD
-        # two completely corner cases where we differ from CPython:
-        #assert unicode(encoding='supposedly_the_encoding') == u''
-        #assert unicode(errors='supposedly_the_error') == u''
+        assert str(encoding='supposedly_the_encoding') == u''
+        assert str(errors='supposedly_the_error') == u''
         e = raises(TypeError, str, u'', 'supposedly_the_encoding')
         assert str(e.value) == 'decoding str is not supported'
         e = raises(TypeError, str, u'', errors='supposedly_the_error')
@@ -1116,16 +1114,4 @@
         e = raises(TypeError, str, u, 'supposedly_the_encoding')
         assert str(e.value) == 'decoding str is not supported'
         e = raises(TypeError, str, z, 'supposedly_the_encoding')
-        assert str(e.value) == 'decoding str is not supported'
-=======
-        assert unicode(encoding='supposedly_the_encoding') == u''
-        assert unicode(errors='supposedly_the_error') == u''
-        e = raises(TypeError, unicode, u'', 'supposedly_the_encoding')
-        assert str(e.value) == 'decoding Unicode is not supported'
-        e = raises(TypeError, unicode, u'', errors='supposedly_the_error')
-        assert str(e.value) == 'decoding Unicode is not supported'
-        e = raises(TypeError, unicode, u, 'supposedly_the_encoding')
-        assert str(e.value) == 'decoding Unicode is not supported'
-        e = raises(TypeError, unicode, z, 'supposedly_the_encoding')
-        assert str(e.value) == 'decoding Unicode is not supported'
->>>>>>> 021ea174
+        assert str(e.value) == 'decoding str is not supported'