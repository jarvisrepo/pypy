--- conflicted
+++ resolved
@@ -966,20 +966,13 @@
         class BytesSubclass(bytes):
             pass
 
-<<<<<<< HEAD
         s1 = StrSubclass('a')
         assert ''.join([s1]) is not s1
         s2 = BytesSubclass(b'a')
         assert b''.join([s2]) is not s2
-=======
-        s1 = UnicodeSubclass(u'a')
-        assert u''.join([s1]) is not s1
-        s2 = StrSubclass(u'a')
-        assert u''.join([s2]) is not s2
 
     def test_encoding_and_errors_cant_be_none(self):
-        raises(TypeError, "''.decode(None)")
+        raises(TypeError, "b''.decode(None)")
         raises(TypeError, "u''.encode(None)")
-        raises(TypeError, "unicode('', encoding=None)")
-        raises(TypeError, 'u"".encode("utf-8", None)')
->>>>>>> 47d0d109
+        raises(TypeError, "str(b'', encoding=None)")
+        raises(TypeError, 'u"".encode("utf-8", None)')