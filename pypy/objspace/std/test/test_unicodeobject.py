# -*- encoding: utf-8 -*-
import py
import sys
try:
    from hypothesis import given, strategies, settings, example
    HAS_HYPOTHESIS = True
except ImportError:
    HAS_HYPOTHESIS = False
    
from rpython.rlib import rutf8
from pypy.interpreter.error import OperationError


class TestUnicodeObject:
    spaceconfig = dict(usemodules=('unicodedata',))

    def test_unicode_to_decimal_w(self, space):
        from pypy.objspace.std.unicodeobject import unicode_to_decimal_w
        w_s = space.wrap(u"\N{EM SPACE}-3\N{EN SPACE}")
        s2 = unicode_to_decimal_w(space, w_s)
        assert s2 == " -3 "

    @py.test.mark.skipif("not config.option.runappdirect and sys.maxunicode == 0xffff")
    def test_unicode_to_decimal_w_wide(self, space):
        from pypy.objspace.std.unicodeobject import unicode_to_decimal_w
        w_s = space.wrap(u'\U0001D7CF\U0001D7CE') # 𝟏𝟎
        s2 = unicode_to_decimal_w(space, w_s)
        assert s2 == "10"

    def test_listview_unicode(self):
        w_str = self.space.newutf8('abcd', 4)
        assert self.space.listview_utf8(w_str) == list("abcd")

    def test_new_shortcut(self):
        space = self.space
        w_uni = self.space.newutf8('abcd', 4)
        w_new = space.call_method(
                space.w_unicode, "__new__", space.w_unicode, w_uni)
        assert w_new is w_uni

    if HAS_HYPOTHESIS:
        @given(strategies.text(), strategies.integers(min_value=0, max_value=10),
                                  strategies.integers(min_value=-1, max_value=10))
        def test_hypo_index_find(self, u, start, len1):
            if start + len1 < 0:
                return   # skip this case
            v = u[start : start + len1]
            space = self.space
            w_u = space.newutf8(u.encode('utf8'), len(u))
            w_v = space.newutf8(v.encode('utf8'), len(v))
            expected = u.find(v, start, start + len1)
            try:
                w_index = space.call_method(w_u, 'index', w_v,
                                            space.newint(start),
                                            space.newint(start + len1))
            except OperationError as e:
                if not e.match(space, space.w_ValueError):
                    raise
                assert expected == -1
            else:
                assert space.int_w(w_index) == expected >= 0

            w_index = space.call_method(w_u, 'find', w_v,
                                        space.newint(start),
                                        space.newint(start + len1))
            assert space.int_w(w_index) == expected
<<<<<<< HEAD
=======

>>>>>>> cb6a9e08
            rexpected = u.rfind(v, start, start + len1)
            try:
                w_index = space.call_method(w_u, 'rindex', w_v,
                                            space.newint(start),
                                            space.newint(start + len1))
            except OperationError as e:
                if not e.match(space, space.w_ValueError):
                    raise
                assert rexpected == -1
            else:
                assert space.int_w(w_index) == rexpected >= 0

            w_index = space.call_method(w_u, 'rfind', w_v,
                                        space.newint(start),
                                        space.newint(start + len1))
            assert space.int_w(w_index) == rexpected

            expected = u.startswith(v, start)
            w_res = space.call_method(w_u, 'startswith', w_v,
                                      space.newint(start))
            assert w_res is space.newbool(expected)

            expected = u.startswith(v, start, start + len1)
            w_res = space.call_method(w_u, 'startswith', w_v,
                                      space.newint(start),
                                      space.newint(start + len1))
            assert w_res is space.newbool(expected)

            expected = u.endswith(v, start)
            w_res = space.call_method(w_u, 'endswith', w_v,
                                      space.newint(start))
            assert w_res is space.newbool(expected)

            expected = u.endswith(v, start, start + len1)
            w_res = space.call_method(w_u, 'endswith', w_v,
                                      space.newint(start),
                                      space.newint(start + len1))
            assert w_res is space.newbool(expected)


        @given(u=strategies.text(),
               start=strategies.integers(min_value=0, max_value=10),
               len1=strategies.integers(min_value=-1, max_value=10))
        def test_hypo_index_find(self, u, start, len1):
            space = self.space
            if start + len1 < 0:
                return   # skip this case
            v = u[start : start + len1]
            w_u = space.wrap(u)
            w_v = space.wrap(v)
            expected = u.find(v, start, start + len1)
            try:
                w_index = space.call_method(w_u, 'index', w_v,
                                            space.newint(start),
                                            space.newint(start + len1))
            except OperationError as e:
                if not e.match(space, space.w_ValueError):
                    raise
                assert expected == -1
            else:
                assert space.int_w(w_index) == expected >= 0

            w_index = space.call_method(w_u, 'find', w_v,
                                        space.newint(start),
                                        space.newint(start + len1))
            assert space.int_w(w_index) == expected

            rexpected = u.rfind(v, start, start + len1)
            try:
                w_index = space.call_method(w_u, 'rindex', w_v,
                                            space.newint(start),
                                            space.newint(start + len1))
            except OperationError as e:
                if not e.match(space, space.w_ValueError):
                    raise
                assert rexpected == -1
            else:
                assert space.int_w(w_index) == rexpected >= 0

            w_index = space.call_method(w_u, 'rfind', w_v,
                                        space.newint(start),
                                        space.newint(start + len1))
            assert space.int_w(w_index) == rexpected

            expected = u.startswith(v, start)
<<<<<<< HEAD
            if expected and start > len(u):
                expected = False # python2 vs. python3
=======
>>>>>>> cb6a9e08
            w_res = space.call_method(w_u, 'startswith', w_v,
                                      space.newint(start))
            assert w_res is space.newbool(expected)

            expected = u.startswith(v, start, start + len1)
<<<<<<< HEAD
            if expected and start > len(u):
                expected = False # python2 vs. python3
=======
>>>>>>> cb6a9e08
            w_res = space.call_method(w_u, 'startswith', w_v,
                                      space.newint(start),
                                      space.newint(start + len1))
            assert w_res is space.newbool(expected)

            expected = u.endswith(v, start)
<<<<<<< HEAD
            if expected and start > len(u):
                expected = False # python2 vs. python3
=======
>>>>>>> cb6a9e08
            w_res = space.call_method(w_u, 'endswith', w_v,
                                      space.newint(start))
            assert w_res is space.newbool(expected)

            expected = u.endswith(v, start, start + len1)
<<<<<<< HEAD
            if expected and start > len(u):
                expected = False # python2 vs. python3
=======
>>>>>>> cb6a9e08
            w_res = space.call_method(w_u, 'endswith', w_v,
                                      space.newint(start),
                                      space.newint(start + len1))
            assert w_res is space.newbool(expected)


class AppTestUnicodeStringStdOnly:
    def test_compares(self):
        assert type('a') != type(b'a')
        assert 'a' != b'a'
        assert b'a' != 'a'
        assert not ('a' == 5)
        assert 'a' != 5
        raises(TypeError, "'a' < 5")


class AppTestUnicodeString:
    spaceconfig = dict(usemodules=('unicodedata',))

    def test_addition(self):
        import operator
        assert 'a' + 'b' == 'ab'
        raises(TypeError, operator.add, b'a', 'b')

    def test_getitem(self):
        assert u'abc'[2] == 'c'
        raises(IndexError, u'abc'.__getitem__, 15)
        assert u'g\u0105\u015b\u0107'[2] == u'\u015b'

    def test_join(self):
        def check(a, b):
            assert a == b
            assert type(a) == type(b)
        check(', '.join(['a']), 'a')
        raises(TypeError, ','.join, [b'a'])
        exc = raises(TypeError, ''.join, ['a', 2, 3])
        assert 'sequence item 1' in str(exc.value)

    def test_contains(self):
        assert '' in 'abc'
        assert 'a' in 'abc'
        assert 'bc' in 'abc'
        assert '\xe2' in 'g\xe2teau'

    def test_splitlines(self):
        assert ''.splitlines() == []
        assert ''.splitlines(1) == []
        assert '\n'.splitlines() == ['']
        assert 'a'.splitlines() == ['a']
        assert 'one\ntwo'.splitlines() == ['one', 'two']
        assert '\ntwo\nthree'.splitlines() == ['', 'two', 'three']
        assert '\n\n'.splitlines() == ['', '']
        assert 'a\nb\nc'.splitlines(1) == ['a\n', 'b\n', 'c']
        assert '\na\nb\n'.splitlines(1) == ['\n', 'a\n', 'b\n']
        assert ((u'a' + b'\xc2\x85'.decode('utf8') + u'b\n').splitlines() ==
                ['a', 'b'])

    def test_zfill(self):
        assert '123'.zfill(2) == '123'
        assert '123'.zfill(3) == '123'
        assert '123'.zfill(4) == '0123'
        assert '123'.zfill(6) == '000123'
        assert '+123'.zfill(2) == '+123'
        assert '+123'.zfill(3) == '+123'
        assert '+123'.zfill(4) == '+123'
        assert '+123'.zfill(5) == '+0123'
        assert '+123'.zfill(6) == '+00123'
        assert '-123'.zfill(3) == '-123'
        assert '-123'.zfill(4) == '-123'
        assert '-123'.zfill(5) == '-0123'
        assert ''.zfill(3) == '000'
        assert '34'.zfill(1) == '34'
        assert '34'.zfill(4) == '0034'

    def test_split(self):
        assert "".split() == []
        assert "".split('x') == ['']
        assert " ".split() == []
        assert "a".split() == ['a']
        assert "a".split("a", 1) == ['', '']
        assert " ".split(" ", 1) == ['', '']
        assert "aa".split("a", 2) == ['', '', '']
        assert " a ".split() == ['a']
        assert "a b c".split() == ['a','b','c']
        assert 'this is the split function'.split() == ['this', 'is', 'the', 'split', 'function']
        assert 'a|b|c|d'.split('|') == ['a', 'b', 'c', 'd']
        assert 'a|b|c|d'.split('|') == ['a', 'b', 'c', 'd']
        assert 'a|b|c|d'.split('|') == ['a', 'b', 'c', 'd']
        assert 'a|b|c|d'.split('|', 2) == ['a', 'b', 'c|d']
        assert 'a b c d'.split(None, 1) == ['a', 'b c d']
        assert 'a b c d'.split(None, 2) == ['a', 'b', 'c d']
        assert 'a b c d'.split(None, 3) == ['a', 'b', 'c', 'd']
        assert 'a b c d'.split(None, 4) == ['a', 'b', 'c', 'd']
        assert 'a b c d'.split(None, 0) == ['a b c d']
        assert 'a  b  c  d'.split(None, 2) == ['a', 'b', 'c  d']
        assert 'a b c d '.split() == ['a', 'b', 'c', 'd']
        assert 'a//b//c//d'.split('//') == ['a', 'b', 'c', 'd']
        assert 'endcase test'.split('test') == ['endcase ', '']
        raises(ValueError, 'abc'.split, '')
        raises(ValueError, 'abc'.split, '')
        raises(ValueError, 'abc'.split, '')
        assert '   a b c d'.split(None, 0) == ['a b c d']
        assert u'a\nb\u1680c'.split() == [u'a', u'b', u'c']

    def test_rsplit(self):
        assert u"".rsplit() == []
        assert u" ".rsplit() == []
        assert u"a".rsplit() == [u'a']
        assert u"a".rsplit(u"a", 1) == [u'', u'']
        assert u" ".rsplit(u" ", 1) == [u'', u'']
        assert u"aa".rsplit(u"a", 2) == [u'', u'', u'']
        assert u" a ".rsplit() == [u'a']
        assert u"a b c".rsplit() == [u'a',u'b',u'c']
        assert u'this is the rsplit function'.rsplit() == [u'this', u'is', u'the', u'rsplit', u'function']
        assert u'a|b|c|d'.rsplit(u'|') == [u'a', u'b', u'c', u'd']
        assert u'a|b|c|d'.rsplit('|') == [u'a', u'b', u'c', u'd']
        assert 'a|b|c|d'.rsplit(u'|') == [u'a', u'b', u'c', u'd']
        assert u'a|b|c|d'.rsplit(u'|', 2) == [u'a|b', u'c', u'd']
        assert u'a b c d'.rsplit(None, 1) == [u'a b c', u'd']
        assert u'a b c d'.rsplit(None, 2) == [u'a b', u'c', u'd']
        assert u'a b c d'.rsplit(None, 3) == [u'a', u'b', u'c', u'd']
        assert u'a b c d'.rsplit(None, 4) == [u'a', u'b', u'c', u'd']
        assert u'a b c d'.rsplit(None, 0) == [u'a b c d']
        assert u'a  b  c  d'.rsplit(None, 2) == [u'a  b', u'c', u'd']
        assert u'a b c d '.rsplit() == [u'a', u'b', u'c', u'd']
        assert u'a//b//c//d'.rsplit(u'//') == [u'a', u'b', u'c', u'd']
        assert u'endcase test'.rsplit(u'test') == [u'endcase ', u'']
        raises(ValueError, u'abc'.rsplit, u'')
        raises(ValueError, u'abc'.rsplit, '')
        raises(ValueError, 'abc'.rsplit, u'')
        assert u'  a b c  '.rsplit(None, 0) == [u'  a b c']
        assert u''.rsplit('aaa') == [u'']
        assert u'a\nb\u1680c'.rsplit() == [u'a', u'b', u'c']

    def test_center(self):
        s=u"a b"
        assert s.center(0) == u"a b"
        assert s.center(1) == u"a b"
        assert s.center(2) == u"a b"
        assert s.center(3) == u"a b"
        assert s.center(4) == u"a b "
        assert s.center(5) == u" a b "
        assert s.center(6) == u" a b  "
        assert s.center(7) == u"  a b  "
        assert s.center(8) == u"  a b   "
        assert s.center(9) == u"   a b   "
        assert u'abc'.center(10) == u'   abc    '
        assert u'abc'.center(6) == u' abc  '
        assert u'abc'.center(3) == u'abc'
        assert u'abc'.center(2) == u'abc'
        assert u'abc'.center(5, u'*') == u'*abc*'    # Python 2.4
        assert u'abc'.center(5, '*') == u'*abc*'     # Python 2.4
        raises(TypeError, u'abc'.center, 4, u'cba')
        assert 'x'.center(2, u'\U0010FFFF') == u'x\U0010FFFF'

    def test_title(self):
        assert "brown fox".title() == "Brown Fox"
        assert "!brown fox".title() == "!Brown Fox"
        assert "bROWN fOX".title() == "Brown Fox"
        assert "Brown Fox".title() == "Brown Fox"
        assert "bro!wn fox".title() == "Bro!Wn Fox"
        assert u'A\u03a3 \u1fa1xy'.title() == u'A\u03c2 \u1fa9xy'
        assert u'A\u03a3A'.title() == u'A\u03c3a'
        assert u"brow\u4321n fox".title() == u"Brow\u4321N Fox"
        assert u'\ud800'.title() == u'\ud800'
        assert (unichr(0x345) + u'abc').title() == u'\u0399Abc'
        assert (unichr(0x345) + u'ABC').title() == u'\u0399Abc'

    def test_istitle(self):
        assert u"".istitle() == False
        assert u"!".istitle() == False
        assert u"!!".istitle() == False
        assert u"brown fox".istitle() == False
        assert u"!brown fox".istitle() == False
        assert u"bROWN fOX".istitle() == False
        assert u"Brown Fox".istitle() == True
        assert u"bro!wn fox".istitle() == False
        assert u"Bro!wn fox".istitle() == False
        assert u"!brown Fox".istitle() == False
        assert u"!Brown Fox".istitle() == True
        assert u"Brow&&&&N Fox".istitle() == True
        assert u"!Brow&&&&n Fox".istitle() == False
        assert u'\u1FFc'.istitle()
        assert u'Greek \u1FFcitlecases ...'.istitle()

    def test_islower_isupper_with_titlecase(self):
        # \u01c5 is a char which is neither lowercase nor uppercase, but
        # titlecase
        assert not '\u01c5abc'.islower()
        assert not '\u01c5ABC'.isupper()

    def test_islower(self):
        assert u'\u2177'.islower()

    def test_isidentifier(self):
        assert "".isidentifier() is False
        assert "a4".isidentifier() is True
        assert "_var".isidentifier() is True
        assert "_!var".isidentifier() is False
        assert "3abc".isidentifier() is False

    def test_lower_upper(self):
        assert u'a'.lower() == u'a'
        assert u'A'.lower() == u'a'
        assert u'\u0105'.lower() == u'\u0105'
        assert u'\u0104'.lower() == u'\u0105'
        assert u'\ud800'.lower() == u'\ud800'
        assert u'a'.upper() == u'A'
        assert u'A'.upper() == u'A'
        assert u'\u0105'.upper() == u'\u0104'
        assert u'\u0104'.upper() == u'\u0104'
        assert u'\ud800'.upper() == u'\ud800'

    def test_capitalize(self):
        assert u"brown fox".capitalize() == u"Brown fox"
        assert u' hello '.capitalize() == u' hello '
        assert u'Hello '.capitalize() == u'Hello '
        assert u'hello '.capitalize() == u'Hello '
        assert u'aaaa'.capitalize() == u'Aaaa'
        assert u'AaAa'.capitalize() == u'Aaaa'
        # check that titlecased chars are lowered correctly
        # \u1ffc is the titlecased char
        assert (u'\u1ff3\u1ff3\u1ffc\u1ffc'.capitalize() ==
                u'\u03a9\u0399\u1ff3\u1ff3\u1ff3')
        # check with cased non-letter chars
        assert (u'\u24c5\u24ce\u24c9\u24bd\u24c4\u24c3'.capitalize() ==
                u'\u24c5\u24e8\u24e3\u24d7\u24de\u24dd')
        assert (u'\u24df\u24e8\u24e3\u24d7\u24de\u24dd'.capitalize() ==
                u'\u24c5\u24e8\u24e3\u24d7\u24de\u24dd')
        assert u'\u2160\u2161\u2162'.capitalize() == u'\u2160\u2171\u2172'
        assert u'\u2170\u2171\u2172'.capitalize() == u'\u2160\u2171\u2172'
        # check with Ll chars with no upper - nothing changes here
        assert ('\u019b\u1d00\u1d86\u0221\u1fb7'.capitalize() ==
                '\u019b\u1d00\u1d86\u0221\u1fb7')

    def test_changed_in_unicodedata_version_8(self):
        assert u'\u025C'.upper() == u'\uA7AB'

    def test_isprintable(self):
        assert "".isprintable()
        assert " ".isprintable()
        assert "abcdefg".isprintable()
        assert not "abcdefg\n".isprintable()
        # some defined Unicode character
        assert "\u0374".isprintable()
        # undefined character
        assert not "\u0378".isprintable()
        # single surrogate character
        assert not "\ud800".isprintable()

    @py.test.mark.skipif("not config.option.runappdirect and sys.maxunicode == 0xffff")
    def test_isprintable_wide(self):
        assert '\U0001F46F'.isprintable()  # Since unicode 6.0
        assert not '\U000E0020'.isprintable()
        assert u'\ud800'.capitalize() == u'\ud800'
        assert u'xx\ud800'.capitalize() == u'Xx\ud800'

    def test_rjust(self):
        s = u"abc"
        assert s.rjust(2) == s
        assert s.rjust(3) == s
        assert s.rjust(4) == u" " + s
        assert s.rjust(5) == u"  " + s
        assert u'abc'.rjust(10) == u'       abc'
        assert u'abc'.rjust(6) == u'   abc'
        assert u'abc'.rjust(3) == u'abc'
        assert u'abc'.rjust(2) == u'abc'
        assert u'abc'.rjust(5, u'*') == u'**abc'    # Python 2.4
        assert u'abc'.rjust(5, '*') == u'**abc'     # Python 2.4
        raises(TypeError, u'abc'.rjust, 5, u'xx')

    def test_ljust(self):
        s = u"abc"
        assert s.ljust(2) == s
        assert s.ljust(3) == s
        assert s.ljust(4) == s + u" "
        assert s.ljust(5) == s + u"  "
        assert u'abc'.ljust(10) == u'abc       '
        assert u'abc'.ljust(6) == u'abc   '
        assert u'abc'.ljust(3) == u'abc'
        assert u'abc'.ljust(2) == u'abc'
        assert u'abc'.ljust(5, u'*') == u'abc**'    # Python 2.4
        assert u'abc'.ljust(5, '*') == u'abc**'     # Python 2.4
        raises(TypeError, u'abc'.ljust, 6, u'')

    def test_replace(self):
        assert 'one!two!three!'.replace('!', '@', 1) == 'one@two!three!'
        assert 'one!two!three!'.replace('!', '') == 'onetwothree'
        assert 'one!two!three!'.replace('!', '@', 2) == 'one@two@three!'
        assert 'one!two!three!'.replace('!', '@', 3) == 'one@two@three@'
        assert 'one!two!three!'.replace('!', '@', 4) == 'one@two@three@'
        assert 'one!two!three!'.replace('!', '@', 0) == 'one!two!three!'
        assert 'one!two!three!'.replace('!', '@') == 'one@two@three@'
        assert 'one!two!three!'.replace('x', '@') == 'one!two!three!'
        assert 'one!two!three!'.replace('x', '@', 2) == 'one!two!three!'
        assert u'\u1234'.replace(u'', '-') == u'-\u1234-'
        assert u'\u0234\u5678'.replace('', u'-') == u'-\u0234-\u5678-'
        assert u'\u0234\u5678'.replace('', u'-', 0) == u'\u0234\u5678'
        assert u'\u0234\u5678'.replace('', u'-', 1) == u'-\u0234\u5678'
        assert u'\u0234\u5678'.replace('', u'-', 2) == u'-\u0234-\u5678'
        assert u'\u0234\u5678'.replace('', u'-', 3) == u'-\u0234-\u5678-'
        assert u'\u0234\u5678'.replace('', u'-', 4) == u'-\u0234-\u5678-'
        assert u'\u0234\u5678'.replace('', u'-', 700) == u'-\u0234-\u5678-'
        assert u'\u0234\u5678'.replace('', u'-', -1) == u'-\u0234-\u5678-'
        assert u'\u0234\u5678'.replace('', u'-', -42) == u'-\u0234-\u5678-'
        assert 'abc'.replace('', '-') == '-a-b-c-'
        assert 'abc'.replace('', '-', 3) == '-a-b-c'
        assert 'abc'.replace('', '-', 0) == 'abc'
        assert ''.replace('', '') == ''
        assert ''.replace('', 'a') == 'a'
        assert 'abc'.replace('ab', '--', 0) == 'abc'
        assert 'abc'.replace('xy', '--') == 'abc'
        assert '123'.replace('123', '') == ''
        assert '123123'.replace('123', '') == ''
        assert '123x123'.replace('123', '') == 'x'

    def test_replace_overflow(self):
        import sys
        if sys.maxsize > 2**31-1:
            skip("Wrong platform")
        s = "a" * (2**16)
        raises(OverflowError, s.replace, "", s)

    def test_strip(self):
        s = " a b "
        assert s.strip() == "a b"
        assert s.rstrip() == " a b"
        assert s.lstrip() == "a b "
        assert 'xyzzyhelloxyzzy'.strip('xyz') == 'hello'
        assert 'xyzzyhelloxyzzy'.lstrip('xyz') == 'helloxyzzy'
        assert 'xyzzyhelloxyzzy'.rstrip('xyz') == 'xyzzyhello'

    def test_long_from_unicode(self):
        assert int('12345678901234567890') == 12345678901234567890
        assert int('123', 7) == 66

    def test_int_from_unicode(self):
        assert int('12345') == 12345

    def test_float_from_unicode(self):
        assert float('123.456e89') == float('123.456e89')

    def test_repr_16bits(self):
        # this used to fail when run on a CPython host with 16-bit unicodes
        s = repr('\U00101234')
        assert s == "'\\U00101234'"

    def test_repr(self):
        for ustr in ["", "a", "'", "\'", "\"", "\t", "\\", '',
                     'a', '"', '\'', '\"', '\t', '\\', "'''\"",
                     chr(19), chr(2), '\u1234', '\U00101234']:
            assert eval(repr(ustr)) == ustr

    def test_getnewargs(self):
        class X(str):
            pass
        x = X("foo\u1234")
        a = x.__getnewargs__()
        assert a == ("foo\u1234",)
        assert type(a[0]) is str

    def test_call_unicode(self):
        assert str() == ''
        assert str(None) == 'None'
        assert str(123) == '123'
        assert str(object=123) == '123'
        assert str([2, 3]) == '[2, 3]'
        assert str(errors='strict') == ''
        class U(str):
            pass
        assert str(U()).__class__ is str
        assert U().__str__().__class__ is str
        assert U('test') == 'test'
        assert U('test').__class__ is U
        assert U(errors='strict') == U('')

    def test_call_unicode_2(self):
        class X(object):
            def __bytes__(self):
                return b'x'
        raises(TypeError, str, X(), 'ascii')

    def test_startswith(self):
        assert 'ab'.startswith('ab') is True
        assert 'ab'.startswith('a') is True
        assert 'ab'.startswith('') is True
        assert 'x'.startswith('a') is False
        assert 'x'.startswith('x') is True
        assert ''.startswith('') is True
        assert ''.startswith('a') is False
        assert 'x'.startswith('xx') is False
        assert 'y'.startswith('xx') is False
        assert u'\u1234\u5678\u4321'.startswith(u'\u1234') is True
        assert u'\u1234\u5678\u4321'.startswith(u'\u1234\u4321') is False
        assert u'\u1234'.startswith(u'') is True

    def test_startswith_more(self):
        assert 'ab'.startswith('a', 0) is True
        assert 'ab'.startswith('a', 1) is False
        assert 'ab'.startswith('b', 1) is True
        assert 'abc'.startswith('bc', 1, 2) is False
        assert 'abc'.startswith('c', -1, 4) is True
        try:
            'hello'.startswith(['o'])
        except TypeError as e:
            msg = str(e)
            assert 'str' in msg
            assert 'tuple' in msg
        else:
            assert False, 'Expected TypeError'

    def test_startswith_too_large(self):
        assert u'ab'.startswith(u'b', 1) is True
        assert u'ab'.startswith(u'', 2) is True
        assert u'ab'.startswith(u'', 3) is False
        assert u'ab'.endswith(u'b', 1) is True
        assert u'ab'.endswith(u'', 2) is True
        assert u'ab'.endswith(u'', 3) is False

    def test_startswith_tuples(self):
        assert 'hello'.startswith(('he', 'ha'))
        assert not 'hello'.startswith(('lo', 'llo'))
        assert 'hello'.startswith(('hellox', 'hello'))
        assert not 'hello'.startswith(())
        assert 'helloworld'.startswith(('hellowo', 'rld', 'lowo'), 3)
        assert not 'helloworld'.startswith(('hellowo', 'ello', 'rld'), 3)
        assert 'hello'.startswith(('lo', 'he'), 0, -1)
        assert not 'hello'.startswith(('he', 'hel'), 0, 1)
        assert 'hello'.startswith(('he', 'hel'), 0, 2)
        raises(TypeError, 'hello'.startswith, (42,))

    def test_startswith_endswith_convert(self):
        assert 'hello'.startswith(('he\u1111', 'he'))
        assert not 'hello'.startswith(('lo\u1111', 'llo'))
        assert 'hello'.startswith(('hellox\u1111', 'hello'))
        assert not 'hello'.startswith(('lo', 'he\u1111'), 0, -1)
        assert not 'hello'.endswith(('he\u1111', 'he'))
        assert 'hello'.endswith(('\u1111lo', 'llo'))
        assert 'hello'.endswith(('\u1111hellox', 'hello'))

    def test_endswith(self):
        assert 'ab'.endswith('ab') is True
        assert 'ab'.endswith('b') is True
        assert 'ab'.endswith('') is True
        assert 'x'.endswith('a') is False
        assert 'x'.endswith('x') is True
        assert ''.endswith('') is True
        assert ''.endswith('a') is False
        assert 'x'.endswith('xx') is False
        assert 'y'.endswith('xx') is False

    def test_endswith_more(self):
        assert 'abc'.endswith('ab', 0, 2) is True
        assert 'abc'.endswith('bc', 1) is True
        assert 'abc'.endswith('bc', 2) is False
        assert 'abc'.endswith('b', -3, -1) is True
        try:
            'hello'.endswith(['o'])
        except TypeError as e:
            msg = str(e)
            assert 'str' in msg
            assert 'tuple' in msg
        else:
            assert False, 'Expected TypeError'

    def test_endswith_tuple(self):
        assert not 'hello'.endswith(('he', 'ha'))
        assert 'hello'.endswith(('lo', 'llo'))
        assert 'hello'.endswith(('hellox', 'hello'))
        assert not 'hello'.endswith(())
        assert 'helloworld'.endswith(('hellowo', 'rld', 'lowo'), 3)
        assert not 'helloworld'.endswith(('hellowo', 'ello', 'rld'), 3, -1)
        assert 'hello'.endswith(('hell', 'ell'), 0, -1)
        assert not 'hello'.endswith(('he', 'hel'), 0, 1)
        assert 'hello'.endswith(('he', 'hell'), 0, 4)
        raises(TypeError, 'hello'.endswith, (42,))

    def test_expandtabs(self):
        assert 'abc\rab\tdef\ng\thi'.expandtabs() ==    'abc\rab      def\ng       hi'
        assert 'abc\rab\tdef\ng\thi'.expandtabs(8) ==   'abc\rab      def\ng       hi'
        assert 'abc\rab\tdef\ng\thi'.expandtabs(4) ==   'abc\rab  def\ng   hi'
        assert 'abc\r\nab\tdef\ng\thi'.expandtabs(4) == 'abc\r\nab  def\ng   hi'
        assert 'abc\rab\tdef\ng\thi'.expandtabs() ==    'abc\rab      def\ng       hi'
        assert 'abc\rab\tdef\ng\thi'.expandtabs(8) ==   'abc\rab      def\ng       hi'
        assert 'abc\r\nab\r\ndef\ng\r\nhi'.expandtabs(4) == 'abc\r\nab\r\ndef\ng\r\nhi'

        s = 'xy\t'
        assert s.expandtabs() =='xy      '

        s = '\txy\t'
        assert s.expandtabs() =='        xy      '
        assert s.expandtabs(1) ==' xy '
        assert s.expandtabs(2) =='  xy  '
        assert s.expandtabs(3) =='   xy '

        assert 'xy'.expandtabs() =='xy'
        assert ''.expandtabs() ==''

    def test_expandtabs_overflows_gracefully(self):
        import sys
        if sys.maxsize > (1 << 32):
            skip("Wrong platform")
        raises((OverflowError, MemoryError), 't\tt\t'.expandtabs, sys.maxsize)

    def test_expandtabs_0(self):
        assert u'x\ty'.expandtabs(0) == u'xy'
        assert u'x\ty'.expandtabs(-42) == u'xy'

    def test_translate(self):
        import sys
        assert 'bbbc' == 'abababc'.translate({ord('a'):None})
        assert 'iiic' == 'abababc'.translate({ord('a'):None, ord('b'):ord('i')})
        assert 'iiix' == 'abababc'.translate({ord('a'):None, ord('b'):ord('i'), ord('c'):'x'})
        assert '<i><i><i>c' == 'abababc'.translate({ord('a'):None, ord('b'):'<i>'})
        assert 'c' == 'abababc'.translate({ord('a'):None, ord('b'):''})
        assert 'xyyx' == 'xzx'.translate({ord('z'):'yy'})
        assert 'abcd' == 'ab\0d'.translate('c')
        assert 'abcd' == 'abcd'.translate('')
        assert 'abababc'.translate({ord('a'): ''}) == 'bbbc'

        raises(TypeError, 'hello'.translate)
        raises(ValueError, "\xff".translate, {0xff: sys.maxunicode+1})

    def test_maketrans(self):
        assert 'abababc' == 'abababc'.translate({'b': '<i>'})
        tbl = str.maketrans({'a': None, 'b': '<i>'})
        assert '<i><i><i>c' == 'abababc'.translate(tbl)
        tbl = str.maketrans('abc', 'xyz', 'd')
        assert 'xyzzy' == 'abdcdcbdddd'.translate(tbl)
        tbl = str.maketrans({'\xe9': 'a'})
        assert "[\xe9]".translate(tbl) == "[a]"

        raises(TypeError, str.maketrans)
        raises(ValueError, str.maketrans, 'abc', 'defg')
        raises(TypeError, str.maketrans, 2, 'def')
        raises(TypeError, str.maketrans, 'abc', 2)
        raises(TypeError, str.maketrans, 'abc', 'def', 2)
        raises(ValueError, str.maketrans, {'xy': 2})
        raises(TypeError, str.maketrans, {(1,): 2})

        raises(TypeError, 'hello'.translate)
        raises(TypeError, 'abababc'.translate, 'abc', 'xyz')

    def test_unicode_from_encoded_object(self):
        assert str(b'x', 'utf-8') == 'x'
        assert str(b'x', 'utf-8', 'strict') == 'x'

    def test_unicode_startswith_tuple(self):
        assert 'xxx'.startswith(('x', 'y', 'z'), 0)
        assert 'xxx'.endswith(('x', 'y', 'z'), 0)

    def test_missing_cases(self):
        # some random cases, which are discovered to not be tested during annotation
        assert 'xxx'[1:1] == ''

    # these tests test lots of encodings, so they really belong to the _codecs
    # module. however, they test useful unicode methods too
    # they are stolen from CPython's unit tests

    def test_codecs_utf7(self):
        utfTests = [
            ('A\u2262\u0391.', b'A+ImIDkQ.'),             # RFC2152 example
            ('Hi Mom -\u263a-!', b'Hi Mom -+Jjo--!'),     # RFC2152 example
            ('\u65E5\u672C\u8A9E', b'+ZeVnLIqe-'),        # RFC2152 example
            ('Item 3 is \u00a31.', b'Item 3 is +AKM-1.'), # RFC2152 example
            ('+', b'+-'),
            ('+-', b'+--'),
            ('+?', b'+-?'),
            ('\?', b'+AFw?'),
            ('+?', b'+-?'),
            (r'\\?', b'+AFwAXA?'),
            (r'\\\?', b'+AFwAXABc?'),
            (r'++--', b'+-+---'),
        ]

        for (x, y) in utfTests:
            assert x.encode('utf-7') == y

        # surrogates are supported
        assert str(b'+3ADYAA-', 'utf-7') == '\udc00\ud800'

        assert str(b'+AB', 'utf-7', 'replace') == '\ufffd'

    def test_codecs_utf8(self):
        import sys
        assert ''.encode('utf-8') == b''
        assert '\u20ac'.encode('utf-8') == b'\xe2\x82\xac'
        raises(UnicodeEncodeError, '\ud800'.encode, 'utf-8')
        raises(UnicodeEncodeError, '\udc00'.encode, 'utf-8')
        raises(UnicodeEncodeError, '\udc00!'.encode, 'utf-8')
        if sys.maxunicode > 0xFFFF and len(chr(0x10000)) == 1:
            raises(UnicodeEncodeError, '\ud800\udc02'.encode, 'utf-8')
            raises(UnicodeEncodeError, '\ud84d\udc56'.encode, 'utf-8')
            raises(UnicodeEncodeError, ('\ud800\udc02'*1000).encode, 'utf-8')
        else:
            assert '\ud800\udc02'.encode('utf-8') == b'\xf0\x90\x80\x82'
            assert '\ud84d\udc56'.encode('utf-8') == b'\xf0\xa3\x91\x96'
            assert ('\ud800\udc02'*1000).encode('utf-8') == b'\xf0\x90\x80\x82'*1000
        assert (
            '\u6b63\u78ba\u306b\u8a00\u3046\u3068\u7ffb\u8a33\u306f'
            '\u3055\u308c\u3066\u3044\u307e\u305b\u3093\u3002\u4e00'
            '\u90e8\u306f\u30c9\u30a4\u30c4\u8a9e\u3067\u3059\u304c'
            '\u3001\u3042\u3068\u306f\u3067\u305f\u3089\u3081\u3067'
            '\u3059\u3002\u5b9f\u969b\u306b\u306f\u300cWenn ist das'
            ' Nunstuck git und'.encode('utf-8') ==
            b'\xe6\xad\xa3\xe7\xa2\xba\xe3\x81\xab\xe8\xa8\x80\xe3\x81'
            b'\x86\xe3\x81\xa8\xe7\xbf\xbb\xe8\xa8\xb3\xe3\x81\xaf\xe3'
            b'\x81\x95\xe3\x82\x8c\xe3\x81\xa6\xe3\x81\x84\xe3\x81\xbe'
            b'\xe3\x81\x9b\xe3\x82\x93\xe3\x80\x82\xe4\xb8\x80\xe9\x83'
            b'\xa8\xe3\x81\xaf\xe3\x83\x89\xe3\x82\xa4\xe3\x83\x84\xe8'
            b'\xaa\x9e\xe3\x81\xa7\xe3\x81\x99\xe3\x81\x8c\xe3\x80\x81'
            b'\xe3\x81\x82\xe3\x81\xa8\xe3\x81\xaf\xe3\x81\xa7\xe3\x81'
            b'\x9f\xe3\x82\x89\xe3\x82\x81\xe3\x81\xa7\xe3\x81\x99\xe3'
            b'\x80\x82\xe5\xae\x9f\xe9\x9a\x9b\xe3\x81\xab\xe3\x81\xaf'
            b'\xe3\x80\x8cWenn ist das Nunstuck git und'
        )

        # UTF-8 specific decoding tests
        assert str(b'\xf0\xa3\x91\x96', 'utf-8') == '\U00023456'
        assert str(b'\xf0\x90\x80\x82', 'utf-8') == '\U00010002'
        assert str(b'\xe2\x82\xac', 'utf-8') == '\u20ac'
        # Invalid Continuation Bytes, EOF
        raises(UnicodeDecodeError, b'\xc4\x00'.decode, 'utf-8')
        raises(UnicodeDecodeError, b'\xe2\x82'.decode, 'utf-8')
        # Non-Canonical Forms
        raises(UnicodeDecodeError, b'\xc0\x80'.decode, 'utf-8')
        raises(UnicodeDecodeError, b'\xc1\xbf'.decode, 'utf-8')
        raises(UnicodeDecodeError, b'\xe0\x9f\xbf'.decode, 'utf-8')
        raises(UnicodeDecodeError, b'\xf0\x8f\x8f\x84'.decode, 'utf-8')
        raises(UnicodeDecodeError, b'\xf5\x80\x81\x82'.decode, 'utf-8')
        raises(UnicodeDecodeError, b'\xf4\x90\x80\x80'.decode, 'utf-8')
        # CESU-8
        raises(UnicodeDecodeError, b'\xed\xa0\xbc\xed\xb2\xb1'.decode, 'utf-8')

    def test_codecs_errors(self):
        # Error handling (encoding)
        raises(UnicodeError, 'Andr\202 x'.encode, 'ascii')
        raises(UnicodeError, 'Andr\202 x'.encode, 'ascii','strict')
        assert 'Andr\202 x'.encode('ascii','ignore') == b"Andr x"
        assert 'Andr\202 x'.encode('ascii','replace') == b"Andr? x"

        # Error handling (decoding)
        raises(UnicodeError, str, b'Andr\202 x', 'ascii')
        raises(UnicodeError, str, b'Andr\202 x', 'ascii','strict')
        assert str(b'Andr\202 x','ascii','ignore') == "Andr x"
        assert str(b'Andr\202 x','ascii','replace') == 'Andr\uFFFD x'

        # Error handling (unknown character names)
        assert b"\\N{foo}xx".decode("unicode-escape", "ignore") == "xx"

        # Error handling (truncated escape sequence)
        raises(UnicodeError, b"\\".decode, "unicode-escape")

        raises(UnicodeError, b"\xc2".decode, "utf-8")
        assert b'\xe1\x80'.decode('utf-8', 'replace') == "\ufffd"

    def test_repr_printable(self):
        # PEP 3138: __repr__ respects printable characters.
        x = '\u027d'
        y = "'\u027d'"
        assert (repr(x) == y)
        x = '\U00090418\u027d\U000582b9\u54c3\U000fcb6e'
        y = "'\\U00090418\u027d\\U000582b9\u54c3\\U000fcb6e'"
        assert (repr(x) == y)
        assert (repr('\n') ==
                "'\\n'")


    def test_partition(self):
        assert (u'this is the par', u'ti', u'tion method') == \
            u'this is the partition method'.partition(u'ti')

        # from raymond's original specification
        S = u'http://www.python.org'
        assert (u'http', u'://', u'www.python.org') == S.partition(u'://')
        assert (u'http://www.python.org', u'', u'') == S.partition(u'?')
        assert (u'', u'http://', u'www.python.org') == S.partition(u'http://')
        assert (u'http://www.python.', u'org', u'') == S.partition(u'org')

        raises(ValueError, S.partition, u'')
        raises(TypeError, S.partition, None)

    def test_rpartition(self):
        assert (u'this is the rparti', u'ti', u'on method') == \
            u'this is the rpartition method'.rpartition(u'ti')

        # from raymond's original specification
        S = u'http://www.python.org'
        assert (u'http', u'://', u'www.python.org') == S.rpartition(u'://')
        assert (u'', u'', u'http://www.python.org') == S.rpartition(u'?')
        assert (u'', u'http://', u'www.python.org') == S.rpartition(u'http://')
        assert (u'http://www.python.', u'org', u'') == S.rpartition(u'org')

        raises(ValueError, S.rpartition, u'')
        raises(TypeError, S.rpartition, None)

    def test_mul(self):
        zero = 0
        assert type('' * zero) == type(zero * '') is str
        assert '' * zero == zero * '' == ''
        assert 'x' * zero == zero * 'x' == ''
        assert type('x' * zero) == type(zero * 'x') is str
        assert '123' * zero == zero * '123' == ''
        assert type('123' * zero) == type(zero * '123') is str
        for i in range(10):
            u = '123' * i
            assert len(u) == 3*i
            for j in range(0, i, 3):
                assert u[j+0] == '1'
                assert u[j+1] == '2'
                assert u[j+2] == '3'
            assert '123' * i == i * '123'

    def test_index(self):
        assert "rrarrrrrrrrra".index('a', 4, None) == 12
        assert "rrarrrrrrrrra".index('a', None, 6) == 2
        assert u"\u1234\u4321\u5678".index(u'\u5678', 1) == 2

    def test_rindex(self):
        from sys import maxsize
        assert 'abcdefghiabc'.rindex('') == 12
        assert 'abcdefghiabc'.rindex('def') == 3
        assert 'abcdefghiabc'.rindex('abc') == 9
        assert 'abcdefghiabc'.rindex('abc', 0, -1) == 0
        assert 'abcdefghiabc'.rindex('abc', -4*maxsize, 4*maxsize) == 9
        assert 'rrarrrrrrrrra'.rindex('a', 4, None) == 12
        assert u"\u1234\u5678".rindex(u'\u5678') == 1

        raises(ValueError, 'abcdefghiabc'.rindex, 'hib')
        raises(ValueError, 'defghiabc'.rindex, 'def', 1)
        raises(ValueError, 'defghiabc'.rindex, 'abc', 0, -1)
        raises(ValueError, 'abcdefghi'.rindex, 'ghi', 0, 8)
        raises(ValueError, 'abcdefghi'.rindex, 'ghi', 0, -1)
        raises(TypeError, 'abcdefghijklmn'.rindex, 'abc', 0, 0.0)
        raises(TypeError, 'abcdefghijklmn'.rindex, 'abc', -10.0, 30)

    def test_rfind(self):
        assert 'abcdefghiabc'.rfind('abc') == 9
        assert 'abcdefghiabc'.rfind('') == 12
        assert 'abcdefghiabc'.rfind('abcd') == 0
        assert 'abcdefghiabc'.rfind('abcz') == -1
        assert u"\u1234\u5678".rfind(u'\u5678') == 1

    def test_rfind_corner_case(self):
<<<<<<< HEAD
        assert 'abc'.rfind('', 4) == -1

    def test_count_unicode(self):
        assert u'aaa'.count(u'', 10) == 0
        assert u'aaa'.count(u'', 3) == 1
=======
        assert u'abc'.rfind('', 4) == -1

    def test_find_index_str_unicode(self):
        assert u'abcdefghiabc'.find(u'bc') == 1
        assert u'ab\u0105b\u0107'.find('b', 2) == 3
        assert u'ab\u0105b\u0107'.find('b', 0, 1) == -1
        assert 'abcdefghiabc'.rfind(u'abc') == 9
        raises(UnicodeDecodeError, '\x80'.find, u'')
        raises(UnicodeDecodeError, '\x80'.rfind, u'')
        assert 'abcdefghiabc'.index(u'bc') == 1
        assert 'abcdefghiabc'.rindex(u'abc') == 9
        raises(UnicodeDecodeError, '\x80'.index, u'')
        raises(UnicodeDecodeError, '\x80'.rindex, u'')
        assert u"\u1234\u5678".find(u'\u5678') == 1

    def test_count_unicode(self):
        assert u'aaa'.count('', 10) == 0
        assert u'aaa'.count('', 3) == 1
>>>>>>> cb6a9e08
        assert u"".count(u"x") ==0
        assert u"".count(u"") ==1
        assert u"Python".count(u"") ==7
        assert u"ab aaba".count(u"ab") ==2
        assert u'aaa'.count(u'a') == 3
        assert u'aaa'.count(u'b') == 0
        assert u'aaa'.count(u'a', -1) == 1
        assert u'aaa'.count(u'a', -10) == 3
        assert u'aaa'.count(u'a', 0, -1) == 2
        assert u'aaa'.count(u'a', 0, -10) == 0
        assert u'ababa'.count(u'aba') == 1

    def test_swapcase(self):
        assert '\xe4\xc4\xdf'.swapcase() == '\xc4\xe4SS'
        assert u'\u0345\u03a3'.swapcase() == u'\u0399\u03c3'

    def test_call_special_methods(self):
        # xxx not completely clear if these are implementation details or not
        assert 'abc'.__add__('def') == 'abcdef'
        assert u'abc'.__rmod__(u'%s') == u'abc'
        ret = u'abc'.__rmod__('%s')
        raises(AttributeError, "u'abc'.__radd__(u'def')")

    def test_str_unicode_concat_overrides(self):
        "Test from Jython about being bug-compatible with CPython."

        def check(value, expected):
            assert type(value) == type(expected)
            assert value == expected

        def _test_concat(t1, t2):
            class SubclassB(t2):
                def __add__(self, other):
                    return SubclassB(t2(self) + t2(other))
            check(SubclassB('py') + SubclassB('thon'), SubclassB('python'))
            check(t1('python') + SubclassB('3'), str('python3'))
            check(SubclassB('py') + t1('py'), SubclassB('pypy'))

            class SubclassC(t2):
                def __radd__(self, other):
                    return SubclassC(t2(other) + t2(self))
            check(SubclassC('stack') + SubclassC('less'), t2('stackless'))
            check(t1('iron') + SubclassC('python'), SubclassC('ironpython'))
            check(SubclassC('tiny') + t1('py'), str('tinypy'))

            class SubclassD(t2):
                def __add__(self, other):
                    return SubclassD(t2(self) + t2(other))

                def __radd__(self, other):
                    return SubclassD(t2(other) + t2(self))
            check(SubclassD('di') + SubclassD('ct'), SubclassD('dict'))
            check(t1('list') + SubclassD(' comp'), SubclassD('list comp'))
            check(SubclassD('dun') + t1('der'), SubclassD('dunder'))

        _test_concat(str, str)

    def test_returns_subclass(self):
        class X(str):
            pass

        class Y(str):
            def __str__(self):
                return X("stuff")

        assert str(Y()).__class__ is X

    def test_getslice(self):
        s = u"\u0105b\u0107"
        assert s[:] == u"\u0105b\u0107"
        assert s[1:] == u"b\u0107"
        assert s[:2] == u"\u0105b"
        assert s[1:2] == u"b"
        assert s[-2:] == u"b\u0107"
        assert s[:-1] == u"\u0105b"
        assert s[-2:2] == u"b"
        assert s[1:-1] == u"b"
        assert s[-2:-1] == u"b"

    def test_getitem_slice(self):
        assert u'123456'.__getitem__(slice(1, 5)) == u'2345'
        s = u"\u0105b\u0107"
        assert s[slice(3)] == u"\u0105b\u0107"
        assert s[slice(1, 3)] == u"b\u0107"
        assert s[slice(2)] == u"\u0105b"
        assert s[slice(1, 2)] == u"b"
        assert s[slice(-2, 3)] == u"b\u0107"
        assert s[slice(-1)] == u"\u0105b"
        assert s[slice(-2, 2)] == u"b"
        assert s[slice(1, -1)] == u"b"
        assert s[slice(-2, -1)] == u"b"
        assert u"abcde"[::2] == u"ace"
        assert u"\u0105\u0106\u0107abcd"[::2] == u"\u0105\u0107bd"

    def test_iter(self):
        foo = "\u1111\u2222\u3333"
        assert hasattr(foo, '__iter__')
        iter = foo.__iter__()
        assert next(iter) == '\u1111'
        assert next(iter) == '\u2222'

    def test_no_len_on_str_iter(self):
        iterable = "hello"
        raises(TypeError, len, iter(iterable))

    def test_encode_raw_unicode_escape(self):
        u = str(b'\\', 'raw_unicode_escape')
        assert u == '\\'
        s = '\u05d1\u05d3\u05d9\u05e7\u05d4'.encode('raw_unicode_escape')
        assert s == b'\\u05d1\\u05d3\\u05d9\\u05e7\\u05d4'

    def test_decode_from_buffer(self):
        buf = b'character buffers are decoded to unicode'
        u = str(buf, 'utf-8', 'strict')
        assert u == 'character buffers are decoded to unicode'

    def test_unicode_conversion_with__str__(self):
        class A(str):
            def __str__(self):
                return "foo"
        class B(str):
            pass
        a = A('bar')
        assert a == 'bar'
        assert str(a) == 'foo'
        b = B('bar')
        assert b == 'bar'
        assert str(b) == 'bar'

    def test_unicode_conversion_with__str__(self):
        # new-style classes
        class A(object):
            def __str__(self):
                return '\u1234'
        s = str(A())
        assert type(s) is str
        assert s == '\u1234'
        # with old-style classes, it's different, but it should work as well
        class A:
            def __str__(self):
                return '\u1234'
        s = str(A())
        assert type(s) is str
        assert s == '\u1234'

    def test_formatting_uchr(self):
        assert '%c' % '\U00021483' == '\U00021483'

    def test_formatting_unicode__str__0(self):
        assert '%.2s' % "a\xe9\u20ac" == 'a\xe9'
        class A:
            def __init__(self, num):
                self.num = num
            def __str__(self):
                return chr(self.num)

        s = '%s' % A(111)    # this is ASCII
        assert type(s) is str
        assert s == chr(111)

        s = '%s' % A(0x1234)    # this is not ASCII
        assert type(s) is str
        assert s == '\u1234'

        # now the same with a new-style class...
        class A(object):
            def __init__(self, num):
                self.num = num
            def __str__(self):
                return chr(self.num)

        s = '%s' % A(111)    # this is ASCII
        assert type(s) is str
        assert s == chr(111)

        s = '%s' % A(0x1234)    # this is not ASCII
        assert type(s) is str
        assert s == '\u1234'

    def test_formatting_unicode__str__2(self):
        class A:
            def __str__(self):
                return u'baz'

        class B:
            def __str__(self):
                return 'bar'

        a = A()
        b = B()
        s = '%s %s' % (a, b)
        assert s == 'baz bar'

    def test_formatting_unicode__str__3(self):
        # "bah" is all I can say
        class X(object):
            def __repr__(self):
                return u'\u1234'
        '%s' % X()
        #
        class X(object):
            def __str__(self):
                return u'\u1234'
        '%s' % X()

<<<<<<< HEAD
    def test_formatting_unicode__repr__(self):
        # Printable character
        assert '%r' % chr(0xe9) == "'\xe9'"
=======
    def test_formatting_char(self):
        for num in range(0x80,0x100):
            uchar = unichr(num)
            print num
            assert uchar == u"%c" % num   # works only with ints
            assert uchar == u"%c" % uchar # and unicode chars
            # the implicit decoding should fail for non-ascii chars
            raises(UnicodeDecodeError, u"%c".__mod__, chr(num))
            raises(UnicodeDecodeError, u"%s".__mod__, chr(num))

    def test_str_subclass(self):
        class Foo9(str):
            def __unicode__(self):
                return u"world"
        assert unicode(Foo9("hello")) == u"world"

    def test_class_with_both_str_and_unicode(self):
        class A(object):
            def __str__(self):
                return 'foo'

            def __unicode__(self):
                return u'bar'
>>>>>>> cb6a9e08

    def test_formatting_not_tuple(self):
        class mydict(dict):
            pass
        assert 'xxx' % mydict() == 'xxx'
        assert 'xxx' % b'foo' == 'xxx'   # b'foo' considered as a mapping(!)
        assert 'xxx' % bytearray() == 'xxx'   # same
        assert 'xxx' % [] == 'xxx'       # [] considered as a mapping(!)
        raises(TypeError, "'xxx' % 'foo'")
        raises(TypeError, "'xxx' % 53")

    def test_str_subclass(self):
        class Foo9(str):
            def __str__(self):
                return "world"
        assert str(Foo9("hello")) == "world"

    def test_format_unicode_subclass(self):
        class U(str):
            def __str__(self):
                return '__str__ overridden'
        u = U('xxx')
        assert repr("%s" % u) == "'__str__ overridden'"
        assert repr("{}".format(u)) == "'__str__ overridden'"

    def test_format_c_overflow(self):
        import sys
        raises(OverflowError, u'{0:c}'.format, -1)
        raises(OverflowError, u'{0:c}'.format, sys.maxunicode + 1)

    def test_replace_with_buffer(self):
        raises(TypeError, 'abc'.replace, b'b', b'e')

    def test_unicode_subclass(self):
        class S(str):
            pass

        a = S('hello \u1234')
        b = str(a)
        assert type(b) is str
        assert b == 'hello \u1234'

        assert '%s' % S('mar\xe7') == 'mar\xe7'

    def test_format_new(self):
        assert '0{0}1{b}2'.format('A', b='B') == '0A1B2'

    def test_format_map(self):
        assert '0{a}1'.format_map({'a': 'A'}) == '0A1'

    def test_format_map_positional(self):
        raises(ValueError, '{}'.format_map, {})

    def test_isdecimal(self):
        assert '0'.isdecimal()
        assert not ''.isdecimal()
        assert not 'a'.isdecimal()
        assert not '\u2460'.isdecimal() # CIRCLED DIGIT ONE

    def test_isnumeric(self):
        assert '0'.isnumeric()
        assert not ''.isnumeric()
        assert not 'a'.isnumeric()
        assert '\u2460'.isnumeric() # CIRCLED DIGIT ONE

    def test_replace_autoconvert(self):
        res = 'one!two!three!'.replace('!', '@', 1)
        assert res == 'one@two!three!'
        assert type(res) == str

    def test_join_subclass(self):
        class StrSubclass(str):
            pass
        class BytesSubclass(bytes):
            pass

        s1 = StrSubclass('a')
        assert ''.join([s1]) is not s1
        s2 = BytesSubclass(b'a')
        assert b''.join([s2]) is not s2

    def test_encoding_and_errors_cant_be_none(self):
        raises(TypeError, "b''.decode(None)")
        raises(TypeError, "u''.encode(None)")
        raises(TypeError, "str(b'', encoding=None)")
        raises(TypeError, 'u"".encode("utf-8", None)')

    def test_encode_wrong_errors(self):
        assert ''.encode(errors='some_wrong_name') == b''

    def test_casefold(self):
        assert u'hello'.casefold() == u'hello'
        assert u'hELlo'.casefold() == u'hello'
        assert u'ß'.casefold() == u'ss'
        assert u'ﬁ'.casefold() == u'fi'
        assert u'\u03a3'.casefold() == u'\u03c3'
        assert u'A\u0345\u03a3'.casefold() == u'a\u03b9\u03c3'
        assert u'\u00b5'.casefold() == u'\u03bc'

    def test_lower_3a3(self):
        # Special case for GREEK CAPITAL LETTER SIGMA U+03A3
        assert u'\u03a3'.lower() == u'\u03c3'
        assert u'\u0345\u03a3'.lower() == u'\u0345\u03c3'
        assert u'A\u0345\u03a3'.lower() == u'a\u0345\u03c2'
        assert u'A\u0345\u03a3a'.lower() == u'a\u0345\u03c3a'
        assert u'A\u0345\u03a3'.lower() == u'a\u0345\u03c2'
        assert u'A\u03a3\u0345'.lower() == u'a\u03c2\u0345'
        assert u'\u03a3\u0345 '.lower() == u'\u03c3\u0345 '

    def test_encode_wrong_errors(self):
        assert ''.encode(errors='some_wrong_name') == b''

    def test_casefold(self):
        assert u'hello'.casefold() == u'hello'
        assert u'hELlo'.casefold() == u'hello'
        assert u'ß'.casefold() == u'ss'
        assert u'ﬁ'.casefold() == u'fi'
        assert u'\u03a3'.casefold() == u'\u03c3'
        assert u'A\u0345\u03a3'.casefold() == u'a\u03b9\u03c3'
        assert u'\u00b5'.casefold() == u'\u03bc'

    def test_lower_3a3(self):
        # Special case for GREEK CAPITAL LETTER SIGMA U+03A3
        assert u'\u03a3'.lower() == u'\u03c3'
        assert u'\u0345\u03a3'.lower() == u'\u0345\u03c3'
        assert u'A\u0345\u03a3'.lower() == u'a\u0345\u03c2'
        assert u'A\u0345\u03a3a'.lower() == u'a\u0345\u03c3a'
        assert u'A\u0345\u03a3'.lower() == u'a\u0345\u03c2'
        assert u'A\u03a3\u0345'.lower() == u'a\u03c2\u0345'
        assert u'\u03a3\u0345 '.lower() == u'\u03c3\u0345 '

    def test_unicode_constructor_misc(self):
        x = u'foo'
        x += u'bar'
        assert str(x) is x
        #
        class U(str):
            def __str__(self):
                return u'BOK'
        u = U(x)
        assert str(u) == u'BOK'
        #
        class U2(str):
            pass
        z = U2(u'foobaz')
        assert type(str(z)) is str
        assert str(z) == u'foobaz'
        #
        assert str(encoding='supposedly_the_encoding') == u''
        assert str(errors='supposedly_the_error') == u''
        e = raises(TypeError, str, u'', 'supposedly_the_encoding')
        assert str(e.value) == 'decoding str is not supported'
        e = raises(TypeError, str, u'', errors='supposedly_the_error')
        assert str(e.value) == 'decoding str is not supported'
        e = raises(TypeError, str, u, 'supposedly_the_encoding')
        assert str(e.value) == 'decoding str is not supported'
        e = raises(TypeError, str, z, 'supposedly_the_encoding')
        assert str(e.value) == 'decoding str is not supported'<|MERGE_RESOLUTION|>--- conflicted
+++ resolved
@@ -64,10 +64,6 @@
                                         space.newint(start),
                                         space.newint(start + len1))
             assert space.int_w(w_index) == expected
-<<<<<<< HEAD
-=======
-
->>>>>>> cb6a9e08
             rexpected = u.rfind(v, start, start + len1)
             try:
                 w_index = space.call_method(w_u, 'rindex', w_v,
@@ -153,42 +149,30 @@
             assert space.int_w(w_index) == rexpected
 
             expected = u.startswith(v, start)
-<<<<<<< HEAD
             if expected and start > len(u):
                 expected = False # python2 vs. python3
-=======
->>>>>>> cb6a9e08
             w_res = space.call_method(w_u, 'startswith', w_v,
                                       space.newint(start))
             assert w_res is space.newbool(expected)
 
             expected = u.startswith(v, start, start + len1)
-<<<<<<< HEAD
             if expected and start > len(u):
                 expected = False # python2 vs. python3
-=======
->>>>>>> cb6a9e08
             w_res = space.call_method(w_u, 'startswith', w_v,
                                       space.newint(start),
                                       space.newint(start + len1))
             assert w_res is space.newbool(expected)
 
             expected = u.endswith(v, start)
-<<<<<<< HEAD
             if expected and start > len(u):
                 expected = False # python2 vs. python3
-=======
->>>>>>> cb6a9e08
             w_res = space.call_method(w_u, 'endswith', w_v,
                                       space.newint(start))
             assert w_res is space.newbool(expected)
 
             expected = u.endswith(v, start, start + len1)
-<<<<<<< HEAD
             if expected and start > len(u):
                 expected = False # python2 vs. python3
-=======
->>>>>>> cb6a9e08
             w_res = space.call_method(w_u, 'endswith', w_v,
                                       space.newint(start),
                                       space.newint(start + len1))
@@ -933,32 +917,11 @@
         assert u"\u1234\u5678".rfind(u'\u5678') == 1
 
     def test_rfind_corner_case(self):
-<<<<<<< HEAD
         assert 'abc'.rfind('', 4) == -1
 
     def test_count_unicode(self):
         assert u'aaa'.count(u'', 10) == 0
         assert u'aaa'.count(u'', 3) == 1
-=======
-        assert u'abc'.rfind('', 4) == -1
-
-    def test_find_index_str_unicode(self):
-        assert u'abcdefghiabc'.find(u'bc') == 1
-        assert u'ab\u0105b\u0107'.find('b', 2) == 3
-        assert u'ab\u0105b\u0107'.find('b', 0, 1) == -1
-        assert 'abcdefghiabc'.rfind(u'abc') == 9
-        raises(UnicodeDecodeError, '\x80'.find, u'')
-        raises(UnicodeDecodeError, '\x80'.rfind, u'')
-        assert 'abcdefghiabc'.index(u'bc') == 1
-        assert 'abcdefghiabc'.rindex(u'abc') == 9
-        raises(UnicodeDecodeError, '\x80'.index, u'')
-        raises(UnicodeDecodeError, '\x80'.rindex, u'')
-        assert u"\u1234\u5678".find(u'\u5678') == 1
-
-    def test_count_unicode(self):
-        assert u'aaa'.count('', 10) == 0
-        assert u'aaa'.count('', 3) == 1
->>>>>>> cb6a9e08
         assert u"".count(u"x") ==0
         assert u"".count(u"") ==1
         assert u"Python".count(u"") ==7
@@ -1164,35 +1127,9 @@
                 return u'\u1234'
         '%s' % X()
 
-<<<<<<< HEAD
     def test_formatting_unicode__repr__(self):
         # Printable character
         assert '%r' % chr(0xe9) == "'\xe9'"
-=======
-    def test_formatting_char(self):
-        for num in range(0x80,0x100):
-            uchar = unichr(num)
-            print num
-            assert uchar == u"%c" % num   # works only with ints
-            assert uchar == u"%c" % uchar # and unicode chars
-            # the implicit decoding should fail for non-ascii chars
-            raises(UnicodeDecodeError, u"%c".__mod__, chr(num))
-            raises(UnicodeDecodeError, u"%s".__mod__, chr(num))
-
-    def test_str_subclass(self):
-        class Foo9(str):
-            def __unicode__(self):
-                return u"world"
-        assert unicode(Foo9("hello")) == u"world"
-
-    def test_class_with_both_str_and_unicode(self):
-        class A(object):
-            def __str__(self):
-                return 'foo'
-
-            def __unicode__(self):
-                return u'bar'
->>>>>>> cb6a9e08
 
     def test_formatting_not_tuple(self):
         class mydict(dict):
