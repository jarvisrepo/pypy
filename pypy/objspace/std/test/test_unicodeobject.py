--- conflicted
+++ resolved
@@ -1326,12 +1326,9 @@
     def test_newlist_utf8_non_ascii(self):
         'ä'.split("\n")[0] # does not crash
 
-<<<<<<< HEAD
     with open(os.path.join(os.path.dirname(__file__), 'startswith.py')) as f:
         exec 'def test_startswith_endswith_external(self): """%s"""\n' % (
             f.read(),)
-=======
     def test_replace_no_occurrence(self):
         x = u"xyz"
-        assert x.replace(u"a", u"b") is x
->>>>>>> 1e556105
+        assert x.replace(u"a", u"b") is x