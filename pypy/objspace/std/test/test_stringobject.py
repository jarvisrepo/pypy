<<<<<<< HEAD
import py
from pypy.objspace.std import stringobject
from pypy.objspace.std.stringobject import W_StringObject
from pypy.conftest import gettestobjspace


=======
>>>>>>> 262022df
class TestW_StringObject:

    def teardown_method(self, method):
        pass

    def test_bytes_w(self):
        assert self.space.bytes_w(self.space.wrapbytes("foo")) == "foo"

    def test_equality(self):
        w = self.space.wrapbytes
        assert self.space.eq_w(w('abc'), w('abc'))
        assert not self.space.eq_w(w('abc'), w('def'))

    def test_order_cmp(self):
        space = self.space
        w = space.wrapbytes
        assert self.space.is_true(space.lt(w('a'), w('b')))
        assert self.space.is_true(space.lt(w('a'), w('ab')))
        assert self.space.is_true(space.le(w('a'), w('a')))
        assert self.space.is_true(space.gt(w('a'), w('')))

    def test_truth(self):
        w = self.space.wrapbytes
        assert self.space.is_true(w('non-empty'))
        assert not self.space.is_true(w(''))

    def test_getitem(self):
        space = self.space
        w = space.wrap
        w_str = space.wrapbytes('abc')
        assert space.eq_w(space.getitem(w_str, w(0)), w(ord('a')))
        assert space.eq_w(space.getitem(w_str, w(-1)), w(ord('c')))
        self.space.raises_w(space.w_IndexError,
                            space.getitem,
                            w_str,
                            w(3))

    def test_slice(self):
        space = self.space
        w = space.wrap
        wb = space.wrapbytes
        w_str = wb('abc')

        w_slice = space.newslice(w(0), w(0), space.w_None)
        assert self.space.eq_w(space.getitem(w_str, w_slice), wb(''))

        w_slice = space.newslice(w(0), w(1), space.w_None)
        assert self.space.eq_w(space.getitem(w_str, w_slice), wb('a'))

        w_slice = space.newslice(w(0), w(10), space.w_None)
        assert self.space.eq_w(space.getitem(w_str, w_slice), wb('abc'))

        w_slice = space.newslice(space.w_None, space.w_None, space.w_None)
        assert self.space.eq_w(space.getitem(w_str, w_slice), wb('abc'))

        w_slice = space.newslice(space.w_None, w(-1), space.w_None)
        assert self.space.eq_w(space.getitem(w_str, w_slice), wb('ab'))

        w_slice = space.newslice(w(-1), space.w_None, space.w_None)
        assert self.space.eq_w(space.getitem(w_str, w_slice), wb('c'))

    def test_extended_slice(self):
        space = self.space
        if self.space.__class__.__name__.startswith('Trivial'):
            import sys
            if sys.version < (2, 3):
                return
        w_None = space.w_None
        w = space.wrap
        wb = space.wrapbytes
        w_str = wb('hello')

        w_slice = space.newslice(w_None, w_None, w(1))
        assert self.space.eq_w(space.getitem(w_str, w_slice), wb('hello'))

        w_slice = space.newslice(w_None, w_None, w(-1))
        assert self.space.eq_w(space.getitem(w_str, w_slice), wb('olleh'))

        w_slice = space.newslice(w_None, w_None, w(2))
        assert self.space.eq_w(space.getitem(w_str, w_slice), wb('hlo'))

        w_slice = space.newslice(w(1), w_None, w(2))
        assert self.space.eq_w(space.getitem(w_str, w_slice), wb('el'))

    def test_listview_str(self):
        py.test.py3k_skip("listview_str not supported yet")
        w_str = self.space.wrap('abcd')
        assert self.space.listview_str(w_str) == list("abcd")

class AppTestStringObject:

    def test_constructor(self):
        assert bytes() == b''
        assert bytes(3) == b'\0\0\0'
        assert bytes(b'abc') == b'abc'
        assert bytes('abc', 'ascii') == b'abc'

    def test_format(self):
        import operator
        raises(TypeError, operator.mod, b"%s", (1,))

    def test_fromhex(self):
        assert bytes.fromhex("abcd") == b'\xab\xcd'
        assert b''.fromhex("abcd") == b'\xab\xcd'
        assert bytes.fromhex("ab cd  ef") == b'\xab\xcd\xef'
        raises(TypeError, bytes.fromhex, b"abcd")
        raises(TypeError, bytes.fromhex, True)
        raises(ValueError, bytes.fromhex, "hello world")

    def test_split(self):
        assert b"".split() == []
        assert b"".split(b'x') == [b'']
        assert b" ".split() == []
        assert b"a".split() == [b'a']
        assert b"a".split(b"aa") == [b'a']
        assert b"a".split(b"a", 1) == [b'', b'']
        assert b" ".split(b" ", 1) == [b'', b'']
        assert b"aa".split(b"a", 2) == [b'', b'', b'']
        assert b" a ".split() == [b'a']
        assert b"a b c".split() == [b'a',b'b',b'c']
        assert b'this is the split function'.split() == [
            b'this', b'is', b'the', b'split', b'function']
        assert b'a|b|c|d'.split(b'|') == [b'a', b'b', b'c', b'd']
        assert b'a|b|c|d'.split(b'|', 2) == [b'a', b'b', b'c|d']
        assert b'a b c d'.split(None, 1) == [b'a', b'b c d']
        assert b'a b c d'.split(None, 2) == [b'a', b'b', b'c d']
        assert b'a b c d'.split(None, 3) == [b'a', b'b', b'c', b'd']
        assert b'a b c d'.split(None, 4) == [b'a', b'b', b'c', b'd']
        assert b'a b c d'.split(None, 0) == [b'a b c d']
        assert b'a  b  c  d'.split(None, 2) == [b'a', b'b', b'c  d']
        assert b'a b c d '.split() == [b'a', b'b', b'c', b'd']
        assert b'a//b//c//d'.split(b'//') == [b'a', b'b', b'c', b'd']
        assert b'endcase test'.split(b'test') == [b'endcase ', b'']
        raises(ValueError, b'abc'.split, b'')
        raises(TypeError, b'abc'.split, 123)
        raises(TypeError, b'abc'.split, None, 1.0)

    def test_rsplit(self):
        assert b"".rsplit() == []
        assert b" ".rsplit() == []
        assert b"a".rsplit() == [b'a']
        assert b"a".rsplit(b"a", 1) == [b'', b'']
        assert b" ".rsplit(b" ", 1) == [b'', b'']
        assert b"aa".rsplit(b"a", 2) == [b'', b'', b'']
        assert b" a ".rsplit() == [b'a']
        assert b"a b c".rsplit() == [b'a',b'b',b'c']
        assert b'this is the rsplit function'.rsplit() == [
            b'this', b'is', b'the', b'rsplit', b'function']
        assert b'a|b|c|d'.rsplit(b'|') == [b'a', b'b', b'c', b'd']
        assert b'a|b|c|d'.rsplit(b'|', 2) == [b'a|b', b'c', b'd']
        assert b'a b c d'.rsplit(None, 1) == [b'a b c', b'd']
        assert b'a b c d'.rsplit(None, 2) == [b'a b', b'c', b'd']
        assert b'a b c d'.rsplit(None, 3) == [b'a', b'b', b'c', b'd']
        assert b'a b c d'.rsplit(None, 4) == [b'a', b'b', b'c', b'd']
        assert b'a b c d'.rsplit(None, 0) == [b'a b c d']
        assert b'a  b  c  d'.rsplit(None, 2) == [b'a  b', b'c', b'd']
        assert b'a b c d '.rsplit() == [b'a', b'b', b'c', b'd']
        assert b'a//b//c//d'.rsplit(b'//') == [b'a', b'b', b'c', b'd']
        assert b'endcase test'.rsplit(b'test') == [b'endcase ', b'']
        raises(ValueError, b'abc'.rsplit, b'')

    def test_title(self):
        assert b"brown fox".title() == b"Brown Fox"
        assert b"!brown fox".title() == b"!Brown Fox"
        assert b"bROWN fOX".title() == b"Brown Fox"
        assert b"Brown Fox".title() == b"Brown Fox"
        assert b"bro!wn fox".title() == b"Bro!Wn Fox"

    def test_istitle(self):
        assert b"".istitle() == False
        assert b"!".istitle() == False
        assert b"!!".istitle() == False
        assert b"brown fox".istitle() == False
        assert b"!brown fox".istitle() == False
        assert b"bROWN fOX".istitle() == False
        assert b"Brown Fox".istitle() == True
        assert b"bro!wn fox".istitle() == False
        assert b"Bro!wn fox".istitle() == False
        assert b"!brown Fox".istitle() == False
        assert b"!Brown Fox".istitle() == True
        assert b"Brow&&&&N Fox".istitle() == True
        assert b"!Brow&&&&n Fox".istitle() == False

    def test_capitalize(self):
        assert b"brown fox".capitalize() == b"Brown fox"
        assert b' hello '.capitalize() == b' hello '
        assert b'Hello '.capitalize() == b'Hello '
        assert b'hello '.capitalize() == b'Hello '
        assert b'aaaa'.capitalize() == b'Aaaa'
        assert b'AaAa'.capitalize() == b'Aaaa'

    def test_rjust(self):
        s = b"abc"
        assert s.rjust(2) == s
        assert s.rjust(3) == s
        assert s.rjust(4) == b" " + s
        assert s.rjust(5) == b"  " + s
        assert b'abc'.rjust(10) == b'       abc'
        assert b'abc'.rjust(6) == b'   abc'
        assert b'abc'.rjust(3) == b'abc'
        assert b'abc'.rjust(2) == b'abc'
        assert b'abc'.rjust(5, b'*') == b'**abc'     # Python 2.4
        assert b'abc'.rjust(0) == b'abc'
        assert b'abc'.rjust(-1) == b'abc'
        raises(TypeError, b'abc'.rjust, 5.0)
        raises(TypeError, b'abc'.rjust, 5, '*')
        raises(TypeError, b'abc'.rjust, 5, b'xx')
        raises(TypeError, b'abc'.rjust, 5, bytearray(b' '))
        raises(TypeError, b'abc'.rjust, 5, 32)

    def test_ljust(self):
        s = b"abc"
        assert s.ljust(2) == s
        assert s.ljust(3) == s
        assert s.ljust(4) == s + b" "
        assert s.ljust(5) == s + b"  "
        assert b'abc'.ljust(10) == b'abc       '
        assert b'abc'.ljust(6) == b'abc   '
        assert b'abc'.ljust(3) == b'abc'
        assert b'abc'.ljust(2) == b'abc'
        assert b'abc'.ljust(5, b'*') == b'abc**'     # Python 2.4
        raises(TypeError, b'abc'.ljust, 5, '*')
        raises(TypeError, b'abc'.ljust, 6, b'')

    def test_replace(self):
        assert b'one!two!three!'.replace(b'!', b'@', 1) == b'one@two!three!'
        assert b'one!two!three!'.replace(b'!', b'') == b'onetwothree'
        assert b'one!two!three!'.replace(b'!', b'@', 2) == b'one@two@three!'
        assert b'one!two!three!'.replace(b'!', b'@', 3) == b'one@two@three@'
        assert b'one!two!three!'.replace(b'!', b'@', 4) == b'one@two@three@'
        assert b'one!two!three!'.replace(b'!', b'@', 0) == b'one!two!three!'
        assert b'one!two!three!'.replace(b'!', b'@') == b'one@two@three@'
        assert b'one!two!three!'.replace(b'x', b'@') == b'one!two!three!'
        assert b'one!two!three!'.replace(b'x', b'@', 2) == b'one!two!three!'
        assert b'abc'.replace(b'', b'-') == b'-a-b-c-'
        assert b'abc'.replace(b'', b'-', 3) == b'-a-b-c'
        assert b'abc'.replace(b'', b'-', 0) == b'abc'
        assert b''.replace(b'', b'') == b''
        assert b''.replace(b'', b'a') == b'a'
        assert b'abc'.replace(b'ab', b'--', 0) == b'abc'
        assert b'abc'.replace(b'xy', b'--') == b'abc'
        assert b'123'.replace(b'123', b'') == b''
        assert b'123123'.replace(b'123', b'') == b''
        assert b'123x123'.replace(b'123', b'') == b'x'

    def test_replace_buffer(self):
        assert b'one'.replace(memoryview(b'o'), memoryview(b'n'), 1) == b'nne'
        assert b'one'.replace(memoryview(b'o'), memoryview(b'n')) == b'nne'

    def test_strip(self):
        s = " a b "
        assert s.strip() == "a b"
        assert s.rstrip() == " a b"
        assert s.lstrip() == "a b "
        assert b'xyzzyhelloxyzzy'.strip(b'xyz') == b'hello'
        assert b'xyzzyhelloxyzzy'.lstrip(b'xyz') == b'helloxyzzy'
        assert b'xyzzyhelloxyzzy'.rstrip(b'xyz') == b'xyzzyhello'

    def test_zfill(self):
        assert b'123'.zfill(2) == b'123'
        assert b'123'.zfill(3) == b'123'
        assert b'123'.zfill(4) == b'0123'
        assert b'+123'.zfill(3) == b'+123'
        assert b'+123'.zfill(4) == b'+123'
        assert b'+123'.zfill(5) == b'+0123'
        assert b'-123'.zfill(3) == b'-123'
        assert b'-123'.zfill(4) == b'-123'
        assert b'-123'.zfill(5) == b'-0123'
        assert b''.zfill(3) == b'000'
        assert b'34'.zfill(1) == b'34'
        assert b'34'.zfill(4) == b'0034'

    def test_center(self):
        s="a b"
        assert s.center(0) == "a b"
        assert s.center(1) == "a b"
        assert s.center(2) == "a b"
        assert s.center(3) == "a b"
        assert s.center(4) == "a b "
        assert s.center(5) == " a b "
        assert s.center(6) == " a b  "
        assert s.center(7) == "  a b  "
        assert s.center(8) == "  a b   "
        assert s.center(9) == "   a b   "
        assert b'abc'.center(10) == b'   abc    '
        assert b'abc'.center(6) == b' abc  '
        assert b'abc'.center(3) == b'abc'
        assert b'abc'.center(2) == b'abc'
        assert b'abc'.center(5, b'*') == b'*abc*'     # Python 2.4
        assert b'abc'.center(0) == b'abc'
        assert b'abc'.center(-1) == b'abc'
        raises(TypeError, b'abc'.center, 4, b'cba')
        raises(TypeError, b'abc'.center, 5, bytearray(b' '))
        assert b' abc'.center(7) == b'   abc '

    def test_count(self):
        assert b"".count(b"x") ==0
        assert b"".count(b"") ==1
        assert b"Python".count(b"") ==7
        assert b"ab aaba".count(b"ab") ==2
        assert b'aaa'.count(b'a') == 3
        assert b'aaa'.count(b'b') == 0
        assert b'aaa'.count(b'a', -1) == 1
        assert b'aaa'.count(b'a', -10) == 3
        assert b'aaa'.count(b'a', 0, -1) == 2
        assert b'aaa'.count(b'a', 0, -10) == 0
        assert b'ababa'.count(b'aba') == 1

    def test_startswith(self):
        assert b'ab'.startswith(b'ab') is True
        assert b'ab'.startswith(b'a') is True
        assert b'ab'.startswith(b'') is True
        assert b'x'.startswith(b'a') is False
        assert b'x'.startswith(b'x') is True
        assert b''.startswith(b'') is True
        assert b''.startswith(b'a') is False
        assert b'x'.startswith(b'xx') is False
        assert b'hello'.startswith((bytearray(b'he'), bytearray(b'hel')))
        assert b'hello'.startswith((b'he', None, 123))
        assert b'y'.startswith(b'xx') is False

    def test_startswith_more(self):
        assert b'ab'.startswith(b'a', 0) is True
        assert b'ab'.startswith(b'a', 1) is False
        assert b'ab'.startswith(b'b', 1) is True
        assert b'abc'.startswith(b'bc', 1, 2) is False
        assert b'abc'.startswith(b'c', -1, 4) is True

    def test_startswith_tuples(self):
        assert b'hello'.startswith((b'he', b'ha'))
        assert not b'hello'.startswith((b'lo', b'llo'))
        assert b'hello'.startswith((b'hellox', b'hello'))
        assert not b'hello'.startswith(())
        assert b'helloworld'.startswith((b'hellowo', b'rld', b'lowo'), 3)
        assert not b'helloworld'.startswith((b'hellowo', b'ello', b'rld'), 3)
        assert b'hello'.startswith((b'lo', b'he'), 0, -1)
        assert not b'hello'.startswith((b'he', b'hel'), 0, 1)
        assert b'hello'.startswith((b'he', b'hel'), 0, 2)
        raises(TypeError, b'hello'.startswith, (42,))

    def test_endswith(self):
        assert b'ab'.endswith(b'ab') is True
        assert b'ab'.endswith(b'b') is True
        assert b'ab'.endswith(b'') is True
        assert b'x'.endswith(b'a') is False
        assert b'x'.endswith(b'x') is True
        assert b''.endswith(b'') is True
        assert b''.endswith(b'a') is False
        assert b'x'.endswith(b'xx') is False
        assert b'y'.endswith(b'xx') is False

    def test_endswith_more(self):
        assert b'abc'.endswith(b'ab', 0, 2) is True
        assert b'abc'.endswith(b'bc', 1) is True
        assert b'abc'.endswith(b'bc', 2) is False
        assert b'abc'.endswith(b'b', -3, -1) is True

    def test_endswith_tuple(self):
        assert not b'hello'.endswith((b'he', b'ha'))
        assert b'hello'.endswith((b'lo', b'llo'))
        assert b'hello'.endswith((b'hellox', b'hello'))
        assert not b'hello'.endswith(())
        assert b'helloworld'.endswith((b'hellowo', b'rld', b'lowo'), 3)
        assert not b'helloworld'.endswith((b'hellowo', b'ello', b'rld'), 3, -1)
        assert b'hello'.endswith((b'hell', b'ell'), 0, -1)
        assert not b'hello'.endswith((b'he', b'hel'), 0, 1)
        assert b'hello'.endswith((b'he', b'hell'), 0, 4)
        raises(TypeError, b'hello'.endswith, (42,))

    def test_expandtabs(self):
        import sys

        assert b'abc\rab\tdef\ng\thi'.expandtabs() ==    b'abc\rab      def\ng       hi'
        assert b'abc\rab\tdef\ng\thi'.expandtabs(8) ==   b'abc\rab      def\ng       hi'
        assert b'abc\rab\tdef\ng\thi'.expandtabs(4) ==   b'abc\rab  def\ng   hi'
        assert b'abc\r\nab\tdef\ng\thi'.expandtabs(4) == b'abc\r\nab  def\ng   hi'
        assert b'abc\rab\tdef\ng\thi'.expandtabs() ==    b'abc\rab      def\ng       hi'
        assert b'abc\rab\tdef\ng\thi'.expandtabs(8) ==   b'abc\rab      def\ng       hi'
        assert b'abc\r\nab\r\ndef\ng\r\nhi'.expandtabs(4) == b'abc\r\nab\r\ndef\ng\r\nhi'

        s = b'xy\t'
        assert s.expandtabs() == b'xy      '

        s = b'\txy\t'
        assert s.expandtabs() == b'        xy      '
        assert s.expandtabs(1) == b' xy '
        assert s.expandtabs(2) == b'  xy  '
        assert s.expandtabs(3) == b'   xy '

        assert b'xy'.expandtabs() == b'xy'
        assert b''.expandtabs() == b''

        assert b'x\t\t'.expandtabs(-1) == b'x'
        assert b'x\t\t'.expandtabs(0) == b'x'

        raises(OverflowError, b"t\tt\t".expandtabs, sys.maxint)

    def test_expandtabs_overflows_gracefully(self):
        import sys
        if sys.maxint > (1 << 32):
            skip("Wrong platform")
        raises((MemoryError, OverflowError), b't\tt\t'.expandtabs, sys.maxint)

    def test_splitlines(self):
        s = b""
        assert s.splitlines() == []
        assert s.splitlines() == s.splitlines(1)
        s = b"a + 4"
        assert s.splitlines() == [b'a + 4']
        # The following is true if no newline in string.
        assert s.splitlines() == s.splitlines(1)
        s = b"a + 4\nb + 2"
        assert s.splitlines() == [b'a + 4', b'b + 2']
        assert s.splitlines(1) == [b'a + 4\n', b'b + 2']
        s = b"ab\nab\n \n  x\n\n\n"
        assert s.splitlines() ==[b'ab',    b'ab',  b' ',   b'  x',   b'',    b'']
        assert s.splitlines() ==s.splitlines(0)
        assert s.splitlines(1) ==[b'ab\n', b'ab\n', b' \n', b'  x\n', b'\n', b'\n']
        s = b"\none\n\two\nthree\n\n"
        assert s.splitlines() ==[b'', b'one', b'\two', b'three', b'']
        assert s.splitlines(1) ==[b'\n', b'one\n', b'\two\n', b'three\n', b'\n']
        # Split on \r and \r\n too
        assert b'12\r34\r\n56'.splitlines() == [b'12', b'34', b'56']
        assert b'12\r34\r\n56'.splitlines(1) == [b'12\r', b'34\r\n', b'56']

    def test_find(self):
        assert b'abcdefghiabc'.find(b'abc') == 0
        assert b'abcdefghiabc'.find(b'abc', 1) == 9
        assert b'abcdefghiabc'.find(b'def', 4) == -1
        assert b'abcdef'.find(b'', 13) == -1
        assert b'abcdefg'.find(b'def', 5, None) == -1
        assert b'abcdef'.find(b'd', 6, 0) == -1
        assert b'abcdef'.find(b'd', 3, 3) == -1
        raises(TypeError, b'abcdef'.find, b'd', 1.0)

    def test_index(self):
        from sys import maxint
        assert b'abcdefghiabc'.index(b'') == 0
        assert b'abcdefghiabc'.index(b'def') == 3
        assert b'abcdefghiabc'.index(b'abc') == 0
        assert b'abcdefghiabc'.index(b'abc', 1) == 9
        assert b'abcdefghiabc'.index(b'def', -4*maxint, 4*maxint) == 3
        assert b'abcdefgh'.index(b'def', 2, None) == 3
        assert b'abcdefgh'.index(b'def', None, None) == 3
        raises(ValueError, b'abcdefghiabc'.index, b'hib')
        raises(ValueError, b'abcdefghiab'.index, b'abc', 1)
        raises(ValueError, b'abcdefghi'.index, b'ghi', 8)
        raises(ValueError, b'abcdefghi'.index, b'ghi', -1)
        raises(TypeError, b'abcdefghijklmn'.index, b'abc', 0, 0.0)
        raises(TypeError, b'abcdefghijklmn'.index, b'abc', -10.0, 30)

    def test_rfind(self):
        assert b'abc'.rfind(b'', 4) == -1
        assert b'abcdefghiabc'.rfind(b'abc') == 9
        assert b'abcdefghiabc'.rfind(b'') == 12
        assert b'abcdefghiabc'.rfind(b'abcd') == 0
        assert b'abcdefghiabc'.rfind(b'abcz') == -1
        assert b'abc'.rfind(b'', 0) == 3
        assert b'abc'.rfind(b'', 3) == 3
        assert b'abcdefgh'.rfind(b'def', 2, None) == 3

    def test_rindex(self):
        from sys import maxint
        assert b'abcdefghiabc'.rindex(b'') == 12
        assert b'abcdefghiabc'.rindex(b'def') == 3
        assert b'abcdefghiabc'.rindex(b'abc') == 9
        assert b'abcdefghiabc'.rindex(b'abc', 0, -1) == 0
        assert b'abcdefghiabc'.rindex(b'abc', -4*maxint, 4*maxint) == 9
        raises(ValueError, b'abcdefghiabc'.rindex, b'hib')
        raises(ValueError, b'defghiabc'.rindex, b'def', 1)
        raises(ValueError, b'defghiabc'.rindex, b'abc', 0, -1)
        raises(ValueError, b'abcdefghi'.rindex, b'ghi', 0, 8)
        raises(ValueError, b'abcdefghi'.rindex, b'ghi', 0, -1)
        raises(TypeError, b'abcdefghijklmn'.rindex, b'abc', 0, 0.0)
        raises(TypeError, b'abcdefghijklmn'.rindex, b'abc', -10.0, 30)


    def test_partition(self):

        assert (b'this is the par', b'ti', b'tion method') == \
            b'this is the partition method'.partition(b'ti')

        # from raymond's original specification
        S = b'http://www.python.org'
        assert (b'http', b'://', b'www.python.org') == S.partition(b'://')
        assert (b'http://www.python.org', b'', b'') == S.partition(b'?')
        assert (b'', b'http://', b'www.python.org') == S.partition(b'http://')
        assert (b'http://www.python.', b'org', b'') == S.partition(b'org')

        raises(ValueError, S.partition, b'')
        raises(TypeError, S.partition, None)

    def test_rpartition(self):

        assert (b'this is the rparti', b'ti', b'on method') == \
            b'this is the rpartition method'.rpartition(b'ti')

        # from raymond's original specification
        S = b'http://www.python.org'
        assert (b'http', b'://', b'www.python.org') == S.rpartition(b'://')
        assert (b'', b'', b'http://www.python.org') == S.rpartition(b'?')
        assert (b'', b'http://', b'www.python.org') == S.rpartition(b'http://')
        assert (b'http://www.python.', b'org', b'') == S.rpartition(b'org')

        raises(ValueError, S.rpartition, b'')
        raises(TypeError, S.rpartition, None)

    def test_split_maxsplit(self):
        assert b"/a/b/c".split(b'/', 2) == [b'',b'a',b'b/c']
        assert b"a/b/c".split(b"/") == [b'a', b'b', b'c']
        assert b" a ".split(None, 0) == [b'a ']
        assert b" a ".split(None, 1) == [b'a']
        assert b" a a ".split(b" ", 0) == [b' a a ']
        assert b" a a ".split(b" ", 1) == [b'', b'a a ']

    def test_join(self):
        assert b", ".join([b'a', b'b', b'c']) == b"a, b, c"
        assert b"".join([]) == b""
        assert b"-".join([b'a', b'b']) == b'a-b'
        text = b'text'
        assert b"".join([text]) is text
        assert b" -- ".join([text]) is text
        raises(TypeError, b''.join, 1)
        raises(TypeError, b''.join, [1])
        raises(TypeError, b''.join, [[1]])

    def test_unicode_join_str_arg_ascii(self):
        raises(TypeError, ''.join, [b'\xc3\xa1'])

    def test_unicode_join_endcase(self):
        # This class inserts a Unicode object into its argument's natural
        # iteration, in the 3rd position.
        class OhPhooey(object):
            def __init__(self, seq):
                self.it = iter(seq)
                self.i = 0

            def __iter__(self):
                return self

            def __next__(self):
                i = self.i
                self.i = i+1
                if i == 2:
                    return "fooled you!"
                return next(self.it)

        f = (b'a\n', b'b\n', b'c\n')
        raises(TypeError, b" - ".join, OhPhooey(f))

    def test_lower(self):
        assert b"aaa AAA".lower() == b"aaa aaa"
        assert b"".lower() == b""

    def test_upper(self):
        assert b"aaa AAA".upper() == b"AAA AAA"
        assert b"".upper() == b""

    def test_isalnum(self):
        assert b"".isalnum() == False
        assert b"!Bro12345w&&&&n Fox".isalnum() == False
        assert b"125 Brown Foxes".isalnum() == False
        assert b"125BrownFoxes".isalnum() == True

    def test_isalpha(self):
        assert b"".isalpha() == False
        assert b"!Bro12345w&&&&nFox".isalpha() == False
        assert b"Brown Foxes".isalpha() == False
        assert b"125".isalpha() == False

    def test_isdigit(self):
        assert b"".isdigit() == False
        assert b"!Bro12345w&&&&nFox".isdigit() == False
        assert b"Brown Foxes".isdigit() == False
        assert b"125".isdigit() == True

    def test_isspace(self):
        assert b"".isspace() == False
        assert b"!Bro12345w&&&&nFox".isspace() == False
        assert b" ".isspace() ==  True
        assert b"\t\t\b\b\n".isspace() == False
        assert b"\t\t".isspace() == True
        assert b"\t\t\r\r\n".isspace() == True

    def test_islower(self):
        assert b"".islower() == False
        assert b" ".islower() ==  False
        assert b"\t\t\b\b\n".islower() == False
        assert b"b".islower() == True
        assert b"bbb".islower() == True
        assert b"!bbb".islower() == True
        assert b"BBB".islower() == False
        assert b"bbbBBB".islower() == False

    def test_isupper(self):
        assert b"".isupper() == False
        assert b" ".isupper() ==  False
        assert b"\t\t\b\b\n".isupper() == False
        assert b"B".isupper() == True
        assert b"BBB".isupper() == True
        assert b"!BBB".isupper() == True
        assert b"bbb".isupper() == False
        assert b"BBBbbb".isupper() == False


    def test_swapcase(self):
        assert b"aaa AAA 111".swapcase() == b"AAA aaa 111"
        assert b"".swapcase() == b""

    def test_translate(self):
        def maketrans(origin, image):
            if len(origin) != len(image):
                raise ValueError("maketrans arguments must have same length")
            L = [i for i in range(256)]
            for i in range(len(origin)):
                L[origin[i]] = image[i]

            tbl = bytes(L)
            return tbl

        table = maketrans(b'abc', b'xyz')
        assert b'xyzxyz' == b'xyzabcdef'.translate(table, b'def')
        assert b'xyzxyz' == b'xyzabcdef'.translate(memoryview(table), b'def')

        table = maketrans(b'a', b'A')
        assert b'Abc' == b'abc'.translate(table)
        assert b'xyz' == b'xyz'.translate(table)
        assert b'yz' ==  b'xyz'.translate(table, b'x')
        raises(TypeError, b'xyz'.translate, table, 'x')

        raises(ValueError, b'xyz'.translate, b'too short', b'strip')
        raises(ValueError, b'xyz'.translate, b'too short')
        raises(ValueError, b'xyz'.translate, b'too long'*33)

        assert b'yz' == b'xyz'.translate(None, b'x')     # 2.6

    def test_iter(self):
        l=[]
        for i in iter(b"42"):
            l.append(i)
        assert l == [52, 50]

    def test_repr(self):
        for f in str, repr:
            assert f(b"")       =="b''"
            assert f(b"a")      =="b'a'"
            assert f(b"'")      =='b"\'"'
            assert f(b"\'")     =="b\"\'\""
            assert f(b"\"")     =='b\'"\''
            assert f(b"\t")     =="b'\\t'"
            assert f(b"\\")     =="b'\\\\'"
            assert f(b'')       =="b''"
            assert f(b'a')      =="b'a'"
            assert f(b'"')      =="b'\"'"
            assert f(b'\'')     =='b"\'"'
            assert f(b'\"')     =="b'\"'"
            assert f(b'\t')     =="b'\\t'"
            assert f(b'\\')     =="b'\\\\'"
            assert f(b"'''\"")  =='b\'\\\'\\\'\\\'"\''
            assert f(b"\x13")   =="b'\\x13'"
            assert f(b"\x02")   =="b'\\x02'"

    def test_contains(self):
        assert b'' in b'abc'
        assert b'a' in b'abc'
        assert b'ab' in b'abc'
        assert not b'd' in b'abc'
        assert 97 in b'a'
        raises(TypeError, b'a'.__contains__, 1.0)
        raises(ValueError, b'a'.__contains__, 256)
        raises(ValueError, b'a'.__contains__, -1)
        raises(TypeError, b'a'.__contains__, None)

    def test_decode(self):
        assert b'hello'.decode('ascii') == 'hello'
        raises(UnicodeDecodeError, b'he\x97lo'.decode, 'ascii')

    def test_encode(self):
        assert 'hello'.encode() == b'hello'
        assert type('hello'.encode()) is bytes

    def test_hash(self):
        # check that we have the same hash as CPython for at least 31 bits
        # (but don't go checking CPython's special case -1)
        # disabled: assert hash('') == 0 --- different special case
        assert hash('hello') & 0x7fffffff == 0x347697fd
        assert hash('hello world!') & 0x7fffffff == 0x2f0bb411

    def test_buffer(self):
        x = b"he"
        x += b"llo"
        b = memoryview(x)
        assert len(b) == 5
        assert b[-1] == b"o"
        assert b[:] == b"hello"
        assert b[1:0] == b""
        raises(TypeError, "b[3] = 'x'")

    def test_fromobject(self):
        class S:
            def __bytes__(self):
                return b"bytes"
        assert bytes(S()) == b"bytes"

    def test_getnewargs(self):
        assert  b"foo".__getnewargs__() == (b"foo",)

    def test_subclass(self):
        class S(bytes):
            pass
        s = S(b'abc')
        assert type(b''.join([s])) is bytes
        assert type(s.join([])) is bytes
        assert type(s.split(b'x')[0]) is bytes
        assert type(s.ljust(3)) is bytes
        assert type(s.rjust(3)) is bytes
        assert type(S(b'A').upper()) is bytes
        assert type(S(b'a').lower()) is bytes
        assert type(S(b'A').capitalize()) is bytes
        assert type(S(b'A').title()) is bytes
        assert type(s.replace(s, s)) is bytes
        assert type(s.replace(b'x', b'y')) is bytes
        assert type(s.replace(b'x', b'y', 0)) is bytes
        assert type(s.zfill(3)) is bytes
        assert type(s.strip()) is bytes
        assert type(s.rstrip()) is bytes
        assert type(s.lstrip()) is bytes
        assert type(s.center(3)) is bytes
        assert type(s.splitlines()[0]) is bytes

    def test_replace_overflow(self):
        import sys
        if sys.maxsize > 2**31-1:
            skip("Wrong platform")
        s = b"a" * (2**16)
        raises(OverflowError, s.replace, b"", s)

    def test_getslice(self):
        s = b"abc"
        assert s[:] == b"abc"
        assert s[1:] == b"bc"
        assert s[:2] == b"ab"
        assert s[1:2] == b"b"
        assert s[-2:] == b"bc"
        assert s[:-1] == b"ab"
        assert s[-2:2] == b"b"
        assert s[1:-1] == b"b"
        assert s[-2:-1] == b"b"

    def test_no_len_on_str_iter(self):
        iterable = b"hello"
        raises(TypeError, len, iter(iterable))

    def test_compatibility(self):
        #a whole bunch of methods should accept bytearray/memoryview without complaining...
        #I don't know how slavishly we should follow the cpython spec here, since it appears
        #quite arbitrary in which methods accept only bytes as secondary arguments or
        #anything with the buffer protocol
        
        b = b'hello world'
        b2 = b'ello'
        #not testing result, just lack of TypeError
        for bb in (b2, bytearray(b2), memoryview(b2)):
            assert b.split(bb)
            assert b.rsplit(bb)
            assert b.split(bb[:1])
            assert b.rsplit(bb[:1])
            assert b.join((bb, bb)) # cpython accepts bytes and
                                    # bytearray only, not buffer
            assert bb in b
            assert b.find(bb)
            assert b.rfind(bb)
            assert b.strip(bb)
            assert b.rstrip(bb)
            assert b.lstrip(bb)
            assert not b.startswith(bb)
            assert not b.startswith((bb, bb))
            assert not b.endswith(bb)
            assert not b.endswith((bb, bb))
            assert b.maketrans(bb, bb)

class AppTestPrebuilt(AppTestStringObject):
    spaceconfig = {"objspace.std.withprebuiltchar": True}

class AppTestShare(AppTestStringObject):
    spaceconfig = {"objspace.std.sharesmallstr": True}

class AppTestPrebuiltShare(AppTestStringObject):
    spaceconfig = {"objspace.std.withprebuiltchar": True,
                   "objspace.std.sharesmallstr": True}<|MERGE_RESOLUTION|>--- conflicted
+++ resolved
@@ -1,12 +1,5 @@
-<<<<<<< HEAD
 import py
-from pypy.objspace.std import stringobject
-from pypy.objspace.std.stringobject import W_StringObject
-from pypy.conftest import gettestobjspace
-
-
-=======
->>>>>>> 262022df
+
 class TestW_StringObject:
 
     def teardown_method(self, method):
