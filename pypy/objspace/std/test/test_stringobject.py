--- conflicted
+++ resolved
@@ -514,26 +514,15 @@
         assert b" a a ".split(b" ", 1) == [b'', b'a a ']
 
     def test_join(self):
-<<<<<<< HEAD
         assert b", ".join([b'a', b'b', b'c']) == b"a, b, c"
         assert b"".join([]) == b""
         assert b"-".join([b'a', b'b']) == b'a-b'
         text = b'text'
         assert b"".join([text]) is text
+        assert b" -- ".join([text]) is text
         raises(TypeError, b''.join, 1)
         raises(TypeError, b''.join, [1])
         raises(TypeError, b''.join, [[1]])
-=======
-        assert ", ".join(['a', 'b', 'c']) == "a, b, c"
-        assert "".join([]) == ""
-        assert "-".join(['a', 'b']) == 'a-b'
-        text = 'text'
-        assert "".join([text]) == text
-        assert " -- ".join([text]) is text
-        raises(TypeError, ''.join, 1)
-        raises(TypeError, ''.join, [1])
-        raises(TypeError, ''.join, [[1]])
->>>>>>> 1b0b2a5a
 
     def test_unicode_join_endcase(self):
         # This class inserts a Unicode object into its argument's natural
