--- conflicted
+++ resolved
@@ -108,16 +108,6 @@
         """
 
 
-<<<<<<< HEAD
-class AppTestCallMethodWithGetattributeShortcut(AppTestCallMethod):
-    spaceconfig = {"objspace.std.getattributeshortcut": True}
-
-class AppTestCallMethodWithGetattributeShortcutAndMapdict(AppTestCallMethod):
-    spaceconfig = {"objspace.std.getattributeshortcut": True,
-                   "objspace.std.withmapdict": True}
-
-=======
->>>>>>> 19fb77b6
 class TestCallMethod:
     def test_space_call_method(self):
         space = self.space
@@ -137,8 +127,4 @@
         assert (self.space.FrameClass.LOOKUP_METHOD.im_func ==
                 callmethod.LOOKUP_METHOD)
         assert (self.space.FrameClass.CALL_METHOD.im_func ==
-                callmethod.CALL_METHOD)
-
-class TestCallMethodMapDict(TestCallMethod):
-    spaceconfig = {"objspace.std.getattributeshortcut": True,
-                   "objspace.std.withmapdict": True}+                callmethod.CALL_METHOD)