--- conflicted
+++ resolved
@@ -96,19 +96,14 @@
                 pass
             else:
                 raise Exception("did not raise?")
-<<<<<<< HEAD
         """)
     
-=======
-        """
-
->>>>>>> 1147415b
     def test_kwargs(self):
         exec("""if 1:
             class C(object):
                 def f(self, a):
                     return a + 2
-
+            
             assert C().f(a=3) == 5
         """)
 
