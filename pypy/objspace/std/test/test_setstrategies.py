--- conflicted
+++ resolved
@@ -30,13 +30,8 @@
         s = W_SetObject(self.space, self.wrapped([]))
         assert s.strategy is self.space.fromcache(EmptySetStrategy)
 
-<<<<<<< HEAD
         s = W_SetObject(self.space, self.wrapped(["a", "b"], bytes=True))
-        assert s.strategy is self.space.fromcache(StringSetStrategy)
-=======
-        s = W_SetObject(self.space, self.wrapped(["a", "b"]))
         assert s.strategy is self.space.fromcache(BytesSetStrategy)
->>>>>>> 14464b9e
 
         s = W_SetObject(self.space, self.wrapped([u"a", u"b"]))
         assert s.strategy is self.space.fromcache(UnicodeSetStrategy)
@@ -151,13 +146,8 @@
         s = W_SetObject(space, self.wrapped([1,2]))
         assert sorted(space.listview_int(s)) == [1, 2]
         #
-<<<<<<< HEAD
         s = W_SetObject(space, self.wrapped(["a", "b"], bytes=True))
-        assert sorted(space.listview_str(s)) == ["a", "b"]
-=======
-        s = W_SetObject(space, self.wrapped(["a", "b"]))
         assert sorted(space.listview_bytes(s)) == ["a", "b"]
->>>>>>> 14464b9e
         #
         s = W_SetObject(space, self.wrapped([u"a", u"b"]))
         assert sorted(space.listview_unicode(s)) == [u"a", u"b"]