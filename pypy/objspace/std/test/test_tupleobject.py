from pypy.interpreter.error import OperationError
from pypy.objspace.std.tupleobject import W_TupleObject


class TestW_TupleObject:
    def test_is_true(self):
        w = self.space.wrap
        w_tuple = W_TupleObject([])
        assert self.space.is_true(w_tuple) is False
        w_tuple = W_TupleObject([w(5)])
        assert self.space.is_true(w_tuple) is True
        w_tuple = W_TupleObject([w(5), w(3)])
        assert self.space.is_true(w_tuple) is True

    def test_len(self):
        w = self.space.wrap
        w_tuple = W_TupleObject([])
        assert self.space.eq_w(self.space.len(w_tuple), w(0))
        w_tuple = W_TupleObject([w(5)])
        assert self.space.eq_w(self.space.len(w_tuple), w(1))
        w_tuple = W_TupleObject([w(5), w(3), w(99)] * 111)
        assert self.space.eq_w(self.space.len(w_tuple), w(333))

    def test_getitem(self):
        w = self.space.wrap
        w_tuple = W_TupleObject([w(5), w(3)])
        assert self.space.eq_w(self.space.getitem(w_tuple, w(0)), w(5))
        assert self.space.eq_w(self.space.getitem(w_tuple, w(1)), w(3))
        assert self.space.eq_w(self.space.getitem(w_tuple, w(-2)), w(5))
        assert self.space.eq_w(self.space.getitem(w_tuple, w(-1)), w(3))
        self.space.raises_w(self.space.w_IndexError,
                            self.space.getitem, w_tuple, w(2))
        self.space.raises_w(self.space.w_IndexError,
                            self.space.getitem, w_tuple, w(42))
        self.space.raises_w(self.space.w_IndexError,
                            self.space.getitem, w_tuple, w(-3))

    def test_iter(self):
        w = self.space.wrap
        w_tuple = W_TupleObject([w(5), w(3), w(99)])
        w_iter = self.space.iter(w_tuple)
        assert self.space.eq_w(self.space.next(w_iter), w(5))
        assert self.space.eq_w(self.space.next(w_iter), w(3))
        assert self.space.eq_w(self.space.next(w_iter), w(99))
        raises(OperationError, self.space.next, w_iter)
        raises(OperationError, self.space.next, w_iter)

    def test_contains(self):
        w = self.space.wrap
        w_tuple = W_TupleObject([w(5), w(3), w(99)])
        assert self.space.eq_w(self.space.contains(w_tuple, w(5)),
                           self.space.w_True)
        assert self.space.eq_w(self.space.contains(w_tuple, w(99)),
                           self.space.w_True)
        assert self.space.eq_w(self.space.contains(w_tuple, w(11)),
                           self.space.w_False)
        assert self.space.eq_w(self.space.contains(w_tuple, w_tuple),
                           self.space.w_False)

    def test_add(self):
        w = self.space.wrap
        w_tuple0 = W_TupleObject([])
        w_tuple1 = W_TupleObject([w(5), w(3), w(99)])
        w_tuple2 = W_TupleObject([w(-7)] * 111)
        assert self.space.eq_w(self.space.add(w_tuple1, w_tuple1),
                           W_TupleObject([w(5), w(3), w(99),
                                          w(5), w(3), w(99)]))
        assert self.space.eq_w(self.space.add(w_tuple1, w_tuple2),
                           W_TupleObject([w(5), w(3), w(99)] + [w(-7)] * 111))
        assert self.space.eq_w(self.space.add(w_tuple1, w_tuple0), w_tuple1)
        assert self.space.eq_w(self.space.add(w_tuple0, w_tuple2), w_tuple2)

    def test_mul(self):
        # only testing right mul at the moment
        w = self.space.wrap
        arg = w(2)
        n = 3
        w_tup = W_TupleObject([arg])
        w_tup3 = W_TupleObject([arg] * n)
        w_res = self.space.mul(w_tup, w(n))
        assert self.space.eq_w(w_tup3, w_res)
        # commute
        w_res = self.space.mul(w(n), w_tup)
        assert self.space.eq_w(w_tup3, w_res)
        # check tuple*1 is identity (optimisation tested by CPython tests)
        w_res = self.space.mul(w_tup, w(1))
        assert w_res is w_tup

    def test_getslice(self):
        w = self.space.wrap

        def test1(testtuple, start, stop, step, expected):
            w_slice = self.space.newslice(w(start), w(stop), w(step))
            w_tuple = W_TupleObject([w(i) for i in testtuple])
            w_result = self.space.getitem(w_tuple, w_slice)
            assert self.space.unwrap(w_result) == expected

        for testtuple in [(), (5, 3, 99), tuple(range(5, 555, 10))]:
            for start in [-2, -1, 0, 1, 10]:
                for end in [-1, 0, 2, 999]:
                    test1(testtuple, start, end, 1, testtuple[start:end])

        test1((5, 7, 1, 4), 3, 1, -2,  (4,))
        test1((5, 7, 1, 4), 3, 0, -2,  (4, 7))
        test1((5, 7, 1, 4), 3, -1, -2, ())
        test1((5, 7, 1, 4), -2, 11, 2, (1,))
        test1((5, 7, 1, 4), -3, 11, 2, (7, 4))
        test1((5, 7, 1, 4), -5, 11, 2, (5, 1))

    def test_eq(self):
        w = self.space.wrap

        w_tuple0 = W_TupleObject([])
        w_tuple1 = W_TupleObject([w(5), w(3), w(99)])
        w_tuple2 = W_TupleObject([w(5), w(3), w(99)])
        w_tuple3 = W_TupleObject([w(5), w(3), w(99), w(-1)])

        assert self.space.eq_w(self.space.eq(w_tuple0, w_tuple1),
                           self.space.w_False)
        assert self.space.eq_w(self.space.eq(w_tuple1, w_tuple0),
                           self.space.w_False)
        assert self.space.eq_w(self.space.eq(w_tuple1, w_tuple1),
                           self.space.w_True)
        assert self.space.eq_w(self.space.eq(w_tuple1, w_tuple2),
                           self.space.w_True)
        assert self.space.eq_w(self.space.eq(w_tuple2, w_tuple3),
                           self.space.w_False)

    def test_ne(self):
        w = self.space.wrap

        w_tuple0 = W_TupleObject([])
        w_tuple1 = W_TupleObject([w(5), w(3), w(99)])
        w_tuple2 = W_TupleObject([w(5), w(3), w(99)])
        w_tuple3 = W_TupleObject([w(5), w(3), w(99), w(-1)])

        assert self.space.eq_w(self.space.ne(w_tuple0, w_tuple1),
                           self.space.w_True)
        assert self.space.eq_w(self.space.ne(w_tuple1, w_tuple0),
                           self.space.w_True)
        assert self.space.eq_w(self.space.ne(w_tuple1, w_tuple1),
                           self.space.w_False)
        assert self.space.eq_w(self.space.ne(w_tuple1, w_tuple2),
                           self.space.w_False)
        assert self.space.eq_w(self.space.ne(w_tuple2, w_tuple3),
                           self.space.w_True)

    def test_lt(self):
        w = self.space.wrap

        w_tuple0 = W_TupleObject([])
        w_tuple1 = W_TupleObject([w(5), w(3), w(99)])
        w_tuple2 = W_TupleObject([w(5), w(3), w(99)])
        w_tuple3 = W_TupleObject([w(5), w(3), w(99), w(-1)])
        w_tuple4 = W_TupleObject([w(5), w(3), w(9), w(-1)])

        assert self.space.eq_w(self.space.lt(w_tuple0, w_tuple1),
                           self.space.w_True)
        assert self.space.eq_w(self.space.lt(w_tuple1, w_tuple0),
                           self.space.w_False)
        assert self.space.eq_w(self.space.lt(w_tuple1, w_tuple1),
                           self.space.w_False)
        assert self.space.eq_w(self.space.lt(w_tuple1, w_tuple2),
                           self.space.w_False)
        assert self.space.eq_w(self.space.lt(w_tuple2, w_tuple3),
                           self.space.w_True)
        assert self.space.eq_w(self.space.lt(w_tuple4, w_tuple3),
                           self.space.w_True)

    def test_ge(self):
        w = self.space.wrap

        w_tuple0 = W_TupleObject([])
        w_tuple1 = W_TupleObject([w(5), w(3), w(99)])
        w_tuple2 = W_TupleObject([w(5), w(3), w(99)])
        w_tuple3 = W_TupleObject([w(5), w(3), w(99), w(-1)])
        w_tuple4 = W_TupleObject([w(5), w(3), w(9), w(-1)])

        assert self.space.eq_w(self.space.ge(w_tuple0, w_tuple1),
                           self.space.w_False)
        assert self.space.eq_w(self.space.ge(w_tuple1, w_tuple0),
                           self.space.w_True)
        assert self.space.eq_w(self.space.ge(w_tuple1, w_tuple1),
                           self.space.w_True)
        assert self.space.eq_w(self.space.ge(w_tuple1, w_tuple2),
                           self.space.w_True)
        assert self.space.eq_w(self.space.ge(w_tuple2, w_tuple3),
                           self.space.w_False)
        assert self.space.eq_w(self.space.ge(w_tuple4, w_tuple3),
                           self.space.w_False)

    def test_gt(self):
        w = self.space.wrap

        w_tuple0 = W_TupleObject([])
        w_tuple1 = W_TupleObject([w(5), w(3), w(99)])
        w_tuple2 = W_TupleObject([w(5), w(3), w(99)])
        w_tuple3 = W_TupleObject([w(5), w(3), w(99), w(-1)])
        w_tuple4 = W_TupleObject([w(5), w(3), w(9), w(-1)])

        assert self.space.eq_w(self.space.gt(w_tuple0, w_tuple1),
                           self.space.w_False)
        assert self.space.eq_w(self.space.gt(w_tuple1, w_tuple0),
                           self.space.w_True)
        assert self.space.eq_w(self.space.gt(w_tuple1, w_tuple1),
                           self.space.w_False)
        assert self.space.eq_w(self.space.gt(w_tuple1, w_tuple2),
                           self.space.w_False)
        assert self.space.eq_w(self.space.gt(w_tuple2, w_tuple3),
                           self.space.w_False)
        assert self.space.eq_w(self.space.gt(w_tuple4, w_tuple3),
                           self.space.w_False)

    def test_le(self):
        w = self.space.wrap

        w_tuple0 = W_TupleObject([])
        w_tuple1 = W_TupleObject([w(5), w(3), w(99)])
        w_tuple2 = W_TupleObject([w(5), w(3), w(99)])
        w_tuple3 = W_TupleObject([w(5), w(3), w(99), w(-1)])
        w_tuple4 = W_TupleObject([w(5), w(3), w(9), w(-1)])

        assert self.space.eq_w(self.space.le(w_tuple0, w_tuple1),
                           self.space.w_True)
        assert self.space.eq_w(self.space.le(w_tuple1, w_tuple0),
                           self.space.w_False)
        assert self.space.eq_w(self.space.le(w_tuple1, w_tuple1),
                           self.space.w_True)
        assert self.space.eq_w(self.space.le(w_tuple1, w_tuple2),
                           self.space.w_True)
        assert self.space.eq_w(self.space.le(w_tuple2, w_tuple3),
                           self.space.w_True)
        assert self.space.eq_w(self.space.le(w_tuple4, w_tuple3),
                           self.space.w_True)


class AppTestW_TupleObject:
    def test_is_true(self):
        assert not ()
        assert (5,)
        assert (5, 3)

    def test_len(self):
        assert len(()) == 0
        assert len((5,)) == 1
        assert len((5, 3, 99, 1, 2, 3, 4, 5, 6)) == 9

    def test_getitem(self):
        assert (5, 3)[0] == 5
        assert (5, 3)[1] == 3
        assert (5, 3)[-1] == 3
        assert (5, 3)[-2] == 5
        raises(IndexError, "(5, 3)[2]")
        raises(IndexError, "(5,)[1]")
        raises(IndexError, "()[0]")

    def test_iter(self):
        t = (5, 3, 99)
        i = iter(t)
        assert next(i) == 5
        assert next(i) == 3
        assert next(i) == 99
        raises(StopIteration, next, i)

    def test_contains(self):
        t = (5, 3, 99)
        assert 5 in t
        assert 99 in t
        assert not 11 in t
        assert not t in t

    def test_add(self):
        t0 = ()
        t1 = (5, 3, 99)
        assert t0 + t0 == t0
        assert t1 + t0 == t1
        assert t1 + t1 == (5, 3, 99, 5, 3, 99)

    def test_mul(self):
        assert () * 10 == ()
        assert (5,) * 3 == (5, 5, 5)
        assert (5, 2) * 2 == (5, 2, 5, 2)

    def test_mul_identity(self):
        t = (1, 2, 3)
        assert (t * 1) is t

    def test_mul_subtype(self):
        class T(tuple): pass
        t = T([1, 2, 3])
        assert (t * 1) is not t
        assert (t * 1) == t

    def test_getslice_2(self):
        assert (5, 2, 3)[1:2] == (2,)

    def test_eq(self):
        t0 = ()
        t1 = (5, 3, 99)
        t2 = (5, 3, 99)
        t3 = (5, 3, 99, -1)
        t4 = (5, 3, 9, 1)
        assert not t0 == t1
        assert t0 != t1
        assert t1 == t2
        assert t2 == t1
        assert t3 != t2
        assert not t3 == t2
        assert not t2 == t3
        assert t3 > t4
        assert t2 > t4
        assert t3 > t2
        assert t1 > t0
        assert t0 <= t0
        assert not t0 < t0
        assert t4 >= t0
        assert t3 >= t2
        assert t2 <= t3

    def test_hash(self):
        # check that hash behaves as in 2.4 for at least 31 bits
        assert hash(()) & 0x7fffffff == 0x35d373
        assert hash((12,)) & 0x7fffffff == 0x1cca0557
        assert hash((12, 34)) & 0x7fffffff == 0x153e2a41

    def test_getnewargs(self):
        assert () .__getnewargs__() == ((),)

    def test_repr(self):
        assert repr((1,)) == '(1,)'
        assert repr(()) == '()'
<<<<<<< HEAD
        assert repr((1,2,3)) == '(1, 2, 3)'
        assert repr(('\xe9',)) == "('\xe9',)"
        assert repr(('\xe9', 1)) == "('\xe9', 1)"
=======
        assert repr((1, 2, 3)) == '(1, 2, 3)'
>>>>>>> 723cd015

    def test_getslice(self):
        assert ('a', 'b', 'c')[-17: 2] == ('a', 'b')

    def test_count(self):
        assert ().count(4) == 0
        assert (1, 2, 3, 4).count(3) == 1
        assert (1, 2, 3, 4).count(5) == 0
        assert (1, 1, 1).count(1) == 3

    def test_index(self):
        raises(ValueError, ().index, 4)
        (1, 2).index(1) == 0
        (3, 4, 5).index(4) == 1
        raises(ValueError, (1, 2, 3, 4).index, 5)
        assert (4, 2, 3, 4).index(4, 1) == 3
        assert (4, 4, 4).index(4, 1, 2) == 1
        raises(ValueError, (1, 2, 3, 4).index, 4, 0, 2)

    def test_comparison(self):
        assert (() <  ()) is False
        assert (() <= ()) is True
        assert (() == ()) is True
        assert (() != ()) is False
        assert (() >  ()) is False
        assert (() >= ()) is True
        assert ((5,) <  ()) is False
        assert ((5,) <= ()) is False
        assert ((5,) == ()) is False
        assert ((5,) != ()) is True
        assert ((5,) >  ()) is True
        assert ((5,) >= ()) is True
        assert (() <  (5,)) is True
        assert (() <= (5,)) is True
        assert (() == (5,)) is False
        assert (() != (5,)) is True
        assert (() >  (5,)) is False
        assert (() >= (5,)) is False
        assert ((4,) <  (5,)) is True
        assert ((4,) <= (5,)) is True
        assert ((4,) == (5,)) is False
        assert ((4,) != (5,)) is True
        assert ((4,) >  (5,)) is False
        assert ((4,) >= (5,)) is False
        assert ((5,) <  (5,)) is False
        assert ((5,) <= (5,)) is True
        assert ((5,) == (5,)) is True
        assert ((5,) != (5,)) is False
        assert ((5,) >  (5,)) is False
        assert ((5,) >= (5,)) is True
        assert ((6,) <  (5,)) is False
        assert ((6,) <= (5,)) is False
        assert ((6,) == (5,)) is False
        assert ((6,) != (5,)) is True
        assert ((6,) >  (5,)) is True
        assert ((6,) >= (5,)) is True
        N = float('nan')
        assert ((N,) <  (5,)) is False
        assert ((N,) <= (5,)) is False
        assert ((N,) == (5,)) is False
        assert ((N,) != (5,)) is True
        assert ((N,) >  (5,)) is False
        assert ((N,) >= (5,)) is False
        assert ((5,) <  (N,)) is False
        assert ((5,) <= (N,)) is False
        assert ((5,) == (N,)) is False
        assert ((5,) != (N,)) is True
        assert ((5,) >  (N,)) is False
        assert ((5,) >= (N,)) is False

    def test_eq_other_type(self):
        assert (() == object()) is False
        assert ((1,) == object()) is False
        assert ((1, 2) == object()) is False
        assert (() != object()) is True
        assert ((1,) != object()) is True
        assert ((1, 2) != object()) is True<|MERGE_RESOLUTION|>--- conflicted
+++ resolved
@@ -329,13 +329,9 @@
     def test_repr(self):
         assert repr((1,)) == '(1,)'
         assert repr(()) == '()'
-<<<<<<< HEAD
-        assert repr((1,2,3)) == '(1, 2, 3)'
+        assert repr((1, 2, 3)) == '(1, 2, 3)'
         assert repr(('\xe9',)) == "('\xe9',)"
         assert repr(('\xe9', 1)) == "('\xe9', 1)"
-=======
-        assert repr((1, 2, 3)) == '(1, 2, 3)'
->>>>>>> 723cd015
 
     def test_getslice(self):
         assert ('a', 'b', 'c')[-17: 2] == ('a', 'b')
