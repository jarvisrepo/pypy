# coding: utf-8
import py
from py.test import raises
from pypy.interpreter.error import OperationError
from pypy.tool.pytest.objspace import gettestobjspace

class TestW_StdObjSpace:

    def test_wrap_wrap(self):
        py.test.skip("maybe unskip in the future")
        raises(TypeError,
                          self.space.wrap,
                          self.space.wrap(0))

    def test_utf8(self):
        assert self.space.isinstance_w(self.space.newtext("abc"), self.space.w_unicode)
        assert self.space.eq_w(self.space.newtext("üöä"), self.space.newunicode(u"üöä"))

    def test_str_w_non_str(self):
        raises(OperationError,self.space.str_w,self.space.wrap(None))
        raises(OperationError,self.space.str_w,self.space.wrap(0))

    def test_int_w_non_int(self):
        raises(OperationError,self.space.int_w,self.space.wrap(None))
        raises(OperationError,self.space.int_w,self.space.wrap(""))

    def test_uint_w_non_int(self):
        raises(OperationError,self.space.uint_w,self.space.wrap(None))
        raises(OperationError,self.space.uint_w,self.space.wrap(""))

    def test_sliceindices(self):
        space = self.space
        w_obj = space.appexec([], """():
            class Stuff(object):
                def indices(self, l):
                    return 1,2,3
            return Stuff()
        """)
        w = space.wrap
        w_slice = space.newslice(w(1), w(2), w(1))
        assert space.sliceindices(w_slice, w(3)) == (1,2,1)
        assert space.sliceindices(w_obj, w(3)) == (1,2,3)

    def test_fastpath_isinstance(self):
        from pypy.objspace.std.bytesobject import W_BytesObject
        from pypy.objspace.std.intobject import W_AbstractIntObject
        from pypy.objspace.std.iterobject import W_AbstractSeqIterObject
        from pypy.objspace.std.iterobject import W_SeqIterObject

        space = self.space
<<<<<<< HEAD
        assert space._get_interplevel_cls(space.w_str) is W_BytesObject
        assert space._get_interplevel_cls(space.w_int) is W_AbstractIntObject
=======
        assert space._get_interplevel_cls(space.w_bytes) is W_BytesObject
        assert space._get_interplevel_cls(space.w_int) is W_IntObject
>>>>>>> ca3243bc
        class X(W_BytesObject):
            def __init__(self):
                pass

            typedef = None

        assert space.isinstance_w(X(), space.w_bytes)

        w_sequenceiterator = space.gettypefor(W_SeqIterObject)
        cls = space._get_interplevel_cls(w_sequenceiterator)
        assert cls is W_AbstractSeqIterObject

    def test_withstrbuf_fastpath_isinstance(self):
        from pypy.objspace.std.bytesobject import W_AbstractBytesObject

        space = gettestobjspace(withstrbuf=True)
        cls = space._get_interplevel_cls(space.w_bytes)
        assert cls is W_AbstractBytesObject

    def test_wrap_various_unsigned_types(self):
        import sys
        from rpython.rlib.rarithmetic import r_uint
        from rpython.rtyper.lltypesystem import lltype, rffi
        space = self.space
        value = sys.maxint * 2
        x = r_uint(value)
        assert space.eq_w(space.wrap(value), space.wrap(x))
        x = rffi.cast(rffi.UINTPTR_T, r_uint(value))
        assert x > 0
        assert space.eq_w(space.wrap(value), space.wrap(x))
        value = 60000
        x = rffi.cast(rffi.USHORT, r_uint(value))
        assert space.eq_w(space.wrap(value), space.wrap(x))
        value = 200
        x = rffi.cast(rffi.UCHAR, r_uint(value))
        assert space.eq_w(space.wrap(value), space.wrap(x))

    def test_wrap_string(self):
        from pypy.objspace.std.unicodeobject import W_UnicodeObject
        w_x = self.space.wrap('foo')
        assert isinstance(w_x, W_UnicodeObject)
        assert w_x._value == u'foo'
        #
        # calling space.wrap() on a byte string which is not ASCII should
        # never happen. Howeven it might happen while the py3k port is not
        # 100% complete. In the meantime, try to return something more or less
        # sensible instead of crashing with an RPython UnicodeError.
        from pypy.objspace.std.unicodeobject import W_UnicodeObject
        w_x = self.space.wrap('foo\xF0')
        assert isinstance(w_x, W_UnicodeObject)
        assert w_x._value == u'foo\ufffd'<|MERGE_RESOLUTION|>--- conflicted
+++ resolved
@@ -48,13 +48,8 @@
         from pypy.objspace.std.iterobject import W_SeqIterObject
 
         space = self.space
-<<<<<<< HEAD
-        assert space._get_interplevel_cls(space.w_str) is W_BytesObject
+        assert space._get_interplevel_cls(space.w_bytes) is W_BytesObject
         assert space._get_interplevel_cls(space.w_int) is W_AbstractIntObject
-=======
-        assert space._get_interplevel_cls(space.w_bytes) is W_BytesObject
-        assert space._get_interplevel_cls(space.w_int) is W_IntObject
->>>>>>> ca3243bc
         class X(W_BytesObject):
             def __init__(self):
                 pass
