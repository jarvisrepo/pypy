--- conflicted
+++ resolved
@@ -47,7 +47,6 @@
         assert v.suboffsets == None
 
     def test_compare(self):
-<<<<<<< HEAD
         assert memoryview(b"abc") == b"abc"
         assert memoryview(b"abc") == bytearray(b"abc")
         assert memoryview(b"abc") != 3
@@ -128,17 +127,8 @@
             assert cm is v
         raises(ValueError, bytes, v)
         assert "released memory" in repr(v)
-=======
-        assert memoryview("abc") == "abc"
-        assert memoryview("abc") == bytearray("abc")
-        assert memoryview("abc") != 3
-        assert not memoryview("abc") == u"abc"
-        assert memoryview("abc") != u"abc"
-        assert not u"abc" == memoryview("abc")
-        assert u"abc" != memoryview("abc")
 
     def test_pypy_raw_address_base(self):
         raises(ValueError, memoryview("foobar")._pypy_raw_address)
         e = raises(ValueError, memoryview(bytearray("foobar"))._pypy_raw_address)
         assert 'BytearrayBuffer' in str(e.value)
->>>>>>> a01c38ec
