class AppTestMemoryView:
    spaceconfig = dict(usemodules=['array'])

    def test_basic(self):
        v = memoryview(b"abc")
        assert v.tobytes() == b"abc"
        assert len(v) == 3
        assert v[0] == ord('a')
        assert list(v) == [97, 98, 99]
        assert v.tolist() == [97, 98, 99]
        assert v[1] == ord("b")
        assert v[-1] == ord("c")
        exc = raises(TypeError, "v[1] = b'x'")
        assert str(exc.value) == "cannot modify read-only memory"
        assert v.readonly is True
        w = v[1:234]
        assert isinstance(w, memoryview)
        assert len(w) == 2
<<<<<<< HEAD
        exc = raises(NotImplementedError, "v[0:2:2]")
        assert str(exc.value) == ""
        exc = raises(TypeError, "memoryview('foobar')")
=======
>>>>>>> 67756e10

    def test_rw(self):
        data = bytearray(b'abcefg')
        v = memoryview(data)
        assert v.readonly is False
        v[0] = ord('z')
        assert data == bytearray(eval("b'zbcefg'"))
        v[1:4] = b'123'
        assert data == bytearray(eval("b'z123fg'"))
        v[0:3] = v[2:5]
        assert data == bytearray(eval("b'23f3fg'"))
        exc = raises(ValueError, "v[2:3] = b'spam'")
        assert str(exc.value) == "cannot modify size of memoryview object"

    def test_extended_slice(self):
        data = bytearray(b'abcefg')
        v = memoryview(data)
        w = v[0:2:2]      # failing for now: NotImplementedError
        assert len(w) == 1
        assert list(w) == [97]
        v[::2] = b'ABC'
        assert data == bytearray(b'AbBeCg')

    def test_memoryview_attrs(self):
        v = memoryview(b"a"*100)
        assert v.format == "B"
        assert v.itemsize == 1
        assert v.shape == (100,)
        assert v.ndim == 1
        assert v.strides == (1,)

    def test_suboffsets(self):
        v = memoryview(b"a"*100)
        assert v.suboffsets == ()

    def test_compare(self):
        assert memoryview(b"abc") == b"abc"
        assert memoryview(b"abc") == bytearray(b"abc")
        assert memoryview(b"abc") != 3
        assert memoryview(b'ab') == b'ab'
        assert b'ab' == memoryview(b'ab')
        assert not (memoryview(b'ab') != b'ab')
        assert memoryview(b'ab') == memoryview(b'ab')
        assert not (memoryview(b'ab') != memoryview(b'ab'))
        assert memoryview(b'ab') != memoryview(b'abc')
        raises(TypeError, "memoryview(b'ab') <  memoryview(b'ab')")
        raises(TypeError, "memoryview(b'ab') <= memoryview(b'ab')")
        raises(TypeError, "memoryview(b'ab') >  memoryview(b'ab')")
        raises(TypeError, "memoryview(b'ab') >= memoryview(b'ab')")
        raises(TypeError, "memoryview(b'ab') <  memoryview(b'abc')")
        raises(TypeError, "memoryview(b'ab') <= memoryview(b'ab')")
        raises(TypeError, "memoryview(b'ab') >  memoryview(b'aa')")
        raises(TypeError, "memoryview(b'ab') >= memoryview(b'ab')")

    def test_array_buffer(self):
        import array
        b = memoryview(array.array("B", [1, 2, 3]))
        assert len(b) == 3
        assert b[0:3] == b"\x01\x02\x03"

    def test_nonzero(self):
        assert memoryview(b'\x00')
        assert not memoryview(b'')
        import array
        assert memoryview(array.array("B", [0]))
        assert not memoryview(array.array("B", []))

    def test_bytes(self):
        assert bytes(memoryview(b'hello')) == b'hello'

    def test_repr(self):
        assert repr(memoryview(b'hello')).startswith('<memory at 0x')

    def test_hash(self):
        assert hash(memoryview(b'hello')) == hash(b'hello')

    def test_weakref(self):
        import weakref
        m = memoryview(b'hello')
        weakref.ref(m)

    def test_getitem_only_ints(self):
        class MyInt(object):
          def __init__(self, x):
            self.x = x

          def __int__(self):
            return self.x

        buf = memoryview(b'hello world')
        raises(TypeError, "buf[MyInt(0)]")
        raises(TypeError, "buf[MyInt(0):MyInt(5)]")

    def test_release(self):
        v = memoryview(b"a"*100)
        v.release()
        raises(ValueError, len, v)
        raises(ValueError, v.tolist)
        raises(ValueError, v.tobytes)
        raises(ValueError, "v[0]")
        raises(ValueError, "v[0] = b'a'")
        raises(ValueError, "v.format")
        raises(ValueError, "v.itemsize")
        raises(ValueError, "v.ndim")
        raises(ValueError, "v.readonly")
        raises(ValueError, "v.shape")
        raises(ValueError, "v.strides")
        raises(ValueError, "v.suboffsets")
        raises(ValueError, "with v as cm: pass")
        raises(ValueError, "memoryview(v)")
        assert v == v
        assert v != memoryview(b"a"*100)
        assert v != b"a"*100
        assert "released memory" in repr(v)

    def test_context_manager(self):
        v = memoryview(b"a"*100)
        with v as cm:
            assert cm is v
        raises(ValueError, bytes, v)
        assert "released memory" in repr(v)

    def test_int_array_buffer(self):
        import array
        m = memoryview(array.array('i', list(range(10))))
        assert m.format == 'i'
        assert m.itemsize == 4
        assert len(m) == 10
        assert len(m.tobytes()) == 40
        assert m[0] == 0
        m[0] = 1
        assert m[0] == 1

    def test_int_array_slice(self):
        import array
        m = memoryview(array.array('i', list(range(10))))
        slice = m[2:8]
        assert slice.format == 'i'
        assert slice.itemsize == 4
        assert len(slice) == 6
        assert len(slice.tobytes()) == 24
        assert slice[0] == 2
        slice[0] = 1
        assert slice[0] == 1
        assert m[2] == 1

    def test_pypy_raw_address_base(self):
        raises(ValueError, memoryview(b"foobar")._pypy_raw_address)
        a = memoryview(bytearray(b"foobar"))._pypy_raw_address()
        assert a != 0

<<<<<<< HEAD
    def test_hex(self):
        assert memoryview(b"abc").hex() == u'616263'
=======
    def test_memoryview_cast(self):
        m1 = memoryview(b'abcdefgh')
        m2 = m1.cast('I')
        m3 = m1.cast('h')
        assert list(m1) == [97, 98, 99, 100, 101, 102, 103, 104]
        assert list(m2) == [1684234849, 1751606885]
        assert list(m3) == [25185, 25699, 26213, 26727]
        assert m1[1] == 98
        assert m2[1] == 1751606885
        assert m3[1] == 25699
        assert list(m3[1:3]) == [25699, 26213]
        assert m3[1:3].tobytes() == b'cdef'
        assert len(m2) == 2
        assert len(m3) == 4
        assert (m2[-2], m2[-1]) == (1684234849, 1751606885)
        raises(IndexError, "m2[2]")
        raises(IndexError, "m2[-3]")
        assert list(m3[-99:3]) == [25185, 25699, 26213]
        assert list(m3[1:99]) == [25699, 26213, 26727]
        raises(IndexError, "m1[8]")
        raises(IndexError, "m1[-9]")
        assert m1[-8] == 97

    def test_memoryview_cast_extended_slicing(self):
        m1 = memoryview(b'abcdefgh')
        m3 = m1.cast('h')
        assert m3[1::2].tobytes() == b'cdgh'
        assert m3[::2].tobytes() == b'abef'
        assert m3[:2:2].tobytes() == b'ab'

    def test_memoryview_cast_setitem(self):
        data = bytearray(b'abcdefgh')
        m1 = memoryview(data)
        m2 = m1.cast('I')
        m3 = m1.cast('h')
        m1[2] = ord(b'C')
        assert m2[0] == 1682137697
        m3[1] = -9999
        assert data == bytearray(bytes([97, 98, 241, 216, 101, 102, 103, 104]))
        m3[1:3] = memoryview(b"pqrs").cast('h')
        assert data == bytearray(b'abpqrsgh')

    def test_memoryview_cast_setitem_extended_slicing(self):
        data = bytearray(b'abcdefghij')
        m3 = memoryview(data).cast('h')
        m3[1:5:2] = memoryview(b"xyXY").cast('h')
        assert data == bytearray(b'abxyefXYij')
>>>>>>> 67756e10
<|MERGE_RESOLUTION|>--- conflicted
+++ resolved
@@ -16,12 +16,7 @@
         w = v[1:234]
         assert isinstance(w, memoryview)
         assert len(w) == 2
-<<<<<<< HEAD
-        exc = raises(NotImplementedError, "v[0:2:2]")
-        assert str(exc.value) == ""
         exc = raises(TypeError, "memoryview('foobar')")
-=======
->>>>>>> 67756e10
 
     def test_rw(self):
         data = bytearray(b'abcefg')
@@ -173,10 +168,9 @@
         a = memoryview(bytearray(b"foobar"))._pypy_raw_address()
         assert a != 0
 
-<<<<<<< HEAD
     def test_hex(self):
         assert memoryview(b"abc").hex() == u'616263'
-=======
+
     def test_memoryview_cast(self):
         m1 = memoryview(b'abcdefgh')
         m2 = m1.cast('I')
@@ -223,5 +217,4 @@
         data = bytearray(b'abcdefghij')
         m3 = memoryview(data).cast('h')
         m3[1:5:2] = memoryview(b"xyXY").cast('h')
-        assert data == bytearray(b'abxyefXYij')
->>>>>>> 67756e10
+        assert data == bytearray(b'abxyefXYij')