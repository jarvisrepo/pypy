import py
import pytest
import struct
from pypy.interpreter.baseobjspace import W_Root
from pypy.interpreter.gateway import interp2app
from pypy.interpreter.typedef import TypeDef
from rpython.rlib.buffer import Buffer
from pypy.conftest import option

class AppTestMemoryView:
    spaceconfig = dict(usemodules=['array'])

    def test_basic(self):
        v = memoryview(b"abc")
        assert v.tobytes() == b"abc"
        assert len(v) == 3
        assert v[0] == ord('a')
        assert list(v) == [97, 98, 99]
        assert v.tolist() == [97, 98, 99]
        assert v[1] == ord("b")
        assert v[-1] == ord("c")
        exc = raises(TypeError, "v[1] = b'x'")
        assert str(exc.value) == "cannot modify read-only memory"
        assert v.readonly is True
        w = v[1:234]
        assert isinstance(w, memoryview)
        assert len(w) == 2
        exc = raises(TypeError, "memoryview('foobar')")

    def test_rw(self):
        data = bytearray(b'abcefg')
        v = memoryview(data)
        assert v.readonly is False
        v[0] = ord('z')
        assert data == bytearray(eval("b'zbcefg'"))
        v[1:4] = b'123'
        assert data == bytearray(eval("b'z123fg'"))
        v[0:3] = v[2:5]
        assert data == bytearray(eval("b'23f3fg'"))
        exc = raises(ValueError, "v[2:3] = b'spam'")
        #assert str(exc.value) == "cannot modify size of memoryview object"

    def test_extended_slice(self):
        data = bytearray(b'abcefg')
        v = memoryview(data)
        w = v[0:2:2]
        assert len(w) == 1
        assert list(w) == [97]
        v[::2] = b'ABC'
        assert data == bytearray(eval("b'AbBeCg'"))
        assert v[::2].tobytes() == b'ABC'
        assert v[::-2].tobytes() == b'geb'

    def test_memoryview_attrs(self):
        v = memoryview(b"a"*100)
        assert v.format == "B"
        assert v.itemsize == 1
        assert v.shape == (100,)
        assert v.ndim == 1
        assert v.strides == (1,)
        assert v.nbytes == 100

    def test_suboffsets(self):
        v = memoryview(b"a"*100)
        assert v.suboffsets == ()

    def test_compare(self):
        assert memoryview(b"abc") == b"abc"
        assert memoryview(b"abc") == bytearray(b"abc")
        assert memoryview(b"abc") != 3
        assert memoryview(b'ab') == b'ab'
        assert b'ab' == memoryview(b'ab')
        assert not (memoryview(b'ab') != b'ab')
        assert memoryview(b'ab') == memoryview(b'ab')
        assert not (memoryview(b'ab') != memoryview(b'ab'))
        assert memoryview(b'ab') != memoryview(b'abc')
        raises(TypeError, "memoryview(b'ab') <  memoryview(b'ab')")
        raises(TypeError, "memoryview(b'ab') <= memoryview(b'ab')")
        raises(TypeError, "memoryview(b'ab') >  memoryview(b'ab')")
        raises(TypeError, "memoryview(b'ab') >= memoryview(b'ab')")
        raises(TypeError, "memoryview(b'ab') <  memoryview(b'abc')")
        raises(TypeError, "memoryview(b'ab') <= memoryview(b'ab')")
        raises(TypeError, "memoryview(b'ab') >  memoryview(b'aa')")
        raises(TypeError, "memoryview(b'ab') >= memoryview(b'ab')")

    def test_array_buffer(self):
        import array
        b = memoryview(array.array("B", [1, 2, 3]))
        assert len(b) == 3
        assert b[0:3] == b"\x01\x02\x03"

    def test_nonzero(self):
        assert memoryview(b'\x00')
        assert not memoryview(b'')
        import array
        assert memoryview(array.array("B", [0]))
        assert not memoryview(array.array("B", []))

    def test_bytes(self):
        assert bytes(memoryview(b'hello')) == b'hello'

    def test_repr(self):
        assert repr(memoryview(b'hello')).startswith('<memory at 0x')

    def test_hash(self):
        assert hash(memoryview(b'hello')) == hash(b'hello')

    def test_weakref(self):
        import weakref
        m = memoryview(b'hello')
        weakref.ref(m)

    def test_getitem_only_ints(self):
        class MyInt(object):
          def __init__(self, x):
            self.x = x

          def __int__(self):
            return self.x

        buf = memoryview(b'hello world')
        raises(TypeError, "buf[MyInt(0)]")
        raises(TypeError, "buf[MyInt(0):MyInt(5)]")

    def test_release(self):
        v = memoryview(b"a"*100)
        v.release()
        raises(ValueError, len, v)
        raises(ValueError, v.tolist)
        raises(ValueError, v.tobytes)
        raises(ValueError, "v[0]")
        raises(ValueError, "v[0] = b'a'")
        raises(ValueError, "v.format")
        raises(ValueError, "v.nbytes")
        raises(ValueError, "v.itemsize")
        raises(ValueError, "v.ndim")
        raises(ValueError, "v.readonly")
        raises(ValueError, "v.shape")
        raises(ValueError, "v.strides")
        raises(ValueError, "v.suboffsets")
        raises(ValueError, "with v as cm: pass")
        raises(ValueError, "memoryview(v)")
        assert v == v
        assert v != memoryview(b"a"*100)
        assert v != b"a"*100
        assert "released memory" in repr(v)

    def test_context_manager(self):
        v = memoryview(b"a"*100)
        with v as cm:
            assert cm is v
        raises(ValueError, bytes, v)
        assert "released memory" in repr(v)

    def test_int_array_buffer(self):
        import array
        m = memoryview(array.array('i', list(range(10))))
        assert m.format == 'i'
        assert m.itemsize == 4
        assert len(m) == 10
        assert m.shape == (10,)
        assert len(m.tobytes()) == 40
        assert m.nbytes == 40
        assert m[0] == 0
        m[0] = 1
        assert m[0] == 1

    def test_int_array_slice(self):
        import array
        m = memoryview(array.array('i', list(range(10))))
        slice = m[2:8]
        assert slice.format == 'i'
        assert slice.itemsize == 4
        assert slice.ndim == 1
        assert slice.readonly is False
        assert slice.shape == (6,)
        assert slice.strides == (4,)
        assert slice.suboffsets == ()
        assert len(slice) == 6
        assert len(slice.tobytes()) == 24
        assert slice.nbytes == 24
        assert slice[0] == 2
        slice[0] = 1
        assert slice[0] == 1
        assert m[2] == 1

    def test_pypy_raw_address_base(self):
<<<<<<< HEAD
        raises(ValueError, memoryview(b"foobar")._pypy_raw_address)
        a = memoryview(bytearray(b"foobar"))._pypy_raw_address()
        assert a != 0

    def test_hex(self):
        assert memoryview(b"abc").hex() == u'616263'

    def test_memoryview_cast(self):
        m1 = memoryview(b'abcdefgh')
        m2 = m1.cast('I')
        m3 = m1.cast('h')
        assert list(m1) == [97, 98, 99, 100, 101, 102, 103, 104]
        assert list(m2) == [1684234849, 1751606885]
        assert list(m3) == [25185, 25699, 26213, 26727]
        assert m1[1] == 98
        assert m2[1] == 1751606885
        assert m3[1] == 25699
        assert list(m3[1:3]) == [25699, 26213]
        assert m3[1:3].tobytes() == b'cdef'
        assert len(m2) == 2
        assert len(m3) == 4
        assert (m2[-2], m2[-1]) == (1684234849, 1751606885)
        raises(IndexError, "m2[2]")
        raises(IndexError, "m2[-3]")
        assert list(m3[-99:3]) == [25185, 25699, 26213]
        assert list(m3[1:99]) == [25699, 26213, 26727]
        raises(IndexError, "m1[8]")
        raises(IndexError, "m1[-9]")
        assert m1[-8] == 97

    def test_memoryview_cast_extended_slicing(self):
        m1 = memoryview(b'abcdefgh')
        m3 = m1.cast('h')
        assert m3[1::2].tobytes() == b'cdgh'
        assert m3[::2].tobytes() == b'abef'
        assert m3[:2:2].tobytes() == b'ab'

    def test_memoryview_cast_setitem(self):
        data = bytearray(b'abcdefgh')
        m1 = memoryview(data)
        m2 = m1.cast('I')
        m3 = m1.cast('h')
        m1[2] = ord(b'C')
        assert m2[0] == 1682137697
        m3[1] = -9999
        assert data == bytearray(bytes([97, 98, 241, 216, 101, 102, 103, 104]))
        m3[1:3] = memoryview(b"pqrs").cast('h')
        assert data == bytearray(b'abpqrsgh')

    def test_memoryview_cast_setitem_extended_slicing(self):
        data = bytearray(b'abcdefghij')
        m3 = memoryview(data).cast('h')
        m3[1:5:2] = memoryview(b"xyXY").cast('h')
        assert data == bytearray(eval("b'abxyefXYij'"))

    def test_cast_and_slice(self):
        import array
        data = array.array('h', [1, 2])
        m = memoryview(memoryview(data).cast('B'))
        assert len(m[2:4:1]) == 2

    def test_cast_and_view(self):
        import array
        data = array.array('h', [1, 2])
        m1 = memoryview(data).cast('B')
        m2 = memoryview(m1)
        assert m2.strides == m1.strides
        assert m2.itemsize == m1.itemsize
        assert m2.shape == m1.shape

class MockBuffer(Buffer):
    def __init__(self, space, w_arr, w_dim, w_fmt, \
                 w_itemsize, w_strides, w_shape):
        self.space = space
        self.w_arr = w_arr
        self.arr = []
        self.ndim = space.int_w(w_dim)
        self.format = space.str_w(w_fmt)
        self.itemsize = space.int_w(w_itemsize)
        self.strides = []
        for w_i in w_strides.getitems_unroll():
            self.strides.append(space.int_w(w_i))
        self.shape = []
        for w_i in w_shape.getitems_unroll():
            self.shape.append(space.int_w(w_i))
        self.readonly = True
        self.shape.append(space.len_w(w_arr))
        self.data = []
        itemsize = 1
        worklist = [(1,w_arr)]
        while worklist:
            dim, w_work = worklist.pop()
            if space.isinstance_w(w_work, space.w_list):
                for j, w_obj in enumerate(w_work.getitems_unroll()):
                    worklist.insert(0, (dim+1, w_obj))
                continue
            byte = struct.pack(self.format, space.int_w(w_work))
            for c in byte:
                self.data.append(c)
        self.data = ''.join(self.data)

    def getformat(self):
        return self.format

    def getitem(self, index):
        return self.data[index:index+1]

    def getlength(self):
        return len(self.data)

    def getitemsize(self):
        return self.itemsize

    def getndim(self):
        return self.ndim

    def getstrides(self):
        return self.strides

    def getshape(self):
        return self.shape

    def is_contiguous(self, format):
        return format == 'C'

class W_MockArray(W_Root):
    def __init__(self, w_list, w_dim, w_fmt, w_size, w_strides, w_shape):
        self.w_list = w_list
        self.w_dim = w_dim
        self.w_fmt = w_fmt
        self.w_size = w_size
        self.w_strides = w_strides
        self.w_shape = w_shape

    @staticmethod
    def descr_new(space, w_type, w_list, w_dim, w_fmt, \
                         w_size, w_strides, w_shape):
        return W_MockArray(w_list, w_dim, w_fmt, w_size, w_strides, w_shape)

    def buffer_w(self, space, flags):
        return MockBuffer(space, self.w_list, self.w_dim, self.w_fmt, \
                          self.w_size, self.w_strides, self.w_shape)

    def buffer_w_ex(self, space, flags):
        return self.buffer_w(space, flags), space.str_w(self.w_fmt), space.int_w(self.w_size)

W_MockArray.typedef = TypeDef("MockArray",
    __new__ = interp2app(W_MockArray.descr_new),
)

class AppTestMemoryViewMockBuffer(object):
    spaceconfig = dict(usemodules=[])
    def setup_class(cls):
        if option.runappdirect:
            py.test.skip("Impossible to run on appdirect")
        cls.w_MockArray = cls.space.gettypefor(W_MockArray)

    def test_tuple_indexing(self):
        content = self.MockArray([[0,1,2,3], [4,5,6,7], [8,9,10,11]],
                                 dim=2, fmt='B', size=1,
                                 strides=[4,1], shape=[3,4])
        view = memoryview(content)
        assert view[0,0] == 0
        assert view[2,0] == 8
        assert view[2,3] == 11
        assert view[-1,-1] == 11
        assert view[-3,-4] == 0

        raises(IndexError, "view.__getitem__((2**31-1, 0))")
        raises(IndexError, "view.__getitem__((2**63+1, 0))")
        raises(TypeError, "view.__getitem__((0, 0, 0))")

    def test_tuple_indexing_int(self):
        content = self.MockArray([ [[1],[2],[3]], [[4],[5],[6]] ],
                                 dim=3, fmt='i', size=4,
                                 strides=[12,4,4], shape=[2,3,1])
        view = memoryview(content)
        assert view[0,0,0] == 1
        assert view[-1,2,0] == 6

    def test_cast_non_byte(self):
        empty = self.MockArray([], dim=1, fmt='i', size=4, strides=[1], shape=[1])
        view = memoryview(empty)
        raises(TypeError, "view.cast('l')")
        try:
            view.cast('l')
            assert False, "i -> l not possible. buffer must be byte format"
        except TypeError:
            pass

    def test_cast_empty(self):
        empty = self.MockArray([], dim=1, fmt='b', size=1, strides=[1], shape=[1])
        view = memoryview(empty)
        cview = view.cast('i')
        assert cview.tobytes() == b''
        assert cview.tolist() == []
        assert view.format == 'b'
        assert cview.format == 'i'
        #
        assert cview.cast('b').cast('q').cast('b').tolist() == []
        #
        assert cview.format == 'i'
        raises(TypeError, "cview.cast('i')")

    def test_cast_with_shape(self):
        empty = self.MockArray([1,0,2,0,3,0],
                    dim=1, fmt='h', size=2,
                    strides=[8], shape=[6])
        view = memoryview(empty)
        byteview = view.cast('b')
        assert byteview.tolist() == [1,0,0,0,2,0,0,0,3,0,0,0]
        i32view = byteview.cast('i', shape=[1,3])
        assert i32view.format == 'i'
        assert i32view.itemsize == 4
        assert i32view.tolist() == [[1,2,3]]
        i32view = byteview.cast('i', shape=(1,3))
        assert i32view.tolist() == [[1,2,3]]

    def test_cast_bytes(self):
        bytes = b"\x02\x00\x03\x00\x04\x00" \
                b"\x05\x00\x06\x00\x07\x00"
        view = memoryview(bytes)
        v = view.cast('h', shape=(3,2))
        assert v.tolist() == [[2,3],[4,5],[6,7]]
        raises(TypeError, "view.cast('h', shape=(3,3))")

    def test_reversed(self):
        bytes = b"\x01\x01\x02\x02\x03\x03"
        view = memoryview(bytes)
        revlist = list(reversed(view.tolist()))
        assert view[::-1][0] == 3
        assert view[::-1][1] == 3
        assert view[::-1][2] == 2
        assert view[::-1][3] == 2
        assert view[::-1][4] == 1
        assert view[::-1][5] == 1
        assert view[::-1][-1] == 1
        assert view[::-1][-2] == 1
        assert list(reversed(view)) == revlist
        assert list(reversed(view)) == view[::-1].tolist()

class AppTestMemoryViewReversed(object):
    spaceconfig = dict(usemodules=['array'])
    def test_reversed_non_bytes(self):
        import array
        items = [1,2,3,9,7,5]
        formats = ['h']
        for fmt in formats:
            bytes = array.array(fmt, items)
            view = memoryview(bytes)
            bview = view.cast('b')
            rview = bview.cast(fmt, shape=(2,3))
            raises(NotImplementedError, list, reversed(rview))
            assert rview.tolist() == [[1,2,3],[9,7,5]]
            assert rview[::-1].tolist() == [[9,7,5], [1,2,3]]
=======
        a = memoryview("foobar")._pypy_raw_address()
        assert a != 0
        b = memoryview(bytearray("foobar"))._pypy_raw_address()
        assert b != 0
>>>>>>> dcaf3163
<|MERGE_RESOLUTION|>--- conflicted
+++ resolved
@@ -185,10 +185,10 @@
         assert m[2] == 1
 
     def test_pypy_raw_address_base(self):
-<<<<<<< HEAD
-        raises(ValueError, memoryview(b"foobar")._pypy_raw_address)
-        a = memoryview(bytearray(b"foobar"))._pypy_raw_address()
+        a = memoryview("foobar")._pypy_raw_address()
         assert a != 0
+        b = memoryview(bytearray("foobar"))._pypy_raw_address()
+        assert b != 0
 
     def test_hex(self):
         assert memoryview(b"abc").hex() == u'616263'
@@ -440,10 +440,4 @@
             rview = bview.cast(fmt, shape=(2,3))
             raises(NotImplementedError, list, reversed(rview))
             assert rview.tolist() == [[1,2,3],[9,7,5]]
-            assert rview[::-1].tolist() == [[9,7,5], [1,2,3]]
-=======
-        a = memoryview("foobar")._pypy_raw_address()
-        assert a != 0
-        b = memoryview(bytearray("foobar"))._pypy_raw_address()
-        assert b != 0
->>>>>>> dcaf3163
+            assert rview[::-1].tolist() == [[9,7,5], [1,2,3]]