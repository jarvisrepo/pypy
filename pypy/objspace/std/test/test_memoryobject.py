--- conflicted
+++ resolved
@@ -187,8 +187,7 @@
     def test_pypy_raw_address_base(self):
         a = memoryview(b"foobar")._pypy_raw_address()
         assert a != 0
-<<<<<<< HEAD
-        b = memoryview(bytearray("foobar"))._pypy_raw_address()
+        b = memoryview(bytearray(b"foobar"))._pypy_raw_address()
         assert b != 0
 
     def test_hex(self):
@@ -441,8 +440,4 @@
             rview = bview.cast(fmt, shape=(2,3))
             raises(NotImplementedError, list, reversed(rview))
             assert rview.tolist() == [[1,2,3],[9,7,5]]
-            assert rview[::-1].tolist() == [[9,7,5], [1,2,3]]
-=======
-        b = memoryview(bytearray(b"foobar"))._pypy_raw_address()
-        assert b != 0
->>>>>>> 13b6ddb1
+            assert rview[::-1].tolist() == [[9,7,5], [1,2,3]]