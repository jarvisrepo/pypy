from pypy.objspace.std.iterobject import W_SeqIterObject
from pypy.interpreter.error import OperationError

class TestW_IterObject:

    def body3(self, w_iter):
        w = self.space.wrap
        assert self.space.eq_w(self.space.next(w_iter), w(5))
        assert self.space.eq_w(self.space.next(w_iter), w(3))
        assert self.space.eq_w(self.space.next(w_iter), w(99))
        self.body0(w_iter)

    def body0(self, w_iter):
        raises(OperationError, self.space.next, w_iter)
        raises(OperationError, self.space.next, w_iter)

    def test_iter(self):
        w = self.space.wrap
        w_tuple = self.space.newtuple([w(5), w(3), w(99)])
        w_iter = W_SeqIterObject(w_tuple)
        self.body3(w_iter)
        
    def test_iter_builtin(self):
        w = self.space.wrap
        w_tuple = self.space.newtuple([w(5), w(3), w(99)])
        w_iter = self.space.iter(w_tuple)
        self.body3(w_iter)

    def test_emptyiter(self):
        w_list = self.space.newlist([])
        w_iter = W_SeqIterObject(w_list)
        self.body0(w_iter)
        
    def test_emptyiter_builtin(self):
        w_list = self.space.newlist([])
        w_iter = self.space.iter(w_list)
        self.body0(w_iter)

class AppTestW_IterObjectApp:
    def test_user_iter(self):
        class C(object):
            def __next__(self):
                raise StopIteration
            def __iter__(self):
                return self
        assert list(C()) == []

    def test_iter_getitem(self):
        class C(object):
            def __getitem__(self, i):
                return range(2)[i]
        assert list(C()) == list(range(2))

    def test_iter_fail_noseq(self):
        class C(object):
            pass
        raises(TypeError,
                          iter,
                          C())

class AppTest_IterObject(object):
    def test_no_len_on_list_iter(self):
        iterable = [1,2,3,4]
        raises(TypeError, len, iter(iterable))

    def test_no_len_on_tuple_iter(self):
        iterable = (1,2,3,4)
        raises(TypeError, len, iter(iterable))
        
    def test_no_len_on_deque_iter(self):
        from _collections import deque
        iterable = deque([1,2,3,4])
        raises(TypeError, len, iter(iterable))

    def test_no_len_on_reversed(self):
        it = reversed("foobar")
        raises(TypeError, len, it)

    def test_no_len_on_reversed_seqiter(self):
        # this one fails on CPython.  See http://bugs.python.org/issue3689
        it = reversed([5,6,7])
        raises(TypeError, len, it)

<<<<<<< HEAD
    def test_no_len_on_UserList_iter(self):
        class UserList(object):
            def __init__(self, i):
                self.i = i
            def __getitem__(self, i):
                return range(self.i)[i]
        iterable = UserList([1,2,3,4])
        raises(TypeError, len, iter(iterable))

    def test_no_len_on_UserList_reversed(self):
        iterable = [1,2,3,4]
=======
    def test_no_len_on_UserList_iter_reversed(self):
        import sys, _abcoll
        sys.modules['collections'] = _abcoll
        from UserList import UserList
        iterable = UserList([1,2,3,4])
        raises(TypeError, len, iter(iterable))
>>>>>>> c13a5fd9
        raises(TypeError, len, reversed(iterable))
        del sys.modules['collections']

    def test_no_len_on_set_iter(self):
        iterable = set([1,2,3,4])
        raises(TypeError, len, iter(iterable))

    def test_no_len_on_xrange(self):
        iterable = range(10)
        raises(TypeError, len, iter(iterable))<|MERGE_RESOLUTION|>--- conflicted
+++ resolved
@@ -81,7 +81,6 @@
         it = reversed([5,6,7])
         raises(TypeError, len, it)
 
-<<<<<<< HEAD
     def test_no_len_on_UserList_iter(self):
         class UserList(object):
             def __init__(self, i):
@@ -91,18 +90,22 @@
         iterable = UserList([1,2,3,4])
         raises(TypeError, len, iter(iterable))
 
-    def test_no_len_on_UserList_reversed(self):
-        iterable = [1,2,3,4]
-=======
     def test_no_len_on_UserList_iter_reversed(self):
         import sys, _abcoll
         sys.modules['collections'] = _abcoll
-        from UserList import UserList
+        class UserList(object):
+            def __init__(self, i):
+                self.i = i
+            def __getitem__(self, i):
+                return range(self.i)[i]
         iterable = UserList([1,2,3,4])
         raises(TypeError, len, iter(iterable))
->>>>>>> c13a5fd9
+        raises(TypeError, reversed, iterable)
+        del sys.modules['collections']
+
+    def test_no_len_on_UserList_reversed(self):
+        iterable = [1,2,3,4]
         raises(TypeError, len, reversed(iterable))
-        del sys.modules['collections']
 
     def test_no_len_on_set_iter(self):
         iterable = set([1,2,3,4])
