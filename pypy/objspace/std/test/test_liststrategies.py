--- conflicted
+++ resolved
@@ -492,16 +492,8 @@
 
     def test_weird_rangelist_bug(self):
         l = make_range_list(self.space, 1, 1, 3)
-<<<<<<< HEAD
-        from pypy.objspace.std.listobject import getitem__List_Slice
-        w_slice = self.space.newslice(
-            self.space.wrap(15), self.space.wrap(2222), self.space.w_None)
-        # should not raise
-        assert getitem__List_Slice(self.space, l, w_slice).strategy == self.space.fromcache(EmptyListStrategy)
-=======
         # should not raise
         assert l.descr_getslice(self.space, self.space.wrap(15), self.space.wrap(2222)).strategy == self.space.fromcache(EmptyListStrategy)
->>>>>>> 723cd015
 
     def test_add_to_rangelist(self):
         l1 = make_range_list(self.space, 1, 1, 3)
