--- conflicted
+++ resolved
@@ -16,13 +16,8 @@
         assert isinstance(W_ListObject(space, [w(1),wb('a')]).strategy, ObjectListStrategy)
         assert isinstance(W_ListObject(space, [w(1),w(2),w(3)]).strategy,
                           IntegerListStrategy)
-<<<<<<< HEAD
         assert isinstance(W_ListObject(space, [wb('a'), wb('b')]).strategy,
-                          StringListStrategy)
-=======
-        assert isinstance(W_ListObject(space, [w('a'), w('b')]).strategy,
                           BytesListStrategy)
->>>>>>> 14464b9e
         assert isinstance(W_ListObject(space, [w(u'a'), w(u'b')]).strategy,
                           UnicodeListStrategy)
         assert isinstance(W_ListObject(space, [w(u'a'), wb('b')]).strategy,
@@ -44,13 +39,8 @@
 
         l = W_ListObject(space, [])
         assert isinstance(l.strategy, EmptyListStrategy)
-<<<<<<< HEAD
         l.append(wb('a'))
-        assert isinstance(l.strategy, StringListStrategy)
-=======
-        l.append(w('a'))
         assert isinstance(l.strategy, BytesListStrategy)
->>>>>>> 14464b9e
 
         l = W_ListObject(space, [])
         assert isinstance(l.strategy, EmptyListStrategy)
@@ -73,17 +63,10 @@
 
     def test_string_to_any(self):
         l = W_ListObject(self.space,
-<<<<<<< HEAD
                          [self.space.wrapbytes('a'),self.space.wrapbytes('b'),self.space.wrapbytes('c')])
-        assert isinstance(l.strategy, StringListStrategy)
+        assert isinstance(l.strategy, BytesListStrategy)
         l.append(self.space.wrapbytes('d'))
-        assert isinstance(l.strategy, StringListStrategy)
-=======
-                         [self.space.wrap('a'),self.space.wrap('b'),self.space.wrap('c')])
         assert isinstance(l.strategy, BytesListStrategy)
-        l.append(self.space.wrap('d'))
-        assert isinstance(l.strategy, BytesListStrategy)
->>>>>>> 14464b9e
         l.append(self.space.wrap(3))
         assert isinstance(l.strategy, ObjectListStrategy)
 
@@ -115,11 +98,7 @@
         l.setitem(0, w('d'))
         assert space.eq_w(l.getitem(0), w('d'))
 
-<<<<<<< HEAD
         assert isinstance(l.strategy, UnicodeListStrategy)
-=======
-        assert isinstance(l.strategy, BytesListStrategy)
->>>>>>> 14464b9e
 
         # IntStrategy to ObjectStrategy
         l = W_ListObject(space, [w(1),w(2),w(3)])
@@ -127,15 +106,9 @@
         l.setitem(0, w('d'))
         assert isinstance(l.strategy, ObjectListStrategy)
 
-<<<<<<< HEAD
-        # StringStrategy to ObjectStrategy
+        # BytesStrategy to ObjectStrategy
         l = W_ListObject(space, [wb('a'),wb('b'),wb('c')])
-        assert isinstance(l.strategy, StringListStrategy)
-=======
-        # BytesStrategy to ObjectStrategy
-        l = W_ListObject(space, [w('a'),w('b'),w('c')])
         assert isinstance(l.strategy, BytesListStrategy)
->>>>>>> 14464b9e
         l.setitem(0, w(2))
         assert isinstance(l.strategy, ObjectListStrategy)
 
@@ -155,15 +128,9 @@
         l.insert(3, w(4))
         assert isinstance(l.strategy, IntegerListStrategy)
 
-<<<<<<< HEAD
-        # StringStrategy
+        # BytesStrategy
         l = W_ListObject(space, [wb('a'),wb('b'),wb('c')])
-        assert isinstance(l.strategy, StringListStrategy)
-=======
-        # BytesStrategy
-        l = W_ListObject(space, [w('a'),w('b'),w('c')])
         assert isinstance(l.strategy, BytesListStrategy)
->>>>>>> 14464b9e
         l.insert(3, w(2))
         assert isinstance(l.strategy, ObjectListStrategy)
 
@@ -188,13 +155,8 @@
         # EmptyStrategy
         l = W_ListObject(space, [])
         assert isinstance(l.strategy, EmptyListStrategy)
-<<<<<<< HEAD
         l.insert(0, wb('a'))
-        assert isinstance(l.strategy, StringListStrategy)
-=======
-        l.insert(0, w('a'))
         assert isinstance(l.strategy, BytesListStrategy)
->>>>>>> 14464b9e
 
         l = W_ListObject(space, [])
         assert isinstance(l.strategy, EmptyListStrategy)
@@ -247,15 +209,9 @@
         l.setslice(0, 1, 2, W_ListObject(space, [w('a'), w('b'), w('c')]))
         assert isinstance(l.strategy, ObjectListStrategy)
 
-<<<<<<< HEAD
-        # StringStrategy to ObjectStrategy
+        # BytesStrategy to ObjectStrategy
         l = W_ListObject(space, [wb('a'), wb('b'), wb('c')])
-        assert isinstance(l.strategy, StringListStrategy)
-=======
-        # BytesStrategy to ObjectStrategy
-        l = W_ListObject(space, [w('a'), w('b'), w('c')])
         assert isinstance(l.strategy, BytesListStrategy)
->>>>>>> 14464b9e
         l.setslice(0, 1, 2, W_ListObject(space, [w(1), w(2), w(3)]))
         assert isinstance(l.strategy, ObjectListStrategy)
 
@@ -377,13 +333,8 @@
 
         empty = W_ListObject(space, [])
         assert isinstance(empty.strategy, EmptyListStrategy)
-<<<<<<< HEAD
         empty.extend(W_ListObject(space, [wb("a"), wb("b"), wb("c")]))
-        assert isinstance(empty.strategy, StringListStrategy)
-=======
-        empty.extend(W_ListObject(space, [w("a"), w("b"), w("c")]))
         assert isinstance(empty.strategy, BytesListStrategy)
->>>>>>> 14464b9e
 
         empty = W_ListObject(space, [])
         assert isinstance(empty.strategy, EmptyListStrategy)
@@ -566,32 +517,18 @@
         assert self.space.eq_w(l3, W_ListObject(self.space, [self.space.wrap(1), self.space.wrap(2), self.space.wrap(3), self.space.wrap(4), self.space.wrap(5)]))
 
     def test_unicode(self):
-<<<<<<< HEAD
         l1 = W_ListObject(self.space, [self.space.wrapbytes("eins"), self.space.wrapbytes("zwei")])
-        assert isinstance(l1.strategy, StringListStrategy)
-=======
-        l1 = W_ListObject(self.space, [self.space.wrap("eins"), self.space.wrap("zwei")])
         assert isinstance(l1.strategy, BytesListStrategy)
->>>>>>> 14464b9e
         l2 = W_ListObject(self.space, [self.space.wrap(u"eins"), self.space.wrap(u"zwei")])
         assert isinstance(l2.strategy, UnicodeListStrategy)
         l3 = W_ListObject(self.space, [self.space.wrapbytes("eins"), self.space.wrap(u"zwei")])
         assert isinstance(l3.strategy, ObjectListStrategy)
 
-<<<<<<< HEAD
-
-    def test_listview_str(self):
-        space = self.space
-        assert space.listview_str(space.wrap(1)) == None
+    def test_listview_bytes(self):
+        space = self.space
+        assert space.listview_bytes(space.wrap(1)) == None
         w_l = self.space.newlist([self.space.wrapbytes('a'), self.space.wrapbytes('b')])
-        assert space.listview_str(w_l) == ["a", "b"]
-=======
-    def test_listview_bytes(self):
-        space = self.space
-        assert space.listview_bytes(space.wrap(1)) == None
-        w_l = self.space.newlist([self.space.wrap('a'), self.space.wrap('b')])
         assert space.listview_bytes(w_l) == ["a", "b"]
->>>>>>> 14464b9e
 
     def test_listview_unicode(self):
         space = self.space
@@ -701,13 +638,8 @@
 
     def test_listview_bytes_list(self):
         space = self.space
-<<<<<<< HEAD
         w_l = W_ListObject(space, [space.wrapbytes("a"), space.wrapbytes("b")])
-        assert self.space.listview_str(w_l) == ["a", "b"]
-=======
-        w_l = W_ListObject(space, [space.wrap("a"), space.wrap("b")])
         assert self.space.listview_bytes(w_l) == ["a", "b"]
->>>>>>> 14464b9e
 
     def test_listview_unicode_list(self):
         space = self.space
