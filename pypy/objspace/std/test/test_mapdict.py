# -*- coding: utf-8 -*-
import pytest

from pypy.objspace.std.test.test_dictmultiobject import FakeSpace, W_DictObject
from pypy.objspace.std.mapdict import *

skip_if_no_int_unboxing = pytest.mark.skipif(not ALLOW_UNBOXING_INTS, reason="int unboxing disabled on 32bit")

class Config:
    class objspace:
        class std:
            methodcachesizeexp = 11
            withmethodcachecounter = False

space = FakeSpace()
space.config = Config

class Class(object):
    def __init__(self, hasdict=True, allow_unboxing=False):
        self.hasdict = hasdict
        if hasdict:
            self.terminator = DictTerminator(space, self)
            self.terminator.devolved_dict_terminator.allow_unboxing = allow_unboxing
        else:
            self.terminator = NoDictTerminator(space, self)
        self.terminator.allow_unboxing = allow_unboxing

    def instantiate(self, sp=None):
        if sp is None:
            sp = space
        if self.hasdict:
            result = Object()
        else:
            result = ObjectWithoutDict()
        result.user_setup(sp, self)
        return result

class ObjectWithoutDict(ObjectWithoutDict):
    class typedef:
        hasdict = False

    @property
    def checkstorage(self):
        return [unerase_item(x) for x in self.storage]

    @checkstorage.setter
    def checkstorage(self, value):
        self.storage = [erase_item(x) for x in value]


class Object(Object):
    class typedef:
        hasdict = False

    @property
    def checkstorage(self):
        return [unerase_item(x) for x in self.storage]

    @checkstorage.setter
    def checkstorage(self, value):
        self.storage = [erase_item(x) for x in value]

    def _check_unboxed_storage_consistency(self):
        curr = self._get_mapdict_map()
        while not isinstance(curr, UnboxedPlainAttribute):
            if isinstance(curr, Terminator):
                return
            curr = curr.back
        assert len(unerase_unboxed(self._mapdict_read_storage(curr.storageindex))) == curr.listindex + 1


def test_plain_attribute():
    w_cls = "class"
    aa = PlainAttribute("b", DICT,
                        PlainAttribute("a", DICT,
                                       Terminator(space, w_cls), 0), 0)
    assert aa.space is space
    assert aa.terminator.w_cls is w_cls
    assert aa.get_terminator() is aa.terminator

    obj = Object()
    obj.map, obj.checkstorage = aa, [10, 20]
    assert obj.getdictvalue(space, "a") == 10
    assert obj.getdictvalue(space, "b") == 20
    assert obj.getdictvalue(space, "c") is None

    obj = Object()
    obj.map, obj.checkstorage = aa, [30, 40]
    obj.setdictvalue(space, "a", 50)
    assert obj.checkstorage == [50, 40]
    assert obj.getdictvalue(space, "a") == 50
    obj.setdictvalue(space, "b", 60)
    assert obj.checkstorage == [50, 60]
    assert obj.getdictvalue(space, "b") == 60

    assert aa.storage_needed() == 2

    assert aa.get_terminator() is aa.back.back

def test_huge_chain():
    current = Terminator(space, "cls")
    for i in range(20000):
        current = PlainAttribute(str(i), DICT, current, 0)
    assert current.find_map_attr("0", DICT).storageindex == 0


def test_search():
    aa = PlainAttribute("b", DICT, PlainAttribute("a", DICT, Terminator(None, None), 0), 0)
    assert aa.search(DICT) is aa
    assert aa.search(SLOTS_STARTING_FROM) is None
    assert aa.search(SPECIAL) is None
    bb = PlainAttribute("C", SPECIAL, PlainAttribute("A", SLOTS_STARTING_FROM, aa, 0), 0)
    assert bb.search(DICT) is aa
    assert bb.search(SLOTS_STARTING_FROM) is bb.back
    assert bb.search(SPECIAL) is bb

def test_add_attribute():
    cls = Class()
    obj = cls.instantiate()
    obj.setdictvalue(space, "a", 10)
    assert obj.checkstorage == [10]
    assert obj.getdictvalue(space, "a") == 10
    assert obj.getdictvalue(space, "b") is None
    assert obj.getdictvalue(space, "c") is None
    obj.setdictvalue(space, "a", 20)
    assert obj.getdictvalue(space, "a") == 20
    assert obj.getdictvalue(space, "b") is None
    assert obj.getdictvalue(space, "c") is None

    obj.setdictvalue(space, "b", 30)
    assert obj.checkstorage == [20, 30]
    assert obj.getdictvalue(space, "a") == 20
    assert obj.getdictvalue(space, "b") == 30
    assert obj.getdictvalue(space, "c") is None
    obj.setdictvalue(space, "b", 40)
    assert obj.getdictvalue(space, "a") == 20
    assert obj.getdictvalue(space, "b") == 40
    assert obj.getdictvalue(space, "c") is None

    obj2 = cls.instantiate()
    obj2.setdictvalue(space, "a", 50)
    obj2.setdictvalue(space, "b", 60)
    assert obj2.getdictvalue(space, "a") == 50
    assert obj2.getdictvalue(space, "b") == 60
    assert obj2.map is obj.map

def test_add_attribute_limit():
    for numslots in [0, 10, 100]:
        cls = Class()
        obj = cls.instantiate()
        for i in range(numslots):
            obj.setslotvalue(i, i) # some extra slots too, sometimes
        # test that eventually attributes are really just stored in a dictionary
        for i in range(1000):
            obj.setdictvalue(space, str(i), i)
        # moved to dict (which is the remaining non-slot item)
        assert len(obj.checkstorage) == 1 + numslots
        assert isinstance(obj.getdict(space).dstrategy, UnicodeDictStrategy)

        for i in range(1000):
            assert obj.getdictvalue(space, str(i)) == i
        for i in range(numslots):
            assert obj.getslotvalue(i) == i # check extra slots

    # this doesn't happen with slots
    cls = Class()
    obj = cls.instantiate()
    for i in range(1000):
        obj.setslotvalue(i, i)
    assert len(obj.checkstorage) == 1000

    for i in range(1000):
        assert obj.getslotvalue(i) == i

def test_insert_different_orders():
    cls = Class()
    obj = cls.instantiate()
    obj.setdictvalue(space, "a", 10)
    obj.setdictvalue(space, "b", 20)

    obj2 = cls.instantiate()
    obj2.setdictvalue(space, "b", 30)
    obj2.setdictvalue(space, "a", 40)

    assert obj.map is obj2.map

def test_insert_different_orders_2():
    cls = Class()
    obj = cls.instantiate()
    obj2 = cls.instantiate()

    obj.setdictvalue(space, "a", 10)

    obj2.setdictvalue(space, "b", 20)
    obj2.setdictvalue(space, "a", 30)

    obj.setdictvalue(space, "b", 40)
    assert obj.map is obj2.map

def test_insert_different_orders_3():
    cls = Class()
    obj = cls.instantiate()
    obj2 = cls.instantiate()
    obj3 = cls.instantiate()
    obj4 = cls.instantiate()
    obj5 = cls.instantiate()
    obj6 = cls.instantiate()

    obj.setdictvalue(space, "a", 10)
    obj.setdictvalue(space, "b", 20)
    obj.setdictvalue(space, "c", 30)

    obj2.setdictvalue(space, "a", 30)
    obj2.setdictvalue(space, "c", 40)
    obj2.setdictvalue(space, "b", 50)

    obj3.setdictvalue(space, "c", 30)
    obj3.setdictvalue(space, "a", 40)
    obj3.setdictvalue(space, "b", 50)

    obj4.setdictvalue(space, "c", 30)
    obj4.setdictvalue(space, "b", 40)
    obj4.setdictvalue(space, "a", 50)

    obj5.setdictvalue(space, "b", 30)
    obj5.setdictvalue(space, "a", 40)
    obj5.setdictvalue(space, "c", 50)

    obj6.setdictvalue(space, "b", 30)
    obj6.setdictvalue(space, "c", 40)
    obj6.setdictvalue(space, "a", 50)

    assert obj.map is obj2.map
    assert obj.map is obj3.map
    assert obj.map is obj4.map
    assert obj.map is obj5.map
    assert obj.map is obj6.map


def test_insert_different_orders_4():
    cls = Class()
    obj = cls.instantiate()
    obj2 = cls.instantiate()

    obj.setdictvalue(space, "a", 10)
    obj.setdictvalue(space, "b", 20)
    obj.setdictvalue(space, "c", 30)
    obj.setdictvalue(space, "d", 40)

    obj2.setdictvalue(space, "d", 50)
    obj2.setdictvalue(space, "c", 50)
    obj2.setdictvalue(space, "b", 50)
    obj2.setdictvalue(space, "a", 50)

    assert obj.map is obj2.map

def test_insert_different_orders_5():
    cls = Class()
    obj = cls.instantiate()
    obj2 = cls.instantiate()

    obj.setdictvalue(space, "a", 10)
    obj.setdictvalue(space, "b", 20)
    obj.setdictvalue(space, "c", 30)
    obj.setdictvalue(space, "d", 40)

    obj2.setdictvalue(space, "d", 50)
    obj2.setdictvalue(space, "c", 50)
    obj2.setdictvalue(space, "b", 50)
    obj2.setdictvalue(space, "a", 50)

    obj3 = cls.instantiate()
    obj3.setdictvalue(space, "d", 50)
    obj3.setdictvalue(space, "c", 50)
    obj3.setdictvalue(space, "b", 50)
    obj3.setdictvalue(space, "a", 50)

    assert obj.map is obj3.map


def test_bug_stack_overflow_insert_attributes():
    cls = Class()
    obj = cls.instantiate()

    for i in range(1000):
        obj.setdictvalue(space, str(i), i)


def test_insert_different_orders_perm():
    from itertools import permutations
    cls = Class()
    seen_maps = {}
    for preexisting in ['', 'x', 'xy']:
        for i, attributes in enumerate(permutations("abcdef")):
            obj = cls.instantiate()
            for i, attr in enumerate(preexisting):
                obj.setdictvalue(space, attr, i*1000)
            key = preexisting
            for j, attr in enumerate(attributes):
                obj.setdictvalue(space, attr, i*10+j)
                key = "".join(sorted(key+attr))
                if key in seen_maps:
                    assert obj.map is seen_maps[key]
                else:
                    seen_maps[key] = obj.map

    print len(seen_maps)


def test_bug_infinite_loop():
    cls = Class()
    obj = cls.instantiate()
    obj.setdictvalue(space, "e", 1)
    obj2 = cls.instantiate()
    obj2.setdictvalue(space, "f", 2)
    obj3 = cls.instantiate()
    obj3.setdictvalue(space, "a", 3)
    obj3.setdictvalue(space, "e", 4)
    obj3.setdictvalue(space, "f", 5)


def test_attr_immutability(monkeypatch):
    cls = Class()
    obj = cls.instantiate()
    obj.setdictvalue(space, "a", 10)
    obj.setdictvalue(space, "b", 20)
    obj.setdictvalue(space, "b", 30)
    assert obj.checkstorage == [10, 30]
    assert obj.map.ever_mutated == True
    assert obj.map.back.ever_mutated == False

    indices = []

    def _pure_direct_read(obj):
        indices.append(0)
        return unerase_item(obj._mapdict_read_storage(0))

    obj.map.back._pure_direct_read = _pure_direct_read
    monkeypatch.setattr(jit, "isconstant", lambda c: True)

    assert obj.getdictvalue(space, "a") == 10
    assert obj.getdictvalue(space, "b") == 30
    assert obj.getdictvalue(space, "a") == 10
    assert indices == [0, 0]

    obj2 = cls.instantiate()
    obj2.setdictvalue(space, "a", 15)
    obj2.setdictvalue(space, "b", 25)
    assert obj2.map is obj.map
    assert obj2.map.ever_mutated == True
    assert obj2.map.back.ever_mutated == False

    # mutating obj2 changes the map
    obj2.setdictvalue(space, "a", 50)
    assert obj2.map.back.ever_mutated == True
    assert obj2.map is obj.map

def test_attr_immutability_delete():
    cls = Class()
    obj = cls.instantiate()
    obj.setdictvalue(space, "a", 10)
    map1 = obj.map
    obj.deldictvalue(space, "a")
    obj.setdictvalue(space, "a", 20)
    assert obj.map.ever_mutated == True
    assert obj.map is map1

def test_delete():
    for i, dattr in enumerate(["a", "b", "c"]):
        c = Class()
        obj = c.instantiate()
        obj.setdictvalue(space, "a", 50)
        obj.setdictvalue(space, "b", 60)
        obj.setdictvalue(space, "c", 70)
        assert obj.checkstorage == [50, 60, 70]
        res = obj.deldictvalue(space, dattr)
        assert res
        s = [50, 60, 70]
        del s[i]
        assert obj.checkstorage == s

    obj = c.instantiate()
    obj.setdictvalue(space, "a", 50)
    obj.setdictvalue(space, "b", 60)
    obj.setdictvalue(space, "c", 70)
    assert not obj.deldictvalue(space, "d")


def test_class():
    c = Class()
    obj = c.instantiate()
    assert obj.getclass(space) is c
    obj.setdictvalue(space, "a", 50)
    assert obj.getclass(space) is c
    obj.setdictvalue(space, "b", 60)
    assert obj.getclass(space) is c
    obj.setdictvalue(space, "c", 70)
    assert obj.getclass(space) is c

    c2 = Class()
    obj.setclass(space, c2)
    assert obj.getclass(space) is c2
    assert obj.checkstorage == [50, 60, 70]

def test_special():
    from pypy.module._weakref.interp__weakref import WeakrefLifeline
    lifeline1 = WeakrefLifeline(space)
    lifeline2 = WeakrefLifeline(space)
    c = Class()
    obj = c.instantiate()
    assert obj.getweakref() is None
    obj.setdictvalue(space, "a", 50)
    obj.setdictvalue(space, "b", 60)
    obj.setdictvalue(space, "c", 70)
    obj.setweakref(space, lifeline1)
    assert obj.getdictvalue(space, "a") == 50
    assert obj.getdictvalue(space, "b") == 60
    assert obj.getdictvalue(space, "c") == 70
    assert obj.checkstorage == [50, 60, 70, lifeline1]
    assert obj.getweakref() is lifeline1

    obj2 = c.instantiate()
    obj2.setdictvalue(space, "a", 150)
    obj2.setdictvalue(space, "b", 160)
    obj2.setdictvalue(space, "c", 170)
    obj2.setweakref(space, lifeline2)
    assert obj2.checkstorage == [150, 160, 170, lifeline2]
    assert obj2.getweakref() is lifeline2

    assert obj2.map is obj.map

    assert obj.getdictvalue(space, "weakref") is None
    obj.setdictvalue(space, "weakref", 41)
    assert obj.getweakref() is lifeline1
    assert obj.getdictvalue(space, "weakref") == 41

    lifeline1 = WeakrefLifeline(space)
    obj = c.instantiate()
    assert obj.getweakref() is None
    obj.setweakref(space, lifeline1)
    obj.delweakref()


def test_slots():
    cls = Class()
    obj = cls.instantiate()
    a =  0
    b =  1
    c =  2
    obj.setslotvalue(a, 50)
    obj.setslotvalue(b, 60)
    obj.setslotvalue(c, 70)
    assert obj.getslotvalue(a) == 50
    assert obj.getslotvalue(b) == 60
    assert obj.getslotvalue(c) == 70
    assert obj.checkstorage == [50, 60, 70]

    obj.setdictvalue(space, "a", 5)
    obj.setdictvalue(space, "b", 6)
    obj.setdictvalue(space, "c", 7)
    assert obj.getdictvalue(space, "a") == 5
    assert obj.getdictvalue(space, "b") == 6
    assert obj.getdictvalue(space, "c") == 7
    assert obj.getslotvalue(a) == 50
    assert obj.getslotvalue(b) == 60
    assert obj.getslotvalue(c) == 70
    assert obj.checkstorage == [50, 60, 70, 5, 6, 7]

    obj2 = cls.instantiate()
    obj2.setslotvalue(a, 501)
    obj2.setslotvalue(b, 601)
    obj2.setslotvalue(c, 701)
    obj2.setdictvalue(space, "a", 51)
    obj2.setdictvalue(space, "b", 61)
    obj2.setdictvalue(space, "c", 71)
    assert obj2.checkstorage == [501, 601, 701, 51, 61, 71]
    assert obj.map is obj2.map

    assert obj2.getslotvalue(b) == 601
    assert obj2.delslotvalue(b)
    assert obj2.getslotvalue(b) is None
    assert obj2.checkstorage == [501, 701, 51, 61, 71]
    assert not obj2.delslotvalue(b)


def test_slots_no_dict():
    cls = Class(hasdict=False)
    obj = cls.instantiate()
    a = 0
    b = 1
    obj.setslotvalue(a, 50)
    obj.setslotvalue(b, 60)
    assert obj.getslotvalue(a) == 50
    assert obj.getslotvalue(b) == 60
    assert obj.checkstorage == [50, 60]
    assert not obj.setdictvalue(space, "a", 70)
    assert obj.getdict(space) is None
    assert obj.getdictvalue(space, "a") is None


def test_getdict():
    cls = Class()
    obj = cls.instantiate()
    obj.setdictvalue(space, "a", 51)
    obj.setdictvalue(space, "b", 61)
    obj.setdictvalue(space, "c", 71)
    assert obj.getdict(space) is obj.getdict(space)
    assert obj.getdict(space).length() == 3


def test_materialize_r_dict():
    cls = Class()
    obj = cls.instantiate()
    a = 0
    b = 1
    c = 2
    obj.setslotvalue(a, 50)
    obj.setslotvalue(b, 60)
    obj.setslotvalue(c, 70)
    obj.setdictvalue(space, "a", 5)
    obj.setdictvalue(space, "b", 6)
    obj.setdictvalue(space, "c", 7)
    assert obj.checkstorage == [50, 60, 70, 5, 6, 7]

    class FakeDict(W_DictObject):
        def __init__(self, d):
            self.dstorage = d

        class strategy:
            def unerase(self, x):
                return d
        strategy = strategy()

    d = {}
    w_d = FakeDict(d)
    flag = obj.map.write(obj, "dict", SPECIAL, w_d)
    assert flag
    materialize_r_dict(space, obj, d)
    assert d == {"a": 5, "b": 6, "c": 7}
    assert obj.checkstorage == [50, 60, 70, w_d]


# ___________________________________________________________
# unboxed tests

def test_unboxed_compute_indices():
    w_cls = "class"
    aa = UnboxedPlainAttribute("b", DICT,
                        PlainAttribute("a", DICT,
                                       Terminator(space, w_cls), 0), 0,
                        int)
    assert aa.storageindex == 1
    assert aa.firstunwrapped
    assert aa.listindex == 0
    
    c = UnboxedPlainAttribute("c", DICT, aa, 0, int)
    assert c.storageindex == 1
    assert c.listindex == 1
    assert not c.firstunwrapped

def test_unboxed_storage_needed():
    w_cls = "class"
    bb = UnboxedPlainAttribute("c", DICT,
             Terminator(space, w_cls), 0,
         int)
    assert bb.storage_needed() == 1
    aa = UnboxedPlainAttribute("b", DICT,
            PlainAttribute("a", DICT,
               UnboxedPlainAttribute("c", DICT,
                   Terminator(space, w_cls), 0,
               int), 0), 0,
         int)
    assert aa.storage_needed() == 2

def unboxed_write_int(val1, val2):
    cls = Class(allow_unboxing=True)
    w_obj = cls.instantiate(space)
    w_obj.setdictvalue(space, "a", val1)
    w_obj.getdictvalue(space, "a") == val1
    assert isinstance(w_obj.map, UnboxedPlainAttribute)

    w_obj.setdictvalue(space, "b", val2)
    w_obj.getdictvalue(space, "b") == val2
    w_obj.getdictvalue(space, "a") == val1
    assert isinstance(w_obj.map, UnboxedPlainAttribute)
    assert isinstance(w_obj.map.back, UnboxedPlainAttribute)
    assert unerase_unboxed(w_obj.storage[0]) == [val1, val2]

def unboxed_write_float(val1, val2):
    cls = Class(allow_unboxing=True)
    w_obj = cls.instantiate(space)
    w_obj.setdictvalue(space, "a", val1)
    w_obj.getdictvalue(space, "a") == val1
    assert isinstance(w_obj.map, UnboxedPlainAttribute)

    w_obj.setdictvalue(space, "b", val2)
    w_obj.getdictvalue(space, "b") == val2
    w_obj.getdictvalue(space, "a") == val1
    assert isinstance(w_obj.map, UnboxedPlainAttribute)
    assert isinstance(w_obj.map.back, UnboxedPlainAttribute)
    assert unerase_unboxed(w_obj.storage[0]) == [
            float2longlong(val1), float2longlong(val2)]

try:
    from hypothesis import given, strategies
except ImportError:
    @skip_if_no_int_unboxing
    def test_unboxed_write_int():
        unboxed_write_int(15, 20)
    def test_unboxed_write_float():
        unboxed_write_float(12.434, -1e17)
else:
    @skip_if_no_int_unboxing
    @given(strategies.integers(-sys.maxint-1, sys.maxint),
           strategies.integers(-sys.maxint-1, sys.maxint))
    def test_unboxed_write_int(val1, val2):
        unboxed_write_int(val1, val2)

    @given(strategies.floats(), strategies.floats())
    def test_unboxed_write_float(val1, val2):
        unboxed_write_float(val1, val2)


@skip_if_no_int_unboxing
def test_unboxed_write_mixed():
    cls = Class(allow_unboxing=True)
    w_obj = cls.instantiate(space)
    w_obj.setdictvalue(space, "a", None)
    w_obj.setdictvalue(space, "b", 15)
    w_obj.setdictvalue(space, "c", 20.1)
    w_obj.setdictvalue(space, "d", None)
    w_obj.getdictvalue(space, "a") is None
    w_obj.getdictvalue(space, "b") == 15
    w_obj.getdictvalue(space, "c") == 20.1
    w_obj.setdictvalue(space, "d", None)

@skip_if_no_int_unboxing
def test_no_int_unboxing(monkeypatch):
    from pypy.objspace.std import mapdict
    monkeypatch.setattr(mapdict, "ALLOW_UNBOXING_INTS", False)
    cls = Class(allow_unboxing=True)
    w_obj = cls.instantiate(space)
    w_obj.setdictvalue(space, "a", 15)
    assert type(w_obj.map) is PlainAttribute
    w_obj.setdictvalue(space, "b", 15.0)
    assert type(w_obj.map) is UnboxedPlainAttribute

def test_unboxed_type_change():
    cls = Class(allow_unboxing=True)
    w_obj = cls.instantiate(space)
    w_obj.setdictvalue(space, "b", 15.12)
    w_obj.setdictvalue(space, "b", "woopsie")
    assert w_obj.getdictvalue(space, "b") == "woopsie"
    assert type(w_obj.map) is PlainAttribute
    assert w_obj.map.terminator.allow_unboxing == False

    w_obj = cls.instantiate(space)
    w_obj.setdictvalue(space, "b", 15.12)
    # next time we won't unbox
    assert type(w_obj.map) is PlainAttribute

def test_unboxed_type_change_other_object():
    cls = Class(allow_unboxing=True)
    w_obj1 = cls.instantiate(space)
    w_obj1.setdictvalue(space, "b", 15.12)
    w_obj2 = cls.instantiate(space)
    w_obj2.setdictvalue(space, "b", 16.12)
    assert w_obj1.map is w_obj2.map
    assert type(w_obj1.map) is UnboxedPlainAttribute

    # type change
    w_obj1.setdictvalue(space, "b", "woopsie")
    assert w_obj1.getdictvalue(space, "b") == "woopsie"
    assert type(w_obj1.map) is PlainAttribute
    assert w_obj1.map.terminator.allow_unboxing == False

    # w_obj2 is unaffected so far
    assert type(w_obj2.map) is UnboxedPlainAttribute
    assert w_obj2.getdictvalue(space, "b") == 16.12
    # now it's switched
    assert type(w_obj2.map) is PlainAttribute
    # but the value stays of course
    assert w_obj2.getdictvalue(space, "b") == 16.12

def test_unboxed_mixed_two_different_instances():
    cls = Class(allow_unboxing=True)
    w_obj1 = cls.instantiate(space)
    w_obj1.setdictvalue(space, "b", 15.12)

    w_obj2 = cls.instantiate(space)
    w_obj2.setdictvalue(space, "b", "abc")

    assert w_obj2.map.terminator.allow_unboxing == False

def test_unboxed_attr_immutability(monkeypatch):
    cls = Class(allow_unboxing=True)
    obj = cls.instantiate()
    obj.setdictvalue(space, "a", 10.12)
    obj.setdictvalue(space, "b", 20.12)
    obj.setdictvalue(space, "b", 30.12)
    assert obj.map.ever_mutated == True
    assert obj.map.back.ever_mutated == False

    indices = []

    def _pure_unboxed_read(obj):
        indices.append(0)
        return float2longlong(10.12)

    obj.map.back._pure_unboxed_read = _pure_unboxed_read
    monkeypatch.setattr(jit, "isconstant", lambda c: True)

    assert obj.getdictvalue(space, "a") == 10.12
    assert obj.getdictvalue(space, "b") == 30.12
    assert obj.getdictvalue(space, "a") == 10.12
    assert indices == [0, 0]

    obj2 = cls.instantiate()
    obj2.setdictvalue(space, "a", 15.12)
    obj2.setdictvalue(space, "b", 25.12)
    assert obj2.map is obj.map
    assert obj2.map.ever_mutated == True
    assert obj2.map.back.ever_mutated == False

    # mutating obj2 changes the map
    obj2.setdictvalue(space, "a", 50.12)
    assert obj2.map.back.ever_mutated == True
    assert obj2.map is obj.map


def test_unboxed_bug():
    cls = Class(allow_unboxing=True)
    w_obj = cls.instantiate(space)
    w_obj.setdictvalue(space, "flags", 0.0)
    w_obj.setdictvalue(space, "open", [])
    w_obj.setdictvalue(space, "groups", 1.0)
    w_obj.setdictvalue(space, "groupdict", {})
    w_obj.setdictvalue(space, "lookbehind", 0.0)

    assert w_obj.getdictvalue(space, "flags") == 0.0
    assert w_obj.getdictvalue(space, "open") == []
    assert w_obj.getdictvalue(space, "groups") == 1.0
    assert w_obj.getdictvalue(space, "groupdict") == {}
    assert w_obj.getdictvalue(space, "lookbehind") == 0.0


def test_unboxed_reorder_add_bug():
    cls = Class(allow_unboxing=True)
    obj = cls.instantiate()
    obj.setdictvalue(space, "a", 10.0)
    obj.setdictvalue(space, "b", 20.0)
    obj.setdictvalue(space, "c", 20.0)

    obj2 = cls.instantiate()
    obj2.setdictvalue(space, "b", 30.0)
    obj2.setdictvalue(space, "c", 40.0)
    obj2.setdictvalue(space, "a", 23.0)

    assert obj.map is obj2.map

def test_unboxed_reorder_add_bug2():
    cls = Class(allow_unboxing=True)
    obj = cls.instantiate()
    obj.setdictvalue(space, "a", 10.0)
    obj.setdictvalue(space, "b", "20")
    obj.setdictvalue(space, "c", "20")

    obj2 = cls.instantiate()
    obj2.setdictvalue(space, "b", "30")
    obj2.setdictvalue(space, "c", "40")
    obj2.setdictvalue(space, "a", 23.0)

    assert obj.map is obj2.map

def test_unbox_reorder_bug3():
    from pypy.objspace.std.mapdict import _make_storage_mixin_size_n
    from pypy.objspace.std.objectobject import W_ObjectObject
    class objectcls(W_ObjectObject):
        objectmodel.import_from_mixin(BaseUserClassMapdict)
        objectmodel.import_from_mixin(MapdictDictSupport)
        objectmodel.import_from_mixin(_make_storage_mixin_size_n(5))
    cls = Class(allow_unboxing=True)
    obj = objectcls()
    obj.user_setup(space, cls)
    obj.setdictvalue(space, "_frame", "frame") # plain 0
    obj.setdictvalue(space, "_is_started", 0.0) # unboxed 1 0
    obj.setdictvalue(space, "func", "func") # plain 2
    obj.setdictvalue(space, "alive", "alive") # plain 3
    obj.setdictvalue(space, "blocked", "blocked") # plain 4
    obj.setdictvalue(space, "_task_id", 1.0) # unboxed 1 1
    obj.setdictvalue(space, "label", "label") # plain 5

    obj2 = objectcls()
    obj2.user_setup(space, cls)
    obj2.setdictvalue(space, "_frame", "frame2") # plain 0
    obj2.setdictvalue(space, "_is_started", 5.0) # unboxed 1 0
    obj2.setdictvalue(space, "func", "func2") # plain 2
    obj2.setdictvalue(space, "alive", "alive2") # plain 3
    obj2.setdictvalue(space, "blocked", "blocked2") # plain 4
    obj2.setdictvalue(space, "label", "label2") # plain 5
    obj2.setdictvalue(space, "_task_id", 6.0) # reorder
    assert obj2.getdictvalue(space, "blocked") == "blocked2"


def test_unboxed_insert_different_orders_perm():
    from itertools import permutations
    cls = Class(allow_unboxing=True)
    seen_maps = {}
    for preexisting in ['', 'x', 'xy']:
        for i, attributes in enumerate(permutations("abcdef")):
            obj = cls.instantiate()
            for i, attr in enumerate(preexisting):
                obj.setdictvalue(space, attr, str(i*1000))
            key = preexisting
            for j, attr in enumerate(attributes):
                obj.setdictvalue(space, attr, i*10.0+j)
                obj._check_unboxed_storage_consistency()
                key = "".join(sorted(key+attr))
                if key in seen_maps:
                    assert obj.map is seen_maps[key]
                else:
                    seen_maps[key] = obj.map

    print len(seen_maps)

# ___________________________________________________________
# dict tests

from pypy.objspace.std.test.test_dictmultiobject import BaseTestRDictImplementation, BaseTestDevolvedDictImplementation
def get_impl(self):
    cls = Class()
    w_obj = cls.instantiate(self.fakespace)
    return w_obj.getdict(self.fakespace)
class TestMapDictImplementation(BaseTestRDictImplementation):
    StrategyClass = MapDictStrategy
    get_impl = get_impl
    def test_setdefault_fast(self):
        # mapdict can't pass this, which is fine
        pass
class TestDevolvedMapDictImplementation(BaseTestDevolvedDictImplementation):
    get_impl = get_impl
    StrategyClass = MapDictStrategy
    def test_setdefault_fast(self):
        # mapdict can't pass this, which is fine
        pass

# ___________________________________________________________
# tests that check the obj interface after the dict has devolved

def devolve_dict(space, obj):
    w_d = obj.getdict(space)
    w_d.get_strategy().switch_to_object_strategy(w_d)

def test_get_setdictvalue_after_devolve():
    cls = Class()
    obj = cls.instantiate()
    a = 0
    b = 1
    c = 2
    obj.setslotvalue(a, 50)
    obj.setslotvalue(b, 60)
    obj.setslotvalue(c, 70)
    obj.setdictvalue(space, "a", 5)
    obj.setdictvalue(space, "b", 6)
    obj.setdictvalue(space, "c", 7)
    obj.setdictvalue(space, "weakref", 42)
    devolve_dict(space, obj)
    assert obj.getdictvalue(space, "a") == 5
    assert obj.getdictvalue(space, "b") == 6
    assert obj.getdictvalue(space, "c") == 7
    assert obj.getslotvalue(a) == 50
    assert obj.getslotvalue(b) == 60
    assert obj.getslotvalue(c) == 70
    assert obj.getdictvalue(space, "weakref") == 42
    assert obj.getweakref() is None

    obj.setslotvalue(a, 501)
    obj.setslotvalue(b, 601)
    obj.setslotvalue(c, 701)
    res = obj.setdictvalue(space, "a", 51)
    assert res
    obj.setdictvalue(space, "b", 61)
    obj.setdictvalue(space, "c", 71)
    assert obj.getdictvalue(space, "a") == 51
    assert obj.getdictvalue(space, "b") == 61
    assert obj.getdictvalue(space, "c") == 71
    assert obj.getslotvalue(a) == 501
    assert obj.getslotvalue(b) == 601
    assert obj.getslotvalue(c) == 701
    res = obj.deldictvalue(space, "a")
    assert res
    assert obj.getdictvalue(space, "a") is None
    assert obj.getdictvalue(space, "b") == 61
    assert obj.getdictvalue(space, "c") == 71
    assert obj.getslotvalue(a) == 501
    assert obj.getslotvalue(b) == 601
    assert obj.getslotvalue(c) == 701

def test_setdict():
    cls = Class()
    obj = cls.instantiate()
    obj.setdictvalue(space, "a", 5)
    obj.setdictvalue(space, "b", 6)
    obj.setdictvalue(space, "c", 7)
    w_d = obj.getdict(space)
    obj2 = cls.instantiate()
    obj2.setdictvalue(space, "d", 8)
    obj.setdict(space, obj2.getdict(space))
    assert obj.getdictvalue(space, "a") is None
    assert obj.getdictvalue(space, "b") is None
    assert obj.getdictvalue(space, "c") is None
    assert obj.getdictvalue(space, "d") == 8
    assert w_d.getitem_str("a") == 5
    assert w_d.getitem_str("b") == 6
    assert w_d.getitem_str("c") == 7

# ___________________________________________________________
# check specialized classes


def test_specialized_class():
    from pypy.objspace.std.mapdict import _make_storage_mixin_size_n
    from pypy.objspace.std.objectobject import W_ObjectObject
    classes = [_make_storage_mixin_size_n(i) for i in range(2, 10)]
    w1 = W_Root()
    w2 = W_Root()
    w3 = W_Root()
    w4 = W_Root()
    w5 = W_Root()
    w6 = W_Root()
    for mixin in classes:
        class objectcls(W_ObjectObject):
            objectmodel.import_from_mixin(BaseUserClassMapdict)
            objectmodel.import_from_mixin(MapdictDictSupport)
            objectmodel.import_from_mixin(mixin)
        cls = Class()
        obj = objectcls()
        obj.user_setup(space, cls)
        obj.setdictvalue(space, "a", w1)
        assert unerase_item(obj._value0) is w1
        assert obj.getdictvalue(space, "a") is w1
        assert obj.getdictvalue(space, "b") is None
        assert obj.getdictvalue(space, "c") is None
        obj.setdictvalue(space, "a", w2)
        assert unerase_item(obj._value0) is w2
        assert obj.getdictvalue(space, "a") == w2
        assert obj.getdictvalue(space, "b") is None
        assert obj.getdictvalue(space, "c") is None

        obj.setdictvalue(space, "b", w3)
        #== [20, 30]
        assert obj.getdictvalue(space, "a") is w2
        assert obj.getdictvalue(space, "b") is w3
        assert obj.getdictvalue(space, "c") is None
        obj.setdictvalue(space, "b", w4)
        assert obj.getdictvalue(space, "a") is w2
        assert obj.getdictvalue(space, "b") is w4
        assert obj.getdictvalue(space, "c") is None
        abmap = obj.map

        res = obj.deldictvalue(space, "a")
        assert res
        assert unerase_item(obj._value0) is w4
        assert obj.getdictvalue(space, "a") is None
        assert obj.getdictvalue(space, "b") is w4
        assert obj.getdictvalue(space, "c") is None

        obj2 = objectcls()
        obj2.user_setup(space, cls)
        obj2.setdictvalue(space, "a", w5)
        obj2.setdictvalue(space, "b", w6)
        assert obj2.getdictvalue(space, "a") is w5
        assert obj2.getdictvalue(space, "b") is w6
        assert obj2.map is abmap


def test_specialized_class_overflow():
    from pypy.objspace.std.mapdict import _make_storage_mixin_size_n
    from pypy.objspace.std.objectobject import W_ObjectObject
    classes = [_make_storage_mixin_size_n(i) for i in range(2, 10)]
    w1 = W_Root()
    w2 = W_Root()
    w3 = W_Root()
    w4 = W_Root()
    w5 = W_Root()
    w6 = W_Root()
    objs = [w1, w2, 4, w3, w4, w5, w6, 6, 12.6]
    class objectcls(W_ObjectObject):
        objectmodel.import_from_mixin(BaseUserClassMapdict)
        objectmodel.import_from_mixin(MapdictDictSupport)
        objectmodel.import_from_mixin(_make_storage_mixin_size_n(5))
    cls = Class()
    obj = objectcls()
    obj.user_setup(space, cls)
    for i in range(20):
        obj.setdictvalue(space, str(i), objs[i % len(objs)])
    for i in range(20):
        assert obj.getdictvalue(space, str(i)) is objs[i % len(objs)]
    for i in range(20):
        obj.setdictvalue(space, str(i), objs[(i + 1) % len(objs)])
    for i in range(20):
        assert obj.getdictvalue(space, str(i)) is objs[(i + 1) % len(objs)]
    assert obj._has_storage_list()
    for i in range(20):
        assert obj.deldictvalue(space, str(i))
        for j in range(i + 1):
            assert obj.getdictvalue(space, str(j)) is None
        for j in range(i + 1, 20):
            assert obj.getdictvalue(space, str(j)) is objs[(j + 1) % len(objs)]

 
# ___________________________________________________________
# integration tests


class AppTestWithMapDict(object):

    def test_simple(self):
        class A(object):
            pass
        a = A()
        a.x = 5
        a.y = 6
        a.zz = 7
        assert a.x == 5
        assert a.y == 6
        assert a.zz == 7

    def test_read_write_dict(self):
        class A(object):
            pass
        a = A()
        a.x = 5
        a.y = 6
        a.zz = 7
        d = a.__dict__
        assert d == {"x": 5, "y": 6, "zz": 7}
        d['dd'] = 41
        assert a.dd == 41
        del a.x
        assert d == {"y": 6, "zz": 7, 'dd': 41}
        d2 = d.copy()
        d2[1] = 2
        a.__dict__ = d2
        assert a.y == 6
        assert a.zz == 7
        assert a.dd == 41
        d['dd'] = 43
        assert a.dd == 41

    def test_popitem(self):
        class A(object):
            pass
        a = A()
        a.x = 5
        a.y = 6
        it1 = a.__dict__.popitem()
        assert it1 == ("y", 6)
        it2 = a.__dict__.popitem()
        assert it2 == ("x", 5)
        assert a.__dict__ == {}
        raises(KeyError, a.__dict__.popitem)



    def test_slot_name_conflict(self):
        class A(object):
            __slots__ = 'slot1'
        class B(A):
            __slots__ = 'slot1'
        x = B()
        x.slot1 = 'child'             # using B.slot1
        A.slot1.__set__(x, 'parent')  # using A.slot1
        assert x.slot1 == 'child'     # B.slot1 should still have its old value
        assert A.slot1.__get__(x) == 'parent'

    def test_change_class(self):
        class A(object):
            pass
        class B(object):
            pass
        a = A()
        a.x = 1
        a.y = 2
        assert a.x == 1
        assert a.y == 2
        a.__class__ = B
        assert a.x == 1
        assert a.y == 2
        assert isinstance(a, B)

        # dict accessed:
        a = A()
        a.x = 1
        a.y = 2
        assert a.x == 1
        assert a.y == 2
        d = a.__dict__
        assert d == {"x": 1, "y": 2}
        a.__class__ = B
        assert a.x == 1
        assert a.y == 2
        assert a.__dict__ is d
        assert d == {"x": 1, "y": 2}
        assert isinstance(a, B)

        # dict devolved:
        a = A()
        a.x = 1
        a.y = 2
        assert a.x == 1
        assert a.y == 2
        d = a.__dict__
        d[1] = 3
        assert d == {"x": 1, "y": 2, 1:3}
        a.__class__ = B
        assert a.x == 1
        assert a.y == 2
        assert a.__dict__ is d
        assert isinstance(a, B)

    def test_dict_devolved_bug(self):
        class A(object):
            pass
        a = A()
        a.x = 1
        d = a.__dict__
        d[1] = 3
        a.__dict__ = {}

    def test_dict_clear_bug(self):
        class A(object):
            pass
        a = A()
        a.x1 = 1
        a.x2 = 1
        a.x3 = 1
        a.x4 = 1
        a.x5 = 1
        for i in range(100): # change _size_estimate of w_A.terminator
            a1 = A()
            a1.x1 = 1
            a1.x2 = 1
            a1.x3 = 1
            a1.x4 = 1
            a1.x5 = 1
        d = a.__dict__
        d.clear()
        a.__dict__ = {1: 1}
        assert d == {}

    def test_change_class_slots(self):
        class A(object):
            __slots__ = ["x", "y"]

        class B(object):
            __slots__ = ["x", "y"]

        a = A()
        a.x = 1
        a.y = 2
        assert a.x == 1
        assert a.y == 2
        a.__class__ = B
        assert a.x == 1
        assert a.y == 2
        assert isinstance(a, B)

    def test_change_class_slots_dict(self):
        class A(object):
            __slots__ = ["x", "__dict__"]
        class B(object):
            __slots__ = ["x", "__dict__"]
        # dict accessed:
        a = A()
        a.x = 1
        a.y = 2
        assert a.x == 1
        assert a.y == 2
        d = a.__dict__
        assert d == {"y": 2}
        a.__class__ = B
        assert a.x == 1
        assert a.y == 2
        assert a.__dict__ is d
        assert d == {"y": 2}
        assert isinstance(a, B)

        # dict devolved:
        a = A()
        a.x = 1
        a.y = 2
        assert a.x == 1
        assert a.y == 2
        d = a.__dict__
        d[1] = 3
        assert d == {"y": 2, 1: 3}
        a.__class__ = B
        assert a.x == 1
        assert a.y == 2
        assert a.__dict__ is d
        assert isinstance(a, B)

    def test_setdict(self):
        class A(object):
            pass

        a = A()
        a.__dict__ = {}
        a.__dict__ = {}

    def test_delete_slot(self):
        class A(object):
            __slots__ = ['x']

        a = A()
        a.x = 42
        del a.x
        raises(AttributeError, "a.x")

    def test_reversed_dict(self):
        import __pypy__
        class X(object):
            pass
        x = X(); x.a = 10; x.b = 20; x.c = 30
        d = x.__dict__
        assert list(__pypy__.reversed_dict(d)) == list(d.keys())[::-1]

    def test_nonascii_argname(self):
        """
        class X:
            pass
        x = X()
        x.日本 = 3
        assert x.日本 == 3
        assert x.__dict__ == {'日本': 3}
        """

    def test_bug_materialize_huge_dict(self):
        import __pypy__
        d = __pypy__.newdict("instance")
        for i in range(100):
            d[str(i)] = i
        assert len(d) == 100

        for key in d:
            assert d[key] == int(key)

    def test_bug_iter_checks_map_is_wrong(self):
        # obvious in hindsight, but this test shows that checking that the map
        # stays the same during a.__dict__ iterations is too strict now
        class A(object):
            pass

        # an instance with unboxed storage
        a = A()
        a.x = "a"
        a.y = 1
        a.z = "b"

        a1 = A()
        a1.x = "a"
        a1.y = 1
        a1.z = "b"
        a1.y = None # mark the terminator as allow_unboxing = False

        d = a.__dict__
        # reading a.y during iteration changes the map! now that the iterators
        # store all the attrs anyway, just remove the check
        res = list(d.items())
        assert res == [('x', 'a'), ('y', 1), ('z', 'b')]

<<<<<<< HEAD
    def test_iter_reversed(self):
        class A(object):
            pass
        a = A()
        a.a = 2
        a.b = 3
        a.c = 4
        d = a.__dict__
        assert list(reversed(d)) == ['c', 'b', 'a']
        assert list(reversed(d.keys())) == ['c', 'b', 'a']
        assert list(reversed(d.values())) == [4, 3, 2]
        assert list(reversed(d.items())) == [('c', 4), ('b', 3), ('a', 2)]
=======
    def test_copy(self):
        class A(object):
            pass

        # an instance with unboxed storage
        a = A()
        a.x = "a"
        a.y = 1
        a.z = "b"
        assert a.__dict__.copy() == {"x": "a", "y": 1, "z": "b"}
>>>>>>> 7890f0f7


@pytest.mark.skipif('config.option.runappdirect')
class AppTestWithMapDictAndCounters(object):
    spaceconfig = {"objspace.std.withmethodcachecounter": True}

    def setup_class(cls):
        from pypy.interpreter import gateway
        #
        def check(space, w_func, name):
            w_code = space.getattr(w_func, space.wrap('__code__'))
            nameindex = map(space.text_w, w_code.co_names_w).index(name)
            entry = w_code._mapdict_caches[nameindex]
            entry.failure_counter = 0
            entry.success_counter = 0
            INVALID_CACHE_ENTRY.failure_counter = 0
            #
            w_res = space.call_function(w_func)
            assert space.eq_w(w_res, space.wrap(42))
            #
            entry = w_code._mapdict_caches[nameindex]
            if entry is INVALID_CACHE_ENTRY:
                failures = successes = 0
            else:
                failures = entry.failure_counter
                successes = entry.success_counter
            globalfailures = INVALID_CACHE_ENTRY.failure_counter
            return space.wrap((failures, successes, globalfailures))
        check.unwrap_spec = [gateway.ObjSpace, gateway.W_Root, 'text']
        cls.w_check = cls.space.wrap(gateway.interp2app(check))

    def test_simple(self):
        class A(object):
            pass
        a = A()
        a.x = 42
        def f():
            return a.x
        #
        res = self.check(f, 'x')
        assert res == (1, 0, 0)
        res = self.check(f, 'x')
        assert res == (0, 1, 0)
        res = self.check(f, 'x')
        assert res == (0, 1, 0)
        res = self.check(f, 'x')
        assert res == (0, 1, 0)
        #
        A.y = 5     # unrelated, but changes the version_tag
        res = self.check(f, 'x')
        assert res == (1, 0, 0)
        res = self.check(f, 'x')
        assert res == (0, 1, 0)
        res = self.check(f, 'x')
        assert res == (0, 1, 0)
        res = self.check(f, 'x')
        assert res == (0, 1, 0)
        #
        A.x = 8     # but shadowed by 'a.x'
        res = self.check(f, 'x')
        assert res == (1, 0, 0)
        res = self.check(f, 'x')
        assert res == (0, 1, 0)
        res = self.check(f, 'x')
        assert res == (0, 1, 0)
        res = self.check(f, 'x')
        assert res == (0, 1, 0)

    def test_property(self):
        class A(object):
            x = property(lambda self: 42)
        a = A()
        def f():
            return a.x
        #
        res = self.check(f, 'x')
        assert res == (0, 0, 1)
        res = self.check(f, 'x')
        assert res == (0, 0, 1)
        res = self.check(f, 'x')
        assert res == (0, 0, 1)

    def test_slots(self):
        class A(object):
            __slots__ = ['x']
        a = A()
        a.x = 42
        def f():
            return a.x
        #
        res = self.check(f, 'x')
        assert res == (1, 0, 0)
        res = self.check(f, 'x')
        assert res == (0, 1, 0)
        res = self.check(f, 'x')
        assert res == (0, 1, 0)
        res = self.check(f, 'x')
        assert res == (0, 1, 0)

    def test_two_attributes(self):
        class A(object):
            pass
        a = A()
        a.x = 40
        a.y = -2
        def f():
            return a.x - a.y
        #
        res = self.check(f, 'x')
        assert res == (1, 0, 0)
        res = self.check(f, 'x')
        assert res == (0, 1, 0)
        res = self.check(f, 'x')
        assert res == (0, 1, 0)
        #
        res = self.check(f, 'y')
        assert res == (0, 1, 0)
        res = self.check(f, 'y')
        assert res == (0, 1, 0)
        res = self.check(f, 'y')
        assert res == (0, 1, 0)

    def test_two_maps(self):
        class A(object):
            pass
        a = A()
        a.x = 42
        def f():
            return a.x
        #
        res = self.check(f, 'x')
        assert res == (1, 0, 0)
        res = self.check(f, 'x')
        assert res == (0, 1, 0)
        res = self.check(f, 'x')
        assert res == (0, 1, 0)
        #
        a.y = "foo"      # changes the map
        res = self.check(f, 'x')
        assert res == (1, 0, 0)
        res = self.check(f, 'x')
        assert res == (0, 1, 0)
        res = self.check(f, 'x')
        assert res == (0, 1, 0)
        #
        a.y = "bar"      # does not change the map any more
        res = self.check(f, 'x')
        assert res == (0, 1, 0)
        res = self.check(f, 'x')
        assert res == (0, 1, 0)
        res = self.check(f, 'x')
        assert res == (0, 1, 0)

    def test_custom_metaclass(self):
        """
        class metaclass(type):
            pass
        class A(metaclass=metaclass):
            pass
        a = A()
        a.x = 42
        def f():
            return a.x
        #
        res = self.check(f, 'x')
        assert res == (1, 0, 0)
        res = self.check(f, 'x')
        assert res == (0, 1, 0)
        res = self.check(f, 'x')
        assert res == (0, 1, 0)
        """

    def test_old_style_base(self):
        skip('py3k no longer has old style classes')
        class B:
            pass
        class C(object):
            pass
        class A(C, B):
            pass
        a = A()
        a.x = 42
        def f():
            return a.x
        #
        res = self.check(f, 'x')
        assert res == (0, 0, 1)
        res = self.check(f, 'x')
        assert res == (0, 0, 1)
        res = self.check(f, 'x')
        assert res == (0, 0, 1)

    def test_call_method_uses_cache(self):
        # bit sucky
        global C

        class C(object):
            def m(*args):
                return args
        C.sm = staticmethod(C.m)
        C.cm = classmethod(C.m)

        d = {'C': C}
        exec("""if 1:

            def f():
                c = C()
                res = c.m(1)
                assert res == (c, 1)
                return 42

            def g():
                c = C()
                res = c.sm(1)
                assert res == (1, )
                return 42

            def h():
                c = C()
                res = c.cm(1)
                assert res == (C, 1)
                return 42
        """, d)
        f = d['f']
        g = d['g']
        h = d['h']
        res = self.check(f, 'm')
        assert res == (1, 0, 0)
        res = self.check(f, 'm')
        assert res == (0, 1, 0)
        res = self.check(f, 'm')
        assert res == (0, 1, 0)
        res = self.check(f, 'm')
        assert res == (0, 1, 0)

        # static methods are not cached
        res = self.check(g, 'sm')
        assert res == (0, 0, 0)
        res = self.check(g, 'sm')
        assert res == (0, 0, 0)

        # neither are class methods
        res = self.check(h, 'cm')
        assert res == (0, 0, 0)
        res = self.check(h, 'cm')
        assert res == (0, 0, 0)

    def test_mix_cache_bug(self):
        # bit sucky
        global C

        class C(object):
            def m(*args):
                return args

        d = {'C': C}
        exec("""if 1:

            def f():
                c = C()
                res = c.m(1)
                assert res == (c, 1)
                bm = c.m
                res = bm(1)
                assert res == (c, 1)
                return 42

        """, d)
        f = d['f']
        res = self.check(f, 'm')
        assert res == (1, 1, 1)
        res = self.check(f, 'm')
        assert res == (0, 2, 1)
        res = self.check(f, 'm')
        assert res == (0, 2, 1)
        res = self.check(f, 'm')
        assert res == (0, 2, 1)

    def test_dont_keep_class_alive(self):
        import weakref
        import gc
        def f():
            class C(object):
                def m(self):
                    pass
            r = weakref.ref(C)
            # Trigger cache.
            C().m()
            del C
            gc.collect(); gc.collect(); gc.collect()
            assert r() is None
            return 42
        f()

    def test_instance_keeps_class_alive(self):
        import weakref
        import gc
        def f():
            class C(object):
                def m(self):
                    return 42
            r = weakref.ref(C)
            c = C()
            del C
            gc.collect(); gc.collect(); gc.collect()
            return c.m()
        val = f()
        assert val == 42
        f()

    def test_bug_lookup_method_devolved_dict_caching(self):
        class A(object):
            def method(self):
                return 42
        a = A()
        a.__dict__[1] = 'foo'
        got = a.method()
        assert got == 42
        a.__dict__['method'] = lambda: 43
        got = a.method()
        assert got == 43

    def test_dict_order(self):
        # the __dict__ order is not strictly enforced, but in
        # simple cases like that, we want to follow the order of
        # creation of the attributes
        class A(object):
            pass
        a = A()
        a.x = 5
        a.z = 6
        a.y = 7
        assert list(a.__dict__) == ['x', 'z', 'y']
        assert list(a.__dict__.values()) == [5, 6, 7]
        assert list(a.__dict__.items()) == [('x', 5), ('z', 6), ('y', 7)]

    def test_bug_method_change(self):
        class A(object):
            def method(self):
                return 42
        a = A()
        got = a.method()
        assert got == 42
        A.method = lambda self: 43
        got = a.method()
        assert got == 43
        A.method = lambda self: 44
        got = a.method()
        assert got == 44

    def test_bug_slot_via_changing_member_descr(self):
        class A(object):
            __slots__ = ['a', 'b', 'c', 'd']
        x = A()
        x.a = 'a'
        x.b = 'b'
        x.c = 'c'
        x.d = 'd'
        got = x.a
        assert got == 'a'
        A.a = A.b
        got = x.a
        assert got == 'b'
        A.a = A.c
        got = x.a
        assert got == 'c'
        A.a = A.d
        got = x.a
        assert got == 'd'

    def test_bug_builtin_types_callmethod(self):
        import sys
        class D(type(sys)):
            def mymethod(self):
                return "mymethod"

        def foobar():
            return "foobar"

        d = D('d')
        res1 = d.mymethod()
        d.mymethod = foobar
        res2 = d.mymethod()
        assert res1 == "mymethod"
        assert res2 == "foobar"

    def test_bug_builtin_types_load_attr(self):
        import sys
        class D(type(sys)):
            def mymethod(self):
                return "mymethod"

        def foobar():
            return "foobar"

        d = D('d')
        m = d.mymethod
        res1 = m()
        d.mymethod = foobar
        m = d.mymethod
        res2 = m()
        assert res1 == "mymethod"
        assert res2 == "foobar"


@pytest.mark.skipif('config.option.runappdirect')
class AppTestGlobalCaching(AppTestWithMapDict):
    spaceconfig = {"objspace.std.withmethodcachecounter": True}

    def test_mix_classes(self):
        import __pypy__
        seen = []
        for i in range(20):
            class A(object):
                def f(self):
                    return 42
            class B(object):
                def f(self):
                    return 43
            class C(object):
                def f(self):
                    return 44
            l = [A(), B(), C()] * 10
            __pypy__.reset_method_cache_counter()
            # 'exec' to make sure that a.f() is compiled with CALL_METHOD
            d = {'l': l}
            exec("""for i, a in enumerate(l):
                        assert a.f() == 42 + i % 3
            """, d)
            cache_counter = __pypy__.mapdict_cache_counter("f")
            if cache_counter == (27, 3):
                break
            # keep them alive, to make sure that on the
            # next try they have difference addresses
            seen.append((l, cache_counter))
        else:
            assert 0, "failed: got %r" % ([got[1] for got in seen],)

    def test_mix_classes_attribute(self):
        import __pypy__
        seen = []
        for i in range(20):
            class A(object):
                def __init__(self):
                    self.x = 42
            class B(object):
                def __init__(self):
                    self.x = 43
            class C(object):
                def __init__(self):
                    self.x = 44
            l = [A(), B(), C()] * 10
            __pypy__.reset_method_cache_counter()
            for i, a in enumerate(l):
                assert a.x == 42 + i % 3
            cache_counter = __pypy__.mapdict_cache_counter("x")
            if cache_counter == (27, 3):
                break
            # keep them alive, to make sure that on the
            # next try they have difference addresses
            seen.append((l, cache_counter))
        else:
            assert 0, "failed: got %r" % ([got[1] for got in seen],)

class TestDictSubclassShortcutBug(object):
    spaceconfig = {"objspace.std.withmethodcachecounter": True}

    def test_bug(self):
        w_dict = self.space.appexec([], """():
                class A(dict):
                    def __getitem__(self, key):
                        return 1
                assert eval("a", globals(), A()) == 1
                return A()
                """)
        assert w_dict.user_overridden_class

def test_newdict_instance():
    w_dict = space.newdict(instance=True)
    assert type(w_dict.get_strategy()) is MapDictStrategy

class TestMapDictImplementationUsingnewdict(BaseTestRDictImplementation):
    StrategyClass = MapDictStrategy
    # NB: the get_impl method is not overwritten here, as opposed to above

    def test_setdefault_fast(self):
        # mapdict can't pass this, which is fine
        pass
<|MERGE_RESOLUTION|>--- conflicted
+++ resolved
@@ -1270,7 +1270,17 @@
         res = list(d.items())
         assert res == [('x', 'a'), ('y', 1), ('z', 'b')]
 
-<<<<<<< HEAD
+    def test_copy(self):
+        class A(object):
+            pass
+
+        # an instance with unboxed storage
+        a = A()
+        a.x = "a"
+        a.y = 1
+        a.z = "b"
+        assert a.__dict__.copy() == {"x": "a", "y": 1, "z": "b"}
+
     def test_iter_reversed(self):
         class A(object):
             pass
@@ -1283,18 +1293,6 @@
         assert list(reversed(d.keys())) == ['c', 'b', 'a']
         assert list(reversed(d.values())) == [4, 3, 2]
         assert list(reversed(d.items())) == [('c', 4), ('b', 3), ('a', 2)]
-=======
-    def test_copy(self):
-        class A(object):
-            pass
-
-        # an instance with unboxed storage
-        a = A()
-        a.x = "a"
-        a.y = 1
-        a.z = "b"
-        assert a.__dict__.copy() == {"x": "a", "y": 1, "z": "b"}
->>>>>>> 7890f0f7
 
 
 @pytest.mark.skipif('config.option.runappdirect')
