--- conflicted
+++ resolved
@@ -155,11 +155,7 @@
         for i in range(1000):
             obj.setdictvalue(space, str(i), i)
         # moved to dict (which is the remaining non-slot item)
-<<<<<<< HEAD
-        assert len(obj.storage) == 1 + numslots
-=======
         assert len(obj.checkstorage) == 1 + numslots
->>>>>>> c0861c0f
         assert isinstance(obj.getdict(space).dstrategy, UnicodeDictStrategy)
 
         for i in range(1000):
@@ -1244,8 +1240,6 @@
         a.y = 1
         a.z = "b"
 
-<<<<<<< HEAD
-=======
         a1 = A()
         a1.x = "a"
         a1.y = 1
@@ -1259,7 +1253,6 @@
         assert res == [('x', 'a'), ('y', 1), ('z', 'b')]
 
 
->>>>>>> c0861c0f
 @pytest.mark.skipif('config.option.runappdirect')
 class AppTestWithMapDictAndCounters(object):
     spaceconfig = {"objspace.std.withmethodcachecounter": True}
