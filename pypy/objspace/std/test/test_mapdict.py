--- conflicted
+++ resolved
@@ -14,12 +14,8 @@
 
 class Class(object):
     def __init__(self, hasdict=True):
-<<<<<<< HEAD
-        self.hasdict = True
+        self.hasdict = hasdict
         self._version_tag = None
-=======
-        self.hasdict = hasdict
->>>>>>> 19fb77b6
         if hasdict:
             self.terminator = DictTerminator(space, self)
         else:
