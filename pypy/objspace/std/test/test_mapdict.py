from pypy.objspace.std.test.test_dictmultiobject import FakeSpace, W_DictObject
from pypy.objspace.std.mapdict import *

class Config:
    class objspace:
        class std:
            withsmalldicts = False
            withcelldict = False
            withmethodcache = False
            withidentitydict = False
            withmapdict = True

space = FakeSpace()
space.config = Config

class Value:
    def __init__(self, val=None):
        self.val = val

    def __repr__(self):
        return "Value(%r)" % self.val

class Class(object):
    name = 'testing'
    def __init__(self, hasdict=True):
        self.hasdict = True
        if hasdict:
            self.terminator = DictTerminator(space, self)
        else:
            self.terminator = NoDictTerminator(space, self)

    def instantiate(self, sp=None):
        if sp is None:
            sp = space
        result = Object()
        result.user_setup(sp, self)
        return result

class Object(Object):
    class typedef:
        hasdict = False

def test_plain_attribute():
<<<<<<< HEAD
    w_cls = None
    terminator = Terminator(space, w_cls)
    amap = terminator._get_new_attr("a", DICT)
    bmap = amap._get_new_attr("b", DICT)
    assert bmap.space is space
    assert bmap.terminator.w_cls is w_cls
    assert bmap.get_terminator() is bmap.terminator
    assert bmap.length() == 2
    assert bmap.get_terminator() is bmap.back.back

    v10 = Value(10)
    v20 = Value(20)
    v30 = Value(30)
    v40 = Value(40)
    v50 = Value(50)
    v60 = Value(60)
=======
    w_cls = "class"
    aa = PlainAttribute("b", DICT,
                        PlainAttribute("a", DICT,
                                       Terminator(space, w_cls)))
    assert aa.space is space
    assert aa.terminator.w_cls is w_cls
    assert aa.get_terminator() is aa.terminator
>>>>>>> e78d9743

    obj = Object()
    obj.map = terminator
    obj.storage = [None, None]
    obj.setdictvalue(space, "a", v10)
    obj.setdictvalue(space, "b", v20)
    assert obj.map is bmap
    assert obj.storage == [v10, v20]
    assert obj.getdictvalue(space, "a") == v10
    assert obj.getdictvalue(space, "b") == v20
    assert obj.getdictvalue(space, "c") is None

    obj = Object()
    obj.map = terminator
    obj.storage = [None, None]
    obj.setdictvalue(space, "a", v30)
    obj.setdictvalue(space, "b", v40)
    obj.setdictvalue(space, "a", v50)
    assert obj.storage == [v50, v40]
    assert obj.getdictvalue(space, "a") == v50
    obj.setdictvalue(space, "b", v60)
    assert obj.storage == [v50, v60]
    assert obj.getdictvalue(space, "b") == v60


def test_huge_chain():
    current = Terminator(space, None)
    for i in range(20000):
        current = PlainAttribute(str(i), DICT, current)
    assert current.find_map_attr("0", DICT).storageindex == 0


def test_search():
    aa = PlainAttribute("b", DICT, PlainAttribute("a", DICT, Terminator(None, None)))
    assert aa.search(DICT) is aa
    assert aa.search(SLOTS_STARTING_FROM) is None
    assert aa.search(SPECIAL) is None
    bb = PlainAttribute("C", SPECIAL, PlainAttribute("A", SLOTS_STARTING_FROM, aa))
    assert bb.search(DICT) is aa
    assert bb.search(SLOTS_STARTING_FROM) is bb.back
    assert bb.search(SPECIAL) is bb

def test_add_attribute():
    cls = Class()
    obj = cls.instantiate()
    obj.setdictvalue(space, "a", 10)
    assert obj.storage == [10]
    assert obj.getdictvalue(space, "a") == 10
    assert obj.getdictvalue(space, "b") is None
    assert obj.getdictvalue(space, "c") is None
    obj.setdictvalue(space, "a", 20)
    assert obj.getdictvalue(space, "a") == 20
    assert obj.getdictvalue(space, "b") is None
    assert obj.getdictvalue(space, "c") is None

    obj.setdictvalue(space, "b", 30)
    assert obj.storage == [20, 30]
    assert obj.getdictvalue(space, "a") == 20
    assert obj.getdictvalue(space, "b") == 30
    assert obj.getdictvalue(space, "c") is None
    obj.setdictvalue(space, "b", 40)
    assert obj.getdictvalue(space, "a") == 20
    assert obj.getdictvalue(space, "b") == 40
    assert obj.getdictvalue(space, "c") is None

    obj2 = cls.instantiate()
    obj2.setdictvalue(space, "a", 50)
    obj2.setdictvalue(space, "b", 60)
    assert obj2.getdictvalue(space, "a") == 50
    assert obj2.getdictvalue(space, "b") == 60
    assert obj2.map is obj.map

def test_attr_immutability(monkeypatch):
    from pypy.objspace.std.intobject import W_IntObject
    cls = Class()
    obj = cls.instantiate()
    obj.setdictvalue(space, "a", W_IntObject(10))
    obj.setdictvalue(space, "b", W_IntObject(20))
    obj.setdictvalue(space, "b", W_IntObject(30))
    mutcella, mutcellb = obj.storage
    assert mutcella.intvalue == 10
    assert mutcellb.intvalue == 30
    assert obj.map.ever_mutated == True
    assert obj.map.back.ever_mutated == False

    indices = []
    orig_pure_read = PlainAttribute._pure_read

    def _pure_read(self, obj):
        assert self.storageindex == 0
        indices.append(self.storageindex)
        return orig_pure_read(self, obj)

    monkeypatch.setattr(PlainAttribute, "_pure_read", _pure_read)
    monkeypatch.setattr(jit, "isconstant", lambda c: True)

    assert obj.getdictvalue(space, "a") == 10
    assert obj.getdictvalue(space, "b") == 30
    assert obj.getdictvalue(space, "a") == 10
    assert indices == [0, 0]

    obj2 = cls.instantiate()
    obj2.setdictvalue(space, "a", W_IntObject(15))
    obj2.setdictvalue(space, "b", W_IntObject(25))
    mutcella, mutcellb = obj2.storage
    assert obj2.map is obj.map
    assert obj2.map.ever_mutated == True
    assert obj2.map.back.ever_mutated == False

    # mutating obj2 changes the map
    obj2.setdictvalue(space, "a", W_IntObject(50))
    assert obj2.map.back.ever_mutated == True
    assert obj2.map is obj.map
    assert obj2.storage[0] is mutcella
    assert obj2.storage[1] is mutcellb


def test_attr_immutability_delete():
    cls = Class()
    obj = cls.instantiate()
    obj.setdictvalue(space, "a", 10)
    map1 = obj.map
    obj.deldictvalue(space, "a")
    obj.setdictvalue(space, "a", 20)
    assert obj.map.ever_mutated == True
    assert obj.map is map1

def test_immutable_with_mutcell():
    # even an immutable attribute will be stored as a mutcell. The reason is
    # that then the type of the attribute is more predictable (eg always
    # IntMutableCell and sometimes IntMutableCell and sometimes W_IntObject)
    from pypy.objspace.std.intobject import W_IntObject
    cls = Class()
    obj = cls.instantiate()
    # make sure the attribute counts as mutable
    obj.setdictvalue(space, "a", W_IntObject(4))
    # not wrapped because of the FakeSpace :-(
    assert obj.getdictvalue(space, "a") == 4
    mutcell = obj._mapdict_read_storage(0)
    assert mutcell.intvalue == 4


def test_mutcell_not_immutable():
    from pypy.objspace.std.intobject import W_IntObject
    cls = Class()
    obj = cls.instantiate()
    # make sure the attribute counts as mutable
    obj.setdictvalue(space, "a", W_IntObject(4))
    obj.setdictvalue(space, "a", W_IntObject(5))
    assert obj.map.ever_mutated

    obj = cls.instantiate()
    obj.setdictvalue(space, "a", W_IntObject(5))
    # not wrapped because of the FakeSpace :-(
    assert obj.getdictvalue(space, "a") == 5
    mutcell = obj._mapdict_read_storage(0)
    assert mutcell.intvalue == 5

    obj.setdictvalue(space, "a", W_IntObject(6))
    assert obj.getdictvalue(space, "a") == 6 # FakeSpace again
    mutcell1 = obj._mapdict_read_storage(0)
    assert mutcell1.intvalue == 6
    assert mutcell is mutcell1

    obj.setdictvalue(space, "a", W_IntObject(7))
    assert obj.getdictvalue(space, "a") == 7 # FakeSpace again
    mutcell2 = obj._mapdict_read_storage(0)
    assert mutcell2.intvalue == 7
    assert mutcell2 is mutcell1


def test_mutcell_not_immutable_float():
    from pypy.objspace.std.floatobject import W_FloatObject
    cls = Class()
    obj = cls.instantiate()
    # make sure the attribute counts as mutable
    obj.setdictvalue(space, "a", W_FloatObject(4.43))
    obj.setdictvalue(space, "a", W_FloatObject(5.43))
    assert obj.map.ever_mutated

    obj = cls.instantiate()
    obj.setdictvalue(space, "a", W_FloatObject(5.43))
    assert obj.getdictvalue(space, "a") == 5.43
    mutcell = obj._mapdict_read_storage(0)
    assert mutcell.floatvalue == 5.43

    obj.setdictvalue(space, "a", W_FloatObject(6.43))
    assert obj.getdictvalue(space, "a") == 6.43
    mutcell1 = obj._mapdict_read_storage(0)
    assert mutcell1.floatvalue == 6.43
    assert mutcell is mutcell1

    obj.setdictvalue(space, "a", W_FloatObject(7.43))
    assert obj.getdictvalue(space, "a") == 7.43
    mutcell2 = obj._mapdict_read_storage(0)
    assert mutcell2.floatvalue == 7.43
    assert mutcell2 is mutcell1


def test_mutcell_unwrap_only_if_needed():
    from pypy.objspace.std.intobject import W_IntObject
    cls = Class()
    obj = cls.instantiate()
    obj.setdictvalue(space, "a", "foo")
    assert not obj._get_mapdict_map().can_contain_mutable_cell
    obj.setdictvalue(space, "a", W_IntObject(6))
    obj.setdictvalue(space, "a", W_IntObject(6))
    assert obj._get_mapdict_map().can_contain_mutable_cell

    obj._get_mapdict_map().can_contain_mutable_cell = False
    mutcell = IntMutableCell(1)
    obj._mapdict_write_storage(0, mutcell)
    assert obj.getdictvalue(space, "a") is mutcell # not unwrapped


def test_delete():
    for i, dattr in enumerate(["a", "b", "c"]):
        c = Class()
        obj = c.instantiate()
        obj.setdictvalue(space, "a", 50)
        obj.setdictvalue(space, "b", 60)
        obj.setdictvalue(space, "c", 70)
        assert obj.storage == [50, 60, 70]
        res = obj.deldictvalue(space, dattr)
        assert res
        s = [50, 60, 70]
        del s[i]
        assert obj.storage == s

    obj = c.instantiate()
    obj.setdictvalue(space, "a", 50)
    obj.setdictvalue(space, "b", 60)
    obj.setdictvalue(space, "c", 70)
    assert not obj.deldictvalue(space, "d")


def test_class():
    c = Class()
    obj = c.instantiate()
    assert obj.getclass(space) is c
    obj.setdictvalue(space, "a", 50)
    assert obj.getclass(space) is c
    obj.setdictvalue(space, "b", 60)
    assert obj.getclass(space) is c
    obj.setdictvalue(space, "c", 70)
    assert obj.getclass(space) is c

    c2 = Class()
    obj.setclass(space, c2)
    assert obj.getclass(space) is c2
    assert obj.storage == [50, 60, 70]

def test_special():
    from pypy.module._weakref.interp__weakref import WeakrefLifeline
    lifeline1 = WeakrefLifeline(space)
    lifeline2 = WeakrefLifeline(space)
    c = Class()
    obj = c.instantiate()
    assert obj.getweakref() is None
    obj.setdictvalue(space, "a", 50)
    obj.setdictvalue(space, "b", 60)
    obj.setdictvalue(space, "c", 70)
    obj.setweakref(space, lifeline1)
    assert obj.getdictvalue(space, "a") == 50
    assert obj.getdictvalue(space, "b") == 60
    assert obj.getdictvalue(space, "c") == 70
    assert obj.storage == [50, 60, 70, lifeline1]
    assert obj.getweakref() is lifeline1

    obj2 = c.instantiate()
    obj2.setdictvalue(space, "a", 150)
    obj2.setdictvalue(space, "b", 160)
    obj2.setdictvalue(space, "c", 170)
    obj2.setweakref(space, lifeline2)
    assert obj2.storage == [150, 160, 170, lifeline2]
    assert obj2.getweakref() is lifeline2

    assert obj2.map is obj.map

    assert obj.getdictvalue(space, "weakref") is None
    obj.setdictvalue(space, "weakref", 41)
    assert obj.getweakref() is lifeline1
    assert obj.getdictvalue(space, "weakref") == 41

    lifeline1 = WeakrefLifeline(space)
    obj = c.instantiate()
    assert obj.getweakref() is None
    obj.setweakref(space, lifeline1)
    obj.delweakref()



def test_slots():
    cls = Class()
    obj = cls.instantiate()
    a =  0
    b =  1
    c =  2
    obj.setslotvalue(a, 50)
    obj.setslotvalue(b, 60)
    obj.setslotvalue(c, 70)
    assert obj.getslotvalue(a) == 50
    assert obj.getslotvalue(b) == 60
    assert obj.getslotvalue(c) == 70
    assert obj.storage == [50, 60, 70]

    obj.setdictvalue(space, "a", 5)
    obj.setdictvalue(space, "b", 6)
    obj.setdictvalue(space, "c", 7)
    assert obj.getdictvalue(space, "a") == 5
    assert obj.getdictvalue(space, "b") == 6
    assert obj.getdictvalue(space, "c") == 7
    assert obj.getslotvalue(a) == 50
    assert obj.getslotvalue(b) == 60
    assert obj.getslotvalue(c) == 70
    assert obj.storage == [50, 60, 70, 5, 6, 7]

    obj2 = cls.instantiate()
    obj2.setslotvalue(a, 501)
    obj2.setslotvalue(b, 601)
    obj2.setslotvalue(c, 701)
    obj2.setdictvalue(space, "a", 51)
    obj2.setdictvalue(space, "b", 61)
    obj2.setdictvalue(space, "c", 71)
    assert obj2.storage == [501, 601, 701, 51, 61, 71]
    assert obj.map is obj2.map

    assert obj2.getslotvalue(b) == 601
    assert obj2.delslotvalue(b)
    assert obj2.getslotvalue(b) is None
    assert obj2.storage == [501, 701, 51, 61, 71]
    assert not obj2.delslotvalue(b)


def test_slots_no_dict():
    cls = Class(hasdict=False)
    obj = cls.instantiate()
    a = 0
    b = 1
    obj.setslotvalue(a, 50)
    obj.setslotvalue(b, 60)
    assert obj.getslotvalue(a) == 50
    assert obj.getslotvalue(b) == 60
    assert obj.storage == [50, 60]
    assert not obj.setdictvalue(space, "a", 70)

def test_getdict():
    cls = Class()
    obj = cls.instantiate()
    obj.setdictvalue(space, "a", 51)
    obj.setdictvalue(space, "b", 61)
    obj.setdictvalue(space, "c", 71)
    assert obj.getdict(space) is obj.getdict(space)
    assert obj.getdict(space).length() == 3


def test_materialize_r_dict():
    cls = Class()
    obj = cls.instantiate()
    a = 0
    b = 1
    c = 2
    obj.setslotvalue(a, 50)
    obj.setslotvalue(b, 60)
    obj.setslotvalue(c, 70)
    obj.setdictvalue(space, "a", 5)
    obj.setdictvalue(space, "b", 6)
    obj.setdictvalue(space, "c", 7)
    assert obj.storage == [50, 60, 70, 5, 6, 7]

    class FakeDict(W_DictObject):
        def __init__(self, d):
            self.dstorage = d

        class strategy:
            def unerase(self, x):
                return d
        strategy = strategy()

    d = {}
    w_d = FakeDict(d)
    flag = obj.map.write(obj, "dict", SPECIAL, w_d)
    assert flag
    materialize_r_dict(space, obj, d)
    assert d == {"a": 5, "b": 6, "c": 7}
    assert obj.storage == [50, 60, 70, w_d]


def test_size_prediction():
    for i in range(10):
        c = Class()
        assert c.terminator.size_estimate() == 0
        for j in range(1000):
            obj = c.instantiate()
            for a in "abcdefghij"[:i]:
                obj.setdictvalue(space, a, 50)
        assert c.terminator.size_estimate() == i
    for i in range(1, 10):
        c = Class()
        assert c.terminator.size_estimate() == 0
        for j in range(1000):
            obj = c.instantiate()
            for a in "abcdefghij"[:i]:
                obj.setdictvalue(space, a, 50)
            obj = c.instantiate()
            for a in "klmnopqars":
                obj.setdictvalue(space, a, 50)
        assert c.terminator.size_estimate() in [(i + 10) // 2, (i + 11) // 2]

def test_value_profiling(monkeypatch):
    monkeypatch.setattr(jit, "we_are_jitted", lambda : True)
    a = Value()
    cls = Class()
    obj = cls.instantiate()
    obj.setdictvalue(space, "a", a)
    obj = cls.instantiate()
    obj.setdictvalue(space, "a", a)
    obj.setdictvalue(space, "a", a)

    def _mapdict_read_storage(storageindex):
        assert 0 # not reached

    obj._mapdict_read_storage = _mapdict_read_storage

    assert obj.getdictvalue(space, "a") == a
    assert obj.getdictvalue(space, "a") == a

    obj = cls.instantiate()
    obj.setdictvalue(space, "a", a)
    obj.setdictvalue(space, "a", Value())
    assert not obj.map.can_fold_read_obj()


def test_value_profiling_known_cls(monkeypatch):
    class Value(object):
        pass
    a = Value()
    cls = Class()
    obj = cls.instantiate()
    a1 = Value()
    obj.setdictvalue(space, "a", a1)
    obj = cls.instantiate()
    obj.setdictvalue(space, "a", a1)
    obj.setdictvalue(space, "a", a)

    seen = []
    def f(obj, cls):
        seen.append((obj, cls))
    monkeypatch.setattr(jit, "we_are_jitted", lambda : True)
    monkeypatch.setattr(jit, "record_exact_class", f)

    assert obj.getdictvalue(space, "a") == a
    assert obj.getdictvalue(space, "a") == a
    assert seen == [(a, Value), (a, Value)]

def test_value_profiling_known_cls_mutcells(monkeypatch):
    from pypy.objspace.std.intobject import W_IntObject
    from pypy.objspace.std.floatobject import W_FloatObject
    for cls, mutcls, val, attrname in [
            (W_IntObject, IntMutableCell, 0, "intval"),
            (W_FloatObject, FloatMutableCell, 0.0, "floatval")]:
        a = cls(val)
        a1 = cls(val + 1)
        cls = Class()
        obj = cls.instantiate()
        obj.setdictvalue(space, "a", a1)
        obj = cls.instantiate()
        obj.setdictvalue(space, "a", a1)
        obj.setdictvalue(space, "a", a)

        def f(obj, cls):
            assert False, "unreachable"
        monkeypatch.setattr(jit, "we_are_jitted", lambda : True)
        monkeypatch.setattr(jit, "record_exact_class", f)

        assert getattr(obj.getdictvalue(space, "a"), attrname) == val
        assert getattr(obj.getdictvalue(space, "a"), attrname) == val

        monkeypatch.setattr(obj.map, "_write_cell", None) # not needed for the next write
        obj.setdictvalue(space, "a", a1)
        assert getattr(obj.getdictvalue(space, "a"), attrname) == val + 1


def test_value_profiling_elide_write(monkeypatch):
    monkeypatch.setattr(jit, "we_are_jitted", lambda : True)
    class Value(object):
        pass
    a = Value()
    cls = Class()
    obj = cls.instantiate()
    a1 = Value()
    obj.setdictvalue(space, "a", a1)
    obj = cls.instantiate()
    obj.setdictvalue(space, "a", a1)
    storage = obj.storage
    # replace storage, both reads and writes of a1 should still work
    obj.storage = None
    assert obj.getdictvalue(space, "a") is a1
    obj.setdictvalue(space, "a", a1)
    assert obj.getdictvalue(space, "a") is a1

# ___________________________________________________________
# dict tests

from pypy.objspace.std.test.test_dictmultiobject import BaseTestRDictImplementation, BaseTestDevolvedDictImplementation
def get_impl(self):
    cls = Class()
    w_obj = cls.instantiate(self.fakespace)
    return w_obj.getdict(self.fakespace)
class TestMapDictImplementation(BaseTestRDictImplementation):
    StrategyClass = MapDictStrategy
    get_impl = get_impl
class TestDevolvedMapDictImplementation(BaseTestDevolvedDictImplementation):
    get_impl = get_impl
    StrategyClass = MapDictStrategy

# ___________________________________________________________
# tests that check the obj interface after the dict has devolved

def devolve_dict(space, obj):
    w_d = obj.getdict(space)
    w_d.get_strategy().switch_to_object_strategy(w_d)

def test_get_setdictvalue_after_devolve():
    cls = Class()
    obj = cls.instantiate()
    a = 0
    b = 1
    c = 2
    obj.setslotvalue(a, 50)
    obj.setslotvalue(b, 60)
    obj.setslotvalue(c, 70)
    obj.setdictvalue(space, "a", 5)
    obj.setdictvalue(space, "b", 6)
    obj.setdictvalue(space, "c", 7)
    obj.setdictvalue(space, "weakref", 42)
    devolve_dict(space, obj)
    assert obj.getdictvalue(space, "a") == 5
    assert obj.getdictvalue(space, "b") == 6
    assert obj.getdictvalue(space, "c") == 7
    assert obj.getslotvalue(a) == 50
    assert obj.getslotvalue(b) == 60
    assert obj.getslotvalue(c) == 70
    assert obj.getdictvalue(space, "weakref") == 42
    assert obj.getweakref() is None

    obj.setslotvalue(a, 501)
    obj.setslotvalue(b, 601)
    obj.setslotvalue(c, 701)
    res = obj.setdictvalue(space, "a", 51)
    assert res
    obj.setdictvalue(space, "b", 61)
    obj.setdictvalue(space, "c", 71)
    assert obj.getdictvalue(space, "a") == 51
    assert obj.getdictvalue(space, "b") == 61
    assert obj.getdictvalue(space, "c") == 71
    assert obj.getslotvalue(a) == 501
    assert obj.getslotvalue(b) == 601
    assert obj.getslotvalue(c) == 701
    res = obj.deldictvalue(space, "a")
    assert res
    assert obj.getdictvalue(space, "a") is None
    assert obj.getdictvalue(space, "b") == 61
    assert obj.getdictvalue(space, "c") == 71
    assert obj.getslotvalue(a) == 501
    assert obj.getslotvalue(b) == 601
    assert obj.getslotvalue(c) == 701

def test_setdict():
    cls = Class()
    obj = cls.instantiate()
    obj.setdictvalue(space, "a", 5)
    obj.setdictvalue(space, "b", 6)
    obj.setdictvalue(space, "c", 7)
    w_d = obj.getdict(space)
    obj2 = cls.instantiate()
    obj2.setdictvalue(space, "d", 8)
    obj.setdict(space, obj2.getdict(space))
    assert obj.getdictvalue(space, "a") is None
    assert obj.getdictvalue(space, "b") is None
    assert obj.getdictvalue(space, "c") is None
    assert obj.getdictvalue(space, "d") == 8
    assert w_d.getitem_str("a") == 5
    assert w_d.getitem_str("b") == 6
    assert w_d.getitem_str("c") == 7

# ___________________________________________________________
# check specialized classes


def test_specialized_class():
    from pypy.objspace.std.objectobject import W_ObjectObject
    classes = memo_get_subclass_of_correct_size(space, W_ObjectObject)
    w1 = W_Root()
    w2 = W_Root()
    w3 = W_Root()
    w4 = W_Root()
    w5 = W_Root()
    w6 = W_Root()
    for objectcls in classes:
        cls = Class()
        obj = objectcls()
        obj.user_setup(space, cls)
        obj.setdictvalue(space, "a", w1)
        assert obj._value0 is w1
        assert obj.getdictvalue(space, "a") is w1
        assert obj.getdictvalue(space, "b") is None
        assert obj.getdictvalue(space, "c") is None
        obj.setdictvalue(space, "a", w2)
        assert obj._value0 is w2
        assert obj.getdictvalue(space, "a") == w2
        assert obj.getdictvalue(space, "b") is None
        assert obj.getdictvalue(space, "c") is None

        obj.setdictvalue(space, "b", w3)
        #== [20, 30]
        assert obj.getdictvalue(space, "a") is w2
        assert obj.getdictvalue(space, "b") is w3
        assert obj.getdictvalue(space, "c") is None
        obj.setdictvalue(space, "b", w4)
        assert obj.getdictvalue(space, "a") is w2
        assert obj.getdictvalue(space, "b") is w4
        assert obj.getdictvalue(space, "c") is None
        abmap = obj.map

        res = obj.deldictvalue(space, "a")
        assert res
        assert obj._value0 is w4
        assert obj.getdictvalue(space, "a") is None
        assert obj.getdictvalue(space, "b") is w4
        assert obj.getdictvalue(space, "c") is None

        obj2 = objectcls()
        obj2.user_setup(space, cls)
        obj2.setdictvalue(space, "a", w5)
        obj2.setdictvalue(space, "b", w6)
        assert obj2.getdictvalue(space, "a") is w5
        assert obj2.getdictvalue(space, "b") is w6
        assert obj2.map is abmap

# ___________________________________________________________
# integration tests

# XXX write more

class AppTestWithMapDict(object):
    spaceconfig = {"objspace.std.withmapdict": True}

    def test_simple(self):
        class A(object):
            pass
        a = A()
        a.x = 5
        a.y = 6
        a.zz = 7
        assert a.x == 5
        assert a.y == 6
        assert a.zz == 7

    def test_read_write_dict(self):
        class A(object):
            pass
        a = A()
        a.x = 5
        a.y = 6
        a.zz = 7
        d = a.__dict__
        assert d == {"x": 5, "y": 6, "zz": 7}
        d['dd'] = 41
        assert a.dd == 41
        del a.x
        assert d == {"y": 6, "zz": 7, 'dd': 41}
        d2 = d.copy()
        d2[1] = 2
        a.__dict__ = d2
        assert a.y == 6
        assert a.zz == 7
        assert a.dd == 41
        d['dd'] = 43
        assert a.dd == 41

    def test_popitem(self):
        class A(object):
            pass
        a = A()
        a.x = 5
        a.y = 6
        it1 = a.__dict__.popitem()
        assert it1 == ("y", 6)
        it2 = a.__dict__.popitem()
        assert it2 == ("x", 5)
        assert a.__dict__ == {}
        raises(KeyError, a.__dict__.popitem)



    def test_slot_name_conflict(self):
        class A(object):
            __slots__ = 'slot1'
        class B(A):
            __slots__ = 'slot1'
        x = B()
        x.slot1 = 'child'             # using B.slot1
        A.slot1.__set__(x, 'parent')  # using A.slot1
        assert x.slot1 == 'child'     # B.slot1 should still have its old value
        assert A.slot1.__get__(x) == 'parent'

    def test_change_class(self):
        class A(object):
            pass
        class B(object):
            pass
        a = A()
        a.x = 1
        a.y = 2
        assert a.x == 1
        assert a.y == 2
        a.__class__ = B
        assert a.x == 1
        assert a.y == 2
        assert isinstance(a, B)

        # dict accessed:
        a = A()
        a.x = 1
        a.y = 2
        assert a.x == 1
        assert a.y == 2
        d = a.__dict__
        assert d == {"x": 1, "y": 2}
        a.__class__ = B
        assert a.x == 1
        assert a.y == 2
        assert a.__dict__ is d
        assert d == {"x": 1, "y": 2}
        assert isinstance(a, B)

        # dict devolved:
        a = A()
        a.x = 1
        a.y = 2
        assert a.x == 1
        assert a.y == 2
        d = a.__dict__
        d[1] = 3
        assert d == {"x": 1, "y": 2, 1:3}
        a.__class__ = B
        assert a.x == 1
        assert a.y == 2
        assert a.__dict__ is d
        assert isinstance(a, B)

    def test_dict_devolved_bug(self):
        class A(object):
            pass
        a = A()
        a.x = 1
        d = a.__dict__
        d[1] = 3
        a.__dict__ = {}

    def test_dict_clear_bug(self):
        class A(object):
            pass
        a = A()
        a.x1 = 1
        a.x2 = 1
        a.x3 = 1
        a.x4 = 1
        a.x5 = 1
        for i in range(100): # change _size_estimate of w_A.terminator
            a1 = A()
            a1.x1 = 1
            a1.x2 = 1
            a1.x3 = 1
            a1.x4 = 1
            a1.x5 = 1
        d = a.__dict__
        d.clear()
        a.__dict__ = {1: 1}
        assert d == {}

    def test_change_class_slots(self):
        skip("not supported by pypy yet")
        class A(object):
            __slots__ = ["x", "y"]

        class B(object):
            __slots__ = ["x", "y"]

        a = A()
        a.x = 1
        a.y = 2
        assert a.x == 1
        assert a.y == 2
        a.__class__ = B
        assert a.x == 1
        assert a.y == 2
        assert isinstance(a, B)

    def test_change_class_slots_dict(self):
        skip("not supported by pypy yet")
        class A(object):
            __slots__ = ["x", "__dict__"]
        class B(object):
            __slots__ = ["x", "__dict__"]
        # dict accessed:
        a = A()
        a.x = 1
        a.y = 2
        assert a.x == 1
        assert a.y == 2
        d = a.__dict__
        assert d == {"y": 2}
        a.__class__ = B
        assert a.x == 1
        assert a.y == 2
        assert a.__dict__ is d
        assert d == {"y": 2}
        assert isinstance(a, B)

        # dict devolved:
        a = A()
        a.x = 1
        a.y = 2
        assert a.x == 1
        assert a.y == 2
        d = a.__dict__
        d[1] = 3
        assert d == {"x": 1, "y": 2, 1:3}
        a.__class__ = B
        assert a.x == 1
        assert a.y == 2
        assert a.__dict__ is d
        assert isinstance(a, B)

    def test_setdict(self):
        class A(object):
            pass

        a = A()
        a.__dict__ = {}
        a.__dict__ = {}

    def test_delete_slot(self):
        class A(object):
            __slots__ = ['x']

        a = A()
        a.x = 42
        del a.x
        raises(AttributeError, "a.x")

    def test_reversed_dict(self):
        import __pypy__
        class X(object):
            pass
        x = X(); x.a = 10; x.b = 20; x.c = 30
        d = x.__dict__
        assert list(__pypy__.reversed_dict(d)) == d.keys()[::-1]


class AppTestWithMapDictAndCounters(object):
    spaceconfig = {"objspace.std.withmapdict": True,
                   "objspace.std.withmethodcachecounter": True}

    def setup_class(cls):
        from pypy.interpreter import gateway
        #
        def check(space, w_func, name):
            w_code = space.getattr(w_func, space.wrap('func_code'))
            nameindex = map(space.str_w, w_code.co_names_w).index(name)
            entry = w_code._mapdict_caches[nameindex]
            entry.failure_counter = 0
            entry.success_counter = 0
            INVALID_CACHE_ENTRY.failure_counter = 0
            #
            w_res = space.call_function(w_func)
            assert space.eq_w(w_res, space.wrap(42))
            #
            entry = w_code._mapdict_caches[nameindex]
            if entry is INVALID_CACHE_ENTRY:
                failures = successes = 0
            else:
                failures = entry.failure_counter
                successes = entry.success_counter
            globalfailures = INVALID_CACHE_ENTRY.failure_counter
            return space.wrap((failures, successes, globalfailures))
        check.unwrap_spec = [gateway.ObjSpace, gateway.W_Root, str]
        cls.w_check = cls.space.wrap(gateway.interp2app(check))

    def test_simple(self):
        class A(object):
            pass
        a = A()
        a.x = 42
        def f():
            return a.x
        #
        res = self.check(f, 'x')
        assert res == (1, 0, 0)
        res = self.check(f, 'x')
        assert res == (0, 1, 0)
        res = self.check(f, 'x')
        assert res == (0, 1, 0)
        res = self.check(f, 'x')
        assert res == (0, 1, 0)
        #
        A.y = 5     # unrelated, but changes the version_tag
        res = self.check(f, 'x')
        assert res == (1, 0, 0)
        res = self.check(f, 'x')
        assert res == (0, 1, 0)
        res = self.check(f, 'x')
        assert res == (0, 1, 0)
        res = self.check(f, 'x')
        assert res == (0, 1, 0)
        #
        A.x = 8     # but shadowed by 'a.x'
        res = self.check(f, 'x')
        assert res == (1, 0, 0)
        res = self.check(f, 'x')
        assert res == (0, 1, 0)
        res = self.check(f, 'x')
        assert res == (0, 1, 0)
        res = self.check(f, 'x')
        assert res == (0, 1, 0)

    def test_property(self):
        class A(object):
            x = property(lambda self: 42)
        a = A()
        def f():
            return a.x
        #
        res = self.check(f, 'x')
        assert res == (0, 0, 1)
        res = self.check(f, 'x')
        assert res == (0, 0, 1)
        res = self.check(f, 'x')
        assert res == (0, 0, 1)

    def test_slots(self):
        class A(object):
            __slots__ = ['x']
        a = A()
        a.x = 42
        def f():
            return a.x
        #
        res = self.check(f, 'x')
        assert res == (1, 0, 0)
        res = self.check(f, 'x')
        assert res == (0, 1, 0)
        res = self.check(f, 'x')
        assert res == (0, 1, 0)
        res = self.check(f, 'x')
        assert res == (0, 1, 0)

    def test_two_attributes(self):
        class A(object):
            pass
        a = A()
        a.x = 40
        a.y = -2
        def f():
            return a.x - a.y
        #
        res = self.check(f, 'x')
        assert res == (1, 0, 0)
        res = self.check(f, 'x')
        assert res == (0, 1, 0)
        res = self.check(f, 'x')
        assert res == (0, 1, 0)
        #
        res = self.check(f, 'y')
        assert res == (0, 1, 0)
        res = self.check(f, 'y')
        assert res == (0, 1, 0)
        res = self.check(f, 'y')
        assert res == (0, 1, 0)

    def test_two_maps(self):
        class A(object):
            pass
        a = A()
        a.x = 42
        def f():
            return a.x
        #
        res = self.check(f, 'x')
        assert res == (1, 0, 0)
        res = self.check(f, 'x')
        assert res == (0, 1, 0)
        res = self.check(f, 'x')
        assert res == (0, 1, 0)
        #
        a.y = "foo"      # changes the map
        res = self.check(f, 'x')
        assert res == (1, 0, 0)
        res = self.check(f, 'x')
        assert res == (0, 1, 0)
        res = self.check(f, 'x')
        assert res == (0, 1, 0)
        #
        a.y = "bar"      # does not change the map any more
        res = self.check(f, 'x')
        assert res == (0, 1, 0)
        res = self.check(f, 'x')
        assert res == (0, 1, 0)
        res = self.check(f, 'x')
        assert res == (0, 1, 0)

    def test_custom_metaclass(self):
        class A(object):
            class __metaclass__(type):
                pass
        a = A()
        a.x = 42
        def f():
            return a.x
        #
        res = self.check(f, 'x')
        assert res == (1, 0, 0)
        res = self.check(f, 'x')
        assert res == (0, 1, 0)
        res = self.check(f, 'x')
        assert res == (0, 1, 0)

    def test_old_style_base(self):
        class B:
            pass
        class C(object):
            pass
        class A(C, B):
            pass
        a = A()
        a.x = 42
        def f():
            return a.x
        #
        res = self.check(f, 'x')
        assert res == (0, 0, 1)
        res = self.check(f, 'x')
        assert res == (0, 0, 1)
        res = self.check(f, 'x')
        assert res == (0, 0, 1)

    def test_call_method_uses_cache(self):
        # bit sucky
        global C

        class C(object):
            def m(*args):
                return args
        C.sm = staticmethod(C.m.im_func)
        C.cm = classmethod(C.m.im_func)

        exec """if 1:

            def f():
                c = C()
                res = c.m(1)
                assert res == (c, 1)
                return 42

            def g():
                c = C()
                res = c.sm(1)
                assert res == (1, )
                return 42

            def h():
                c = C()
                res = c.cm(1)
                assert res == (C, 1)
                return 42
        """
        res = self.check(f, 'm')
        assert res == (1, 0, 0)
        res = self.check(f, 'm')
        assert res == (0, 1, 0)
        res = self.check(f, 'm')
        assert res == (0, 1, 0)
        res = self.check(f, 'm')
        assert res == (0, 1, 0)

        # static methods are not cached
        res = self.check(g, 'sm')
        assert res == (0, 0, 0)
        res = self.check(g, 'sm')
        assert res == (0, 0, 0)

        # neither are class methods
        res = self.check(h, 'cm')
        assert res == (0, 0, 0)
        res = self.check(h, 'cm')
        assert res == (0, 0, 0)

    def test_mix_cache_bug(self):
        # bit sucky
        global C

        class C(object):
            def m(*args):
                return args

        exec """if 1:

            def f():
                c = C()
                res = c.m(1)
                assert res == (c, 1)
                bm = c.m
                res = bm(1)
                assert res == (c, 1)
                return 42

        """
        res = self.check(f, 'm')
        assert res == (1, 1, 1)
        res = self.check(f, 'm')
        assert res == (0, 2, 1)
        res = self.check(f, 'm')
        assert res == (0, 2, 1)
        res = self.check(f, 'm')
        assert res == (0, 2, 1)

    def test_dont_keep_class_alive(self):
        import weakref
        import gc
        def f():
            class C(object):
                def m(self):
                    pass
            r = weakref.ref(C)
            # Trigger cache.
            C().m()
            del C
            gc.collect(); gc.collect(); gc.collect()
            assert r() is None
            return 42
        f()

    def test_instance_keeps_class_alive(self):
        import weakref
        import gc
        def f():
            class C(object):
                def m(self):
                    return 42
            r = weakref.ref(C)
            c = C()
            del C
            gc.collect(); gc.collect(); gc.collect()
            return c.m()
        val = f()
        assert val == 42
        f()

    def test_bug_lookup_method_devolved_dict_caching(self):
        class A(object):
            def method(self):
                return 42
        a = A()
        a.__dict__[1] = 'foo'
        got = a.method()
        assert got == 42
        a.__dict__['method'] = lambda: 43
        got = a.method()
        assert got == 43

    def test_bug_method_change(self):
        class A(object):
            def method(self):
                return 42
        a = A()
        got = a.method()
        assert got == 42
        A.method = lambda self: 43
        got = a.method()
        assert got == 43
        A.method = lambda self: 44
        got = a.method()
        assert got == 44

    def test_bug_slot_via_changing_member_descr(self):
        class A(object):
            __slots__ = ['a', 'b', 'c', 'd']
        x = A()
        x.a = 'a'
        x.b = 'b'
        x.c = 'c'
        x.d = 'd'
        got = x.a
        assert got == 'a'
        A.a = A.b
        got = x.a
        assert got == 'b'
        A.a = A.c
        got = x.a
        assert got == 'c'
        A.a = A.d
        got = x.a
        assert got == 'd'

class AppTestGlobalCaching(AppTestWithMapDict):
    spaceconfig = {"objspace.std.withmethodcachecounter": True,
                   "objspace.std.withmapdict": True}

    def test_mix_classes(self):
        import __pypy__
        seen = []
        for i in range(20):
            class A(object):
                def f(self):
                    return 42
            class B(object):
                def f(self):
                    return 43
            class C(object):
                def f(self):
                    return 44
            l = [A(), B(), C()] * 10
            __pypy__.reset_method_cache_counter()
            # 'exec' to make sure that a.f() is compiled with CALL_METHOD
            exec """for i, a in enumerate(l):
                        assert a.f() == 42 + i % 3
            """ in locals()
            cache_counter = __pypy__.mapdict_cache_counter("f")
            if cache_counter == (27, 3):
                break
            # keep them alive, to make sure that on the
            # next try they have difference addresses
            seen.append((l, cache_counter))
        else:
            assert 0, "failed: got %r" % ([got[1] for got in seen],)

    def test_mix_classes_attribute(self):
        import __pypy__
        seen = []
        for i in range(20):
            class A(object):
                def __init__(self):
                    self.x = 42
            class B(object):
                def __init__(self):
                    self.x = 43
            class C(object):
                def __init__(self):
                    self.x = 44
            l = [A(), B(), C()] * 10
            __pypy__.reset_method_cache_counter()
            for i, a in enumerate(l):
                assert a.x == 42 + i % 3
            cache_counter = __pypy__.mapdict_cache_counter("x")
            if cache_counter == (27, 3):
                break
            # keep them alive, to make sure that on the
            # next try they have difference addresses
            seen.append((l, cache_counter))
        else:
            assert 0, "failed: got %r" % ([got[1] for got in seen],)

class TestDictSubclassShortcutBug(object):
    spaceconfig = {"objspace.std.withmapdict": True,
                   "objspace.std.withmethodcachecounter": True}

    def test_bug(self):
        w_dict = self.space.appexec([], """():
                class A(dict):
                    def __getitem__(self, key):
                        return 1
                assert eval("a", globals(), A()) == 1
                return A()
                """)
        assert w_dict.user_overridden_class

def test_newdict_instance():
    w_dict = space.newdict(instance=True)
    assert type(w_dict.get_strategy()) is MapDictStrategy

class TestMapDictImplementationUsingnewdict(BaseTestRDictImplementation):
    StrategyClass = MapDictStrategy
    # NB: the get_impl method is not overwritten here, as opposed to above<|MERGE_RESOLUTION|>--- conflicted
+++ resolved
@@ -41,7 +41,6 @@
         hasdict = False
 
 def test_plain_attribute():
-<<<<<<< HEAD
     w_cls = None
     terminator = Terminator(space, w_cls)
     amap = terminator._get_new_attr("a", DICT)
@@ -58,15 +57,6 @@
     v40 = Value(40)
     v50 = Value(50)
     v60 = Value(60)
-=======
-    w_cls = "class"
-    aa = PlainAttribute("b", DICT,
-                        PlainAttribute("a", DICT,
-                                       Terminator(space, w_cls)))
-    assert aa.space is space
-    assert aa.terminator.w_cls is w_cls
-    assert aa.get_terminator() is aa.terminator
->>>>>>> e78d9743
 
     obj = Object()
     obj.map = terminator
