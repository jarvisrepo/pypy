--- conflicted
+++ resolved
@@ -880,7 +880,6 @@
             gc.collect(); gc.collect(); gc.collect()
             assert r() is None
             return 42
-<<<<<<< HEAD
         f()
 
     def test_instance_keeps_class_alive(self):
@@ -889,7 +888,7 @@
         def f():
             class C(object):
                 def m(self):
-                    42
+                    return 42
             r = weakref.ref(C)
             c = C()
             del C
@@ -897,9 +896,7 @@
             return c.m()
         val = f()
         assert val == 42
-=======
         f() 
->>>>>>> e75f3108
 
 class AppTestGlobalCaching(AppTestWithMapDict):
     def setup_class(cls):
