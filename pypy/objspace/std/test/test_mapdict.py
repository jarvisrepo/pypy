--- conflicted
+++ resolved
@@ -901,7 +901,6 @@
         d = x.__dict__
         assert list(__pypy__.reversed_dict(d)) == list(d.keys())[::-1]
 
-<<<<<<< HEAD
     def test_nonascii_argname(self):
         """
         class X:
@@ -911,7 +910,7 @@
         assert x.日本 == 3
         assert x.__dict__ == {'日本': 3}
         """
-=======
+
     def test_bug_materialize_huge_dict(self):
         import __pypy__
         d = __pypy__.newdict("instance")
@@ -923,7 +922,6 @@
             assert d[key] == int(key)
 
 
->>>>>>> 79ee1398
 
 @pytest.mark.skipif('config.option.runappdirect')
 class AppTestWithMapDictAndCounters(object):
