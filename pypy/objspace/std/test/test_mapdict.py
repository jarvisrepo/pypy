<<<<<<< HEAD
# -*- coding: utf-8 -*-
import pytest

=======
import pytest
>>>>>>> dd7373fc
from pypy.objspace.std.test.test_dictmultiobject import FakeSpace, W_DictObject
from pypy.objspace.std.mapdict import *


skip_if_no_int_unboxing = pytest.mark.skipif(not ALLOW_UNBOXING_INTS, reason="int unboxing disabled on 32bit")

class Config:
    class objspace:
        class std:
            methodcachesizeexp = 11
            withmethodcachecounter = False

space = FakeSpace()
space.config = Config

class Class(object):
    def __init__(self, hasdict=True, allow_unboxing=False):
        self.hasdict = hasdict
        if hasdict:
            self.terminator = DictTerminator(space, self)
            self.terminator.devolved_dict_terminator.allow_unboxing = allow_unboxing
        else:
            self.terminator = NoDictTerminator(space, self)
        self.terminator.allow_unboxing = allow_unboxing

    def instantiate(self, sp=None):
        if sp is None:
            sp = space
        if self.hasdict:
            result = Object()
        else:
            result = ObjectWithoutDict()
        result.user_setup(sp, self)
        return result

class ObjectWithoutDict(ObjectWithoutDict):
    class typedef:
        hasdict = False

    @property
    def checkstorage(self):
        return [unerase_item(x) for x in self.storage]

    @checkstorage.setter
    def checkstorage(self, value):
        self.storage = [erase_item(x) for x in value]


class Object(Object):
    class typedef:
        hasdict = False

    @property
    def checkstorage(self):
        return [unerase_item(x) for x in self.storage]

    @checkstorage.setter
    def checkstorage(self, value):
        self.storage = [erase_item(x) for x in value]

    def _check_unboxed_storage_consistency(self):
        curr = self._get_mapdict_map()
        while not isinstance(curr, UnboxedPlainAttribute):
            if isinstance(curr, Terminator):
                return
            curr = curr.back
        assert len(unerase_unboxed(self._mapdict_read_storage(curr.storageindex))) == curr.listindex + 1


def test_plain_attribute():
    w_cls = "class"
    aa = PlainAttribute("b", DICT,
                        PlainAttribute("a", DICT,
                                       Terminator(space, w_cls), 0), 0)
    assert aa.space is space
    assert aa.terminator.w_cls is w_cls
    assert aa.get_terminator() is aa.terminator

    obj = Object()
    obj.map, obj.checkstorage = aa, [10, 20]
    assert obj.getdictvalue(space, "a") == 10
    assert obj.getdictvalue(space, "b") == 20
    assert obj.getdictvalue(space, "c") is None

    obj = Object()
    obj.map, obj.checkstorage = aa, [30, 40]
    obj.setdictvalue(space, "a", 50)
    assert obj.checkstorage == [50, 40]
    assert obj.getdictvalue(space, "a") == 50
    obj.setdictvalue(space, "b", 60)
    assert obj.checkstorage == [50, 60]
    assert obj.getdictvalue(space, "b") == 60

    assert aa.storage_needed() == 2

    assert aa.get_terminator() is aa.back.back

def test_huge_chain():
    current = Terminator(space, "cls")
    for i in range(20000):
        current = PlainAttribute(str(i), DICT, current, 0)
    assert current.find_map_attr("0", DICT).storageindex == 0


def test_search():
    aa = PlainAttribute("b", DICT, PlainAttribute("a", DICT, Terminator(None, None), 0), 0)
    assert aa.search(DICT) is aa
    assert aa.search(SLOTS_STARTING_FROM) is None
    assert aa.search(SPECIAL) is None
    bb = PlainAttribute("C", SPECIAL, PlainAttribute("A", SLOTS_STARTING_FROM, aa, 0), 0)
    assert bb.search(DICT) is aa
    assert bb.search(SLOTS_STARTING_FROM) is bb.back
    assert bb.search(SPECIAL) is bb

def test_add_attribute():
    cls = Class()
    obj = cls.instantiate()
    obj.setdictvalue(space, "a", 10)
    assert obj.checkstorage == [10]
    assert obj.getdictvalue(space, "a") == 10
    assert obj.getdictvalue(space, "b") is None
    assert obj.getdictvalue(space, "c") is None
    obj.setdictvalue(space, "a", 20)
    assert obj.getdictvalue(space, "a") == 20
    assert obj.getdictvalue(space, "b") is None
    assert obj.getdictvalue(space, "c") is None

    obj.setdictvalue(space, "b", 30)
    assert obj.checkstorage == [20, 30]
    assert obj.getdictvalue(space, "a") == 20
    assert obj.getdictvalue(space, "b") == 30
    assert obj.getdictvalue(space, "c") is None
    obj.setdictvalue(space, "b", 40)
    assert obj.getdictvalue(space, "a") == 20
    assert obj.getdictvalue(space, "b") == 40
    assert obj.getdictvalue(space, "c") is None

    obj2 = cls.instantiate()
    obj2.setdictvalue(space, "a", 50)
    obj2.setdictvalue(space, "b", 60)
    assert obj2.getdictvalue(space, "a") == 50
    assert obj2.getdictvalue(space, "b") == 60
    assert obj2.map is obj.map

def test_add_attribute_limit():
    for numslots in [0, 10, 100]:
        cls = Class()
        obj = cls.instantiate()
        for i in range(numslots):
            obj.setslotvalue(i, i) # some extra slots too, sometimes
        # test that eventually attributes are really just stored in a dictionary
        for i in range(1000):
            obj.setdictvalue(space, str(i), i)
        # moved to dict (which is the remaining non-slot item)
        assert len(obj.checkstorage) == 1 + numslots
        assert isinstance(obj.getdict(space).dstrategy, UnicodeDictStrategy)

        for i in range(1000):
            assert obj.getdictvalue(space, str(i)) == i
        for i in range(numslots):
            assert obj.getslotvalue(i) == i # check extra slots

    # this doesn't happen with slots
    cls = Class()
    obj = cls.instantiate()
    for i in range(1000):
        obj.setslotvalue(i, i)
    assert len(obj.checkstorage) == 1000

    for i in range(1000):
        assert obj.getslotvalue(i) == i

def test_insert_different_orders():
    cls = Class()
    obj = cls.instantiate()
    obj.setdictvalue(space, "a", 10)
    obj.setdictvalue(space, "b", 20)

    obj2 = cls.instantiate()
    obj2.setdictvalue(space, "b", 30)
    obj2.setdictvalue(space, "a", 40)

    assert obj.map is obj2.map

def test_insert_different_orders_2():
    cls = Class()
    obj = cls.instantiate()
    obj2 = cls.instantiate()

    obj.setdictvalue(space, "a", 10)

    obj2.setdictvalue(space, "b", 20)
    obj2.setdictvalue(space, "a", 30)

    obj.setdictvalue(space, "b", 40)
    assert obj.map is obj2.map

def test_insert_different_orders_3():
    cls = Class()
    obj = cls.instantiate()
    obj2 = cls.instantiate()
    obj3 = cls.instantiate()
    obj4 = cls.instantiate()
    obj5 = cls.instantiate()
    obj6 = cls.instantiate()

    obj.setdictvalue(space, "a", 10)
    obj.setdictvalue(space, "b", 20)
    obj.setdictvalue(space, "c", 30)

    obj2.setdictvalue(space, "a", 30)
    obj2.setdictvalue(space, "c", 40)
    obj2.setdictvalue(space, "b", 50)

    obj3.setdictvalue(space, "c", 30)
    obj3.setdictvalue(space, "a", 40)
    obj3.setdictvalue(space, "b", 50)

    obj4.setdictvalue(space, "c", 30)
    obj4.setdictvalue(space, "b", 40)
    obj4.setdictvalue(space, "a", 50)

    obj5.setdictvalue(space, "b", 30)
    obj5.setdictvalue(space, "a", 40)
    obj5.setdictvalue(space, "c", 50)

    obj6.setdictvalue(space, "b", 30)
    obj6.setdictvalue(space, "c", 40)
    obj6.setdictvalue(space, "a", 50)

    assert obj.map is obj2.map
    assert obj.map is obj3.map
    assert obj.map is obj4.map
    assert obj.map is obj5.map
    assert obj.map is obj6.map


def test_insert_different_orders_4():
    cls = Class()
    obj = cls.instantiate()
    obj2 = cls.instantiate()

    obj.setdictvalue(space, "a", 10)
    obj.setdictvalue(space, "b", 20)
    obj.setdictvalue(space, "c", 30)
    obj.setdictvalue(space, "d", 40)

    obj2.setdictvalue(space, "d", 50)
    obj2.setdictvalue(space, "c", 50)
    obj2.setdictvalue(space, "b", 50)
    obj2.setdictvalue(space, "a", 50)

    assert obj.map is obj2.map

def test_insert_different_orders_5():
    cls = Class()
    obj = cls.instantiate()
    obj2 = cls.instantiate()

    obj.setdictvalue(space, "a", 10)
    obj.setdictvalue(space, "b", 20)
    obj.setdictvalue(space, "c", 30)
    obj.setdictvalue(space, "d", 40)

    obj2.setdictvalue(space, "d", 50)
    obj2.setdictvalue(space, "c", 50)
    obj2.setdictvalue(space, "b", 50)
    obj2.setdictvalue(space, "a", 50)

    obj3 = cls.instantiate()
    obj3.setdictvalue(space, "d", 50)
    obj3.setdictvalue(space, "c", 50)
    obj3.setdictvalue(space, "b", 50)
    obj3.setdictvalue(space, "a", 50)

    assert obj.map is obj3.map


def test_bug_stack_overflow_insert_attributes():
    cls = Class()
    obj = cls.instantiate()

    for i in range(1000):
        obj.setdictvalue(space, str(i), i)


def test_insert_different_orders_perm():
    from itertools import permutations
    cls = Class()
    seen_maps = {}
    for preexisting in ['', 'x', 'xy']:
        for i, attributes in enumerate(permutations("abcdef")):
            obj = cls.instantiate()
            for i, attr in enumerate(preexisting):
                obj.setdictvalue(space, attr, i*1000)
            key = preexisting
            for j, attr in enumerate(attributes):
                obj.setdictvalue(space, attr, i*10+j)
                key = "".join(sorted(key+attr))
                if key in seen_maps:
                    assert obj.map is seen_maps[key]
                else:
                    seen_maps[key] = obj.map

    print len(seen_maps)


def test_bug_infinite_loop():
    cls = Class()
    obj = cls.instantiate()
    obj.setdictvalue(space, "e", 1)
    obj2 = cls.instantiate()
    obj2.setdictvalue(space, "f", 2)
    obj3 = cls.instantiate()
    obj3.setdictvalue(space, "a", 3)
    obj3.setdictvalue(space, "e", 4)
    obj3.setdictvalue(space, "f", 5)


def test_attr_immutability(monkeypatch):
    cls = Class()
    obj = cls.instantiate()
    obj.setdictvalue(space, "a", 10)
    obj.setdictvalue(space, "b", 20)
    obj.setdictvalue(space, "b", 30)
    assert obj.checkstorage == [10, 30]
    assert obj.map.ever_mutated == True
    assert obj.map.back.ever_mutated == False

    indices = []

    def _pure_direct_read(obj):
        indices.append(0)
        return unerase_item(obj._mapdict_read_storage(0))

    obj.map.back._pure_direct_read = _pure_direct_read
    monkeypatch.setattr(jit, "isconstant", lambda c: True)

    assert obj.getdictvalue(space, "a") == 10
    assert obj.getdictvalue(space, "b") == 30
    assert obj.getdictvalue(space, "a") == 10
    assert indices == [0, 0]

    obj2 = cls.instantiate()
    obj2.setdictvalue(space, "a", 15)
    obj2.setdictvalue(space, "b", 25)
    assert obj2.map is obj.map
    assert obj2.map.ever_mutated == True
    assert obj2.map.back.ever_mutated == False

    # mutating obj2 changes the map
    obj2.setdictvalue(space, "a", 50)
    assert obj2.map.back.ever_mutated == True
    assert obj2.map is obj.map

def test_attr_immutability_delete():
    cls = Class()
    obj = cls.instantiate()
    obj.setdictvalue(space, "a", 10)
    map1 = obj.map
    obj.deldictvalue(space, "a")
    obj.setdictvalue(space, "a", 20)
    assert obj.map.ever_mutated == True
    assert obj.map is map1

def test_delete():
    for i, dattr in enumerate(["a", "b", "c"]):
        c = Class()
        obj = c.instantiate()
        obj.setdictvalue(space, "a", 50)
        obj.setdictvalue(space, "b", 60)
        obj.setdictvalue(space, "c", 70)
        assert obj.checkstorage == [50, 60, 70]
        res = obj.deldictvalue(space, dattr)
        assert res
        s = [50, 60, 70]
        del s[i]
        assert obj.checkstorage == s

    obj = c.instantiate()
    obj.setdictvalue(space, "a", 50)
    obj.setdictvalue(space, "b", 60)
    obj.setdictvalue(space, "c", 70)
    assert not obj.deldictvalue(space, "d")


def test_class():
    c = Class()
    obj = c.instantiate()
    assert obj.getclass(space) is c
    obj.setdictvalue(space, "a", 50)
    assert obj.getclass(space) is c
    obj.setdictvalue(space, "b", 60)
    assert obj.getclass(space) is c
    obj.setdictvalue(space, "c", 70)
    assert obj.getclass(space) is c

    c2 = Class()
    obj.setclass(space, c2)
    assert obj.getclass(space) is c2
    assert obj.checkstorage == [50, 60, 70]

def test_special():
    from pypy.module._weakref.interp__weakref import WeakrefLifeline
    lifeline1 = WeakrefLifeline(space)
    lifeline2 = WeakrefLifeline(space)
    c = Class()
    obj = c.instantiate()
    assert obj.getweakref() is None
    obj.setdictvalue(space, "a", 50)
    obj.setdictvalue(space, "b", 60)
    obj.setdictvalue(space, "c", 70)
    obj.setweakref(space, lifeline1)
    assert obj.getdictvalue(space, "a") == 50
    assert obj.getdictvalue(space, "b") == 60
    assert obj.getdictvalue(space, "c") == 70
    assert obj.checkstorage == [50, 60, 70, lifeline1]
    assert obj.getweakref() is lifeline1

    obj2 = c.instantiate()
    obj2.setdictvalue(space, "a", 150)
    obj2.setdictvalue(space, "b", 160)
    obj2.setdictvalue(space, "c", 170)
    obj2.setweakref(space, lifeline2)
    assert obj2.checkstorage == [150, 160, 170, lifeline2]
    assert obj2.getweakref() is lifeline2

    assert obj2.map is obj.map

    assert obj.getdictvalue(space, "weakref") is None
    obj.setdictvalue(space, "weakref", 41)
    assert obj.getweakref() is lifeline1
    assert obj.getdictvalue(space, "weakref") == 41

    lifeline1 = WeakrefLifeline(space)
    obj = c.instantiate()
    assert obj.getweakref() is None
    obj.setweakref(space, lifeline1)
    obj.delweakref()



def test_slots():
    cls = Class()
    obj = cls.instantiate()
    a =  0
    b =  1
    c =  2
    obj.setslotvalue(a, 50)
    obj.setslotvalue(b, 60)
    obj.setslotvalue(c, 70)
    assert obj.getslotvalue(a) == 50
    assert obj.getslotvalue(b) == 60
    assert obj.getslotvalue(c) == 70
    assert obj.checkstorage == [50, 60, 70]

    obj.setdictvalue(space, "a", 5)
    obj.setdictvalue(space, "b", 6)
    obj.setdictvalue(space, "c", 7)
    assert obj.getdictvalue(space, "a") == 5
    assert obj.getdictvalue(space, "b") == 6
    assert obj.getdictvalue(space, "c") == 7
    assert obj.getslotvalue(a) == 50
    assert obj.getslotvalue(b) == 60
    assert obj.getslotvalue(c) == 70
    assert obj.checkstorage == [50, 60, 70, 5, 6, 7]

    obj2 = cls.instantiate()
    obj2.setslotvalue(a, 501)
    obj2.setslotvalue(b, 601)
    obj2.setslotvalue(c, 701)
    obj2.setdictvalue(space, "a", 51)
    obj2.setdictvalue(space, "b", 61)
    obj2.setdictvalue(space, "c", 71)
    assert obj2.checkstorage == [501, 601, 701, 51, 61, 71]
    assert obj.map is obj2.map

    assert obj2.getslotvalue(b) == 601
    assert obj2.delslotvalue(b)
    assert obj2.getslotvalue(b) is None
    assert obj2.checkstorage == [501, 701, 51, 61, 71]
    assert not obj2.delslotvalue(b)


def test_slots_no_dict():
    cls = Class(hasdict=False)
    obj = cls.instantiate()
    a = 0
    b = 1
    obj.setslotvalue(a, 50)
    obj.setslotvalue(b, 60)
    assert obj.getslotvalue(a) == 50
    assert obj.getslotvalue(b) == 60
    assert obj.checkstorage == [50, 60]
    assert not obj.setdictvalue(space, "a", 70)
    assert obj.getdict(space) is None
    assert obj.getdictvalue(space, "a") is None


def test_getdict():
    cls = Class()
    obj = cls.instantiate()
    obj.setdictvalue(space, "a", 51)
    obj.setdictvalue(space, "b", 61)
    obj.setdictvalue(space, "c", 71)
    assert obj.getdict(space) is obj.getdict(space)
    assert obj.getdict(space).length() == 3


def test_materialize_r_dict():
    cls = Class()
    obj = cls.instantiate()
    a = 0
    b = 1
    c = 2
    obj.setslotvalue(a, 50)
    obj.setslotvalue(b, 60)
    obj.setslotvalue(c, 70)
    obj.setdictvalue(space, "a", 5)
    obj.setdictvalue(space, "b", 6)
    obj.setdictvalue(space, "c", 7)
    assert obj.checkstorage == [50, 60, 70, 5, 6, 7]

    class FakeDict(W_DictObject):
        def __init__(self, d):
            self.dstorage = d

        class strategy:
            def unerase(self, x):
                return d
        strategy = strategy()

    d = {}
    w_d = FakeDict(d)
    flag = obj.map.write(obj, "dict", SPECIAL, w_d)
    assert flag
    materialize_r_dict(space, obj, d)
    assert d == {"a": 5, "b": 6, "c": 7}
    assert obj.checkstorage == [50, 60, 70, w_d]


# ___________________________________________________________
# unboxed tests

def test_unboxed_compute_indices():
    w_cls = "class"
    aa = UnboxedPlainAttribute("b", DICT,
                        PlainAttribute("a", DICT,
                                       Terminator(space, w_cls), 0), 0,
                        int)
    assert aa.storageindex == 1
    assert aa.firstunwrapped
    assert aa.listindex == 0
    
    c = UnboxedPlainAttribute("c", DICT, aa, 0, int)
    assert c.storageindex == 1
    assert c.listindex == 1
    assert not c.firstunwrapped

def test_unboxed_storage_needed():
    w_cls = "class"
    bb = UnboxedPlainAttribute("c", DICT,
             Terminator(space, w_cls), 0,
         int)
    assert bb.storage_needed() == 1
    aa = UnboxedPlainAttribute("b", DICT,
            PlainAttribute("a", DICT,
               UnboxedPlainAttribute("c", DICT,
                   Terminator(space, w_cls), 0,
               int), 0), 0,
         int)
    assert aa.storage_needed() == 2

@skip_if_no_int_unboxing
def test_unboxed_write_int():
    cls = Class(allow_unboxing=True)
    w_obj = cls.instantiate(space)
    w_obj.setdictvalue(space, "a", 15)
    w_obj.getdictvalue(space, "a") == 15
    assert isinstance(w_obj.map, UnboxedPlainAttribute)

    w_obj.setdictvalue(space, "b", 20)
    w_obj.getdictvalue(space, "b") == 20
    w_obj.getdictvalue(space, "a") == 15
    assert isinstance(w_obj.map, UnboxedPlainAttribute)
    assert isinstance(w_obj.map.back, UnboxedPlainAttribute)
    assert unerase_unboxed(w_obj.storage[0]) == [longlong2float(15), longlong2float(20)]

def test_unboxed_write_float():
    cls = Class(allow_unboxing=True)
    w_obj = cls.instantiate(space)
    w_obj.setdictvalue(space, "a", 15.0)
    w_obj.getdictvalue(space, "a") == 15.0
    assert isinstance(w_obj.map, UnboxedPlainAttribute)

    w_obj.setdictvalue(space, "b", 20.0)
    w_obj.getdictvalue(space, "b") == 20.0
    w_obj.getdictvalue(space, "a") == 15.0
    assert isinstance(w_obj.map, UnboxedPlainAttribute)
    assert isinstance(w_obj.map.back, UnboxedPlainAttribute)
    assert unerase_unboxed(w_obj.storage[0]) == [15.0, 20.0]

@skip_if_no_int_unboxing
def test_unboxed_write_mixed():
    cls = Class(allow_unboxing=True)
    w_obj = cls.instantiate(space)
    w_obj.setdictvalue(space, "a", None)
    w_obj.setdictvalue(space, "b", 15)
    w_obj.setdictvalue(space, "c", 20.1)
    w_obj.setdictvalue(space, "d", None)
    w_obj.getdictvalue(space, "a") is None
    w_obj.getdictvalue(space, "b") == 15
    w_obj.getdictvalue(space, "c") == 20.1
    w_obj.setdictvalue(space, "d", None)

@skip_if_no_int_unboxing
def test_no_int_unboxing(monkeypatch):
    from pypy.objspace.std import mapdict
    monkeypatch.setattr(mapdict, "ALLOW_UNBOXING_INTS", False)
    cls = Class(allow_unboxing=True)
    w_obj = cls.instantiate(space)
    w_obj.setdictvalue(space, "a", 15)
    assert type(w_obj.map) is PlainAttribute
    w_obj.setdictvalue(space, "b", 15.0)
    assert type(w_obj.map) is UnboxedPlainAttribute

def test_unboxed_type_change():
    cls = Class(allow_unboxing=True)
    w_obj = cls.instantiate(space)
    w_obj.setdictvalue(space, "b", 15.12)
    w_obj.setdictvalue(space, "b", "woopsie")
    assert w_obj.getdictvalue(space, "b") == "woopsie"
    assert type(w_obj.map) is PlainAttribute
    assert w_obj.map.terminator.allow_unboxing == False

    w_obj = cls.instantiate(space)
    w_obj.setdictvalue(space, "b", 15.12)
    # next time we won't unbox
    assert type(w_obj.map) is PlainAttribute

def test_unboxed_type_change_other_object():
    cls = Class(allow_unboxing=True)
    w_obj1 = cls.instantiate(space)
    w_obj1.setdictvalue(space, "b", 15.12)
    w_obj2 = cls.instantiate(space)
    w_obj2.setdictvalue(space, "b", 16.12)
    assert w_obj1.map is w_obj2.map
    assert type(w_obj1.map) is UnboxedPlainAttribute

    # type change
    w_obj1.setdictvalue(space, "b", "woopsie")
    assert w_obj1.getdictvalue(space, "b") == "woopsie"
    assert type(w_obj1.map) is PlainAttribute
    assert w_obj1.map.terminator.allow_unboxing == False

    # w_obj2 is unaffected so far
    assert type(w_obj2.map) is UnboxedPlainAttribute
    assert w_obj2.getdictvalue(space, "b") == 16.12
    # now it's switched
    assert type(w_obj2.map) is PlainAttribute
    # but the value stays of course
    assert w_obj2.getdictvalue(space, "b") == 16.12

def test_unboxed_mixed_two_different_instances():
    cls = Class(allow_unboxing=True)
    w_obj1 = cls.instantiate(space)
    w_obj1.setdictvalue(space, "b", 15.12)

    w_obj2 = cls.instantiate(space)
    w_obj2.setdictvalue(space, "b", "abc")

    assert w_obj2.map.terminator.allow_unboxing == False

def test_unboxed_attr_immutability(monkeypatch):
    cls = Class(allow_unboxing=True)
    obj = cls.instantiate()
    obj.setdictvalue(space, "a", 10.12)
    obj.setdictvalue(space, "b", 20.12)
    obj.setdictvalue(space, "b", 30.12)
    assert obj.map.ever_mutated == True
    assert obj.map.back.ever_mutated == False

    indices = []

    def _pure_unboxed_read(obj):
        indices.append(0)
        return 10.12

    obj.map.back._pure_unboxed_read = _pure_unboxed_read
    monkeypatch.setattr(jit, "isconstant", lambda c: True)

    assert obj.getdictvalue(space, "a") == 10.12
    assert obj.getdictvalue(space, "b") == 30.12
    assert obj.getdictvalue(space, "a") == 10.12
    assert indices == [0, 0]

    obj2 = cls.instantiate()
    obj2.setdictvalue(space, "a", 15.12)
    obj2.setdictvalue(space, "b", 25.12)
    assert obj2.map is obj.map
    assert obj2.map.ever_mutated == True
    assert obj2.map.back.ever_mutated == False

    # mutating obj2 changes the map
    obj2.setdictvalue(space, "a", 50.12)
    assert obj2.map.back.ever_mutated == True
    assert obj2.map is obj.map


def test_unboxed_bug():
    cls = Class(allow_unboxing=True)
    w_obj = cls.instantiate(space)
    w_obj.setdictvalue(space, "flags", 0.0)
    w_obj.setdictvalue(space, "open", [])
    w_obj.setdictvalue(space, "groups", 1.0)
    w_obj.setdictvalue(space, "groupdict", {})
    w_obj.setdictvalue(space, "lookbehind", 0.0)

    assert w_obj.getdictvalue(space, "flags") == 0.0
    assert w_obj.getdictvalue(space, "open") == []
    assert w_obj.getdictvalue(space, "groups") == 1.0
    assert w_obj.getdictvalue(space, "groupdict") == {}
    assert w_obj.getdictvalue(space, "lookbehind") == 0.0


def test_unboxed_reorder_add_bug():
    cls = Class(allow_unboxing=True)
    obj = cls.instantiate()
    obj.setdictvalue(space, "a", 10.0)
    obj.setdictvalue(space, "b", 20.0)
    obj.setdictvalue(space, "c", 20.0)

    obj2 = cls.instantiate()
    obj2.setdictvalue(space, "b", 30.0)
    obj2.setdictvalue(space, "c", 40.0)
    obj2.setdictvalue(space, "a", 23.0)

    assert obj.map is obj2.map

def test_unboxed_reorder_add_bug2():
    cls = Class(allow_unboxing=True)
    obj = cls.instantiate()
    obj.setdictvalue(space, "a", 10.0)
    obj.setdictvalue(space, "b", "20")
    obj.setdictvalue(space, "c", "20")

    obj2 = cls.instantiate()
    obj2.setdictvalue(space, "b", "30")
    obj2.setdictvalue(space, "c", "40")
    obj2.setdictvalue(space, "a", 23.0)

    assert obj.map is obj2.map

def test_unbox_reorder_bug3():
    from pypy.objspace.std.mapdict import _make_storage_mixin_size_n
    from pypy.objspace.std.objectobject import W_ObjectObject
    class objectcls(W_ObjectObject):
        objectmodel.import_from_mixin(BaseUserClassMapdict)
        objectmodel.import_from_mixin(MapdictDictSupport)
        objectmodel.import_from_mixin(_make_storage_mixin_size_n(5))
    cls = Class(allow_unboxing=True)
    obj = objectcls()
    obj.user_setup(space, cls)
    obj.setdictvalue(space, "_frame", "frame") # plain 0
    obj.setdictvalue(space, "_is_started", 0.0) # unboxed 1 0
    obj.setdictvalue(space, "func", "func") # plain 2
    obj.setdictvalue(space, "alive", "alive") # plain 3
    obj.setdictvalue(space, "blocked", "blocked") # plain 4
    obj.setdictvalue(space, "_task_id", 1.0) # unboxed 1 1
    obj.setdictvalue(space, "label", "label") # plain 5

    obj2 = objectcls()
    obj2.user_setup(space, cls)
    obj2.setdictvalue(space, "_frame", "frame2") # plain 0
    obj2.setdictvalue(space, "_is_started", 5.0) # unboxed 1 0
    obj2.setdictvalue(space, "func", "func2") # plain 2
    obj2.setdictvalue(space, "alive", "alive2") # plain 3
    obj2.setdictvalue(space, "blocked", "blocked2") # plain 4
    obj2.setdictvalue(space, "label", "label2") # plain 5
    obj2.setdictvalue(space, "_task_id", 6.0) # reorder
    assert obj2.getdictvalue(space, "blocked") == "blocked2"


def test_unboxed_insert_different_orders_perm():
    from itertools import permutations
    cls = Class(allow_unboxing=True)
    seen_maps = {}
    for preexisting in ['', 'x', 'xy']:
        for i, attributes in enumerate(permutations("abcdef")):
            obj = cls.instantiate()
            for i, attr in enumerate(preexisting):
                obj.setdictvalue(space, attr, str(i*1000))
            key = preexisting
            for j, attr in enumerate(attributes):
                obj.setdictvalue(space, attr, i*10.0+j)
                obj._check_unboxed_storage_consistency()
                key = "".join(sorted(key+attr))
                if key in seen_maps:
                    assert obj.map is seen_maps[key]
                else:
                    seen_maps[key] = obj.map

    print len(seen_maps)

# ___________________________________________________________
# dict tests

from pypy.objspace.std.test.test_dictmultiobject import BaseTestRDictImplementation, BaseTestDevolvedDictImplementation
def get_impl(self):
    cls = Class()
    w_obj = cls.instantiate(self.fakespace)
    return w_obj.getdict(self.fakespace)
class TestMapDictImplementation(BaseTestRDictImplementation):
    StrategyClass = MapDictStrategy
    get_impl = get_impl
    def test_setdefault_fast(self):
        # mapdict can't pass this, which is fine
        pass
class TestDevolvedMapDictImplementation(BaseTestDevolvedDictImplementation):
    get_impl = get_impl
    StrategyClass = MapDictStrategy
    def test_setdefault_fast(self):
        # mapdict can't pass this, which is fine
        pass

# ___________________________________________________________
# tests that check the obj interface after the dict has devolved

def devolve_dict(space, obj):
    w_d = obj.getdict(space)
    w_d.get_strategy().switch_to_object_strategy(w_d)

def test_get_setdictvalue_after_devolve():
    cls = Class()
    obj = cls.instantiate()
    a = 0
    b = 1
    c = 2
    obj.setslotvalue(a, 50)
    obj.setslotvalue(b, 60)
    obj.setslotvalue(c, 70)
    obj.setdictvalue(space, "a", 5)
    obj.setdictvalue(space, "b", 6)
    obj.setdictvalue(space, "c", 7)
    obj.setdictvalue(space, "weakref", 42)
    devolve_dict(space, obj)
    assert obj.getdictvalue(space, "a") == 5
    assert obj.getdictvalue(space, "b") == 6
    assert obj.getdictvalue(space, "c") == 7
    assert obj.getslotvalue(a) == 50
    assert obj.getslotvalue(b) == 60
    assert obj.getslotvalue(c) == 70
    assert obj.getdictvalue(space, "weakref") == 42
    assert obj.getweakref() is None

    obj.setslotvalue(a, 501)
    obj.setslotvalue(b, 601)
    obj.setslotvalue(c, 701)
    res = obj.setdictvalue(space, "a", 51)
    assert res
    obj.setdictvalue(space, "b", 61)
    obj.setdictvalue(space, "c", 71)
    assert obj.getdictvalue(space, "a") == 51
    assert obj.getdictvalue(space, "b") == 61
    assert obj.getdictvalue(space, "c") == 71
    assert obj.getslotvalue(a) == 501
    assert obj.getslotvalue(b) == 601
    assert obj.getslotvalue(c) == 701
    res = obj.deldictvalue(space, "a")
    assert res
    assert obj.getdictvalue(space, "a") is None
    assert obj.getdictvalue(space, "b") == 61
    assert obj.getdictvalue(space, "c") == 71
    assert obj.getslotvalue(a) == 501
    assert obj.getslotvalue(b) == 601
    assert obj.getslotvalue(c) == 701

def test_setdict():
    cls = Class()
    obj = cls.instantiate()
    obj.setdictvalue(space, "a", 5)
    obj.setdictvalue(space, "b", 6)
    obj.setdictvalue(space, "c", 7)
    w_d = obj.getdict(space)
    obj2 = cls.instantiate()
    obj2.setdictvalue(space, "d", 8)
    obj.setdict(space, obj2.getdict(space))
    assert obj.getdictvalue(space, "a") is None
    assert obj.getdictvalue(space, "b") is None
    assert obj.getdictvalue(space, "c") is None
    assert obj.getdictvalue(space, "d") == 8
    assert w_d.getitem_str("a") == 5
    assert w_d.getitem_str("b") == 6
    assert w_d.getitem_str("c") == 7

# ___________________________________________________________
# check specialized classes


def test_specialized_class():
    from pypy.objspace.std.mapdict import _make_storage_mixin_size_n
    from pypy.objspace.std.objectobject import W_ObjectObject
    classes = [_make_storage_mixin_size_n(i) for i in range(2, 10)]
    w1 = W_Root()
    w2 = W_Root()
    w3 = W_Root()
    w4 = W_Root()
    w5 = W_Root()
    w6 = W_Root()
    for mixin in classes:
        class objectcls(W_ObjectObject):
            objectmodel.import_from_mixin(BaseUserClassMapdict)
            objectmodel.import_from_mixin(MapdictDictSupport)
            objectmodel.import_from_mixin(mixin)
        cls = Class()
        obj = objectcls()
        obj.user_setup(space, cls)
        obj.setdictvalue(space, "a", w1)
        assert unerase_item(obj._value0) is w1
        assert obj.getdictvalue(space, "a") is w1
        assert obj.getdictvalue(space, "b") is None
        assert obj.getdictvalue(space, "c") is None
        obj.setdictvalue(space, "a", w2)
        assert unerase_item(obj._value0) is w2
        assert obj.getdictvalue(space, "a") == w2
        assert obj.getdictvalue(space, "b") is None
        assert obj.getdictvalue(space, "c") is None

        obj.setdictvalue(space, "b", w3)
        #== [20, 30]
        assert obj.getdictvalue(space, "a") is w2
        assert obj.getdictvalue(space, "b") is w3
        assert obj.getdictvalue(space, "c") is None
        obj.setdictvalue(space, "b", w4)
        assert obj.getdictvalue(space, "a") is w2
        assert obj.getdictvalue(space, "b") is w4
        assert obj.getdictvalue(space, "c") is None
        abmap = obj.map

        res = obj.deldictvalue(space, "a")
        assert res
        assert unerase_item(obj._value0) is w4
        assert obj.getdictvalue(space, "a") is None
        assert obj.getdictvalue(space, "b") is w4
        assert obj.getdictvalue(space, "c") is None

        obj2 = objectcls()
        obj2.user_setup(space, cls)
        obj2.setdictvalue(space, "a", w5)
        obj2.setdictvalue(space, "b", w6)
        assert obj2.getdictvalue(space, "a") is w5
        assert obj2.getdictvalue(space, "b") is w6
        assert obj2.map is abmap


def test_specialized_class_overflow():
    from pypy.objspace.std.mapdict import _make_storage_mixin_size_n
    from pypy.objspace.std.objectobject import W_ObjectObject
    classes = [_make_storage_mixin_size_n(i) for i in range(2, 10)]
    w1 = W_Root()
    w2 = W_Root()
    w3 = W_Root()
    w4 = W_Root()
    w5 = W_Root()
    w6 = W_Root()
    objs = [w1, w2, 4, w3, w4, w5, w6, 6, 12.6]
    class objectcls(W_ObjectObject):
        objectmodel.import_from_mixin(BaseUserClassMapdict)
        objectmodel.import_from_mixin(MapdictDictSupport)
        objectmodel.import_from_mixin(_make_storage_mixin_size_n(5))
    cls = Class()
    obj = objectcls()
    obj.user_setup(space, cls)
    for i in range(20):
        obj.setdictvalue(space, str(i), objs[i % len(objs)])
    for i in range(20):
        assert obj.getdictvalue(space, str(i)) is objs[i % len(objs)]
    for i in range(20):
        obj.setdictvalue(space, str(i), objs[(i + 1) % len(objs)])
    for i in range(20):
        assert obj.getdictvalue(space, str(i)) is objs[(i + 1) % len(objs)]
    assert obj._has_storage_list()
    for i in range(20):
        assert obj.deldictvalue(space, str(i))
        for j in range(i + 1):
            assert obj.getdictvalue(space, str(j)) is None
        for j in range(i + 1, 20):
            assert obj.getdictvalue(space, str(j)) is objs[(j + 1) % len(objs)]

 
# ___________________________________________________________
# integration tests


class AppTestWithMapDict(object):

    def test_simple(self):
        class A(object):
            pass
        a = A()
        a.x = 5
        a.y = 6
        a.zz = 7
        assert a.x == 5
        assert a.y == 6
        assert a.zz == 7

    def test_read_write_dict(self):
        class A(object):
            pass
        a = A()
        a.x = 5
        a.y = 6
        a.zz = 7
        d = a.__dict__
        assert d == {"x": 5, "y": 6, "zz": 7}
        d['dd'] = 41
        assert a.dd == 41
        del a.x
        assert d == {"y": 6, "zz": 7, 'dd': 41}
        d2 = d.copy()
        d2[1] = 2
        a.__dict__ = d2
        assert a.y == 6
        assert a.zz == 7
        assert a.dd == 41
        d['dd'] = 43
        assert a.dd == 41

    def test_popitem(self):
        class A(object):
            pass
        a = A()
        a.x = 5
        a.y = 6
        it1 = a.__dict__.popitem()
        assert it1 == ("y", 6)
        it2 = a.__dict__.popitem()
        assert it2 == ("x", 5)
        assert a.__dict__ == {}
        raises(KeyError, a.__dict__.popitem)



    def test_slot_name_conflict(self):
        class A(object):
            __slots__ = 'slot1'
        class B(A):
            __slots__ = 'slot1'
        x = B()
        x.slot1 = 'child'             # using B.slot1
        A.slot1.__set__(x, 'parent')  # using A.slot1
        assert x.slot1 == 'child'     # B.slot1 should still have its old value
        assert A.slot1.__get__(x) == 'parent'

    def test_change_class(self):
        class A(object):
            pass
        class B(object):
            pass
        a = A()
        a.x = 1
        a.y = 2
        assert a.x == 1
        assert a.y == 2
        a.__class__ = B
        assert a.x == 1
        assert a.y == 2
        assert isinstance(a, B)

        # dict accessed:
        a = A()
        a.x = 1
        a.y = 2
        assert a.x == 1
        assert a.y == 2
        d = a.__dict__
        assert d == {"x": 1, "y": 2}
        a.__class__ = B
        assert a.x == 1
        assert a.y == 2
        assert a.__dict__ is d
        assert d == {"x": 1, "y": 2}
        assert isinstance(a, B)

        # dict devolved:
        a = A()
        a.x = 1
        a.y = 2
        assert a.x == 1
        assert a.y == 2
        d = a.__dict__
        d[1] = 3
        assert d == {"x": 1, "y": 2, 1:3}
        a.__class__ = B
        assert a.x == 1
        assert a.y == 2
        assert a.__dict__ is d
        assert isinstance(a, B)

    def test_dict_devolved_bug(self):
        class A(object):
            pass
        a = A()
        a.x = 1
        d = a.__dict__
        d[1] = 3
        a.__dict__ = {}

    def test_dict_clear_bug(self):
        class A(object):
            pass
        a = A()
        a.x1 = 1
        a.x2 = 1
        a.x3 = 1
        a.x4 = 1
        a.x5 = 1
        for i in range(100): # change _size_estimate of w_A.terminator
            a1 = A()
            a1.x1 = 1
            a1.x2 = 1
            a1.x3 = 1
            a1.x4 = 1
            a1.x5 = 1
        d = a.__dict__
        d.clear()
        a.__dict__ = {1: 1}
        assert d == {}

    def test_change_class_slots(self):
        class A(object):
            __slots__ = ["x", "y"]

        class B(object):
            __slots__ = ["x", "y"]

        a = A()
        a.x = 1
        a.y = 2
        assert a.x == 1
        assert a.y == 2
        a.__class__ = B
        assert a.x == 1
        assert a.y == 2
        assert isinstance(a, B)

    def test_change_class_slots_dict(self):
        class A(object):
            __slots__ = ["x", "__dict__"]
        class B(object):
            __slots__ = ["x", "__dict__"]
        # dict accessed:
        a = A()
        a.x = 1
        a.y = 2
        assert a.x == 1
        assert a.y == 2
        d = a.__dict__
        assert d == {"y": 2}
        a.__class__ = B
        assert a.x == 1
        assert a.y == 2
        assert a.__dict__ is d
        assert d == {"y": 2}
        assert isinstance(a, B)

        # dict devolved:
        a = A()
        a.x = 1
        a.y = 2
        assert a.x == 1
        assert a.y == 2
        d = a.__dict__
        d[1] = 3
        assert d == {"y": 2, 1: 3}
        a.__class__ = B
        assert a.x == 1
        assert a.y == 2
        assert a.__dict__ is d
        assert isinstance(a, B)

    def test_setdict(self):
        class A(object):
            pass

        a = A()
        a.__dict__ = {}
        a.__dict__ = {}

    def test_delete_slot(self):
        class A(object):
            __slots__ = ['x']

        a = A()
        a.x = 42
        del a.x
        raises(AttributeError, "a.x")

    def test_reversed_dict(self):
        import __pypy__
        class X(object):
            pass
        x = X(); x.a = 10; x.b = 20; x.c = 30
        d = x.__dict__
        assert list(__pypy__.reversed_dict(d)) == list(d.keys())[::-1]

    def test_nonascii_argname(self):
        """
        class X:
            pass
        x = X()
        x.日本 = 3
        assert x.日本 == 3
        assert x.__dict__ == {'日本': 3}
        """

    def test_bug_materialize_huge_dict(self):
        import __pypy__
        d = __pypy__.newdict("instance")
        for i in range(100):
            d[str(i)] = i
        assert len(d) == 100

        for key in d:
            assert d[key] == int(key)

    def test_bug_iter_checks_map_is_wrong(self):
        # obvious in hindsight, but this test shows that checking that the map
        # stays the same during a.__dict__ iterations is too strict now
        class A(object):
            pass

        # an instance with unboxed storage
        a = A()
        a.x = "a"
        a.y = 1
        a.z = "b"

        a1 = A()
        a1.x = "a"
        a1.y = 1
        a1.z = "b"
        a1.y = None # mark the terminator as allow_unboxing = False

        d = a.__dict__
        # reading a.y during iteration changes the map! now that the iterators
        # store all the attrs anyway, just remove the check
        res = list(d.iteritems())
        assert res == [('x', 'a'), ('y', 1), ('z', 'b')]


@pytest.mark.skipif('config.option.runappdirect')
class AppTestWithMapDictAndCounters(object):
    spaceconfig = {"objspace.std.withmethodcachecounter": True}

    def setup_class(cls):
        from pypy.interpreter import gateway
        #
        def check(space, w_func, name):
            w_code = space.getattr(w_func, space.wrap('__code__'))
            nameindex = map(space.text_w, w_code.co_names_w).index(name)
            entry = w_code._mapdict_caches[nameindex]
            entry.failure_counter = 0
            entry.success_counter = 0
            INVALID_CACHE_ENTRY.failure_counter = 0
            #
            w_res = space.call_function(w_func)
            assert space.eq_w(w_res, space.wrap(42))
            #
            entry = w_code._mapdict_caches[nameindex]
            if entry is INVALID_CACHE_ENTRY:
                failures = successes = 0
            else:
                failures = entry.failure_counter
                successes = entry.success_counter
            globalfailures = INVALID_CACHE_ENTRY.failure_counter
            return space.wrap((failures, successes, globalfailures))
        check.unwrap_spec = [gateway.ObjSpace, gateway.W_Root, 'text']
        cls.w_check = cls.space.wrap(gateway.interp2app(check))

    def test_simple(self):
        class A(object):
            pass
        a = A()
        a.x = 42
        def f():
            return a.x
        #
        res = self.check(f, 'x')
        assert res == (1, 0, 0)
        res = self.check(f, 'x')
        assert res == (0, 1, 0)
        res = self.check(f, 'x')
        assert res == (0, 1, 0)
        res = self.check(f, 'x')
        assert res == (0, 1, 0)
        #
        A.y = 5     # unrelated, but changes the version_tag
        res = self.check(f, 'x')
        assert res == (1, 0, 0)
        res = self.check(f, 'x')
        assert res == (0, 1, 0)
        res = self.check(f, 'x')
        assert res == (0, 1, 0)
        res = self.check(f, 'x')
        assert res == (0, 1, 0)
        #
        A.x = 8     # but shadowed by 'a.x'
        res = self.check(f, 'x')
        assert res == (1, 0, 0)
        res = self.check(f, 'x')
        assert res == (0, 1, 0)
        res = self.check(f, 'x')
        assert res == (0, 1, 0)
        res = self.check(f, 'x')
        assert res == (0, 1, 0)

    def test_property(self):
        class A(object):
            x = property(lambda self: 42)
        a = A()
        def f():
            return a.x
        #
        res = self.check(f, 'x')
        assert res == (0, 0, 1)
        res = self.check(f, 'x')
        assert res == (0, 0, 1)
        res = self.check(f, 'x')
        assert res == (0, 0, 1)

    def test_slots(self):
        class A(object):
            __slots__ = ['x']
        a = A()
        a.x = 42
        def f():
            return a.x
        #
        res = self.check(f, 'x')
        assert res == (1, 0, 0)
        res = self.check(f, 'x')
        assert res == (0, 1, 0)
        res = self.check(f, 'x')
        assert res == (0, 1, 0)
        res = self.check(f, 'x')
        assert res == (0, 1, 0)

    def test_two_attributes(self):
        class A(object):
            pass
        a = A()
        a.x = 40
        a.y = -2
        def f():
            return a.x - a.y
        #
        res = self.check(f, 'x')
        assert res == (1, 0, 0)
        res = self.check(f, 'x')
        assert res == (0, 1, 0)
        res = self.check(f, 'x')
        assert res == (0, 1, 0)
        #
        res = self.check(f, 'y')
        assert res == (0, 1, 0)
        res = self.check(f, 'y')
        assert res == (0, 1, 0)
        res = self.check(f, 'y')
        assert res == (0, 1, 0)

    def test_two_maps(self):
        class A(object):
            pass
        a = A()
        a.x = 42
        def f():
            return a.x
        #
        res = self.check(f, 'x')
        assert res == (1, 0, 0)
        res = self.check(f, 'x')
        assert res == (0, 1, 0)
        res = self.check(f, 'x')
        assert res == (0, 1, 0)
        #
        a.y = "foo"      # changes the map
        res = self.check(f, 'x')
        assert res == (1, 0, 0)
        res = self.check(f, 'x')
        assert res == (0, 1, 0)
        res = self.check(f, 'x')
        assert res == (0, 1, 0)
        #
        a.y = "bar"      # does not change the map any more
        res = self.check(f, 'x')
        assert res == (0, 1, 0)
        res = self.check(f, 'x')
        assert res == (0, 1, 0)
        res = self.check(f, 'x')
        assert res == (0, 1, 0)

    def test_custom_metaclass(self):
        """
        class metaclass(type):
            pass
        class A(metaclass=metaclass):
            pass
        a = A()
        a.x = 42
        def f():
            return a.x
        #
        res = self.check(f, 'x')
        assert res == (1, 0, 0)
        res = self.check(f, 'x')
        assert res == (0, 1, 0)
        res = self.check(f, 'x')
        assert res == (0, 1, 0)
        """

    def test_old_style_base(self):
        skip('py3k no longer has old style classes')
        class B:
            pass
        class C(object):
            pass
        class A(C, B):
            pass
        a = A()
        a.x = 42
        def f():
            return a.x
        #
        res = self.check(f, 'x')
        assert res == (0, 0, 1)
        res = self.check(f, 'x')
        assert res == (0, 0, 1)
        res = self.check(f, 'x')
        assert res == (0, 0, 1)

    def test_call_method_uses_cache(self):
        # bit sucky
        global C

        class C(object):
            def m(*args):
                return args
        C.sm = staticmethod(C.m)
        C.cm = classmethod(C.m)

        d = {'C': C}
        exec("""if 1:

            def f():
                c = C()
                res = c.m(1)
                assert res == (c, 1)
                return 42

            def g():
                c = C()
                res = c.sm(1)
                assert res == (1, )
                return 42

            def h():
                c = C()
                res = c.cm(1)
                assert res == (C, 1)
                return 42
        """, d)
        f = d['f']
        g = d['g']
        h = d['h']
        res = self.check(f, 'm')
        assert res == (1, 0, 0)
        res = self.check(f, 'm')
        assert res == (0, 1, 0)
        res = self.check(f, 'm')
        assert res == (0, 1, 0)
        res = self.check(f, 'm')
        assert res == (0, 1, 0)

        # static methods are not cached
        res = self.check(g, 'sm')
        assert res == (0, 0, 0)
        res = self.check(g, 'sm')
        assert res == (0, 0, 0)

        # neither are class methods
        res = self.check(h, 'cm')
        assert res == (0, 0, 0)
        res = self.check(h, 'cm')
        assert res == (0, 0, 0)

    def test_mix_cache_bug(self):
        # bit sucky
        global C

        class C(object):
            def m(*args):
                return args

        d = {'C': C}
        exec("""if 1:

            def f():
                c = C()
                res = c.m(1)
                assert res == (c, 1)
                bm = c.m
                res = bm(1)
                assert res == (c, 1)
                return 42

        """, d)
        f = d['f']
        res = self.check(f, 'm')
        assert res == (1, 1, 1)
        res = self.check(f, 'm')
        assert res == (0, 2, 1)
        res = self.check(f, 'm')
        assert res == (0, 2, 1)
        res = self.check(f, 'm')
        assert res == (0, 2, 1)

    def test_dont_keep_class_alive(self):
        import weakref
        import gc
        def f():
            class C(object):
                def m(self):
                    pass
            r = weakref.ref(C)
            # Trigger cache.
            C().m()
            del C
            gc.collect(); gc.collect(); gc.collect()
            assert r() is None
            return 42
        f()

    def test_instance_keeps_class_alive(self):
        import weakref
        import gc
        def f():
            class C(object):
                def m(self):
                    return 42
            r = weakref.ref(C)
            c = C()
            del C
            gc.collect(); gc.collect(); gc.collect()
            return c.m()
        val = f()
        assert val == 42
        f()

    def test_bug_lookup_method_devolved_dict_caching(self):
        class A(object):
            def method(self):
                return 42
        a = A()
        a.__dict__[1] = 'foo'
        got = a.method()
        assert got == 42
        a.__dict__['method'] = lambda: 43
        got = a.method()
        assert got == 43

    def test_dict_order(self):
        # the __dict__ order is not strictly enforced, but in
        # simple cases like that, we want to follow the order of
        # creation of the attributes
        class A(object):
            pass
        a = A()
        a.x = 5
        a.z = 6
        a.y = 7
        assert list(a.__dict__) == ['x', 'z', 'y']
        assert list(a.__dict__.values()) == [5, 6, 7]
        assert list(a.__dict__.items()) == [('x', 5), ('z', 6), ('y', 7)]

    def test_bug_method_change(self):
        class A(object):
            def method(self):
                return 42
        a = A()
        got = a.method()
        assert got == 42
        A.method = lambda self: 43
        got = a.method()
        assert got == 43
        A.method = lambda self: 44
        got = a.method()
        assert got == 44

    def test_bug_slot_via_changing_member_descr(self):
        class A(object):
            __slots__ = ['a', 'b', 'c', 'd']
        x = A()
        x.a = 'a'
        x.b = 'b'
        x.c = 'c'
        x.d = 'd'
        got = x.a
        assert got == 'a'
        A.a = A.b
        got = x.a
        assert got == 'b'
        A.a = A.c
        got = x.a
        assert got == 'c'
        A.a = A.d
        got = x.a
        assert got == 'd'

    def test_bug_builtin_types_callmethod(self):
        import sys
        class D(type(sys)):
            def mymethod(self):
                return "mymethod"

        def foobar():
            return "foobar"

        d = D('d')
        res1 = d.mymethod()
        d.mymethod = foobar
        res2 = d.mymethod()
        assert res1 == "mymethod"
        assert res2 == "foobar"

    def test_bug_builtin_types_load_attr(self):
        import sys
        class D(type(sys)):
            def mymethod(self):
                return "mymethod"

        def foobar():
            return "foobar"

        d = D('d')
        m = d.mymethod
        res1 = m()
        d.mymethod = foobar
        m = d.mymethod
        res2 = m()
        assert res1 == "mymethod"
        assert res2 == "foobar"


@pytest.mark.skipif('config.option.runappdirect')
class AppTestGlobalCaching(AppTestWithMapDict):
    spaceconfig = {"objspace.std.withmethodcachecounter": True}

    def test_mix_classes(self):
        import __pypy__
        seen = []
        for i in range(20):
            class A(object):
                def f(self):
                    return 42
            class B(object):
                def f(self):
                    return 43
            class C(object):
                def f(self):
                    return 44
            l = [A(), B(), C()] * 10
            __pypy__.reset_method_cache_counter()
            # 'exec' to make sure that a.f() is compiled with CALL_METHOD
            d = {'l': l}
            exec("""for i, a in enumerate(l):
                        assert a.f() == 42 + i % 3
            """, d)
            cache_counter = __pypy__.mapdict_cache_counter("f")
            if cache_counter == (27, 3):
                break
            # keep them alive, to make sure that on the
            # next try they have difference addresses
            seen.append((l, cache_counter))
        else:
            assert 0, "failed: got %r" % ([got[1] for got in seen],)

    def test_mix_classes_attribute(self):
        import __pypy__
        seen = []
        for i in range(20):
            class A(object):
                def __init__(self):
                    self.x = 42
            class B(object):
                def __init__(self):
                    self.x = 43
            class C(object):
                def __init__(self):
                    self.x = 44
            l = [A(), B(), C()] * 10
            __pypy__.reset_method_cache_counter()
            for i, a in enumerate(l):
                assert a.x == 42 + i % 3
            cache_counter = __pypy__.mapdict_cache_counter("x")
            if cache_counter == (27, 3):
                break
            # keep them alive, to make sure that on the
            # next try they have difference addresses
            seen.append((l, cache_counter))
        else:
            assert 0, "failed: got %r" % ([got[1] for got in seen],)

class TestDictSubclassShortcutBug(object):
    spaceconfig = {"objspace.std.withmethodcachecounter": True}

    def test_bug(self):
        w_dict = self.space.appexec([], """():
                class A(dict):
                    def __getitem__(self, key):
                        return 1
                assert eval("a", globals(), A()) == 1
                return A()
                """)
        assert w_dict.user_overridden_class

def test_newdict_instance():
    w_dict = space.newdict(instance=True)
    assert type(w_dict.get_strategy()) is MapDictStrategy

class TestMapDictImplementationUsingnewdict(BaseTestRDictImplementation):
    StrategyClass = MapDictStrategy
    # NB: the get_impl method is not overwritten here, as opposed to above

    def test_setdefault_fast(self):
        # mapdict can't pass this, which is fine
        pass<|MERGE_RESOLUTION|>--- conflicted
+++ resolved
@@ -1,10 +1,6 @@
-<<<<<<< HEAD
 # -*- coding: utf-8 -*-
 import pytest
 
-=======
-import pytest
->>>>>>> dd7373fc
 from pypy.objspace.std.test.test_dictmultiobject import FakeSpace, W_DictObject
 from pypy.objspace.std.mapdict import *
 
@@ -1253,7 +1249,7 @@
         d = a.__dict__
         # reading a.y during iteration changes the map! now that the iterators
         # store all the attrs anyway, just remove the check
-        res = list(d.iteritems())
+        res = list(d.items())
         assert res == [('x', 'a'), ('y', 1), ('z', 'b')]
 
 
