from pypy.objspace.std.test import test_typeobject


class AppTestMethodCaching(test_typeobject.AppTestTypeObject):
    spaceconfig = {"objspace.std.withmethodcachecounter": True}

    def setup_class(cls):
        # This is for the following tests, which are a bit fragile and
        # historically have been failing once in a while.  With this hack,
        # they are run up to 5 times in a row, saving the frame of the
        # failed attempt.  This means occasional collisions should work
        # differently during the retry.
        cls.w_retry = cls.space.appexec([], """():
            def retry(run):
                keepalive = []
                for i in range(4):
                    try:
                        return run()
                    except AssertionError:
                        import sys
                        keepalive.append(sys.exc_info())
                return run()
            return retry
        """)

    def test_mix_classes(self):
      @self.retry
      def run():
        import __pypy__
        class A(object):
            def f(self):
                return 42
        class B(object):
            def f(self):
                return 43
        class C(object):
            def f(self):
                return 44
        l = [A(), B(), C()] * 10
        __pypy__.reset_method_cache_counter()
        for i, a in enumerate(l):
            assert a.f() == 42 + i % 3
        cache_counter = __pypy__.method_cache_counter("f")
        assert cache_counter[0] >= 15
        assert cache_counter[1] >= 3 # should be (27, 3)
        assert sum(cache_counter) == 30

<<<<<<< HEAD
    def test_change_methods(self):
        # this test fails because of the following line in typeobject.py:427
        #             if cached_name is name:
        
        # in py3k, identifiers are stored in W_UnicodeObject and unwrapped by
        # calling space.str_w, which .encode('ascii') the string, thus
        # creating new strings all the time. The problem should be solved when
        # we implement proper unicode identifiers in py3k
=======
    def test_class_that_cannot_be_cached(self):
      @self.retry
      def run():
        import __pypy__
        class X:
            pass
        class Y(object):
            pass
        class A(Y, X):
            def f(self):
                return 42

        class B(object):
            def f(self):
                return 43
        class C(object):
            def f(self):
                return 44
        l = [A(), B(), C()] * 10
        __pypy__.reset_method_cache_counter()
        for i, a in enumerate(l):
            assert a.f() == 42 + i % 3
        cache_counter = __pypy__.method_cache_counter("f")
        assert cache_counter[0] >= 9
        assert cache_counter[1] >= 2 # should be (18, 2)
        assert sum(cache_counter) == 20
 
    def test_change_methods(self):
      @self.retry
      def run():
>>>>>>> 4c3aa093
        import __pypy__
        class A(object):
            def f(self):
                return 42
        l = [A()] * 10
        __pypy__.reset_method_cache_counter()
        for i, a in enumerate(l):
            assert a.f() == 42 + i
            A.f = eval("lambda self: %s" % (42 + i + 1, ))
        cache_counter = __pypy__.method_cache_counter("f")
        #
        # a bit of explanation about what's going on.  (1) is the line "a.f()"
        # and (2) is "A.f = ...".
        #
        # at line (1) we do the lookup on type(a).f
        #
        # at line (2) we do a setattr on A. However, descr_setattr does also a
        # lookup of type(A).f i.e. type.f, to check if by chance 'f' is a data
        # descriptor.
        #
        # At the first iteration:
        # (1) is a miss because it's the first lookup of A.f. The result is cached
        #
        # (2) is a miss because it is the first lookup of type.f. The
        # (non-existant) result is cached. The version of A changes, and 'f'
        # is changed to be a cell object, so that subsequest assignments won't
        # change the version of A
        #
        # At the second iteration:
        # (1) is a miss because the version of A changed just before
        # (2) is a hit, because type.f is cached. The version of A no longer changes
        #
        # At the third and subsequent iterations:
        # (1) is a hit, because the version of A did not change
        # (2) is a hit, see above
        assert cache_counter == (17, 3)

    def test_subclasses(self):
      @self.retry
      def run():
        import __pypy__
        class A(object):
            def f(self):
                return 42
        class B(object):
            def f(self):
                return 43
        class C(A):
            pass
        l = [A(), B(), C()] * 10
        __pypy__.reset_method_cache_counter()
        for i, a in enumerate(l):
            assert a.f() == 42 + (i % 3 == 1)
        cache_counter = __pypy__.method_cache_counter("f")
        assert cache_counter[0] >= 15
        assert cache_counter[1] >= 3 # should be (27, 3)
        assert sum(cache_counter) == 30
  
    def test_many_names(self):
      @self.retry
      def run():
        import __pypy__
        laste = None
        for j in range(20):
            class A(object):
                foo = 5
                bar = 6
                baz = 7
                xyz = 8
                stuff = 9
                a = 10
                foobar = 11

            a = A()
            names = [name for name in A.__dict__.keys()
                          if not name.startswith('_')]
            names.sort()
            names_repeated = names * 10
            result = []
            __pypy__.reset_method_cache_counter()
            for name in names_repeated:
                result.append(getattr(a, name))
            append_counter = __pypy__.method_cache_counter("append")
            names_counters = [__pypy__.method_cache_counter(name)
                              for name in names]
            try:
                assert append_counter[0] >= 10 * len(names) - 1
                for name, count in zip(names, names_counters):
                    assert count == (9, 1), str((name, count))
                break
            except AssertionError as e:
                laste = e
        else:
            raise laste

    def test_mutating_bases(self):
        class C(object):
            pass
        class C2(object):
            foo = 5
        class D(C):
            pass
        class E(D):
            pass
        d = D()
        e = E()
        D.__bases__ = (C2,)
        assert e.foo == 5

        class F(object):
            foo = 3
        D.__bases__ = (C, F)
        assert e.foo == 3

    def test_custom_metaclass(self):
      @self.retry
      def run():
        import __pypy__
        for j in range(20):
            class MetaA(type):
                def __getattribute__(self, x):
                    return 1
            def f(self):
                return 42
            A = type.__new__(MetaA, "A", (), {"f": f})
            l = [type.__getattribute__(A, "__new__")(A)] * 10
            __pypy__.reset_method_cache_counter()
            for i, a in enumerate(l):
                assert a.f() == 42
            cache_counter = __pypy__.method_cache_counter("f")
            assert sum(cache_counter) == 10
            if cache_counter == (9, 1):
                break
            #else the moon is misaligned, try again
        else:
            raise AssertionError("cache_counter = %r" % (cache_counter,))

    def test_mutate_class(self):
      @self.retry
      def run():
        import __pypy__
        class A(object):
            x = 1
            y = 2
        __pypy__.reset_method_cache_counter()
        a = A()
        for i in range(100):
            assert a.y == 2
            assert a.x == i + 1
            A.x += 1
        cache_counter = __pypy__.method_cache_counter("x")
        assert cache_counter[0] >= 350
        assert cache_counter[1] >= 1
        assert sum(cache_counter) == 400

        __pypy__.reset_method_cache_counter()
        a = A()
        for i in range(100):
            assert a.y == 2
            setattr(a, "a%s" % i, i)
        cache_counter = __pypy__.method_cache_counter("x")
        assert cache_counter[0] == 0 # 0 hits, because all the attributes are new<|MERGE_RESOLUTION|>--- conflicted
+++ resolved
@@ -45,7 +45,6 @@
         assert cache_counter[1] >= 3 # should be (27, 3)
         assert sum(cache_counter) == 30
 
-<<<<<<< HEAD
     def test_change_methods(self):
         # this test fails because of the following line in typeobject.py:427
         #             if cached_name is name:
@@ -54,38 +53,8 @@
         # calling space.str_w, which .encode('ascii') the string, thus
         # creating new strings all the time. The problem should be solved when
         # we implement proper unicode identifiers in py3k
-=======
-    def test_class_that_cannot_be_cached(self):
-      @self.retry
-      def run():
-        import __pypy__
-        class X:
-            pass
-        class Y(object):
-            pass
-        class A(Y, X):
-            def f(self):
-                return 42
-
-        class B(object):
-            def f(self):
-                return 43
-        class C(object):
-            def f(self):
-                return 44
-        l = [A(), B(), C()] * 10
-        __pypy__.reset_method_cache_counter()
-        for i, a in enumerate(l):
-            assert a.f() == 42 + i % 3
-        cache_counter = __pypy__.method_cache_counter("f")
-        assert cache_counter[0] >= 9
-        assert cache_counter[1] >= 2 # should be (18, 2)
-        assert sum(cache_counter) == 20
- 
-    def test_change_methods(self):
-      @self.retry
-      def run():
->>>>>>> 4c3aa093
+      @self.retry
+      def run():
         import __pypy__
         class A(object):
             def f(self):
