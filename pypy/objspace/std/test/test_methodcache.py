--- conflicted
+++ resolved
@@ -45,7 +45,6 @@
             assert cache_counter[1] >= 3 # should be (27, 3)
             assert sum(cache_counter) == 30
 
-<<<<<<< HEAD
     def test_change_methods(self):
         # this test fails because of the following line in typeobject.py:427
         #             if cached_name is name:
@@ -54,227 +53,110 @@
         # calling space.str_w, which .encode('ascii') the string, thus
         # creating new strings all the time. The problem should be solved when
         # we implement proper unicode identifiers in py3k
-      @self.retry
-      def run():
-        import __pypy__
-        class A(object):
-            def f(self):
-                return 42
-        l = [A()] * 10
-        __pypy__.reset_method_cache_counter()
-        for i, a in enumerate(l):
-            assert a.f() == 42 + i
-            A.f = eval("lambda self: %s" % (42 + i + 1, ))
-        cache_counter = __pypy__.method_cache_counter("f")
-        #
-        # a bit of explanation about what's going on.  (1) is the line "a.f()"
-        # and (2) is "A.f = ...".
-        #
-        # at line (1) we do the lookup on type(a).f
-        #
-        # at line (2) we do a setattr on A. However, descr_setattr does also a
-        # lookup of type(A).f i.e. type.f, to check if by chance 'f' is a data
-        # descriptor.
-        #
-        # At the first iteration:
-        # (1) is a miss because it's the first lookup of A.f. The result is cached
-        #
-        # (2) is a miss because it is the first lookup of type.f. The
-        # (non-existant) result is cached. The version of A changes, and 'f'
-        # is changed to be a cell object, so that subsequest assignments won't
-        # change the version of A
-        #
-        # At the second iteration:
-        # (1) is a miss because the version of A changed just before
-        # (2) is a hit, because type.f is cached. The version of A no longer changes
-        #
-        # At the third and subsequent iterations:
-        # (1) is a hit, because the version of A did not change
-        # (2) is a hit, see above
-        assert cache_counter == (17, 3)
+        @self.retry
+        def run():
+          import __pypy__
+          class A(object):
+              def f(self):
+                  return 42
+          l = [A()] * 10
+          __pypy__.reset_method_cache_counter()
+          for i, a in enumerate(l):
+              assert a.f() == 42 + i
+              A.f = eval("lambda self: %s" % (42 + i + 1, ))
+          cache_counter = __pypy__.method_cache_counter("f")
+          #
+          # a bit of explanation about what's going on.  (1) is the line "a.f()"
+          # and (2) is "A.f = ...".
+          #
+          # at line (1) we do the lookup on type(a).f
+          #
+          # at line (2) we do a setattr on A. However, descr_setattr does also a
+          # lookup of type(A).f i.e. type.f, to check if by chance 'f' is a data
+          # descriptor.
+          #
+          # At the first iteration:
+          # (1) is a miss because it's the first lookup of A.f. The result is cached
+          #
+          # (2) is a miss because it is the first lookup of type.f. The
+          # (non-existant) result is cached. The version of A changes, and 'f'
+          # is changed to be a cell object, so that subsequest assignments won't
+          # change the version of A
+          #
+          # At the second iteration:
+          # (1) is a miss because the version of A changed just before
+          # (2) is a hit, because type.f is cached. The version of A no longer changes
+          #
+          # At the third and subsequent iterations:
+          # (1) is a hit, because the version of A did not change
+          # (2) is a hit, see above
+          assert cache_counter == (17, 3)
 
     def test_subclasses(self):
-      @self.retry
-      def run():
-        import __pypy__
-        class A(object):
-            def f(self):
-                return 42
-        class B(object):
-            def f(self):
-                return 43
-        class C(A):
-            pass
-        l = [A(), B(), C()] * 10
-        __pypy__.reset_method_cache_counter()
-        for i, a in enumerate(l):
-            assert a.f() == 42 + (i % 3 == 1)
-        cache_counter = __pypy__.method_cache_counter("f")
-        assert cache_counter[0] >= 15
-        assert cache_counter[1] >= 3 # should be (27, 3)
-        assert sum(cache_counter) == 30
+        @self.retry
+        def run():
+          import __pypy__
+          class A(object):
+              def f(self):
+                  return 42
+          class B(object):
+              def f(self):
+                  return 43
+          class C(A):
+              pass
+          l = [A(), B(), C()] * 10
+          __pypy__.reset_method_cache_counter()
+          for i, a in enumerate(l):
+              assert a.f() == 42 + (i % 3 == 1)
+          cache_counter = __pypy__.method_cache_counter("f")
+          assert cache_counter[0] >= 15
+          assert cache_counter[1] >= 3 # should be (27, 3)
+          assert sum(cache_counter) == 30
   
     def test_many_names(self):
-      @self.retry
-      def run():
-        import __pypy__
-        laste = None
-        for j in range(20):
-            class A(object):
-                foo = 5
-                bar = 6
-                baz = 7
-                xyz = 8
-                stuff = 9
-                a = 10
-                foobar = 11
-
-            a = A()
-            names = [name for name in A.__dict__.keys()
-                          if not name.startswith('_')]
-            names.sort()
-            names_repeated = names * 10
-            result = []
-            __pypy__.reset_method_cache_counter()
-            for name in names_repeated:
-                result.append(getattr(a, name))
-            append_counter = __pypy__.method_cache_counter("append")
-            names_counters = [__pypy__.method_cache_counter(name)
-                              for name in names]
-            try:
-                assert append_counter[0] >= 10 * len(names) - 1
-                for name, count in zip(names, names_counters):
-                    assert count == (9, 1), str((name, count))
-                break
-            except AssertionError as e:
-                laste = e
-        else:
-            raise laste
-=======
-    def test_class_that_cannot_be_cached(self):
-        @self.retry
-        def run():
-            import __pypy__
-            class X:
-                pass
-            class Y(object):
-                pass
-            class A(Y, X):
-                def f(self):
-                    return 42
-
-            class B(object):
-                def f(self):
-                    return 43
-            class C(object):
-                def f(self):
-                    return 44
-            l = [A(), B(), C()] * 10
-            __pypy__.reset_method_cache_counter()
-            for i, a in enumerate(l):
-                assert a.f() == 42 + i % 3
-            cache_counter = __pypy__.method_cache_counter("f")
-            assert cache_counter[0] >= 9
-            assert cache_counter[1] >= 2 # should be (18, 2)
-            assert sum(cache_counter) == 20
-
-    def test_change_methods(self):
-        @self.retry
-        def run():
-            import __pypy__
-            class A(object):
-                def f(self):
-                    return 42
-            l = [A()] * 10
-            __pypy__.reset_method_cache_counter()
-            for i, a in enumerate(l):
-                assert a.f() == 42 + i
-                A.f = eval("lambda self: %s" % (42 + i + 1, ))
-            cache_counter = __pypy__.method_cache_counter("f")
-            #
-            # a bit of explanation about what's going on.  (1) is the line "a.f()"
-            # and (2) is "A.f = ...".
-            #
-            # at line (1) we do the lookup on type(a).f
-            #
-            # at line (2) we do a setattr on A. However, descr_setattr does also a
-            # lookup of type(A).f i.e. type.f, to check if by chance 'f' is a data
-            # descriptor.
-            #
-            # At the first iteration:
-            # (1) is a miss because it's the first lookup of A.f. The result is cached
-            #
-            # (2) is a miss because it is the first lookup of type.f. The
-            # (non-existant) result is cached. The version of A changes, and 'f'
-            # is changed to be a cell object, so that subsequest assignments won't
-            # change the version of A
-            #
-            # At the second iteration:
-            # (1) is a miss because the version of A changed just before
-            # (2) is a hit, because type.f is cached. The version of A no longer changes
-            #
-            # At the third and subsequent iterations:
-            # (1) is a hit, because the version of A did not change
-            # (2) is a hit, see above
-            assert cache_counter == (17, 3)
-
-    def test_subclasses(self):
-        @self.retry
-        def run():
-            import __pypy__
-            class A(object):
-                def f(self):
-                    return 42
-            class B(object):
-                def f(self):
-                    return 43
-            class C(A):
-                pass
-            l = [A(), B(), C()] * 10
-            __pypy__.reset_method_cache_counter()
-            for i, a in enumerate(l):
-                assert a.f() == 42 + (i % 3 == 1)
-            cache_counter = __pypy__.method_cache_counter("f")
-            assert cache_counter[0] >= 15
-            assert cache_counter[1] >= 3 # should be (27, 3)
-            assert sum(cache_counter) == 30
-
-    def test_many_names(self):
-        @self.retry
-        def run():
-            import __pypy__
+        @self.retry
+        def run():
+            import __pypy__
+            laste = None
             for j in range(20):
-                class A(object):
-                    foo = 5
-                    bar = 6
-                    baz = 7
-                    xyz = 8
-                    stuff = 9
-                    a = 10
-                    foobar = 11
-
-                a = A()
-                names = [name for name in A.__dict__.keys()
-                              if not name.startswith('_')]
-                names.sort()
-                names_repeated = names * 10
-                result = []
-                __pypy__.reset_method_cache_counter()
-                for name in names_repeated:
-                    result.append(getattr(a, name))
-                append_counter = __pypy__.method_cache_counter("append")
-                names_counters = [__pypy__.method_cache_counter(name)
-                                  for name in names]
-                try:
-                    assert append_counter[0] >= 10 * len(names) - 1
-                    for name, count in zip(names, names_counters):
-                        assert count == (9, 1), str((name, count))
-                    break
-                except AssertionError:
-                    pass
+              class A(object):
+                  def f(self):
+                      return 42
+              class B(object):
+                  def f(self):
+                      return 43
+              class C(A):
+                  pass
+              l = [A(), B(), C()] * 10
+              __pypy__.reset_method_cache_counter()
+              for i, a in enumerate(l):
+                  assert a.f() == 42 + (i % 3 == 1)
+              cache_counter = __pypy__.method_cache_counter("f")
+              assert cache_counter[0] >= 15
+              assert cache_counter[1] >= 3 # should be (27, 3)
+              assert sum(cache_counter) == 30
+
+              a = A()
+              names = [name for name in A.__dict__.keys()
+                       if not name.startswith('_')]
+              names.sort()
+              names_repeated = names * 10
+              result = []
+              __pypy__.reset_method_cache_counter()
+              for name in names_repeated:
+                  result.append(getattr(a, name))
+              append_counter = __pypy__.method_cache_counter("append")
+              names_counters = [__pypy__.method_cache_counter(name)
+                                for name in names]
+              try:
+                  assert append_counter[0] >= 10 * len(names) - 1
+                  for name, count in zip(names, names_counters):
+                      assert count == (9, 1), str((name, count))
+                  break
+              except AssertionError as e:
+                  laste = e
             else:
-                raise
->>>>>>> 340322f8
+                raise laste
 
     def test_mutating_bases(self):
         class C(object):
