--- conflicted
+++ resolved
@@ -143,11 +143,7 @@
         space = self.space
         strategy = ModuleDictStrategy(space)
         storage = strategy.get_empty_storage()
-<<<<<<< HEAD
-        self.w_d = W_DictMultiObject(space, strategy, storage)
-=======
-        cls.w_d = W_ModuleDictObject(cls.space, strategy, storage)
->>>>>>> da9abfdb
+        self.w_d = W_ModuleDictObject(space, strategy, storage)
 
     def test_popitem(self):
         import __pypy__
