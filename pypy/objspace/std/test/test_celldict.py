--- conflicted
+++ resolved
@@ -53,13 +53,8 @@
         x = object()
         d.setitem(u"a", x)
         v2 = strategy.version
-<<<<<<< HEAD
-        assert v1 is not v2
+        assert v1 is v2
         d.setitem(u"a", x)
-=======
-        assert v1 is v2
-        d.setitem("a", x)
->>>>>>> 34e2be9f
         v3 = strategy.version
         assert v2 is v3
 
