--- conflicted
+++ resolved
@@ -214,7 +214,6 @@
         d["a"] = 3
         del d["a"]
         d[object()] = 5
-<<<<<<< HEAD
         assert list(d.values()) == [5]
 
     def test_unicode(self):
@@ -236,11 +235,10 @@
         d[o] = 'baz'
         assert set(d) == set(['foo', 'λ', o])
         assert "ObjectDictStrategy" in __pypy__.internal_repr(d)
-=======
-        assert d.values() == [5]
+
 
 class TestCellCache(object):
-    FakeString = FakeString
+    FakeString = FakeUnicode
 
     def moduledict_and_key(self):
         strategy = ModuleDictStrategy(space)
@@ -259,6 +257,7 @@
 
         assert c.getvalue(space) == 1
         assert d.getitem(w_key) == 1
+
         assert d.get_strategy().getdictvalue_no_unwrapping(d, key) == 1
 
         d.setitem(w_key, 2)
@@ -445,5 +444,4 @@
         frame.getname_u = None # the rest still works due to the cache
         frame.w_top_of_stack = 9
         STORE_GLOBAL_cached(frame, 0, None)
-        assert d.getitem(w_key) == 9
->>>>>>> 33a3c1a5
+        assert d.getitem(w_key) == 9