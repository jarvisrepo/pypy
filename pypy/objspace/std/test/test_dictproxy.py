--- conflicted
+++ resolved
@@ -66,7 +66,6 @@
         raises(TypeError, "del proxy['a']")
         raises(AttributeError, "proxy.clear()")
         raises(TypeError, reversed, proxy)
-<<<<<<< HEAD
         #
         class D(dict):
             def copy(self): return 3
@@ -77,9 +76,7 @@
         raises(TypeError, dictproxy, [3])
         #
         {}.update(proxy)
-=======
 
->>>>>>> 82ed20b8
 
 class AppTestUserObjectMethodCache(AppTestUserObject):
     spaceconfig = {"objspace.std.withmethodcachecounter": True}