--- conflicted
+++ resolved
@@ -110,15 +110,6 @@
         assert 'W_StringSliceObject' in __pypy__.internal_repr(s)
         assert hash(s) & 0x7fffffff == 0x7e0bce58
 
-<<<<<<< HEAD
-    def test_split_produces_strslices(self):
-        import __pypy__
-        l = (b"X" * 100 + b"," + b"Y" * 100).split(b",")
-        assert "W_StringSliceObject" in __pypy__.internal_repr(l[0])
-        assert "W_StringSliceObject" in __pypy__.internal_repr(l[1])
-
-=======
->>>>>>> 1b0b2a5a
     def test_strip_produces_strslices(self):
         import __pypy__
         s = (b"abc" + b"X" * 100 + b"," + b"Y" * 100 + b"abc").strip(b"abc")
