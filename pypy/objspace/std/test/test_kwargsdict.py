# encoding: utf-8
import py
from pypy.objspace.std.test.test_dictmultiobject import FakeSpace, W_DictObject
from pypy.objspace.std.kwargsdict import *

space = FakeSpace()
strategy = KwargsDictStrategy(space)

def test_create():
    keys = ["a", "b", "c"]
    values = [1, 2, 3]
    storage = strategy.erase((keys, values))
    d = W_DictObject(space, strategy, storage)
    assert d.getitem_str("a") == 1
    assert d.getitem_str("b") == 2
    assert d.getitem_str("c") == 3
    assert d.getitem(space.wrap("a")) == 1
    assert d.getitem(space.wrap("b")) == 2
    assert d.getitem(space.wrap("c")) == 3
    assert d.w_keys() == keys
    assert d.values() == values

def test_set_existing():
    keys = ["a", "b", "c"]
    values = [1, 2, 3]
    storage = strategy.erase((keys, values))
    d = W_DictObject(space, strategy, storage)
    assert d.getitem_str("a") == 1
    assert d.getitem_str("b") == 2
    assert d.getitem_str("c") == 3
    assert d.setitem_str("a", 4) is None
    assert d.getitem_str("a") == 4
    assert d.getitem_str("b") == 2
    assert d.getitem_str("c") == 3
    assert d.setitem_str("b", 5) is None
    assert d.getitem_str("a") == 4
    assert d.getitem_str("b") == 5
    assert d.getitem_str("c") == 3
    assert d.setitem_str("c", 6) is None
    assert d.getitem_str("a") == 4
    assert d.getitem_str("b") == 5
    assert d.getitem_str("c") == 6
    assert d.getitem(space.wrap("a")) == 4
    assert d.getitem(space.wrap("b")) == 5
    assert d.getitem(space.wrap("c")) == 6
    assert d.w_keys() == keys
    assert d.values() == values
    assert keys == ["a", "b", "c"]
    assert values == [4, 5, 6]


def test_set_new():
    keys = ["a", "b", "c"]
    values = [1, 2, 3]
    storage = strategy.erase((keys, values))
    d = W_DictObject(space, strategy, storage)
    assert d.getitem_str("a") == 1
    assert d.getitem_str("b") == 2
    assert d.getitem_str("c") == 3
    assert d.getitem_str("d") is None
    assert d.setitem_str("d", 4) is None
    assert d.getitem_str("a") == 1
    assert d.getitem_str("b") == 2
    assert d.getitem_str("c") == 3
    assert d.getitem_str("d") == 4
    assert d.w_keys() == keys
    assert d.values() == values
    assert keys == ["a", "b", "c", "d"]
    assert values == [1, 2, 3, 4]

def test_limit_size():
    storage = strategy.get_empty_storage()
    d = W_DictObject(space, strategy, storage)
    for i in range(100):
        assert d.setitem_str("d%s" % i, 4) is None
    assert d.get_strategy() is not strategy
    assert "UnicodeDictStrategy" == d.get_strategy().__class__.__name__

def test_limit_size_non_ascii():
    storage = strategy.get_empty_storage()
    d = W_DictObject(space, strategy, storage)
    for i in range(100):
        assert d.setitem_str("ה%s" % i, 4) is None
    assert d.get_strategy() is not strategy
    assert "UnicodeDictStrategy" == d.get_strategy().__class__.__name__

def test_keys_doesnt_wrap():
    space = FakeSpace()
    space.newlist = None
    strategy = KwargsDictStrategy(space)
    keys = ["a", "b", "c"]
    values = [1, 2, 3]
    storage = strategy.erase((keys, values))
    d = W_DictObject(space, strategy, storage)
    w_l = d.w_keys() # does not crash

def test_view_as_kwargs():
    from pypy.objspace.std.dictmultiobject import EmptyDictStrategy
    strategy = KwargsDictStrategy(space)
    keys = ["a", "b", "c"]
    values = [1, 2, 3]
    storage = strategy.erase((keys, values))
    d = W_DictObject(space, strategy, storage)
    assert space.view_as_kwargs(d) == (keys, values)

    strategy = EmptyDictStrategy(space)
    storage = strategy.get_empty_storage()
    d = W_DictObject(space, strategy, storage)
    assert space.view_as_kwargs(d) == ([], [])

def test_from_empty_to_kwargs():
    strategy = EmptyKwargsDictStrategy(space)
    storage = strategy.get_empty_storage()
    d = W_DictObject(space, strategy, storage)
    d.setitem_str("a", 3)
    assert isinstance(d.get_strategy(), KwargsDictStrategy)


from pypy.objspace.std.test.test_dictmultiobject import BaseTestRDictImplementation, BaseTestDevolvedDictImplementation
def get_impl(self):
    storage = strategy.erase(([], []))
    return W_DictObject(space, strategy, storage)

class TestKwargsDictImplementation(BaseTestRDictImplementation):
    StrategyClass = KwargsDictStrategy
    get_impl = get_impl
    def test_delitem(self):
        pass # delitem devolves for now

    def test_setdefault_fast(self):
        pass # not based on hashing at all

class TestDevolvedKwargsDictImplementation(BaseTestDevolvedDictImplementation):
    get_impl = get_impl
    StrategyClass = KwargsDictStrategy

    def test_setdefault_fast(self):
        pass # not based on hashing at all


class AppTestKwargsDictStrategy(object):
    def setup_class(cls):
        if cls.runappdirect:
            py.test.skip("__repr__ doesn't work on appdirect")

    def w_get_strategy(self, obj):
        import __pypy__
        r = __pypy__.internal_repr(obj)
        return r[r.find("(") + 1: r.find(")")]

    def test_create(self):
        def f(**args):
            return args
        d = f(a=1)
        assert "KwargsDictStrategy" in self.get_strategy(d)
        d = f()
        assert "EmptyKwargsDictStrategy" in self.get_strategy(d)

    def test_iterator(self):
        def f(**args):
            return args

        assert dict.fromkeys(f(a=2, b=3)) == {"a": None, "b": None}
        assert sorted(f(a=2, b=3).values()) == [2, 3]

    def test_setdefault(self):
        def f(**args):
            return args
        d = f(a=1, b=2)
        a = d.setdefault("a", 0)
        assert a == 1
        a = d.setdefault("b", 0)
        assert a == 2
        a = d.setdefault("c", 3)
        assert a == 3
        assert "KwargsDictStrategy" in self.get_strategy(d)

    def test_iteritems_bug(self):
        def f(**args):
            return args

        d = f(a=2, b=3, c=4)
<<<<<<< HEAD
        for key, value in d.items():
            None in d

    def test_unicode(self):
        """
        def f(**kwargs):
            return kwargs

        d = f(λ=True)
        assert list(d) == ['λ']
        assert next(iter(d)) == 'λ'
        assert "KwargsDictStrategy" in self.get_strategy(d)

        d['foo'] = 'bar'
        assert sorted(d) == ['foo', 'λ']
        assert "KwargsDictStrategy" in self.get_strategy(d)

        d = f(λ=True)
        o = object()
        d[o] = 'baz'
        assert set(d) == set(['λ', o])
        assert "ObjectDictStrategy" in self.get_strategy(d)
        """
=======
        for key, value in d.iteritems():
            None in d

    def test_popitem_bug(self):
        def f(**args):
            return args
        d = f(a=1, b=2)
        x = d.popitem()
        assert x == ('b', 2)
        x = d.popitem()
        assert x == ('a', 1)
        raises(KeyError, d.popitem)
>>>>>>> ce806e9d
<|MERGE_RESOLUTION|>--- conflicted
+++ resolved
@@ -180,32 +180,7 @@
             return args
 
         d = f(a=2, b=3, c=4)
-<<<<<<< HEAD
         for key, value in d.items():
-            None in d
-
-    def test_unicode(self):
-        """
-        def f(**kwargs):
-            return kwargs
-
-        d = f(λ=True)
-        assert list(d) == ['λ']
-        assert next(iter(d)) == 'λ'
-        assert "KwargsDictStrategy" in self.get_strategy(d)
-
-        d['foo'] = 'bar'
-        assert sorted(d) == ['foo', 'λ']
-        assert "KwargsDictStrategy" in self.get_strategy(d)
-
-        d = f(λ=True)
-        o = object()
-        d[o] = 'baz'
-        assert set(d) == set(['λ', o])
-        assert "ObjectDictStrategy" in self.get_strategy(d)
-        """
-=======
-        for key, value in d.iteritems():
             None in d
 
     def test_popitem_bug(self):
@@ -217,4 +192,24 @@
         x = d.popitem()
         assert x == ('a', 1)
         raises(KeyError, d.popitem)
->>>>>>> ce806e9d
+
+    def test_unicode(self):
+        """
+        def f(**kwargs):
+            return kwargs
+
+        d = f(λ=True)
+        assert list(d) == ['λ']
+        assert next(iter(d)) == 'λ'
+        assert "KwargsDictStrategy" in self.get_strategy(d)
+
+        d['foo'] = 'bar'
+        assert sorted(d) == ['foo', 'λ']
+        assert "KwargsDictStrategy" in self.get_strategy(d)
+
+        d = f(λ=True)
+        o = object()
+        d[o] = 'baz'
+        assert set(d) == set(['λ', o])
+        assert "ObjectDictStrategy" in self.get_strategy(d)
+        """