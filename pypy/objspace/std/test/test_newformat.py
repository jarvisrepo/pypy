"""Test unicode/str's format method"""
from __future__ import with_statement


class BaseStringFormatTests:
    """Test format and __format__ methods of string objects."""

    spaceconfig = {'usemodules': ['itertools']}

    def test_escape(self):
        assert self.s("{{").format() == "{"
        assert self.s("}}").format() == "}"
        assert self.s("{} {{ {}").format(1, 2) == "1 { 2"
        assert self.s("{{}}").format() == "{}"
        assert self.s("{{{{").format() == "{{"

    def test_empty(self):
        assert self.s().format() == ""
        assert self.s("x").format() == "x"

    def test_several(self):
        assert self.s("x{} stuff {}m").format(32, 42) == "x32 stuff 42m"

    def test_stray_brackets(self):
        raises(ValueError, self.s("}").format, 3)
        raises(ValueError, self.s("{").format, 3)
        raises(ValueError, self.s("{}}").format, 3)

    def test_auto_numbering(self):
        assert self.s("{} {name} {}").format(1, 2, name=3) == "1 3 2"
        raises(ValueError, self.s("{} {2}").format, 2, 3)
        raises(ValueError, self.s("{0} {}").format, 2, 3)

    def test_positional_args(self):
        assert self.s("{1}{0}").format(2, 3) == "32"
        raises(IndexError, self.s("{2}").format, 2)
        big = self.s("{123476028570192873049182730984172039840712934}")
        raises(ValueError, big.format)

    def test_kwargs(self):
        assert self.s("{what}").format(what=42) == "42"
        raises(KeyError, self.s("{nothing}").format)

    def test_attr(self):
        class x:
            apple = 42
        assert self.s("{.apple}").format(x) == "42"
        #
        raises(ValueError, self.s("{.}").format, x)

    def test_index(self):
        seq = (1, 42)
        assert self.s("{[1]}").format(seq) == "42"
        big = self.s("{[1092837041982035981720398471029384012937412]}")
        raises(ValueError, big.format, [0])

    def test_getitem(self):
        d = {"hi" : 32}
        assert self.s("{[hi]}").format(d) == "32"

    def test_chained(self):
        class x:
            y = [1, 2, 3]
        assert self.s("{.y[1]}").format(x) == "2"
        l = [1, x]
        assert self.s("{[1].y[2]}").format(l) == "3"

    def test_invalid_field_name(self):
        raises(ValueError, self.s("{[x]y}").format, {"x" : 2})

    def test_repr_conversion(self):
        class x(object):
            def __repr__(self):
                return "32"
        assert self.s("{!r}").format(x()) == "32"
        assert self.s("{!s}").format(x()) == "32"

    def test_format_spec(self):
        assert self.s('{0!s:}').format('Hello') == 'Hello'
        assert self.s('{0!s:15}').format('Hello') == 'Hello          '
        assert self.s('{0!s:15s}').format('Hello') == 'Hello          '
        assert self.s('{0!r}').format('Hello') == "'Hello'"
        assert self.s('{0!r:}').format('Hello') == "'Hello'"
        assert self.s('{0!r}').format('Caf\xe9') == "'Caf\xe9'"
        assert self.s('{0!a}').format('Caf\xe9') == "'Caf\\xe9'"

    def test_invalid_conversion(self):
        raises(ValueError, self.s("{!x}").format, 3)
        raises(ValueError, self.s("{!}").format)

    def test_recursive(self):
        assert self.s("{:{}}").format(42, "#o") == "0o52"
        raises(ValueError, self.s("{{}:s}").format)
        raises(ValueError, self.s("{:{:{}}}").format, 1, 2, 3)

    def test_presentation(self):
        assert format(self.s("blah"), "s") == "blah"
        assert format(self.s("blah")) == "blah"
        for pres in "bcdoxXeEfFgGn%":
            raises(ValueError, format, self.s("blah"), pres)

    def test_padding(self):
        assert format(self.s("h"), "3") == "h  "
        assert format(self.s("h"), "<3") == "h  "
        assert format(self.s("h"), ">3") == "  h"
        assert format(self.s("h"), "^3") == " h "
        assert format(self.s("h"), "^4") == " h  "
        assert format(self.s("h"), "c<3") == "hcc"
        raises(ValueError, format, self.s("blah"), "=12")

    def test_precision(self):
        assert format(self.s("abcdef"), ".3") == "abc"

    def test_non_ascii_presentation(self):
        raises(ValueError, format, self.s(""), "\x234")

    def test_oldstyle_custom_format(self):
        import warnings

        class C:
            def __init__(self, x=100):
                self._x = x
            def __format__(self, spec):
                return spec
        class D:
            def __init__(self, x):
                self.x = x
            def __format__(self, spec):
                return str(self.x)
        class E:
            def __init__(self, x):
                self.x = x
            def __str__(self):
                return 'E(' + self.x + ')'
        class G:
            def __init__(self, x):
                self.x = x
            def __str__(self):
                return "string is " + self.x
            def __format__(self, format_spec):
                if format_spec == 'd':
                    return 'G(' + self.x + ')'
                return object.__format__(self, format_spec)

        assert self.s("{1}{0}").format(D(10), D(20)) == "2010"
        assert self.s("{0._x.x}").format(C(D("abc"))) == "abc"
        assert self.s("{0[1][0].x}").format(["abc", [D("def")]]) == "def"
        assert self.s("{0}").format(E("data")) == "E(data)"
        assert self.s("{0:d}").format(G("data")) == "G(data)"
        assert self.s("{0!s}").format(G("data")) == "string is data"

        msg = "object.__format__ with a non-empty format string is deprecated",
        with warnings.catch_warnings(record=True) as log:
            # This is ok because warnings.catch_warnings resets the filters
            warnings.simplefilter("always", PendingDeprecationWarning)
            assert self.s("{0:^10}").format(E("data")) == " E(data)  "
            assert log[0].message.args == msg
            assert type(log[0].message) is PendingDeprecationWarning

            assert self.s("{0:^10s}").format(E("data")) == " E(data)  "
            assert log[1].message.args == msg
            assert type(log[1].message) is PendingDeprecationWarning

            assert self.s("{0:>15s}").format(G("data")) == " string is data"
            assert log[2].message.args == msg
            assert type(log[2].message) is PendingDeprecationWarning
        assert len(log) == 3

    def test_bogus_cases(self):
        raises(KeyError, '{0]}'.format, 5)
        raises(ValueError, '{0!r'.format, 5)
        raises(ValueError, '{0!rs}'.format, 5)

    def test_format_huge_precision(self):
        import sys
        format_string = self.s(".{}f").format(sys.maxsize + 1)
        raises(ValueError, "format(2.34, format_string)")

    def test_format_huge_width(self):
        import sys
        format_string = self.s("{}f").format(sys.maxsize + 1)
        raises(ValueError, "format(2.34, format_string)")

    def test_format_huge_item_number(self):
        import sys
        format_string = self.s("{{{}:.6f}}").format(sys.maxsize + 1)
        raises(ValueError, "format(2.34, format_string)")


class AppTestUnicodeFormat(BaseStringFormatTests):
    def setup_class(cls):
        cls.w_s = cls.space.appexec(
            [], """(): return str""")

    def test_string_conversion(self):
        class x(object):
            def __repr__(self):
                return "32"
            def __str__(self):
                return "18"
        assert self.s("{!s}").format(x()) == "18"
        assert self.s("{!r}").format(x()) == "32"

    def test_non_latin1_key(self):
        raises(KeyError, self.s("{\u1000}").format)


<<<<<<< HEAD
=======
class AppTestStringFormat(BaseStringFormatTests):
    def setup_class(cls):
        cls.w_s = cls.space.w_str

    def test_string_conversion(self):
        class x(object):
            def __repr__(self):
                return "32"
            def __str__(self):
                return "18"
            def __unicode__(self):
                return "42"
        assert self.s("{!s}").format(x()) == self.s("18")
        assert self.s("{!r}").format(x()) == self.s("32")

>>>>>>> 2821dd96

class AppTestBoolFormat:
    def test_str_format(self):
        assert format(False) == "False"
        assert format(True) == "True"
        assert "{0}".format(True) == "True"
        assert "{0}".format(False) == "False"
        assert "{0} or {1}".format(True, False) == "True or False"
        assert "{} or {}".format(True, False) == "True or False"

    def test_int_delegation_format(self):
        assert "{:f}".format(True) == "1.000000"
        assert "{:05d}".format(False) == "00000"
        assert "{:g}".format(True) == "1"


class BaseIntegralFormattingTest:
    def test_simple(self):
        assert format(self.i(2)) == "2"
        assert isinstance(format(self.i(2), ""), str)

    def test_invalid(self):
        raises(ValueError, format, self.i(8), "s")
        raises(ValueError, format, self.i(8), ".3")

    def test_c(self):
        a = self.i(ord("a"))
        assert format(a, "c") == "a"
        raises(ValueError, format, a, "-c")
        raises(ValueError, format, a, ",c")
        assert format(a, "3c") == "  a"
        assert format(a, "<3c") == "a  "
        assert format(a, "^3c") == " a "
        assert format(a, "=3c") == "  a"
        assert format(a, "x^3c") == "xax"

    def test_binary(self):
        assert format(self.i(2), "b") == "10"
        assert format(self.i(2), "#b") == "0b10"

    def test_octal(self):
        assert format(self.i(8), "o") == "10"
        assert format(self.i(8), "#o") == "0o10"
        assert format(self.i(-8), "o") == "-10"
        assert format(self.i(-8), "#o") == "-0o10"
        assert format(self.i(8), "+o") == "+10"
        assert format(self.i(8), "+#o") == "+0o10"

    def test_hex(self):
        assert format(self.i(16), "x") == "10"
        assert format(self.i(16), "#x") == "0x10"
        assert format(self.i(10), "x") == "a"
        assert format(self.i(10), "#x") == "0xa"
        assert format(self.i(10), "X") == "A"
        assert format(self.i(10), "#X") == "0XA"

    def test_padding(self):
        assert format(self.i(6), "3") == "  6"
        assert format(self.i(6), ">3") == "  6"
        assert format(self.i(6), "<3") == "6  "
        assert format(self.i(6), "=3") == "  6"
        assert format(self.i(6), "=+3") == "+ 6"
        assert format(self.i(6), "a^3") == "a6a"
        assert format(self.i(6), "03") == "006"

    def test_width_overflow(self):
        big = "92387405982730948052983740958230948524"
        raises(ValueError, format, self.i(2), big)

    def test_sign(self):
        assert format(self.i(-6)) == "-6"
        assert format(self.i(-6), "-") == "-6"
        assert format(self.i(-6), "+") == "-6"
        assert format(self.i(-6), " ") == "-6"
        assert format(self.i(6), " ") == " 6"
        assert format(self.i(6), "-") == "6"
        assert format(self.i(6), "+") == "+6"

    def test_thousands_separator(self):
        assert format(self.i(123), ",") == "123"
        assert format(self.i(12345), ",") == "12,345"
        assert format(self.i(123456789), ",") == "123,456,789"
        assert format(self.i(12345), "7,") == " 12,345"
        assert format(self.i(12345), "<7,") == "12,345 "
        assert format(self.i(1234), "0=10,") == "00,001,234"
        assert format(self.i(1234), "010,") == "00,001,234"


class AppTestIntFormatting(BaseIntegralFormattingTest):
    def setup_class(cls):
<<<<<<< HEAD
        cls.w_i = cls.space.appexec(
            [], """(): return int""")
=======
        cls.w_i = cls.space.w_int


class AppTestLongFormatting(BaseIntegralFormattingTest):
    def setup_class(cls):
        cls.w_i = cls.space.w_long
>>>>>>> 2821dd96


class AppTestFloatFormatting:
    spaceconfig = dict(usemodules=('_locale',))

    def test_alternate(self):
        assert format(1.0, "#.0e") == "1.e+00"
        assert format(1+1j, '#.0e') == '1.e+00+1.e+00j'

    def test_simple(self):
        assert format(0.0, "f") == "0.000000"

    def test_sign(self):
        assert format(-1.23, "1") == "-1.23"
        x = 100.0 / 7.0
        s = str(x)
        assert format(x) == s
        assert format(x, "-") == s
        assert format(x, " ") == ' ' + s
        assert format(x, "+") == '+' + s
        assert format(-x, "-") == '-' + s
        assert format(-x, " ") == '-' + s
        assert format(-x, "+") == '-' + s

    def test_digit_separator(self):
        assert format(-1234., "012,f") == "-1,234.000000"

    def test_locale(self):
        import locale
        for name in ['en_US.UTF8', 'en_US', 'en']:
            try:
                locale.setlocale(locale.LC_NUMERIC, name)
                break
            except locale.Error:
                pass
        else:
            skip("no 'en' or 'en_US' or 'en_US.UTF8' locale??")
        x = 1234.567890
        try:
            assert locale.format('%g', x, grouping=True) == '1,234.57'
            assert format(x, 'n') == '1,234.57'
        finally:
            locale.setlocale(locale.LC_NUMERIC, 'C')

    def test_dont_switch_to_g(self):
        skip("must fix when float formatting is figured out")
        assert len(format(1.1234e90, "f")) == 98

    def test_infinite(self):
        inf = 1e400
        nan = inf/inf
        assert format(inf, "f") == "inf"
        assert format(inf, "F") == "INF"
        assert format(nan, "f") == "nan"
        assert format(nan, "F") == "NAN"


class AppTestInternalMethods:
    # undocumented API on string and unicode object, but used by string.py

    def test_formatter_parser(self):
        import _string
        l = list(_string.formatter_parser('abcd'))
        assert l == [('abcd', None, None, None)]
        #
        l = list(_string.formatter_parser('ab{0}cd'))
        assert l == [('ab', '0', '', None), ('cd', None, None, None)]
        #
        l = list(_string.formatter_parser('{0}cd'))
        assert l == [('', '0', '', None), ('cd', None, None, None)]
        #
        l = list(_string.formatter_parser('ab{0}'))
        assert l == [('ab', '0', '', None)]
        #
        l = list(_string.formatter_parser(''))
        assert l == []
        #
        l = list(_string.formatter_parser('{0:123}'))
        assert l == [('', '0', '123', None)]
        #
        l = list(_string.formatter_parser('{0!x:123}'))
        assert l == [('', '0', '123', 'x')]
        #
        l = list(_string.formatter_parser('{0!x:12{sdd}3}'))
        assert l == [('', '0', '12{sdd}3', 'x')]

    def test_u_formatter_parser(self):
        import _string
        l = list(_string.formatter_parser('{0!x:12{sdd}3}'))
        assert l == [('', '0', '12{sdd}3', 'x')]
        for x in l[0]:
            assert isinstance(x, str)

    def test_formatter_parser_escape(self):
        import _string
        l = list(_string.formatter_parser("{{a}}"))
        assert l == [('{', None, None, None), ('a}', None, None, None)]
        l = list(_string.formatter_parser("{{{{"))
        assert l == [('{', None, None, None), ('{', None, None, None)]

    def test_formatter_field_name_split(self):
        import _string
        first, rest = _string.formatter_field_name_split('')
        assert first == ''
        assert list(rest) == []
        #
        first, rest = _string.formatter_field_name_split('31')
        assert first == 31
        assert list(rest) == []
        #
        first, rest = _string.formatter_field_name_split('foo')
        assert first == 'foo'
        assert list(rest) == []
        #
        first, rest = _string.formatter_field_name_split('foo.bar')
        assert first == 'foo'
        assert list(rest) == [(True, 'bar')]
        #
        first, rest = _string.formatter_field_name_split('foo[123]')
        assert first == 'foo'
        assert list(rest) == [(False, 123)]
        #
        first, rest = _string.formatter_field_name_split('foo.baz[123].bok')
        assert first == 'foo'
        assert list(rest) == [(True, 'baz'), (False, 123), (True, 'bok')]
        #
        first, rest = _string.formatter_field_name_split('foo.baz[hi].bok')
        assert first == 'foo'
        assert list(rest) == [(True, 'baz'), (False, 'hi'), (True, 'bok')]

    def test_u_formatter_field_name_split(self):
        import _string
        first, rest = _string.formatter_field_name_split('foo.baz[hi].bok')
        l = list(rest)
        assert first == 'foo'
        assert l == [(True, 'baz'), (False, 'hi'), (True, 'bok')]
        assert isinstance(first, str)
        for x, y in l:
            assert isinstance(y, str)<|MERGE_RESOLUTION|>--- conflicted
+++ resolved
@@ -205,25 +205,6 @@
         raises(KeyError, self.s("{\u1000}").format)
 
 
-<<<<<<< HEAD
-=======
-class AppTestStringFormat(BaseStringFormatTests):
-    def setup_class(cls):
-        cls.w_s = cls.space.w_str
-
-    def test_string_conversion(self):
-        class x(object):
-            def __repr__(self):
-                return "32"
-            def __str__(self):
-                return "18"
-            def __unicode__(self):
-                return "42"
-        assert self.s("{!s}").format(x()) == self.s("18")
-        assert self.s("{!r}").format(x()) == self.s("32")
-
->>>>>>> 2821dd96
-
 class AppTestBoolFormat:
     def test_str_format(self):
         assert format(False) == "False"
@@ -313,17 +294,8 @@
 
 class AppTestIntFormatting(BaseIntegralFormattingTest):
     def setup_class(cls):
-<<<<<<< HEAD
         cls.w_i = cls.space.appexec(
             [], """(): return int""")
-=======
-        cls.w_i = cls.space.w_int
-
-
-class AppTestLongFormatting(BaseIntegralFormattingTest):
-    def setup_class(cls):
-        cls.w_i = cls.space.w_long
->>>>>>> 2821dd96
 
 
 class AppTestFloatFormatting:
