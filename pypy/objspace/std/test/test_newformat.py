"""Test unicode/str's format method"""
from __future__ import with_statement
from pypy.conftest import gettestobjspace


class BaseStringFormatTests:
    """Test format and __format__ methods of string objects."""

    def test_escape(self):
        assert self.s("{{").format() == "{"
        assert self.s("}}").format() == "}"
        assert self.s("{} {{ {}").format(1, 2) == "1 { 2"
        assert self.s("{{}}").format() == "{}"
        assert self.s("{{{{").format() == "{{"

    def test_empty(self):
        assert self.s().format() == ""
        assert self.s("x").format() == "x"

    def test_several(self):
        assert self.s("x{} stuff {}m").format(32, 42) == "x32 stuff 42m"

    def test_stray_brackets(self):
        raises(ValueError, self.s("}").format, 3)
        raises(ValueError, self.s("{").format, 3)
        raises(ValueError, self.s("{}}").format, 3)

    def test_auto_numbering(self):
        assert self.s("{} {name} {}").format(1, 2, name=3) == "1 3 2"
        raises(ValueError, self.s("{} {2}").format, 2, 3)
        raises(ValueError, self.s("{0} {}").format, 2, 3)

    def test_positional_args(self):
        assert self.s("{1}{0}").format(2, 3) == "32"
        raises(IndexError, self.s("{2}").format, 2)
        big = self.s("{123476028570192873049182730984172039840712934}")
        raises(ValueError, big.format)

    def test_kwargs(self):
        assert self.s("{what}").format(what=42) == "42"
        raises(KeyError, self.s("{nothing}").format)

    def test_attr(self):
        class x:
            apple = 42
        assert self.s("{.apple}").format(x) == "42"
        #
        raises(ValueError, self.s("{.}").format, x)

    def test_index(self):
        seq = (1, 42)
        assert self.s("{[1]}").format(seq) == "42"
        big = self.s("{[1092837041982035981720398471029384012937412]}")
        raises(ValueError, big.format, [0])

    def test_getitem(self):
        d = {"hi" : 32}
        assert self.s("{[hi]}").format(d) == "32"

    def test_chained(self):
        class x:
            y = [1, 2, 3]
        assert self.s("{.y[1]}").format(x) == "2"
        l = [1, x]
        assert self.s("{[1].y[2]}").format(l) == "3"

    def test_invalid_field_name(self):
        raises(ValueError, self.s("{[x]y}").format, {"x" : 2})

    def test_repr_conversion(self):
        class x(object):
            def __repr__(self):
                return "32"
        assert self.s("{!r}").format(x()) == "32"
        assert self.s("{!s}").format(x()) == "32"

    def test_format_spec(self):
        assert self.s('{0!s:}').format('Hello') == 'Hello'
        assert self.s('{0!s:15}').format('Hello') == 'Hello          '
        assert self.s('{0!s:15s}').format('Hello') == 'Hello          '
        assert self.s('{0!r}').format('Hello') == "'Hello'"
        assert self.s('{0!r:}').format('Hello') == "'Hello'"

    def test_invalid_conversion(self):
        raises(ValueError, self.s("{!x}").format, 3)
        raises(ValueError, self.s("{!}").format)

    def test_recursive(self):
        assert self.s("{:{}}").format(42, "#o") == "0o52"
        raises(ValueError, self.s("{{}:s}").format)
        raises(ValueError, self.s("{:{:{}}}").format, 1, 2, 3)

    def test_presentation(self):
        assert format(self.s("blah"), "s") == "blah"
        assert format(self.s("blah")) == "blah"
        for pres in "bcdoxXeEfFgGn%":
            raises(ValueError, format, self.s("blah"), pres)

    def test_padding(self):
        assert format(self.s("h"), "3") == "h  "
        assert format(self.s("h"), "<3") == "h  "
        assert format(self.s("h"), ">3") == "  h"
        assert format(self.s("h"), "^3") == " h "
        assert format(self.s("h"), "^4") == " h  "
        assert format(self.s("h"), "c<3") == "hcc"
        raises(ValueError, format, self.s("blah"), "=12")

    def test_precision(self):
        assert format(self.s("abcdef"), ".3") == "abc"

    def test_non_ascii_presentation(self):
        raises(ValueError, format, self.s(""), "\x234")

    def test_oldstyle_custom_format(self):
        import warnings

        class C:
            def __init__(self, x=100):
                self._x = x
            def __format__(self, spec):
                return spec
        class D:
            def __init__(self, x):
                self.x = x
            def __format__(self, spec):
                return str(self.x)
        class E:
            def __init__(self, x):
                self.x = x
            def __str__(self):
                return 'E(' + self.x + ')'
        class G:
            def __init__(self, x):
                self.x = x
            def __str__(self):
                return "string is " + self.x
            def __format__(self, format_spec):
                if format_spec == 'd':
                    return 'G(' + self.x + ')'
                return object.__format__(self, format_spec)

        assert self.s("{1}{0}").format(D(10), D(20)) == "2010"
        assert self.s("{0._x.x}").format(C(D("abc"))) == "abc"
        assert self.s("{0[1][0].x}").format(["abc", [D("def")]]) == "def"
        assert self.s("{0}").format(E("data")) == "E(data)"
        assert self.s("{0:d}").format(G("data")) == "G(data)"
        assert self.s("{0!s}").format(G("data")) == "string is data"

        msg = "object.__format__ with a non-empty format string is deprecated",
        with warnings.catch_warnings(record=True) as log:
            # This is ok because warnings.catch_warnings resets the filters
            warnings.simplefilter("always", PendingDeprecationWarning)
            assert self.s("{0:^10}").format(E("data")) == " E(data)  "
            assert log[0].message.args == msg
            assert type(log[0].message) is PendingDeprecationWarning

            assert self.s("{0:^10s}").format(E("data")) == " E(data)  "
            assert log[1].message.args == msg
            assert type(log[1].message) is PendingDeprecationWarning

            assert self.s("{0:>15s}").format(G("data")) == " string is data"
            assert log[2].message.args == msg
            assert type(log[2].message) is PendingDeprecationWarning
        assert len(log) == 3

    def test_bogus_cases(self):
        raises(KeyError, '{0]}'.format, 5)
        raises(ValueError, '{0!r'.format, 5)
        raises(ValueError, '{0!rs}'.format, 5)


class AppTestUnicodeFormat(BaseStringFormatTests):

    def setup_class(cls):
        cls.w_s = cls.space.w_unicode

    def test_string_conversion(self):
        class x(object):
            def __repr__(self):
                return "32"
            def __str__(self):
                return "18"
        assert self.s("{!s}").format(x()) == "18"
        assert self.s("{!r}").format(x()) == "32"

    def test_non_latin1_key(self):
        raises(KeyError, self.s("{\u1000}").format)



<<<<<<< HEAD
=======
class AppTestStringFormat(BaseStringFormatTests):

    def setup_class(cls):
        cls.w_s = cls.space.w_str

    def test_string_conversion(self):
        class x(object):
            def __repr__(self):
                return "32"
            def __str__(self):
                return "18"
            def __unicode__(self):
                return "42"
        assert self.s("{!s}").format(x()) == self.s("18")
        assert self.s("{!r}").format(x()) == self.s("32")


class AppTestBoolFormat:

    def test_str_format(self):
        assert format(False) == "False"
        assert format(True) == "True"
        assert "{0}".format(True) == "True"
        assert "{0}".format(False) == "False"
        assert "{0} or {1}".format(True, False) == "True or False"
        assert "{} or {}".format(True, False) == "True or False"

    def test_int_delegation_format(self):
        assert "{:f}".format(True) == "1.000000"
        assert "{:05d}".format(False) == "00000"
        assert "{:g}".format(True) == "1"



>>>>>>> 19534141
class BaseIntegralFormattingTest:

    def test_simple(self):
        assert format(self.i(2)) == "2"
        assert isinstance(format(self.i(2), ""), str)

    def test_invalid(self):
        raises(ValueError, format, self.i(8), "s")
        raises(ValueError, format, self.i(8), ".3")

    def test_c(self):
        a = self.i(ord("a"))
        assert format(a, "c") == "a"
        raises(ValueError, format, a, "-c")
        raises(ValueError, format, a, ",c")
        assert format(a, "3c") == "  a"
        assert format(a, "<3c") == "a  "
        assert format(a, "^3c") == " a "
        assert format(a, "=3c") == "  a"
        assert format(a, "x^3c") == "xax"

    def test_binary(self):
        assert format(self.i(2), "b") == "10"
        assert format(self.i(2), "#b") == "0b10"

    def test_octal(self):
        assert format(self.i(8), "o") == "10"
        assert format(self.i(8), "#o") == "0o10"
        assert format(self.i(-8), "o") == "-10"
        assert format(self.i(-8), "#o") == "-0o10"
        assert format(self.i(8), "+o") == "+10"
        assert format(self.i(8), "+#o") == "+0o10"

    def test_hex(self):
        assert format(self.i(16), "x") == "10"
        assert format(self.i(16), "#x") == "0x10"
        assert format(self.i(10), "x") == "a"
        assert format(self.i(10), "#x") == "0xa"
        assert format(self.i(10), "X") == "A"
        assert format(self.i(10), "#X") == "0XA"

    def test_padding(self):
        assert format(self.i(6), "3") == "  6"
        assert format(self.i(6), ">3") == "  6"
        assert format(self.i(6), "<3") == "6  "
        assert format(self.i(6), "=3") == "  6"
        assert format(self.i(6), "=+3") == "+ 6"
        assert format(self.i(6), "a^3") == "a6a"
        assert format(self.i(6), "03") == "006"

    def test_width_overflow(self):
        big = "92387405982730948052983740958230948524"
        raises(ValueError, format, self.i(2), big)

    def test_sign(self):
        assert format(self.i(-6)) == "-6"
        assert format(self.i(-6), "-") == "-6"
        assert format(self.i(-6), "+") == "-6"
        assert format(self.i(-6), " ") == "-6"
        assert format(self.i(6), " ") == " 6"
        assert format(self.i(6), "-") == "6"
        assert format(self.i(6), "+") == "+6"

    def test_thousands_separator(self):
        assert format(self.i(123), ",") == "123"
        assert format(self.i(12345), ",") == "12,345"
        assert format(self.i(123456789), ",") == "123,456,789"
        assert format(self.i(12345), "7,") == " 12,345"
        assert format(self.i(12345), "<7,") == "12,345 "
        assert format(self.i(1234), "0=10,") == "00,001,234"
        assert format(self.i(1234), "010,") == "00,001,234"


class AppTestIntFormatting(BaseIntegralFormattingTest):

    def setup_class(cls):
        cls.w_i = cls.space.w_int


class AppTestFloatFormatting:
    def setup_class(cls):
        cls.space = gettestobjspace(usemodules=('_locale',))

    def test_alternate(self):
        assert format(1.0, "#.0e") == "1.e+00"
        assert format(1+1j, '#.0e') == '1.e+00+1.e+00j'

    def test_simple(self):
        assert format(0.0, "f") == "0.000000"

    def test_sign(self):
        assert format(-1.23, "1") == "-1.23"
        x = 100.0 / 7.0
        s = str(x)
        assert format(x) == s
        assert format(x, "-") == s
        assert format(x, " ") == ' ' + s
        assert format(x, "+") == '+' + s
        assert format(-x, "-") == '-' + s
        assert format(-x, " ") == '-' + s
        assert format(-x, "+") == '-' + s

    def test_digit_separator(self):
        assert format(-1234., "012,f") == "-1,234.000000"

    def test_locale(self):
        import locale
        for name in ['en_US.UTF8', 'en_US', 'en']:
            try:
                locale.setlocale(locale.LC_NUMERIC, name)
                break
            except locale.Error:
                pass
        else:
            skip("no 'en' or 'en_US' or 'en_US.UTF8' locale??")
        x = 1234.567890
        try:
            assert locale.format('%g', x, grouping=True) == '1,234.57'
            assert format(x, 'n') == '1,234.57'
        finally:
            locale.setlocale(locale.LC_NUMERIC, 'C')

    def test_dont_switch_to_g(self):
        skip("must fix when float formatting is figured out")
        assert len(format(1.1234e90, "f")) == 98

    def test_infinite(self):
        inf = 1e400
        nan = inf/inf
        assert format(inf, "f") == "inf"
        assert format(inf, "F") == "INF"
        assert format(nan, "f") == "nan"
        assert format(nan, "F") == "NAN"


class AppTestInternalMethods:
    # undocumented API on string and unicode object, but used by string.py

    def test_formatter_parser(self):
        import _string
        l = list(_string.formatter_parser('abcd'))
        assert l == [('abcd', None, None, None)]
        #
        l = list(_string.formatter_parser('ab{0}cd'))
        assert l == [('ab', '0', '', None), ('cd', None, None, None)]
        #
        l = list(_string.formatter_parser('{0}cd'))
        assert l == [('', '0', '', None), ('cd', None, None, None)]
        #
        l = list(_string.formatter_parser('ab{0}'))
        assert l == [('ab', '0', '', None)]
        #
        l = list(_string.formatter_parser(''))
        assert l == []
        #
        l = list(_string.formatter_parser('{0:123}'))
        assert l == [('', '0', '123', None)]
        #
        l = list(_string.formatter_parser('{0!x:123}'))
        assert l == [('', '0', '123', 'x')]
        #
        l = list(_string.formatter_parser('{0!x:12{sdd}3}'))
        assert l == [('', '0', '12{sdd}3', 'x')]

    def test_u_formatter_parser(self):
        import _string
        l = list(_string.formatter_parser('{0!x:12{sdd}3}'))
        assert l == [('', '0', '12{sdd}3', 'x')]
        for x in l[0]:
            assert isinstance(x, str)

    def test_formatter_parser_escape(self):
        import _string
        l = list(_string.formatter_parser("{{a}}"))
        assert l == [('{', None, None, None), ('a}', None, None, None)]
        l = list(_string.formatter_parser("{{{{"))
        assert l == [('{', None, None, None), ('{', None, None, None)]

    def test_formatter_field_name_split(self):
        import _string
        first, rest = _string.formatter_field_name_split('')
        assert first == ''
        assert list(rest) == []
        #
        first, rest = _string.formatter_field_name_split('31')
        assert first == 31
        assert list(rest) == []
        #
        first, rest = _string.formatter_field_name_split('foo')
        assert first == 'foo'
        assert list(rest) == []
        #
        first, rest = _string.formatter_field_name_split('foo.bar')
        assert first == 'foo'
        assert list(rest) == [(True, 'bar')]
        #
        first, rest = _string.formatter_field_name_split('foo[123]')
        assert first == 'foo'
        assert list(rest) == [(False, 123)]
        #
        first, rest = _string.formatter_field_name_split('foo.baz[123].bok')
        assert first == 'foo'
        assert list(rest) == [(True, 'baz'), (False, 123), (True, 'bok')]
        #
        first, rest = _string.formatter_field_name_split('foo.baz[hi].bok')
        assert first == 'foo'
        assert list(rest) == [(True, 'baz'), (False, 'hi'), (True, 'bok')]

    def test_u_formatter_field_name_split(self):
        import _string
        first, rest = _string.formatter_field_name_split('foo.baz[hi].bok')
        l = list(rest)
        assert first == 'foo'
        assert l == [(True, 'baz'), (False, 'hi'), (True, 'bok')]
        assert isinstance(first, str)
        for x, y in l:
            assert isinstance(y, str)<|MERGE_RESOLUTION|>--- conflicted
+++ resolved
@@ -188,25 +188,6 @@
 
 
 
-<<<<<<< HEAD
-=======
-class AppTestStringFormat(BaseStringFormatTests):
-
-    def setup_class(cls):
-        cls.w_s = cls.space.w_str
-
-    def test_string_conversion(self):
-        class x(object):
-            def __repr__(self):
-                return "32"
-            def __str__(self):
-                return "18"
-            def __unicode__(self):
-                return "42"
-        assert self.s("{!s}").format(x()) == self.s("18")
-        assert self.s("{!r}").format(x()) == self.s("32")
-
-
 class AppTestBoolFormat:
 
     def test_str_format(self):
@@ -224,7 +205,6 @@
 
 
 
->>>>>>> 19534141
 class BaseIntegralFormattingTest:
 
     def test_simple(self):
