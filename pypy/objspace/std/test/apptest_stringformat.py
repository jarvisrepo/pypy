# coding: utf-8
import sys

#from AppTestStringObjectWithDict
def test_format_item_dict():
    d = {'i': 23}
    assert 'a23b' == 'a%(i)sb' % d
    assert '23b' == '%(i)sb' % d
    assert 'a23' == 'a%(i)s' % d
    assert '23' == '%(i)s' % d

def test_format_two_items():
    d = {'i': 23, 'j': 42}
    assert 'a23b42c' == 'a%(i)sb%(j)sc' % d
    assert 'a23b23c' == 'a%(i)sb%(i)sc' % d

def test_format_percent_dict():
    d = {}
    assert 'a%b' == 'a%%b' % d

def test_format_empty_key():
    d = {'':42}
    assert '42' == '%()s' % d

def test_format_wrong_char_dict():
    d = {'i': 23}
    raises(ValueError, 'a%(i)Zb'.__mod__, d) 

def test_format_missing():
    d = {'i': 23}
    raises(KeyError, 'a%(x)sb'.__mod__, d) 

def test_format_error():
    d = {}
    assert '' % d == ''
    n = 5
    raises(TypeError, "'' % n")

    class MyMapping(object):
        def __getitem__(self, key):
            py.test.fail('should not be here')
    assert '' % MyMapping() == ''

    class MyMapping2(object):
        def __getitem__(self, key):
            return key
    assert '%(key)s'%MyMapping2() == 'key'
    #assert u'%(key)s'%MyMapping2() == u'key'  # no py3k


#from AppTestStringObject
def test_format_item_string():
    n = 23
    assert 'a23b' == 'a%sb' % n
    assert '23b' == '%sb' % n
    assert 'a23' == 'a%s' % n
    assert '23' == '%s' % n

def test_format_percent_tuple():
    t = ()
    assert 'a%b' == 'a%%b' % t
    assert '%b' == '%%b' % t
    assert 'a%' == 'a%%' % t
    assert '%' == '%%' % t

def test_format_percent_subclass_tuple_ignores_iter():
    class t(tuple):
        def __iter__(self):
            yield 1
            yield 2
            yield 3
    assert "%s %s %s" % t((4, 5, 6)) == "4 5 6"

def test_format_too_much():
    raises(TypeError, '%s%s'.__mod__, ())
    raises(TypeError, '%s%s'.__mod__, (23,))

def test_format_not_enough():
    raises(TypeError, '%s%s'.__mod__, (23,)*3)
    raises(TypeError, '%s%s'.__mod__, (23,)*4)

def test_format_string():
    s = '23'
    assert '23' == '%s' % s
    assert "'23'" == '%r' % s
    raises(TypeError, '%d'.__mod__, s)

def test_format_float():
    f = -23.456
    assert '-23' == '%d' % f
    assert '-23' == '%i' % f
    assert '-23' == '%u' % f
    e = raises(TypeError, "'%x' % f")
    assert str(e.value).startswith("%x format:")
    e = raises(TypeError, "'%X' % f")
    assert str(e.value).startswith("%X format:")
    raises(TypeError, "'%o' % f")
    assert '-23.456' == '%s' % f
    # for 'r' use a float that has an exact decimal rep:
    g = 23.125
    assert '23.125' == '%r' % g
    h = 0.0276
    assert '0.028' == '%.3f' % h    # should work on most platforms...
    big = 1E200
    assert '   inf' == '%6g' % (big * big)

    assert '0.' == '%#.0f' % 0.0

def test_format_int():
    
    n = 23
    z = 0
    assert '23' == '%d' % n
    assert '17' == '%x' % n
    assert '0x17' == '%#x' % n
    assert '0x0' == '%#x' % z
    assert '23' == '%s' % n
    assert '23' == '%r' % n
    assert ('%d' % (-sys.maxsize-1,) == '-' + str(sys.maxsize+1)
                                     == '-%d' % (sys.maxsize+1,))
    n = 28
    m = 8
    assert '1C' == '%X' % n
    assert '0X1C' == '%#X' % n
    assert '10' == '%o' % m
    assert '0o10' == '%#o' % m
    assert '-0o10' == '%#o' % -m
    assert '0' == '%o' % z
    assert '0o0' == '%#o' % z

    n = 23
    f = 5
    assert '-0x017' == '%#06x' % -n
    assert '0' == '%.0o' % z
    assert '0o0' == '%#.0o' % z
    assert '5' == '%.0o' % f
    assert '0o5' == '%#.0o' % f
    assert '000' == '%.3o' % z
    assert '0o000' == '%#.3o' % z
    assert '005' == '%.3o' % f
    assert '0o005' == '%#.3o' % f
    assert '27' == '%.2o' % n
    assert '0o27' == '%#.2o' % n

def test_format_subclass_with_str():
    class SubInt2(int):
        def __str__(self):
            assert False, "not called"
        def __hex__(self):
            assert False, "not called"
        def __oct__(self):
            assert False, "not called"
        def __int__(self):
            assert False, "not called"
        def __long__(self):
            assert False, "not called"
    sl = SubInt2(123)
    assert '%i' % sl == '123'
    assert '%u' % sl == '123'
    assert '%d' % sl == '123'
    assert '%x' % sl == '7b'
    assert '%X' % sl == '7B'
    assert '%o' % sl == '173'

    skip("the rest of this test is serious nonsense imho, changed "
         "only on 2.7.13, and is different on 3.x anyway.  We could "
         "reproduce it by writing lengthy logic, then get again the "
         "reasonable performance by special-casing the exact type "
         "'long'.  And all for 2.7.13 only.  Let's give up.")

    class SubLong2(long):
        def __str__(self):
            return extra_stuff + 'Xx'
        def __hex__(self):
            return extra_stuff + '0xYy' + extra_tail
        def __oct__(self):
            return extra_stuff + '0Zz' + extra_tail
        def __int__(self):
            assert False, "not called"
        def __long__(self):
            assert False, "not called"
    sl = SubLong2(123)
    for extra_stuff in ['', '-']:
        for extra_tail in ['', 'l', 'L']:
            m = extra_stuff
            x = '%i' % sl
            assert x == m+'Xx'
            assert '%u' % sl == m+'Xx'
            assert '%d' % sl == m+'Xx'
            assert '%x' % sl == m+('Yyl' if extra_tail == 'l' else 'Yy')
            assert '%X' % sl == m+('YYL' if extra_tail == 'l' else 'YY')
            assert '%o' % sl == m+('Zzl' if extra_tail == 'l' else 'Zz')
    extra_stuff = '??'
    raises(ValueError, "'%x' % sl")
    raises(ValueError, "'%X' % sl")
    raises(ValueError, "'%o' % sl")

def test_format_list():
    l = [1,2]
    assert '<[1, 2]>' == '<%s>' % l
    assert '<[1, 2]-[3, 4]>' == '<%s-%s>' % (l, [3,4])

def test_format_tuple():
    t = (1,2)
    assert '<(1, 2)>' == '<%s>' % (t,)
    assert '<(1, 2)-(3, 4)>' == '<%s-%s>' % (t, (3,4))

def test_format_dict():
    # I'll just note that the first of these two completely
    # contradicts what CPython's documentation says:

    #     When the right argument is a dictionary (or other
    #     mapping type), then the formats in the string
    #     \emph{must} include a parenthesised mapping key into
    #     that dictionary inserted immediately after the
    #     \character{\%} character.

    # It is what CPython *does*, however.  All software sucks.

    d = {1:2}
    assert '<{1: 2}>' == '<%s>' % d
    assert '<{1: 2}-{3: 4}>' == '<%s-%s>' % (d, {3:4})

def test_format_wrong_char():
    raises(ValueError, 'a%Zb'.__mod__, ((23,),))
    raises(ValueError, u'a%\ud800b'.__mod__, ((23,),))

def test_incomplete_format():
    raises(ValueError, '%'.__mod__, ((23,),))
    raises((ValueError, TypeError), '%('.__mod__, ({},))

def test_format_char():
    
    A = 65
    e = 'e'
    assert '%c' % A == 'A'
    assert '%c' % e == 'e'
    #raises(OverflowError, '%c'.__mod__, (256,)) # py2
    assert '%c' % 256 == '\u0100'                # py3k
    raises(OverflowError, '%c'.__mod__, (-1,))
    raises(OverflowError, '%c'.__mod__, (sys.maxunicode+1,))
    raises(TypeError, '%c'.__mod__, ("bla",))
    raises(TypeError, '%c'.__mod__, ("",))
    raises(TypeError, '%c'.__mod__, (['c'],))
    raises(TypeError, '%c'.__mod__, b'A')
    surrogate = 0xd800
    assert '%c' % surrogate == '\ud800'

def test_force_unicode_uses_default_encoding():
    if not hasattr(sys, 'setdefaultencoding'):
        skip("no setdefaultencoding")
    encoding = sys.getdefaultencoding()
    try:
        sys.setdefaultencoding("utf-8")
        assert "ä%s" % u"ö" == "äö"
    finally:
        sys.setdefaultencoding(encoding)
<<<<<<< HEAD
def test___int__index__():
=======

def test_force_unicode_doesnt_force_random_objects():
    with raises(TypeError) as info:
        None % u"abc"
    assert "unsupported operand type(s) for %: 'NoneType' and 'unicode'" in str(info.value)

def test___int__():
>>>>>>> 0b00cab3
    class MyInt(object):
        def __init__(self, x):
            self.x = x
        def __int__(self):
            return self.x
    x = MyInt(33)
    raises(TypeError, "'%c' % x")
    MyInt.__index__ = lambda self: self.x * 2
    assert '%c' % x == 'B'

def test_index_fails():
    class IndexFails(object):
        def __index__(self):
            raise Exception

    exc = raises(TypeError, "%x".__mod__, IndexFails())
    expected = "%x format: an integer is required, not IndexFails"
    assert str(exc.value) == expected
    raises(TypeError, "%c".__mod__, IndexFails())

def test_formatting_huge_precision():
    prec = 2**31
    format_string = "%.{}f".format(prec)
    exc = raises(ValueError, "format_string % 2.34")
    assert str(exc.value) == 'precision too big'
    raises(OverflowError, lambda: u'%.*f' % (prec, 1. / 7))

def test_formatting_huge_width():
    
    format_string = "%{}f".format(sys.maxsize + 1)
    exc = raises(ValueError, "format_string % 2.34")
    assert str(exc.value) == 'width too big'

def test_wrong_formatchar_error_not_masked_by_not_enough_args():
    with raises(ValueError):
        "%?" % () # not TypeError (which would be due to lack of arguments)
    with raises(ValueError):
        "%?" % {} # not TypeError

#from AppTestWidthPrec
def test_width():
    a = 'a'
    assert "%3s" % a == '  a'
    assert "%-3s"% a == 'a  '

def test_no_chars_between_percent():
    with raises(ValueError) as exc:
        "%   %" % ()
    assert "extra character ' ' (0x20) before escaped '%' at index 1" in str(exc.value)

def test_prec_zero():
    z = 0
    assert "%.0x" % z == '0'
    assert "%.0X" % z == '0'
    assert "%.x" % z == '0'
    assert "%.0d" % z == '0'
    assert "%.i" % z == '0'
    assert "%.0o" % z == '0'
    assert "%.o" % z == '0'

def test_prec_string():
    a = 'a'
    abcde = 'abcde'
    assert "%.3s"% a ==     'a'
    assert "%.3s"% abcde == 'abc'

def test_prec_width_string():
    a = 'a'
    abcde = 'abcde'
    assert "%5.3s" % a ==     '    a'
    assert "%5.3s" % abcde == '  abc'
    assert "%-5.3s"% a ==     'a    '
    assert "%-5.3s"% abcde == 'abc  '

def test_zero_pad():
    one = 1
    ttf = 2.25
    assert "%02d" % one ==   "01"
    assert "%05d" % one ==   "00001"
    assert "%-05d" % one ==  "1    "
    assert "%04f" % ttf == "2.250000"
    assert "%05g" % ttf == "02.25"
    assert "%-05g" % ttf =="2.25 "
    assert "%05s" % ttf == " 2.25"

def test_star_width():
    f = 5
    assert "%*s" %( f, 'abc') ==  '  abc'
    assert "%*s" %(-f, 'abc') ==  'abc  '
    assert "%-*s"%( f, 'abc') ==  'abc  '
    assert "%-*s"%(-f, 'abc') ==  'abc  '

def test_star_prec():
    t = 3
    assert "%.*s"%( t, 'abc') ==  'abc'
    assert "%.*s"%( t, 'abcde') ==  'abc'
    assert "%.*s"%(-t, 'abc') ==  ''

def test_star_width_prec():
    f = 5
    assert "%*.*s"%( f, 3, 'abc') ==    '  abc'
    assert "%*.*s"%( f, 3, 'abcde') ==  '  abc'
    assert "%*.*s"%(-f, 3, 'abcde') ==  'abc  '

def test_long_format():
    def f(fmt, x):
        return fmt % x
    assert '%.70f' % 2.0 == '2.' + '0' * 70
    assert '%.110g' % 2.0 == '2'

def test_subnormal():
    inf = 1e300 * 1e300
    assert "%f" % (inf,) == 'inf'
    assert "%E" % (inf,) == 'INF'
    assert "%f" % (-inf,) == '-inf'
    assert "%F" % (-inf,) == '-INF'
    nan = inf / inf
    assert "%f" % (nan,) == 'nan'
    assert "%f" % (-nan,) == 'nan'
    assert "%E" % (nan,) == 'NAN'
    assert "%F" % (nan,) == 'NAN'
    assert "%G" % (nan,) == 'NAN'


#from AppTestUnicodeObject

def test_unicode_d():
    t = 3
    assert "%.1d" % t == '3'

def test_unicode_overflow():
    skip("nicely passes on top of CPython but requires > 2GB of RAM")
    
    raises((OverflowError, MemoryError), 'u"%.*d" % (sys.maxint, 1)')

def test_unicode_format_a():
    ten = 10
    assert '%x' % ten == 'a'

def test_long_no_overflow():
    big = 0x1234567890987654321
    assert "%x" % big == "1234567890987654321"

def test_missing_cases():
    big = -123456789012345678901234567890
    assert '%032d' % big == '-0123456789012345678901234567890'

def test_invalid_char():
    f = 4
    raises(ValueError, '"%\u1234" % (f,)')

def test_invalid_b_with_unicode():
    raises(ValueError, '"%b" % b"A"')
    raises(ValueError, '"%b" % 42')

def test_formatting_huge_precision_u():
    prec = 2**31
    format_string = u"%.{}f".format(prec)
    exc = raises(ValueError, "format_string % 2.34")
    assert str(exc.value) == 'precision too big'
    raises(OverflowError, lambda: u'%.*f' % (prec, 1. / 7))

def test_formatting_huge_width_u():
    
    format_string = u"%{}f".format(sys.maxsize + 1)
    exc = raises(ValueError, "format_string % 2.34")
    assert str(exc.value) == 'width too big'

def test_unicode_error_position():
    with raises(ValueError) as info:
        u"\xe4\xe4\xe4%?" % {}
    assert str(info.value) == "unsupported format character '?' (0x3f) at index 4"
    with raises(ValueError) as info:
        u"\xe4\xe4\xe4%\xe4" % {}
    assert str(info.value) == "unsupported format character '\xe4' (0xe4) at index 4"

def test_g_strip_trailing_zero_bug():
    assert "%.3g" % 1505.0 == "1.5e+03"
def test_ascii():
    assert "<%a>" % "test" == "<'test'>"
    assert "<%a>" % "\t\x80" == "<'\\t\\x80'>"
    assert repr("\xe9") == "'\xe9'"
    assert "<%r>" % "\xe9" == "<'\xe9'>"
    assert "<%a>" % "\xe9" == "<'\\xe9'>"


#from AppTestBytes

def test_ascii_bytes():
    assert b"<%a>" % b"test" == b"<b'test'>"
    assert b"<%a>" % b"\t\x80" == b"<b'\\t\\x80'>"
    assert repr(b"\xe9") == "b'\\xe9'"
    assert b"<%a>" % b"\xe9" == b"<b'\\xe9'>"
    assert b"<%a>" % "foo" == b"<'foo'>"
    assert b"<%a>" % "\u1234" == b"<'\\u1234'>"
    assert b"<%a>" % 3.14 == b"<3.14>"

def test_r_compat_bytes():
    assert b"<%r>" % b"test" == b"<b'test'>"
    assert b"<%r>" % b"\t\x80" == b"<b'\\t\\x80'>"
    assert repr(b"\xe9") == "b'\\xe9'"
    assert b"<%r>" % b"\xe9" == b"<b'\\xe9'>"
    assert b"<%r>" % "foo" == b"<'foo'>"
    assert b"<%r>" % "\u1234" == b"<'\\u1234'>"

def test_numeric_bytes():
    assert b"<%4x>" % 10 == b"<   a>"
    assert b"<%#4x>" % 10 == b"< 0xa>"
    assert b"<%04X>" % 10 == b"<000A>"

def test_char_bytes():
    assert b"<%c>" % 48 == b"<0>"
    assert b"<%c>" % b"?" == b"<?>"
    raises(TypeError, 'b"<%c>" % "?"')
    assert b"<%c>" % bytearray(b"?") == b"<?>"
    class X:
        def __bytes__(self):
            return b'5'
    raises(TypeError, 'b"<%c>" % X()')

def test_bytes_bytes():
    assert b"<%b>" % b"123" == b"<123>"
    class Foo:
        def __bytes__(self):
            return b"123"
    assert b"<%b>" % Foo() == b"<123>"
    raises(TypeError, 'b"<%b>" % 42')
    raises(TypeError, 'b"<%b>" % "?"')

def test_s_compat_bytes():
    assert b"<%s>" % b"123" == b"<123>"
    class Foo:
        def __bytes__(self):
            return b"123"
    assert b"<%s>" % Foo() == b"<123>"
    raises(TypeError, 'b"<%s>" % 42')
    raises(TypeError, 'b"<%s>" % "?"')
    assert b"<%s>" % memoryview(b"X") == b"<X>"


#from AppTestBytearray

def test_ascii_bytearray():
    assert bytearray(b"<%a>") % b"test" == bytearray(b"<b'test'>")
    assert bytearray(b"<%a>") % b"\t\x80" == bytearray(b"<b'\\t\\x80'>")
    assert repr(b"\xe9") == "b'\\xe9'"
    assert bytearray(b"<%a>") % b"\xe9" == bytearray(b"<b'\\xe9'>")
    assert bytearray(b"<%a>") % "foo" == bytearray(b"<'foo'>")
    assert bytearray(b"<%a>") % "\u1234" == bytearray(b"<'\\u1234'>")

def test_bytearray_not_modified():
    b1 = bytearray(b"<%a>")
    b2 = b1 % b"test"
    assert b1 == bytearray(b"<%a>")
    assert b2 == bytearray(b"<b'test'>")

def test_r_compat_bytearray():
    assert bytearray(b"<%r>") % b"test" == bytearray(b"<b'test'>")
    assert bytearray(b"<%r>") % b"\t\x80" == bytearray(b"<b'\\t\\x80'>")
    assert repr(b"\xe9") == "b'\\xe9'"
    assert bytearray(b"<%r>") % b"\xe9" == bytearray(b"<b'\\xe9'>")
    assert bytearray(b"<%r>") % "foo" == bytearray(b"<'foo'>")
    assert bytearray(b"<%r>") % "\u1234" == bytearray(b"<'\\u1234'>")

def test_numeric_bytearray():
    assert bytearray(b"<%4x>") % 10 == bytearray(b"<   a>")
    assert bytearray(b"<%#4x>") % 10 == bytearray(b"< 0xa>")
    assert bytearray(b"<%04X>") % 10 == bytearray(b"<000A>")

def test_char_bytearray():
    assert bytearray(b"<%c>") % 48 == bytearray(b"<0>")
    assert bytearray(b"<%c>") % b"?" == bytearray(b"<?>")
    raises(TypeError, 'bytearray(b"<%c>") % "?"')
    assert bytearray(b"<%c>") % bytearray(b"?") == bytearray(b"<?>")
    raises(TypeError, 'bytearray(b"<%c>") % memoryview(b"X")')

def test_bytes_bytearray():
    assert bytearray(b"<%b>") % b"123" == bytearray(b"<123>")
    class Foo:
        def __bytes__(self):
            return b"123"
    assert bytearray(b"<%b>") % Foo() == bytearray(b"<123>")
    raises(TypeError, 'bytearray(b"<%b>") % 42')
    raises(TypeError, 'bytearray(b"<%b>") % "?"')

def test_s_compat_bytearray():
    assert bytearray(b"<%s>") % b"123" == bytearray(b"<123>")
    class Foo:
        def __bytes__(self):
            return b"123"
    assert bytearray(b"<%s>") % Foo() == bytearray(b"<123>")
    raises(TypeError, 'bytearray(b"<%s>") % 42')
    raises(TypeError, 'bytearray(b"<%s>") % "?"')
    assert bytearray(b"<%s>") % memoryview(b"X") == bytearray(b"<X>")<|MERGE_RESOLUTION|>--- conflicted
+++ resolved
@@ -255,17 +255,13 @@
         assert "ä%s" % u"ö" == "äö"
     finally:
         sys.setdefaultencoding(encoding)
-<<<<<<< HEAD
-def test___int__index__():
-=======
 
 def test_force_unicode_doesnt_force_random_objects():
     with raises(TypeError) as info:
         None % u"abc"
-    assert "unsupported operand type(s) for %: 'NoneType' and 'unicode'" in str(info.value)
-
-def test___int__():
->>>>>>> 0b00cab3
+    assert "unsupported operand type(s) for %: 'NoneType' and 'str'" in str(info.value)
+
+def test___int__index__():
     class MyInt(object):
         def __init__(self, x):
             self.x = x
