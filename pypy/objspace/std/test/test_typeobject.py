--- conflicted
+++ resolved
@@ -516,10 +516,7 @@
         assert ImmutableDoc.__doc__ == 'foo'
 
     def test_metaclass_conflict(self):
-<<<<<<< HEAD
-        """
-=======
->>>>>>> d62ab1d0
+        """
         class T1(type):
             pass
         class T2(type):
@@ -559,12 +556,8 @@
         assert type(D1) is T1
         assert type(C) is T1
         assert type(G) is T1
-<<<<<<< HEAD
-        """
-    
-=======
-
->>>>>>> d62ab1d0
+        """
+
     def test_descr_typecheck(self):
         raises(TypeError,type.__dict__['__name__'].__get__,1)
         raises(TypeError,type.__dict__['__mro__'].__get__,1)
