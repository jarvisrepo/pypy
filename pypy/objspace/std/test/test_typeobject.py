# encoding: utf-8
from pypy.interpreter.baseobjspace import W_Root
from pypy.interpreter.gateway import interp2app
from pypy.interpreter.typedef import TypeDef


class TestTypeObject:
    def test_not_acceptable_as_base_class(self):
        space = self.space
        class W_Stuff(W_Root):
            pass
        def descr__new__(space, w_subtype):
            return space.allocate_instance(W_Stuff, w_subtype)
        W_Stuff.typedef = TypeDef("stuff",
                                     __new__ = interp2app(descr__new__))
        W_Stuff.typedef.acceptable_as_base_class = False
        w_stufftype = space.gettypeobject(W_Stuff.typedef)
        space.appexec([w_stufftype], """(stufftype):
            x = stufftype.__new__(stufftype)
            assert type(x) is stufftype
            raises(TypeError, stufftype.__new__)
            raises(TypeError, stufftype.__new__, int)
            raises(TypeError, stufftype.__new__, 42)
            raises(TypeError, stufftype.__new__, stufftype, 511)
            raises(TypeError, type, 'sub', (stufftype,), {})
        """)

    def test_del_warning(self):
        warnings = []
        def my_warn(msg, warningscls):
            warnings.append(msg)
            prev_warn(msg, warningscls)
        space = self.space
        prev_warn = space.warn
        try:
            space.warn = my_warn
            space.appexec([], """():
                class X(object):
                    pass
                X.__del__ = 5
                X.__del__ = 6
                X.__del__ = 7
                class Y(object):
                    pass
                Y.__del__ = 8
                Y.__del__ = 9
                Y.__del__ = 0
                class Z(object):
                    pass
                Z._foobar_ = 3
                Z._foobar_ = 4
                class U(object):
                    def __del__(self):
                        pass
                U.__del__ = lambda self: 42     # no warning here
            """)
        finally:
            space.warn = prev_warn
        assert len(warnings) == 2


class AppTestTypeObject:
    def test_abstract_methods(self):
        class X(object):
            pass
        X.__abstractmethods__ = ("meth",)
        raises(TypeError, X)
        del X.__abstractmethods__
        X()
        raises(AttributeError, getattr, type, "__abstractmethods__")
        raises(TypeError, "int.__abstractmethods__ = ('abc', )")

    def test_attribute_error(self):
        class X(object):
            __module__ = 'test'
        x = X()
        exc = raises(AttributeError, "x.a")
        assert str(exc.value) == "'X' object has no attribute 'a'"

    def test_call_type(self):
        assert type(42) is int
        C = type('C', (object,), {'x': lambda: 42})
        func = C.x
        assert func() == 42
        raises(TypeError, type)
        raises(TypeError, type, 'test', (object,))
        raises(TypeError, type, 'test', (object,), {}, 42)
        raises(TypeError, type, 42, (object,), {})
        raises(TypeError, type, 'test', 42, {})
        raises(TypeError, type, 'test', (object,), 42)

    def test_call_type_subclass(self):
        """
        class A(type):
            pass

        assert A("hello") is str

        # Make sure type(x) doesn't call x.__class__.__init__
        class T(type):
            counter = 0
            def __init__(self, *args):
                T.counter += 1
        class C(metaclass=T):
            pass
        assert T.counter == 1
        a = C()
        assert T.counter == 1
        assert type(a) is C
        assert T.counter == 1
        """

    def test_bases(self):
        """
        assert int.__bases__ == (object,)
        class X(metaclass=type):
            pass
        assert X.__bases__ ==  (object,)
        class Y(X): pass
        assert Y.__bases__ ==  (X,)
        class Z(Y,X): pass
        assert Z.__bases__ ==  (Y, X)

        Z.__bases__ = (X,)
        #print Z.__bases__
        assert Z.__bases__ == (X,)
        """

    def test_mutable_bases(self):
        # from CPython's test_descr
        class C(object):
            pass
        class C2(object):
            def __getattribute__(self, attr):
                if attr == 'a':
                    return 2
                else:
                    return super(C2, self).__getattribute__(attr)
            def meth(self):
                return 1
        class D(C):
            pass
        class E(D):
            pass
        d = D()
        e = E()
        D.__bases__ = (C,)
        D.__bases__ = (C2,)
        #import pdb; pdb.set_trace()
        assert d.meth() == 1
        assert e.meth() == 1
        assert d.a == 2
        assert e.a == 2
        assert C2.__subclasses__() == [D]

        # stuff that shouldn't:
        class L(list):
            pass

        try:
            L.__bases__ = (dict,)
        except TypeError:
            pass
        else:
            assert 0, "shouldn't turn list subclass into dict subclass"

        try:
            list.__bases__ = (dict,)
        except TypeError:
            pass
        else:
            assert 0, "shouldn't be able to assign to list.__bases__"

        try:
            D.__bases__ = (C2, list)
        except TypeError:
            pass
        else:
            assert 0, "best_base calculation found wanting"

        try:
            del D.__bases__
        except (TypeError, AttributeError):
            pass
        else:
            assert 0, "shouldn't be able to delete .__bases__"

        try:
            D.__bases__ = ()
        except TypeError as msg:
            if str(msg) == "a new-style class can't have only classic bases":
                assert 0, "wrong error message for .__bases__ = ()"
        else:
            assert 0, "shouldn't be able to set .__bases__ to ()"

        try:
            D.__bases__ = (D,)
        except TypeError:
            pass
        else:
            # actually, we'll have crashed by here...
            assert 0, "shouldn't be able to create inheritance cycles"

        try:
            D.__bases__ = (C, C)
        except TypeError:
            pass
        else:
            assert 0, "didn't detect repeated base classes"

        try:
            D.__bases__ = (E,)
        except TypeError:
            pass
        else:
            assert 0, "shouldn't be able to create inheritance cycles"

    def test_mutable_bases_with_failing_mro(self):
        """
        class WorkOnce(type):
            def __new__(self, name, bases, ns):
                self.flag = 0
                return super(WorkOnce, self).__new__(WorkOnce, name, bases, ns)
            def mro(instance):
                if instance.flag > 0:
                    raise RuntimeError("bozo")
                else:
                    instance.flag += 1
                    return type.mro(instance)

        class WorkAlways(type):
            def mro(self):
                # this is here to make sure that .mro()s aren't called
                # with an exception set (which was possible at one point).
                # An error message will be printed in a debug build.
                # What's a good way to test for this?
                return type.mro(self)

        class C(object):
            pass

        class C2(object):
            pass

        class D(C):
            pass

        class E(D):
            pass

        class F(D, metaclass=WorkOnce):
            pass

        class G(D, metaclass=WorkAlways):
            pass

        # Immediate subclasses have their mro's adjusted in alphabetical
        # order, so E's will get adjusted before adjusting F's fails.  We
        # check here that E's gets restored.

        E_mro_before = E.__mro__
        D_mro_before = D.__mro__

        try:
            D.__bases__ = (C2,)
        except RuntimeError:
            assert D.__mro__ == D_mro_before
            assert E.__mro__ == E_mro_before
        else:
            assert 0, "exception not propagated"
            """

    def test_mutable_bases_catch_mro_conflict(self):
        class A(object):
            pass

        class B(object):
            pass

        class C(A, B):
            pass

        class D(A, B):
            pass

        class E(C, D):
            pass

        try:
            C.__bases__ = (B, A)
        except TypeError:
            pass
        else:
            raise TestFailed("didn't catch MRO conflict")

    def test_mutable_bases_versus_nonheap_types(self):
        class A(int):
            pass
        class B(int):
            __slots__ = ['b']
        class C(int):
            pass
        raises(TypeError, 'C.__bases__ = (A,)')
        raises(TypeError, 'C.__bases__ = (B,)')
        raises(TypeError, 'C.__bases__ = (C,)')
        raises(TypeError, 'int.__bases__ = (object,)')
        C.__bases__ = (int,)
        #--- the following raises on CPython but works on PyPy.
        #--- I don't see an obvious reason why it should fail...
        import sys
        if '__pypy__' not in sys.builtin_module_names:
            skip("works on PyPy only")
        class MostlyLikeInt(int):
            __slots__ = []
        C.__bases__ = (MostlyLikeInt,)

    def test_mutable_bases_versus_slots(self):
        class A(object):
            __slots__ = ['a']
        class B(A):
            __slots__ = ['b1', 'b2']
        class C(B):
            pass
        raises(TypeError, 'C.__bases__ = (A,)')

    def test_mutable_bases_versus_weakref(self):
        class A(object):
            __slots__ = ['a']
        class B(A):
            __slots__ = ['__weakref__']
        class C(B):
            pass
        raises(TypeError, 'C.__bases__ = (A,)')

    def test_mutable_bases_same_slots(self):
        class A(object):
            __slots__ = ['a']
        class B(A):
            __slots__ = []
        class C(B):
            pass
        c = C()
        c.a = 42
        assert C.__mro__ == (C, B, A, object)
        C.__bases__ = (A,)
        assert C.__mro__ == (C, A, object)
        assert c.a == 42

    def test_mutable_bases_versus_slots_2(self):
        class A(object):
            __slots__ = ['a']
        class B(A):
            __slots__ = ['b1', 'b2']
        class C(B):
            __slots__ = ['c']
        raises(TypeError, 'C.__bases__ = (A,)')

    def test_mutable_bases_keeping_slots(self):
        class A(object):
            __slots__ = ['a']
        class B(A):
            __slots__ = []
        class C(B):
            __slots__ = ['c']
        c = C()
        c.a = 42
        c.c = 85
        assert C.__mro__ == (C, B, A, object)
        C.__bases__ = (A,)
        assert C.__mro__ == (C, A, object)
        assert c.a == 42
        assert c.c == 85

        class D(A):
            __slots__ = []
        C.__bases__ = (B, D)
        assert C.__mro__ == (C, B, D, A, object)
        assert c.a == 42
        assert c.c == 85
        raises(TypeError, 'C.__bases__ = (B, D, B)')

        class E(A):
            __slots__ = ['e']
        raises(TypeError, 'C.__bases__ = (B, E)')
        raises(TypeError, 'C.__bases__ = (E, B)')
        raises(TypeError, 'C.__bases__ = (E,)')

    def test_compatible_slot_layout(self):
        class A(object):
            __slots__ = ['a']
        class B(A):
            __slots__ = ['b1', 'b2']
        class C(A):
            pass
        class D(B, C):    # assert does not raise TypeError
            pass

    def test_method_qualname(self):
        assert dict.copy.__qualname__ == 'dict.copy'

    def test_builtin_add(self):
        x = 5
        assert x.__add__(6) == 11
        x = 3.5
        assert x.__add__(2) == 5.5
        assert x.__add__(2.0) == 5.5

    def test_builtin_call(self):
        def f(*args):
            return args
        assert f.__call__() == ()
        assert f.__call__(5) == (5,)
        assert f.__call__("hello", "world") == ("hello", "world")

    def test_builtin_call_kwds(self):
        def f(*args, **kwds):
            return args, kwds
        assert f.__call__() == ((), {})
        assert f.__call__("hello", "world") == (("hello", "world"), {})
        assert f.__call__(5, bla=6) == ((5,), {"bla": 6})
        assert f.__call__(a=1, b=2, c=3) == ((), {"a": 1, "b": 2, "c": 3})

    def test_multipleinheritance_fail(self):
        try:
            class A(int, dict):
                pass
        except TypeError:
            pass
        else:
            raise AssertionError("this multiple inheritance should fail")

    def test_outer_metaclass(self):
        """
        class OuterMetaClass(type):
            pass

        class HasOuterMetaclass(metaclass=OuterMetaClass):
            pass

        assert type(HasOuterMetaclass) == OuterMetaClass
        """

    def test_mro(self):
        """
        class A_mro(object):
            a = 1

        class mymeta(type):
            def mro(self):
                return [self, object]

        class B_mro(A_mro, metaclass=mymeta):
            b = 1

        assert B_mro.__bases__ == (A_mro,)
        assert B_mro.__mro__ == (B_mro, object)
        assert B_mro.mro() == [B_mro, object]
        assert B_mro.b == 1
        assert B_mro().b == 1
        assert getattr(B_mro, 'a', None) == None
        assert getattr(B_mro(), 'a', None) == None
        # also check what the built-in mro() method would return for 'B_mro'
        assert type.mro(B_mro) == [B_mro, A_mro, object]
        """

    def test_abstract_mro(self):
        """
        class A1:    # in py3k is a new-style class
            pass
        class B1(A1):
            pass
        class C1(A1):
            pass
        class D1(B1, C1):
            pass
        class E1(D1, object, metaclass=type):
            pass
        # new-style MRO, contrarily to python2
        assert E1.__mro__ == (E1, D1, B1, C1, A1, object)
        """

    def test_nodoc(self):
        class NoDoc(object):
            pass

        try:
            assert NoDoc.__doc__ == None
        except AttributeError:
            raise AssertionError("__doc__ missing!")

    def test_explicitdoc(self):
        class ExplicitDoc(object):
            __doc__ = 'foo'

        assert ExplicitDoc.__doc__ == 'foo'

    def test_implicitdoc(self):
        class ImplicitDoc(object):
            "foo"

        assert ImplicitDoc.__doc__ == 'foo'

    def test_immutabledoc(self):
        class ImmutableDoc(object):
            "foo"

        try:
            ImmutableDoc.__doc__ = "bar"
        except TypeError:
            pass
        except AttributeError:
            # XXX - Python raises TypeError for several descriptors,
            #       we always raise AttributeError.
            pass
        else:
            raise AssertionError('__doc__ should not be writable')

        assert ImmutableDoc.__doc__ == 'foo'

    def test_metaclass_conflict(self):
        """
        class T1(type):
            pass
        class T2(type):
            pass
        class D1(metaclass=T1):
            pass
        class D2(metaclass=T2):
            pass
        def conflict():
            class C(D1,D2):
                pass
        raises(TypeError, conflict)
        """

    def test_metaclass_choice(self):
        """
        events = []

        class T1(type):
            def __new__(*args):
                events.append(args)
                return type.__new__(*args)

        class D1(metaclass=T1):
            pass

        class C(D1):
            pass

        class F(object):
            pass

        class G(F,D1):
            pass

        assert len(events) == 3
        assert type(D1) is T1
        assert type(C) is T1
        assert type(G) is T1
        """

    def test_descr_typecheck(self):
        raises(TypeError,type.__dict__['__name__'].__get__,1)
        raises(TypeError,type.__dict__['__mro__'].__get__,1)

    def test_slots_simple(self):
        class A(object):
            __slots__ = ('x',)
        a = A()
        raises(AttributeError, getattr, a, 'x')
        raises(AttributeError, delattr, a, 'x')
        a.x = 1
        assert a.x == 1
        assert A.__dict__['x'].__get__(a) == 1
        del a.x
        raises(AttributeError, getattr, a, 'x')
        raises(AttributeError, delattr, a, 'x')
        class B(A):
            pass
        b = B()
        raises(AttributeError, getattr, b, 'x')
        raises(AttributeError, delattr, b, 'x')
        b.x = 1
        assert b.x == 1
        assert A.__dict__['x'].__get__(b) == 1
        del b.x
        raises(AttributeError, getattr, b, 'x')
        raises(AttributeError, delattr, b, 'x')
        class Z(object):
            pass
        z = Z()
        raises(TypeError, A.__dict__['x'].__get__, z)
        raises(TypeError, A.__dict__['x'].__set__, z, 1)
        raises(TypeError, A.__dict__['x'].__delete__, z)

    def test_slot_mangling(self):
        class A(object):
            __slots__ = ('x', '__x','__xxx__','__','__dict__')
        a = A()
        assert '__dict__' in A.__dict__
        assert '__' in A.__dict__
        assert '__xxx__' in A.__dict__
        assert 'x' in A.__dict__
        assert '_A__x' in A.__dict__
        a.x = 1
        a._A__x = 2
        a.__xxx__ = 3
        a.__ = 4
        assert a.x == 1
        assert a._A__x == 2
        assert a.__xxx__ == 3
        assert a.__ == 4
        assert a.__dict__ == {}

    def test_slots_multiple_inheritance(self):
        class A(object):
            __slots__ = ['a']
        class B(A):
            __slots__ = []
        class E(A):
            __slots__ = ['e']
        class C(B, E):
            pass
        c = C()
        c.a = 42
        c.e = 85
        assert c.a == 42
        assert c.e == 85

    def test_string_slots(self):
        class A(object):
            __slots__ = "abc"

        class B(object):
            __slots__ = "abc"

        a = A()
        a.abc = "awesome"
        assert a.abc == "awesome"
        b = B()
        b.abc = "awesomer"
        assert b.abc == "awesomer"

    def test_base_attr(self):
        # check the '__base__'
        class A(object):
            __slots__ = ['a']
        class B(A):
            __slots__ = []
        class E(A):
            __slots__ = ['e']
        class C(B, E):
            pass
        class D(A):
            __slots__ = []
        class F(B, D):
            pass
        assert C.__base__ is E
        assert F.__base__ is B
        assert bool.__base__ is int
        assert int.__base__ is object
        assert object.__base__ is None

    def test_cannot_subclass(self):
        raises(TypeError, type, 'A', (bool,), {})

    def test_slot_conflict(self):
        class A(object):
            __slots__ = ['a']
        class B(A):
            __slots__ = ['b']
        class E(A):
            __slots__ = ['e']
        raises(TypeError, type, 'C', (B, E), {})

    def test_repr(self):
        globals()['__name__'] = 'a'
        class A(object):
            pass
        assert repr(A) == "<class 'a.test_repr.<locals>.A'>"
        A.__module__ = 123
        assert repr(A) == "<class 'A'>"
        assert repr(type(type)) == "<class 'type'>" 
        assert repr(complex) == "<class 'complex'>"
        assert repr(property) == "<class 'property'>"
        assert repr(TypeError) == "<class 'TypeError'>"

    def test_repr_issue1292(self):
        d = {'object': object}    # no __name__
        exec("class A(object): pass\n", d)
        assert d['A'].__module__ == 'builtins'    # obscure, follows CPython
        assert repr(d['A']) == "<class 'A'>"

    def test_repr_nonascii(self):
        assert repr(type('日本', (), {})) == "<class '%s.日本'>" % __name__

    def test_name_nonascii(self):
        assert type('日本', (), {}).__name__ == '日本'

    def test_errors_nonascii(self):
        # Check some arbitrary error messages
        Japan = type('日本', (), {})
        obj = Japan()
        for f in hex, int, len, next, open, set, 'foo'.startswith:
            try:
                f(obj)
            except TypeError as e:
                assert '日本' in str(e)
            else:
                assert False, 'Expected TypeError'

    def test_invalid_mro(self):
        class A(object):
            pass
        raises(TypeError, "class B(A, A): pass")
        class C(A):
            pass
        raises(TypeError, "class D(A, C): pass")

    def test_dir(self):
        class A(object):
            a_var = None
            def a_meth(self):
                pass

        class C(A):
            c_var = None
            def c_meth(self):
                pass

        C_items = dir(C)
        assert C_items != C.__dir__(C)  # as in cpython

        assert 'a_var' in C_items
        assert 'c_var' in C_items
        assert 'a_meth' in C_items
        assert 'c_meth' in C_items

    def test_data_descriptor_without_get(self):
        """
        class Descr(object):
            def __init__(self, name):
                self.name = name
            def __set__(self, obj, what):
                pass
        class Meta(type):
            pass
        class X(object, metaclass=Meta):
            pass
        X.a = 42
        Meta.a = Descr("a")
        assert X.a == 42
        """

    def test_user_defined_mro_cls_access(self):
        """
        d = []
        class T(type):
            def mro(cls):
                d.append(cls.__dict__)
                return type.mro(cls)
        class C(metaclass=T):
            pass
        assert d
        assert sorted(d[0].keys()) == ['__dict__', '__doc__', '__module__', '__qualname__', '__weakref__']
        d = []
        class T(type):
            def mro(cls):
                try:
                    cls.x()
                except AttributeError:
                    d.append('miss')
                return type.mro(cls)
        class C(metaclass=T):
            def x(cls):
                return 1
            x = classmethod(x)
        assert d == ['miss']
        assert C.x() == 1
        """

    def test_set___class__(self):
        raises(TypeError, "1 .__class__ = int")
        raises(TypeError, "1 .__class__ = bool")
        class A(object):
            pass
        class B(object):
            pass
        a = A()
        a.__class__ = B
        assert a.__class__ == B
        class A(object):
            __slots__ = ('a',)
        class B(A):
            pass
        class C(B):
            pass
        class D(A):
            pass
        d = D()
        d.__class__ = C
        assert d.__class__ == C
        d.__class__ = B
        assert d.__class__ == B
        raises(TypeError, "d.__class__ = A")
        d.__class__ = C
        assert d.__class__ == C
        d.__class__ = D
        assert d.__class__ == D
        class AA(object):
            __slots__ = ('a',)
        aa = AA()
        # the following line works on CPython >= 2.6 but not on PyPy.
        # but see below for more
        raises(TypeError, "aa.__class__ = A")
        raises(TypeError, "aa.__class__ = object")
        class Z1(A):
            pass
        class Z2(A):
            __slots__ = ['__dict__', '__weakref__']
        z1 = Z1()
        z1.__class__ = Z2
        assert z1.__class__ == Z2
        z2 = Z2()
        z2.__class__ = Z1
        assert z2.__class__ == Z1

        class I(int):
            pass
        class F(float):
            pass
        f = F()
        raises(TypeError, "f.__class__ = I")
        i = I()
        raises(TypeError, "i.__class__ = F")
        raises(TypeError, "i.__class__ = int")

        class I2(int):
            pass
        class I3(I2):
            __slots__ = ['a']
        class I4(I3):
            pass

        i = I()
        i2 = I()
        i.__class__ = I2
        i2.__class__ = I
        assert i.__class__ ==  I2
        assert i2.__class__ == I

        i3 = I3()
        raises(TypeError, "i3.__class__ = I2")
        i3.__class__ = I4
        assert i3.__class__ == I4
        i3.__class__ = I3
        assert i3.__class__ == I3

        class X(object):
            pass
        class Y(object):
            __slots__ = ()
        raises(TypeError, "X().__class__ = Y")
        raises(TypeError, "Y().__class__ = X")

        raises(TypeError, "X().__class__ = object")
        raises(TypeError, "X().__class__ = 1")

        class Int(int): __slots__ = []

        raises(TypeError, "Int().__class__ = int")

        class Order1(object):
            __slots__ = ['a', 'b']
        class Order2(object):
            __slots__ = ['b', 'a']
        # the following line works on CPython >= 2.6 but not on PyPy.
        # but see below for more
        raises(TypeError, "Order1().__class__ = Order2")

        class U1(object):
            __slots__ = ['a', 'b']
        class U2(U1):
            __slots__ = ['c', 'd', 'e']
        class V1(object):
            __slots__ = ['a', 'b']
        class V2(V1):
            __slots__ = ['c', 'd', 'e']
        # the following line does not work on CPython >= 2.6 either.
        # that's just obscure.  Really really.  So we just ignore
        # the whole issue until someone comes complaining.  Then we'll
        # just kill slots altogether apart from maybe doing a few checks.
        raises(TypeError, "U2().__class__ = V2")

    def test_name(self):
        class Abc(object):
            pass
        assert Abc.__name__ == 'Abc'
        Abc.__name__ = 'Def'
        assert Abc.__name__ == 'Def'
        raises(TypeError, "Abc.__name__ = 42")
        try:
            Abc.__name__ = 'G\x00hi'
        except ValueError as e:
            assert str(e) == "__name__ must not contain null bytes"
        else:
            assert False

    def test_compare(self):
        class A(object):
            pass
        class B(A):
            pass
        assert A == A
        assert A != B
        assert not A == B
        assert not A != A

    def test_class_variations(self):
        class A(object):
            pass
        assert '__dict__' in A.__dict__
        a = A()
        a.x = 3
        assert a.x == 3

        class A(object):
            __slots__ = ()
        assert '__dict__' not in A.__dict__
        a = A()
        raises(AttributeError, setattr, a, 'x', 3)

        class B(A):
            pass
        assert '__dict__' in B.__dict__
        b = B()
        b.x = 3
        assert b.x == 3

        import sys
        class A(type(sys)):
            pass
        assert '__dict__' not in A.__dict__
        a = A("a")
        a.x = 3
        assert a.x == 3

        class A(type(sys)):
            __slots__ = ()
        assert '__dict__' not in A.__dict__
        a = A("a")
        a.x = 3
        assert a.x == 3

        class B(A):
            pass
        assert '__dict__' not in B.__dict__
        b = B("b")
        b.x = 3
        assert b.x == 3

    def test_module(self):
        def f(): pass
        assert object.__module__ == 'builtins'
        assert int.__module__ == 'builtins'
        assert type.__module__ == 'builtins'
        assert type(f).__module__ == 'builtins'
        d = {'__name__': 'yay'}
        exec("""class A(object):\n  pass\n""", d)
        A = d['A']
        assert A.__module__ == 'yay'

    def test_immutable_builtin(self):
        raises(TypeError, setattr, list, 'append', 42)
        raises(TypeError, setattr, list, 'foobar', 42)
        raises(TypeError, delattr, dict, 'keys')
        raises(TypeError, 'int.__dict__["a"] = 1')
        raises(TypeError, 'int.__dict__.clear()')

    def test_nontype_in_mro(self):
        class OldStyle:
            pass
        class X(object):
            pass

        class mymeta1(type):
            def mro(self):
                return [self, OldStyle, object]
        mymeta1("Foo1", (object,), {})      # works

        class mymeta2(type):
            def mro(self):
                return [self, X(), object]
        raises(TypeError, mymeta2, "Foo", (object,), {})

    def test_init_must_return_none(self):
        class X(object):
            def __init__(self):
                return 0
        raises(TypeError, X)

    def test_dictproxy_is_updated(self):
        class A(object):
            x = 1
        d = A.__dict__
        assert d["x"] == 1
        A.y = 2
        assert d["y"] == 2
        assert ("x", 1) in d.items()
        assert ("y", 2) in d.items()

    def test_type_descriptors_overridden(self):
        class A(object):
            __dict__ = 42
        assert A().__dict__ == 42
        #
        class B(object):
            __weakref__ = 42
        assert B().__weakref__ == 42

    def test_change_dict(self):
        class A(object):
            pass

        a = A()
        A.x = 1
        assert A.__dict__["x"] == 1
        raises(AttributeError, "del A.__dict__")
        raises((AttributeError, TypeError), "A.__dict__ = {}")

    def test_mutate_dict(self):
        class A(object):
            pass

        a = A()
        A.x = 1
        assert A.__dict__["x"] == 1
        A.__dict__['x'] = 5
        assert A.x == 5

    def test_we_already_got_one_1(self):
        # Issue #2079: highly obscure: CPython complains if we say
        # ``__slots__="__dict__"`` and there is already a __dict__...
        # but from the "best base" only.  If the __dict__ comes from
        # another base, it doesn't complain.  Shrug and copy the logic.
        class A(object):
            __slots__ = ()
        class B(object):
            pass
        class C(A, B):     # "best base" is A
            __slots__ = ("__dict__",)
        class D(A, B):     # "best base" is A
            __slots__ = ("__weakref__",)
        try:
            class E(B, A):   # "best base" is B
                __slots__ = ("__dict__",)
        except TypeError as e:
            assert 'we already got one' in str(e)
        else:
            raise AssertionError("TypeError not raised")
        try:
            class F(B, A):   # "best base" is B
                __slots__ = ("__weakref__",)
        except TypeError as e:
            assert 'we already got one' in str(e)
        else:
            raise AssertionError("TypeError not raised")

    def test_we_already_got_one_2(self):
        class A(object):
            __slots__ = ()
        class B(object):
            pass
        class C(A, B):     # "best base" is A
            __slots__ = ("__dict__",)
        class D(A, B):     # "best base" is A
            __slots__ = ("__weakref__",)

    def test_metaclass_calc(self):
        """
        # issue1294232: correct metaclass calculation
        new_calls = []  # to check the order of __new__ calls
        class AMeta(type):
            @staticmethod
            def __new__(mcls, name, bases, ns):
                new_calls.append('AMeta')
                return super().__new__(mcls, name, bases, ns)
            @classmethod
            def __prepare__(mcls, name, bases):
                return {}

        class BMeta(AMeta):
            @staticmethod
            def __new__(mcls, name, bases, ns):
                new_calls.append('BMeta')
                return super().__new__(mcls, name, bases, ns)
            @classmethod
            def __prepare__(mcls, name, bases):
                ns = super().__prepare__(name, bases)
                ns['BMeta_was_here'] = True
                return ns

        class A(metaclass=AMeta):
            pass
        assert ['AMeta'] == new_calls
        new_calls[:] = []

        class B(metaclass=BMeta):
            pass
        # BMeta.__new__ calls AMeta.__new__ with super:
        assert ['BMeta', 'AMeta'] == new_calls
        new_calls[:] = []

        class C(A, B):
            pass
        # The most derived metaclass is BMeta:
        assert ['BMeta', 'AMeta'] == new_calls
        new_calls[:] = []
        # BMeta.__prepare__ should've been called:
        assert 'BMeta_was_here' in C.__dict__

        # The order of the bases shouldn't matter:
        class C2(B, A):
            pass
        assert ['BMeta', 'AMeta'] == new_calls
        new_calls[:] = []
        assert 'BMeta_was_here' in C2.__dict__

        # Check correct metaclass calculation when a metaclass is declared:
        class D(C, metaclass=type):
            pass
        assert ['BMeta', 'AMeta'] == new_calls
        new_calls[:] = []
        assert 'BMeta_was_here' in D.__dict__

        class E(C, metaclass=AMeta):
            pass
        assert ['BMeta', 'AMeta'] == new_calls
        new_calls[:] = []
        assert 'BMeta_was_here' in E.__dict__

        # Special case: the given metaclass isn't a class,
        # so there is no metaclass calculation.
        marker = object()
        def func(*args, **kwargs):
            return marker
        class X(metaclass=func):
            pass
        class Y(object, metaclass=func):
            pass
        class Z(D, metaclass=func):
            pass
        assert marker is X
        assert marker is Y
        assert marker is Z
        """

    def test_prepare(self):
        """
        classdict = type.__prepare__()
        assert type(classdict) is dict
        assert classdict == {}
        assert type.__prepare__(3) == {}
        assert type.__prepare__(3, 4) == {}
        assert type.__prepare__(3, package='sqlalchemy') == {}
        class M(type):
            @classmethod
            def __prepare__(cls, *args, **kwds):
                d = super().__prepare__(*args, **kwds)
                d['hello'] = 42
                return d
        class C(metaclass=M):
            foo = hello
        assert C.foo == 42
        """
<<<<<<< HEAD
=======

    def test_crash_mro_without_object_1(self):
        class X(type):
            def mro(self):
                return [self]
        class C:
            __metaclass__ = X
        e = raises(TypeError, C)     # the lookup of '__new__' fails
        assert str(e.value) == "cannot create 'C' instances"

    def test_crash_mro_without_object_2(self):
        class X(type):
            def mro(self):
                return [self, int]
        class C(int):
            __metaclass__ = X
        C()    # the lookup of '__new__' succeeds in 'int',
               # but the lookup of '__init__' fails
>>>>>>> a7a37c86


class AppTestWithMethodCacheCounter:
    spaceconfig = {"objspace.std.withmethodcachecounter": True}

    def test_module_from_handbuilt_type(self):
        d = {'tuple': tuple, '__name__': 'foomod'}
        exec("""class foo(tuple): pass""", d)
        t = d['foo']
        t.__module__ = 'barmod'
        # this last line used to crash; see ab926f846f39
        assert t.__module__


class AppTestGetattributeShortcut:
    spaceconfig = {"objspace.std.getattributeshortcut": True}

    def test_reset_logic(self):
        """
        class X(object):
            pass

        class Y(X):
            pass

        y = Y()
        y.x = 3
        assert y.x == 3

        def ga(self, name):
            return 'GA'

        X.__getattribute__ = ga

        assert y.x == 'GA'

        class M(type):
            pass

        class X(metaclass=M):
            pass

        class Y(X):
            pass

        y = Y()
        y.x = 3
        assert y.x == 3

        def ga2(self, name):
            return 'GA2'

        X.__getattribute__ = ga2

        assert y.x == 'GA2'
        """

class TestNewShortcut:
    spaceconfig = {"objspace.std.newshortcut": True}

    def test_mechanics(self):
        space = self.space
        w_tup = space.appexec([], """():
    class A(object):
        pass
    class B(object):
        __new__ = staticmethod(lambda t: 1)
    class M(type):
        pass
    return A, B, M
""")
        w_A, w_B, w_M = space.unpackiterable(w_tup)

        assert w_A.w_new_function is None
        assert w_B.w_new_function is None
        assert w_M.w_new_function is None                

        _, w_object_newdescr = space.lookup_in_type_where(space.w_object,
                                                          '__new__')
        w_object___new__ = space.get(w_object_newdescr, None,
                                     w_type=space.w_object)

        w_a = space.call_function(w_A)
        assert w_A.w_new_function is w_object___new__

        # will shortcut
        w_a = space.call_function(w_A)

        w_b = space.call_function(w_B)
        assert w_B.w_new_function is not None
        w_b = space.call_function(w_B)

        w_m = space.call_function(w_M, space.wrap('C'), space.newlist([]),
                                  space.newdict())
        assert w_M.w_new_function is not None


class AppTestNewShortcut:
    spaceconfig = {"objspace.std.newshortcut": True}

    def test_reset_logic(self):
        class X(object):
            pass

        class Y(X):
            pass

        y = Y()

        assert isinstance(y, Y)


        X.__new__ = staticmethod(lambda t: 1)

        y = Y()

        assert y == 1

    def test_dont_explode_on_non_types(self):
        class A:
            __new__ = staticmethod(lambda t: 1)

        class B(A, object):
            pass

        b = B()

        assert b == 1

    def test_slots_with_method_in_class(self):
        # this works in cpython...
        class A(object):
            __slots__ = ["f"]
            def f(self, x):
                return x + 1
        a = A()
        assert a.f(1) == 2

    def test_eq_returns_notimplemented(self):
        assert type.__eq__(int, 42) is NotImplemented
        assert type.__ne__(dict, 42) is NotImplemented
        assert type.__eq__(int, int) == True
        assert type.__eq__(int, dict) is NotImplemented<|MERGE_RESOLUTION|>--- conflicted
+++ resolved
@@ -1174,8 +1174,6 @@
             foo = hello
         assert C.foo == 42
         """
-<<<<<<< HEAD
-=======
 
     def test_crash_mro_without_object_1(self):
         class X(type):
@@ -1194,7 +1192,6 @@
             __metaclass__ = X
         C()    # the lookup of '__new__' succeeds in 'int',
                # but the lookup of '__init__' fails
->>>>>>> a7a37c86
 
 
 class AppTestWithMethodCacheCounter:
