# -*- encoding: utf-8 -*-
import py
from pypy.objspace.std import longobject as lobj
from rpython.rlib.rbigint import rbigint


class TestW_LongObject:
    def test_bigint_w(self):
        space = self.space
        fromlong = lobj.W_LongObject.fromlong
        assert isinstance(space.bigint_w(fromlong(42)), rbigint)
        assert space.bigint_w(fromlong(42)).eq(rbigint.fromint(42))
        assert space.bigint_w(fromlong(-1)).eq(rbigint.fromint(-1))
        w_obj = space.wrap("hello world")
        space.raises_w(space.w_TypeError, space.bigint_w, w_obj)
        w_obj = space.wrap(123.456)
        space.raises_w(space.w_TypeError, space.bigint_w, w_obj)

        w_obj = fromlong(42)
        assert space.unwrap(w_obj) == 42

    def test_overflow_error(self):
        space = self.space
        fromlong = lobj.W_LongObject.fromlong
        w_big = fromlong(10**900)
        space.raises_w(space.w_OverflowError, space.float_w, w_big)

    def test_rint_variants(self):
        py.test.skip("XXX broken!")
        from rpython.rtyper.tool.rfficache import platform
        space = self.space
        for r in platform.numbertype_to_rclass.values():
            if r is int:
                continue
            print r
            values = [0, -1, r.MASK>>1, -(r.MASK>>1)-1]
            for x in values:
                if not r.SIGNED:
                    x &= r.MASK
                w_obj = space.wrap(r(x))
                assert space.bigint_w(w_obj).eq(rbigint.fromint(x))


class AppTestLong:
    def test_trunc(self):
        import math
        assert math.trunc(1) == 1
        assert math.trunc(-1) == -1

    def test_add(self):
        x = 123
        assert int(x + 12443) == 123 + 12443
        x = -20
        assert x + 2 + 3 + True == -14

    def test_sub(self):
        x = 58543
        assert int(x - 12332) == 58543 - 12332
        x = 237123838281233
        assert x * 12 == x * 12

    def test_mul(self):
        x = 363
        assert x * 2 ** 40 == x << 40

    def test_truediv(self):
        a = 31415926 / 10000000
        assert a == 3.1415926

    def test_floordiv(self):
        x = 31415926
        a = x // 10000000
        assert a == 3

    def test_numerator_denominator(self):
        assert (1).numerator == 1
        assert (1).denominator == 1
        assert (42).numerator == 42
        assert (42).denominator == 1

    def test_compare(self):
        Z = 0
        ZL = 0
        for BIG in (1, 1 << 62, 1 << 9999):
            assert Z == ZL
            assert not (Z != ZL)
            assert ZL == Z
            assert not (ZL != Z)
            assert not (Z == BIG)
            assert Z != BIG
            assert not (BIG == Z)
            assert BIG != Z
            assert not (ZL == BIG)
            assert ZL != BIG
            assert Z <= ZL
            assert not (Z < ZL)
            assert Z <= BIG
            assert Z < BIG
            assert not (BIG <= Z)
            assert not (BIG < Z)
            assert ZL <= ZL
            assert not (ZL < ZL)
            assert ZL <= BIG
            assert ZL < BIG
            assert not (BIG <= ZL)
            assert not (BIG < ZL)
            assert not (Z <= -BIG)
            assert not (Z < -BIG)
            assert -BIG <= Z
            assert -BIG < Z
            assert not (ZL <= -BIG)
            assert not (ZL < -BIG)
            assert -BIG <= ZL
            assert -BIG < ZL
            #
            assert not (BIG <  int(BIG))
            assert     (BIG <= int(BIG))
            assert     (BIG == int(BIG))
            assert not (BIG != int(BIG))
            assert not (BIG >  int(BIG))
            assert     (BIG >= int(BIG))
            #
            assert     (BIG <  int(BIG)+1)
            assert     (BIG <= int(BIG)+1)
            assert not (BIG == int(BIG)+1)
            assert     (BIG != int(BIG)+1)
            assert not (BIG >  int(BIG)+1)
            assert not (BIG >= int(BIG)+1)
            #
            assert not (BIG <  int(BIG)-1)
            assert not (BIG <= int(BIG)-1)
            assert not (BIG == int(BIG)-1)
            assert     (BIG != int(BIG)-1)
            assert     (BIG >  int(BIG)-1)
            assert     (BIG >= int(BIG)-1)
            #
            assert not (int(BIG) <  BIG)
            assert     (int(BIG) <= BIG)
            assert     (int(BIG) == BIG)
            assert not (int(BIG) != BIG)
            assert not (int(BIG) >  BIG)
            assert     (int(BIG) >= BIG)
            #
            assert not (int(BIG)+1 <  BIG)
            assert not (int(BIG)+1 <= BIG)
            assert not (int(BIG)+1 == BIG)
            assert     (int(BIG)+1 != BIG)
            assert     (int(BIG)+1 >  BIG)
            assert     (int(BIG)+1 >= BIG)
            #
            assert     (int(BIG)-1 <  BIG)
            assert     (int(BIG)-1 <= BIG)
            assert not (int(BIG)-1 == BIG)
            assert     (int(BIG)-1 != BIG)
            assert not (int(BIG)-1 >  BIG)
            assert not (int(BIG)-1 >= BIG)

    def test_conversion(self):
        class long2(int):
            pass
        x = 1
        x = long2(x<<100)
        y = int(x)
        assert type(y) == int
        assert type(+long2(5)) is int
        assert type(long2(5) << 0) is int
        assert type(long2(5) >> 0) is int
        assert type(long2(5) + 0) is int
        assert type(long2(5) - 0) is int
        assert type(long2(5) * 1) is int
        assert type(1 * long2(5)) is int
        assert type(0 + long2(5)) is int
        assert type(-long2(0)) is int
        assert type(long2(5) // 1) is int

    def test_pow(self):
<<<<<<< HEAD
        x = 0
        assert pow(x, 0, 1) == 0
=======
        x = 0L
        assert pow(x, 0L, 1L) == 0L
        assert pow(-1L, -1L) == -1.0
>>>>>>> 4f92e567

    def test_getnewargs(self):
        assert  0 .__getnewargs__() == (0,)
        assert  (-1) .__getnewargs__() == (-1,)

    def test_divmod(self):
        def check_division(x, y):
            q, r = divmod(x, y)
            pab, pba = x*y, y*x
            assert pab == pba
            assert q == x//y
            assert r == x%y
            assert x == q*y + r
            if y > 0:
                assert 0 <= r < y
            else:
                assert y < r <= 0
        for x in [-1, 0, 1, 2 ** 100 - 1, -2 ** 100 - 1]:
            for y in [-105566530, -1, 1, 1034522340]:
                print("checking division for %s, %s" % (x, y))
                check_division(x, y)
        # special case from python tests:
        s1 = 33
        s2 = 2
        x = 16565645174462751485571442763871865344588923363439663038777355323778298703228675004033774331442052275771343018700586987657790981527457655176938756028872904152013524821759375058141439
        x >>= s1*16
        y = 10953035502453784575
        y >>= s2*16
        x = 0x3FE0003FFFFC0001FFF
        y = 0x9800FFC1
        check_division(x, y)
        raises(ZeroDivisionError, "x // 0")

    def test_format(self):
        assert repr(12345678901234567890) == '12345678901234567890'
        assert str(12345678901234567890) == '12345678901234567890'
        assert hex(0x1234567890ABCDEF) == '0x1234567890abcdef'
        assert oct(0o1234567012345670) == '0o1234567012345670'

    def test_bits(self):
        x = 0xAAAAAAAA
        assert x | 0x55555555 == 0xFFFFFFFF
        assert x & 0x55555555 == 0x00000000
        assert x ^ 0x55555555 == 0xFFFFFFFF
        assert -x | 0x55555555 == -0xAAAAAAA9
        assert x | 0x555555555 == 0x5FFFFFFFF
        assert x & 0x555555555 == 0x000000000
        assert x ^ 0x555555555 == 0x5FFFFFFFF

    def test_hash(self):
        import sys
        modulus = sys.hash_info.modulus
        for x in (list(range(200)) +
                  [1234567890123456789, 18446743523953737727,
                   987685321987685321987685321987685321987685321]):
            y = x % modulus
            assert hash(x) == hash(y)
            assert hash(-x) == hash(-y)
        assert hash(modulus - 1) == modulus - 1
        assert hash(modulus) == 0
        assert hash(modulus + 1) == 1

        assert hash(-1) == -2
        value = -(modulus + 1)
        assert hash(value) == -2
        assert hash(value * 2 + 1) == -2
        assert hash(value * 4 + 3) == -2

    def test_math_log(self):
        import math
        raises(ValueError, math.log, 0)
        raises(ValueError, math.log, -1)
        raises(ValueError, math.log, -2)
        raises(ValueError, math.log, -(1 << 10000))
        #raises(ValueError, math.log, 0)
        raises(ValueError, math.log, -1)
        raises(ValueError, math.log, -2)

    def test_long(self):
        import sys
        n = -sys.maxsize-1
        assert int(n) == n
        assert str(int(n)) == str(n)
        a = memoryview(b'123')
        assert int(a) == 123

    def test_huge_longs(self):
        import operator
        x = 1
        huge = x << 40000
        raises(OverflowError, float, huge)
        raises(OverflowError, operator.truediv, huge, 3)
        raises(OverflowError, operator.truediv, huge, 3)

    def test_just_trunc(self):
        class myint(object):
            def __trunc__(self):
                return 42
        assert int(myint()) == 42

    def test_override___int__(self):
        class myint(int):
            def __int__(self):
                return 42
        assert int(myint(21)) == 42
        class myotherint(int):
            pass
        assert int(myotherint(21)) == 21

    def test___int__(self):
        class A(object):
            def __int__(self):
                return 42
        assert int(A()) == 42
        # but!: (blame CPython 2.7)
        class Integral(object):
            def __int__(self):
                return 42
        class TruncReturnsNonInt(object):
            def __trunc__(self):
                return Integral()
        assert int(TruncReturnsNonInt()) == 42

    def test_long_before_string(self):
        class A(str):
            def __int__(self):
                return 42
        assert int(A('abc')) == 42

    def test_conjugate(self):
        assert (7).conjugate() == 7
        assert (-7).conjugate() == -7

        class L(int):
            pass

        assert type(L(7).conjugate()) is int

        class L(int):
            def __pos__(self):
                return 43
        assert L(7).conjugate() == 7

    def test_bit_length(self):
        assert (8).bit_length() == 4
        assert (-1<<40).bit_length() == 41
        assert ((2**31)-1).bit_length() == 31

    def test_from_bytes(self):
        assert int.from_bytes(b'c', 'little') == 99
        assert int.from_bytes(b'\x01\x01', 'little') == 257
        assert int.from_bytes(b'\x01\x00', 'big') == 256
        assert int.from_bytes(b'\x00\x80', 'little', signed=True) == -32768
        assert int.from_bytes([255, 0, 0], 'big', signed=True) == -65536
        raises(TypeError, int.from_bytes, 0, 'big')
        raises(TypeError, int.from_bytes, '', 'big')
        raises(ValueError, int.from_bytes, b'c', 'foo')

    def test_to_bytes(self):
        assert 65535 .to_bytes(2, 'big') == b'\xff\xff'
        assert (-8388608).to_bytes(3, 'little', signed=True) == b'\x00\x00\x80'
        raises(OverflowError, (-5).to_bytes, 1, 'big')
        raises(ValueError, (-5).to_bytes, 1, 'foo')

    def test_negative_zero(self):
        x = eval("-0")
        assert x == 0

    def test_long_real(self):
        class A(int): pass
        b = A(5).real
        assert type(b) is int

    def test_long_from_unicode(self):
        raises(ValueError, int, '123L')
        assert int('L', 22) == 21
        s = '\U0001D7CF\U0001D7CE' # 𝟏𝟎
        assert int(s) == 10

    def test_long_from_bytes(self):
        assert int(b'1234') == 1234

    def test_invalid_literal_message(self):
        try:
            int('hello àèìò')
        except ValueError as e:
            assert 'hello àèìò' in str(e)
        else:
            assert False, 'did not raise'

    def test_base_overflow(self):
        raises(ValueError, int, '42', 2**63)

    def test_long_real(self):
        class A(int): pass
        b = A(5).real
        assert type(b) is int

    def test__int__(self):
        class A(int):
            def __int__(self):
                return 42

        assert int(int(3)) == int(3)
        assert int(A(13)) == 42

    def test_long_error_msg(self):
        e = raises(TypeError, int, [])
        assert str(e.value) == (
<<<<<<< HEAD
            "int() argument must be a string or a number, not 'list'")

    def test_large_identity(self):
        import sys
        a = sys.maxsize + 1
        b = sys.maxsize + 2
        assert a is not b
=======
            "long() argument must be a string or a number, not 'list'")

    def test_coerce(self):
        assert 3L.__coerce__(4L) == (3L, 4L)
        assert 3L.__coerce__(4) == (3, 4)
        assert 3L.__coerce__(object()) == NotImplemented
>>>>>>> 4f92e567
<|MERGE_RESOLUTION|>--- conflicted
+++ resolved
@@ -174,14 +174,9 @@
         assert type(long2(5) // 1) is int
 
     def test_pow(self):
-<<<<<<< HEAD
         x = 0
         assert pow(x, 0, 1) == 0
-=======
-        x = 0L
-        assert pow(x, 0L, 1L) == 0L
-        assert pow(-1L, -1L) == -1.0
->>>>>>> 4f92e567
+        assert pow(-1, -1) == -1.0
 
     def test_getnewargs(self):
         assert  0 .__getnewargs__() == (0,)
@@ -391,19 +386,15 @@
     def test_long_error_msg(self):
         e = raises(TypeError, int, [])
         assert str(e.value) == (
-<<<<<<< HEAD
             "int() argument must be a string or a number, not 'list'")
+
+    def test_coerce(self):
+        assert 3.__coerce__(4) == (3, 4)
+        assert 3.__coerce__(4) == (3, 4)
+        assert 3.__coerce__(object()) == NotImplemented
 
     def test_large_identity(self):
         import sys
         a = sys.maxsize + 1
         b = sys.maxsize + 2
-        assert a is not b
-=======
-            "long() argument must be a string or a number, not 'list'")
-
-    def test_coerce(self):
-        assert 3L.__coerce__(4L) == (3L, 4L)
-        assert 3L.__coerce__(4) == (3, 4)
-        assert 3L.__coerce__(object()) == NotImplemented
->>>>>>> 4f92e567
+        assert a is not b