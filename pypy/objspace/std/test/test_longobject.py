--- conflicted
+++ resolved
@@ -399,7 +399,13 @@
         assert str(e.value) == (
             "int() argument must be a string or a number, not 'list'")
 
-<<<<<<< HEAD
+    def test_linear_long_base_16(self):
+        # never finishes if int(_, 16) is not linear-time
+        size = 100000
+        n = "a" * size
+        expected = (2 << (size * 4)) // 3
+        assert int(n, 16) == expected
+
     def test_large_identity(self):
         import sys
         if '__pypy__' not in sys.builtin_module_names:
@@ -408,17 +414,4 @@
         b = sys.maxsize + 2
         assert a is not b
         b -= 1
-        assert a is b
-=======
-    def test_coerce(self):
-        assert 3L.__coerce__(4L) == (3L, 4L)
-        assert 3L.__coerce__(4) == (3, 4)
-        assert 3L.__coerce__(object()) == NotImplemented
-
-    def test_linear_long_base_16(self):
-        # never finishes if long(_, 16) is not linear-time
-        size = 100000
-        n = "a" * size
-        expected = (2 << (size * 4)) // 3
-        assert long(n, 16) == expected
->>>>>>> da9abfdb
+        assert a is b