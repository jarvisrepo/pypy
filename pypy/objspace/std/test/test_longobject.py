# -*- encoding: utf-8 -*-
import py
from pypy.objspace.std import longobject as lobj
from rpython.rlib.rbigint import rbigint

class TestW_LongObject:
    def test_bigint_w(self):
        space = self.space
        fromlong = lobj.W_LongObject.fromlong
        assert isinstance(space.bigint_w(fromlong(42)), rbigint)
        assert space.bigint_w(fromlong(42)).eq(rbigint.fromint(42))
        assert space.bigint_w(fromlong(-1)).eq(rbigint.fromint(-1))
        w_obj = space.wrap("hello world")
        space.raises_w(space.w_TypeError, space.bigint_w, w_obj)
        w_obj = space.wrap(123.456)
        space.raises_w(space.w_TypeError, space.bigint_w, w_obj)

        w_obj = fromlong(42)
        assert space.unwrap(w_obj) == 42

    def test_overflow_error(self):
        space = self.space
        fromlong = lobj.W_LongObject.fromlong
        w_big = fromlong(10**900)
        space.raises_w(space.w_OverflowError, space.float_w, w_big)

    def test_rint_variants(self):
        from rpython.rtyper.tool.rfficache import platform
        space = self.space
        for r in platform.numbertype_to_rclass.values():
            if r is int:
                continue
            print r
            values = [0, -1, r.MASK>>1, -(r.MASK>>1)-1]
            for x in values:
                if not r.SIGNED:
                    x &= r.MASK
                w_obj = space.newlong_from_rarith_int(r(x))
                assert space.bigint_w(w_obj).eq(rbigint.fromlong(x))


class AppTestLong:

    def w__long(self, obj):
        # XXX: currently returns a W_LongObject but might return
        # W_IntObject in the future
        huge = 1 << 65
        return obj + huge - huge

    def test_trunc(self):
        import math
        assert math.trunc(self._long(1)) == self._long(1)
        assert math.trunc(-self._long(1)) == -self._long(1)

    def test_add(self):
        x = self._long(123)
        assert int(x + self._long(12443)) == 123 + 12443
        x = -20
        assert x + 2 + self._long(3) + True == -self._long(14)

    def test_sub(self):
        assert int(self._long(58543) - self._long(12332)) == 58543 - 12332
        assert int(self._long(58543) - 12332) == 58543 - 12332
        assert int(58543 - self._long(12332)) == 58543 - 12332
        x = self._long(237123838281233)
        assert x * 12 == x * self._long(12)

    def test_mul(self):
        x = self._long(363)
        assert x * 2 ** 40 == x << 40

    def test_truediv(self):
        a = self._long(31415926) / self._long(10000000)
        assert a == 3.1415926

    def test_floordiv(self):
        x = self._long(31415926)
        a = x // self._long(10000000)
        assert a == self._long(3)

    def test_int_floordiv(self):
        import sys
        long = self._long

        x = long(3000)
        a = x // 1000
        assert a == 3

        x = long(3000)
        a = x // -1000
        assert a == -3

        x = long(3000)
        raises(ZeroDivisionError, "x // 0")

        n = sys.maxsize + 1
        assert n / int(-n) == long(-1)

    def test_numerator_denominator(self):
        assert (self._long(1)).numerator == self._long(1)
        assert (self._long(1)).denominator == self._long(1)
        assert (self._long(42)).numerator == self._long(42)
        assert (self._long(42)).denominator == self._long(1)

    def test_compare(self):
        Z = 0
        ZL = self._long(0)

        assert Z == ZL
        assert not (Z != ZL)
        assert ZL == Z
        assert not (ZL != Z)
        assert Z <= ZL
        assert not (Z < ZL)
        assert ZL <= ZL
        assert not (ZL < ZL)

        for BIG in (self._long(1), self._long(1) << 62, self._long(1) << 9999):
            assert not (Z == BIG)
            assert Z != BIG
            assert not (BIG == Z)
            assert BIG != Z
            assert not (ZL == BIG)
            assert ZL != BIG
            assert Z <= BIG
            assert Z < BIG
            assert not (BIG <= Z)
            assert not (BIG < Z)
            assert ZL <= BIG
            assert ZL < BIG
            assert not (BIG <= ZL)
            assert not (BIG < ZL)
            assert not (Z <= -BIG)
            assert not (Z < -BIG)
            assert -BIG <= Z
            assert -BIG < Z
            assert not (ZL <= -BIG)
            assert not (ZL < -BIG)
            assert -BIG <= ZL
            assert -BIG < ZL
            #
            assert not (BIG <  int(BIG))
            assert     (BIG <= int(BIG))
            assert     (BIG == int(BIG))
            assert not (BIG != int(BIG))
            assert not (BIG >  int(BIG))
            assert     (BIG >= int(BIG))
            #
            assert     (BIG <  int(BIG)+1)
            assert     (BIG <= int(BIG)+1)
            assert not (BIG == int(BIG)+1)
            assert     (BIG != int(BIG)+1)
            assert not (BIG >  int(BIG)+1)
            assert not (BIG >= int(BIG)+1)
            #
            assert not (BIG <  int(BIG)-1)
            assert not (BIG <= int(BIG)-1)
            assert not (BIG == int(BIG)-1)
            assert     (BIG != int(BIG)-1)
            assert     (BIG >  int(BIG)-1)
            assert     (BIG >= int(BIG)-1)
            #
            assert not (int(BIG) <  BIG)
            assert     (int(BIG) <= BIG)
            assert     (int(BIG) == BIG)
            assert not (int(BIG) != BIG)
            assert not (int(BIG) >  BIG)
            assert     (int(BIG) >= BIG)
            #
            assert not (int(BIG)+1 <  BIG)
            assert not (int(BIG)+1 <= BIG)
            assert not (int(BIG)+1 == BIG)
            assert     (int(BIG)+1 != BIG)
            assert     (int(BIG)+1 >  BIG)
            assert     (int(BIG)+1 >= BIG)
            #
            assert     (int(BIG)-1 <  BIG)
            assert     (int(BIG)-1 <= BIG)
            assert not (int(BIG)-1 == BIG)
            assert     (int(BIG)-1 != BIG)
            assert not (int(BIG)-1 >  BIG)
            assert not (int(BIG)-1 >= BIG)

    def test_conversion(self):
        class long2(int):
            pass
        x = self._long(1)
        x = long2(x<<100)
        y = int(x)
        assert type(y) == int
        assert type(+long2(5)) is int
        assert type(long2(5) << 0) is int
        assert type(long2(5) >> 0) is int
        assert type(long2(5) + 0) is int
        assert type(long2(5) - 0) is int
        assert type(long2(5) * 1) is int
        assert type(1 * long2(5)) is int
        assert type(0 + long2(5)) is int
        assert type(-long2(0)) is int
        assert type(long2(5) // 1) is int

    def test_shift(self):
        long = self._long
        assert long(65) >> long(2) == long(16)
        assert long(65) >> 2 == long(16)
        assert 65 >> long(2) == long(16)
        assert long(65) << long(2) == long(65) * 4
        assert long(65) << 2 == long(65) * 4
        assert 65 << long(2) == long(65) * 4
        raises(ValueError, "long(1) << long(-1)")
        raises(ValueError, "long(1) << -1")
        raises(OverflowError, "long(1) << (2 ** 100)")
        raises(ValueError, "long(1) >> long(-1)")
        raises(ValueError, "long(1) >> -1")
        raises(OverflowError, "long(1) >> (2 ** 100)")

    def test_pow(self):
        long = self._long
        x = self._long(0)
        assert pow(x, self._long(0), self._long(1)) == self._long(0)
        assert pow(-self._long(1), -self._long(1)) == -1.0
        assert pow(2 ** 68, 0.5) == 2.0 ** 34
        assert pow(2 ** 68, 2) == 2 ** 136
        raises(ValueError, pow, long(2), -1, 3)
        raises(ValueError, pow, long(2), 5, 0)

        # some rpow tests
        assert pow(0, long(0), long(1)) == long(0)
        assert pow(-1, long(-1)) == -1.0

    def test_int_pow(self):
        long = self._long
        x = long(2)
        assert pow(x, 2) == long(4)
        assert pow(x, 2, 2) == long(0)
        assert pow(x, 2, long(3)) == long(1)

    def test_getnewargs(self):
        assert  self._long(0) .__getnewargs__() == (self._long(0),)
        assert  (-self._long(1)) .__getnewargs__() == (-self._long(1),)

    def test_divmod(self):
        long = self._long
        def check_division(x, y):
            q, r = divmod(x, y)
            pab, pba = x*y, y*x
            assert pab == pba
            assert q == x // y
            assert r == x % y
            assert x == q*y + r
            if y > 0:
                assert 0 <= r < y
            else:
                assert y < r <= 0
        for x in [-self._long(1), self._long(0), self._long(1), self._long(2) ** 100 - 1, -self._long(2) ** 100 - 1]:
            for y in [-self._long(105566530), -self._long(1), self._long(1), self._long(1034522340)]:
                print("checking division for %s, %s" % (x, y))
                check_division(x, y)
                check_division(x, int(y))
                check_division(int(x), y)
        # special case from python tests:
        s1 = 33
        s2 = 2
        x = 16565645174462751485571442763871865344588923363439663038777355323778298703228675004033774331442052275771343018700586987657790981527457655176938756028872904152013524821759375058141439
        x >>= s1*16
        y = 10953035502453784575
        y >>= s2*16
        x = 0x3FE0003FFFFC0001FFF
        y = self._long(0x9800FFC1)
        check_division(x, y)
        raises(ZeroDivisionError, "x // self._long(0)")
        divmod(3, self._long(4))
        raises(ZeroDivisionError, "x % long(0)")
        raises(ZeroDivisionError, divmod, x, long(0))
        raises(ZeroDivisionError, "x // 0")
        raises(ZeroDivisionError, "x % 0")
        raises(ZeroDivisionError, divmod, x, 0)

    def test_int_divmod(self):
        long = self._long
        q, r = divmod(long(100), 11)
        assert q == 9
        assert r == 1

    def test_format(self):
        assert repr(12345678901234567890) == '12345678901234567890'
        assert str(12345678901234567890) == '12345678901234567890'
        assert hex(self._long(0x1234567890ABCDEF)) == '0x1234567890abcdef'
        assert oct(self._long(0o1234567012345670)) == '0o1234567012345670'

    def test_bits(self):
        x = self._long(0xAAAAAAAA)
        assert x | self._long(0x55555555) == self._long(0xFFFFFFFF)
        assert x & self._long(0x55555555) == self._long(0x00000000)
        assert x ^ self._long(0x55555555) == self._long(0xFFFFFFFF)
        assert -x | self._long(0x55555555) == -self._long(0xAAAAAAA9)
        assert x | self._long(0x555555555) == self._long(0x5FFFFFFFF)
        assert x & self._long(0x555555555) == self._long(0x000000000)
        assert x ^ self._long(0x555555555) == self._long(0x5FFFFFFFF)

    def test_hash(self):
        import sys
        modulus = sys.hash_info.modulus
        def longhash(x):
            return hash(self._long(x))
        for x in (list(range(200)) +
                  [1234567890123456789, 18446743523953737727,
                   987685321987685321987685321987685321987685321,
                   10**50]):
            y = x % modulus
            assert longhash(x) == longhash(y)
            assert longhash(-x) == longhash(-y)
        assert longhash(modulus - 1) == modulus - 1
        assert longhash(modulus) == 0
        assert longhash(modulus + 1) == 1

        assert longhash(-1) == -2
        value = -(modulus + 1)
        assert longhash(value) == -2
        assert longhash(value * 2 + 1) == -2
        assert longhash(value * 4 + 3) == -2

    def test_hash_2(self):
        class AAA:
            def __hash__(a):
                return self._long(-1)
        assert hash(AAA()) == -2

    def test_math_log(self):
        import math
        raises(ValueError, math.log, self._long(0))
        raises(ValueError, math.log, -self._long(1))
        raises(ValueError, math.log, -self._long(2))
        raises(ValueError, math.log, -(self._long(1) << 10000))
        #raises(ValueError, math.log, 0)
        raises(ValueError, math.log, -1)
        raises(ValueError, math.log, -2)

    def test_long(self):
        import sys
        n = -sys.maxsize-1
        assert int(n) == n
        assert str(int(n)) == str(n)
        a = memoryview(b'123')
        assert int(a) == self._long(123)

    def test_huge_longs(self):
        import operator
        x = self._long(1)
        huge = x << self._long(40000)
        raises(OverflowError, float, huge)
        raises(OverflowError, operator.truediv, huge, 3)
        raises(OverflowError, operator.truediv, huge, self._long(3))

    def test_just_trunc(self):
        class myint(object):
            def __trunc__(self):
                return 42
        assert int(myint()) == 42

    def test_override___int__(self):
        class myint(int):
            def __int__(self):
                return 42
        assert int(myint(21)) == 42
        class myotherint(int):
            pass
        assert int(myotherint(21)) == 21

    def test___int__(self):
        class A(object):
            def __int__(self):
                return 42
        assert int(A()) == 42

        class IntSubclass(int):
            pass
        class ReturnsIntSubclass(object):
            def __int__(self):
                return IntSubclass(42)
        n = int(ReturnsIntSubclass())
        assert n == 42
        # cpython 3.6 fixed behaviour to actually return type int here
        assert type(n) is int

    def test_trunc_returns(self):
        # but!: (blame CPython 2.7)
        class Integral(object):
            def __int__(self):
                return 42
        class TruncReturnsNonInt(object):
            def __trunc__(self):
                return Integral()
        n = int(TruncReturnsNonInt())
        assert type(n) is int
        assert n == 42

        class IntSubclass(int):
            pass
        class TruncReturnsNonInt(object):
            def __trunc__(self):
                return IntSubclass(42)
        n = int(TruncReturnsNonInt())
        assert n == 42
        assert type(n) is int

    def test_long_before_string(self):
        class A(str):
            def __int__(self):
                return 42
        assert int(A('abc')) == 42

    def test_conjugate(self):
        assert (self._long(7)).conjugate() == self._long(7)
        assert (-self._long(7)).conjugate() == -self._long(7)

        class L(int):
            pass

        assert type(L(7).conjugate()) is int

        class L(int):
            def __pos__(self):
                return 43
        assert L(7).conjugate() == self._long(7)

    def test_bit_length(self):
        assert self._long(8).bit_length() == 4
        assert (-1<<40).bit_length() == 41
        assert ((2**31)-1).bit_length() == 31

    def test_from_bytes(self):
        assert int.from_bytes(b'c', 'little') == 99
        assert int.from_bytes(b'\x01\x01', 'little') == 257
        assert int.from_bytes(b'\x01\x00', 'big') == 256
        assert int.from_bytes(b'\x00\x80', 'little', signed=True) == -32768
        assert int.from_bytes([255, 0, 0], 'big', signed=True) == -65536
        raises(TypeError, int.from_bytes, 0, 'big')
        raises(TypeError, int.from_bytes, '', 'big')
        raises(ValueError, int.from_bytes, b'c', 'foo')

    def test_to_bytes(self):
        assert 65535 .to_bytes(2, 'big') == b'\xff\xff'
        assert (-8388608).to_bytes(3, 'little', signed=True) == b'\x00\x00\x80'
        raises(OverflowError, (-5).to_bytes, 1, 'big')
        raises(ValueError, (-5).to_bytes, 1, 'foo')
        assert 65535 .to_bytes(length=2, byteorder='big') == b'\xff\xff'

    def test_negative_zero(self):
        x = eval("-self._long(0)")
        assert x == self._long(0)

    def test_long_real(self):
        class A(int): pass
        b = A(5).real
        assert type(b) is int

    @py.test.mark.skipif("not config.option.runappdirect and sys.maxunicode == 0xffff")
    def test_long_from_unicode(self):
        raises(ValueError, int, '123L')
        assert int('L', 22) == 21
        s = '\U0001D7CF\U0001D7CE' # 𝟏𝟎
        assert int(s) == 10

    def test_long_from_bytes(self):
        assert int(b'1234') == 1234

    def test_invalid_literal_message(self):
        try:
            int('hello àèìò')
        except ValueError as e:
            assert 'hello àèìò' in str(e)
        else:
            assert False, 'did not raise'

    def test_base_overflow(self):
        raises(ValueError, int, '42', 2**63)

    def test_long_real(self):
        class A(int): pass
        b = A(5).real
        assert type(b) is int

    def test__int__(self):
        class A(int):
            def __int__(self):
                return 42

        assert int(int(3)) == int(3)
        assert int(A(13)) == 42

    def test_long_error_msg(self):
        e = raises(TypeError, int, [])
        assert str(e.value) == (
            "int() argument must be a string, a bytes-like object "
            "or a number, not 'list'")

    def test_linear_long_base_16(self):
        # never finishes if int(_, 16) is not linear-time
        size = 100000
        n = "a" * size
        expected = (2 << (size * 4)) // 3
<<<<<<< HEAD
        assert int(n, 16) == expected

    def test_large_identity(self):
        import sys
        if '__pypy__' not in sys.builtin_module_names:
            skip('PyPy only')
        a = sys.maxsize + 1
        b = sys.maxsize + 2
        assert a is not b
        b -= 1
        assert a is b
=======
        assert long(n, 16) == expected

    def test_error_message_wrong_self(self):
        unboundmeth = long.__str__
        e = raises(TypeError, unboundmeth, 42)
        assert "long" in str(e.value)
        if hasattr(unboundmeth, 'im_func'):
            e = raises(TypeError, unboundmeth.im_func, 42)
            assert "'long'" in str(e.value)
>>>>>>> 993aeeed
<|MERGE_RESOLUTION|>--- conflicted
+++ resolved
@@ -500,7 +500,6 @@
         size = 100000
         n = "a" * size
         expected = (2 << (size * 4)) // 3
-<<<<<<< HEAD
         assert int(n, 16) == expected
 
     def test_large_identity(self):
@@ -512,14 +511,11 @@
         assert a is not b
         b -= 1
         assert a is b
-=======
-        assert long(n, 16) == expected
 
     def test_error_message_wrong_self(self):
         unboundmeth = long.__str__
         e = raises(TypeError, unboundmeth, 42)
-        assert "long" in str(e.value)
+        assert "int" in str(e.value)
         if hasattr(unboundmeth, 'im_func'):
             e = raises(TypeError, unboundmeth.im_func, 42)
-            assert "'long'" in str(e.value)
->>>>>>> 993aeeed
+            assert "'int'" in str(e.value)