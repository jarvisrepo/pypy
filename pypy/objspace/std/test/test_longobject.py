# -*- encoding: utf-8 -*-
import py
from pypy.objspace.std import longobject as lobj
from rpython.rlib.rbigint import rbigint


class TestW_LongObject:
    def test_bigint_w(self):
        space = self.space
        fromlong = lobj.W_LongObject.fromlong
        assert isinstance(space.bigint_w(fromlong(42)), rbigint)
        assert space.bigint_w(fromlong(42)).eq(rbigint.fromint(42))
        assert space.bigint_w(fromlong(-1)).eq(rbigint.fromint(-1))
        w_obj = space.wrap("hello world")
        space.raises_w(space.w_TypeError, space.bigint_w, w_obj)
        w_obj = space.wrap(123.456)
        space.raises_w(space.w_TypeError, space.bigint_w, w_obj)

        w_obj = fromlong(42)
        assert space.unwrap(w_obj) == 42

    def test_overflow_error(self):
        space = self.space
        fromlong = lobj.W_LongObject.fromlong
        w_big = fromlong(10**900)
        space.raises_w(space.w_OverflowError, space.float_w, w_big)

    def test_rint_variants(self):
        py.test.skip("XXX broken!")
        from rpython.rtyper.tool.rfficache import platform
        space = self.space
        for r in platform.numbertype_to_rclass.values():
            if r is int:
                continue
            print r
            values = [0, -1, r.MASK>>1, -(r.MASK>>1)-1]
            for x in values:
                if not r.SIGNED:
                    x &= r.MASK
                w_obj = space.wrap(r(x))
                assert space.bigint_w(w_obj).eq(rbigint.fromint(x))


class AppTestLong:
    def test_trunc(self):
        import math
        assert math.trunc(1) == 1
        assert math.trunc(-1) == -1

    def test_add(self):
        x = 123
        assert int(x + 12443) == 123 + 12443
        x = -20
        assert x + 2 + 3 + True == -14

    def test_sub(self):
        x = 58543
        assert int(x - 12332) == 58543 - 12332
        x = 237123838281233
        assert x * 12 == x * 12

    def test_mul(self):
        x = 363
        assert x * 2 ** 40 == x << 40

    def test_truediv(self):
        a = 31415926 / 10000000
        assert a == 3.1415926

    def test_floordiv(self):
        x = 31415926
        a = x // 10000000
        assert a == 3

    def test_numerator_denominator(self):
        assert (1).numerator == 1
        assert (1).denominator == 1
        assert (42).numerator == 42
        assert (42).denominator == 1

    def test_compare(self):
        Z = 0
        ZL = 0
        for BIG in (1, 1 << 62, 1 << 9999):
            assert Z == ZL
            assert not (Z != ZL)
            assert ZL == Z
            assert not (ZL != Z)
            assert not (Z == BIG)
            assert Z != BIG
            assert not (BIG == Z)
            assert BIG != Z
            assert not (ZL == BIG)
            assert ZL != BIG
            assert Z <= ZL
            assert not (Z < ZL)
            assert Z <= BIG
            assert Z < BIG
            assert not (BIG <= Z)
            assert not (BIG < Z)
            assert ZL <= ZL
            assert not (ZL < ZL)
            assert ZL <= BIG
            assert ZL < BIG
            assert not (BIG <= ZL)
            assert not (BIG < ZL)
            assert not (Z <= -BIG)
            assert not (Z < -BIG)
            assert -BIG <= Z
            assert -BIG < Z
            assert not (ZL <= -BIG)
            assert not (ZL < -BIG)
            assert -BIG <= ZL
            assert -BIG < ZL
            #
            assert not (BIG <  int(BIG))
            assert     (BIG <= int(BIG))
            assert     (BIG == int(BIG))
            assert not (BIG != int(BIG))
            assert not (BIG >  int(BIG))
            assert     (BIG >= int(BIG))
            #
            assert     (BIG <  int(BIG)+1)
            assert     (BIG <= int(BIG)+1)
            assert not (BIG == int(BIG)+1)
            assert     (BIG != int(BIG)+1)
            assert not (BIG >  int(BIG)+1)
            assert not (BIG >= int(BIG)+1)
            #
            assert not (BIG <  int(BIG)-1)
            assert not (BIG <= int(BIG)-1)
            assert not (BIG == int(BIG)-1)
            assert     (BIG != int(BIG)-1)
            assert     (BIG >  int(BIG)-1)
            assert     (BIG >= int(BIG)-1)
            #
            assert not (int(BIG) <  BIG)
            assert     (int(BIG) <= BIG)
            assert     (int(BIG) == BIG)
            assert not (int(BIG) != BIG)
            assert not (int(BIG) >  BIG)
            assert     (int(BIG) >= BIG)
            #
            assert not (int(BIG)+1 <  BIG)
            assert not (int(BIG)+1 <= BIG)
            assert not (int(BIG)+1 == BIG)
            assert     (int(BIG)+1 != BIG)
            assert     (int(BIG)+1 >  BIG)
            assert     (int(BIG)+1 >= BIG)
            #
            assert     (int(BIG)-1 <  BIG)
            assert     (int(BIG)-1 <= BIG)
            assert not (int(BIG)-1 == BIG)
            assert     (int(BIG)-1 != BIG)
            assert not (int(BIG)-1 >  BIG)
            assert not (int(BIG)-1 >= BIG)

    def test_conversion(self):
        class long2(int):
            pass
        x = 1
        x = long2(x<<100)
        y = int(x)
        assert type(y) == int
        assert type(+long2(5)) is int
        assert type(long2(5) << 0) is int
        assert type(long2(5) >> 0) is int
        assert type(long2(5) + 0) is int
        assert type(long2(5) - 0) is int
        assert type(long2(5) * 1) is int
        assert type(1 * long2(5)) is int
        assert type(0 + long2(5)) is int
        assert type(-long2(0)) is int
        assert type(long2(5) // 1) is int

    def test_pow(self):
        x = 0
        assert pow(x, 0, 1) == 0

    def test_getnewargs(self):
        assert  0 .__getnewargs__() == (0,)
        assert  (-1) .__getnewargs__() == (-1,)

    def test_divmod(self):
        def check_division(x, y):
            q, r = divmod(x, y)
            pab, pba = x*y, y*x
            assert pab == pba
            assert q == x//y
            assert r == x%y
            assert x == q*y + r
            if y > 0:
                assert 0 <= r < y
            else:
                assert y < r <= 0
        for x in [-1, 0, 1, 2 ** 100 - 1, -2 ** 100 - 1]:
            for y in [-105566530, -1, 1, 1034522340]:
                print("checking division for %s, %s" % (x, y))
                check_division(x, y)
        # special case from python tests:
        s1 = 33
        s2 = 2
        x = 16565645174462751485571442763871865344588923363439663038777355323778298703228675004033774331442052275771343018700586987657790981527457655176938756028872904152013524821759375058141439
        x >>= s1*16
        y = 10953035502453784575
        y >>= s2*16
        x = 0x3FE0003FFFFC0001FFF
        y = 0x9800FFC1
        check_division(x, y)
        raises(ZeroDivisionError, "x // 0")

    def test_format(self):
        assert repr(12345678901234567890) == '12345678901234567890'
        assert str(12345678901234567890) == '12345678901234567890'
        assert hex(0x1234567890ABCDEF) == '0x1234567890abcdef'
        assert oct(0o1234567012345670) == '0o1234567012345670'

    def test_bits(self):
        x = 0xAAAAAAAA
        assert x | 0x55555555 == 0xFFFFFFFF
        assert x & 0x55555555 == 0x00000000
        assert x ^ 0x55555555 == 0xFFFFFFFF
        assert -x | 0x55555555 == -0xAAAAAAA9
        assert x | 0x555555555 == 0x5FFFFFFFF
        assert x & 0x555555555 == 0x000000000
        assert x ^ 0x555555555 == 0x5FFFFFFFF

    def test_hash(self):
        import sys
        modulus = sys.hash_info.modulus
        for x in (list(range(200)) +
                  [1234567890123456789, 18446743523953737727,
                   987685321987685321987685321987685321987685321]):
            y = x % modulus
            assert hash(x) == hash(y)
            assert hash(-x) == hash(-y)
        assert hash(modulus - 1) == modulus - 1
        assert hash(modulus) == 0
        assert hash(modulus + 1) == 1

        assert hash(-1) == -2
        value = -(modulus + 1)
        assert hash(value) == -2
        assert hash(value * 2 + 1) == -2
        assert hash(value * 4 + 3) == -2

    def test_math_log(self):
        import math
        raises(ValueError, math.log, 0)
        raises(ValueError, math.log, -1)
        raises(ValueError, math.log, -2)
        raises(ValueError, math.log, -(1 << 10000))
        #raises(ValueError, math.log, 0)
        raises(ValueError, math.log, -1)
        raises(ValueError, math.log, -2)

    def test_long(self):
        import sys
<<<<<<< HEAD
        n = -sys.maxsize-1
        assert int(n) == n
        assert str(int(n)) == str(n)
=======
        n = -sys.maxint-1
        assert long(n) == n
        assert str(long(n)) == str(n)
        a = buffer('123')
        assert long(a) == 123L
>>>>>>> 3314c38e

    def test_huge_longs(self):
        import operator
        x = 1
        huge = x << 40000
        raises(OverflowError, float, huge)
        raises(OverflowError, operator.truediv, huge, 3)
        raises(OverflowError, operator.truediv, huge, 3)

    def test_just_trunc(self):
        class myint(object):
            def __trunc__(self):
                return 42
        assert int(myint()) == 42

    def test_override___int__(self):
        class myint(int):
            def __int__(self):
                return 42
        assert int(myint(21)) == 42
        class myotherint(int):
            pass
        assert int(myotherint(21)) == 21

    def test___int__(self):
        class A(object):
            def __int__(self):
                return 42
        assert int(A()) == 42
        # but!: (blame CPython 2.7)
        class Integral(object):
            def __int__(self):
                return 42
        class TruncReturnsNonInt(object):
            def __trunc__(self):
                return Integral()
        assert int(TruncReturnsNonInt()) == 42

    def test_long_before_string(self):
        class A(str):
            def __long__(self):
                return 42
        assert long(A('abc')) == 42

    def test_conjugate(self):
        assert (7).conjugate() == 7
        assert (-7).conjugate() == -7

        class L(int):
            pass

        assert type(L(7).conjugate()) is int

        class L(int):
            def __pos__(self):
                return 43
        assert L(7).conjugate() == 7

    def test_bit_length(self):
        assert (8).bit_length() == 4
        assert (-1<<40).bit_length() == 41
        assert ((2**31)-1).bit_length() == 31

    def test_from_bytes(self):
        assert int.from_bytes(b'c', 'little') == 99
        assert int.from_bytes(b'\x01\x01', 'little') == 257
        assert int.from_bytes(b'\x01\x00', 'big') == 256
        assert int.from_bytes(b'\x00\x80', 'little', signed=True) == -32768
        assert int.from_bytes([255, 0, 0], 'big', signed=True) == -65536
        raises(TypeError, int.from_bytes, 0, 'big')
        raises(TypeError, int.from_bytes, '', 'big')
        raises(ValueError, int.from_bytes, b'c', 'foo')

    def test_to_bytes(self):
        assert 65535 .to_bytes(2, 'big') == b'\xff\xff'
        assert (-8388608).to_bytes(3, 'little', signed=True) == b'\x00\x00\x80'
        raises(OverflowError, (-5).to_bytes, 1, 'big')
        raises(ValueError, (-5).to_bytes, 1, 'foo')

    def test_negative_zero(self):
        x = eval("-0")
        assert x == 0

    def test_long_real(self):
        class A(int): pass
        b = A(5).real
        assert type(b) is int

    def test_long_from_unicode(self):
        raises(ValueError, int, '123L')
        assert int('L', 22) == 21
        s = '\U0001D7CF\U0001D7CE' # 𝟏𝟎
        assert int(s) == 10

    def test_long_from_bytes(self):
        assert int(b'1234') == 1234

    def test_invalid_literal_message(self):
        try:
            int('hello àèìò')
        except ValueError as e:
            assert 'hello àèìò' in str(e)
        else:
            assert False, 'did not raise'

    def test_base_overflow(self):
        raises(ValueError, int, '42', 2**63)

    def test_long_real(self):
        class A(int): pass
        b = A(5).real
        assert type(b) is int

    def test__int__(self):
        class A(int):
            def __int__(self):
                return 42

        assert int(int(3)) == int(3)
        assert int(A(13)) == 42

    def test_long_error_msg(self):
        e = raises(TypeError, int, [])
        assert str(e.value) == (
            "int() argument must be a string or a number, not 'list'")

    def test_large_identity(self):
        import sys
        a = sys.maxsize + 1
        b = sys.maxsize + 2
        assert a is not b<|MERGE_RESOLUTION|>--- conflicted
+++ resolved
@@ -256,17 +256,11 @@
 
     def test_long(self):
         import sys
-<<<<<<< HEAD
         n = -sys.maxsize-1
         assert int(n) == n
         assert str(int(n)) == str(n)
-=======
-        n = -sys.maxint-1
-        assert long(n) == n
-        assert str(long(n)) == str(n)
-        a = buffer('123')
-        assert long(a) == 123L
->>>>>>> 3314c38e
+        a = memoryview(b'123')
+        assert int(a) == 123
 
     def test_huge_longs(self):
         import operator
@@ -309,7 +303,7 @@
         class A(str):
             def __long__(self):
                 return 42
-        assert long(A('abc')) == 42
+        assert int(A('abc')) == 42
 
     def test_conjugate(self):
         assert (7).conjugate() == 7
