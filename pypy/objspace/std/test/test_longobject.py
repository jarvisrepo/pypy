# -*- encoding: utf-8 -*-
import py
from pypy.objspace.std import longobject as lobj
from rpython.rlib.rbigint import rbigint


class TestW_LongObject:
    def test_bigint_w(self):
        space = self.space
        fromlong = lobj.W_LongObject.fromlong
        assert isinstance(space.bigint_w(fromlong(42)), rbigint)
        assert space.bigint_w(fromlong(42)).eq(rbigint.fromint(42))
        assert space.bigint_w(fromlong(-1)).eq(rbigint.fromint(-1))
        w_obj = space.wrap("hello world")
        space.raises_w(space.w_TypeError, space.bigint_w, w_obj)
        w_obj = space.wrap(123.456)
        space.raises_w(space.w_TypeError, space.bigint_w, w_obj)

        w_obj = fromlong(42)
        assert space.unwrap(w_obj) == 42

    def test_overflow_error(self):
        space = self.space
        fromlong = lobj.W_LongObject.fromlong
        w_big = fromlong(10**900)
        space.raises_w(space.w_OverflowError, space.float_w, w_big)

    def test_rint_variants(self):
        from rpython.rtyper.tool.rfficache import platform
        space = self.space
        for r in platform.numbertype_to_rclass.values():
            if r is int:
                continue
            print r
            values = [0, -1, r.MASK>>1, -(r.MASK>>1)-1]
            for x in values:
                if not r.SIGNED:
                    x &= r.MASK
                w_obj = space.newlong_from_rarith_int(r(x))
                assert space.bigint_w(w_obj).eq(rbigint.fromlong(x))


class AppTestLong:

    def w__long(self, obj):
        # XXX: currently returns a W_LongObject but might return
        # W_IntObject in the future
        huge = 1 << 65
        return obj + huge - huge

    def test_trunc(self):
        import math
        assert math.trunc(self._long(1)) == self._long(1)
        assert math.trunc(-self._long(1)) == -self._long(1)

    def test_add(self):
        x = self._long(123)
        assert int(x + self._long(12443)) == 123 + 12443
        x = -20
        assert x + 2 + self._long(3) + True == -self._long(14)

    def test_sub(self):
        x = self._long(58543)
        assert int(x - self._long(12332)) == 58543 - 12332
        x = self._long(237123838281233)
        assert x * 12 == x * self._long(12)

    def test_mul(self):
        x = self._long(363)
        assert x * 2 ** 40 == x << 40

    def test_truediv(self):
        a = self._long(31415926) / self._long(10000000)
        assert a == 3.1415926

    def test_floordiv(self):
        x = self._long(31415926)
        a = x // self._long(10000000)
        assert a == self._long(3)

    def test_numerator_denominator(self):
        assert (self._long(1)).numerator == self._long(1)
        assert (self._long(1)).denominator == self._long(1)
        assert (self._long(42)).numerator == self._long(42)
        assert (self._long(42)).denominator == self._long(1)

    def test_compare(self):
        Z = 0
        ZL = self._long(0)
        for BIG in (self._long(1), self._long(1) << 62, self._long(1) << 9999):
            assert Z == ZL
            assert not (Z != ZL)
            assert ZL == Z
            assert not (ZL != Z)
            assert not (Z == BIG)
            assert Z != BIG
            assert not (BIG == Z)
            assert BIG != Z
            assert not (ZL == BIG)
            assert ZL != BIG
            assert Z <= ZL
            assert not (Z < ZL)
            assert Z <= BIG
            assert Z < BIG
            assert not (BIG <= Z)
            assert not (BIG < Z)
            assert ZL <= ZL
            assert not (ZL < ZL)
            assert ZL <= BIG
            assert ZL < BIG
            assert not (BIG <= ZL)
            assert not (BIG < ZL)
            assert not (Z <= -BIG)
            assert not (Z < -BIG)
            assert -BIG <= Z
            assert -BIG < Z
            assert not (ZL <= -BIG)
            assert not (ZL < -BIG)
            assert -BIG <= ZL
            assert -BIG < ZL
            #
            assert not (BIG <  int(BIG))
            assert     (BIG <= int(BIG))
            assert     (BIG == int(BIG))
            assert not (BIG != int(BIG))
            assert not (BIG >  int(BIG))
            assert     (BIG >= int(BIG))
            #
            assert     (BIG <  int(BIG)+1)
            assert     (BIG <= int(BIG)+1)
            assert not (BIG == int(BIG)+1)
            assert     (BIG != int(BIG)+1)
            assert not (BIG >  int(BIG)+1)
            assert not (BIG >= int(BIG)+1)
            #
            assert not (BIG <  int(BIG)-1)
            assert not (BIG <= int(BIG)-1)
            assert not (BIG == int(BIG)-1)
            assert     (BIG != int(BIG)-1)
            assert     (BIG >  int(BIG)-1)
            assert     (BIG >= int(BIG)-1)
            #
            assert not (int(BIG) <  BIG)
            assert     (int(BIG) <= BIG)
            assert     (int(BIG) == BIG)
            assert not (int(BIG) != BIG)
            assert not (int(BIG) >  BIG)
            assert     (int(BIG) >= BIG)
            #
            assert not (int(BIG)+1 <  BIG)
            assert not (int(BIG)+1 <= BIG)
            assert not (int(BIG)+1 == BIG)
            assert     (int(BIG)+1 != BIG)
            assert     (int(BIG)+1 >  BIG)
            assert     (int(BIG)+1 >= BIG)
            #
            assert     (int(BIG)-1 <  BIG)
            assert     (int(BIG)-1 <= BIG)
            assert not (int(BIG)-1 == BIG)
            assert     (int(BIG)-1 != BIG)
            assert not (int(BIG)-1 >  BIG)
            assert not (int(BIG)-1 >= BIG)

    def test_conversion(self):
        class long2(int):
            pass
        x = self._long(1)
        x = long2(x<<100)
        y = int(x)
        assert type(y) == int
        assert type(+long2(5)) is int
        assert type(long2(5) << 0) is int
        assert type(long2(5) >> 0) is int
        assert type(long2(5) + 0) is int
        assert type(long2(5) - 0) is int
        assert type(long2(5) * 1) is int
        assert type(1 * long2(5)) is int
        assert type(0 + long2(5)) is int
        assert type(-long2(0)) is int
        assert type(long2(5) // 1) is int

    def test_pow(self):
        x = self._long(0)
        assert pow(x, self._long(0), self._long(1)) == self._long(0)
        assert pow(-self._long(1), -self._long(1)) == -1.0

    def test_getnewargs(self):
        assert  self._long(0) .__getnewargs__() == (self._long(0),)
        assert  (-self._long(1)) .__getnewargs__() == (-self._long(1),)

    def test_divmod(self):
        def check_division(x, y):
            q, r = divmod(x, y)
            pab, pba = x*y, y*x
            assert pab == pba
            assert q == x//y
            assert r == x%y
            assert x == q*y + r
            if y > 0:
                assert 0 <= r < y
            else:
                assert y < r <= 0
        for x in [-self._long(1), self._long(0), self._long(1), self._long(2) ** 100 - 1, -self._long(2) ** 100 - 1]:
            for y in [-self._long(105566530), -self._long(1), self._long(1), self._long(1034522340)]:
                print("checking division for %s, %s" % (x, y))
                check_division(x, y)
        # special case from python tests:
        s1 = 33
        s2 = 2
        x = 16565645174462751485571442763871865344588923363439663038777355323778298703228675004033774331442052275771343018700586987657790981527457655176938756028872904152013524821759375058141439
        x >>= s1*16
        y = 10953035502453784575
        y >>= s2*16
        x = 0x3FE0003FFFFC0001FFF
        y = self._long(0x9800FFC1)
        check_division(x, y)
        raises(ZeroDivisionError, "x // self._long(0)")
        divmod(3, self._long(4))

    def test_format(self):
        assert repr(12345678901234567890) == '12345678901234567890'
        assert str(12345678901234567890) == '12345678901234567890'
        assert hex(self._long(0x1234567890ABCDEF)) == '0x1234567890abcdef'
        assert oct(self._long(0o1234567012345670)) == '0o1234567012345670'

    def test_bits(self):
        x = self._long(0xAAAAAAAA)
        assert x | self._long(0x55555555) == self._long(0xFFFFFFFF)
        assert x & self._long(0x55555555) == self._long(0x00000000)
        assert x ^ self._long(0x55555555) == self._long(0xFFFFFFFF)
        assert -x | self._long(0x55555555) == -self._long(0xAAAAAAA9)
        assert x | self._long(0x555555555) == self._long(0x5FFFFFFFF)
        assert x & self._long(0x555555555) == self._long(0x000000000)
        assert x ^ self._long(0x555555555) == self._long(0x5FFFFFFFF)

    def test_hash(self):
        import sys
        modulus = sys.hash_info.modulus
        def longhash(x):
            return hash(self._long(x))
        for x in (list(range(200)) +
                  [1234567890123456789, 18446743523953737727,
                   987685321987685321987685321987685321987685321,
                   10**50]):
            y = x % modulus
            assert longhash(x) == longhash(y)
            assert longhash(-x) == longhash(-y)
        assert longhash(modulus - 1) == modulus - 1
        assert longhash(modulus) == 0
        assert longhash(modulus + 1) == 1

        assert longhash(-1) == -2
        value = -(modulus + 1)
        assert longhash(value) == -2
        assert longhash(value * 2 + 1) == -2
        assert longhash(value * 4 + 3) == -2

    def test_hash_2(self):
        class AAA:
            def __hash__(a):
                return self._long(-1)
        assert hash(AAA()) == -2

    def test_math_log(self):
        import math
        raises(ValueError, math.log, self._long(0))
        raises(ValueError, math.log, -self._long(1))
        raises(ValueError, math.log, -self._long(2))
        raises(ValueError, math.log, -(self._long(1) << 10000))
        #raises(ValueError, math.log, 0)
        raises(ValueError, math.log, -1)
        raises(ValueError, math.log, -2)

    def test_long(self):
        import sys
        n = -sys.maxsize-1
        assert int(n) == n
        assert str(int(n)) == str(n)
        a = memoryview(b'123')
        assert int(a) == self._long(123)

    def test_huge_longs(self):
        import operator
        x = self._long(1)
        huge = x << self._long(40000)
        raises(OverflowError, float, huge)
        raises(OverflowError, operator.truediv, huge, 3)
        raises(OverflowError, operator.truediv, huge, self._long(3))

    def test_just_trunc(self):
        class myint(object):
            def __trunc__(self):
                return 42
        assert int(myint()) == 42

    def test_override___int__(self):
        class myint(int):
            def __int__(self):
                return 42
        assert int(myint(21)) == 42
        class myotherint(int):
            pass
        assert int(myotherint(21)) == 21

    def test___int__(self):
        class A(object):
            def __int__(self):
                return 42
<<<<<<< HEAD
        assert int(A()) == 42
=======
        raises(TypeError, long, B())

        class LongSubclass(long):
            pass
        class ReturnsLongSubclass(object):
            def __long__(self):
                return LongSubclass(42L)
        n = long(ReturnsLongSubclass())
        assert n == 42
        assert type(n) is LongSubclass

    def test_trunc_returns(self):
>>>>>>> 555b0032
        # but!: (blame CPython 2.7)
        class Integral(object):
            def __int__(self):
                return 42
        class TruncReturnsNonInt(object):
            def __trunc__(self):
                return Integral()
<<<<<<< HEAD
        assert int(TruncReturnsNonInt()) == 42
=======
        n = long(TruncReturnsNonLong())
        assert type(n) is long
        assert n == 42

        class LongSubclass(long):
            pass
        class TruncReturnsNonInt(object):
            def __trunc__(self):
                return LongSubclass(42)
        n = long(TruncReturnsNonInt())
        assert n == 42
        assert type(n) is LongSubclass
>>>>>>> 555b0032

    def test_long_before_string(self):
        class A(str):
            def __int__(self):
                return 42
        assert int(A('abc')) == 42

    def test_conjugate(self):
        assert (self._long(7)).conjugate() == self._long(7)
        assert (-self._long(7)).conjugate() == -self._long(7)

        class L(int):
            pass

        assert type(L(7).conjugate()) is int

        class L(int):
            def __pos__(self):
                return 43
        assert L(7).conjugate() == self._long(7)

    def test_bit_length(self):
        assert self._long(8).bit_length() == 4
        assert (-1<<40).bit_length() == 41
        assert ((2**31)-1).bit_length() == 31

    def test_from_bytes(self):
        assert int.from_bytes(b'c', 'little') == 99
        assert int.from_bytes(b'\x01\x01', 'little') == 257
        assert int.from_bytes(b'\x01\x00', 'big') == 256
        assert int.from_bytes(b'\x00\x80', 'little', signed=True) == -32768
        assert int.from_bytes([255, 0, 0], 'big', signed=True) == -65536
        raises(TypeError, int.from_bytes, 0, 'big')
        raises(TypeError, int.from_bytes, '', 'big')
        raises(ValueError, int.from_bytes, b'c', 'foo')

    def test_to_bytes(self):
        assert 65535 .to_bytes(2, 'big') == b'\xff\xff'
        assert (-8388608).to_bytes(3, 'little', signed=True) == b'\x00\x00\x80'
        raises(OverflowError, (-5).to_bytes, 1, 'big')
        raises(ValueError, (-5).to_bytes, 1, 'foo')

    def test_negative_zero(self):
        x = eval("-self._long(0)")
        assert x == self._long(0)

    def test_long_real(self):
        class A(int): pass
        b = A(5).real
        assert type(b) is int

    @py.test.mark.skipif("not config.option.runappdirect and sys.maxunicode == 0xffff")
    def test_long_from_unicode(self):
        raises(ValueError, int, '123L')
        assert int('L', 22) == 21
        s = '\U0001D7CF\U0001D7CE' # 𝟏𝟎
        assert int(s) == 10

    def test_long_from_bytes(self):
        assert int(b'1234') == 1234

    def test_invalid_literal_message(self):
        try:
            int('hello àèìò')
        except ValueError as e:
            assert 'hello àèìò' in str(e)
        else:
            assert False, 'did not raise'

    def test_base_overflow(self):
        raises(ValueError, int, '42', 2**63)

    def test_long_real(self):
        class A(int): pass
        b = A(5).real
        assert type(b) is int

    def test__int__(self):
        class A(int):
            def __int__(self):
                return 42

        assert int(int(3)) == int(3)
        assert int(A(13)) == 42

    def test_long_error_msg(self):
        e = raises(TypeError, int, [])
        assert str(e.value) == (
            "int() argument must be a string or a number, not 'list'")

    def test_linear_long_base_16(self):
        # never finishes if int(_, 16) is not linear-time
        size = 100000
        n = "a" * size
        expected = (2 << (size * 4)) // 3
        assert int(n, 16) == expected

    def test_large_identity(self):
        import sys
        if '__pypy__' not in sys.builtin_module_names:
            skip('PyPy only')
        a = sys.maxsize + 1
        b = sys.maxsize + 2
        assert a is not b
        b -= 1
        assert a is b<|MERGE_RESOLUTION|>--- conflicted
+++ resolved
@@ -306,22 +306,18 @@
         class A(object):
             def __int__(self):
                 return 42
-<<<<<<< HEAD
         assert int(A()) == 42
-=======
-        raises(TypeError, long, B())
-
-        class LongSubclass(long):
+
+        class IntSubclass(int):
             pass
-        class ReturnsLongSubclass(object):
-            def __long__(self):
-                return LongSubclass(42L)
-        n = long(ReturnsLongSubclass())
+        class ReturnsIntSubclass(object):
+            def __int__(self):
+                return IntSubclass(42)
+        n = int(ReturnsIntSubclass())
         assert n == 42
-        assert type(n) is LongSubclass
+        assert type(n) is IntSubclass
 
     def test_trunc_returns(self):
->>>>>>> 555b0032
         # but!: (blame CPython 2.7)
         class Integral(object):
             def __int__(self):
@@ -329,22 +325,18 @@
         class TruncReturnsNonInt(object):
             def __trunc__(self):
                 return Integral()
-<<<<<<< HEAD
-        assert int(TruncReturnsNonInt()) == 42
-=======
-        n = long(TruncReturnsNonLong())
-        assert type(n) is long
+        n = int(TruncReturnsNonInt())
+        assert type(n) is int
         assert n == 42
 
-        class LongSubclass(long):
+        class IntSubclass(int):
             pass
         class TruncReturnsNonInt(object):
             def __trunc__(self):
-                return LongSubclass(42)
-        n = long(TruncReturnsNonInt())
+                return IntSubclass(42)
+        n = int(TruncReturnsNonInt())
         assert n == 42
-        assert type(n) is LongSubclass
->>>>>>> 555b0032
+        assert type(n) is IntSubclass
 
     def test_long_before_string(self):
         class A(str):
