# -*- encoding: utf-8 -*-
import py
from pypy.objspace.std import longobject as lobj
from rpython.rlib.rbigint import rbigint

class TestW_LongObject:
    def test_bigint_w(self):
        space = self.space
        fromlong = lobj.W_LongObject.fromlong
        assert isinstance(space.bigint_w(fromlong(42)), rbigint)
        assert space.bigint_w(fromlong(42)).eq(rbigint.fromint(42))
        assert space.bigint_w(fromlong(-1)).eq(rbigint.fromint(-1))
        w_obj = space.wrap("hello world")
        space.raises_w(space.w_TypeError, space.bigint_w, w_obj)
        w_obj = space.wrap(123.456)
        space.raises_w(space.w_TypeError, space.bigint_w, w_obj)

        w_obj = fromlong(42)
        assert space.unwrap(w_obj) == 42

    def test_overflow_error(self):
        space = self.space
        fromlong = lobj.W_LongObject.fromlong
        w_big = fromlong(10**900)
        space.raises_w(space.w_OverflowError, space.float_w, w_big)

    def test_rint_variants(self):
        from rpython.rtyper.tool.rfficache import platform
        space = self.space
        for r in platform.numbertype_to_rclass.values():
            if r is int:
                continue
            print r
            values = [0, -1, r.MASK>>1, -(r.MASK>>1)-1]
            for x in values:
                if not r.SIGNED:
                    x &= r.MASK
                w_obj = space.newlong_from_rarith_int(r(x))
                assert space.bigint_w(w_obj).eq(rbigint.fromlong(x))

    def test_int_mod_gives_int(self):
        space = self.space
        fromlong = lobj.W_LongObject.fromlong
        x = fromlong(13)
        y = space.newint(2)
        z = space.mod(x, y)
        assert space.eq_w(z, space.newint(1))
        assert not isinstance(z, lobj.W_LongObject)

class AppTestLong:

    def w__long(self, obj):
        # XXX: currently returns a W_LongObject but might return
        # W_IntObject in the future
        huge = 1 << 65
        return obj + huge - huge

    def test_trunc(self):
        import math
        assert math.trunc(self._long(1)) == self._long(1)
        assert math.trunc(-self._long(1)) == -self._long(1)

    def test_add(self):
        x = self._long(123)
        assert int(x + self._long(12443)) == 123 + 12443
        x = -20
        assert x + 2 + self._long(3) + True == -self._long(14)

    def test_sub(self):
        assert int(self._long(58543) - self._long(12332)) == 58543 - 12332
        assert int(self._long(58543) - 12332) == 58543 - 12332
        assert int(58543 - self._long(12332)) == 58543 - 12332
        x = self._long(237123838281233)
        assert x * 12 == x * self._long(12)

    def test_mul(self):
        x = self._long(363)
        assert x * 2 ** 40 == x << 40

    def test_truediv(self):
        a = self._long(31415926) / self._long(10000000)
        assert a == 3.1415926

    def test_floordiv(self):
        x = self._long(31415926)
        a = x // self._long(10000000)
        assert a == self._long(3)

    def test_int_floordiv(self):
        import sys
        long = self._long

        x = long(3000)
        a = x // 1000
        assert a == 3

        x = long(3000)
        a = x // -1000
        assert a == -3

        x = long(3000)
        raises(ZeroDivisionError, "x // 0")

        n = sys.maxsize + 1
        assert n / int(-n) == long(-1)

    def test_numerator_denominator(self):
        assert (self._long(1)).numerator == self._long(1)
        assert (self._long(1)).denominator == self._long(1)
        assert (self._long(42)).numerator == self._long(42)
        assert (self._long(42)).denominator == self._long(1)

    def test_compare(self):
        Z = 0
        ZL = self._long(0)

        assert Z == ZL
        assert not (Z != ZL)
        assert ZL == Z
        assert not (ZL != Z)
        assert Z <= ZL
        assert not (Z < ZL)
        assert ZL <= ZL
        assert not (ZL < ZL)

        for BIG in (self._long(1), self._long(1) << 62, self._long(1) << 9999):
            assert not (Z == BIG)
            assert Z != BIG
            assert not (BIG == Z)
            assert BIG != Z
            assert not (ZL == BIG)
            assert ZL != BIG
            assert Z <= BIG
            assert Z < BIG
            assert not (BIG <= Z)
            assert not (BIG < Z)
            assert ZL <= BIG
            assert ZL < BIG
            assert not (BIG <= ZL)
            assert not (BIG < ZL)
            assert not (Z <= -BIG)
            assert not (Z < -BIG)
            assert -BIG <= Z
            assert -BIG < Z
            assert not (ZL <= -BIG)
            assert not (ZL < -BIG)
            assert -BIG <= ZL
            assert -BIG < ZL
            #
            assert not (BIG <  int(BIG))
            assert     (BIG <= int(BIG))
            assert     (BIG == int(BIG))
            assert not (BIG != int(BIG))
            assert not (BIG >  int(BIG))
            assert     (BIG >= int(BIG))
            #
            assert     (BIG <  int(BIG)+1)
            assert     (BIG <= int(BIG)+1)
            assert not (BIG == int(BIG)+1)
            assert     (BIG != int(BIG)+1)
            assert not (BIG >  int(BIG)+1)
            assert not (BIG >= int(BIG)+1)
            #
            assert not (BIG <  int(BIG)-1)
            assert not (BIG <= int(BIG)-1)
            assert not (BIG == int(BIG)-1)
            assert     (BIG != int(BIG)-1)
            assert     (BIG >  int(BIG)-1)
            assert     (BIG >= int(BIG)-1)
            #
            assert not (int(BIG) <  BIG)
            assert     (int(BIG) <= BIG)
            assert     (int(BIG) == BIG)
            assert not (int(BIG) != BIG)
            assert not (int(BIG) >  BIG)
            assert     (int(BIG) >= BIG)
            #
            assert not (int(BIG)+1 <  BIG)
            assert not (int(BIG)+1 <= BIG)
            assert not (int(BIG)+1 == BIG)
            assert     (int(BIG)+1 != BIG)
            assert     (int(BIG)+1 >  BIG)
            assert     (int(BIG)+1 >= BIG)
            #
            assert     (int(BIG)-1 <  BIG)
            assert     (int(BIG)-1 <= BIG)
            assert not (int(BIG)-1 == BIG)
            assert     (int(BIG)-1 != BIG)
            assert not (int(BIG)-1 >  BIG)
            assert not (int(BIG)-1 >= BIG)

    def test_conversion(self):
        class long2(int):
            pass
        x = self._long(1)
        x = long2(x<<100)
        y = int(x)
        assert type(y) == int
        assert type(+long2(5)) is int
        assert type(long2(5) << 0) is int
        assert type(long2(5) >> 0) is int
        assert type(long2(5) + 0) is int
        assert type(long2(5) - 0) is int
        assert type(long2(5) * 1) is int
        assert type(1 * long2(5)) is int
        assert type(0 + long2(5)) is int
        assert type(-long2(0)) is int
        assert type(long2(5) // 1) is int

    def test_shift(self):
        long = self._long
        assert long(65) >> long(2) == long(16)
        assert long(65) >> 2 == long(16)
        assert 65 >> long(2) == long(16)
        assert long(65) << long(2) == long(65) * 4
        assert long(65) << 2 == long(65) * 4
        assert 65 << long(2) == long(65) * 4
        raises(ValueError, "long(1) << long(-1)")
        raises(ValueError, "long(1) << -1")
        raises(OverflowError, "long(1) << (2 ** 100)")
        raises(ValueError, "long(1) >> long(-1)")
        raises(ValueError, "long(1) >> -1")
        assert long(1) >> (2 ** 100) == 0
        assert long(-1) >> (2 ** 100) == -1
        assert 1 >> (2 ** 100) == 0 # int compatibility
        assert -1 >> (2 ** 100) == -1 # int compatibility
        assert 0 << (1 << 1000) == 0


    def test_pow(self):
        long = self._long
        x = self._long(0)
        assert pow(x, self._long(0), self._long(1)) == self._long(0)
        assert pow(-self._long(1), -self._long(1)) == -1.0
        assert pow(2 ** 68, 0.5) == 2.0 ** 34
        assert pow(2 ** 68, 2) == 2 ** 136
<<<<<<< HEAD
=======
        raises(ValueError, pow, long(2), -1, 3)
>>>>>>> e2ea8e9f
        raises(ValueError, pow, long(2), 5, 0)

        # some rpow tests
        assert pow(0, long(0), long(1)) == long(0)
        assert pow(-1, long(-1)) == -1.0

    def test_int_pow(self):
        long = self._long
        x = long(2)
        assert pow(x, 2) == long(4)
        assert pow(x, 2, 2) == long(0)
        assert pow(x, 2, long(3)) == long(1)

    def test_getnewargs(self):
        assert  self._long(0) .__getnewargs__() == (self._long(0),)
        assert  (-self._long(1)) .__getnewargs__() == (-self._long(1),)

    def test_divmod(self):
        long = self._long
        def check_division(x, y):
            q, r = divmod(x, y)
            pab, pba = x*y, y*x
            assert pab == pba
            assert q == x // y
            assert r == x % y
            assert x == q*y + r
            if y > 0:
                assert 0 <= r < y
            else:
                assert y < r <= 0
        for x in [-self._long(1), self._long(0), self._long(1), self._long(2) ** 100 - 1, -self._long(2) ** 100 - 1]:
            for y in [-self._long(105566530), -self._long(1), self._long(1), self._long(1034522340)]:
                print("checking division for %s, %s" % (x, y))
                check_division(x, y)
                check_division(x, int(y))
                check_division(int(x), y)
        # special case from python tests:
        s1 = 33
        s2 = 2
        x = 16565645174462751485571442763871865344588923363439663038777355323778298703228675004033774331442052275771343018700586987657790981527457655176938756028872904152013524821759375058141439
        x >>= s1*16
        y = 10953035502453784575
        y >>= s2*16
        x = 0x3FE0003FFFFC0001FFF
        y = self._long(0x9800FFC1)
        check_division(x, y)
        raises(ZeroDivisionError, "x // self._long(0)")
        divmod(3, self._long(4))
        raises(ZeroDivisionError, "x % long(0)")
        raises(ZeroDivisionError, divmod, x, long(0))
        raises(ZeroDivisionError, "x // 0")
        raises(ZeroDivisionError, "x % 0")
        raises(ZeroDivisionError, divmod, x, 0)

    def test_int_divmod(self):
        long = self._long
        q, r = divmod(long(100), 11)
        assert q == 9
        assert r == 1

    def test_format(self):
        assert repr(12345678901234567890) == '12345678901234567890'
        assert str(12345678901234567890) == '12345678901234567890'
        assert hex(self._long(0x1234567890ABCDEF)) == '0x1234567890abcdef'
        assert oct(self._long(0o1234567012345670)) == '0o1234567012345670'

    def test_bits(self):
        x = self._long(0xAAAAAAAA)
        assert x | self._long(0x55555555) == self._long(0xFFFFFFFF)
        assert x & self._long(0x55555555) == self._long(0x00000000)
        assert x ^ self._long(0x55555555) == self._long(0xFFFFFFFF)
        assert -x | self._long(0x55555555) == -self._long(0xAAAAAAA9)
        assert x | self._long(0x555555555) == self._long(0x5FFFFFFFF)
        assert x & self._long(0x555555555) == self._long(0x000000000)
        assert x ^ self._long(0x555555555) == self._long(0x5FFFFFFFF)

    def test_hash(self):
        import sys
        modulus = sys.hash_info.modulus
        def longhash(x):
            return hash(self._long(x))
        for x in (list(range(200)) +
                  [1234567890123456789, 18446743523953737727,
                   987685321987685321987685321987685321987685321,
                   10**50]):
            y = x % modulus
            assert longhash(x) == longhash(y)
            assert longhash(-x) == longhash(-y)
        assert longhash(modulus - 1) == modulus - 1
        assert longhash(modulus) == 0
        assert longhash(modulus + 1) == 1

        assert longhash(-1) == -2
        value = -(modulus + 1)
        assert longhash(value) == -2
        assert longhash(value * 2 + 1) == -2
        assert longhash(value * 4 + 3) == -2

    def test_hash_2(self):
        class AAA:
            def __hash__(a):
                return self._long(-1)
        assert hash(AAA()) == -2

    def test_math_log(self):
        import math
        raises(ValueError, math.log, self._long(0))
        raises(ValueError, math.log, -self._long(1))
        raises(ValueError, math.log, -self._long(2))
        raises(ValueError, math.log, -(self._long(1) << 10000))
        #raises(ValueError, math.log, 0)
        raises(ValueError, math.log, -1)
        raises(ValueError, math.log, -2)

    def test_long(self):
        import sys
        n = -sys.maxsize-1
        assert int(n) == n
        assert str(int(n)) == str(n)
        a = memoryview(b'123')
        assert int(a) == self._long(123)

    def test_huge_longs(self):
        import operator
        x = self._long(1)
        huge = x << self._long(40000)
        raises(OverflowError, float, huge)
        raises(OverflowError, operator.truediv, huge, 3)
        raises(OverflowError, operator.truediv, huge, self._long(3))

    def test_just_trunc(self):
        class myint(object):
            def __trunc__(self):
                return 42
        assert int(myint()) == 42

    def test_override___int__(self):
        class myint(int):
            def __int__(self):
                return 42
        assert int(myint(21)) == 42
        class myotherint(int):
            pass
        assert int(myotherint(21)) == 21

    def test___int__(self):
        class A(object):
            def __int__(self):
                return 42
        assert int(A()) == 42

        class IntSubclass(int):
            pass
        class ReturnsIntSubclass(object):
            def __int__(self):
                return IntSubclass(42)
        n = int(ReturnsIntSubclass())
        assert n == 42
        # cpython 3.6 fixed behaviour to actually return type int here
        assert type(n) is int

    def test_trunc_returns(self):
        # but!: (blame CPython 2.7)
        class Integral(object):
            def __int__(self):
                return 42
        class TruncReturnsNonInt(object):
            def __trunc__(self):
                return Integral()
        n = int(TruncReturnsNonInt())
        assert type(n) is int
        assert n == 42

        class IntSubclass(int):
            pass
        class TruncReturnsNonInt(object):
            def __trunc__(self):
                return IntSubclass(42)
        n = int(TruncReturnsNonInt())
        assert n == 42
        assert type(n) is int

    def test_long_before_string(self):
        class A(str):
            def __int__(self):
                return 42
        assert int(A('abc')) == 42

    def test_conjugate(self):
        assert (self._long(7)).conjugate() == self._long(7)
        assert (-self._long(7)).conjugate() == -self._long(7)

        class L(int):
            pass

        assert type(L(7).conjugate()) is int

        class L(int):
            def __pos__(self):
                return 43
        assert L(7).conjugate() == self._long(7)

    def test_bit_length(self):
        assert self._long(8).bit_length() == 4
        assert (-1<<40).bit_length() == 41
        assert ((2**31)-1).bit_length() == 31

    def test_from_bytes(self):
        assert int.from_bytes(b'c', 'little') == 99
        assert int.from_bytes(b'\x01\x01', 'little') == 257
        assert int.from_bytes(b'\x01\x00', 'big') == 256
        assert int.from_bytes(b'\x00\x80', 'little', signed=True) == -32768
        assert int.from_bytes([255, 0, 0], 'big', signed=True) == -65536
        raises(TypeError, int.from_bytes, 0, 'big')
        raises(TypeError, int.from_bytes, '', 'big')
        raises(ValueError, int.from_bytes, b'c', 'foo')

    def test_to_bytes(self):
        assert 65535 .to_bytes(2, 'big') == b'\xff\xff'
        assert (-8388608).to_bytes(3, 'little', signed=True) == b'\x00\x00\x80'
        raises(OverflowError, (-5).to_bytes, 1, 'big')
        raises(ValueError, (-5).to_bytes, 1, 'foo')
        assert 65535 .to_bytes(length=2, byteorder='big') == b'\xff\xff'

    def test_negative_zero(self):
        x = eval("-self._long(0)")
        assert x == self._long(0)

    def test_long_real(self):
        class A(int): pass
        b = A(5).real
        assert type(b) is int
<<<<<<< HEAD

    @py.test.mark.skipif("not config.option.runappdirect and sys.maxunicode == 0xffff")
    def test_long_from_unicode(self):
        raises(ValueError, int, '123L')
        assert int('L', 22) == 21
        s = '\U0001D7CF\U0001D7CE' # 𝟏𝟎
        assert int(s) == 10

    def test_long_from_bytes(self):
        assert int(b'1234') == 1234

=======

    @py.test.mark.skipif("not config.option.runappdirect and sys.maxunicode == 0xffff")
    def test_long_from_unicode(self):
        raises(ValueError, int, '123L')
        assert int('L', 22) == 21
        s = '\U0001D7CF\U0001D7CE' # 𝟏𝟎
        assert int(s) == 10

    def test_long_from_bytes(self):
        assert int(b'1234') == 1234

>>>>>>> e2ea8e9f
    def test_invalid_literal_message(self):
        try:
            int('hello àèìò')
        except ValueError as e:
            assert 'hello àèìò' in str(e)
        else:
            assert False, 'did not raise'

    def test_base_overflow(self):
        raises(ValueError, int, '42', 2**63)

    def test_long_real(self):
        class A(int): pass
        b = A(5).real
        assert type(b) is int

    def test__int__(self):
        class A(int):
            def __int__(self):
                return 42

        assert int(int(3)) == int(3)
        assert int(A(13)) == 42

    def test_long_error_msg(self):
        e = raises(TypeError, int, [])
        assert str(e.value) == (
            "int() argument must be a string, a bytes-like object "
            "or a number, not 'list'")

    def test_linear_long_base_16(self):
        # never finishes if int(_, 16) is not linear-time
        size = 100000
        n = "a" * size
        expected = (2 << (size * 4)) // 3
        assert int(n, 16) == expected

    def test_large_identity(self):
        import sys
        if '__pypy__' not in sys.builtin_module_names:
            skip('PyPy only')
        a = sys.maxsize + 1
        b = sys.maxsize + 2
        assert a is not b
        b -= 1
        assert a is b
<<<<<<< HEAD

    def test_pow_negative_exponent_modulo(self):
        import math
        mod = 2 ** 100
        res = 519502503658624787456021964081
        assert pow(3**100, -1, mod) == res
        assert pow(3**100, -2, mod) == (519502503658624787456021964081 ** 2) % mod

        for i in range(1, 7):
            i = self._long(i)
            for j in range(2, 7):
                j = self._long(j)
                for sign in [1, -1]:
                    i = i * sign
                    if math.gcd(i, j) != 1:
                        with raises(ValueError):
                            pow(i, -1, j)
                        continue
                    x = pow(i, -1, j)
                    assert (x * i) % j == 1 % j

                    for k in range(2, 4):
                        y = pow(i, -k, j)
                        assert y == pow(x, k, j)
=======
>>>>>>> e2ea8e9f
<|MERGE_RESOLUTION|>--- conflicted
+++ resolved
@@ -234,10 +234,6 @@
         assert pow(-self._long(1), -self._long(1)) == -1.0
         assert pow(2 ** 68, 0.5) == 2.0 ** 34
         assert pow(2 ** 68, 2) == 2 ** 136
-<<<<<<< HEAD
-=======
-        raises(ValueError, pow, long(2), -1, 3)
->>>>>>> e2ea8e9f
         raises(ValueError, pow, long(2), 5, 0)
 
         # some rpow tests
@@ -470,7 +466,6 @@
         class A(int): pass
         b = A(5).real
         assert type(b) is int
-<<<<<<< HEAD
 
     @py.test.mark.skipif("not config.option.runappdirect and sys.maxunicode == 0xffff")
     def test_long_from_unicode(self):
@@ -482,19 +477,6 @@
     def test_long_from_bytes(self):
         assert int(b'1234') == 1234
 
-=======
-
-    @py.test.mark.skipif("not config.option.runappdirect and sys.maxunicode == 0xffff")
-    def test_long_from_unicode(self):
-        raises(ValueError, int, '123L')
-        assert int('L', 22) == 21
-        s = '\U0001D7CF\U0001D7CE' # 𝟏𝟎
-        assert int(s) == 10
-
-    def test_long_from_bytes(self):
-        assert int(b'1234') == 1234
-
->>>>>>> e2ea8e9f
     def test_invalid_literal_message(self):
         try:
             int('hello àèìò')
@@ -541,7 +523,6 @@
         assert a is not b
         b -= 1
         assert a is b
-<<<<<<< HEAD
 
     def test_pow_negative_exponent_modulo(self):
         import math
@@ -565,6 +546,4 @@
 
                     for k in range(2, 4):
                         y = pow(i, -k, j)
-                        assert y == pow(x, k, j)
-=======
->>>>>>> e2ea8e9f
+                        assert y == pow(x, k, j)