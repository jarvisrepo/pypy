--- conflicted
+++ resolved
@@ -176,14 +176,11 @@
         assert hash(a) != hash(c)
 
         assert hash(a) == hash((1, 2)) == hash((1.0, 2.0)) == hash((1.0, 2))
-<<<<<<< HEAD
-=======
 
         d = tuple([-1, 1])
         e = (-1, 1)
         assert d == e
         assert hash(d) == hash(e)
->>>>>>> a7a37c86
 
     def test_getitem(self):
         t = (5, 3)
