# -*- encoding: utf-8 -*-

from pypy.objspace.std import floatobject as fobj
from pypy.objspace.std.multimethod import FailedToImplement
import py, sys

class TestW_FloatObject:

    def test_pow_fff(self):
        x = 10.0
        y = 2.0
        z = 13.0
        f1 = fobj.W_FloatObject(x)
        f2 = fobj.W_FloatObject(y)
        f3 = fobj.W_FloatObject(z)
        self.space.raises_w(self.space.w_TypeError,
                            fobj.pow__Float_Float_ANY,
                            self.space, f1, f2, f3)

    def test_pow_ffn(self):
        x = 10.0
        y = 2.0
        f1 = fobj.W_FloatObject(x)
        f2 = fobj.W_FloatObject(y)
        v = fobj.pow__Float_Float_ANY(self.space, f1, f2, self.space.w_None)
        assert v.floatval == x ** y
        f1 = fobj.W_FloatObject(-1.23)
        f2 = fobj.W_FloatObject(-4.56)
        self.space.raises_w(self.space.w_ValueError,
                            fobj.pow__Float_Float_ANY,
                            self.space, f1, f2,
                            self.space.w_None)
        x = -10
        y = 2.0
        f1 = fobj.W_FloatObject(x)
        f2 = fobj.W_FloatObject(y)
        v = fobj.pow__Float_Float_ANY(self.space, f1, f2, self.space.w_None)
        assert v.floatval == x**y

    def test_dont_use_long_impl(self):
        from pypy.objspace.std.longobject import W_LongObject
        space = self.space
        saved = W_LongObject.__dict__['fromfloat']
        W_LongObject.fromfloat = lambda space, x: disabled
        try:
            w_i = space.wrap(12)
            w_f = space.wrap(12.3)
            assert space.unwrap(space.eq(w_f, w_i)) is False
            assert space.unwrap(space.eq(w_i, w_f)) is False
            assert space.unwrap(space.ne(w_f, w_i)) is True
            assert space.unwrap(space.ne(w_i, w_f)) is True
            assert space.unwrap(space.lt(w_f, w_i)) is False
            assert space.unwrap(space.lt(w_i, w_f)) is True
            assert space.unwrap(space.le(w_f, w_i)) is False
            assert space.unwrap(space.le(w_i, w_f)) is True
            assert space.unwrap(space.gt(w_f, w_i)) is True
            assert space.unwrap(space.gt(w_i, w_f)) is False
            assert space.unwrap(space.ge(w_f, w_i)) is True
            assert space.unwrap(space.ge(w_i, w_f)) is False
        finally:
            W_LongObject.fromfloat = saved


class AppTestAppFloatTest:
    def setup_class(cls):
        cls.w_py26 = cls.space.wrap(sys.version_info >= (2, 6))

    def test_isinteger(self):
        assert (1.).is_integer()
        assert not (1.1).is_integer()
        assert not float("inf").is_integer()
        assert not float("nan").is_integer()

    def test_conjugate(self):
        assert (1.).conjugate() == 1.
        assert (-1.).conjugate() == -1.

        class F(float):
            pass
        assert F(1.).conjugate() == 1.

        class F(float):
            def __pos__(self):
                return 42.
        assert F(1.).conjugate() == 1.

    def test_negatives(self):
        assert -1.1 < 0
        assert -0.1 < 0

    def test_float_callable(self):
        assert 0.125 == float(0.125)

    def test_float_int(self):
        assert 42.0 == float(42)

    def test_float_hash(self):
        # these are taken from standard Python, which produces
        # the same but for -1.
        import math
        assert hash(42.0) == 42
        assert hash(42.125) == 1413677056
        assert hash(math.ldexp(0.125, 1000)) in (
            32,              # answer on 32-bit machines
            137438953472)    # answer on 64-bit machines
        # testing special overflow values
        inf = 1e200 * 1e200
        assert hash(inf) == 314159
        assert hash(-inf) == -314159
        assert hash(inf/inf) == 0

    def test_int_float(self):
        assert int(42.1234) == 42
        assert int(4e10) == 40000000000

        raises(OverflowError, int, float('inf'))
        raises(ValueError, int, float('nan'))

    def test_float_string(self):
        assert 42 == float("42")
        assert 42.25 == float("42.25")
        inf = 1e200*1e200
        assert float("inf")  == inf
        assert float("+inf") == inf
        assert float("-INf") == -inf
        assert str(inf) == "inf"
        assert str(-inf) == "-inf"
        assert str(float("infinity")) == 'inf'
        assert str(float("+infinity")) == 'inf'
        assert str(float("-infinity")) == '-inf'
        assert str(float("nan")) == "nan"
        assert str(float("-nAn")) == "nan"
        assert repr(inf) == "inf"
        assert repr(-inf) == "-inf"
        assert repr(float("nan")) == "nan"
        assert repr(float("+nan")) == "nan"
        assert repr(float("-nAn")) == "nan"

    def test_float_unicode(self):
        # u00A0 and u2000 are some kind of spaces
        assert 42.75 == float(chr(0x00A0)+str("42.75")+chr(0x2000))
        class FloatStr(str):
            def __float__(self):
                return float(str(self)) + 1
        assert float(FloatStr("8")) == 9.0

    def test_float_long(self):
        assert 42.0 == float(42)
        assert 10000000000.0 == float(10000000000)
        raises(OverflowError, float, 10**400)

    def test_as_integer_ratio(self):
        for f, ratio in [
                (0.875, (7, 8)),
                (-0.875, (-7, 8)),
                (0.0, (0, 1)),
                (11.5, (23, 2)),
            ]:
            assert f.as_integer_ratio() == ratio

        raises(OverflowError, float('inf').as_integer_ratio)
        raises(OverflowError, float('-inf').as_integer_ratio)
        raises(ValueError, float('nan').as_integer_ratio)

    def test_float_conversion(self):
        class X(float):
            def __float__(self):
                return 42.
        assert float(X()) == 42.

    def test_round(self):
        import math
        assert 1.0 == round(1.0)
        assert 1.0 == round(1.1)
        assert 2.0 == round(1.9)
        assert 2.0 == round(1.5)
        assert -2.0 == round(-1.5)
        assert -2.0 == round(-1.5)
        assert -2.0 == round(-1.5, 0)
        assert -2.0 == round(-1.5, 0)
        assert 22.2 == round(22.222222, 1)
        assert 20.0 == round(22.22222, -1)
        assert 0.0 == round(22.22222, -2)
        #
        assert round(123.456, -308) == 0.0
        assert round(123.456, -700) == 0.0
        assert round(123.456, -2**100) == 0.0
        assert math.copysign(1., round(-123.456, -700)) == -1.

    def test_special_float_method(self):
        class a(object):
            def __float__(self):
                self.ar = True
                return None
        inst = a()
        raises(TypeError, float, inst)
        assert inst.ar

        class b(object):
            pass
        raises((AttributeError, TypeError), float, b())

    def test_getnewargs(self):
        assert  0.0 .__getnewargs__() == (0.0,)

    def test_pow(self):
        import math

        def pw(x, y):
            return x ** y
        def espeq(x, y):
            return not abs(x-y) > 1e05
        raises(ZeroDivisionError, pw, 0.0, -1)
        assert pw(0, 0.5) == 0.0
        assert espeq(pw(4.0, 0.5), 2.0)
        assert pw(4.0, 0) == 1.0
        assert pw(-4.0, 0) == 1.0
        raises(ValueError, pw, -1.0, 0.5)
        assert pw(-1.0, 2.0) == 1.0
        assert pw(-1.0, 3.0) == -1.0
        assert pw(-1.0, 1e200) == 1.0
        if self.py26:
            assert pw(0.0, float("-inf")) == float("inf")
            assert math.isnan(pw(-3, float("nan")))
            assert math.isnan(pw(-3., float("nan")))
            assert pw(-1.0, -float('inf')) == 1.0
            assert pw(-1.0, float('inf')) == 1.0
            assert pw(float('inf'), 0) == 1.0
            assert pw(float('nan'), 0) == 1.0

            assert math.isinf(pw(-0.5, float('-inf')))
            assert math.isinf(pw(+0.5, float('-inf')))
            assert pw(-1.5, float('-inf')) == 0.0
            assert pw(+1.5, float('-inf')) == 0.0

            assert str(pw(float('-inf'), -0.5)) == '0.0'
            assert str(pw(float('-inf'), -2.0)) == '0.0'
            assert str(pw(float('-inf'), -1.0)) == '-0.0'
            assert str(pw(float('-inf'), 1.0)) == '-inf'
            assert str(pw(float('-inf'), 2.0)) == 'inf'

    def test_pow_neg_base(self):
        import math
        def pw(x, y):
            return x ** y
        assert pw(-2.0, 2.0) == 4
        res = pw(-2.0, -2001.0)
        assert res == -0.0
        assert math.copysign(1., res) == -1.
        assert pw(-1.0, -1e15) == 1.0

    def test_float_cmp(self):
        assert 12.5 == 12.5
        assert 12.5 != -3.2
        assert 12.5 < 123.4
        assert .25 <= .25
        assert -5744.23 <= -51.2
        assert 4.3 > 2.3
        assert 0.01 >= -0.01
        # float+long
        verylonglong = 10**400
        infinite = 1e200*1e200
        assert 12.0 == 12
        assert 1e300 == (1e300)
        assert 12.1 != 12
        assert infinite != 123456789
        assert 12.9 < 13
        assert -infinite < -13
        assert 12.9 <= 13
        assert 13.0 <= 13
        assert 13.01 > 13
        assert 13.0 >= 13
        assert 13.01 >= 13
        assert 12.0 == 12
        assert 12.1 != 12
        assert infinite != 123456789
        assert 12.9 < 13
        assert -infinite < -13
        assert 12.9 <= 13
        assert 13.0 <= 13
        assert 13.01 > 13
        assert 13.0 >= 13
        assert 13.01 >= 13
        assert infinite > verylonglong
        assert infinite >= verylonglong
        assert 1234.56 < verylonglong
        assert 1234.56 <= verylonglong
        # long+float
        assert 12 == 12.0
        assert int(1e300) == 1e300
        assert 12 != 12.1
        assert 123456789 != infinite
        assert 13 > 12.9
        assert -13 > -infinite
        assert 13 >= 12.9
        assert 13 >= 13.0
        assert 13 < 13.01
        assert 13 <= 13.0
        assert 13 <= 13.01
        assert verylonglong < infinite
        assert verylonglong <= infinite
        assert verylonglong > 1234.56
        assert verylonglong >= 1234.56
        assert 13 >= 12.9
        assert 13 >= 13.0
        assert 13 < 13.01
        assert 13 <= 13.0
        assert 13 <= 13.01

    def test_comparison_more(self):
        import sys
        is_pypy = '__pypy__' in sys.builtin_module_names
        infinity = 1e200*1e200
        nan = infinity/infinity
        for x in (123, 1 << 30,
                  (1 << 33) - 1, 1 << 33, (1 << 33) + 1,
                  1 << 62, 1 << 70):
            #
            assert     (x == float(x))
            assert     (x >= float(x))
            assert     (x <= float(x))
            assert not (x != float(x))
            assert not (x >  float(x))
            assert not (x <  float(x))
            #
            assert not ((x - 1) == float(x))
            assert not ((x - 1) >= float(x))
            assert     ((x - 1) <= float(x))
            assert     ((x - 1) != float(x))
            assert not ((x - 1) >  float(x))
            assert     ((x - 1) <  float(x))
            #
            assert not ((x + 1) == float(x))
            assert     ((x + 1) >= float(x))
            assert not ((x + 1) <= float(x))
            assert     ((x + 1) != float(x))
            assert     ((x + 1) >  float(x))
            assert not ((x + 1) <  float(x))
            #
            assert not (x == infinity)
            assert not (x >= infinity)
            assert     (x <= infinity)
            assert     (x != infinity)
            assert not (x >  infinity)
            assert     (x <  infinity)
            #
            assert not (x == -infinity)
            assert     (x >= -infinity)
            assert not (x <= -infinity)
            assert     (x != -infinity)
            assert     (x >  -infinity)
            assert not (x <  -infinity)
            #
            if is_pypy:
                assert not (x == nan)
                assert not (x >= nan)
                assert not (x <= nan)
                assert     (x != nan)
                assert not (x >  nan)
                assert not (x <  nan)
            #
            assert     (float(x) == x)
            assert     (float(x) <= x)
            assert     (float(x) >= x)
            assert not (float(x) != x)
            assert not (float(x) <  x)
            assert not (float(x) >  x)
            #
            assert not (float(x) == (x - 1))
            assert not (float(x) <= (x - 1))
            assert     (float(x) >= (x - 1))
            assert     (float(x) != (x - 1))
            assert not (float(x) <  (x - 1))
            assert     (float(x) >  (x - 1))
            #
            assert not (float(x) == (x + 1))
            assert     (float(x) <= (x + 1))
            assert not (float(x) >= (x + 1))
            assert     (float(x) != (x + 1))
            assert     (float(x) <  (x + 1))
            assert not (float(x) >  (x + 1))
            #
            assert not (infinity == x)
            assert     (infinity >= x)
            assert not (infinity <= x)
            assert     (infinity != x)
            assert     (infinity >  x)
            assert not (infinity <  x)
            #
            assert not (-infinity == x)
            assert not (-infinity >= x)
            assert     (-infinity <= x)
            assert     (-infinity != x)
            assert not (-infinity >  x)
            assert     (-infinity <  x)
            #
            if is_pypy:
                assert not (nan == x)
                assert not (nan <= x)
                assert not (nan >= x)
                assert     (nan != x)
                assert not (nan <  x)
                assert not (nan >  x)

    def test___getformat__(self):
        assert float.__getformat__("float") != "unknown"
        assert float.__getformat__("double") != "unknown"
        raises(ValueError, float.__getformat__, "random")

    def test_trunc(self):
        import math
        assert math.trunc(1.5) == 1
        assert math.trunc(-1.5) == -1
        assert math.trunc(1.999999) == 1
        assert math.trunc(-1.999999) == -1
        assert math.trunc(-0.999999) == -0
        assert math.trunc(-100.999) == -100
        raises(OverflowError, math.trunc, float("inf"))


    def test_multimethod_slice(self):
        assert 5 .__add__(3.14) is NotImplemented
        assert 3.25 .__add__(5) == 8.25
        # xxx we are also a bit inconsistent about the following
        #if hasattr(int, '__eq__'):  # for py.test -A: CPython is inconsistent
        #    assert 5 .__eq__(3.14) is NotImplemented
        #    assert 3.14 .__eq__(5) is False
        #if hasattr(int, '__eq__'):  # for py.test -A: CPython is inconsistent
        #    assert 5 .__eq__(3.14) is NotImplemented
        #    assert 3.14 .__eq__(5) is False

    def test_from_string(self):
        raises(ValueError, float, "\0")

    def test_format(self):
        f = 1.1234e200
        assert f.__format__("G") == "1.1234E+200"

    def test_float_real(self):
        class A(float): pass
        b = A(5).real
        assert type(b) is float

<<<<<<< HEAD
    def test_float_from_unicode(self):
        s = '\U0001D7CF\U0001D7CE.4' # 𝟏𝟎.4
        assert float(s) == 10.4

=======
    def test_invalid_literal_message(self):
        try:
            float('abcdef')
        except ValueError, e:
            assert 'abcdef' in e.message
        else:
            assert False, 'did not raise'
>>>>>>> 7517da6b

class AppTestFloatHex:
    def w_identical(self, x, y):
        import math
        # check that floats x and y are identical, or that both
        # are NaNs
        if math.isnan(x) or math.isnan(y):
            if math.isnan(x) == math.isnan(y):
                return
        assert (x == y and (x != 0.0 or
                            math.copysign(1.0, x) == math.copysign(1.0, y)))

    def test_from_hex(self):
        fromHex = float.fromhex
        import sys
        INF = float("inf")
        NAN = float("nan")
        MIN = sys.float_info.min
        MAX = sys.float_info.max
        TINY = fromHex('0x0.0000000000001p-1022') # min subnormal
        EPS = sys.float_info.epsilon

        # two spellings of infinity, with optional signs; case-insensitive
        self.identical(fromHex('inf'), INF)
        self.identical(fromHex('+Inf'), INF)
        self.identical(fromHex('-INF'), -INF)
        self.identical(fromHex('iNf'), INF)
        self.identical(fromHex('Infinity'), INF)
        self.identical(fromHex('+INFINITY'), INF)
        self.identical(fromHex('-infinity'), -INF)
        self.identical(fromHex('-iNFiNitY'), -INF)

        # nans with optional sign; case insensitive
        self.identical(fromHex('nan'), NAN)
        self.identical(fromHex('+NaN'), NAN)
        self.identical(fromHex('-NaN'), NAN)
        self.identical(fromHex('-nAN'), NAN)

        # variations in input format
        self.identical(fromHex('1'), 1.0)
        self.identical(fromHex('+1'), 1.0)
        self.identical(fromHex('1.'), 1.0)
        self.identical(fromHex('1.0'), 1.0)
        self.identical(fromHex('1.0p0'), 1.0)
        self.identical(fromHex('01'), 1.0)
        self.identical(fromHex('01.'), 1.0)
        self.identical(fromHex('0x1'), 1.0)
        self.identical(fromHex('0x1.'), 1.0)
        self.identical(fromHex('0x1.0'), 1.0)
        self.identical(fromHex('+0x1.0'), 1.0)
        self.identical(fromHex('0x1p0'), 1.0)
        self.identical(fromHex('0X1p0'), 1.0)
        self.identical(fromHex('0X1P0'), 1.0)
        self.identical(fromHex('0x1P0'), 1.0)
        self.identical(fromHex('0x1.p0'), 1.0)
        self.identical(fromHex('0x1.0p0'), 1.0)
        self.identical(fromHex('0x.1p4'), 1.0)
        self.identical(fromHex('0x.1p04'), 1.0)
        self.identical(fromHex('0x.1p004'), 1.0)
        self.identical(fromHex('0x1p+0'), 1.0)
        self.identical(fromHex('0x1P-0'), 1.0)
        self.identical(fromHex('+0x1p0'), 1.0)
        self.identical(fromHex('0x01p0'), 1.0)
        self.identical(fromHex('0x1p00'), 1.0)
        self.identical(fromHex('0x1p0'), 1.0)
        self.identical(fromHex(' 0x1p0 '), 1.0)
        self.identical(fromHex('\n 0x1p0'), 1.0)
        self.identical(fromHex('0x1p0 \t'), 1.0)
        self.identical(fromHex('0xap0'), 10.0)
        self.identical(fromHex('0xAp0'), 10.0)
        self.identical(fromHex('0xaP0'), 10.0)
        self.identical(fromHex('0xAP0'), 10.0)
        self.identical(fromHex('0xbep0'), 190.0)
        self.identical(fromHex('0xBep0'), 190.0)
        self.identical(fromHex('0xbEp0'), 190.0)
        self.identical(fromHex('0XBE0P-4'), 190.0)
        self.identical(fromHex('0xBEp0'), 190.0)
        self.identical(fromHex('0xB.Ep4'), 190.0)
        self.identical(fromHex('0x.BEp8'), 190.0)
        self.identical(fromHex('0x.0BEp12'), 190.0)

        # moving the point around
        pi = fromHex('0x1.921fb54442d18p1')
        self.identical(fromHex('0x.006487ed5110b46p11'), pi)
        self.identical(fromHex('0x.00c90fdaa22168cp10'), pi)
        self.identical(fromHex('0x.01921fb54442d18p9'), pi)
        self.identical(fromHex('0x.03243f6a8885a3p8'), pi)
        self.identical(fromHex('0x.06487ed5110b46p7'), pi)
        self.identical(fromHex('0x.0c90fdaa22168cp6'), pi)
        self.identical(fromHex('0x.1921fb54442d18p5'), pi)
        self.identical(fromHex('0x.3243f6a8885a3p4'), pi)
        self.identical(fromHex('0x.6487ed5110b46p3'), pi)
        self.identical(fromHex('0x.c90fdaa22168cp2'), pi)
        self.identical(fromHex('0x1.921fb54442d18p1'), pi)
        self.identical(fromHex('0x3.243f6a8885a3p0'), pi)
        self.identical(fromHex('0x6.487ed5110b46p-1'), pi)
        self.identical(fromHex('0xc.90fdaa22168cp-2'), pi)
        self.identical(fromHex('0x19.21fb54442d18p-3'), pi)
        self.identical(fromHex('0x32.43f6a8885a3p-4'), pi)
        self.identical(fromHex('0x64.87ed5110b46p-5'), pi)
        self.identical(fromHex('0xc9.0fdaa22168cp-6'), pi)
        self.identical(fromHex('0x192.1fb54442d18p-7'), pi)
        self.identical(fromHex('0x324.3f6a8885a3p-8'), pi)
        self.identical(fromHex('0x648.7ed5110b46p-9'), pi)
        self.identical(fromHex('0xc90.fdaa22168cp-10'), pi)
        self.identical(fromHex('0x1921.fb54442d18p-11'), pi)
        # ...
        self.identical(fromHex('0x1921fb54442d1.8p-47'), pi)
        self.identical(fromHex('0x3243f6a8885a3p-48'), pi)
        self.identical(fromHex('0x6487ed5110b46p-49'), pi)
        self.identical(fromHex('0xc90fdaa22168cp-50'), pi)
        self.identical(fromHex('0x1921fb54442d18p-51'), pi)
        self.identical(fromHex('0x3243f6a8885a30p-52'), pi)
        self.identical(fromHex('0x6487ed5110b460p-53'), pi)
        self.identical(fromHex('0xc90fdaa22168c0p-54'), pi)
        self.identical(fromHex('0x1921fb54442d180p-55'), pi)


        # results that should overflow...
        raises(OverflowError, fromHex, '-0x1p1024')
        raises(OverflowError, fromHex, '0x1p+1025')
        raises(OverflowError, fromHex, '+0X1p1030')
        raises(OverflowError, fromHex, '-0x1p+1100')
        raises(OverflowError, fromHex, '0X1p123456789123456789')
        raises(OverflowError, fromHex, '+0X.8p+1025')
        raises(OverflowError, fromHex, '+0x0.8p1025')
        raises(OverflowError, fromHex, '-0x0.4p1026')
        raises(OverflowError, fromHex, '0X2p+1023')
        raises(OverflowError, fromHex, '0x2.p1023')
        raises(OverflowError, fromHex, '-0x2.0p+1023')
        raises(OverflowError, fromHex, '+0X4p+1022')
        raises(OverflowError, fromHex, '0x1.ffffffffffffffp+1023')
        raises(OverflowError, fromHex, '-0X1.fffffffffffff9p1023')
        raises(OverflowError, fromHex, '0X1.fffffffffffff8p1023')
        raises(OverflowError, fromHex, '+0x3.fffffffffffffp1022')
        raises(OverflowError, fromHex, '0x3fffffffffffffp+970')
        raises(OverflowError, fromHex, '0x10000000000000000p960')
        raises(OverflowError, fromHex, '-0Xffffffffffffffffp960')

        # ...and those that round to +-max float
        self.identical(fromHex('+0x1.fffffffffffffp+1023'), MAX)
        self.identical(fromHex('-0X1.fffffffffffff7p1023'), -MAX)
        self.identical(fromHex('0X1.fffffffffffff7fffffffffffffp1023'), MAX)

        # zeros
        self.identical(fromHex('0x0p0'), 0.0)
        self.identical(fromHex('0x0p1000'), 0.0)
        self.identical(fromHex('-0x0p1023'), -0.0)
        self.identical(fromHex('0X0p1024'), 0.0)
        self.identical(fromHex('-0x0p1025'), -0.0)
        self.identical(fromHex('0X0p2000'), 0.0)
        self.identical(fromHex('0x0p123456789123456789'), 0.0)
        self.identical(fromHex('-0X0p-0'), -0.0)
        self.identical(fromHex('-0X0p-1000'), -0.0)
        self.identical(fromHex('0x0p-1023'), 0.0)
        self.identical(fromHex('-0X0p-1024'), -0.0)
        self.identical(fromHex('-0x0p-1025'), -0.0)
        self.identical(fromHex('-0x0p-1072'), -0.0)
        self.identical(fromHex('0X0p-1073'), 0.0)
        self.identical(fromHex('-0x0p-1074'), -0.0)
        self.identical(fromHex('0x0p-1075'), 0.0)
        self.identical(fromHex('0X0p-1076'), 0.0)
        self.identical(fromHex('-0X0p-2000'), -0.0)
        self.identical(fromHex('-0x0p-123456789123456789'), -0.0)
        self.identical(fromHex('0x1.0p00000000000000000000000000000003'), 8.0)
        self.identical(fromHex('0x1.0p+0000000000000000000000000000003'), 8.0)
        self.identical(fromHex('0x1.0p-000000000000000000000000000003'), 0.125)

        # values that should underflow to 0
        self.identical(fromHex('0X1p-1075'), 0.0)
        self.identical(fromHex('-0X1p-1075'), -0.0)
        self.identical(fromHex('-0x1p-123456789123456789'), -0.0)
        self.identical(fromHex('0x1.00000000000000001p-1075'), TINY)
        self.identical(fromHex('-0x1.1p-1075'), -TINY)
        self.identical(fromHex('0x1.fffffffffffffffffp-1075'), TINY)

        # check round-half-even is working correctly near 0 ...
        self.identical(fromHex('0x1p-1076'), 0.0)
        self.identical(fromHex('0X2p-1076'), 0.0)
        self.identical(fromHex('0X3p-1076'), TINY)
        self.identical(fromHex('0x4p-1076'), TINY)
        self.identical(fromHex('0X5p-1076'), TINY)
        self.identical(fromHex('0X6p-1076'), 2*TINY)
        self.identical(fromHex('0x7p-1076'), 2*TINY)
        self.identical(fromHex('0X8p-1076'), 2*TINY)
        self.identical(fromHex('0X9p-1076'), 2*TINY)
        self.identical(fromHex('0xap-1076'), 2*TINY)
        self.identical(fromHex('0Xbp-1076'), 3*TINY)
        self.identical(fromHex('0xcp-1076'), 3*TINY)
        self.identical(fromHex('0Xdp-1076'), 3*TINY)
        self.identical(fromHex('0Xep-1076'), 4*TINY)
        self.identical(fromHex('0xfp-1076'), 4*TINY)
        self.identical(fromHex('0x10p-1076'), 4*TINY)
        self.identical(fromHex('-0x1p-1076'), -0.0)
        self.identical(fromHex('-0X2p-1076'), -0.0)
        self.identical(fromHex('-0x3p-1076'), -TINY)
        self.identical(fromHex('-0X4p-1076'), -TINY)
        self.identical(fromHex('-0x5p-1076'), -TINY)
        self.identical(fromHex('-0x6p-1076'), -2*TINY)
        self.identical(fromHex('-0X7p-1076'), -2*TINY)
        self.identical(fromHex('-0X8p-1076'), -2*TINY)
        self.identical(fromHex('-0X9p-1076'), -2*TINY)
        self.identical(fromHex('-0Xap-1076'), -2*TINY)
        self.identical(fromHex('-0xbp-1076'), -3*TINY)
        self.identical(fromHex('-0xcp-1076'), -3*TINY)
        self.identical(fromHex('-0Xdp-1076'), -3*TINY)
        self.identical(fromHex('-0xep-1076'), -4*TINY)
        self.identical(fromHex('-0Xfp-1076'), -4*TINY)
        self.identical(fromHex('-0X10p-1076'), -4*TINY)

        # ... and near MIN ...
        self.identical(fromHex('0x0.ffffffffffffd6p-1022'), MIN-3*TINY)
        self.identical(fromHex('0x0.ffffffffffffd8p-1022'), MIN-2*TINY)
        self.identical(fromHex('0x0.ffffffffffffdap-1022'), MIN-2*TINY)
        self.identical(fromHex('0x0.ffffffffffffdcp-1022'), MIN-2*TINY)
        self.identical(fromHex('0x0.ffffffffffffdep-1022'), MIN-2*TINY)
        self.identical(fromHex('0x0.ffffffffffffe0p-1022'), MIN-2*TINY)
        self.identical(fromHex('0x0.ffffffffffffe2p-1022'), MIN-2*TINY)
        self.identical(fromHex('0x0.ffffffffffffe4p-1022'), MIN-2*TINY)
        self.identical(fromHex('0x0.ffffffffffffe6p-1022'), MIN-2*TINY)
        self.identical(fromHex('0x0.ffffffffffffe8p-1022'), MIN-2*TINY)
        self.identical(fromHex('0x0.ffffffffffffeap-1022'), MIN-TINY)
        self.identical(fromHex('0x0.ffffffffffffecp-1022'), MIN-TINY)
        self.identical(fromHex('0x0.ffffffffffffeep-1022'), MIN-TINY)
        self.identical(fromHex('0x0.fffffffffffff0p-1022'), MIN-TINY)
        self.identical(fromHex('0x0.fffffffffffff2p-1022'), MIN-TINY)
        self.identical(fromHex('0x0.fffffffffffff4p-1022'), MIN-TINY)
        self.identical(fromHex('0x0.fffffffffffff6p-1022'), MIN-TINY)
        self.identical(fromHex('0x0.fffffffffffff8p-1022'), MIN)
        self.identical(fromHex('0x0.fffffffffffffap-1022'), MIN)
        self.identical(fromHex('0x0.fffffffffffffcp-1022'), MIN)
        self.identical(fromHex('0x0.fffffffffffffep-1022'), MIN)
        self.identical(fromHex('0x1.00000000000000p-1022'), MIN)
        self.identical(fromHex('0x1.00000000000002p-1022'), MIN)
        self.identical(fromHex('0x1.00000000000004p-1022'), MIN)
        self.identical(fromHex('0x1.00000000000006p-1022'), MIN)
        self.identical(fromHex('0x1.00000000000008p-1022'), MIN)
        self.identical(fromHex('0x1.0000000000000ap-1022'), MIN+TINY)
        self.identical(fromHex('0x1.0000000000000cp-1022'), MIN+TINY)
        self.identical(fromHex('0x1.0000000000000ep-1022'), MIN+TINY)
        self.identical(fromHex('0x1.00000000000010p-1022'), MIN+TINY)
        self.identical(fromHex('0x1.00000000000012p-1022'), MIN+TINY)
        self.identical(fromHex('0x1.00000000000014p-1022'), MIN+TINY)
        self.identical(fromHex('0x1.00000000000016p-1022'), MIN+TINY)
        self.identical(fromHex('0x1.00000000000018p-1022'), MIN+2*TINY)

        # ... and near 1.0.
        self.identical(fromHex('0x0.fffffffffffff0p0'), 1.0-EPS)
        self.identical(fromHex('0x0.fffffffffffff1p0'), 1.0-EPS)
        self.identical(fromHex('0X0.fffffffffffff2p0'), 1.0-EPS)
        self.identical(fromHex('0x0.fffffffffffff3p0'), 1.0-EPS)
        self.identical(fromHex('0X0.fffffffffffff4p0'), 1.0-EPS)
        self.identical(fromHex('0X0.fffffffffffff5p0'), 1.0-EPS/2)
        self.identical(fromHex('0X0.fffffffffffff6p0'), 1.0-EPS/2)
        self.identical(fromHex('0x0.fffffffffffff7p0'), 1.0-EPS/2)
        self.identical(fromHex('0x0.fffffffffffff8p0'), 1.0-EPS/2)
        self.identical(fromHex('0X0.fffffffffffff9p0'), 1.0-EPS/2)
        self.identical(fromHex('0X0.fffffffffffffap0'), 1.0-EPS/2)
        self.identical(fromHex('0x0.fffffffffffffbp0'), 1.0-EPS/2)
        self.identical(fromHex('0X0.fffffffffffffcp0'), 1.0)
        self.identical(fromHex('0x0.fffffffffffffdp0'), 1.0)
        self.identical(fromHex('0X0.fffffffffffffep0'), 1.0)
        self.identical(fromHex('0x0.ffffffffffffffp0'), 1.0)
        self.identical(fromHex('0X1.00000000000000p0'), 1.0)
        self.identical(fromHex('0X1.00000000000001p0'), 1.0)
        self.identical(fromHex('0x1.00000000000002p0'), 1.0)
        self.identical(fromHex('0X1.00000000000003p0'), 1.0)
        self.identical(fromHex('0x1.00000000000004p0'), 1.0)
        self.identical(fromHex('0X1.00000000000005p0'), 1.0)
        self.identical(fromHex('0X1.00000000000006p0'), 1.0)
        self.identical(fromHex('0X1.00000000000007p0'), 1.0)
        self.identical(fromHex('0x1.00000000000007ffffffffffffffffffffp0'),
                       1.0)
        self.identical(fromHex('0x1.00000000000008p0'), 1.0)
        self.identical(fromHex('0x1.00000000000008000000000000000001p0'),
                       1+EPS)
        self.identical(fromHex('0X1.00000000000009p0'), 1.0+EPS)
        self.identical(fromHex('0x1.0000000000000ap0'), 1.0+EPS)
        self.identical(fromHex('0x1.0000000000000bp0'), 1.0+EPS)
        self.identical(fromHex('0X1.0000000000000cp0'), 1.0+EPS)
        self.identical(fromHex('0x1.0000000000000dp0'), 1.0+EPS)
        self.identical(fromHex('0x1.0000000000000ep0'), 1.0+EPS)
        self.identical(fromHex('0X1.0000000000000fp0'), 1.0+EPS)
        self.identical(fromHex('0x1.00000000000010p0'), 1.0+EPS)
        self.identical(fromHex('0X1.00000000000011p0'), 1.0+EPS)
        self.identical(fromHex('0x1.00000000000012p0'), 1.0+EPS)
        self.identical(fromHex('0X1.00000000000013p0'), 1.0+EPS)
        self.identical(fromHex('0X1.00000000000014p0'), 1.0+EPS)
        self.identical(fromHex('0x1.00000000000015p0'), 1.0+EPS)
        self.identical(fromHex('0x1.00000000000016p0'), 1.0+EPS)
        self.identical(fromHex('0X1.00000000000017p0'), 1.0+EPS)
        self.identical(fromHex('0x1.00000000000017ffffffffffffffffffffp0'),
                       1.0+EPS)
        self.identical(fromHex('0x1.00000000000018p0'), 1.0+2*EPS)
        self.identical(fromHex('0X1.00000000000018000000000000000001p0'),
                       1.0+2*EPS)
        self.identical(fromHex('0x1.00000000000019p0'), 1.0+2*EPS)
        self.identical(fromHex('0X1.0000000000001ap0'), 1.0+2*EPS)
        self.identical(fromHex('0X1.0000000000001bp0'), 1.0+2*EPS)
        self.identical(fromHex('0x1.0000000000001cp0'), 1.0+2*EPS)
        self.identical(fromHex('0x1.0000000000001dp0'), 1.0+2*EPS)
        self.identical(fromHex('0x1.0000000000001ep0'), 1.0+2*EPS)
        self.identical(fromHex('0X1.0000000000001fp0'), 1.0+2*EPS)
        self.identical(fromHex('0x1.00000000000020p0'), 1.0+2*EPS)

    def test_roundtrip(self):
        def roundtrip(x):
            return float.fromhex(x.hex())
        import sys
        import math
        TINY = float.fromhex('0x0.0000000000001p-1022') # min subnormal

        for x in [float("nan"), float("inf"), sys.float_info.max,
                  sys.float_info.min, sys.float_info.min-TINY, TINY, 0.0]:
            self.identical(x, roundtrip(x))
            self.identical(-x, roundtrip(-x))

        # fromHex(toHex(x)) should exactly recover x, for any non-NaN float x.
        import random
        for i in range(500):
            e = random.randrange(-1200, 1200)
            m = random.random()
            s = random.choice([1.0, -1.0])
            try:
                x = s*math.ldexp(m, e)
            except OverflowError:
                pass
            else:
                self.identical(x, float.fromhex(x.hex()))

    def test_invalid(self):
        raises(ValueError, float.fromhex, "0P")

    def test_division_edgecases(self):
        import math

        # inf
        inf = float("inf")
        assert math.isnan(inf % 3)
        assert math.isnan(inf // 3)
        x, y = divmod(inf, 3)
        assert math.isnan(x)
        assert math.isnan(y)

        # divide by 0
        raises(ZeroDivisionError, lambda: inf % 0)
        raises(ZeroDivisionError, lambda: inf // 0)
        raises(ZeroDivisionError, divmod, inf, 0)

    def test_modulo_edgecases(self):
        # Check behaviour of % operator for IEEE 754 special cases.
        # In particular, check signs of zeros.
        mod = float.__mod__
        import math

        def check(a, b):
            assert (a, math.copysign(1.0, a)) == (b, math.copysign(1.0, b))
            
        check(mod(-1.0, 1.0), 0.0)
        check(mod(-1e-100, 1.0), 1.0)
        check(mod(-0.0, 1.0), 0.0)
        check(mod(0.0, 1.0), 0.0)
        check(mod(1e-100, 1.0), 1e-100)
        check(mod(1.0, 1.0), 0.0)

        check(mod(-1.0, -1.0), -0.0)
        check(mod(-1e-100, -1.0), -1e-100)
        check(mod(-0.0, -1.0), -0.0)
        check(mod(0.0, -1.0), -0.0)
        check(mod(1e-100, -1.0), -1.0)
        check(mod(1.0, -1.0), -0.0)<|MERGE_RESOLUTION|>--- conflicted
+++ resolved
@@ -441,20 +441,18 @@
         b = A(5).real
         assert type(b) is float
 
-<<<<<<< HEAD
+    def test_invalid_literal_message(self):
+        try:
+            float('abcdef')
+        except ValueError as e:
+            assert 'abcdef' in e.message
+        else:
+            assert False, 'did not raise'
+
     def test_float_from_unicode(self):
         s = '\U0001D7CF\U0001D7CE.4' # 𝟏𝟎.4
         assert float(s) == 10.4
 
-=======
-    def test_invalid_literal_message(self):
-        try:
-            float('abcdef')
-        except ValueError, e:
-            assert 'abcdef' in e.message
-        else:
-            assert False, 'did not raise'
->>>>>>> 7517da6b
 
 class AppTestFloatHex:
     def w_identical(self, x, y):
