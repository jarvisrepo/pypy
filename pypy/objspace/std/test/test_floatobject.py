--- conflicted
+++ resolved
@@ -859,16 +859,14 @@
         check(mod(1e-100, -1.0), -1.0)
         check(mod(1.0, -1.0), -0.0)
 
-<<<<<<< HEAD
-    def test_repr_str_eq(self):
-        assert repr(19 * 0.1) == str(19 * 0.1)
-=======
     def test_equality_rounding(self):
         i = int(2 ** 63 - 1)
         f = float(i)           # not enough precision, becomes 2.0 ** 63
         assert f == 2.0 ** 63
         assert i != f
         assert f != i
-        assert long(i) != f
-        assert f != long(i)
->>>>>>> dcbf722f
+        assert int(i) != f
+        assert f != int(i)
+
+    def test_repr_str_eq(self):
+        assert repr(19 * 0.1) == str(19 * 0.1)