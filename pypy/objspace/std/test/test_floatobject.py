<<<<<<< HEAD
# -*- encoding: utf-8 -*-

from pypy.objspace.std import floatobject as fobj
from pypy.objspace.std.multimethod import FailedToImplement
import py, sys
=======
import sys

from pypy.objspace.std.floatobject import W_FloatObject
>>>>>>> 1bd57fbb


class TestW_FloatObject:
    def test_pow_fff(self):
        x = 10.0
        y = 2.0
        z = 13.0
        f1 = W_FloatObject(x)
        f2 = W_FloatObject(y)
        f3 = W_FloatObject(z)
        self.space.raises_w(self.space.w_TypeError,
                            f1.descr_pow,
                            self.space, f2, f3)

    def test_pow_ffn(self):
        x = 10.0
        y = 2.0
        f1 = W_FloatObject(x)
        f2 = W_FloatObject(y)
        v = f1.descr_pow(self.space, f2, self.space.w_None)
        assert v.floatval == x ** y
<<<<<<< HEAD
        f1 = fobj.W_FloatObject(-1.23)
        f2 = fobj.W_FloatObject(-4.56)
        v = fobj.pow__Float_Float_ANY(self.space, f1, f2, self.space.w_None)
        assert self.space.isinstance_w(v, self.space.w_complex)
=======
        f1 = W_FloatObject(-1.23)
        f2 = W_FloatObject(-4.56)
        self.space.raises_w(self.space.w_ValueError,
                            f1.descr_pow,
                            self.space, f2,
                            self.space.w_None)
>>>>>>> 1bd57fbb
        x = -10
        y = 2.0
        f1 = W_FloatObject(x)
        f2 = W_FloatObject(y)
        v = f1.descr_pow(self.space, f2, self.space.w_None)
        assert v.floatval == x**y

    def test_dont_use_long_impl(self):
        from pypy.objspace.std.longobject import W_LongObject
        space = self.space
        saved = W_LongObject.__dict__['fromfloat']
        W_LongObject.fromfloat = lambda space, x: disabled
        try:
            w_i = space.wrap(12)
            w_f = space.wrap(12.3)
            assert space.unwrap(space.eq(w_f, w_i)) is False
            assert space.unwrap(space.eq(w_i, w_f)) is False
            assert space.unwrap(space.ne(w_f, w_i)) is True
            assert space.unwrap(space.ne(w_i, w_f)) is True
            assert space.unwrap(space.lt(w_f, w_i)) is False
            assert space.unwrap(space.lt(w_i, w_f)) is True
            assert space.unwrap(space.le(w_f, w_i)) is False
            assert space.unwrap(space.le(w_i, w_f)) is True
            assert space.unwrap(space.gt(w_f, w_i)) is True
            assert space.unwrap(space.gt(w_i, w_f)) is False
            assert space.unwrap(space.ge(w_f, w_i)) is True
            assert space.unwrap(space.ge(w_i, w_f)) is False
        finally:
            W_LongObject.fromfloat = saved


class AppTestAppFloatTest:
    spaceconfig = dict(usemodules=['binascii', 'rctime'])

    def setup_class(cls):
        cls.w_py26 = cls.space.wrap(sys.version_info >= (2, 6))

    def test_isinteger(self):
        assert (1.).is_integer()
        assert not (1.1).is_integer()
        assert not float("inf").is_integer()
        assert not float("nan").is_integer()

    def test_conjugate(self):
        assert (1.).conjugate() == 1.
        assert (-1.).conjugate() == -1.

        class F(float):
            pass
        assert F(1.).conjugate() == 1.

        class F(float):
            def __pos__(self):
                return 42.
        assert F(1.).conjugate() == 1.

    def test_negatives(self):
        assert -1.1 < 0
        assert -0.1 < 0

    def test_float_callable(self):
        assert 0.125 == float(0.125)

    def test_float_int(self):
        assert 42.0 == float(42)

    def test_float_hash(self):
        import math
        import sys

        assert hash(-1.0) == -2
        assert hash(-2.0) == -2
        assert hash(-3.0) == -3
        assert hash(42.0) == 42
        if sys.maxsize > 2 ** 31 - 1:
            assert hash(42.125) == 288230376151711786
            assert hash(math.ldexp(0.125, 1000)) == 2097152
            assert hash(3.141593) == 326491229203594243
            assert hash(2.5) == 1152921504606846978
        else:
            assert hash(42.125) == 268435498
            assert hash(math.ldexp(0.125, 1000)) == 32
            assert hash(3.141593) == 671854639
            assert hash(2.5) == 1073741826
        inf = float('inf')
        nan = float('nan')
        assert hash(inf) == 314159
        assert hash(-inf) == -314159
        assert hash(nan) == 0

    def test_int_float(self):
        assert int(42.1234) == 42
        assert int(4e10) == 40000000000

        raises(OverflowError, int, float('inf'))
        raises(ValueError, int, float('nan'))

    def test_float_string(self):
        assert 42 == float("42")
        assert 42.25 == float("42.25")
        inf = 1e200*1e200
        assert float("inf")  == inf
        assert float("+inf") == inf
        assert float("-INf") == -inf
        assert str(inf) == "inf"
        assert str(-inf) == "-inf"
        assert str(float("infinity")) == 'inf'
        assert str(float("+infinity")) == 'inf'
        assert str(float("-infinity")) == '-inf'
        assert str(float("nan")) == "nan"
        assert str(float("-nAn")) == "nan"
        assert repr(inf) == "inf"
        assert repr(-inf) == "-inf"
        assert repr(float("nan")) == "nan"
        assert repr(float("+nan")) == "nan"
        assert repr(float("-nAn")) == "nan"

        assert float(memoryview(b"inf")) == inf
        assert float(bytearray(b"inf")) == inf

    def test_float_unicode(self):
        # u00A0 and u2000 are some kind of spaces
        assert 42.75 == float(chr(0x00A0)+str("42.75")+chr(0x2000))
        class FloatStr(str):
            def __float__(self):
                return float(str(self)) + 1
        assert float(FloatStr("8")) == 9.0

    def test_float_long(self):
        assert 42.0 == float(42)
        assert 10000000000.0 == float(10000000000)
        raises(OverflowError, float, 10**400)

    def test_as_integer_ratio(self):
        for f, ratio in [
                (0.875, (7, 8)),
                (-0.875, (-7, 8)),
                (0.0, (0, 1)),
                (11.5, (23, 2)),
            ]:
            assert f.as_integer_ratio() == ratio

        raises(OverflowError, float('inf').as_integer_ratio)
        raises(OverflowError, float('-inf').as_integer_ratio)
        raises(ValueError, float('nan').as_integer_ratio)

    def test_float_conversion(self):
        class X(float):
            def __float__(self):
                return 42.
        assert float(X()) == 42.

    def test_round(self):
        import math
        assert 1.0 == round(1.0)
        assert 1.0 == round(1.1)
        assert 2.0 == round(1.9)
        assert 2.0 == round(1.5)
        assert -2.0 == round(-1.5)
        assert -2.0 == round(-1.5)
        assert -2.0 == round(-1.5, 0)
        assert -2.0 == round(-1.5, 0)
        assert 22.2 == round(22.222222, 1)
        assert 20.0 == round(22.22222, -1)
        assert 0.0 == round(22.22222, -2)
        #
        assert round(123.456, -308) == 0.0
        assert round(123.456, -700) == 0.0
        assert round(123.456, -2**100) == 0.0
        assert math.copysign(1., round(-123.456, -700)) == -1.
        assert round(2.5, 0) == 2.0

    def test_special_float_method(self):
        class a(object):
            def __float__(self):
                self.ar = True
                return None
        inst = a()
        raises(TypeError, float, inst)
        assert inst.ar

        class b(object):
            pass
        raises((AttributeError, TypeError), float, b())

    def test_getnewargs(self):
        assert  0.0 .__getnewargs__() == (0.0,)

    def test_pow(self):
        import math

        def pw(x, y):
            return x ** y
        def espeq(x, y):
            return not abs(x-y) > 1e05
        raises(ZeroDivisionError, pw, 0.0, -1)
        assert pw(0, 0.5) == 0.0
        assert espeq(pw(4.0, 0.5), 2.0)
        assert pw(4.0, 0) == 1.0
        assert pw(-4.0, 0) == 1.0
        assert type(pw(-1.0, 0.5)) == complex
        assert pw(-1.0, 2.0) == 1.0
        assert pw(-1.0, 3.0) == -1.0
        assert pw(-1.0, 1e200) == 1.0
        if self.py26:
            assert pw(0.0, float("-inf")) == float("inf")
            assert math.isnan(pw(-3, float("nan")))
            assert math.isnan(pw(-3., float("nan")))
            assert pw(-1.0, -float('inf')) == 1.0
            assert pw(-1.0, float('inf')) == 1.0
            assert pw(float('inf'), 0) == 1.0
            assert pw(float('nan'), 0) == 1.0

            assert math.isinf(pw(-0.5, float('-inf')))
            assert math.isinf(pw(+0.5, float('-inf')))
            assert pw(-1.5, float('-inf')) == 0.0
            assert pw(+1.5, float('-inf')) == 0.0

            assert str(pw(float('-inf'), -0.5)) == '0.0'
            assert str(pw(float('-inf'), -2.0)) == '0.0'
            assert str(pw(float('-inf'), -1.0)) == '-0.0'
            assert str(pw(float('-inf'), 1.0)) == '-inf'
            assert str(pw(float('-inf'), 2.0)) == 'inf'

    def test_builtin_pow(self):
        result = pow(-1, 0.5)
        def assertAlmostEqual(x, y): assert round(abs(y - x), 7) == 0
        assertAlmostEqual(result, 1j)

    def test_pow_neg_base(self):
        import math
        def pw(x, y):
            return x ** y
        assert pw(-2.0, 2.0) == 4
        res = pw(-2.0, -2001.0)
        assert res == -0.0
        assert math.copysign(1., res) == -1.
        assert pw(-1.0, -1e15) == 1.0

    def test_float_cmp(self):
        assert 12.5 == 12.5
        assert 12.5 != -3.2
        assert 12.5 < 123.4
        assert .25 <= .25
        assert -5744.23 <= -51.2
        assert 4.3 > 2.3
        assert 0.01 >= -0.01
        # float+long
        verylonglong = 10**400
        infinite = 1e200*1e200
        assert 12.0 == 12
        assert 1e300 == (1e300)
        assert 12.1 != 12
        assert infinite != 123456789
        assert 12.9 < 13
        assert -infinite < -13
        assert 12.9 <= 13
        assert 13.0 <= 13
        assert 13.01 > 13
        assert 13.0 >= 13
        assert 13.01 >= 13
        assert 12.0 == 12
        assert 12.1 != 12
        assert infinite != 123456789
        assert 12.9 < 13
        assert -infinite < -13
        assert 12.9 <= 13
        assert 13.0 <= 13
        assert 13.01 > 13
        assert 13.0 >= 13
        assert 13.01 >= 13
        assert infinite > verylonglong
        assert infinite >= verylonglong
        assert 1234.56 < verylonglong
        assert 1234.56 <= verylonglong
        # long+float
        assert 12 == 12.0
        assert int(1e300) == 1e300
        assert 12 != 12.1
        assert 123456789 != infinite
        assert 13 > 12.9
        assert -13 > -infinite
        assert 13 >= 12.9
        assert 13 >= 13.0
        assert 13 < 13.01
        assert 13 <= 13.0
        assert 13 <= 13.01
        assert verylonglong < infinite
        assert verylonglong <= infinite
        assert verylonglong > 1234.56
        assert verylonglong >= 1234.56
        assert 13 >= 12.9
        assert 13 >= 13.0
        assert 13 < 13.01
        assert 13 <= 13.0
        assert 13 <= 13.01

    def test_comparison_more(self):
        import sys
        is_pypy = '__pypy__' in sys.builtin_module_names
        infinity = 1e200*1e200
        nan = infinity/infinity
        for x in (123, 1 << 30,
                  (1 << 33) - 1, 1 << 33, (1 << 33) + 1,
                  1 << 62, 1 << 70):
            #
            assert     (x == float(x))
            assert     (x >= float(x))
            assert     (x <= float(x))
            assert not (x != float(x))
            assert not (x >  float(x))
            assert not (x <  float(x))
            #
            assert not ((x - 1) == float(x))
            assert not ((x - 1) >= float(x))
            assert     ((x - 1) <= float(x))
            assert     ((x - 1) != float(x))
            assert not ((x - 1) >  float(x))
            assert     ((x - 1) <  float(x))
            #
            assert not ((x + 1) == float(x))
            assert     ((x + 1) >= float(x))
            assert not ((x + 1) <= float(x))
            assert     ((x + 1) != float(x))
            assert     ((x + 1) >  float(x))
            assert not ((x + 1) <  float(x))
            #
            assert not (x == infinity)
            assert not (x >= infinity)
            assert     (x <= infinity)
            assert     (x != infinity)
            assert not (x >  infinity)
            assert     (x <  infinity)
            #
            assert not (x == -infinity)
            assert     (x >= -infinity)
            assert not (x <= -infinity)
            assert     (x != -infinity)
            assert     (x >  -infinity)
            assert not (x <  -infinity)
            #
            if is_pypy:
                assert not (x == nan)
                assert not (x >= nan)
                assert not (x <= nan)
                assert     (x != nan)
                assert not (x >  nan)
                assert not (x <  nan)
            #
            assert     (float(x) == x)
            assert     (float(x) <= x)
            assert     (float(x) >= x)
            assert not (float(x) != x)
            assert not (float(x) <  x)
            assert not (float(x) >  x)
            #
            assert not (float(x) == (x - 1))
            assert not (float(x) <= (x - 1))
            assert     (float(x) >= (x - 1))
            assert     (float(x) != (x - 1))
            assert not (float(x) <  (x - 1))
            assert     (float(x) >  (x - 1))
            #
            assert not (float(x) == (x + 1))
            assert     (float(x) <= (x + 1))
            assert not (float(x) >= (x + 1))
            assert     (float(x) != (x + 1))
            assert     (float(x) <  (x + 1))
            assert not (float(x) >  (x + 1))
            #
            assert not (infinity == x)
            assert     (infinity >= x)
            assert not (infinity <= x)
            assert     (infinity != x)
            assert     (infinity >  x)
            assert not (infinity <  x)
            #
            assert not (-infinity == x)
            assert not (-infinity >= x)
            assert     (-infinity <= x)
            assert     (-infinity != x)
            assert not (-infinity >  x)
            assert     (-infinity <  x)
            #
            if is_pypy:
                assert not (nan == x)
                assert not (nan <= x)
                assert not (nan >= x)
                assert     (nan != x)
                assert not (nan <  x)
                assert not (nan >  x)

    def test___getformat__(self):
        assert float.__getformat__("float") != "unknown"
        assert float.__getformat__("double") != "unknown"
        raises(ValueError, float.__getformat__, "random")

    def test_trunc(self):
        import math
        assert math.trunc(1.5) == 1
        assert math.trunc(-1.5) == -1
        assert math.trunc(1.999999) == 1
        assert math.trunc(-1.999999) == -1
        assert math.trunc(-0.999999) == -0
        assert math.trunc(-100.999) == -100
        raises(OverflowError, math.trunc, float("inf"))


    def test_multimethod_slice(self):
        assert 5 .__add__(3.14) is NotImplemented
        assert 3.25 .__add__(5) == 8.25
        # xxx we are also a bit inconsistent about the following
        #if hasattr(int, '__eq__'):  # for py.test -A: CPython is inconsistent
        #    assert 5 .__eq__(3.14) is NotImplemented
        #    assert 3.14 .__eq__(5) is False
        #if hasattr(int, '__eq__'):  # for py.test -A: CPython is inconsistent
        #    assert 5 .__eq__(3.14) is NotImplemented
        #    assert 3.14 .__eq__(5) is False

    def test_from_string(self):
        raises(ValueError, float, "\0")
        raises(ValueError, float, '\uD8F0')

    def test_format(self):
        f = 1.1234e200
        assert f.__format__("G") == "1.1234E+200"
        assert 123.456.__format__('.4') == '123.5'
        assert 1234.56.__format__('.4') == '1.235e+03'
        assert 12345.6.__format__('.4') == '1.235e+04'

    def test_float_real(self):
        class A(float): pass
        b = A(5).real
        assert type(b) is float

    def test_invalid_literal_message(self):
        try:
            float('abcdef')
        except ValueError as e:
            assert 'abcdef' in str(e)
        else:
            assert False, 'did not raise'

    @py.test.mark.skipif("not config.option.runappdirect and sys.maxunicode == 0xffff")
    def test_float_from_unicode(self):
        s = '\U0001D7CF\U0001D7CE.4' # 𝟏𝟎.4
        assert float(s) == 10.4


class AppTestFloatHex:
    spaceconfig = {
        'usemodules': ['binascii', 'rctime', 'struct'],
    }

    def w_identical(self, x, y):
        import math
        # check that floats x and y are identical, or that both
        # are NaNs
        if math.isnan(x) or math.isnan(y):
            if math.isnan(x) == math.isnan(y):
                return
        assert (x == y and (x != 0.0 or
                            math.copysign(1.0, x) == math.copysign(1.0, y)))

    def test_from_hex(self):
        fromHex = float.fromhex
        import sys
        INF = float("inf")
        NAN = float("nan")
        MIN = sys.float_info.min
        MAX = sys.float_info.max
        TINY = fromHex('0x0.0000000000001p-1022') # min subnormal
        EPS = sys.float_info.epsilon

        # two spellings of infinity, with optional signs; case-insensitive
        self.identical(fromHex('inf'), INF)
        self.identical(fromHex('+Inf'), INF)
        self.identical(fromHex('-INF'), -INF)
        self.identical(fromHex('iNf'), INF)
        self.identical(fromHex('Infinity'), INF)
        self.identical(fromHex('+INFINITY'), INF)
        self.identical(fromHex('-infinity'), -INF)
        self.identical(fromHex('-iNFiNitY'), -INF)

        # nans with optional sign; case insensitive
        self.identical(fromHex('nan'), NAN)
        self.identical(fromHex('+NaN'), NAN)
        self.identical(fromHex('-NaN'), NAN)
        self.identical(fromHex('-nAN'), NAN)

        # variations in input format
        self.identical(fromHex('1'), 1.0)
        self.identical(fromHex('+1'), 1.0)
        self.identical(fromHex('1.'), 1.0)
        self.identical(fromHex('1.0'), 1.0)
        self.identical(fromHex('1.0p0'), 1.0)
        self.identical(fromHex('01'), 1.0)
        self.identical(fromHex('01.'), 1.0)
        self.identical(fromHex('0x1'), 1.0)
        self.identical(fromHex('0x1.'), 1.0)
        self.identical(fromHex('0x1.0'), 1.0)
        self.identical(fromHex('+0x1.0'), 1.0)
        self.identical(fromHex('0x1p0'), 1.0)
        self.identical(fromHex('0X1p0'), 1.0)
        self.identical(fromHex('0X1P0'), 1.0)
        self.identical(fromHex('0x1P0'), 1.0)
        self.identical(fromHex('0x1.p0'), 1.0)
        self.identical(fromHex('0x1.0p0'), 1.0)
        self.identical(fromHex('0x.1p4'), 1.0)
        self.identical(fromHex('0x.1p04'), 1.0)
        self.identical(fromHex('0x.1p004'), 1.0)
        self.identical(fromHex('0x1p+0'), 1.0)
        self.identical(fromHex('0x1P-0'), 1.0)
        self.identical(fromHex('+0x1p0'), 1.0)
        self.identical(fromHex('0x01p0'), 1.0)
        self.identical(fromHex('0x1p00'), 1.0)
        self.identical(fromHex('0x1p0'), 1.0)
        self.identical(fromHex(' 0x1p0 '), 1.0)
        self.identical(fromHex('\n 0x1p0'), 1.0)
        self.identical(fromHex('0x1p0 \t'), 1.0)
        self.identical(fromHex('0xap0'), 10.0)
        self.identical(fromHex('0xAp0'), 10.0)
        self.identical(fromHex('0xaP0'), 10.0)
        self.identical(fromHex('0xAP0'), 10.0)
        self.identical(fromHex('0xbep0'), 190.0)
        self.identical(fromHex('0xBep0'), 190.0)
        self.identical(fromHex('0xbEp0'), 190.0)
        self.identical(fromHex('0XBE0P-4'), 190.0)
        self.identical(fromHex('0xBEp0'), 190.0)
        self.identical(fromHex('0xB.Ep4'), 190.0)
        self.identical(fromHex('0x.BEp8'), 190.0)
        self.identical(fromHex('0x.0BEp12'), 190.0)

        # moving the point around
        pi = fromHex('0x1.921fb54442d18p1')
        self.identical(fromHex('0x.006487ed5110b46p11'), pi)
        self.identical(fromHex('0x.00c90fdaa22168cp10'), pi)
        self.identical(fromHex('0x.01921fb54442d18p9'), pi)
        self.identical(fromHex('0x.03243f6a8885a3p8'), pi)
        self.identical(fromHex('0x.06487ed5110b46p7'), pi)
        self.identical(fromHex('0x.0c90fdaa22168cp6'), pi)
        self.identical(fromHex('0x.1921fb54442d18p5'), pi)
        self.identical(fromHex('0x.3243f6a8885a3p4'), pi)
        self.identical(fromHex('0x.6487ed5110b46p3'), pi)
        self.identical(fromHex('0x.c90fdaa22168cp2'), pi)
        self.identical(fromHex('0x1.921fb54442d18p1'), pi)
        self.identical(fromHex('0x3.243f6a8885a3p0'), pi)
        self.identical(fromHex('0x6.487ed5110b46p-1'), pi)
        self.identical(fromHex('0xc.90fdaa22168cp-2'), pi)
        self.identical(fromHex('0x19.21fb54442d18p-3'), pi)
        self.identical(fromHex('0x32.43f6a8885a3p-4'), pi)
        self.identical(fromHex('0x64.87ed5110b46p-5'), pi)
        self.identical(fromHex('0xc9.0fdaa22168cp-6'), pi)
        self.identical(fromHex('0x192.1fb54442d18p-7'), pi)
        self.identical(fromHex('0x324.3f6a8885a3p-8'), pi)
        self.identical(fromHex('0x648.7ed5110b46p-9'), pi)
        self.identical(fromHex('0xc90.fdaa22168cp-10'), pi)
        self.identical(fromHex('0x1921.fb54442d18p-11'), pi)
        # ...
        self.identical(fromHex('0x1921fb54442d1.8p-47'), pi)
        self.identical(fromHex('0x3243f6a8885a3p-48'), pi)
        self.identical(fromHex('0x6487ed5110b46p-49'), pi)
        self.identical(fromHex('0xc90fdaa22168cp-50'), pi)
        self.identical(fromHex('0x1921fb54442d18p-51'), pi)
        self.identical(fromHex('0x3243f6a8885a30p-52'), pi)
        self.identical(fromHex('0x6487ed5110b460p-53'), pi)
        self.identical(fromHex('0xc90fdaa22168c0p-54'), pi)
        self.identical(fromHex('0x1921fb54442d180p-55'), pi)


        # results that should overflow...
        raises(OverflowError, fromHex, '-0x1p1024')
        raises(OverflowError, fromHex, '0x1p+1025')
        raises(OverflowError, fromHex, '+0X1p1030')
        raises(OverflowError, fromHex, '-0x1p+1100')
        raises(OverflowError, fromHex, '0X1p123456789123456789')
        raises(OverflowError, fromHex, '+0X.8p+1025')
        raises(OverflowError, fromHex, '+0x0.8p1025')
        raises(OverflowError, fromHex, '-0x0.4p1026')
        raises(OverflowError, fromHex, '0X2p+1023')
        raises(OverflowError, fromHex, '0x2.p1023')
        raises(OverflowError, fromHex, '-0x2.0p+1023')
        raises(OverflowError, fromHex, '+0X4p+1022')
        raises(OverflowError, fromHex, '0x1.ffffffffffffffp+1023')
        raises(OverflowError, fromHex, '-0X1.fffffffffffff9p1023')
        raises(OverflowError, fromHex, '0X1.fffffffffffff8p1023')
        raises(OverflowError, fromHex, '+0x3.fffffffffffffp1022')
        raises(OverflowError, fromHex, '0x3fffffffffffffp+970')
        raises(OverflowError, fromHex, '0x10000000000000000p960')
        raises(OverflowError, fromHex, '-0Xffffffffffffffffp960')

        # ...and those that round to +-max float
        self.identical(fromHex('+0x1.fffffffffffffp+1023'), MAX)
        self.identical(fromHex('-0X1.fffffffffffff7p1023'), -MAX)
        self.identical(fromHex('0X1.fffffffffffff7fffffffffffffp1023'), MAX)

        # zeros
        self.identical(fromHex('0x0p0'), 0.0)
        self.identical(fromHex('0x0p1000'), 0.0)
        self.identical(fromHex('-0x0p1023'), -0.0)
        self.identical(fromHex('0X0p1024'), 0.0)
        self.identical(fromHex('-0x0p1025'), -0.0)
        self.identical(fromHex('0X0p2000'), 0.0)
        self.identical(fromHex('0x0p123456789123456789'), 0.0)
        self.identical(fromHex('-0X0p-0'), -0.0)
        self.identical(fromHex('-0X0p-1000'), -0.0)
        self.identical(fromHex('0x0p-1023'), 0.0)
        self.identical(fromHex('-0X0p-1024'), -0.0)
        self.identical(fromHex('-0x0p-1025'), -0.0)
        self.identical(fromHex('-0x0p-1072'), -0.0)
        self.identical(fromHex('0X0p-1073'), 0.0)
        self.identical(fromHex('-0x0p-1074'), -0.0)
        self.identical(fromHex('0x0p-1075'), 0.0)
        self.identical(fromHex('0X0p-1076'), 0.0)
        self.identical(fromHex('-0X0p-2000'), -0.0)
        self.identical(fromHex('-0x0p-123456789123456789'), -0.0)
        self.identical(fromHex('0x1.0p00000000000000000000000000000003'), 8.0)
        self.identical(fromHex('0x1.0p+0000000000000000000000000000003'), 8.0)
        self.identical(fromHex('0x1.0p-000000000000000000000000000003'), 0.125)

        # values that should underflow to 0
        self.identical(fromHex('0X1p-1075'), 0.0)
        self.identical(fromHex('-0X1p-1075'), -0.0)
        self.identical(fromHex('-0x1p-123456789123456789'), -0.0)
        self.identical(fromHex('0x1.00000000000000001p-1075'), TINY)
        self.identical(fromHex('-0x1.1p-1075'), -TINY)
        self.identical(fromHex('0x1.fffffffffffffffffp-1075'), TINY)

        # check round-half-even is working correctly near 0 ...
        self.identical(fromHex('0x1p-1076'), 0.0)
        self.identical(fromHex('0X2p-1076'), 0.0)
        self.identical(fromHex('0X3p-1076'), TINY)
        self.identical(fromHex('0x4p-1076'), TINY)
        self.identical(fromHex('0X5p-1076'), TINY)
        self.identical(fromHex('0X6p-1076'), 2*TINY)
        self.identical(fromHex('0x7p-1076'), 2*TINY)
        self.identical(fromHex('0X8p-1076'), 2*TINY)
        self.identical(fromHex('0X9p-1076'), 2*TINY)
        self.identical(fromHex('0xap-1076'), 2*TINY)
        self.identical(fromHex('0Xbp-1076'), 3*TINY)
        self.identical(fromHex('0xcp-1076'), 3*TINY)
        self.identical(fromHex('0Xdp-1076'), 3*TINY)
        self.identical(fromHex('0Xep-1076'), 4*TINY)
        self.identical(fromHex('0xfp-1076'), 4*TINY)
        self.identical(fromHex('0x10p-1076'), 4*TINY)
        self.identical(fromHex('-0x1p-1076'), -0.0)
        self.identical(fromHex('-0X2p-1076'), -0.0)
        self.identical(fromHex('-0x3p-1076'), -TINY)
        self.identical(fromHex('-0X4p-1076'), -TINY)
        self.identical(fromHex('-0x5p-1076'), -TINY)
        self.identical(fromHex('-0x6p-1076'), -2*TINY)
        self.identical(fromHex('-0X7p-1076'), -2*TINY)
        self.identical(fromHex('-0X8p-1076'), -2*TINY)
        self.identical(fromHex('-0X9p-1076'), -2*TINY)
        self.identical(fromHex('-0Xap-1076'), -2*TINY)
        self.identical(fromHex('-0xbp-1076'), -3*TINY)
        self.identical(fromHex('-0xcp-1076'), -3*TINY)
        self.identical(fromHex('-0Xdp-1076'), -3*TINY)
        self.identical(fromHex('-0xep-1076'), -4*TINY)
        self.identical(fromHex('-0Xfp-1076'), -4*TINY)
        self.identical(fromHex('-0X10p-1076'), -4*TINY)

        # ... and near MIN ...
        self.identical(fromHex('0x0.ffffffffffffd6p-1022'), MIN-3*TINY)
        self.identical(fromHex('0x0.ffffffffffffd8p-1022'), MIN-2*TINY)
        self.identical(fromHex('0x0.ffffffffffffdap-1022'), MIN-2*TINY)
        self.identical(fromHex('0x0.ffffffffffffdcp-1022'), MIN-2*TINY)
        self.identical(fromHex('0x0.ffffffffffffdep-1022'), MIN-2*TINY)
        self.identical(fromHex('0x0.ffffffffffffe0p-1022'), MIN-2*TINY)
        self.identical(fromHex('0x0.ffffffffffffe2p-1022'), MIN-2*TINY)
        self.identical(fromHex('0x0.ffffffffffffe4p-1022'), MIN-2*TINY)
        self.identical(fromHex('0x0.ffffffffffffe6p-1022'), MIN-2*TINY)
        self.identical(fromHex('0x0.ffffffffffffe8p-1022'), MIN-2*TINY)
        self.identical(fromHex('0x0.ffffffffffffeap-1022'), MIN-TINY)
        self.identical(fromHex('0x0.ffffffffffffecp-1022'), MIN-TINY)
        self.identical(fromHex('0x0.ffffffffffffeep-1022'), MIN-TINY)
        self.identical(fromHex('0x0.fffffffffffff0p-1022'), MIN-TINY)
        self.identical(fromHex('0x0.fffffffffffff2p-1022'), MIN-TINY)
        self.identical(fromHex('0x0.fffffffffffff4p-1022'), MIN-TINY)
        self.identical(fromHex('0x0.fffffffffffff6p-1022'), MIN-TINY)
        self.identical(fromHex('0x0.fffffffffffff8p-1022'), MIN)
        self.identical(fromHex('0x0.fffffffffffffap-1022'), MIN)
        self.identical(fromHex('0x0.fffffffffffffcp-1022'), MIN)
        self.identical(fromHex('0x0.fffffffffffffep-1022'), MIN)
        self.identical(fromHex('0x1.00000000000000p-1022'), MIN)
        self.identical(fromHex('0x1.00000000000002p-1022'), MIN)
        self.identical(fromHex('0x1.00000000000004p-1022'), MIN)
        self.identical(fromHex('0x1.00000000000006p-1022'), MIN)
        self.identical(fromHex('0x1.00000000000008p-1022'), MIN)
        self.identical(fromHex('0x1.0000000000000ap-1022'), MIN+TINY)
        self.identical(fromHex('0x1.0000000000000cp-1022'), MIN+TINY)
        self.identical(fromHex('0x1.0000000000000ep-1022'), MIN+TINY)
        self.identical(fromHex('0x1.00000000000010p-1022'), MIN+TINY)
        self.identical(fromHex('0x1.00000000000012p-1022'), MIN+TINY)
        self.identical(fromHex('0x1.00000000000014p-1022'), MIN+TINY)
        self.identical(fromHex('0x1.00000000000016p-1022'), MIN+TINY)
        self.identical(fromHex('0x1.00000000000018p-1022'), MIN+2*TINY)

        # ... and near 1.0.
        self.identical(fromHex('0x0.fffffffffffff0p0'), 1.0-EPS)
        self.identical(fromHex('0x0.fffffffffffff1p0'), 1.0-EPS)
        self.identical(fromHex('0X0.fffffffffffff2p0'), 1.0-EPS)
        self.identical(fromHex('0x0.fffffffffffff3p0'), 1.0-EPS)
        self.identical(fromHex('0X0.fffffffffffff4p0'), 1.0-EPS)
        self.identical(fromHex('0X0.fffffffffffff5p0'), 1.0-EPS/2)
        self.identical(fromHex('0X0.fffffffffffff6p0'), 1.0-EPS/2)
        self.identical(fromHex('0x0.fffffffffffff7p0'), 1.0-EPS/2)
        self.identical(fromHex('0x0.fffffffffffff8p0'), 1.0-EPS/2)
        self.identical(fromHex('0X0.fffffffffffff9p0'), 1.0-EPS/2)
        self.identical(fromHex('0X0.fffffffffffffap0'), 1.0-EPS/2)
        self.identical(fromHex('0x0.fffffffffffffbp0'), 1.0-EPS/2)
        self.identical(fromHex('0X0.fffffffffffffcp0'), 1.0)
        self.identical(fromHex('0x0.fffffffffffffdp0'), 1.0)
        self.identical(fromHex('0X0.fffffffffffffep0'), 1.0)
        self.identical(fromHex('0x0.ffffffffffffffp0'), 1.0)
        self.identical(fromHex('0X1.00000000000000p0'), 1.0)
        self.identical(fromHex('0X1.00000000000001p0'), 1.0)
        self.identical(fromHex('0x1.00000000000002p0'), 1.0)
        self.identical(fromHex('0X1.00000000000003p0'), 1.0)
        self.identical(fromHex('0x1.00000000000004p0'), 1.0)
        self.identical(fromHex('0X1.00000000000005p0'), 1.0)
        self.identical(fromHex('0X1.00000000000006p0'), 1.0)
        self.identical(fromHex('0X1.00000000000007p0'), 1.0)
        self.identical(fromHex('0x1.00000000000007ffffffffffffffffffffp0'),
                       1.0)
        self.identical(fromHex('0x1.00000000000008p0'), 1.0)
        self.identical(fromHex('0x1.00000000000008000000000000000001p0'),
                       1+EPS)
        self.identical(fromHex('0X1.00000000000009p0'), 1.0+EPS)
        self.identical(fromHex('0x1.0000000000000ap0'), 1.0+EPS)
        self.identical(fromHex('0x1.0000000000000bp0'), 1.0+EPS)
        self.identical(fromHex('0X1.0000000000000cp0'), 1.0+EPS)
        self.identical(fromHex('0x1.0000000000000dp0'), 1.0+EPS)
        self.identical(fromHex('0x1.0000000000000ep0'), 1.0+EPS)
        self.identical(fromHex('0X1.0000000000000fp0'), 1.0+EPS)
        self.identical(fromHex('0x1.00000000000010p0'), 1.0+EPS)
        self.identical(fromHex('0X1.00000000000011p0'), 1.0+EPS)
        self.identical(fromHex('0x1.00000000000012p0'), 1.0+EPS)
        self.identical(fromHex('0X1.00000000000013p0'), 1.0+EPS)
        self.identical(fromHex('0X1.00000000000014p0'), 1.0+EPS)
        self.identical(fromHex('0x1.00000000000015p0'), 1.0+EPS)
        self.identical(fromHex('0x1.00000000000016p0'), 1.0+EPS)
        self.identical(fromHex('0X1.00000000000017p0'), 1.0+EPS)
        self.identical(fromHex('0x1.00000000000017ffffffffffffffffffffp0'),
                       1.0+EPS)
        self.identical(fromHex('0x1.00000000000018p0'), 1.0+2*EPS)
        self.identical(fromHex('0X1.00000000000018000000000000000001p0'),
                       1.0+2*EPS)
        self.identical(fromHex('0x1.00000000000019p0'), 1.0+2*EPS)
        self.identical(fromHex('0X1.0000000000001ap0'), 1.0+2*EPS)
        self.identical(fromHex('0X1.0000000000001bp0'), 1.0+2*EPS)
        self.identical(fromHex('0x1.0000000000001cp0'), 1.0+2*EPS)
        self.identical(fromHex('0x1.0000000000001dp0'), 1.0+2*EPS)
        self.identical(fromHex('0x1.0000000000001ep0'), 1.0+2*EPS)
        self.identical(fromHex('0X1.0000000000001fp0'), 1.0+2*EPS)
        self.identical(fromHex('0x1.00000000000020p0'), 1.0+2*EPS)

    def test_roundtrip(self):
        def roundtrip(x):
            return float.fromhex(x.hex())
        import sys
        import math
        TINY = float.fromhex('0x0.0000000000001p-1022') # min subnormal

        for x in [float("nan"), float("inf"), sys.float_info.max,
                  sys.float_info.min, sys.float_info.min-TINY, TINY, 0.0]:
            self.identical(x, roundtrip(x))
            self.identical(-x, roundtrip(-x))

        # fromHex(toHex(x)) should exactly recover x, for any non-NaN float x.
        import random
        for i in range(500):
            e = random.randrange(-1200, 1200)
            m = random.random()
            s = random.choice([1.0, -1.0])
            try:
                x = s*math.ldexp(m, e)
            except OverflowError:
                pass
            else:
                self.identical(x, float.fromhex(x.hex()))

    def test_invalid(self):
        raises(ValueError, float.fromhex, "0P")

    def test_division_edgecases(self):
        import math, os

        # inf
        inf = float("inf")
        assert math.isnan(inf % 3)
        assert math.isnan(inf // 3)
        x, y = divmod(inf, 3)
        assert math.isnan(x)
        assert math.isnan(y)
        x, y = divmod(3, inf)
        z = 3 % inf
        if os.name == 'nt':
            assert math.isnan(x)
            assert math.isnan(y)
            assert math.isnan(z)
        else:
            assert x == 0
            assert y == 3
            assert z == 3

        # divide by 0
        raises(ZeroDivisionError, lambda: inf % 0)
        raises(ZeroDivisionError, lambda: inf // 0)
        raises(ZeroDivisionError, divmod, inf, 0)

    def test_modulo_edgecases(self):
        # Check behaviour of % operator for IEEE 754 special cases.
        # In particular, check signs of zeros.
        mod = float.__mod__
        import math

        def check(a, b):
            assert (a, math.copysign(1.0, a)) == (b, math.copysign(1.0, b))

        check(mod(-1.0, 1.0), 0.0)
        check(mod(-1e-100, 1.0), 1.0)
        check(mod(-0.0, 1.0), 0.0)
        check(mod(0.0, 1.0), 0.0)
        check(mod(1e-100, 1.0), 1e-100)
        check(mod(1.0, 1.0), 0.0)

        check(mod(-1.0, -1.0), -0.0)
        check(mod(-1e-100, -1.0), -1e-100)
        check(mod(-0.0, -1.0), -0.0)
        check(mod(0.0, -1.0), -0.0)
        check(mod(1e-100, -1.0), -1.0)
        check(mod(1.0, -1.0), -0.0)

    def test_repr_str_eq(self):
        assert repr(19 * 0.1) == str(19 * 0.1)<|MERGE_RESOLUTION|>--- conflicted
+++ resolved
@@ -1,14 +1,9 @@
-<<<<<<< HEAD
 # -*- encoding: utf-8 -*-
-
-from pypy.objspace.std import floatobject as fobj
-from pypy.objspace.std.multimethod import FailedToImplement
-import py, sys
-=======
 import sys
 
+import py
+
 from pypy.objspace.std.floatobject import W_FloatObject
->>>>>>> 1bd57fbb
 
 
 class TestW_FloatObject:
@@ -30,19 +25,10 @@
         f2 = W_FloatObject(y)
         v = f1.descr_pow(self.space, f2, self.space.w_None)
         assert v.floatval == x ** y
-<<<<<<< HEAD
-        f1 = fobj.W_FloatObject(-1.23)
-        f2 = fobj.W_FloatObject(-4.56)
-        v = fobj.pow__Float_Float_ANY(self.space, f1, f2, self.space.w_None)
-        assert self.space.isinstance_w(v, self.space.w_complex)
-=======
         f1 = W_FloatObject(-1.23)
         f2 = W_FloatObject(-4.56)
-        self.space.raises_w(self.space.w_ValueError,
-                            f1.descr_pow,
-                            self.space, f2,
-                            self.space.w_None)
->>>>>>> 1bd57fbb
+        v = f1.descr_pow(self.space, f2, self.space.w_None)
+        assert self.space.isinstance_w(v, self.space.w_complex)
         x = -10
         y = 2.0
         f1 = W_FloatObject(x)
