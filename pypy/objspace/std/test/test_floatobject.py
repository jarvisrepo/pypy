# -*- encoding: utf-8 -*-
import sys

import py

from pypy.objspace.std.floatobject import W_FloatObject


class TestW_FloatObject:
    def test_pow_fff(self):
        x = 10.0
        y = 2.0
        z = 13.0
        f1 = W_FloatObject(x)
        f2 = W_FloatObject(y)
        f3 = W_FloatObject(z)
        self.space.raises_w(self.space.w_TypeError,
                            f1.descr_pow,
                            self.space, f2, f3)

    def test_pow_ffn(self):
        x = 10.0
        y = 2.0
        f1 = W_FloatObject(x)
        f2 = W_FloatObject(y)
        v = f1.descr_pow(self.space, f2, self.space.w_None)
        assert v.floatval == x ** y
        f1 = W_FloatObject(-1.23)
        f2 = W_FloatObject(-4.56)
        v = f1.descr_pow(self.space, f2, self.space.w_None)
        assert self.space.isinstance_w(v, self.space.w_complex)
        x = -10
        y = 2.0
        f1 = W_FloatObject(x)
        f2 = W_FloatObject(y)
        v = f1.descr_pow(self.space, f2, self.space.w_None)
        assert v.floatval == x**y

    def test_dont_use_long_impl(self):
        from pypy.objspace.std.longobject import W_LongObject
        space = self.space
        saved = W_LongObject.__dict__['fromfloat']
        W_LongObject.fromfloat = lambda space, x: disabled
        try:
            w_i = space.wrap(12)
            w_f = space.wrap(12.3)
            assert space.unwrap(space.eq(w_f, w_i)) is False
            assert space.unwrap(space.eq(w_i, w_f)) is False
            assert space.unwrap(space.ne(w_f, w_i)) is True
            assert space.unwrap(space.ne(w_i, w_f)) is True
            assert space.unwrap(space.lt(w_f, w_i)) is False
            assert space.unwrap(space.lt(w_i, w_f)) is True
            assert space.unwrap(space.le(w_f, w_i)) is False
            assert space.unwrap(space.le(w_i, w_f)) is True
            assert space.unwrap(space.gt(w_f, w_i)) is True
            assert space.unwrap(space.gt(w_i, w_f)) is False
            assert space.unwrap(space.ge(w_f, w_i)) is True
            assert space.unwrap(space.ge(w_i, w_f)) is False
        finally:
            W_LongObject.fromfloat = saved


class AppTestAppFloatTest:
    spaceconfig = dict(usemodules=['binascii', 'rctime'])

    def setup_class(cls):
        cls.w_py26 = cls.space.wrap(sys.version_info >= (2, 6))

    def test_isinteger(self):
        assert (1.).is_integer()
        assert not (1.1).is_integer()
        assert not float("inf").is_integer()
        assert not float("nan").is_integer()

    def test_conjugate(self):
        assert (1.).conjugate() == 1.
        assert (-1.).conjugate() == -1.

        class F(float):
            pass
        assert F(1.).conjugate() == 1.

        class F(float):
            def __pos__(self):
                return 42.
        assert F(1.).conjugate() == 1.

    def test_negatives(self):
        assert -1.1 < 0
        assert -0.1 < 0

    def test_float_callable(self):
        assert 0.125 == float(0.125)

    def test_float_int(self):
        assert 42.0 == float(42)

    def test_float_hash(self):
        import math
        import sys

        assert hash(-1.0) == -2
        assert hash(-2.0) == -2
        assert hash(-3.0) == -3
        assert hash(42.0) == 42
        if sys.maxsize > 2 ** 31 - 1:
            assert hash(42.125) == 288230376151711786
            assert hash(math.ldexp(0.125, 1000)) == 2097152
            assert hash(3.141593) == 326491229203594243
            assert hash(2.5) == 1152921504606846978
        else:
            assert hash(42.125) == 268435498
            assert hash(math.ldexp(0.125, 1000)) == 32
            assert hash(3.141593) == 671854639
            assert hash(2.5) == 1073741826
        inf = float('inf')
        nan = float('nan')
        assert hash(inf) == 314159
        assert hash(-inf) == -314159
        assert hash(nan) == 0

    def test_int_float(self):
        assert int(42.1234) == 42
        assert int(4e10) == 40000000000

        raises(OverflowError, int, float('inf'))
        raises(ValueError, int, float('nan'))

    def test_float_string(self):
        assert 42 == float("42")
        assert 42.25 == float("42.25")
        inf = 1e200*1e200
        assert float("inf")  == inf
        assert float("+inf") == inf
        assert float("-INf") == -inf
        assert str(inf) == "inf"
        assert str(-inf) == "-inf"
        assert str(float("infinity")) == 'inf'
        assert str(float("+infinity")) == 'inf'
        assert str(float("-infinity")) == '-inf'
        assert str(float("nan")) == "nan"
        assert str(float("-nAn")) == "nan"
        assert repr(inf) == "inf"
        assert repr(-inf) == "-inf"
        assert repr(float("nan")) == "nan"
        assert repr(float("+nan")) == "nan"
        assert repr(float("-nAn")) == "nan"

        assert float(memoryview(b"inf")) == inf
        assert float(bytearray(b"inf")) == inf

    def test_float_unicode(self):
        # u00A0 and u2000 are some kind of spaces
        assert 42.75 == float(chr(0x00A0)+str("42.75")+chr(0x2000))
        class FloatStr(str):
            def __float__(self):
                return float(str(self)) + 1
        assert float(FloatStr("8")) == 9.0

    def test_float_long(self):
        assert 42.0 == float(42)
        assert 10000000000.0 == float(10000000000)
        raises(OverflowError, float, 10**400)

    def test_as_integer_ratio(self):
        for f, ratio in [
                (0.875, (7, 8)),
                (-0.875, (-7, 8)),
                (0.0, (0, 1)),
                (11.5, (23, 2)),
            ]:
            assert f.as_integer_ratio() == ratio

        raises(OverflowError, float('inf').as_integer_ratio)
        raises(OverflowError, float('-inf').as_integer_ratio)
        raises(ValueError, float('nan').as_integer_ratio)

    def test_float_conversion(self):
        class X(float):
            def __float__(self):
                return 42.
        assert float(X()) == 42.

    def test_round(self):
        import math
        assert 1.0 == round(1.0)
        assert 1.0 == round(1.1)
        assert 2.0 == round(1.9)
        assert 2.0 == round(1.5)
        assert -2.0 == round(-1.5)
        assert -2.0 == round(-1.5)
        assert -2.0 == round(-1.5, 0)
        assert -2.0 == round(-1.5, 0)
        assert 22.2 == round(22.222222, 1)
        assert 20.0 == round(22.22222, -1)
        assert 0.0 == round(22.22222, -2)
        #
        assert round(123.456, -308) == 0.0
        assert round(123.456, -700) == 0.0
        assert round(123.456, -2**100) == 0.0
        assert math.copysign(1., round(-123.456, -700)) == -1.
        assert round(2.5, 0) == 2.0

    def test_special_float_method(self):
        class a(object):
            def __float__(self):
                self.ar = True
                return None
        inst = a()
        raises(TypeError, float, inst)
        assert inst.ar

        class b(object):
            pass
        raises((AttributeError, TypeError), float, b())

    def test_getnewargs(self):
        assert  0.0 .__getnewargs__() == (0.0,)

    def test_pow(self):
        import math

        def pw(x, y):
            return x ** y
        def espeq(x, y):
            return not abs(x-y) > 1e05
        raises(ZeroDivisionError, pw, 0.0, -1)
        assert pw(0, 0.5) == 0.0
        assert espeq(pw(4.0, 0.5), 2.0)
        assert pw(4.0, 0) == 1.0
        assert pw(-4.0, 0) == 1.0
        assert type(pw(-1.0, 0.5)) == complex
        assert pw(-1.0, 2.0) == 1.0
        assert pw(-1.0, 3.0) == -1.0
        assert pw(-1.0, 1e200) == 1.0
        if self.py26:
            assert pw(0.0, float("-inf")) == float("inf")
            assert math.isnan(pw(-3, float("nan")))
            assert math.isnan(pw(-3., float("nan")))
            assert pw(-1.0, -float('inf')) == 1.0
            assert pw(-1.0, float('inf')) == 1.0
            assert pw(float('inf'), 0) == 1.0
            assert pw(float('nan'), 0) == 1.0

            assert math.isinf(pw(-0.5, float('-inf')))
            assert math.isinf(pw(+0.5, float('-inf')))
            assert pw(-1.5, float('-inf')) == 0.0
            assert pw(+1.5, float('-inf')) == 0.0

            assert str(pw(float('-inf'), -0.5)) == '0.0'
            assert str(pw(float('-inf'), -2.0)) == '0.0'
            assert str(pw(float('-inf'), -1.0)) == '-0.0'
            assert str(pw(float('-inf'), 1.0)) == '-inf'
            assert str(pw(float('-inf'), 2.0)) == 'inf'

    def test_builtin_pow(self):
        result = pow(-1, 0.5)
        def assertAlmostEqual(x, y): assert round(abs(y - x), 7) == 0
        assertAlmostEqual(result, 1j)

    def test_pow_neg_base(self):
        import math
        def pw(x, y):
            return x ** y
        assert pw(-2.0, 2.0) == 4
        res = pw(-2.0, -2001.0)
        assert res == -0.0
        assert math.copysign(1., res) == -1.
        assert pw(-1.0, -1e15) == 1.0

    def test_float_cmp(self):
        assert 12.5 == 12.5
        assert 12.5 != -3.2
        assert 12.5 < 123.4
        assert .25 <= .25
        assert -5744.23 <= -51.2
        assert 4.3 > 2.3
        assert 0.01 >= -0.01
        # float+long
        verylonglong = 10**400
        infinite = 1e200*1e200
        assert 12.0 == 12
        assert 1e300 == (1e300)
        assert 12.1 != 12
        assert infinite != 123456789
        assert 12.9 < 13
        assert -infinite < -13
        assert 12.9 <= 13
        assert 13.0 <= 13
        assert 13.01 > 13
        assert 13.0 >= 13
        assert 13.01 >= 13
        assert 12.0 == 12
        assert 12.1 != 12
        assert infinite != 123456789
        assert 12.9 < 13
        assert -infinite < -13
        assert 12.9 <= 13
        assert 13.0 <= 13
        assert 13.01 > 13
        assert 13.0 >= 13
        assert 13.01 >= 13
        assert infinite > verylonglong
        assert infinite >= verylonglong
        assert 1234.56 < verylonglong
        assert 1234.56 <= verylonglong
        # long+float
        assert 12 == 12.0
        assert int(1e300) == 1e300
        assert 12 != 12.1
        assert 123456789 != infinite
        assert 13 > 12.9
        assert -13 > -infinite
        assert 13 >= 12.9
        assert 13 >= 13.0
        assert 13 < 13.01
        assert 13 <= 13.0
        assert 13 <= 13.01
        assert verylonglong < infinite
        assert verylonglong <= infinite
        assert verylonglong > 1234.56
        assert verylonglong >= 1234.56
        assert 13 >= 12.9
        assert 13 >= 13.0
        assert 13 < 13.01
        assert 13 <= 13.0
        assert 13 <= 13.01

    def test_comparison_more(self):
        import sys
        is_pypy = '__pypy__' in sys.builtin_module_names
        infinity = 1e200*1e200
        nan = infinity/infinity
        for x in (123, 1 << 30,
                  (1 << 33) - 1, 1 << 33, (1 << 33) + 1,
                  1 << 62, 1 << 70):
            #
            assert     (x == float(x))
            assert     (x >= float(x))
            assert     (x <= float(x))
            assert not (x != float(x))
            assert not (x >  float(x))
            assert not (x <  float(x))
            #
            assert not ((x - 1) == float(x))
            assert not ((x - 1) >= float(x))
            assert     ((x - 1) <= float(x))
            assert     ((x - 1) != float(x))
            assert not ((x - 1) >  float(x))
            assert     ((x - 1) <  float(x))
            #
            assert not ((x + 1) == float(x))
            assert     ((x + 1) >= float(x))
            assert not ((x + 1) <= float(x))
            assert     ((x + 1) != float(x))
            assert     ((x + 1) >  float(x))
            assert not ((x + 1) <  float(x))
            #
            assert not (x == infinity)
            assert not (x >= infinity)
            assert     (x <= infinity)
            assert     (x != infinity)
            assert not (x >  infinity)
            assert     (x <  infinity)
            #
            assert not (x == -infinity)
            assert     (x >= -infinity)
            assert not (x <= -infinity)
            assert     (x != -infinity)
            assert     (x >  -infinity)
            assert not (x <  -infinity)
            #
            if is_pypy:
                assert not (x == nan)
                assert not (x >= nan)
                assert not (x <= nan)
                assert     (x != nan)
                assert not (x >  nan)
                assert not (x <  nan)
            #
            assert     (float(x) == x)
            assert     (float(x) <= x)
            assert     (float(x) >= x)
            assert not (float(x) != x)
            assert not (float(x) <  x)
            assert not (float(x) >  x)
            #
            assert not (float(x) == (x - 1))
            assert not (float(x) <= (x - 1))
            assert     (float(x) >= (x - 1))
            assert     (float(x) != (x - 1))
            assert not (float(x) <  (x - 1))
            assert     (float(x) >  (x - 1))
            #
            assert not (float(x) == (x + 1))
            assert     (float(x) <= (x + 1))
            assert not (float(x) >= (x + 1))
            assert     (float(x) != (x + 1))
            assert     (float(x) <  (x + 1))
            assert not (float(x) >  (x + 1))
            #
            assert not (infinity == x)
            assert     (infinity >= x)
            assert not (infinity <= x)
            assert     (infinity != x)
            assert     (infinity >  x)
            assert not (infinity <  x)
            #
            assert not (-infinity == x)
            assert not (-infinity >= x)
            assert     (-infinity <= x)
            assert     (-infinity != x)
            assert not (-infinity >  x)
            assert     (-infinity <  x)
            #
            if is_pypy:
                assert not (nan == x)
                assert not (nan <= x)
                assert not (nan >= x)
                assert     (nan != x)
                assert not (nan <  x)
                assert not (nan >  x)

    def test___getformat__(self):
        assert float.__getformat__("float") != "unknown"
        assert float.__getformat__("double") != "unknown"
        raises(ValueError, float.__getformat__, "random")

    def test_trunc(self):
        import math
        assert math.trunc(1.5) == 1
        assert math.trunc(-1.5) == -1
        assert math.trunc(1.999999) == 1
        assert math.trunc(-1.999999) == -1
        assert math.trunc(-0.999999) == -0
        assert math.trunc(-100.999) == -100
        raises(OverflowError, math.trunc, float("inf"))


    def test_call_special(self):
        assert 5 .__add__(3.14) is NotImplemented
        assert 3.25 .__add__(5) == 8.25
<<<<<<< HEAD
        # xxx we are also a bit inconsistent about the following
        #if hasattr(int, '__eq__'):  # for py.test -A: CPython is inconsistent
        #    assert 5 .__eq__(3.14) is NotImplemented
        #    assert 3.14 .__eq__(5) is False
        #if hasattr(int, '__eq__'):  # for py.test -A: CPython is inconsistent
        #    assert 5 .__eq__(3.14) is NotImplemented
        #    assert 3.14 .__eq__(5) is False
=======

        assert 5 .__eq__(3.14) is NotImplemented
        assert 3.14 .__eq__(5) is False

        assert 5L .__eq__(3.14) is NotImplemented
        assert 3.14 .__eq__(5L) is False
>>>>>>> a78e2b5c

    def test_from_string(self):
        raises(ValueError, float, "\0")
        raises(ValueError, float, '\uD8F0')

    def test_format(self):
        f = 1.1234e200
        assert f.__format__("G") == "1.1234E+200"
        assert 123.456.__format__('.4') == '123.5'
        assert 1234.56.__format__('.4') == '1.235e+03'
        assert 12345.6.__format__('.4') == '1.235e+04'

    def test_float_real(self):
        class A(float): pass
        b = A(5).real
        assert type(b) is float

    def test_invalid_literal_message(self):
        try:
            float('abcdef')
        except ValueError as e:
            assert 'abcdef' in str(e)
        else:
            assert False, 'did not raise'

    @py.test.mark.skipif("not config.option.runappdirect and sys.maxunicode == 0xffff")
    def test_float_from_unicode(self):
        s = '\U0001D7CF\U0001D7CE.4' # 𝟏𝟎.4
        assert float(s) == 10.4


class AppTestFloatHex:
    spaceconfig = {
        'usemodules': ['binascii', 'rctime', 'struct'],
    }

    def w_identical(self, x, y):
        import math
        # check that floats x and y are identical, or that both
        # are NaNs
        if math.isnan(x) or math.isnan(y):
            if math.isnan(x) == math.isnan(y):
                return
        assert (x == y and (x != 0.0 or
                            math.copysign(1.0, x) == math.copysign(1.0, y)))

    def test_from_hex(self):
        fromHex = float.fromhex
        import sys
        INF = float("inf")
        NAN = float("nan")
        MIN = sys.float_info.min
        MAX = sys.float_info.max
        TINY = fromHex('0x0.0000000000001p-1022') # min subnormal
        EPS = sys.float_info.epsilon

        # two spellings of infinity, with optional signs; case-insensitive
        self.identical(fromHex('inf'), INF)
        self.identical(fromHex('+Inf'), INF)
        self.identical(fromHex('-INF'), -INF)
        self.identical(fromHex('iNf'), INF)
        self.identical(fromHex('Infinity'), INF)
        self.identical(fromHex('+INFINITY'), INF)
        self.identical(fromHex('-infinity'), -INF)
        self.identical(fromHex('-iNFiNitY'), -INF)

        # nans with optional sign; case insensitive
        self.identical(fromHex('nan'), NAN)
        self.identical(fromHex('+NaN'), NAN)
        self.identical(fromHex('-NaN'), NAN)
        self.identical(fromHex('-nAN'), NAN)

        # variations in input format
        self.identical(fromHex('1'), 1.0)
        self.identical(fromHex('+1'), 1.0)
        self.identical(fromHex('1.'), 1.0)
        self.identical(fromHex('1.0'), 1.0)
        self.identical(fromHex('1.0p0'), 1.0)
        self.identical(fromHex('01'), 1.0)
        self.identical(fromHex('01.'), 1.0)
        self.identical(fromHex('0x1'), 1.0)
        self.identical(fromHex('0x1.'), 1.0)
        self.identical(fromHex('0x1.0'), 1.0)
        self.identical(fromHex('+0x1.0'), 1.0)
        self.identical(fromHex('0x1p0'), 1.0)
        self.identical(fromHex('0X1p0'), 1.0)
        self.identical(fromHex('0X1P0'), 1.0)
        self.identical(fromHex('0x1P0'), 1.0)
        self.identical(fromHex('0x1.p0'), 1.0)
        self.identical(fromHex('0x1.0p0'), 1.0)
        self.identical(fromHex('0x.1p4'), 1.0)
        self.identical(fromHex('0x.1p04'), 1.0)
        self.identical(fromHex('0x.1p004'), 1.0)
        self.identical(fromHex('0x1p+0'), 1.0)
        self.identical(fromHex('0x1P-0'), 1.0)
        self.identical(fromHex('+0x1p0'), 1.0)
        self.identical(fromHex('0x01p0'), 1.0)
        self.identical(fromHex('0x1p00'), 1.0)
        self.identical(fromHex('0x1p0'), 1.0)
        self.identical(fromHex(' 0x1p0 '), 1.0)
        self.identical(fromHex('\n 0x1p0'), 1.0)
        self.identical(fromHex('0x1p0 \t'), 1.0)
        self.identical(fromHex('0xap0'), 10.0)
        self.identical(fromHex('0xAp0'), 10.0)
        self.identical(fromHex('0xaP0'), 10.0)
        self.identical(fromHex('0xAP0'), 10.0)
        self.identical(fromHex('0xbep0'), 190.0)
        self.identical(fromHex('0xBep0'), 190.0)
        self.identical(fromHex('0xbEp0'), 190.0)
        self.identical(fromHex('0XBE0P-4'), 190.0)
        self.identical(fromHex('0xBEp0'), 190.0)
        self.identical(fromHex('0xB.Ep4'), 190.0)
        self.identical(fromHex('0x.BEp8'), 190.0)
        self.identical(fromHex('0x.0BEp12'), 190.0)

        # moving the point around
        pi = fromHex('0x1.921fb54442d18p1')
        self.identical(fromHex('0x.006487ed5110b46p11'), pi)
        self.identical(fromHex('0x.00c90fdaa22168cp10'), pi)
        self.identical(fromHex('0x.01921fb54442d18p9'), pi)
        self.identical(fromHex('0x.03243f6a8885a3p8'), pi)
        self.identical(fromHex('0x.06487ed5110b46p7'), pi)
        self.identical(fromHex('0x.0c90fdaa22168cp6'), pi)
        self.identical(fromHex('0x.1921fb54442d18p5'), pi)
        self.identical(fromHex('0x.3243f6a8885a3p4'), pi)
        self.identical(fromHex('0x.6487ed5110b46p3'), pi)
        self.identical(fromHex('0x.c90fdaa22168cp2'), pi)
        self.identical(fromHex('0x1.921fb54442d18p1'), pi)
        self.identical(fromHex('0x3.243f6a8885a3p0'), pi)
        self.identical(fromHex('0x6.487ed5110b46p-1'), pi)
        self.identical(fromHex('0xc.90fdaa22168cp-2'), pi)
        self.identical(fromHex('0x19.21fb54442d18p-3'), pi)
        self.identical(fromHex('0x32.43f6a8885a3p-4'), pi)
        self.identical(fromHex('0x64.87ed5110b46p-5'), pi)
        self.identical(fromHex('0xc9.0fdaa22168cp-6'), pi)
        self.identical(fromHex('0x192.1fb54442d18p-7'), pi)
        self.identical(fromHex('0x324.3f6a8885a3p-8'), pi)
        self.identical(fromHex('0x648.7ed5110b46p-9'), pi)
        self.identical(fromHex('0xc90.fdaa22168cp-10'), pi)
        self.identical(fromHex('0x1921.fb54442d18p-11'), pi)
        # ...
        self.identical(fromHex('0x1921fb54442d1.8p-47'), pi)
        self.identical(fromHex('0x3243f6a8885a3p-48'), pi)
        self.identical(fromHex('0x6487ed5110b46p-49'), pi)
        self.identical(fromHex('0xc90fdaa22168cp-50'), pi)
        self.identical(fromHex('0x1921fb54442d18p-51'), pi)
        self.identical(fromHex('0x3243f6a8885a30p-52'), pi)
        self.identical(fromHex('0x6487ed5110b460p-53'), pi)
        self.identical(fromHex('0xc90fdaa22168c0p-54'), pi)
        self.identical(fromHex('0x1921fb54442d180p-55'), pi)


        # results that should overflow...
        raises(OverflowError, fromHex, '-0x1p1024')
        raises(OverflowError, fromHex, '0x1p+1025')
        raises(OverflowError, fromHex, '+0X1p1030')
        raises(OverflowError, fromHex, '-0x1p+1100')
        raises(OverflowError, fromHex, '0X1p123456789123456789')
        raises(OverflowError, fromHex, '+0X.8p+1025')
        raises(OverflowError, fromHex, '+0x0.8p1025')
        raises(OverflowError, fromHex, '-0x0.4p1026')
        raises(OverflowError, fromHex, '0X2p+1023')
        raises(OverflowError, fromHex, '0x2.p1023')
        raises(OverflowError, fromHex, '-0x2.0p+1023')
        raises(OverflowError, fromHex, '+0X4p+1022')
        raises(OverflowError, fromHex, '0x1.ffffffffffffffp+1023')
        raises(OverflowError, fromHex, '-0X1.fffffffffffff9p1023')
        raises(OverflowError, fromHex, '0X1.fffffffffffff8p1023')
        raises(OverflowError, fromHex, '+0x3.fffffffffffffp1022')
        raises(OverflowError, fromHex, '0x3fffffffffffffp+970')
        raises(OverflowError, fromHex, '0x10000000000000000p960')
        raises(OverflowError, fromHex, '-0Xffffffffffffffffp960')

        # ...and those that round to +-max float
        self.identical(fromHex('+0x1.fffffffffffffp+1023'), MAX)
        self.identical(fromHex('-0X1.fffffffffffff7p1023'), -MAX)
        self.identical(fromHex('0X1.fffffffffffff7fffffffffffffp1023'), MAX)

        # zeros
        self.identical(fromHex('0x0p0'), 0.0)
        self.identical(fromHex('0x0p1000'), 0.0)
        self.identical(fromHex('-0x0p1023'), -0.0)
        self.identical(fromHex('0X0p1024'), 0.0)
        self.identical(fromHex('-0x0p1025'), -0.0)
        self.identical(fromHex('0X0p2000'), 0.0)
        self.identical(fromHex('0x0p123456789123456789'), 0.0)
        self.identical(fromHex('-0X0p-0'), -0.0)
        self.identical(fromHex('-0X0p-1000'), -0.0)
        self.identical(fromHex('0x0p-1023'), 0.0)
        self.identical(fromHex('-0X0p-1024'), -0.0)
        self.identical(fromHex('-0x0p-1025'), -0.0)
        self.identical(fromHex('-0x0p-1072'), -0.0)
        self.identical(fromHex('0X0p-1073'), 0.0)
        self.identical(fromHex('-0x0p-1074'), -0.0)
        self.identical(fromHex('0x0p-1075'), 0.0)
        self.identical(fromHex('0X0p-1076'), 0.0)
        self.identical(fromHex('-0X0p-2000'), -0.0)
        self.identical(fromHex('-0x0p-123456789123456789'), -0.0)
        self.identical(fromHex('0x1.0p00000000000000000000000000000003'), 8.0)
        self.identical(fromHex('0x1.0p+0000000000000000000000000000003'), 8.0)
        self.identical(fromHex('0x1.0p-000000000000000000000000000003'), 0.125)

        # values that should underflow to 0
        self.identical(fromHex('0X1p-1075'), 0.0)
        self.identical(fromHex('-0X1p-1075'), -0.0)
        self.identical(fromHex('-0x1p-123456789123456789'), -0.0)
        self.identical(fromHex('0x1.00000000000000001p-1075'), TINY)
        self.identical(fromHex('-0x1.1p-1075'), -TINY)
        self.identical(fromHex('0x1.fffffffffffffffffp-1075'), TINY)

        # check round-half-even is working correctly near 0 ...
        self.identical(fromHex('0x1p-1076'), 0.0)
        self.identical(fromHex('0X2p-1076'), 0.0)
        self.identical(fromHex('0X3p-1076'), TINY)
        self.identical(fromHex('0x4p-1076'), TINY)
        self.identical(fromHex('0X5p-1076'), TINY)
        self.identical(fromHex('0X6p-1076'), 2*TINY)
        self.identical(fromHex('0x7p-1076'), 2*TINY)
        self.identical(fromHex('0X8p-1076'), 2*TINY)
        self.identical(fromHex('0X9p-1076'), 2*TINY)
        self.identical(fromHex('0xap-1076'), 2*TINY)
        self.identical(fromHex('0Xbp-1076'), 3*TINY)
        self.identical(fromHex('0xcp-1076'), 3*TINY)
        self.identical(fromHex('0Xdp-1076'), 3*TINY)
        self.identical(fromHex('0Xep-1076'), 4*TINY)
        self.identical(fromHex('0xfp-1076'), 4*TINY)
        self.identical(fromHex('0x10p-1076'), 4*TINY)
        self.identical(fromHex('-0x1p-1076'), -0.0)
        self.identical(fromHex('-0X2p-1076'), -0.0)
        self.identical(fromHex('-0x3p-1076'), -TINY)
        self.identical(fromHex('-0X4p-1076'), -TINY)
        self.identical(fromHex('-0x5p-1076'), -TINY)
        self.identical(fromHex('-0x6p-1076'), -2*TINY)
        self.identical(fromHex('-0X7p-1076'), -2*TINY)
        self.identical(fromHex('-0X8p-1076'), -2*TINY)
        self.identical(fromHex('-0X9p-1076'), -2*TINY)
        self.identical(fromHex('-0Xap-1076'), -2*TINY)
        self.identical(fromHex('-0xbp-1076'), -3*TINY)
        self.identical(fromHex('-0xcp-1076'), -3*TINY)
        self.identical(fromHex('-0Xdp-1076'), -3*TINY)
        self.identical(fromHex('-0xep-1076'), -4*TINY)
        self.identical(fromHex('-0Xfp-1076'), -4*TINY)
        self.identical(fromHex('-0X10p-1076'), -4*TINY)

        # ... and near MIN ...
        self.identical(fromHex('0x0.ffffffffffffd6p-1022'), MIN-3*TINY)
        self.identical(fromHex('0x0.ffffffffffffd8p-1022'), MIN-2*TINY)
        self.identical(fromHex('0x0.ffffffffffffdap-1022'), MIN-2*TINY)
        self.identical(fromHex('0x0.ffffffffffffdcp-1022'), MIN-2*TINY)
        self.identical(fromHex('0x0.ffffffffffffdep-1022'), MIN-2*TINY)
        self.identical(fromHex('0x0.ffffffffffffe0p-1022'), MIN-2*TINY)
        self.identical(fromHex('0x0.ffffffffffffe2p-1022'), MIN-2*TINY)
        self.identical(fromHex('0x0.ffffffffffffe4p-1022'), MIN-2*TINY)
        self.identical(fromHex('0x0.ffffffffffffe6p-1022'), MIN-2*TINY)
        self.identical(fromHex('0x0.ffffffffffffe8p-1022'), MIN-2*TINY)
        self.identical(fromHex('0x0.ffffffffffffeap-1022'), MIN-TINY)
        self.identical(fromHex('0x0.ffffffffffffecp-1022'), MIN-TINY)
        self.identical(fromHex('0x0.ffffffffffffeep-1022'), MIN-TINY)
        self.identical(fromHex('0x0.fffffffffffff0p-1022'), MIN-TINY)
        self.identical(fromHex('0x0.fffffffffffff2p-1022'), MIN-TINY)
        self.identical(fromHex('0x0.fffffffffffff4p-1022'), MIN-TINY)
        self.identical(fromHex('0x0.fffffffffffff6p-1022'), MIN-TINY)
        self.identical(fromHex('0x0.fffffffffffff8p-1022'), MIN)
        self.identical(fromHex('0x0.fffffffffffffap-1022'), MIN)
        self.identical(fromHex('0x0.fffffffffffffcp-1022'), MIN)
        self.identical(fromHex('0x0.fffffffffffffep-1022'), MIN)
        self.identical(fromHex('0x1.00000000000000p-1022'), MIN)
        self.identical(fromHex('0x1.00000000000002p-1022'), MIN)
        self.identical(fromHex('0x1.00000000000004p-1022'), MIN)
        self.identical(fromHex('0x1.00000000000006p-1022'), MIN)
        self.identical(fromHex('0x1.00000000000008p-1022'), MIN)
        self.identical(fromHex('0x1.0000000000000ap-1022'), MIN+TINY)
        self.identical(fromHex('0x1.0000000000000cp-1022'), MIN+TINY)
        self.identical(fromHex('0x1.0000000000000ep-1022'), MIN+TINY)
        self.identical(fromHex('0x1.00000000000010p-1022'), MIN+TINY)
        self.identical(fromHex('0x1.00000000000012p-1022'), MIN+TINY)
        self.identical(fromHex('0x1.00000000000014p-1022'), MIN+TINY)
        self.identical(fromHex('0x1.00000000000016p-1022'), MIN+TINY)
        self.identical(fromHex('0x1.00000000000018p-1022'), MIN+2*TINY)

        # ... and near 1.0.
        self.identical(fromHex('0x0.fffffffffffff0p0'), 1.0-EPS)
        self.identical(fromHex('0x0.fffffffffffff1p0'), 1.0-EPS)
        self.identical(fromHex('0X0.fffffffffffff2p0'), 1.0-EPS)
        self.identical(fromHex('0x0.fffffffffffff3p0'), 1.0-EPS)
        self.identical(fromHex('0X0.fffffffffffff4p0'), 1.0-EPS)
        self.identical(fromHex('0X0.fffffffffffff5p0'), 1.0-EPS/2)
        self.identical(fromHex('0X0.fffffffffffff6p0'), 1.0-EPS/2)
        self.identical(fromHex('0x0.fffffffffffff7p0'), 1.0-EPS/2)
        self.identical(fromHex('0x0.fffffffffffff8p0'), 1.0-EPS/2)
        self.identical(fromHex('0X0.fffffffffffff9p0'), 1.0-EPS/2)
        self.identical(fromHex('0X0.fffffffffffffap0'), 1.0-EPS/2)
        self.identical(fromHex('0x0.fffffffffffffbp0'), 1.0-EPS/2)
        self.identical(fromHex('0X0.fffffffffffffcp0'), 1.0)
        self.identical(fromHex('0x0.fffffffffffffdp0'), 1.0)
        self.identical(fromHex('0X0.fffffffffffffep0'), 1.0)
        self.identical(fromHex('0x0.ffffffffffffffp0'), 1.0)
        self.identical(fromHex('0X1.00000000000000p0'), 1.0)
        self.identical(fromHex('0X1.00000000000001p0'), 1.0)
        self.identical(fromHex('0x1.00000000000002p0'), 1.0)
        self.identical(fromHex('0X1.00000000000003p0'), 1.0)
        self.identical(fromHex('0x1.00000000000004p0'), 1.0)
        self.identical(fromHex('0X1.00000000000005p0'), 1.0)
        self.identical(fromHex('0X1.00000000000006p0'), 1.0)
        self.identical(fromHex('0X1.00000000000007p0'), 1.0)
        self.identical(fromHex('0x1.00000000000007ffffffffffffffffffffp0'),
                       1.0)
        self.identical(fromHex('0x1.00000000000008p0'), 1.0)
        self.identical(fromHex('0x1.00000000000008000000000000000001p0'),
                       1+EPS)
        self.identical(fromHex('0X1.00000000000009p0'), 1.0+EPS)
        self.identical(fromHex('0x1.0000000000000ap0'), 1.0+EPS)
        self.identical(fromHex('0x1.0000000000000bp0'), 1.0+EPS)
        self.identical(fromHex('0X1.0000000000000cp0'), 1.0+EPS)
        self.identical(fromHex('0x1.0000000000000dp0'), 1.0+EPS)
        self.identical(fromHex('0x1.0000000000000ep0'), 1.0+EPS)
        self.identical(fromHex('0X1.0000000000000fp0'), 1.0+EPS)
        self.identical(fromHex('0x1.00000000000010p0'), 1.0+EPS)
        self.identical(fromHex('0X1.00000000000011p0'), 1.0+EPS)
        self.identical(fromHex('0x1.00000000000012p0'), 1.0+EPS)
        self.identical(fromHex('0X1.00000000000013p0'), 1.0+EPS)
        self.identical(fromHex('0X1.00000000000014p0'), 1.0+EPS)
        self.identical(fromHex('0x1.00000000000015p0'), 1.0+EPS)
        self.identical(fromHex('0x1.00000000000016p0'), 1.0+EPS)
        self.identical(fromHex('0X1.00000000000017p0'), 1.0+EPS)
        self.identical(fromHex('0x1.00000000000017ffffffffffffffffffffp0'),
                       1.0+EPS)
        self.identical(fromHex('0x1.00000000000018p0'), 1.0+2*EPS)
        self.identical(fromHex('0X1.00000000000018000000000000000001p0'),
                       1.0+2*EPS)
        self.identical(fromHex('0x1.00000000000019p0'), 1.0+2*EPS)
        self.identical(fromHex('0X1.0000000000001ap0'), 1.0+2*EPS)
        self.identical(fromHex('0X1.0000000000001bp0'), 1.0+2*EPS)
        self.identical(fromHex('0x1.0000000000001cp0'), 1.0+2*EPS)
        self.identical(fromHex('0x1.0000000000001dp0'), 1.0+2*EPS)
        self.identical(fromHex('0x1.0000000000001ep0'), 1.0+2*EPS)
        self.identical(fromHex('0X1.0000000000001fp0'), 1.0+2*EPS)
        self.identical(fromHex('0x1.00000000000020p0'), 1.0+2*EPS)

    def test_roundtrip(self):
        def roundtrip(x):
            return float.fromhex(x.hex())
        import sys
        import math
        TINY = float.fromhex('0x0.0000000000001p-1022') # min subnormal

        for x in [float("nan"), float("inf"), sys.float_info.max,
                  sys.float_info.min, sys.float_info.min-TINY, TINY, 0.0]:
            self.identical(x, roundtrip(x))
            self.identical(-x, roundtrip(-x))

        # fromHex(toHex(x)) should exactly recover x, for any non-NaN float x.
        import random
        for i in range(500):
            e = random.randrange(-1200, 1200)
            m = random.random()
            s = random.choice([1.0, -1.0])
            try:
                x = s*math.ldexp(m, e)
            except OverflowError:
                pass
            else:
                self.identical(x, float.fromhex(x.hex()))

    def test_invalid(self):
        raises(ValueError, float.fromhex, "0P")

    def test_division_edgecases(self):
        import math, os

        # inf
        inf = float("inf")
        assert math.isnan(inf % 3)
        assert math.isnan(inf // 3)
        x, y = divmod(inf, 3)
        assert math.isnan(x)
        assert math.isnan(y)
        x, y = divmod(3, inf)
        z = 3 % inf
        if os.name == 'nt':
            assert math.isnan(x)
            assert math.isnan(y)
            assert math.isnan(z)
        else:
            assert x == 0
            assert y == 3
            assert z == 3

        # divide by 0
        raises(ZeroDivisionError, lambda: inf % 0)
        raises(ZeroDivisionError, lambda: inf // 0)
        raises(ZeroDivisionError, divmod, inf, 0)

    def test_modulo_edgecases(self):
        # Check behaviour of % operator for IEEE 754 special cases.
        # In particular, check signs of zeros.
        mod = float.__mod__
        import math

        def check(a, b):
            assert (a, math.copysign(1.0, a)) == (b, math.copysign(1.0, b))

        check(mod(-1.0, 1.0), 0.0)
        check(mod(-1e-100, 1.0), 1.0)
        check(mod(-0.0, 1.0), 0.0)
        check(mod(0.0, 1.0), 0.0)
        check(mod(1e-100, 1.0), 1e-100)
        check(mod(1.0, 1.0), 0.0)

        check(mod(-1.0, -1.0), -0.0)
        check(mod(-1e-100, -1.0), -1e-100)
        check(mod(-0.0, -1.0), -0.0)
        check(mod(0.0, -1.0), -0.0)
        check(mod(1e-100, -1.0), -1.0)
        check(mod(1.0, -1.0), -0.0)

    def test_repr_str_eq(self):
        assert repr(19 * 0.1) == str(19 * 0.1)<|MERGE_RESOLUTION|>--- conflicted
+++ resolved
@@ -440,22 +440,12 @@
     def test_call_special(self):
         assert 5 .__add__(3.14) is NotImplemented
         assert 3.25 .__add__(5) == 8.25
-<<<<<<< HEAD
-        # xxx we are also a bit inconsistent about the following
-        #if hasattr(int, '__eq__'):  # for py.test -A: CPython is inconsistent
-        #    assert 5 .__eq__(3.14) is NotImplemented
-        #    assert 3.14 .__eq__(5) is False
-        #if hasattr(int, '__eq__'):  # for py.test -A: CPython is inconsistent
-        #    assert 5 .__eq__(3.14) is NotImplemented
-        #    assert 3.14 .__eq__(5) is False
-=======
 
         assert 5 .__eq__(3.14) is NotImplemented
         assert 3.14 .__eq__(5) is False
 
         assert 5L .__eq__(3.14) is NotImplemented
         assert 3.14 .__eq__(5L) is False
->>>>>>> a78e2b5c
 
     def test_from_string(self):
         raises(ValueError, float, "\0")
