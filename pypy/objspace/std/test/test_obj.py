from __future__ import with_statement
from pypy.conftest import option

class AppTestObject:

    def setup_class(cls):
        from pypy.interpreter import gateway
        import sys

        cpython_behavior = (not option.runappdirect
                            or not hasattr(sys, 'pypy_translation_info'))

        space = cls.space
        cls.w_cpython_behavior = space.wrap(cpython_behavior)
        cls.w_cpython_version = space.wrap(tuple(sys.version_info))
        cls.w_appdirect = space.wrap(option.runappdirect)
        cls.w_cpython_apptest = space.wrap(option.runappdirect and not hasattr(sys, 'pypy_translation_info'))

        def w_unwrap_wrap_unicode(space, w_obj):
            return space.wrap(space.unicode_w(w_obj))
        cls.w_unwrap_wrap_unicode = space.wrap(gateway.interp2app(w_unwrap_wrap_unicode))
        def w_unwrap_wrap_str(space, w_obj):
            return space.wrap(space.str_w(w_obj))
        cls.w_unwrap_wrap_str = space.wrap(gateway.interp2app(w_unwrap_wrap_str))

    def test_hash_builtin(self):
        if not self.cpython_behavior:
            skip("on pypy-c id == hash is not guaranteed")
        if self.cpython_version >= (2, 7):
            skip("on CPython >= 2.7, id != hash")
        import sys
        o = object()
        assert (hash(o) & sys.maxint) == (id(o) & sys.maxint)

    def test_hash_method(self):
        o = object()
        assert hash(o) == o.__hash__()

    def test_hash_list(self):
        l = range(5)
        raises(TypeError, hash, l)

    def test_no_getnewargs(self):
        o = object()
        assert not hasattr(o, '__getnewargs__')

    def test_hash_subclass(self):
        import sys
        class X(object):
            pass
        x = X()
        if self.cpython_behavior and self.cpython_version < (2, 7):
            assert (hash(x) & sys.maxint) == (id(x) & sys.maxint)
        assert hash(x) == object.__hash__(x)

    def test_reduce_recursion_bug(self):
        class X(object):
            def __reduce__(self):
                return object.__reduce__(self) + (':-)',)
        s = X().__reduce__()
        assert s[-1] == ':-)'

    def test_default_format(self):
        class x(object):
            def __str__(self):
                return "Pickle"
            def __unicode__(self):
                return u"Cheese"
        res = format(x())
        assert res == "Pickle"
        assert isinstance(res, str)
        res = format(x(), u"")
        assert res == u"Cheese"
        assert isinstance(res, unicode)
        del x.__unicode__
        res = format(x(), u"")
        assert res == u"Pickle"
        assert isinstance(res, unicode)

    def test_subclasshook(self):
        class x(object):
            pass
        assert x().__subclasshook__(object()) is NotImplemented
        assert x.__subclasshook__(object()) is NotImplemented

    def test_object_init(self):
        import warnings

        class A(object):
            pass

        raises(TypeError, A().__init__, 3)
        raises(TypeError, A().__init__, a=3)

        class B(object):
            def __new__(cls):
                return super(B, cls).__new__(cls)

            def __init__(self):
                super(B, self).__init__(a=3)

        #-- pypy doesn't raise the DeprecationWarning
        #with warnings.catch_warnings(record=True) as log:
        #    warnings.simplefilter("always", DeprecationWarning)
        #    B()
        #assert len(log) == 1
        #assert log[0].message.args == ("object.__init__() takes no parameters",)
        #assert type(log[0].message) is DeprecationWarning

    def test_object_str(self):
        # obscure case: __str__() must delegate to __repr__() without adding
        # type checking on its own
        class A(object):
            def __repr__(self):
                return 123456
        assert A().__str__() == 123456


    def test_is_on_primitives(self):
        if self.cpython_apptest:
            skip("cpython behaves differently")
        assert 1 is 1
        x = 1000000
        assert x + 1 is int(str(x + 1))
        assert 1 is not 1.0
        assert 1 is not 1l
        assert 1l is not 1.0
        assert 1.1 is 1.1
        assert 0.0 is not -0.0
        for x in range(10):
            assert x + 0.1 is x + 0.1
        for x in range(10):
            assert x + 1L is x + 1L
        for x in range(10):
            assert x+1j is x+1j
            assert 1+x*1j is 1+x*1j
        l = [1]
        assert l[0] is l[0]

    def test_is_on_strs(self):
        if self.appdirect:
            skip("cannot run this test as apptest")
        l = ["a"]
        assert l[0] is l[0]
        u = u"a"
        assert self.unwrap_wrap_unicode(u) is u
        s = "a"
        assert self.unwrap_wrap_str(s) is s

    def test_id_on_primitives(self):
        if self.cpython_apptest:
            skip("cpython behaves differently")
        assert id(1) == (1 << 3) + 1
        assert id(1l) == (1 << 3) + 3
        class myint(int):
            pass
        assert id(myint(1)) != id(1)

        assert id(1.0) & 7 == 5
        assert id(-0.0) != id(0.0)
        assert hex(id(2.0)) == '0x20000000000000005L'
        assert id(0.0) == 5

    def test_id_on_strs(self):
        if self.appdirect:
            skip("cannot run this test as apptest")
        u = u"a"
        assert id(self.unwrap_wrap_unicode(u)) == id(u)
        s = "a"
        assert id(self.unwrap_wrap_str(s)) == id(s)

    def test_identity_vs_id_primitives(self):
        if self.cpython_apptest:
            skip("cpython behaves differently")
        import sys
        l = range(-10, 10)
        for i in range(10):
            l.append(float(i))
            l.append(i + 0.1)
            l.append(long(i))
            l.append(i + sys.maxint)
            l.append(i - sys.maxint)
            l.append(i + 1j)
            l.append(1 + i * 1j)
            s = str(i)
            l.append(s)
            u = unicode(s)
            l.append(u)
        l.append(-0.0)
        l.append(None)
        l.append(True)
        l.append(False)
        s = "s"
        l.append(s)
        s = u"s"
        l.append(s)

        for i, a in enumerate(l):
            for b in l[i:]:
                assert (a is b) == (id(a) == id(b))
                if a is b:
                    assert a == b

    def test_identity_vs_id_str(self):
        if self.appdirect:
            skip("cannot run this test as apptest")
        import sys
        l = range(-10, 10)
        for i in range(10):
            s = str(i)
            l.append(s)
            l.append(self.unwrap_wrap_str(s))
            u = unicode(s)
            l.append(u)
            l.append(self.unwrap_wrap_unicode(u))
        s = "s"
        l.append(s)
        l.append(self.unwrap_wrap_str(s))
        s = u"s"
        l.append(s)
        l.append(self.unwrap_wrap_unicode(s))

        for i, a in enumerate(l):
            for b in l[i:]:
                assert (a is b) == (id(a) == id(b))
                if a is b:
                    assert a == b

<<<<<<< HEAD
=======
    def test_identity_bug(self):
        x = 0x4000000000000000L
        y = 2j
        assert id(x) != id(y)

    def test_object_hash_immutable(self):
        x = 42
        y = 40
        y += 2
        assert object.__hash__(x) == object.__hash__(y)


>>>>>>> 0a05437d
def test_isinstance_shortcut():
    from pypy.objspace.std import objspace
    space = objspace.StdObjSpace()
    w_a = space.wrap("a")
    space.type = None
    space.isinstance_w(w_a, space.w_str) # does not crash<|MERGE_RESOLUTION|>--- conflicted
+++ resolved
@@ -226,21 +226,12 @@
                 if a is b:
                     assert a == b
 
-<<<<<<< HEAD
-=======
-    def test_identity_bug(self):
-        x = 0x4000000000000000L
-        y = 2j
-        assert id(x) != id(y)
-
     def test_object_hash_immutable(self):
         x = 42
         y = 40
         y += 2
         assert object.__hash__(x) == object.__hash__(y)
 
-
->>>>>>> 0a05437d
 def test_isinstance_shortcut():
     from pypy.objspace.std import objspace
     space = objspace.StdObjSpace()
