--- conflicted
+++ resolved
@@ -10,11 +10,8 @@
         import sys
 
         space = cls.space
-<<<<<<< HEAD
-        cls.w_cpython_behavior = space.wrap(not option.runappdirect)
+        cls.w_cpython_behavior = space.wrap(cpython_behavior)
         cls.w_cpython_version = space.wrap(tuple(sys.version_info))
-=======
->>>>>>> a6b90daf
         cls.w_appdirect = space.wrap(option.runappdirect)
 
         def w_unwrap_wrap_unicode(space, w_obj):
@@ -24,7 +21,6 @@
             return space.newbytes(space.bytes_w(w_obj))
         cls.w_unwrap_wrap_bytes = space.wrap(gateway.interp2app(w_unwrap_wrap_bytes))
 
-<<<<<<< HEAD
     def test_hash_builtin(self):
         if not self.cpython_behavior:
             skip("on pypy-c id == hash is not guaranteed")
@@ -32,10 +28,8 @@
             skip("on CPython >= 2.7, id != hash")
         import sys
         o = object()
-        assert (hash(o) & sys.maxsize) == (id(o) & sys.maxsize)
-
-=======
->>>>>>> a6b90daf
+        assert (hash(o) & sys.maxint) == (id(o) & sys.maxint)
+
     def test_hash_method(self):
         o = object()
         assert hash(o) == o.__hash__()
@@ -53,11 +47,8 @@
         class X(object):
             pass
         x = X()
-<<<<<<< HEAD
         if self.cpython_behavior and self.cpython_version < (2, 7):
-            assert (hash(x) & sys.maxsize) == (id(x) & sys.maxsize)
-=======
->>>>>>> a6b90daf
+            assert (hash(x) & sys.maxint) == (id(x) & sys.maxint)
         assert hash(x) == object.__hash__(x)
 
     def test_reduce_recursion_bug(self):
@@ -284,11 +275,8 @@
         for typ in [int, float, complex, str]:
             class mytyp(typ):
                 pass
-<<<<<<< HEAD
-            if not self.cpython_apptest and typ is not str:
+            if not self.cpython_apptest and typ not in (str, unicode):
                 assert typ(42) is typ(42)
-=======
->>>>>>> a6b90daf
             assert mytyp(42) is not mytyp(42)
             assert mytyp(42) is not typ(42)
             assert typ(42) is not mytyp(42)
