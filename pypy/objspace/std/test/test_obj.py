from pypy.conftest import option
import pytest

class AppTestObject:

    spaceconfig = {'usemodules': ['itertools']}

    def setup_class(cls):
        from pypy.interpreter import gateway
        import sys

        space = cls.space
<<<<<<< HEAD
        cls.w_cpython_behavior = space.wrap(not option.runappdirect)
        cls.w_cpython_version = space.wrap(tuple(sys.version_info))
=======
>>>>>>> e2ea8e9f
        cls.w_appdirect = space.wrap(option.runappdirect)

        def w_unwrap_wrap_unicode(space, w_obj):
            return space.newutf8(space.utf8_w(w_obj), w_obj._length)
        cls.w_unwrap_wrap_unicode = space.wrap(gateway.interp2app(w_unwrap_wrap_unicode))
        def w_unwrap_wrap_bytes(space, w_obj):
            return space.newbytes(space.bytes_w(w_obj))
        cls.w_unwrap_wrap_bytes = space.wrap(gateway.interp2app(w_unwrap_wrap_bytes))
<<<<<<< HEAD

    def test_hash_builtin(self):
        if not self.cpython_behavior:
            skip("on pypy-c id == hash is not guaranteed")
        if self.cpython_version >= (2, 7):
            skip("on CPython >= 2.7, id != hash")
        import sys
        o = object()
        assert (hash(o) & sys.maxsize) == (id(o) & sys.maxsize)
=======
>>>>>>> e2ea8e9f

    def test_hash_method(self):
        o = object()
        assert hash(o) == o.__hash__()

    def test_hash_list(self):
        l = list(range(5))
        raises(TypeError, hash, l)

    def test_no_getnewargs(self):
        o = object()
        assert not hasattr(o, '__getnewargs__')

    def test_hash_subclass(self):
        import sys
        class X(object):
            pass
        x = X()
<<<<<<< HEAD
        if self.cpython_behavior and self.cpython_version < (2, 7):
            assert (hash(x) & sys.maxsize) == (id(x) & sys.maxsize)
=======
>>>>>>> e2ea8e9f
        assert hash(x) == object.__hash__(x)

    def test_reduce_recursion_bug(self):
        class X(object):
            def __reduce__(self):
                return object.__reduce__(self) + (':-)',)
        s = X().__reduce__()
        assert s[-1] == ':-)'

    def test_getnewargs_ex(self):
        class NamedInt(int):
            def __new__(cls, name, **kwargs):
                if len(kwargs) == 0:
                    raise TypeError("name and value must be specified")
                self = int.__new__(cls, kwargs['value'])
                self._name = name
                return self
            def __getnewargs_ex__(self):
                return (self._name,), dict(value=int(self))
        import copyreg
        for protocol in [2, 3, 4]:
            assert NamedInt("Name", value=42).__reduce_ex__(protocol) == (
                copyreg.__newobj_ex__,
                (NamedInt, ('Name',), dict(value=42)),
                dict(_name='Name'), None, None)

    def test_reduce_ex_does_getattr(self):
        seen = []
        class X:
            def __getattribute__(self, name):
                seen.append(name)
                return object.__getattribute__(self, name)
        X().__reduce_ex__(2)
        # it is the case at least on CPython 3.5.2, like PyPy:
        assert '__reduce__' in seen
        # but these methods, which are also called, are not looked up
        # with getattr:
        assert '__getnewargs__' not in seen
        assert '__getnewargs_ex__' not in seen

    def test_reduce_ex_errors(self):
        # cf. lib-python/3/test/test_descr.py::PicklingTests.test_reduce()
        args = (-101, "spam")
        kwargs = {'bacon': -201, 'fish': -301}

        class C2:
            def __getnewargs__(self):
                return "bad args"
        excinfo = raises(TypeError, C2().__reduce_ex__, 4)
        assert str(excinfo.value) == \
            "__getnewargs__ should return a tuple, not 'str'"

        class C4:
            def __getnewargs_ex__(self):
                return (args, "bad dict")
        excinfo = raises(TypeError, C4().__reduce_ex__, 4)
        assert str(excinfo.value) == ("second item of the tuple "
            "returned by __getnewargs_ex__ must be a dict, not 'str'")

        class C5:
            def __getnewargs_ex__(self):
                return ("bad tuple", kwargs)
        excinfo = raises(TypeError, C5().__reduce_ex__, 4)
        assert str(excinfo.value) == ("first item of the tuple "
            "returned by __getnewargs_ex__ must be a tuple, not 'str'")

        class C6:
            def __getnewargs_ex__(self):
                return ()
        excinfo = raises(ValueError, C6().__reduce_ex__, 4)
        assert str(excinfo.value) == \
            "__getnewargs_ex__ should return a tuple of length 2, not 0"

        class C7:
            def __getnewargs_ex__(self):
                return "bad args"
        excinfo = raises(TypeError, C7().__reduce_ex__, 4)
        assert str(excinfo.value) == \
            "__getnewargs_ex__ should return a tuple, not 'str'"


    def test_reduce_state_empty_dict(self):
        class X(object):
            pass
        assert X().__reduce_ex__(2)[2] is None

    def test_reduce_arguments(self):
        # since python3.7 object.__reduce__ doesn't take an argument anymore
        # (used to be proto), and __reduce_ex__ requires one
        with raises(TypeError):
            object().__reduce__(0)
        with raises(TypeError):
            object().__reduce_ex__()

    def test_default_format(self):
        class x(object):
            def __str__(self):
                return "Pickle"
        res = format(x())
        assert res == "Pickle"
        assert isinstance(res, str)

    def test_format(self):
        class B:
            pass
        excinfo = raises(TypeError, format, B(), 's')
        assert 'B.__format__' in str(excinfo.value)


    def test_subclasshook(self):
        class x(object):
            pass
        assert x().__subclasshook__(object()) is NotImplemented
        assert x.__subclasshook__(object()) is NotImplemented

    def test_object_init(self):
        import warnings

        class A(object):
            pass

        raises(TypeError, A().__init__, 3)
        raises(TypeError, A().__init__, a=3)

        class B(object):
            def __new__(cls):
                return super(B, cls).__new__(cls)

            def __init__(self):
                super(B, self).__init__(a=3)

        raises(TypeError, B)

    def test_object_init_not_really_overridden(self):
        class A(object):
            def __new__(cls, value):
                return object.__new__(cls)
            __init__ = object.__init__     # see issue #3239
        assert isinstance(A(1), A)

    def test_object_new_not_really_overridden(self):
        class A(object):
            def __init__(self, value):
                self.value = value
            __new__ = object.__new__
        assert A(42).value == 42

    def test_object_init_cant_call_parent_with_args(self):
        class A(object):
            def __init__(self, value):
                object.__init__(self, value)
        raises(TypeError, A, 1)

    def test_object_new_cant_call_parent_with_args(self):
        class A(object):
            def __new__(cls, value):
                return object.__new__(cls, value)
        raises(TypeError, A, 1)

    def test_object_init_and_new_overridden(self):
        class A(object):
            def __new__(cls, value):
                result = object.__new__(cls)
                result.other_value = value + 1
                return result
            def __init__(self, value):
                self.value = value
        assert A(42).value == 42
        assert A(42).other_value == 43

    def test_object_str(self):
        # obscure case: __str__() must delegate to __repr__() without adding
        # type checking on its own
        class A(object):
            def __repr__(self):
                return 123456
        assert A().__str__() == 123456

    def test_object_dir(self):
        class A(object):
            a_var = None

        assert hasattr(object, '__dir__')
        obj = A()
        obj_items = dir(obj)
        assert obj_items == sorted(obj_items)
        assert obj_items == sorted(object.__dir__(obj))
<<<<<<< HEAD

=======
>>>>>>> e2ea8e9f


    @pytest.mark.pypy_only
    def test_is_on_primitives(self):
        assert 1 is 1
        x = 1000000
        assert x + 1 is int(str(x + 1))
        assert 1 is not 1.0
        assert 1.1 is 1.1
        assert 0.0 is not -0.0
        for x in range(10):
            assert x + 0.1 is x + 0.1
        for x in range(10):
            assert x + 1 is x + 1
        for x in range(10):
            assert x+1j is x+1j
            assert 1+x*1j is 1+x*1j
        l = [1]
        assert l[0] is l[0]

    def test_is_on_strs(self):
        if self.appdirect:
            skip("cannot run this test as apptest")
        l = ["a"]
        assert l[0] is l[0]
        u = "a"
        assert self.unwrap_wrap_unicode(u) is u
        s = b"a"
        assert self.unwrap_wrap_bytes(s) is s
<<<<<<< HEAD
=======

    @pytest.mark.pypy_only
    def test_is_by_value(self):
        for typ in [int, float, complex]:
            assert typ(42) is typ(42)
>>>>>>> e2ea8e9f

    def test_is_on_subclasses(self):
        for typ in [int, float, complex, str]:
            class mytyp(typ):
                pass
<<<<<<< HEAD
            if not self.cpython_apptest and typ is not str:
                assert typ(42) is typ(42)
=======
>>>>>>> e2ea8e9f
            assert mytyp(42) is not mytyp(42)
            assert mytyp(42) is not typ(42)
            assert typ(42) is not mytyp(42)
            x = mytyp(42)
            assert x is x
            assert x is not "43"
            assert x is not None
            assert "43" is not x
            assert None is not x
            x = typ(42)
            assert x is x
            assert x is not "43"
            assert x is not None
            assert "43" is not x
            assert None is not x

    @pytest.mark.pypy_only
    def test_id_on_primitives(self):
        assert id(1) == (1 << 4) + 1
        class myint(int):
            pass
        assert id(myint(1)) != id(1)

        assert id(1.0) & 7 == 5
        assert id(-0.0) != id(0.0)
        assert hex(id(2.0)) == '0x40000000000000005'
        assert id(0.0) == 5

    def test_id_on_strs(self):
        if self.appdirect:
            skip("cannot run this test as apptest")
        for u in [u"", u"a", u"aa"]:
            assert id(self.unwrap_wrap_unicode(u)) == id(u)
            s = u.encode()
            assert id(self.unwrap_wrap_bytes(s)) == id(s)
        #
        assert id(b'') == (256 << 4) | 11     # always
        assert id(u'') == (257 << 4) | 11
        assert id(b'a') == (ord('a') << 4) | 11
        # we no longer cache unicodes <128
        # assert id(u'\u1234') == ((~0x1234) << 4) | 11

    def test_id_of_tuples(self):
        l = []
        x = (l,)
        assert id(x) != id((l,))          # no caching at all
        if self.appdirect:
            skip("cannot run this test as apptest")
        assert id(()) == (258 << 4) | 11     # always

    def test_id_of_frozensets(self):
        x = frozenset([4])
        assert id(x) != id(frozenset([4]))          # no caching at all
        if self.appdirect:
            skip("cannot run this test as apptest")
        assert id(frozenset()) == (259 << 4) | 11     # always
        assert id(frozenset([])) == (259 << 4) | 11   # always

    def test_identity_vs_id_primitives(self):
        import sys
        l = list(range(-10, 10, 2))
        for i in [0, 1, 3]:
            l.append(float(i))
            l.append(i + 0.1)
            l.append(i + sys.maxsize)
            l.append(i - sys.maxsize)
            l.append(i + 1j)
            l.append(i - 1j)
            l.append(1 + i * 1j)
            l.append(1 - i * 1j)
            l.append((i,))
            l.append(frozenset([i]))
        l.append(-0.0)
        l.append(None)
        l.append(True)
        l.append(False)
        l.append(())
        l.append(tuple([]))
        l.append(frozenset())

        for i, a in enumerate(l):
            for b in l[i:]:
                assert (a is b) == (id(a) == id(b))
                if a is b:
                    assert a == b

    def test_identity_vs_id_str(self):
        if self.appdirect:
            skip("cannot run this test as apptest")
        l = []
        def add(s, u):
            l.append(s)
            l.append(self.unwrap_wrap_bytes(s))
            l.append(s[:1] + s[1:])
            l.append(u)
            l.append(self.unwrap_wrap_unicode(u))
            l.append(u[:1] + u[1:])
        for i in range(3, 18):
            add(str(i).encode(), str(i))
        add(b"s", u"s")
        add(b"", u"")

        for i, a in enumerate(l):
            for b in l[i:]:
                assert (a is b) == (id(a) == id(b))
                if a is b:
                    assert a == b

    def test_identity_bug(self):
        x = 0x4000000000000000
        y = 2j
        assert id(x) != id(y)

    def test_object_hash_immutable(self):
        x = 42
        y = 40
        y += 2
        assert object.__hash__(x) == object.__hash__(y)

    def test_richcompare(self):
        o = object()
        o2 = object()
        assert o.__eq__(o) is True
        assert o.__eq__(o2) is NotImplemented
        assert o.__ne__(o) is False
        assert o.__ne__(o2) is NotImplemented
        assert o.__le__(o2) is NotImplemented
        assert o.__lt__(o2) is NotImplemented
        assert o.__ge__(o2) is NotImplemented
        assert o.__gt__(o2) is NotImplemented

    def test_init_subclass(self):
        object().__init_subclass__() # does not crash
        object.__init_subclass__() # does not crash
        raises(TypeError, object.__init_subclass__, 1)

    def test_better_error_init(self):
        class A: pass

        with raises(TypeError) as excinfo:
            A(1)
        assert "A() takes no arguments" in str(excinfo.value)

        with raises(TypeError) as excinfo:
            A().__init__(1)
        assert "A.__init__() takes exactly one argument (the instance to initialize)" in str(excinfo.value)

def test_isinstance_shortcut():
    from pypy.objspace.std import objspace
    space = objspace.StdObjSpace()
    w_a = space.newtext("a")
    space.type = None
    # if it crashes, it means that space._type_isinstance didn't go through
    # the fast path, and tries to call type() (which is set to None just
    # above)
    space.isinstance_w(w_a, space.w_text) # does not crash<|MERGE_RESOLUTION|>--- conflicted
+++ resolved
@@ -10,11 +10,6 @@
         import sys
 
         space = cls.space
-<<<<<<< HEAD
-        cls.w_cpython_behavior = space.wrap(not option.runappdirect)
-        cls.w_cpython_version = space.wrap(tuple(sys.version_info))
-=======
->>>>>>> e2ea8e9f
         cls.w_appdirect = space.wrap(option.runappdirect)
 
         def w_unwrap_wrap_unicode(space, w_obj):
@@ -23,18 +18,6 @@
         def w_unwrap_wrap_bytes(space, w_obj):
             return space.newbytes(space.bytes_w(w_obj))
         cls.w_unwrap_wrap_bytes = space.wrap(gateway.interp2app(w_unwrap_wrap_bytes))
-<<<<<<< HEAD
-
-    def test_hash_builtin(self):
-        if not self.cpython_behavior:
-            skip("on pypy-c id == hash is not guaranteed")
-        if self.cpython_version >= (2, 7):
-            skip("on CPython >= 2.7, id != hash")
-        import sys
-        o = object()
-        assert (hash(o) & sys.maxsize) == (id(o) & sys.maxsize)
-=======
->>>>>>> e2ea8e9f
 
     def test_hash_method(self):
         o = object()
@@ -53,11 +36,6 @@
         class X(object):
             pass
         x = X()
-<<<<<<< HEAD
-        if self.cpython_behavior and self.cpython_version < (2, 7):
-            assert (hash(x) & sys.maxsize) == (id(x) & sys.maxsize)
-=======
->>>>>>> e2ea8e9f
         assert hash(x) == object.__hash__(x)
 
     def test_reduce_recursion_bug(self):
@@ -245,10 +223,6 @@
         obj_items = dir(obj)
         assert obj_items == sorted(obj_items)
         assert obj_items == sorted(object.__dir__(obj))
-<<<<<<< HEAD
-
-=======
->>>>>>> e2ea8e9f
 
 
     @pytest.mark.pypy_only
@@ -278,24 +252,16 @@
         assert self.unwrap_wrap_unicode(u) is u
         s = b"a"
         assert self.unwrap_wrap_bytes(s) is s
-<<<<<<< HEAD
-=======
 
     @pytest.mark.pypy_only
     def test_is_by_value(self):
         for typ in [int, float, complex]:
             assert typ(42) is typ(42)
->>>>>>> e2ea8e9f
 
     def test_is_on_subclasses(self):
         for typ in [int, float, complex, str]:
             class mytyp(typ):
                 pass
-<<<<<<< HEAD
-            if not self.cpython_apptest and typ is not str:
-                assert typ(42) is typ(42)
-=======
->>>>>>> e2ea8e9f
             assert mytyp(42) is not mytyp(42)
             assert mytyp(42) is not typ(42)
             assert typ(42) is not mytyp(42)
