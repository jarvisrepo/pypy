--- conflicted
+++ resolved
@@ -160,23 +160,14 @@
     def test_id_on_primitives(self):
         if self.cpython_apptest:
             skip("cpython behaves differently")
-<<<<<<< HEAD
-        assert id(1) == (1 << 3) + 1
-=======
         assert id(1) == (1 << 4) + 1
-        assert id(1l) == (1 << 4) + 3
->>>>>>> 6213ca1b
         class myint(int):
             pass
         assert id(myint(1)) != id(1)
 
         assert id(1.0) & 7 == 5
         assert id(-0.0) != id(0.0)
-<<<<<<< HEAD
-        assert hex(id(2.0)) == '0x20000000000000005'
-=======
-        assert hex(id(2.0)) == '0x40000000000000005L'
->>>>>>> 6213ca1b
+        assert hex(id(2.0)) == '0x40000000000000005'
         assert id(0.0) == 5
 
     def test_id_on_strs(self):
