--- conflicted
+++ resolved
@@ -255,8 +255,4 @@
     # if it crashes, it means that space._type_isinstance didn't go through
     # the fast path, and tries to call type() (which is set to None just
     # above)
-<<<<<<< HEAD
-    space.isinstance_w(w_a, space.w_unicode) # does not crash
-=======
-    space.isinstance_w(w_a, space.w_str) # does not crash
->>>>>>> 24247991
+    space.isinstance_w(w_a, space.w_unicode) # does not crash