--- conflicted
+++ resolved
@@ -27,9 +27,4 @@
         assert self.space.uint_w(self.false) == 0
 
     def test_rbigint_w(self):
-<<<<<<< HEAD
-        assert self.space.bigint_w(self.true)._digits == [1]
-
-=======
-        assert self.space.bigint_w(self.true)._digits == [1]
->>>>>>> e18172c6
+        assert self.space.bigint_w(self.true)._digits == [1]