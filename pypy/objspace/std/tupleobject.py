--- conflicted
+++ resolved
@@ -80,13 +80,6 @@
         start += step
     return space.newtuple(subitems)
 
-<<<<<<< HEAD
-=======
-def getslice__Tuple_ANY_ANY(space, w_tuple, w_start, w_stop):
-    length = len(w_tuple.wrappeditems)
-    start, stop = normalize_simple_slice(space, length, w_start, w_stop)
-    return space.newtuple(w_tuple.wrappeditems[start:stop])
-
 THRESHOLD = 7
 
 def unroll_tuple_contains(space, w_tuple, w_obj):
@@ -96,7 +89,6 @@
     return False
 
 @jit.look_inside_iff(unroll_tuple_contains)
->>>>>>> eeac06c4
 def contains__Tuple_ANY(space, w_tuple, w_obj):
     for w_item in w_tuple.wrappeditems:
         if space.eq_w(w_item, w_obj):
