--- conflicted
+++ resolved
@@ -7,16 +7,11 @@
 from pypy.objspace.std.sliceobject import W_SliceObject, normalize_simple_slice
 from pypy.objspace.std.slicetype import unwrap_start_stop
 from pypy.objspace.std import slicetype
-<<<<<<< HEAD
 from pypy.interpreter import gateway
-
-=======
-from pypy.rlib.debug import make_sure_not_resized
 from pypy.rlib import jit
 
 # Tuples of known length up to UNROLL_TUPLE_LIMIT have unrolled certain methods
 UNROLL_TUPLE_LIMIT = 10
->>>>>>> d614c870
 
 class W_AbstractTupleObject(W_Object):
     __slots__ = ()
@@ -112,32 +107,19 @@
     return mul__Tuple_ANY(space, w_tuple, w_times)
 
 def tuple_unroll_condition(space, w_tuple1, w_tuple2):
-    lgt1 = len(w_tuple1.wrappeditems)
-    lgt2 = len(w_tuple2.wrappeditems)
+    lgt1 = w_tuple1.length()
+    lgt2 = w_tuple2.length()
     return ((jit.isconstant(lgt1) and lgt1 <= UNROLL_TUPLE_LIMIT) or
             (jit.isconstant(lgt2) and lgt2 <= UNROLL_TUPLE_LIMIT))
 
 @jit.look_inside_iff(tuple_unroll_condition)
 def eq__Tuple_Tuple(space, w_tuple1, w_tuple2):
-<<<<<<< HEAD
     if w_tuple1.tuplestorage.getshape() is not w_tuple2.tuplestorage.getshape():
         return space.w_False
     if w_tuple1.length() != w_tuple2.length():
         return space.w_False
     for i in xrange(w_tuple1.length()):
         if not space.eq_w(w_tuple1.getitem(space, i), w_tuple2.getitem(space, i)):
-=======
-    items1 = w_tuple1.wrappeditems
-    items2 = w_tuple2.wrappeditems
-    lgt1 = len(items1)
-    lgt2 = len(items2)
-    if lgt1 != lgt2:
-        return space.w_False
-    for i in range(lgt1):
-        item1 = items1[i]
-        item2 = items2[i]
-        if not space.eq_w(item1, item2):
->>>>>>> d614c870
             return space.w_False
     return space.w_True
 
@@ -166,7 +148,6 @@
     return space.newbool(w_tuple1.length() > w_tuple2.length())
 
 def repr__Tuple(space, w_tuple):
-<<<<<<< HEAD
     repr = "("
     if w_tuple.length() == 1:
         repr += space.str_w(space.repr(w_tuple.getitem(space, 0)))
@@ -176,25 +157,13 @@
     repr += ")"
     return space.wrap(repr)
 
-def hash_items(space, w_tuple):
-=======
-    items = w_tuple.wrappeditems
-    # XXX this is quite innefficient, still better than calling
-    #     it via applevel
-    if len(items) == 1:
-        return space.wrap("(" + space.str_w(space.repr(items[0])) + ",)")
-    return space.wrap("(" +
-                 (", ".join([space.str_w(space.repr(item)) for item in items]))
-                      + ")")
-
 def hash__Tuple(space, w_tuple):
     return space.wrap(hash_tuple(space, w_tuple.wrappeditems))
 
-@jit.look_inside_iff(lambda space, wrappeditems:
-                     jit.isconstant(len(wrappeditems)) and
-                     len(wrappeditems) < UNROLL_TUPLE_LIMIT)
-def hash_tuple(space, wrappeditems):
->>>>>>> d614c870
+@jit.look_inside_iff(lambda space, w_tuple:
+                     jit.isconstant(w_tuple.length()) and
+                     w_tuple.length() < UNROLL_TUPLE_LIMIT)
+def hash_tuple(space, w_tuple):
     # this is the CPython 2.4 algorithm (changed from 2.3)
     mult = 1000003
     x = 0x345678
@@ -207,12 +176,6 @@
     x += 97531
     return intmask(x)
 
-def hash__Tuple(space, w_tuple):
-    return space.wrap(hash_items(space, w_tuple))
-
-def hash_tuple(space, wrappeditems):
-    pass
-
 def getnewargs__Tuple(space, w_tuple):
     return space.newtuple([space.newtuple(w_tuple.tolist(space))])
 
