--- conflicted
+++ resolved
@@ -102,17 +102,11 @@
     def descr_repr(self, space):
         items = self.tolist()
         if len(items) == 1:
-<<<<<<< HEAD
-            return space.wrap(u"(" + space.unicode_w(space.repr(items[0])) +
-                              u",)")
+            return space.newunicode(
+                u"(" + space.unicode_w(space.repr(items[0])) + u",)")
         tmp = u", ".join([space.unicode_w(space.repr(item))
                           for item in items])
-        return space.wrap(u"(" + tmp + u")")
-=======
-            return space.newtext("(" + space.str_w(space.repr(items[0])) + ",)")
-        tmp = ", ".join([space.str_w(space.repr(item)) for item in items])
-        return space.newtext("(" + tmp + ")")
->>>>>>> 8471fce0
+        return space.newunicode(u"(" + tmp + u")")
 
     def descr_hash(self, space):
         raise NotImplementedError
