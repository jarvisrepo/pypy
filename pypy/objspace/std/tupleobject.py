--- conflicted
+++ resolved
@@ -88,11 +88,7 @@
     if times == 1 and space.type(w_tuple) == space.w_tuple:
         return w_tuple
     items = w_tuple.wrappeditems
-<<<<<<< HEAD
-    return W_TupleObject(items * times)
-=======
     return space.newtuple(items * times)
->>>>>>> d392ed2a
 
 def mul__Tuple_ANY(space, w_tuple, w_times):
     return mul_tuple_times(space, w_tuple, w_times)
