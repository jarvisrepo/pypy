--- conflicted
+++ resolved
@@ -30,12 +30,11 @@
         raise NotImplementedError
 
     def descr_reduce(self, space):
-<<<<<<< HEAD
         w_seq = self.w_seq
         if w_seq is None:
             return _empty_iterable(space)
         w_callable = space.builtin.get('iter')
-        items = [w_callable, space.newtuple([w_seq]), space.wrap(self.index)]
+        items = [w_callable, space.newtuple([w_seq]), space.newint(self.index)]
         return space.newtuple(items)
 
     def descr_setstate(self, space, w_state):
@@ -44,14 +43,6 @@
             if index < 0:
                 index = 0
             self.index = index
-=======
-        from pypy.interpreter.mixedmodule import MixedModule
-        w_mod = space.getbuiltinmodule('_pickle_support')
-        mod = space.interp_w(MixedModule, w_mod)
-        new_inst = mod.get('seqiter_new')
-        tup = [self.w_seq, space.newint(self.index)]
-        return space.newtuple([new_inst, space.newtuple(tup)])
->>>>>>> 8471fce0
 
     def descr_length_hint(self, space):
         return self.getlength(space)
@@ -162,12 +153,11 @@
         self.index = space.len_w(w_seq) + index
 
     def descr_reduce(self, space):
-<<<<<<< HEAD
         w_seq = self.w_seq
         if w_seq is None:
             return _empty_iterable(space)
         w_callable = space.builtin.get('reversed')
-        items = [w_callable, space.newtuple([w_seq]), space.wrap(self.index)]
+        items = [w_callable, space.newtuple([w_seq]), space.newint(self.index)]
         return space.newtuple(items)
 
     def descr_setstate(self, space, w_state):
@@ -176,15 +166,6 @@
             length = space.int_w(space.len(self.w_seq))
             if index >= length: index = length-1
             self.index = index
-=======
-        from pypy.interpreter.mixedmodule import MixedModule
-        w_mod = space.getbuiltinmodule('_pickle_support')
-        mod = space.interp_w(MixedModule, w_mod)
-        new_inst = mod.get('reverseseqiter_new')
-        w_seq = space.w_None if self.w_seq is None else self.w_seq
-        tup = [w_seq, space.newint(self.index)]
-        return space.newtuple([new_inst, space.newtuple(tup)])
->>>>>>> 8471fce0
 
     def descr_length_hint(self, space):
         length = self.index + 1
