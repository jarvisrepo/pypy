--- conflicted
+++ resolved
@@ -34,17 +34,6 @@
     RPython-level list of wrapped objects.
     """
 
-<<<<<<< HEAD
-=======
-class W_FastTupleIterObject(W_AbstractSeqIterObject):
-    """Sequence iterator specialized for tuples, accessing directly
-    their RPython-level list of wrapped objects.
-    """
-    def __init__(w_self, w_seq, wrappeditems):
-        W_AbstractSeqIterObject.__init__(w_self, w_seq)
-        w_self.tupleitems = wrappeditems
-
->>>>>>> 89c430ad
 class W_ReverseSeqIterObject(W_Object):
     from pypy.objspace.std.itertype import reverse_iter_typedef as typedef
 
@@ -79,29 +68,6 @@
 ##    return w_seqiter.getlength(space)
 
 
-<<<<<<< HEAD
-=======
-def iter__FastTupleIter(space, w_seqiter):
-    return w_seqiter
-
-def next__FastTupleIter(space, w_seqiter):
-    if w_seqiter.tupleitems is None:
-        raise OperationError(space.w_StopIteration, space.w_None)
-    index = w_seqiter.index
-    try:
-        w_item = w_seqiter.tupleitems[index]
-    except IndexError:
-        w_seqiter.tupleitems = None
-        w_seqiter.w_seq = None
-        raise OperationError(space.w_StopIteration, space.w_None)
-    w_seqiter.index = index + 1
-    return w_item
-
-# XXX __length_hint__()
-##def len__FastTupleIter(space, w_seqiter):
-##    return w_seqiter.getlength(space)
-
->>>>>>> 89c430ad
 
 def iter__FastListIter(space, w_seqiter):
     return w_seqiter
