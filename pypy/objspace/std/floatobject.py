import operator
from pypy.interpreter import gateway
from pypy.interpreter.error import OperationError
from pypy.objspace.std import model, newformat
from pypy.objspace.std.multimethod import FailedToImplementArgs
from pypy.objspace.std.model import registerimplementation, W_Object
from pypy.objspace.std.register_all import register_all
from pypy.objspace.std.noneobject import W_NoneObject
from pypy.objspace.std.longobject import W_LongObject
from pypy.rlib.rarithmetic import ovfcheck_float_to_int, intmask, LONG_BIT
from pypy.rlib.rfloat import (
    isinf, isnan, isfinite, INFINITY, NAN, copysign, formatd,
    DTSF_ADD_DOT_0, DTSF_STR_PRECISION)
from pypy.rlib.rbigint import rbigint
<<<<<<< HEAD
from pypy.rlib.objectmodel import we_are_translated
from pypy.rlib.objectmodel import HASH_INF, HASH_NAN
=======
>>>>>>> 3dc4eea1
from pypy.rlib import rfloat
from pypy.tool.sourcetools import func_with_new_name


import math
from pypy.objspace.std.intobject import W_IntObject

class W_AbstractFloatObject(W_Object):
    __slots__ = ()

    def is_w(self, space, w_other):
        from pypy.rlib.longlong2float import float2longlong
        if not isinstance(w_other, W_AbstractFloatObject):
            return False
        if self.user_overridden_class or w_other.user_overridden_class:
            return self is w_other
        one = float2longlong(space.float_w(self))
        two = float2longlong(space.float_w(w_other))
        return one == two

    def immutable_unique_id(self, space):
        if self.user_overridden_class:
            return None
        from pypy.rlib.longlong2float import float2longlong
        from pypy.objspace.std.model import IDTAG_FLOAT as tag
        val = float2longlong(space.float_w(self))
        b = rbigint.fromrarith_int(val)
        b = b.lshift(3).or_(rbigint.fromint(tag))
        return space.newlong_from_rbigint(b)


class W_FloatObject(W_AbstractFloatObject):
    """This is a implementation of the app-level 'float' type.
    The constructor takes an RPython float as an argument."""
    from pypy.objspace.std.floattype import float_typedef as typedef
    _immutable_fields_ = ['floatval']

    def __init__(w_self, floatval):
        w_self.floatval = floatval

    def unwrap(w_self, space):
        return w_self.floatval

    def __repr__(self):
        return "<W_FloatObject(%f)>" % self.floatval

registerimplementation(W_FloatObject)

# bool-to-float delegation
def delegate_Bool2Float(space, w_bool):
    return W_FloatObject(float(w_bool.boolval))

# int-to-float delegation
def delegate_Int2Float(space, w_intobj):
    return W_FloatObject(float(w_intobj.intval))

# long-to-float delegation
def delegate_Long2Float(space, w_longobj):
    try:
        return W_FloatObject(w_longobj.tofloat())
    except OverflowError:
        raise OperationError(space.w_OverflowError,
                             space.wrap("long int too large to convert to float"))


# float__Float is supposed to do nothing, unless it has
# a derived float object, where it should return
# an exact one.
def float__Float(space, w_float1):
    if space.is_w(space.type(w_float1), space.w_float):
        return w_float1
    a = w_float1.floatval
    return W_FloatObject(a)

def int__Float(space, w_value):
    try:
        value = ovfcheck_float_to_int(w_value.floatval)
    except OverflowError:
        pass
    else:
        return space.newint(value)
    try:
        return W_LongObject.fromfloat(space, w_value.floatval)
    except OverflowError:
        if isnan(w_value.floatval):
            raise OperationError(
                space.w_ValueError,
                space.wrap("cannot convert float NaN to integer"))
        raise OperationError(space.w_OverflowError,
                             space.wrap("cannot convert float infinity to long"))
def trunc__Float(space, w_floatobj):
    whole = math.modf(w_floatobj.floatval)[1]
    try:
        value = ovfcheck_float_to_int(whole)
    except OverflowError:
        return int__Float(space, w_floatobj)
    else:
        return space.newint(value)

def float_w__Float(space, w_float):
    return w_float.floatval

def _char_from_hex(number):
    return "0123456789abcdef"[number]

TOHEX_NBITS = rfloat.DBL_MANT_DIG + 3 - (rfloat.DBL_MANT_DIG + 2) % 4

def float_hex__Float(space, w_float):
    value = w_float.floatval
    if not isfinite(value):
        return str__Float(space, w_float)
    if value == 0.0:
        if copysign(1., value) == -1.:
            return space.wrap("-0x0.0p+0")
        else:
            return space.wrap("0x0.0p+0")
    mant, exp = math.frexp(value)
    shift = 1 - max(rfloat.DBL_MIN_EXP - exp, 0)
    mant = math.ldexp(mant, shift)
    mant = abs(mant)
    exp -= shift
    result = ['\0'] * ((TOHEX_NBITS - 1) // 4 + 2)
    result[0] = _char_from_hex(int(mant))
    mant -= int(mant)
    result[1] = "."
    for i in range((TOHEX_NBITS - 1) // 4):
        mant *= 16.0
        result[i + 2] = _char_from_hex(int(mant))
        mant -= int(mant)
    if exp < 0:
        sign = "-"
    else:
        sign = "+"
    exp = abs(exp)
    s = ''.join(result)
    if value < 0.0:
        return space.wrap("-0x%sp%s%d" % (s, sign, exp))
    else:
        return space.wrap("0x%sp%s%d" % (s, sign, exp))

def float2string(x, code, precision):
    # we special-case explicitly inf and nan here
    if isfinite(x):
        s = formatd(x, code, precision, DTSF_ADD_DOT_0)
    elif isinf(x):
        if x > 0.0:
            s = "inf"
        else:
            s = "-inf"
    else:  # isnan(x):
        s = "nan"
    return s

def repr__Float(space, w_float):
    return space.wrap(float2string(w_float.floatval, 'r', 0))

def str__Float(space, w_float):
    return space.wrap(float2string(w_float.floatval, 'g', DTSF_STR_PRECISION))

def format__Float_ANY(space, w_float, w_spec):
    return newformat.run_formatter(space, w_spec, "format_float", w_float)

# ____________________________________________________________
# A mess to handle all cases of float comparison without relying
# on delegation, which can unfortunately loose precision when
# casting an int or a long to a float.

def list_compare_funcs(declarator):
    for op in ['lt', 'le', 'eq', 'ne', 'gt', 'ge']:
        func, name = declarator(op)
        globals()[name] = func_with_new_name(func, name)

def _reverse(opname):
    if opname[0] == 'l': return 'g' + opname[1:]
    elif opname[0] == 'g': return 'l' + opname[1:]
    else: return opname


def declare_compare_bigint(opname):
    """Return a helper function that implements a float-bigint comparison."""
    op = getattr(operator, opname)
    #
    if opname == 'eq' or opname == 'ne':
        def do_compare_bigint(f1, b2):
            """f1 is a float.  b2 is a bigint."""
            if not isfinite(f1) or math.floor(f1) != f1:
                return opname == 'ne'
            b1 = rbigint.fromfloat(f1)
            res = b1.eq(b2)
            if opname == 'ne':
                res = not res
            return res
    else:
        def do_compare_bigint(f1, b2):
            """f1 is a float.  b2 is a bigint."""
            if not isfinite(f1):
                return op(f1, 0.0)
            if opname == 'gt' or opname == 'le':
                # 'float > long'   <==>  'ceil(float) > long'
                # 'float <= long'  <==>  'ceil(float) <= long'
                f1 = math.ceil(f1)
            else:
                # 'float < long'   <==>  'floor(float) < long'
                # 'float >= long'  <==>  'floor(float) >= long'
                f1 = math.floor(f1)
            b1 = rbigint.fromfloat(f1)
            return getattr(b1, opname)(b2)
    #
    return do_compare_bigint, 'compare_bigint_' + opname
list_compare_funcs(declare_compare_bigint)


def declare_cmp_float_float(opname):
    op = getattr(operator, opname)
    def f(space, w_float1, w_float2):
        f1 = w_float1.floatval
        f2 = w_float2.floatval
        return space.newbool(op(f1, f2))
    return f, opname + "__Float_Float"
list_compare_funcs(declare_cmp_float_float)

def declare_cmp_float_int(opname):
    op = getattr(operator, opname)
    compare = globals()['compare_bigint_' + opname]
    def f(space, w_float1, w_int2):
        f1 = w_float1.floatval
        i2 = w_int2.intval
        f2 = float(i2)
        if LONG_BIT > 32 and int(f2) != i2:
            res = compare(f1, rbigint.fromint(i2))
        else:
            res = op(f1, f2)
        return space.newbool(res)
    return f, opname + "__Float_Int"
list_compare_funcs(declare_cmp_float_int)

def declare_cmp_float_long(opname):
    compare = globals()['compare_bigint_' + opname]
    def f(space, w_float1, w_long2):
        f1 = w_float1.floatval
        b2 = w_long2.num
        return space.newbool(compare(f1, b2))
    return f, opname + "__Float_Long"
list_compare_funcs(declare_cmp_float_long)

def declare_cmp_int_float(opname):
    op = getattr(operator, opname)
    revcompare = globals()['compare_bigint_' + _reverse(opname)]
    def f(space, w_int1, w_float2):
        f2 = w_float2.floatval
        i1 = w_int1.intval
        f1 = float(i1)
        if LONG_BIT > 32 and int(f1) != i1:
            res = revcompare(f2, rbigint.fromint(i1))
        else:
            res = op(f1, f2)
        return space.newbool(res)
    return f, opname + "__Int_Float"
list_compare_funcs(declare_cmp_int_float)

def declare_cmp_long_float(opname):
    revcompare = globals()['compare_bigint_' + _reverse(opname)]
    def f(space, w_long1, w_float2):
        f2 = w_float2.floatval
        b1 = w_long1.num
        return space.newbool(revcompare(f2, b1))
    return f, opname + "__Long_Float"
list_compare_funcs(declare_cmp_long_float)


# ____________________________________________________________

def hash__Float(space, w_value):
    return space.wrap(_hash_float(space, w_value.floatval))

def _hash_float(space, v):
    if isnan(v):
        return HASH_NAN

    # This is designed so that Python numbers of different types
    # that compare equal hash to the same value; otherwise comparisons
    # of mapping keys will turn out weird.
    fractpart, intpart = math.modf(v)

    if fractpart == 0.0:
        # This must return the same hash as an equal int or long.
        try:
            x = ovfcheck_float_to_int(intpart)
            # Fits in a C long == a Python int, so is its own hash.
            return x
        except OverflowError:
            # Convert to long and use its hash.
            try:
                w_lval = W_LongObject.fromfloat(space, v)
            except OverflowError:
                # can't convert to long int -- arbitrary
                if v < 0:
                    return -HASH_INF
                else:
                    return HASH_INF
            return space.int_w(space.hash(w_lval))

    # The fractional part is non-zero, so we don't have to worry about
    # making this match the hash of some other type.
    # Use frexp to get at the bits in the double.
    # Since the VAX D double format has 56 mantissa bits, which is the
    # most of any double format in use, each of these parts may have as
    # many as (but no more than) 56 significant bits.
    # So, assuming sizeof(long) >= 4, each part can be broken into two
    # longs; frexp and multiplication are used to do that.
    # Also, since the Cray double format has 15 exponent bits, which is
    # the most of any double format in use, shifting the exponent field
    # left by 15 won't overflow a long (again assuming sizeof(long) >= 4).

    v, expo = math.frexp(v)
    v *= 2147483648.0  # 2**31
    hipart = int(v)    # take the top 32 bits
    v = (v - hipart) * 2147483648.0 # get the next 32 bits
    x = intmask(hipart + int(v) + (expo << 15))
    return x



def add__Float_Float(space, w_float1, w_float2):
    x = w_float1.floatval
    y = w_float2.floatval
    return W_FloatObject(x + y)

def sub__Float_Float(space, w_float1, w_float2):
    x = w_float1.floatval
    y = w_float2.floatval
    return W_FloatObject(x - y)

def mul__Float_Float(space, w_float1, w_float2):
    x = w_float1.floatval
    y = w_float2.floatval
    return W_FloatObject(x * y)

def div__Float_Float(space, w_float1, w_float2):
    x = w_float1.floatval
    y = w_float2.floatval
    if y == 0.0:
        raise FailedToImplementArgs(space.w_ZeroDivisionError, space.wrap("float division"))
    return W_FloatObject(x / y)

truediv__Float_Float = div__Float_Float

def floordiv__Float_Float(space, w_float1, w_float2):
    w_div, w_mod = _divmod_w(space, w_float1, w_float2)
    return w_div

def mod__Float_Float(space, w_float1, w_float2):
    x = w_float1.floatval
    y = w_float2.floatval
    if y == 0.0:
        raise FailedToImplementArgs(space.w_ZeroDivisionError, space.wrap("float modulo"))
    try:
        mod = math.fmod(x, y)
    except ValueError:
        mod = rfloat.NAN
    else:
        if mod:
            # ensure the remainder has the same sign as the denominator
            if (y < 0.0) != (mod < 0.0):
                mod += y
        else:
            # the remainder is zero, and in the presence of signed zeroes
            # fmod returns different results across platforms; ensure
            # it has the same sign as the denominator; we'd like to do
            # "mod = y * 0.0", but that may get optimized away
            mod = copysign(0.0, y)

    return W_FloatObject(mod)

def _divmod_w(space, w_float1, w_float2):
    x = w_float1.floatval
    y = w_float2.floatval
    if y == 0.0:
        raise FailedToImplementArgs(space.w_ZeroDivisionError, space.wrap("float modulo"))
    try:
        mod = math.fmod(x, y)
    except ValueError:
        return [W_FloatObject(rfloat.NAN), W_FloatObject(rfloat.NAN)]
    # fmod is typically exact, so vx-mod is *mathematically* an
    # exact multiple of wx.  But this is fp arithmetic, and fp
    # vx - mod is an approximation; the result is that div may
    # not be an exact integral value after the division, although
    # it will always be very close to one.
    div = (x - mod) / y
    if (mod):
        # ensure the remainder has the same sign as the denominator
        if ((y < 0.0) != (mod < 0.0)):
            mod += y
            div -= 1.0
    else:
        # the remainder is zero, and in the presence of signed zeroes
        # fmod returns different results across platforms; ensure
        # it has the same sign as the denominator; we'd like to do
        # "mod = wx * 0.0", but that may get optimized away
        mod *= mod  # hide "mod = +0" from optimizer
        if y < 0.0:
            mod = -mod
    # snap quotient to nearest integral value
    if div:
        floordiv = math.floor(div)
        if (div - floordiv > 0.5):
            floordiv += 1.0
    else:
        # div is zero - get the same sign as the true quotient
        div *= div  # hide "div = +0" from optimizers
        floordiv = div * x / y  # zero w/ sign of vx/wx

    return [W_FloatObject(floordiv), W_FloatObject(mod)]

def divmod__Float_Float(space, w_float1, w_float2):
    return space.newtuple(_divmod_w(space, w_float1, w_float2))

def pow__Float_Float_ANY(space, w_float1, w_float2, thirdArg):
    # This raises FailedToImplement in cases like overflow where a
    # (purely theoretical) big-precision float implementation would have
    # a chance to give a result, and directly OperationError for errors
    # that we want to force to be reported to the user.
    if not space.is_w(thirdArg, space.w_None):
        raise OperationError(space.w_TypeError, space.wrap(
            "pow() 3rd argument not allowed unless all arguments are integers"))
    x = w_float1.floatval
    y = w_float2.floatval

    # Sort out special cases here instead of relying on pow()
    if y == 2.0:                      # special case for performance:
        return W_FloatObject(x * x)   # x * x is always correct
    if y == 0.0:
        # x**0 is 1, even 0**0
        return W_FloatObject(1.0)
    if isnan(x):
        # nan**y = nan, unless y == 0
        return W_FloatObject(x)
    if isnan(y):
        # x**nan = nan, unless x == 1; x**nan = x
        if x == 1.0:
            return W_FloatObject(1.0)
        else:
            return W_FloatObject(y)
    if isinf(y):
        # x**inf is: 0.0 if abs(x) < 1; 1.0 if abs(x) == 1; inf if
        # abs(x) > 1 (including case where x infinite)
        #
        # x**-inf is: inf if abs(x) < 1; 1.0 if abs(x) == 1; 0.0 if
        # abs(x) > 1 (including case where v infinite)
        x = abs(x)
        if x == 1.0:
            return W_FloatObject(1.0)
        elif (y > 0.0) == (x > 1.0):
            return W_FloatObject(INFINITY)
        else:
            return W_FloatObject(0.0)
    if isinf(x):
        # (+-inf)**w is: inf for w positive, 0 for w negative; in oth
        # cases, we need to add the appropriate sign if w is an odd
        # integer.
        y_is_odd = math.fmod(abs(y), 2.0) == 1.0
        if y > 0.0:
            if y_is_odd:
                return W_FloatObject(x)
            else:
                return W_FloatObject(abs(x))
        else:
            if y_is_odd:
                return W_FloatObject(copysign(0.0, x))
            else:
                return W_FloatObject(0.0)

    if x == 0.0:
        if y < 0.0:
            raise OperationError(space.w_ZeroDivisionError,
                                 space.wrap("0.0 cannot be raised to "
                                            "a negative power"))

    negate_result = False
    # special case: "(-1.0) ** bignum" should not raise ValueError,
    # unlike "math.pow(-1.0, bignum)".  See http://mail.python.org/
    # -           pipermail/python-bugs-list/2003-March/016795.html
    if x < 0.0:
        if isnan(y):
            return W_FloatObject(NAN)
        if math.floor(y) != y:
            raise OperationError(space.w_ValueError,
                                 space.wrap("negative number cannot be "
                                            "raised to a fractional power"))
        # y is an exact integer, albeit perhaps a very large one.
        # Replace x by its absolute value and remember to negate the
        # pow result if y is odd.
        x = -x
        negate_result = math.fmod(abs(y), 2.0) == 1.0

    if x == 1.0:
        # (-1) ** large_integer also ends up here
        if negate_result:
            return W_FloatObject(-1.0)
        else:
            return W_FloatObject(1.0)

    try:
        # We delegate to our implementation of math.pow() the error detection.
        z = math.pow(x,y)
    except OverflowError:
        raise FailedToImplementArgs(space.w_OverflowError,
                                    space.wrap("float power"))
    except ValueError:
        raise OperationError(space.w_ValueError,
                             space.wrap("float power"))

    if negate_result:
        z = -z
    return W_FloatObject(z)


def neg__Float(space, w_float1):
    return W_FloatObject(-w_float1.floatval)

def pos__Float(space, w_float):
    return float__Float(space, w_float)

def abs__Float(space, w_float):
    return W_FloatObject(abs(w_float.floatval))

def nonzero__Float(space, w_float):
    return space.newbool(w_float.floatval != 0.0)

def getnewargs__Float(space, w_float):
    return space.newtuple([W_FloatObject(w_float.floatval)])

def float_as_integer_ratio__Float(space, w_float):
    value = w_float.floatval
    if isinf(value):
        w_msg = space.wrap("cannot pass infinity to as_integer_ratio()")
        raise OperationError(space.w_OverflowError, w_msg)
    elif isnan(value):
        w_msg = space.wrap("cannot pass nan to as_integer_ratio()")
        raise OperationError(space.w_ValueError, w_msg)
    float_part, exp = math.frexp(value)
    for i in range(300):
        if float_part == math.floor(float_part):
            break
        float_part *= 2.0
        exp -= 1
    w_num = W_LongObject.fromfloat(space, float_part)
    w_den = space.newlong(1)
    w_exp = space.newlong(abs(exp))
    w_exp = space.lshift(w_den, w_exp)
    if exp > 0:
        w_num = space.mul(w_num, w_exp)
    else:
        w_den = w_exp
    # Try to return int.
    return space.newtuple([space.int(w_num), space.int(w_den)])

def float_is_integer__Float(space, w_float):
    v = w_float.floatval
    if not rfloat.isfinite(v):
        return space.w_False
    return space.wrap(math.floor(v) == v)

from pypy.objspace.std import floattype
register_all(vars(), floattype)

# pow delegation for negative 2nd arg
def pow_neg__Long_Long_None(space, w_int1, w_int2, thirdarg):
    w_float1 = delegate_Long2Float(space, w_int1)
    w_float2 = delegate_Long2Float(space, w_int2)
    return pow__Float_Float_ANY(space, w_float1, w_float2, thirdarg)

model.MM.pow.register(pow_neg__Long_Long_None, W_LongObject, W_LongObject,
                      W_NoneObject, order=1)

def pow_neg__Int_Int_None(space, w_int1, w_int2, thirdarg):
    w_float1 = delegate_Int2Float(space, w_int1)
    w_float2 = delegate_Int2Float(space, w_int2)
    return pow__Float_Float_ANY(space, w_float1, w_float2, thirdarg)

model.MM.pow.register(pow_neg__Int_Int_None, W_IntObject, W_IntObject,
                      W_NoneObject, order=2)<|MERGE_RESOLUTION|>--- conflicted
+++ resolved
@@ -12,11 +12,7 @@
     isinf, isnan, isfinite, INFINITY, NAN, copysign, formatd,
     DTSF_ADD_DOT_0, DTSF_STR_PRECISION)
 from pypy.rlib.rbigint import rbigint
-<<<<<<< HEAD
-from pypy.rlib.objectmodel import we_are_translated
 from pypy.rlib.objectmodel import HASH_INF, HASH_NAN
-=======
->>>>>>> 3dc4eea1
 from pypy.rlib import rfloat
 from pypy.tool.sourcetools import func_with_new_name
 
