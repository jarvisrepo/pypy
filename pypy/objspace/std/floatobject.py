import operator
from pypy.interpreter import gateway
from pypy.interpreter.error import OperationError
from pypy.objspace.std import model, newformat
from pypy.objspace.std.multimethod import FailedToImplementArgs
from pypy.objspace.std.model import registerimplementation, W_Object
from pypy.objspace.std.register_all import register_all
from pypy.objspace.std.noneobject import W_NoneObject
from pypy.objspace.std.longobject import W_LongObject
from pypy.rlib.rarithmetic import ovfcheck_float_to_int, intmask, LONG_BIT
from pypy.rlib.rfloat import (
    isinf, isnan, isfinite, INFINITY, NAN, copysign, formatd,
    DTSF_ADD_DOT_0, DTSF_STR_PRECISION)
from pypy.rlib.rbigint import rbigint
from pypy.rlib.objectmodel import HASH_INF, HASH_NAN
from pypy.rlib import rfloat
from pypy.tool.sourcetools import func_with_new_name


import math
from pypy.objspace.std.intobject import W_IntObject

class W_AbstractFloatObject(W_Object):
    __slots__ = ()

    def is_w(self, space, w_other):
        from pypy.rlib.longlong2float import float2longlong
        if not isinstance(w_other, W_AbstractFloatObject):
            return False
        if self.user_overridden_class or w_other.user_overridden_class:
            return self is w_other
        one = float2longlong(space.float_w(self))
        two = float2longlong(space.float_w(w_other))
        return one == two

    def immutable_unique_id(self, space):
        if self.user_overridden_class:
            return None
        from pypy.rlib.longlong2float import float2longlong
        from pypy.objspace.std.model import IDTAG_FLOAT as tag
        val = float2longlong(space.float_w(self))
        b = rbigint.fromrarith_int(val)
        b = b.lshift(3).or_(rbigint.fromint(tag))
        return space.newlong_from_rbigint(b)


class W_FloatObject(W_AbstractFloatObject):
    """This is a implementation of the app-level 'float' type.
    The constructor takes an RPython float as an argument."""
    from pypy.objspace.std.floattype import float_typedef as typedef
    _immutable_fields_ = ['floatval']

    def __init__(w_self, floatval):
        w_self.floatval = floatval

    def unwrap(w_self, space):
        return w_self.floatval

    def __repr__(self):
        return "<W_FloatObject(%f)>" % self.floatval

registerimplementation(W_FloatObject)

# bool-to-float delegation
def delegate_Bool2Float(space, w_bool):
    return W_FloatObject(float(w_bool.boolval))

# int-to-float delegation
def delegate_Int2Float(space, w_intobj):
    return W_FloatObject(float(w_intobj.intval))

# long-to-float delegation
def delegate_Long2Float(space, w_longobj):
    try:
        return W_FloatObject(w_longobj.tofloat())
    except OverflowError:
        raise OperationError(space.w_OverflowError,
                             space.wrap("long int too large to convert to float"))


# float__Float is supposed to do nothing, unless it has
# a derived float object, where it should return
# an exact one.
def float__Float(space, w_float1):
    if space.is_w(space.type(w_float1), space.w_float):
        return w_float1
    a = w_float1.floatval
    return W_FloatObject(a)

def int__Float(space, w_value):
    try:
        value = ovfcheck_float_to_int(w_value.floatval)
    except OverflowError:
        pass
    else:
        return space.newint(value)
    try:
        return W_LongObject.fromfloat(space, w_value.floatval)
    except OverflowError:
<<<<<<< HEAD
        if isnan(w_value.floatval):
            raise OperationError(
                space.w_ValueError,
                space.wrap("cannot convert float NaN to integer"))
        raise OperationError(space.w_OverflowError,
                             space.wrap("cannot convert float infinity to long"))
=======
        raise OperationError(
            space.w_OverflowError,
            space.wrap("cannot convert float infinity to integer"))
    except ValueError:
        raise OperationError(space.w_ValueError,
                             space.wrap("cannot convert float NaN to integer"))

>>>>>>> ff84e5bf
def trunc__Float(space, w_floatobj):
    whole = math.modf(w_floatobj.floatval)[1]
    try:
        value = ovfcheck_float_to_int(whole)
    except OverflowError:
        return int__Float(space, w_floatobj)
    else:
        return space.newint(value)

def float_w__Float(space, w_float):
    return w_float.floatval

def _char_from_hex(number):
    return "0123456789abcdef"[number]

TOHEX_NBITS = rfloat.DBL_MANT_DIG + 3 - (rfloat.DBL_MANT_DIG + 2) % 4

def float_hex__Float(space, w_float):
    value = w_float.floatval
    if not isfinite(value):
        return str__Float(space, w_float)
    if value == 0.0:
        if copysign(1., value) == -1.:
            return space.wrap("-0x0.0p+0")
        else:
            return space.wrap("0x0.0p+0")
    mant, exp = math.frexp(value)
    shift = 1 - max(rfloat.DBL_MIN_EXP - exp, 0)
    mant = math.ldexp(mant, shift)
    mant = abs(mant)
    exp -= shift
    result = ['\0'] * ((TOHEX_NBITS - 1) // 4 + 2)
    result[0] = _char_from_hex(int(mant))
    mant -= int(mant)
    result[1] = "."
    for i in range((TOHEX_NBITS - 1) // 4):
        mant *= 16.0
        result[i + 2] = _char_from_hex(int(mant))
        mant -= int(mant)
    if exp < 0:
        sign = "-"
    else:
        sign = "+"
    exp = abs(exp)
    s = ''.join(result)
    if value < 0.0:
        return space.wrap("-0x%sp%s%d" % (s, sign, exp))
    else:
        return space.wrap("0x%sp%s%d" % (s, sign, exp))

def float2string(x, code, precision):
    # we special-case explicitly inf and nan here
    if isfinite(x):
        s = formatd(x, code, precision, DTSF_ADD_DOT_0)
    elif isinf(x):
        if x > 0.0:
            s = "inf"
        else:
            s = "-inf"
    else:  # isnan(x):
        s = "nan"
    return s

def repr__Float(space, w_float):
    return space.wrap(float2string(w_float.floatval, 'r', 0))

def str__Float(space, w_float):
    return space.wrap(float2string(w_float.floatval, 'g', DTSF_STR_PRECISION))

def format__Float_ANY(space, w_float, w_spec):
    return newformat.run_formatter(space, w_spec, "format_float", w_float)

# ____________________________________________________________
# A mess to handle all cases of float comparison without relying
# on delegation, which can unfortunately loose precision when
# casting an int or a long to a float.

def list_compare_funcs(declarator):
    for op in ['lt', 'le', 'eq', 'ne', 'gt', 'ge']:
        func, name = declarator(op)
        globals()[name] = func_with_new_name(func, name)

def _reverse(opname):
    if opname[0] == 'l': return 'g' + opname[1:]
    elif opname[0] == 'g': return 'l' + opname[1:]
    else: return opname


def declare_compare_bigint(opname):
    """Return a helper function that implements a float-bigint comparison."""
    op = getattr(operator, opname)
    #
    if opname == 'eq' or opname == 'ne':
        def do_compare_bigint(f1, b2):
            """f1 is a float.  b2 is a bigint."""
            if not isfinite(f1) or math.floor(f1) != f1:
                return opname == 'ne'
            b1 = rbigint.fromfloat(f1)
            res = b1.eq(b2)
            if opname == 'ne':
                res = not res
            return res
    else:
        def do_compare_bigint(f1, b2):
            """f1 is a float.  b2 is a bigint."""
            if not isfinite(f1):
                return op(f1, 0.0)
            if opname == 'gt' or opname == 'le':
                # 'float > long'   <==>  'ceil(float) > long'
                # 'float <= long'  <==>  'ceil(float) <= long'
                f1 = math.ceil(f1)
            else:
                # 'float < long'   <==>  'floor(float) < long'
                # 'float >= long'  <==>  'floor(float) >= long'
                f1 = math.floor(f1)
            b1 = rbigint.fromfloat(f1)
            return getattr(b1, opname)(b2)
    #
    return do_compare_bigint, 'compare_bigint_' + opname
list_compare_funcs(declare_compare_bigint)


def declare_cmp_float_float(opname):
    op = getattr(operator, opname)
    def f(space, w_float1, w_float2):
        f1 = w_float1.floatval
        f2 = w_float2.floatval
        return space.newbool(op(f1, f2))
    return f, opname + "__Float_Float"
list_compare_funcs(declare_cmp_float_float)

def declare_cmp_float_int(opname):
    op = getattr(operator, opname)
    compare = globals()['compare_bigint_' + opname]
    def f(space, w_float1, w_int2):
        f1 = w_float1.floatval
        i2 = w_int2.intval
        f2 = float(i2)
        if LONG_BIT > 32 and int(f2) != i2:
            res = compare(f1, rbigint.fromint(i2))
        else:
            res = op(f1, f2)
        return space.newbool(res)
    return f, opname + "__Float_Int"
list_compare_funcs(declare_cmp_float_int)

def declare_cmp_float_long(opname):
    compare = globals()['compare_bigint_' + opname]
    def f(space, w_float1, w_long2):
        f1 = w_float1.floatval
        b2 = w_long2.num
        return space.newbool(compare(f1, b2))
    return f, opname + "__Float_Long"
list_compare_funcs(declare_cmp_float_long)

def declare_cmp_int_float(opname):
    op = getattr(operator, opname)
    revcompare = globals()['compare_bigint_' + _reverse(opname)]
    def f(space, w_int1, w_float2):
        f2 = w_float2.floatval
        i1 = w_int1.intval
        f1 = float(i1)
        if LONG_BIT > 32 and int(f1) != i1:
            res = revcompare(f2, rbigint.fromint(i1))
        else:
            res = op(f1, f2)
        return space.newbool(res)
    return f, opname + "__Int_Float"
list_compare_funcs(declare_cmp_int_float)

def declare_cmp_long_float(opname):
    revcompare = globals()['compare_bigint_' + _reverse(opname)]
    def f(space, w_long1, w_float2):
        f2 = w_float2.floatval
        b1 = w_long1.num
        return space.newbool(revcompare(f2, b1))
    return f, opname + "__Long_Float"
list_compare_funcs(declare_cmp_long_float)


# ____________________________________________________________

def hash__Float(space, w_value):
    return space.wrap(_hash_float(space, w_value.floatval))

def _hash_float(space, v):
    if isnan(v):
        return HASH_NAN

    # This is designed so that Python numbers of different types
    # that compare equal hash to the same value; otherwise comparisons
    # of mapping keys will turn out weird.
    fractpart, intpart = math.modf(v)

    if fractpart == 0.0:
        # This must return the same hash as an equal int or long.
        try:
            x = ovfcheck_float_to_int(intpart)
            # Fits in a C long == a Python int, so is its own hash.
            return x
        except OverflowError:
            # Convert to long and use its hash.
            try:
                w_lval = W_LongObject.fromfloat(space, v)
            except (OverflowError, ValueError):
                # can't convert to long int -- arbitrary
                if v < 0:
                    return -HASH_INF
                else:
                    return HASH_INF
            return space.int_w(space.hash(w_lval))

    # The fractional part is non-zero, so we don't have to worry about
    # making this match the hash of some other type.
    # Use frexp to get at the bits in the double.
    # Since the VAX D double format has 56 mantissa bits, which is the
    # most of any double format in use, each of these parts may have as
    # many as (but no more than) 56 significant bits.
    # So, assuming sizeof(long) >= 4, each part can be broken into two
    # longs; frexp and multiplication are used to do that.
    # Also, since the Cray double format has 15 exponent bits, which is
    # the most of any double format in use, shifting the exponent field
    # left by 15 won't overflow a long (again assuming sizeof(long) >= 4).

    v, expo = math.frexp(v)
    v *= 2147483648.0  # 2**31
    hipart = int(v)    # take the top 32 bits
    v = (v - hipart) * 2147483648.0 # get the next 32 bits
    x = intmask(hipart + int(v) + (expo << 15))
    return x



def add__Float_Float(space, w_float1, w_float2):
    x = w_float1.floatval
    y = w_float2.floatval
    return W_FloatObject(x + y)

def sub__Float_Float(space, w_float1, w_float2):
    x = w_float1.floatval
    y = w_float2.floatval
    return W_FloatObject(x - y)

def mul__Float_Float(space, w_float1, w_float2):
    x = w_float1.floatval
    y = w_float2.floatval
    return W_FloatObject(x * y)

def div__Float_Float(space, w_float1, w_float2):
    x = w_float1.floatval
    y = w_float2.floatval
    if y == 0.0:
        raise FailedToImplementArgs(space.w_ZeroDivisionError, space.wrap("float division"))
    return W_FloatObject(x / y)

truediv__Float_Float = div__Float_Float

def floordiv__Float_Float(space, w_float1, w_float2):
    w_div, w_mod = _divmod_w(space, w_float1, w_float2)
    return w_div

def mod__Float_Float(space, w_float1, w_float2):
    x = w_float1.floatval
    y = w_float2.floatval
    if y == 0.0:
        raise FailedToImplementArgs(space.w_ZeroDivisionError, space.wrap("float modulo"))
    try:
        mod = math.fmod(x, y)
    except ValueError:
        mod = rfloat.NAN
    else:
        if mod:
            # ensure the remainder has the same sign as the denominator
            if (y < 0.0) != (mod < 0.0):
                mod += y
        else:
            # the remainder is zero, and in the presence of signed zeroes
            # fmod returns different results across platforms; ensure
            # it has the same sign as the denominator; we'd like to do
            # "mod = y * 0.0", but that may get optimized away
            mod = copysign(0.0, y)

    return W_FloatObject(mod)

def _divmod_w(space, w_float1, w_float2):
    x = w_float1.floatval
    y = w_float2.floatval
    if y == 0.0:
        raise FailedToImplementArgs(space.w_ZeroDivisionError, space.wrap("float modulo"))
    try:
        mod = math.fmod(x, y)
    except ValueError:
        return [W_FloatObject(rfloat.NAN), W_FloatObject(rfloat.NAN)]
    # fmod is typically exact, so vx-mod is *mathematically* an
    # exact multiple of wx.  But this is fp arithmetic, and fp
    # vx - mod is an approximation; the result is that div may
    # not be an exact integral value after the division, although
    # it will always be very close to one.
    div = (x - mod) / y
    if (mod):
        # ensure the remainder has the same sign as the denominator
        if ((y < 0.0) != (mod < 0.0)):
            mod += y
            div -= 1.0
    else:
        # the remainder is zero, and in the presence of signed zeroes
        # fmod returns different results across platforms; ensure
        # it has the same sign as the denominator; we'd like to do
        # "mod = wx * 0.0", but that may get optimized away
        mod *= mod  # hide "mod = +0" from optimizer
        if y < 0.0:
            mod = -mod
    # snap quotient to nearest integral value
    if div:
        floordiv = math.floor(div)
        if (div - floordiv > 0.5):
            floordiv += 1.0
    else:
        # div is zero - get the same sign as the true quotient
        div *= div  # hide "div = +0" from optimizers
        floordiv = div * x / y  # zero w/ sign of vx/wx

    return [W_FloatObject(floordiv), W_FloatObject(mod)]

def divmod__Float_Float(space, w_float1, w_float2):
    return space.newtuple(_divmod_w(space, w_float1, w_float2))

def pow__Float_Float_ANY(space, w_float1, w_float2, thirdArg):
    # This raises FailedToImplement in cases like overflow where a
    # (purely theoretical) big-precision float implementation would have
    # a chance to give a result, and directly OperationError for errors
    # that we want to force to be reported to the user.
    if not space.is_w(thirdArg, space.w_None):
        raise OperationError(space.w_TypeError, space.wrap(
            "pow() 3rd argument not allowed unless all arguments are integers"))
    x = w_float1.floatval
    y = w_float2.floatval

    # Sort out special cases here instead of relying on pow()
    if y == 2.0:                      # special case for performance:
        return W_FloatObject(x * x)   # x * x is always correct
    if y == 0.0:
        # x**0 is 1, even 0**0
        return W_FloatObject(1.0)
    if isnan(x):
        # nan**y = nan, unless y == 0
        return W_FloatObject(x)
    if isnan(y):
        # x**nan = nan, unless x == 1; x**nan = x
        if x == 1.0:
            return W_FloatObject(1.0)
        else:
            return W_FloatObject(y)
    if isinf(y):
        # x**inf is: 0.0 if abs(x) < 1; 1.0 if abs(x) == 1; inf if
        # abs(x) > 1 (including case where x infinite)
        #
        # x**-inf is: inf if abs(x) < 1; 1.0 if abs(x) == 1; 0.0 if
        # abs(x) > 1 (including case where v infinite)
        x = abs(x)
        if x == 1.0:
            return W_FloatObject(1.0)
        elif (y > 0.0) == (x > 1.0):
            return W_FloatObject(INFINITY)
        else:
            return W_FloatObject(0.0)
    if isinf(x):
        # (+-inf)**w is: inf for w positive, 0 for w negative; in oth
        # cases, we need to add the appropriate sign if w is an odd
        # integer.
        y_is_odd = math.fmod(abs(y), 2.0) == 1.0
        if y > 0.0:
            if y_is_odd:
                return W_FloatObject(x)
            else:
                return W_FloatObject(abs(x))
        else:
            if y_is_odd:
                return W_FloatObject(copysign(0.0, x))
            else:
                return W_FloatObject(0.0)

    if x == 0.0:
        if y < 0.0:
            raise OperationError(space.w_ZeroDivisionError,
                                 space.wrap("0.0 cannot be raised to "
                                            "a negative power"))

    negate_result = False
    # special case: "(-1.0) ** bignum" should not raise ValueError,
    # unlike "math.pow(-1.0, bignum)".  See http://mail.python.org/
    # -           pipermail/python-bugs-list/2003-March/016795.html
    if x < 0.0:
        if isnan(y):
            return W_FloatObject(NAN)
        if math.floor(y) != y:
            raise OperationError(space.w_ValueError,
                                 space.wrap("negative number cannot be "
                                            "raised to a fractional power"))
        # y is an exact integer, albeit perhaps a very large one.
        # Replace x by its absolute value and remember to negate the
        # pow result if y is odd.
        x = -x
        negate_result = math.fmod(abs(y), 2.0) == 1.0

    if x == 1.0:
        # (-1) ** large_integer also ends up here
        if negate_result:
            return W_FloatObject(-1.0)
        else:
            return W_FloatObject(1.0)

    try:
        # We delegate to our implementation of math.pow() the error detection.
        z = math.pow(x,y)
    except OverflowError:
        raise FailedToImplementArgs(space.w_OverflowError,
                                    space.wrap("float power"))
    except ValueError:
        raise OperationError(space.w_ValueError,
                             space.wrap("float power"))

    if negate_result:
        z = -z
    return W_FloatObject(z)


def neg__Float(space, w_float1):
    return W_FloatObject(-w_float1.floatval)

def pos__Float(space, w_float):
    return float__Float(space, w_float)

def abs__Float(space, w_float):
    return W_FloatObject(abs(w_float.floatval))

def nonzero__Float(space, w_float):
    return space.newbool(w_float.floatval != 0.0)

def getnewargs__Float(space, w_float):
    return space.newtuple([W_FloatObject(w_float.floatval)])

def float_as_integer_ratio__Float(space, w_float):
    value = w_float.floatval
    if isinf(value):
        w_msg = space.wrap("cannot pass infinity to as_integer_ratio()")
        raise OperationError(space.w_OverflowError, w_msg)
    elif isnan(value):
        w_msg = space.wrap("cannot pass nan to as_integer_ratio()")
        raise OperationError(space.w_ValueError, w_msg)
    float_part, exp = math.frexp(value)
    for i in range(300):
        if float_part == math.floor(float_part):
            break
        float_part *= 2.0
        exp -= 1
    w_num = W_LongObject.fromfloat(space, float_part)
    w_den = space.newlong(1)
    w_exp = space.newlong(abs(exp))
    w_exp = space.lshift(w_den, w_exp)
    if exp > 0:
        w_num = space.mul(w_num, w_exp)
    else:
        w_den = w_exp
    # Try to return int.
    return space.newtuple([space.int(w_num), space.int(w_den)])

def float_is_integer__Float(space, w_float):
    v = w_float.floatval
    if not rfloat.isfinite(v):
        return space.w_False
    return space.wrap(math.floor(v) == v)

from pypy.objspace.std import floattype
register_all(vars(), floattype)

# pow delegation for negative 2nd arg
def pow_neg__Long_Long_None(space, w_int1, w_int2, thirdarg):
    w_float1 = delegate_Long2Float(space, w_int1)
    w_float2 = delegate_Long2Float(space, w_int2)
    return pow__Float_Float_ANY(space, w_float1, w_float2, thirdarg)

model.MM.pow.register(pow_neg__Long_Long_None, W_LongObject, W_LongObject,
                      W_NoneObject, order=1)

def pow_neg__Int_Int_None(space, w_int1, w_int2, thirdarg):
    w_float1 = delegate_Int2Float(space, w_int1)
    w_float2 = delegate_Int2Float(space, w_int2)
    return pow__Float_Float_ANY(space, w_float1, w_float2, thirdarg)

model.MM.pow.register(pow_neg__Int_Int_None, W_IntObject, W_IntObject,
                      W_NoneObject, order=2)<|MERGE_RESOLUTION|>--- conflicted
+++ resolved
@@ -97,14 +97,6 @@
     try:
         return W_LongObject.fromfloat(space, w_value.floatval)
     except OverflowError:
-<<<<<<< HEAD
-        if isnan(w_value.floatval):
-            raise OperationError(
-                space.w_ValueError,
-                space.wrap("cannot convert float NaN to integer"))
-        raise OperationError(space.w_OverflowError,
-                             space.wrap("cannot convert float infinity to long"))
-=======
         raise OperationError(
             space.w_OverflowError,
             space.wrap("cannot convert float infinity to integer"))
@@ -112,7 +104,6 @@
         raise OperationError(space.w_ValueError,
                              space.wrap("cannot convert float NaN to integer"))
 
->>>>>>> ff84e5bf
 def trunc__Float(space, w_floatobj):
     whole = math.modf(w_floatobj.floatval)[1]
     try:
