import math
import operator
import sys

from rpython.rlib import rarithmetic, rfloat, jit
from rpython.rlib.rarithmetic import LONG_BIT, intmask, ovfcheck_float_to_int
from rpython.rlib.rarithmetic import int_between
from rpython.rlib.rbigint import rbigint
from rpython.rlib.rfloat import (
    DTSF_ADD_DOT_0, INFINITY, NAN,
    float_as_rbigint_ratio, formatd, isfinite)
from rpython.rlib.rstring import ParseStringError
from rpython.rlib.unroll import unrolling_iterable
from rpython.rtyper.lltypesystem.module.ll_math import math_fmod
from rpython.tool.sourcetools import func_with_new_name

from pypy.interpreter.baseobjspace import W_Root
from pypy.interpreter.error import OperationError, oefmt
from pypy.interpreter.gateway import WrappedDefault, interp2app, unwrap_spec
from pypy.interpreter.typedef import GetSetProperty, TypeDef
from pypy.objspace.std import newformat
from pypy.objspace.std.intobject import HASH_BITS, HASH_MODULUS, W_IntObject
from pypy.objspace.std.longobject import (
    W_AbstractLongObject, newlong_from_float)
from rpython.rlib.rarithmetic import (
    LONG_BIT, intmask, ovfcheck_float_to_int, r_uint)
from pypy.objspace.std.util import wrap_parsestringerror

HASH_INF  = 314159
HASH_NAN  = 0

# Here 0.30103 is an upper bound for log10(2)
NDIGITS_MAX = int((rfloat.DBL_MANT_DIG - rfloat.DBL_MIN_EXP) * 0.30103)
NDIGITS_MIN = -int((rfloat.DBL_MAX_EXP + 1) * 0.30103)

def float2string(x, code, precision):
    # we special-case explicitly inf and nan here
    if isfinite(x):
        s = formatd(x, code, precision, DTSF_ADD_DOT_0)
    elif math.isinf(x):
        if x > 0.0:
            s = "inf"
        else:
            s = "-inf"
    else:  # isnan(x):
        s = "nan"
    return s


def detect_floatformat():
    from rpython.rtyper.lltypesystem import rffi, lltype
    buf = lltype.malloc(rffi.CCHARP.TO, 8, flavor='raw')
    rffi.cast(rffi.DOUBLEP, buf)[0] = 9006104071832581.0
    packed = rffi.charpsize2str(buf, 8)
    if packed == "\x43\x3f\xff\x01\x02\x03\x04\x05":
        double_format = 'IEEE, big-endian'
    elif packed == "\x05\x04\x03\x02\x01\xff\x3f\x43":
        double_format = 'IEEE, little-endian'
    else:
        double_format = 'unknown'
    lltype.free(buf, flavor='raw')
    #
    buf = lltype.malloc(rffi.CCHARP.TO, 4, flavor='raw')
    rffi.cast(rffi.FLOATP, buf)[0] = rarithmetic.r_singlefloat(16711938.0)
    packed = rffi.charpsize2str(buf, 4)
    if packed == "\x4b\x7f\x01\x02":
        float_format = 'IEEE, big-endian'
    elif packed == "\x02\x01\x7f\x4b":
        float_format = 'IEEE, little-endian'
    else:
        float_format = 'unknown'
    lltype.free(buf, flavor='raw')

    return double_format, float_format

_double_format, _float_format = detect_floatformat()


_alpha = zip("abcdef", range(10, 16)) + zip("ABCDEF", range(10, 16))
_hex_to_int = zip("0123456789", range(10)) + _alpha
_hex_to_int_iterable = unrolling_iterable(_hex_to_int)

def _hex_from_char(c):
    for h, v in _hex_to_int_iterable:
        if h == c:
            return v
    return -1

def _hex_digit(s, j, co_end, float_digits):
    if j < float_digits:
        i = co_end - j
    else:
        i = co_end - 1 - j
    return _hex_from_char(s[i])

def _char_from_hex(number):
    return "0123456789abcdef"[number]


def make_compare_func(opname):
    op = getattr(operator, opname)

    if opname == 'eq' or opname == 'ne':
        def do_compare_bigint(f1, b2):
            """f1 is a float.  b2 is a bigint."""
            if not isfinite(f1) or math.floor(f1) != f1:
                return opname == 'ne'
            b1 = rbigint.fromfloat(f1)
            res = b1.eq(b2)
            if opname == 'ne':
                res = not res
            return res
    else:
        def do_compare_bigint(f1, b2):
            """f1 is a float.  b2 is a bigint."""
            if not isfinite(f1):
                return op(f1, 0.0)
            if opname == 'gt' or opname == 'le':
                # 'float > long'   <==>  'ceil(float) > long'
                # 'float <= long'  <==>  'ceil(float) <= long'
                f1 = math.ceil(f1)
            else:
                # 'float < long'   <==>  'floor(float) < long'
                # 'float >= long'  <==>  'floor(float) >= long'
                f1 = math.floor(f1)
            b1 = rbigint.fromfloat(f1)
            return getattr(b1, opname)(b2)

    def _compare(self, space, w_other):
        if isinstance(w_other, W_FloatObject):
            return space.newbool(op(self.floatval, w_other.floatval))
        if isinstance(w_other, W_IntObject):
            f1 = self.floatval
            i2 = space.int_w(w_other)
            # (double-)floats have always at least 48 bits of precision
            if LONG_BIT > 32 and not int_between(-1, i2 >> 48, 1):
                res = do_compare_bigint(f1, rbigint.fromint(i2))
            else:
                f2 = float(i2)
                res = op(f1, f2)
            return space.newbool(res)
        if isinstance(w_other, W_AbstractLongObject):
            return space.newbool(do_compare_bigint(self.floatval,
                                                   space.bigint_w(w_other)))
        return space.w_NotImplemented
    return func_with_new_name(_compare, 'descr_' + opname)

def newint_from_float(space, floatval):
    """This is also used from module/math/interp_math.py"""
    try:
        value = ovfcheck_float_to_int(floatval)
    except OverflowError:
        return newlong_from_float(space, floatval)
    else:
        return space.newint(value)


class W_FloatObject(W_Root):
    """This is a implementation of the app-level 'float' type.
    The constructor takes an RPython float as an argument."""
    _immutable_fields_ = ['floatval']

    def __init__(self, floatval):
        self.floatval = floatval

    def unwrap(self, space):
        return self.floatval

    def int_w(self, space, allow_conversion=True):
        self._typed_unwrap_error(space, "integer")

    def bigint_w(self, space, allow_conversion=True):
        self._typed_unwrap_error(space, "integer")

    def float_w(self, space, allow_conversion=True):
        return self.floatval

    def _float_w(self, space):
        return self.floatval

    def int(self, space):
        # this is a speed-up only, for space.int(w_float).
        if (type(self) is not W_FloatObject and
            space.is_overloaded(self, space.w_float, '__int__')):
            return W_Root.int(self, space)
        return self.descr_trunc(space)

    def is_w(self, space, w_other):
        from rpython.rlib.longlong2float import float2longlong
        if not isinstance(w_other, W_FloatObject):
            return False
        if self.user_overridden_class or w_other.user_overridden_class:
            return self is w_other
        one = float2longlong(space.float_w(self))
        two = float2longlong(space.float_w(w_other))
        return one == two

    def immutable_unique_id(self, space):
        if self.user_overridden_class:
            return None
        from rpython.rlib.longlong2float import float2longlong
        from pypy.objspace.std.util import IDTAG_FLOAT as tag
        from pypy.objspace.std.util import IDTAG_SHIFT
        val = float2longlong(space.float_w(self))
        b = rbigint.fromrarith_int(val)
        b = b.lshift(IDTAG_SHIFT).int_or_(tag)
        return space.newlong_from_rbigint(b)

    def __repr__(self):
        return "<W_FloatObject(%f)>" % self.floatval

    @staticmethod
    @unwrap_spec(w_x=WrappedDefault(0.0))
    def descr__new__(space, w_floattype, w_x, __posonly__):
        w_value = w_x     # 'x' is the keyword argument name in CPython
        if space.lookup(w_value, "__float__") is not None:
            w_obj = space.float(w_value)
            w_obj_type = space.type(w_obj)
            if not space.is_w(w_obj_type, space.w_float):
                space.warn(space.newtext(
                    "%s.__float__ returned non-float (type %s).  "
                    "The ability to return an instance of a strict subclass "
                    "of float is deprecated, and may be removed "
                    "in a future version of Python." %
                    (space.type(w_value).name, w_obj_type.name)),
                    space.w_DeprecationWarning)
            elif space.is_w(w_floattype, space.w_float):
                return w_obj
            value = space.float_w(w_obj)
        elif space.lookup(w_value, "__index__") is not None:
            w_obj = space.index(w_value)
            return space.float(w_obj)
        elif space.isinstance_w(w_value, space.w_unicode):
            from unicodeobject import unicode_to_decimal_w
            value = _string_to_float(space, w_value,
                                     unicode_to_decimal_w(space, w_value))
        else:
            try:
                value = space.charbuf_w(w_value)
            except OperationError as e:
                if e.match(space, space.w_TypeError):
                    raise oefmt(space.w_TypeError,
                                "float() argument must be a string or a "
                                "number, not '%T'", w_value)
                raise
            value = _string_to_float(space, w_value, value)
        w_obj = space.allocate_instance(W_FloatObject, w_floattype)
        W_FloatObject.__init__(w_obj, value)
        return w_obj

    @staticmethod
    @unwrap_spec(kind='text')
    def descr___getformat__(space, w_cls, kind):
        if kind == "float":
            return space.newtext(_float_format)
        elif kind == "double":
            return space.newtext(_double_format)
        raise oefmt(space.w_ValueError, "only float and double are valid")

    @staticmethod
    @unwrap_spec(s='text')
    def descr_fromhex(space, w_cls, s):
        """float.fromhex(string) -> float

        Create a floating-point number from a hexadecimal string.
        >>> float.fromhex('0x1.ffffp10')
        2047.984375
        >>> float.fromhex('-0x1p-1074')
        -5e-324

        """
        length = len(s)
        i = 0
        value = 0.0
        while i < length and s[i].isspace():
            i += 1
        if i == length:
            raise oefmt(space.w_ValueError, "invalid hex string")
        sign = 1
        if s[i] == "-":
            sign = -1
            i += 1
        elif s[i] == "+":
            i += 1
        if length == i:
            raise oefmt(space.w_ValueError, "invalid hex string")
        if s[i] == "i" or s[i] == "I":
            i += 1
            if length - i >= 2 and s[i:i + 2].lower() == "nf":
                i += 2
                value = rfloat.INFINITY
                if length - i >= 5 and s[i:i + 5].lower() == "inity":
                    i += 5
        elif s[i] == "n" or s[i] == "N":
            i += 1
            if length - i >= 2 and s[i:i + 2].lower() == "an":
                i += 2
                value = rfloat.NAN
        else:
            if (s[i] == "0" and length - i > 1 and
                (s[i + 1] == "x" or s[i + 1] == "X")):
                i += 2
            co_start = i
            while i < length and _hex_from_char(s[i]) >= 0:
                i += 1
            whole_end = i
            if i < length and s[i] == ".":
                i += 1
                while i < length and _hex_from_char(s[i]) >= 0:
                    i += 1
                co_end = i - 1
            else:
                co_end = i
            total_digits = co_end - co_start
            float_digits = co_end - whole_end
            if not total_digits:
                raise oefmt(space.w_ValueError, "invalid hex string")
            const_one = rfloat.DBL_MIN_EXP - rfloat.DBL_MANT_DIG + sys.maxint // 2
            const_two = sys.maxint // 2 + 1 - rfloat.DBL_MAX_EXP
            if total_digits > min(const_one, const_two) // 4:
                raise oefmt(space.w_ValueError, "way too long")
            if i < length and (s[i] == "p" or s[i] == "P"):
                i += 1
                if i == length:
                    raise oefmt(space.w_ValueError, "invalid hex string")
                exp_sign = 1
                if s[i] == "-" or s[i] == "+":
                    if s[i] == "-":
                        exp_sign = -1
                    i += 1
                    if i == length:
                        raise oefmt(space.w_ValueError, "invalid hex string")
                if not s[i].isdigit():
                    raise oefmt(space.w_ValueError, "invalid hex string")
                exp = ord(s[i]) - ord('0')
                i += 1
                while i < length and s[i].isdigit():
                    exp = exp * 10 + (ord(s[i]) - ord('0'))
                    if exp >= (sys.maxint-9) // 10:
                        if exp_sign > 0:
                            exp_sign = 2    # overflow in positive numbers
                        else:
                            exp_sign = -2   # overflow in negative numbers
                    i += 1
                if exp_sign == -1:
                    exp = -exp
                elif exp_sign == -2:
                    exp = -sys.maxint / 2
                elif exp_sign == 2:
                    exp = sys.maxint / 2
            else:
                exp = 0
            while (total_digits and
                   _hex_digit(s, total_digits - 1, co_end, float_digits) == 0):
                total_digits -= 1
            if not total_digits or exp <= -sys.maxint / 2:
                value = 0.0
            elif exp >= sys.maxint // 2:
                raise oefmt(space.w_OverflowError, "too large")
            else:
                exp -= 4 * float_digits
                top_exp = exp + 4 * (total_digits - 1)
                digit = _hex_digit(s, total_digits - 1, co_end, float_digits)
                while digit:
                    top_exp += 1
                    digit //= 2
                if top_exp < rfloat.DBL_MIN_EXP - rfloat.DBL_MANT_DIG:
                    value = 0.0
                elif top_exp > rfloat.DBL_MAX_EXP:
                    raise oefmt(space.w_OverflowError, "too large")
                else:
                    lsb = max(top_exp, rfloat.DBL_MIN_EXP) - rfloat.DBL_MANT_DIG
                    value = 0
                    if exp >= lsb:
                        for j in range(total_digits - 1, -1, -1):
                            value = 16.0 * value + _hex_digit(s, j, co_end,
                                                              float_digits)
                        value = math.ldexp(value, exp)
                    else:
                        half_eps = 1 << ((lsb - exp - 1) % 4)
                        key_digit = (lsb - exp - 1) // 4
                        for j in range(total_digits - 1, key_digit, -1):
                            value = 16.0 * value + _hex_digit(s, j, co_end,
                                                              float_digits)
                        digit = _hex_digit(s, key_digit, co_end, float_digits)
                        value = 16.0 * value + (digit & (16 - 2*half_eps))
                        if digit & half_eps:
                            round_up = False
                            if (digit & (3 * half_eps - 1) or
                                (half_eps == 8 and key_digit + 1 < float_digits and
                                 _hex_digit(s, key_digit + 1, co_end, float_digits) & 1)):
                                round_up = True
                            else:
                                for j in range(key_digit - 1, -1, -1):
                                    if _hex_digit(s, j, co_end, float_digits):
                                        round_up = True
                                        break
                            if round_up:
                                value += 2 * half_eps
                                mant_dig = rfloat.DBL_MANT_DIG
                                if (top_exp == rfloat.DBL_MAX_EXP and
                                    value == math.ldexp(2 * half_eps, mant_dig)):
                                    raise oefmt(space.w_OverflowError, "too large")
                        value = math.ldexp(value, (exp + 4*key_digit))
        while i < length and s[i].isspace():
            i += 1
        if i != length:
            raise oefmt(space.w_ValueError, "invalid hex string")
        w_float = space.newfloat(sign * value)
        return space.call_function(w_cls, w_float)

    def _to_float(self, space, w_obj):
        if isinstance(w_obj, W_FloatObject):
            return w_obj
        if space.isinstance_w(w_obj, space.w_int):
            return W_FloatObject(space.float_w(w_obj))

    def descr___round__(self, space, w_ndigits=None):
        return _round_float(space, self, w_ndigits)

    def descr_repr(self, space):
        return space.newtext(float2string(self.floatval, 'r', 0))
    descr_str = func_with_new_name(descr_repr, 'descr_str')

    def descr_hash(self, space):
        h = _hash_float(self.floatval)
        return space.newint(h)

    def descr_format(self, space, w_spec):
        return newformat.run_formatter(space, w_spec, "format_float", self)

    def descr_bool(self, space):
        return space.newbool(self.floatval != 0.0)

    def descr_float(self, space):
        if space.is_w(space.type(self), space.w_float):
            return self
        a = self.floatval
        return W_FloatObject(a)

    def descr_trunc(self, space):
        return newint_from_float(space, self.floatval)

    def descr_floor(self, space):
        return newint_from_float(space, math.floor(self.floatval))

    def descr_ceil(self, space):
        return newint_from_float(space, math.ceil(self.floatval))

    def descr_neg(self, space):
        return W_FloatObject(-self.floatval)

    def descr_pos(self, space):
        return self.descr_float(space)

    def descr_abs(self, space):
        return W_FloatObject(abs(self.floatval))

    def descr_getnewargs(self, space):
        return space.newtuple([self.descr_float(space)])

    descr_eq = make_compare_func('eq')
    descr_ne = make_compare_func('ne')
    descr_lt = make_compare_func('lt')
    descr_le = make_compare_func('le')
    descr_gt = make_compare_func('gt')
    descr_ge = make_compare_func('ge')

    def descr_add(self, space, w_rhs):
        w_rhs = self._to_float(space, w_rhs)
        if w_rhs is None:
            return space.w_NotImplemented
        return W_FloatObject(self.floatval + w_rhs.floatval)

    def descr_radd(self, space, w_lhs):
        w_lhs = self._to_float(space, w_lhs)
        if w_lhs is None:
            return space.w_NotImplemented
        return W_FloatObject(w_lhs.floatval + self.floatval)

    def descr_sub(self, space, w_rhs):
        w_rhs = self._to_float(space, w_rhs)
        if w_rhs is None:
            return space.w_NotImplemented
        return W_FloatObject(self.floatval - w_rhs.floatval)

    def descr_rsub(self, space, w_lhs):
        w_lhs = self._to_float(space, w_lhs)
        if w_lhs is None:
            return space.w_NotImplemented
        return W_FloatObject(w_lhs.floatval - self.floatval)

    def descr_mul(self, space, w_rhs):
        w_rhs = self._to_float(space, w_rhs)
        if w_rhs is None:
            return space.w_NotImplemented
        return W_FloatObject(self.floatval * w_rhs.floatval)

    def descr_rmul(self, space, w_lhs):
        w_lhs = self._to_float(space, w_lhs)
        if w_lhs is None:
            return space.w_NotImplemented
        return W_FloatObject(w_lhs.floatval * self.floatval)

    def descr_div(self, space, w_rhs):
        w_rhs = self._to_float(space, w_rhs)
        if w_rhs is None:
            return space.w_NotImplemented
        rhs = w_rhs.floatval
        if rhs == 0.0:
            raise oefmt(space.w_ZeroDivisionError, "float division by zero")
        return W_FloatObject(self.floatval / rhs)

    def descr_rdiv(self, space, w_lhs):
        w_lhs = self._to_float(space, w_lhs)
        if w_lhs is None:
            return space.w_NotImplemented
        selfval = self.floatval
        if selfval == 0.0:
            raise oefmt(space.w_ZeroDivisionError, "float division by zero")
        return W_FloatObject(w_lhs.floatval / selfval)

    def descr_floordiv(self, space, w_rhs):
        w_rhs = self._to_float(space, w_rhs)
        if w_rhs is None:
            return space.w_NotImplemented
        return _divmod_w(space, self, w_rhs)[0]

    def descr_rfloordiv(self, space, w_lhs):
        w_lhs = self._to_float(space, w_lhs)
        if w_lhs is None:
            return space.w_NotImplemented
        return _divmod_w(space, w_lhs, self)[0]

    def descr_mod(self, space, w_rhs):
        w_rhs = self._to_float(space, w_rhs)
        if w_rhs is None:
            return space.w_NotImplemented
        x = self.floatval
        y = w_rhs.floatval
        if y == 0.0:
            raise oefmt(space.w_ZeroDivisionError, "float modulo")
        mod = math_fmod(x, y)
        if mod:
            # ensure the remainder has the same sign as the denominator
            if (y < 0.0) != (mod < 0.0):
                mod += y
        else:
            # the remainder is zero, and in the presence of signed zeroes
            # fmod returns different results across platforms; ensure
            # it has the same sign as the denominator; we'd like to do
            # "mod = y * 0.0", but that may get optimized away
            mod = math.copysign(0.0, y)

        return W_FloatObject(mod)

    def descr_rmod(self, space, w_lhs):
        w_lhs = self._to_float(space, w_lhs)
        if w_lhs is None:
            return space.w_NotImplemented
        return w_lhs.descr_mod(space, self)

    def descr_divmod(self, space, w_rhs):
        w_rhs = self._to_float(space, w_rhs)
        if w_rhs is None:
            return space.w_NotImplemented
        return space.newtuple(_divmod_w(space, self, w_rhs))

    def descr_rdivmod(self, space, w_lhs):
        w_lhs = self._to_float(space, w_lhs)
        if w_lhs is None:
            return space.w_NotImplemented
        return space.newtuple(_divmod_w(space, w_lhs, self))

    @unwrap_spec(w_third_arg=WrappedDefault(None))
    def descr_pow(self, space, w_rhs, w_third_arg):
        w_rhs = self._to_float(space, w_rhs)
        if w_rhs is None:
            return space.w_NotImplemented
        if not space.is_w(w_third_arg, space.w_None):
            raise oefmt(space.w_TypeError, "pow() 3rd argument not allowed "
                                           "unless all arguments are integers")
        x = self.floatval
        y = w_rhs.floatval

        try:
            result = _pow(space, x, y)
        except PowDomainError:
            # Negative numbers raised to fractional powers become complex
            return space.pow(space.newcomplex(x, 0.0),
                             space.newcomplex(y, 0.0),
                             w_third_arg)
        return W_FloatObject(result)

    @unwrap_spec(w_third_arg=WrappedDefault(None))
    def descr_rpow(self, space, w_lhs, w_third_arg):
        w_lhs = self._to_float(space, w_lhs)
        if w_lhs is None:
            return space.w_NotImplemented
        return w_lhs.descr_pow(space, self, w_third_arg)

    def descr_get_real(self, space):
        return space.float(self)

    def descr_get_imag(self, space):
        return space.newfloat(0.0)

    def descr_conjugate(self, space):
        return space.float(self)

    def descr_is_integer(self, space):
        v = self.floatval
        if not rfloat.isfinite(v):
            return space.w_False
        return space.newbool(math.floor(v) == v)

    def descr_as_integer_ratio(self, space):
        """float.as_integer_ratio() -> (int, int)

        Return a pair of integers, whose ratio is exactly equal to the
        original float and with a positive denominator.  Raise
        OverflowError on infinities and a ValueError on NaNs.

        >>> (10.0).as_integer_ratio()
        (10, 1)
        >>> (0.0).as_integer_ratio()
        (0, 1)
        >>> (-.25).as_integer_ratio()
        (-1, 4)

        """
        value = self.floatval
        try:
            num, den = float_as_rbigint_ratio(value)
        except OverflowError:
            raise oefmt(space.w_OverflowError,
                        "cannot convert Infinity to integer ratio")
        except ValueError:
            raise oefmt(space.w_ValueError,
                        "cannot convert NaN to integer ratio")

        w_num = space.newlong_from_rbigint(num)
        w_den = space.newlong_from_rbigint(den)
        # Try to return int
        return space.newtuple2(space.int(w_num), space.int(w_den))

    def descr_hex(self, space):
        """float.hex() -> string

        Return a hexadecimal representation of a floating-point
        number.

        >>> (-0.1).hex()
        '-0x1.999999999999ap-4'
        >>> 3.14159.hex()
        '0x1.921f9f01b866ep+1'

        """
        TOHEX_NBITS = rfloat.DBL_MANT_DIG + 3 - (rfloat.DBL_MANT_DIG + 2) % 4
        value = self.floatval
        if not isfinite(value):
            return self.descr_str(space)
        if value == 0.0:
            if math.copysign(1., value) == -1.:
                return space.newtext("-0x0.0p+0")
            else:
                return space.newtext("0x0.0p+0")
        mant, exp = math.frexp(value)
        shift = 1 - max(rfloat.DBL_MIN_EXP - exp, 0)
        mant = math.ldexp(mant, shift)
        mant = abs(mant)
        exp -= shift
        result = ['\0'] * ((TOHEX_NBITS - 1) // 4 + 2)
        result[0] = _char_from_hex(int(mant))
        mant -= int(mant)
        result[1] = "."
        for i in range((TOHEX_NBITS - 1) // 4):
            mant *= 16.0
            result[i + 2] = _char_from_hex(int(mant))
            mant -= int(mant)
        if exp < 0:
            sign = "-"
        else:
            sign = "+"
        exp = abs(exp)
        s = ''.join(result)
        if value < 0.0:
            return space.newtext("-0x%sp%s%d" % (s, sign, exp))
        else:
            return space.newtext("0x%sp%s%d" % (s, sign, exp))


W_FloatObject.typedef = TypeDef("float",
    __doc__ = '''float(x) -> floating point number

Convert a string or number to a floating point number, if possible.''',
    __new__ = interp2app(W_FloatObject.descr__new__),
    __getformat__ = interp2app(W_FloatObject.descr___getformat__, as_classmethod=True),
    __round__ = interp2app(W_FloatObject.descr___round__),
    fromhex = interp2app(W_FloatObject.descr_fromhex, as_classmethod=True),
    __repr__ = interp2app(W_FloatObject.descr_repr),
    __str__ = interp2app(W_FloatObject.descr_str),
    __hash__ = interp2app(W_FloatObject.descr_hash),
    __format__ = interp2app(W_FloatObject.descr_format),
    __bool__ = interp2app(W_FloatObject.descr_bool),
    __int__ = interp2app(W_FloatObject.descr_trunc),
    __float__ = interp2app(W_FloatObject.descr_float),
    __trunc__ = interp2app(W_FloatObject.descr_trunc),
    __floor__ = interp2app(W_FloatObject.descr_floor),
    __ceil__ = interp2app(W_FloatObject.descr_ceil),
    __neg__ = interp2app(W_FloatObject.descr_neg),
    __pos__ = interp2app(W_FloatObject.descr_pos),
    __abs__ = interp2app(W_FloatObject.descr_abs),
    __getnewargs__ = interp2app(W_FloatObject.descr_getnewargs),

    __eq__ = interp2app(W_FloatObject.descr_eq),
    __ne__ = interp2app(W_FloatObject.descr_ne),
    __lt__ = interp2app(W_FloatObject.descr_lt),
    __le__ = interp2app(W_FloatObject.descr_le),
    __gt__ = interp2app(W_FloatObject.descr_gt),
    __ge__ = interp2app(W_FloatObject.descr_ge),

    __add__ = interp2app(W_FloatObject.descr_add),
    __radd__ = interp2app(W_FloatObject.descr_radd),
    __sub__ = interp2app(W_FloatObject.descr_sub),
    __rsub__ = interp2app(W_FloatObject.descr_rsub),
    __mul__ = interp2app(W_FloatObject.descr_mul),
    __rmul__ = interp2app(W_FloatObject.descr_rmul),
    __truediv__ = interp2app(W_FloatObject.descr_div),
    __rtruediv__ = interp2app(W_FloatObject.descr_rdiv),
    __floordiv__ = interp2app(W_FloatObject.descr_floordiv),
    __rfloordiv__ = interp2app(W_FloatObject.descr_rfloordiv),
    __mod__ = interp2app(W_FloatObject.descr_mod),
    __rmod__ = interp2app(W_FloatObject.descr_rmod),
    __divmod__ = interp2app(W_FloatObject.descr_divmod),
    __rdivmod__ = interp2app(W_FloatObject.descr_rdivmod),
    __pow__ = interp2app(W_FloatObject.descr_pow),
    __rpow__ = interp2app(W_FloatObject.descr_rpow),

    real = GetSetProperty(W_FloatObject.descr_get_real),
    imag = GetSetProperty(W_FloatObject.descr_get_imag),
    conjugate = interp2app(W_FloatObject.descr_conjugate),
    is_integer = interp2app(W_FloatObject.descr_is_integer),
    as_integer_ratio = interp2app(W_FloatObject.descr_as_integer_ratio),
    hex = interp2app(W_FloatObject.descr_hex),
)

def _remove_underscores(string):
    i = 0
    prev = '?'
    res = []
    for i in range(len(string)):
        c = string[i]
        if c == '_':
            # undercores can only come after digits
            if not ord('0') <= ord(prev) <= ord('9'):
                raise ValueError
        else:
            res.append(c)
            # undercores can only come before digits
            if prev == '_' and not ord('0') <= ord(c) <= ord('9'):
                raise ValueError
        prev = c
    if prev == "_": # not allowed at end
        raise ValueError
    return "".join(res)

<<<<<<< HEAD
def _string_to_float(space, w_source, string):
    try:
        if "_" in string:
            string = _remove_underscores(string)
    except ValueError:
        pass
    else:
        try:
            return rfloat.string_to_float(string)
        except ParseStringError as e:
            pass
    raise oefmt(space.w_ValueError,
                "could not convert string to float: %R", w_source)

def _hash_float(space, v):
=======
@jit.elidable
def _hash_float(v):
>>>>>>> 011a90ef
    if not isfinite(v):
        if math.isinf(v):
            return HASH_INF if v > 0 else -HASH_INF
        return HASH_NAN

    m, e = math.frexp(v)

    sign = 1
    if m < 0:
        sign = -1
        m = -m

    # process 28 bits at a time;  this should work well both for binary
    # and hexadecimal floating point.
    x = r_uint(0)
    while m:
        x = ((x << 28) & HASH_MODULUS) | x >> (HASH_BITS - 28)
        m *= 268435456.0  # 2**28
        e -= 28
        y = r_uint(m)  # pull out integer part
        m -= y
        x += y
        if x >= HASH_MODULUS:
            x -= HASH_MODULUS

    # adjust for the exponent;  first reduce it modulo HASH_BITS
    e = e % HASH_BITS if e >= 0 else HASH_BITS - 1 - ((-1 - e) % HASH_BITS)
    x = ((x << e) & HASH_MODULUS) | x >> (HASH_BITS - e)

    x = intmask(intmask(x) * sign)
    x -= (x == -1)
    return x


def _divmod_w(space, w_float1, w_float2):
    x = w_float1.floatval
    y = w_float2.floatval
    if y == 0.0:
        raise oefmt(space.w_ZeroDivisionError, "float modulo")
    mod = math_fmod(x, y)
    # fmod is typically exact, so vx-mod is *mathematically* an
    # exact multiple of wx.  But this is fp arithmetic, and fp
    # vx - mod is an approximation; the result is that div may
    # not be an exact integral value after the division, although
    # it will always be very close to one.
    div = (x - mod) / y
    if (mod):
        # ensure the remainder has the same sign as the denominator
        if ((y < 0.0) != (mod < 0.0)):
            mod += y
            div -= 1.0
    else:
        # the remainder is zero, and in the presence of signed zeroes
        # fmod returns different results across platforms; ensure
        # it has the same sign as the denominator; we'd like to do
        # "mod = wx * 0.0", but that may get optimized away
        mod *= mod  # hide "mod = +0" from optimizer
        if y < 0.0:
            mod = -mod
    # snap quotient to nearest integral value
    if div:
        floordiv = math.floor(div)
        if (div - floordiv > 0.5):
            floordiv += 1.0
    else:
        # div is zero - get the same sign as the true quotient
        div *= div  # hide "div = +0" from optimizers
        floordiv = div * x / y  # zero w/ sign of vx/wx

    return [W_FloatObject(floordiv), W_FloatObject(mod)]


class PowDomainError(ValueError):
    """Signals a negative number raised to a fractional power"""

def _pow(space, x, y):
    # Sort out special cases here instead of relying on pow()
    if y == 2.0:       # special case for performance:
        return x * x   # x * x is always correct
    if y == 0.0:
        # x**0 is 1, even 0**0
        return 1.0
    if math.isnan(x):
        # nan**y = nan, unless y == 0
        return x
    if math.isnan(y):
        # x**nan = nan, unless x == 1; x**nan = x
        if x == 1.0:
            return 1.0
        else:
            return y
    if math.isinf(y):
        # x**inf is: 0.0 if abs(x) < 1; 1.0 if abs(x) == 1; inf if
        # abs(x) > 1 (including case where x infinite)
        #
        # x**-inf is: inf if abs(x) < 1; 1.0 if abs(x) == 1; 0.0 if
        # abs(x) > 1 (including case where v infinite)
        x = abs(x)
        if x == 1.0:
            return 1.0
        elif (y > 0.0) == (x > 1.0):
            return INFINITY
        else:
            return 0.0
    if math.isinf(x):
        # (+-inf)**w is: inf for w positive, 0 for w negative; in oth
        # cases, we need to add the appropriate sign if w is an odd
        # integer.
        y_is_odd = math.fmod(abs(y), 2.0) == 1.0
        if y > 0.0:
            if y_is_odd:
                return x
            else:
                return abs(x)
        else:
            if y_is_odd:
                return math.copysign(0.0, x)
            else:
                return 0.0

    if x == 0.0:
        if y < 0.0:
            raise oefmt(space.w_ZeroDivisionError,
                        "0.0 cannot be raised to a negative power")

    negate_result = False
    # special case: "(-1.0) ** bignum" should not raise PowDomainError,
    # unlike "math.pow(-1.0, bignum)".  See http://mail.python.org/
    # -           pipermail/python-bugs-list/2003-March/016795.html
    if x < 0.0:
        if math.isnan(y):
            return NAN
        if math.floor(y) != y:
            raise PowDomainError
        # y is an exact integer, albeit perhaps a very large one.
        # Replace x by its absolute value and remember to negate the
        # pow result if y is odd.
        x = -x
        negate_result = math.fmod(abs(y), 2.0) == 1.0

    if x == 1.0:
        # (-1) ** large_integer also ends up here
        if negate_result:
            return -1.0
        else:
            return 1.0

    try:
        # We delegate to our implementation of math.pow() the error detection.
        z = math.pow(x, y)
    except OverflowError:
        raise oefmt(space.w_OverflowError, "float power")
    except ValueError:
        raise oefmt(space.w_ValueError, "float power")

    if negate_result:
        z = -z
    return z


def _round_float(space, w_float, w_ndigits=None):
    # Algorithm copied directly from CPython
    x = w_float.floatval

    if space.is_none(w_ndigits):
        # single-argument round: round to nearest integer
        rounded = rfloat.round_away(x)
        if math.fabs(x - rounded) == 0.5:
            # halfway case: round to even
            rounded = 2.0 * rfloat.round_away(x / 2.0)
        return newint_from_float(space, rounded)

    # interpret 2nd argument as a Py_ssize_t; clip on overflow
    ndigits = space.getindex_w(w_ndigits, None)

    # nans and infinities round to themselves
    if not rfloat.isfinite(x):
        return space.newfloat(x)

    # Deal with extreme values for ndigits. For ndigits > NDIGITS_MAX, x
    # always rounds to itself.  For ndigits < NDIGITS_MIN, x always
    # rounds to +-0.0
    if ndigits > NDIGITS_MAX:
        return space.newfloat(x)
    elif ndigits < NDIGITS_MIN:
        # return 0.0, but with sign of x
        return space.newfloat(0.0 * x)

    # finite x, and ndigits is not unreasonably large
    z = rfloat.round_double(x, ndigits, half_even=True)
    if math.isinf(z):
        raise oefmt(space.w_OverflowError, "overflow occurred during round")
    return space.newfloat(z)<|MERGE_RESOLUTION|>--- conflicted
+++ resolved
@@ -765,7 +765,6 @@
         raise ValueError
     return "".join(res)
 
-<<<<<<< HEAD
 def _string_to_float(space, w_source, string):
     try:
         if "_" in string:
@@ -780,11 +779,8 @@
     raise oefmt(space.w_ValueError,
                 "could not convert string to float: %R", w_source)
 
-def _hash_float(space, v):
-=======
 @jit.elidable
 def _hash_float(v):
->>>>>>> 011a90ef
     if not isfinite(v):
         if math.isinf(v):
             return HASH_INF if v > 0 else -HASH_INF
