import math
import operator
import sys

from rpython.rlib import rarithmetic, rfloat
from rpython.rlib.rarithmetic import LONG_BIT, intmask, ovfcheck_float_to_int
from rpython.rlib.rarithmetic import int_between
from rpython.rlib.rbigint import rbigint
from rpython.rlib.rfloat import (
    DTSF_ADD_DOT_0, INFINITY, NAN,
    float_as_rbigint_ratio, formatd, isfinite)
from rpython.rlib.rstring import ParseStringError
from rpython.rlib.unroll import unrolling_iterable
from rpython.rtyper.lltypesystem.module.ll_math import math_fmod
from rpython.tool.sourcetools import func_with_new_name

from pypy.interpreter.baseobjspace import W_Root
from pypy.interpreter.error import OperationError, oefmt
from pypy.interpreter.gateway import WrappedDefault, interp2app, unwrap_spec
from pypy.interpreter.typedef import GetSetProperty, TypeDef
from pypy.objspace.std import newformat
from pypy.objspace.std.intobject import HASH_BITS, HASH_MODULUS, W_IntObject
from pypy.objspace.std.longobject import (
    W_AbstractLongObject, newlong_from_float)
from rpython.rlib.rarithmetic import (
    LONG_BIT, intmask, ovfcheck_float_to_int, r_uint)
from pypy.objspace.std.util import wrap_parsestringerror

HASH_INF  = 314159
HASH_NAN  = 0

# Here 0.30103 is an upper bound for log10(2)
NDIGITS_MAX = int((rfloat.DBL_MANT_DIG - rfloat.DBL_MIN_EXP) * 0.30103)
NDIGITS_MIN = -int((rfloat.DBL_MAX_EXP + 1) * 0.30103)

def float2string(x, code, precision):
    # we special-case explicitly inf and nan here
    if isfinite(x):
        s = formatd(x, code, precision, DTSF_ADD_DOT_0)
    elif math.isinf(x):
        if x > 0.0:
            s = "inf"
        else:
            s = "-inf"
    else:  # isnan(x):
        s = "nan"
    return s


def detect_floatformat():
    from rpython.rtyper.lltypesystem import rffi, lltype
    buf = lltype.malloc(rffi.CCHARP.TO, 8, flavor='raw')
    rffi.cast(rffi.DOUBLEP, buf)[0] = 9006104071832581.0
    packed = rffi.charpsize2str(buf, 8)
    if packed == "\x43\x3f\xff\x01\x02\x03\x04\x05":
        double_format = 'IEEE, big-endian'
    elif packed == "\x05\x04\x03\x02\x01\xff\x3f\x43":
        double_format = 'IEEE, little-endian'
    else:
        double_format = 'unknown'
    lltype.free(buf, flavor='raw')
    #
    buf = lltype.malloc(rffi.CCHARP.TO, 4, flavor='raw')
    rffi.cast(rffi.FLOATP, buf)[0] = rarithmetic.r_singlefloat(16711938.0)
    packed = rffi.charpsize2str(buf, 4)
    if packed == "\x4b\x7f\x01\x02":
        float_format = 'IEEE, big-endian'
    elif packed == "\x02\x01\x7f\x4b":
        float_format = 'IEEE, little-endian'
    else:
        float_format = 'unknown'
    lltype.free(buf, flavor='raw')

    return double_format, float_format

_double_format, _float_format = detect_floatformat()


_alpha = zip("abcdef", range(10, 16)) + zip("ABCDEF", range(10, 16))
_hex_to_int = zip("0123456789", range(10)) + _alpha
_hex_to_int_iterable = unrolling_iterable(_hex_to_int)

def _hex_from_char(c):
    for h, v in _hex_to_int_iterable:
        if h == c:
            return v
    return -1

def _hex_digit(s, j, co_end, float_digits):
    if j < float_digits:
        i = co_end - j
    else:
        i = co_end - 1 - j
    return _hex_from_char(s[i])

def _char_from_hex(number):
    return "0123456789abcdef"[number]


def make_compare_func(opname):
    op = getattr(operator, opname)

    if opname == 'eq' or opname == 'ne':
        def do_compare_bigint(f1, b2):
            """f1 is a float.  b2 is a bigint."""
            if not isfinite(f1) or math.floor(f1) != f1:
                return opname == 'ne'
            b1 = rbigint.fromfloat(f1)
            res = b1.eq(b2)
            if opname == 'ne':
                res = not res
            return res
    else:
        def do_compare_bigint(f1, b2):
            """f1 is a float.  b2 is a bigint."""
            if not isfinite(f1):
                return op(f1, 0.0)
            if opname == 'gt' or opname == 'le':
                # 'float > long'   <==>  'ceil(float) > long'
                # 'float <= long'  <==>  'ceil(float) <= long'
                f1 = math.ceil(f1)
            else:
                # 'float < long'   <==>  'floor(float) < long'
                # 'float >= long'  <==>  'floor(float) >= long'
                f1 = math.floor(f1)
            b1 = rbigint.fromfloat(f1)
            return getattr(b1, opname)(b2)

    def _compare(self, space, w_other):
        if isinstance(w_other, W_FloatObject):
            return space.newbool(op(self.floatval, w_other.floatval))
        if isinstance(w_other, W_IntObject):
            f1 = self.floatval
            i2 = space.int_w(w_other)
            # (double-)floats have always at least 48 bits of precision
            if LONG_BIT > 32 and not int_between(-1, i2 >> 48, 1):
                res = do_compare_bigint(f1, rbigint.fromint(i2))
            else:
                f2 = float(i2)
                res = op(f1, f2)
            return space.newbool(res)
        if isinstance(w_other, W_AbstractLongObject):
            return space.newbool(do_compare_bigint(self.floatval,
                                                   space.bigint_w(w_other)))
        return space.w_NotImplemented
    return func_with_new_name(_compare, 'descr_' + opname)

def newint_from_float(space, floatval):
    """This is also used from module/math/interp_math.py"""
    try:
        value = ovfcheck_float_to_int(floatval)
    except OverflowError:
        return newlong_from_float(space, floatval)
    else:
        return space.newint(value)


class W_FloatObject(W_Root):
    """This is a implementation of the app-level 'float' type.
    The constructor takes an RPython float as an argument."""
    _immutable_fields_ = ['floatval']

    def __init__(self, floatval):
        self.floatval = floatval

    def unwrap(self, space):
        return self.floatval

    def int_w(self, space, allow_conversion=True):
        self._typed_unwrap_error(space, "integer")

    def bigint_w(self, space, allow_conversion=True):
        self._typed_unwrap_error(space, "integer")

    def float_w(self, space, allow_conversion=True):
        return self.floatval

    def _float_w(self, space):
        return self.floatval

    def int(self, space):
        # this is a speed-up only, for space.int(w_float).
        if (type(self) is not W_FloatObject and
            space.is_overloaded(self, space.w_float, '__int__')):
            return W_Root.int(self, space)
        return self.descr_trunc(space)

    def is_w(self, space, w_other):
        from rpython.rlib.longlong2float import float2longlong
        if not isinstance(w_other, W_FloatObject):
            return False
        if self.user_overridden_class or w_other.user_overridden_class:
            return self is w_other
        one = float2longlong(space.float_w(self))
        two = float2longlong(space.float_w(w_other))
        return one == two

    def immutable_unique_id(self, space):
        if self.user_overridden_class:
            return None
        from rpython.rlib.longlong2float import float2longlong
        from pypy.objspace.std.util import IDTAG_FLOAT as tag
        from pypy.objspace.std.util import IDTAG_SHIFT
        val = float2longlong(space.float_w(self))
        b = rbigint.fromrarith_int(val)
        b = b.lshift(IDTAG_SHIFT).int_or_(tag)
        return space.newlong_from_rbigint(b)

    def __repr__(self):
        return "<W_FloatObject(%f)>" % self.floatval

    @staticmethod
    @unwrap_spec(w_x=WrappedDefault(0.0))
    def descr__new__(space, w_floattype, w_x, __posonly__):
        def _string_to_float(space, w_source, string):
            try:
                if "_" in string:
                    string = _remove_underscores(string)
            except ValueError:
                pass
            else:
                try:
                    return rfloat.string_to_float(string)
                except ParseStringError as e:
                    pass
            raise oefmt(space.w_ValueError,
                        "could not convert string to float: %R", w_source)

        w_value = w_x     # 'x' is the keyword argument name in CPython
        if space.lookup(w_value, "__float__") is not None:
            w_obj = space.float(w_value)
            w_obj_type = space.type(w_obj)
            if not space.is_w(w_obj_type, space.w_float):
                space.warn(space.newtext(
                    "%s.__float__ returned non-float (type %s).  "
                    "The ability to return an instance of a strict subclass "
                    "of float is deprecated, and may be removed "
                    "in a future version of Python." %
                    (space.type(w_value).name, w_obj_type.name)),
                    space.w_DeprecationWarning)
            elif space.is_w(w_floattype, space.w_float):
                return w_obj
            value = space.float_w(w_obj)
        elif space.lookup(w_value, "__index__") is not None:
            w_obj = space.index(w_value)
            return space.float(w_obj)
        elif space.isinstance_w(w_value, space.w_unicode):
            from unicodeobject import unicode_to_decimal_w
            value = _string_to_float(space, w_value,
                                     unicode_to_decimal_w(space, w_value))
        else:
            try:
                value = space.charbuf_w(w_value)
            except OperationError as e:
                if e.match(space, space.w_TypeError):
                    raise oefmt(space.w_TypeError,
                                "float() argument must be a string or a "
                                "number, not '%T'", w_value)
                raise
            value = _string_to_float(space, w_value, value)
        w_obj = space.allocate_instance(W_FloatObject, w_floattype)
        W_FloatObject.__init__(w_obj, value)
        return w_obj

    @staticmethod
    @unwrap_spec(kind='text')
    def descr___getformat__(space, w_cls, kind):
        if kind == "float":
            return space.newtext(_float_format)
        elif kind == "double":
            return space.newtext(_double_format)
        raise oefmt(space.w_ValueError, "only float and double are valid")

    @staticmethod
    @unwrap_spec(s='text')
    def descr_fromhex(space, w_cls, s):
        """float.fromhex(string) -> float

        Create a floating-point number from a hexadecimal string.
        >>> float.fromhex('0x1.ffffp10')
        2047.984375
        >>> float.fromhex('-0x1p-1074')
        -5e-324

        """
        length = len(s)
        i = 0
        value = 0.0
        while i < length and s[i].isspace():
            i += 1
        if i == length:
            raise oefmt(space.w_ValueError, "invalid hex string")
        sign = 1
        if s[i] == "-":
            sign = -1
            i += 1
        elif s[i] == "+":
            i += 1
        if length == i:
            raise oefmt(space.w_ValueError, "invalid hex string")
        if s[i] == "i" or s[i] == "I":
            i += 1
            if length - i >= 2 and s[i:i + 2].lower() == "nf":
                i += 2
                value = rfloat.INFINITY
                if length - i >= 5 and s[i:i + 5].lower() == "inity":
                    i += 5
        elif s[i] == "n" or s[i] == "N":
            i += 1
            if length - i >= 2 and s[i:i + 2].lower() == "an":
                i += 2
                value = rfloat.NAN
        else:
            if (s[i] == "0" and length - i > 1 and
                (s[i + 1] == "x" or s[i + 1] == "X")):
                i += 2
            co_start = i
            while i < length and _hex_from_char(s[i]) >= 0:
                i += 1
            whole_end = i
            if i < length and s[i] == ".":
                i += 1
                while i < length and _hex_from_char(s[i]) >= 0:
                    i += 1
                co_end = i - 1
            else:
                co_end = i
            total_digits = co_end - co_start
            float_digits = co_end - whole_end
            if not total_digits:
                raise oefmt(space.w_ValueError, "invalid hex string")
            const_one = rfloat.DBL_MIN_EXP - rfloat.DBL_MANT_DIG + sys.maxint // 2
            const_two = sys.maxint // 2 + 1 - rfloat.DBL_MAX_EXP
            if total_digits > min(const_one, const_two) // 4:
                raise oefmt(space.w_ValueError, "way too long")
            if i < length and (s[i] == "p" or s[i] == "P"):
                i += 1
                if i == length:
                    raise oefmt(space.w_ValueError, "invalid hex string")
                exp_sign = 1
                if s[i] == "-" or s[i] == "+":
                    if s[i] == "-":
                        exp_sign = -1
                    i += 1
                    if i == length:
                        raise oefmt(space.w_ValueError, "invalid hex string")
                if not s[i].isdigit():
                    raise oefmt(space.w_ValueError, "invalid hex string")
                exp = ord(s[i]) - ord('0')
                i += 1
                while i < length and s[i].isdigit():
                    exp = exp * 10 + (ord(s[i]) - ord('0'))
                    if exp >= (sys.maxint-9) // 10:
                        if exp_sign > 0:
                            exp_sign = 2    # overflow in positive numbers
                        else:
                            exp_sign = -2   # overflow in negative numbers
                    i += 1
                if exp_sign == -1:
                    exp = -exp
                elif exp_sign == -2:
                    exp = -sys.maxint / 2
                elif exp_sign == 2:
                    exp = sys.maxint / 2
            else:
                exp = 0
            while (total_digits and
                   _hex_digit(s, total_digits - 1, co_end, float_digits) == 0):
                total_digits -= 1
            if not total_digits or exp <= -sys.maxint / 2:
                value = 0.0
            elif exp >= sys.maxint // 2:
                raise oefmt(space.w_OverflowError, "too large")
            else:
                exp -= 4 * float_digits
                top_exp = exp + 4 * (total_digits - 1)
                digit = _hex_digit(s, total_digits - 1, co_end, float_digits)
                while digit:
                    top_exp += 1
                    digit //= 2
                if top_exp < rfloat.DBL_MIN_EXP - rfloat.DBL_MANT_DIG:
                    value = 0.0
                elif top_exp > rfloat.DBL_MAX_EXP:
                    raise oefmt(space.w_OverflowError, "too large")
                else:
                    lsb = max(top_exp, rfloat.DBL_MIN_EXP) - rfloat.DBL_MANT_DIG
                    value = 0
                    if exp >= lsb:
                        for j in range(total_digits - 1, -1, -1):
                            value = 16.0 * value + _hex_digit(s, j, co_end,
                                                              float_digits)
                        value = math.ldexp(value, exp)
                    else:
                        half_eps = 1 << ((lsb - exp - 1) % 4)
                        key_digit = (lsb - exp - 1) // 4
                        for j in range(total_digits - 1, key_digit, -1):
                            value = 16.0 * value + _hex_digit(s, j, co_end,
                                                              float_digits)
                        digit = _hex_digit(s, key_digit, co_end, float_digits)
                        value = 16.0 * value + (digit & (16 - 2*half_eps))
                        if digit & half_eps:
                            round_up = False
                            if (digit & (3 * half_eps - 1) or
                                (half_eps == 8 and key_digit + 1 < float_digits and
                                 _hex_digit(s, key_digit + 1, co_end, float_digits) & 1)):
                                round_up = True
                            else:
                                for j in range(key_digit - 1, -1, -1):
                                    if _hex_digit(s, j, co_end, float_digits):
                                        round_up = True
                                        break
                            if round_up:
                                value += 2 * half_eps
                                mant_dig = rfloat.DBL_MANT_DIG
                                if (top_exp == rfloat.DBL_MAX_EXP and
                                    value == math.ldexp(2 * half_eps, mant_dig)):
                                    raise oefmt(space.w_OverflowError, "too large")
                        value = math.ldexp(value, (exp + 4*key_digit))
        while i < length and s[i].isspace():
            i += 1
        if i != length:
            raise oefmt(space.w_ValueError, "invalid hex string")
        w_float = space.newfloat(sign * value)
        return space.call_function(w_cls, w_float)

    def _to_float(self, space, w_obj):
        if isinstance(w_obj, W_FloatObject):
            return w_obj
        if space.isinstance_w(w_obj, space.w_int):
            return W_FloatObject(space.float_w(w_obj))

    def descr___round__(self, space, w_ndigits=None):
        return _round_float(space, self, w_ndigits)

    def descr_repr(self, space):
        return space.newtext(float2string(self.floatval, 'r', 0))
    descr_str = func_with_new_name(descr_repr, 'descr_str')

    def descr_hash(self, space):
        h = _hash_float(space, self.floatval)
        return space.newint(h)

    def descr_format(self, space, w_spec):
        return newformat.run_formatter(space, w_spec, "format_float", self)

<<<<<<< HEAD
    def descr_bool(self, space):
=======
    def descr_coerce(self, space, w_other):
        w_other = self._to_float(space, w_other)
        if w_other is None:
            return space.w_NotImplemented
        return space.newtuple2(self, w_other)

    def descr_nonzero(self, space):
>>>>>>> 8d749d6c
        return space.newbool(self.floatval != 0.0)

    def descr_float(self, space):
        if space.is_w(space.type(self), space.w_float):
            return self
        a = self.floatval
        return W_FloatObject(a)

    def descr_trunc(self, space):
        return newint_from_float(space, self.floatval)

    def descr_neg(self, space):
        return W_FloatObject(-self.floatval)

    def descr_pos(self, space):
        return self.descr_float(space)

    def descr_abs(self, space):
        return W_FloatObject(abs(self.floatval))

    def descr_getnewargs(self, space):
        return space.newtuple([self.descr_float(space)])

    descr_eq = make_compare_func('eq')
    descr_ne = make_compare_func('ne')
    descr_lt = make_compare_func('lt')
    descr_le = make_compare_func('le')
    descr_gt = make_compare_func('gt')
    descr_ge = make_compare_func('ge')

    def descr_add(self, space, w_rhs):
        w_rhs = self._to_float(space, w_rhs)
        if w_rhs is None:
            return space.w_NotImplemented
        return W_FloatObject(self.floatval + w_rhs.floatval)

    def descr_radd(self, space, w_lhs):
        w_lhs = self._to_float(space, w_lhs)
        if w_lhs is None:
            return space.w_NotImplemented
        return W_FloatObject(w_lhs.floatval + self.floatval)

    def descr_sub(self, space, w_rhs):
        w_rhs = self._to_float(space, w_rhs)
        if w_rhs is None:
            return space.w_NotImplemented
        return W_FloatObject(self.floatval - w_rhs.floatval)

    def descr_rsub(self, space, w_lhs):
        w_lhs = self._to_float(space, w_lhs)
        if w_lhs is None:
            return space.w_NotImplemented
        return W_FloatObject(w_lhs.floatval - self.floatval)

    def descr_mul(self, space, w_rhs):
        w_rhs = self._to_float(space, w_rhs)
        if w_rhs is None:
            return space.w_NotImplemented
        return W_FloatObject(self.floatval * w_rhs.floatval)

    def descr_rmul(self, space, w_lhs):
        w_lhs = self._to_float(space, w_lhs)
        if w_lhs is None:
            return space.w_NotImplemented
        return W_FloatObject(w_lhs.floatval * self.floatval)

    def descr_div(self, space, w_rhs):
        w_rhs = self._to_float(space, w_rhs)
        if w_rhs is None:
            return space.w_NotImplemented
        rhs = w_rhs.floatval
        if rhs == 0.0:
            raise oefmt(space.w_ZeroDivisionError, "float division by zero")
        return W_FloatObject(self.floatval / rhs)

    def descr_rdiv(self, space, w_lhs):
        w_lhs = self._to_float(space, w_lhs)
        if w_lhs is None:
            return space.w_NotImplemented
        selfval = self.floatval
        if selfval == 0.0:
            raise oefmt(space.w_ZeroDivisionError, "float division by zero")
        return W_FloatObject(w_lhs.floatval / selfval)

    def descr_floordiv(self, space, w_rhs):
        w_rhs = self._to_float(space, w_rhs)
        if w_rhs is None:
            return space.w_NotImplemented
        return _divmod_w(space, self, w_rhs)[0]

    def descr_rfloordiv(self, space, w_lhs):
        w_lhs = self._to_float(space, w_lhs)
        if w_lhs is None:
            return space.w_NotImplemented
        return _divmod_w(space, w_lhs, self)[0]

    def descr_mod(self, space, w_rhs):
        w_rhs = self._to_float(space, w_rhs)
        if w_rhs is None:
            return space.w_NotImplemented
        x = self.floatval
        y = w_rhs.floatval
        if y == 0.0:
            raise oefmt(space.w_ZeroDivisionError, "float modulo")
        mod = math_fmod(x, y)
        if mod:
            # ensure the remainder has the same sign as the denominator
            if (y < 0.0) != (mod < 0.0):
                mod += y
        else:
            # the remainder is zero, and in the presence of signed zeroes
            # fmod returns different results across platforms; ensure
            # it has the same sign as the denominator; we'd like to do
            # "mod = y * 0.0", but that may get optimized away
            mod = math.copysign(0.0, y)

        return W_FloatObject(mod)

    def descr_rmod(self, space, w_lhs):
        w_lhs = self._to_float(space, w_lhs)
        if w_lhs is None:
            return space.w_NotImplemented
        return w_lhs.descr_mod(space, self)

    def descr_divmod(self, space, w_rhs):
        w_rhs = self._to_float(space, w_rhs)
        if w_rhs is None:
            return space.w_NotImplemented
        return space.newtuple(_divmod_w(space, self, w_rhs))

    def descr_rdivmod(self, space, w_lhs):
        w_lhs = self._to_float(space, w_lhs)
        if w_lhs is None:
            return space.w_NotImplemented
        return space.newtuple(_divmod_w(space, w_lhs, self))

    @unwrap_spec(w_third_arg=WrappedDefault(None))
    def descr_pow(self, space, w_rhs, w_third_arg):
        w_rhs = self._to_float(space, w_rhs)
        if w_rhs is None:
            return space.w_NotImplemented
        if not space.is_w(w_third_arg, space.w_None):
            raise oefmt(space.w_TypeError, "pow() 3rd argument not allowed "
                                           "unless all arguments are integers")
        x = self.floatval
        y = w_rhs.floatval

        try:
            result = _pow(space, x, y)
        except PowDomainError:
            # Negative numbers raised to fractional powers become complex
            return space.pow(space.newcomplex(x, 0.0),
                             space.newcomplex(y, 0.0),
                             w_third_arg)
        return W_FloatObject(result)

    @unwrap_spec(w_third_arg=WrappedDefault(None))
    def descr_rpow(self, space, w_lhs, w_third_arg):
        w_lhs = self._to_float(space, w_lhs)
        if w_lhs is None:
            return space.w_NotImplemented
        return w_lhs.descr_pow(space, self, w_third_arg)

    def descr_get_real(self, space):
        return space.float(self)

    def descr_get_imag(self, space):
        return space.newfloat(0.0)

    def descr_conjugate(self, space):
        return space.float(self)

    def descr_is_integer(self, space):
        v = self.floatval
        if not rfloat.isfinite(v):
            return space.w_False
        return space.newbool(math.floor(v) == v)

    def descr_as_integer_ratio(self, space):
        """float.as_integer_ratio() -> (int, int)

        Return a pair of integers, whose ratio is exactly equal to the
        original float and with a positive denominator.  Raise
        OverflowError on infinities and a ValueError on NaNs.

        >>> (10.0).as_integer_ratio()
        (10, 1)
        >>> (0.0).as_integer_ratio()
        (0, 1)
        >>> (-.25).as_integer_ratio()
        (-1, 4)

        """
        value = self.floatval
        try:
            num, den = float_as_rbigint_ratio(value)
        except OverflowError:
            raise oefmt(space.w_OverflowError,
                        "cannot convert Infinity to integer ratio")
        except ValueError:
            raise oefmt(space.w_ValueError,
                        "cannot convert NaN to integer ratio")

        w_num = space.newlong_from_rbigint(num)
        w_den = space.newlong_from_rbigint(den)
        # Try to return int
        return space.newtuple2(space.int(w_num), space.int(w_den))

    def descr_hex(self, space):
        """float.hex() -> string

        Return a hexadecimal representation of a floating-point
        number.

        >>> (-0.1).hex()
        '-0x1.999999999999ap-4'
        >>> 3.14159.hex()
        '0x1.921f9f01b866ep+1'

        """
        TOHEX_NBITS = rfloat.DBL_MANT_DIG + 3 - (rfloat.DBL_MANT_DIG + 2) % 4
        value = self.floatval
        if not isfinite(value):
            return self.descr_str(space)
        if value == 0.0:
            if math.copysign(1., value) == -1.:
                return space.newtext("-0x0.0p+0")
            else:
                return space.newtext("0x0.0p+0")
        mant, exp = math.frexp(value)
        shift = 1 - max(rfloat.DBL_MIN_EXP - exp, 0)
        mant = math.ldexp(mant, shift)
        mant = abs(mant)
        exp -= shift
        result = ['\0'] * ((TOHEX_NBITS - 1) // 4 + 2)
        result[0] = _char_from_hex(int(mant))
        mant -= int(mant)
        result[1] = "."
        for i in range((TOHEX_NBITS - 1) // 4):
            mant *= 16.0
            result[i + 2] = _char_from_hex(int(mant))
            mant -= int(mant)
        if exp < 0:
            sign = "-"
        else:
            sign = "+"
        exp = abs(exp)
        s = ''.join(result)
        if value < 0.0:
            return space.newtext("-0x%sp%s%d" % (s, sign, exp))
        else:
            return space.newtext("0x%sp%s%d" % (s, sign, exp))


W_FloatObject.typedef = TypeDef("float",
    __doc__ = '''float(x) -> floating point number

Convert a string or number to a floating point number, if possible.''',
    __new__ = interp2app(W_FloatObject.descr__new__),
    __getformat__ = interp2app(W_FloatObject.descr___getformat__, as_classmethod=True),
    __round__ = interp2app(W_FloatObject.descr___round__),
    fromhex = interp2app(W_FloatObject.descr_fromhex, as_classmethod=True),
    __repr__ = interp2app(W_FloatObject.descr_repr),
    __str__ = interp2app(W_FloatObject.descr_str),
    __hash__ = interp2app(W_FloatObject.descr_hash),
    __format__ = interp2app(W_FloatObject.descr_format),
    __bool__ = interp2app(W_FloatObject.descr_bool),
    __int__ = interp2app(W_FloatObject.descr_trunc),
    __float__ = interp2app(W_FloatObject.descr_float),
    __trunc__ = interp2app(W_FloatObject.descr_trunc),
    __neg__ = interp2app(W_FloatObject.descr_neg),
    __pos__ = interp2app(W_FloatObject.descr_pos),
    __abs__ = interp2app(W_FloatObject.descr_abs),
    __getnewargs__ = interp2app(W_FloatObject.descr_getnewargs),

    __eq__ = interp2app(W_FloatObject.descr_eq),
    __ne__ = interp2app(W_FloatObject.descr_ne),
    __lt__ = interp2app(W_FloatObject.descr_lt),
    __le__ = interp2app(W_FloatObject.descr_le),
    __gt__ = interp2app(W_FloatObject.descr_gt),
    __ge__ = interp2app(W_FloatObject.descr_ge),

    __add__ = interp2app(W_FloatObject.descr_add),
    __radd__ = interp2app(W_FloatObject.descr_radd),
    __sub__ = interp2app(W_FloatObject.descr_sub),
    __rsub__ = interp2app(W_FloatObject.descr_rsub),
    __mul__ = interp2app(W_FloatObject.descr_mul),
    __rmul__ = interp2app(W_FloatObject.descr_rmul),
    __truediv__ = interp2app(W_FloatObject.descr_div),
    __rtruediv__ = interp2app(W_FloatObject.descr_rdiv),
    __floordiv__ = interp2app(W_FloatObject.descr_floordiv),
    __rfloordiv__ = interp2app(W_FloatObject.descr_rfloordiv),
    __mod__ = interp2app(W_FloatObject.descr_mod),
    __rmod__ = interp2app(W_FloatObject.descr_rmod),
    __divmod__ = interp2app(W_FloatObject.descr_divmod),
    __rdivmod__ = interp2app(W_FloatObject.descr_rdivmod),
    __pow__ = interp2app(W_FloatObject.descr_pow),
    __rpow__ = interp2app(W_FloatObject.descr_rpow),

    real = GetSetProperty(W_FloatObject.descr_get_real),
    imag = GetSetProperty(W_FloatObject.descr_get_imag),
    conjugate = interp2app(W_FloatObject.descr_conjugate),
    is_integer = interp2app(W_FloatObject.descr_is_integer),
    as_integer_ratio = interp2app(W_FloatObject.descr_as_integer_ratio),
    hex = interp2app(W_FloatObject.descr_hex),
)

def _remove_underscores(string):
    i = 0
    prev = '?'
    res = []
    for i in range(len(string)):
        c = string[i]
        if c == '_':
            # undercores can only come after digits
            if not ord('0') <= ord(prev) <= ord('9'):
                raise ValueError
        else:
            res.append(c)
            # undercores can only come before digits
            if prev == '_' and not ord('0') <= ord(c) <= ord('9'):
                raise ValueError
        prev = c
    if prev == "_": # not allowed at end
        raise ValueError
    return "".join(res)


def _hash_float(space, v):
    if not isfinite(v):
        if math.isinf(v):
            return HASH_INF if v > 0 else -HASH_INF
        return HASH_NAN

    m, e = math.frexp(v)

    sign = 1
    if m < 0:
        sign = -1
        m = -m

    # process 28 bits at a time;  this should work well both for binary
    # and hexadecimal floating point.
    x = r_uint(0)
    while m:
        x = ((x << 28) & HASH_MODULUS) | x >> (HASH_BITS - 28)
        m *= 268435456.0  # 2**28
        e -= 28
        y = r_uint(m)  # pull out integer part
        m -= y
        x += y
        if x >= HASH_MODULUS:
            x -= HASH_MODULUS

    # adjust for the exponent;  first reduce it modulo HASH_BITS
    e = e % HASH_BITS if e >= 0 else HASH_BITS - 1 - ((-1 - e) % HASH_BITS)
    x = ((x << e) & HASH_MODULUS) | x >> (HASH_BITS - e)

    x = intmask(intmask(x) * sign)
    x -= (x == -1)
    return x


def _divmod_w(space, w_float1, w_float2):
    x = w_float1.floatval
    y = w_float2.floatval
    if y == 0.0:
        raise oefmt(space.w_ZeroDivisionError, "float modulo")
    mod = math_fmod(x, y)
    # fmod is typically exact, so vx-mod is *mathematically* an
    # exact multiple of wx.  But this is fp arithmetic, and fp
    # vx - mod is an approximation; the result is that div may
    # not be an exact integral value after the division, although
    # it will always be very close to one.
    div = (x - mod) / y
    if (mod):
        # ensure the remainder has the same sign as the denominator
        if ((y < 0.0) != (mod < 0.0)):
            mod += y
            div -= 1.0
    else:
        # the remainder is zero, and in the presence of signed zeroes
        # fmod returns different results across platforms; ensure
        # it has the same sign as the denominator; we'd like to do
        # "mod = wx * 0.0", but that may get optimized away
        mod *= mod  # hide "mod = +0" from optimizer
        if y < 0.0:
            mod = -mod
    # snap quotient to nearest integral value
    if div:
        floordiv = math.floor(div)
        if (div - floordiv > 0.5):
            floordiv += 1.0
    else:
        # div is zero - get the same sign as the true quotient
        div *= div  # hide "div = +0" from optimizers
        floordiv = div * x / y  # zero w/ sign of vx/wx

    return [W_FloatObject(floordiv), W_FloatObject(mod)]


class PowDomainError(ValueError):
    """Signals a negative number raised to a fractional power"""

def _pow(space, x, y):
    # Sort out special cases here instead of relying on pow()
    if y == 2.0:       # special case for performance:
        return x * x   # x * x is always correct
    if y == 0.0:
        # x**0 is 1, even 0**0
        return 1.0
    if math.isnan(x):
        # nan**y = nan, unless y == 0
        return x
    if math.isnan(y):
        # x**nan = nan, unless x == 1; x**nan = x
        if x == 1.0:
            return 1.0
        else:
            return y
    if math.isinf(y):
        # x**inf is: 0.0 if abs(x) < 1; 1.0 if abs(x) == 1; inf if
        # abs(x) > 1 (including case where x infinite)
        #
        # x**-inf is: inf if abs(x) < 1; 1.0 if abs(x) == 1; 0.0 if
        # abs(x) > 1 (including case where v infinite)
        x = abs(x)
        if x == 1.0:
            return 1.0
        elif (y > 0.0) == (x > 1.0):
            return INFINITY
        else:
            return 0.0
    if math.isinf(x):
        # (+-inf)**w is: inf for w positive, 0 for w negative; in oth
        # cases, we need to add the appropriate sign if w is an odd
        # integer.
        y_is_odd = math.fmod(abs(y), 2.0) == 1.0
        if y > 0.0:
            if y_is_odd:
                return x
            else:
                return abs(x)
        else:
            if y_is_odd:
                return math.copysign(0.0, x)
            else:
                return 0.0

    if x == 0.0:
        if y < 0.0:
            raise oefmt(space.w_ZeroDivisionError,
                        "0.0 cannot be raised to a negative power")

    negate_result = False
    # special case: "(-1.0) ** bignum" should not raise PowDomainError,
    # unlike "math.pow(-1.0, bignum)".  See http://mail.python.org/
    # -           pipermail/python-bugs-list/2003-March/016795.html
    if x < 0.0:
        if math.isnan(y):
            return NAN
        if math.floor(y) != y:
            raise PowDomainError
        # y is an exact integer, albeit perhaps a very large one.
        # Replace x by its absolute value and remember to negate the
        # pow result if y is odd.
        x = -x
        negate_result = math.fmod(abs(y), 2.0) == 1.0

    if x == 1.0:
        # (-1) ** large_integer also ends up here
        if negate_result:
            return -1.0
        else:
            return 1.0

    try:
        # We delegate to our implementation of math.pow() the error detection.
        z = math.pow(x, y)
    except OverflowError:
        raise oefmt(space.w_OverflowError, "float power")
    except ValueError:
        raise oefmt(space.w_ValueError, "float power")

    if negate_result:
        z = -z
    return z


def _round_float(space, w_float, w_ndigits=None):
    # Algorithm copied directly from CPython
    x = w_float.floatval

    if space.is_none(w_ndigits):
        # single-argument round: round to nearest integer
        rounded = rfloat.round_away(x)
        if math.fabs(x - rounded) == 0.5:
            # halfway case: round to even
            rounded = 2.0 * rfloat.round_away(x / 2.0)
        return newint_from_float(space, rounded)

    # interpret 2nd argument as a Py_ssize_t; clip on overflow
    ndigits = space.getindex_w(w_ndigits, None)

    # nans and infinities round to themselves
    if not rfloat.isfinite(x):
        return space.newfloat(x)

    # Deal with extreme values for ndigits. For ndigits > NDIGITS_MAX, x
    # always rounds to itself.  For ndigits < NDIGITS_MIN, x always
    # rounds to +-0.0
    if ndigits > NDIGITS_MAX:
        return space.newfloat(x)
    elif ndigits < NDIGITS_MIN:
        # return 0.0, but with sign of x
        return space.newfloat(0.0 * x)

    # finite x, and ndigits is not unreasonably large
    z = rfloat.round_double(x, ndigits, half_even=True)
    if math.isinf(z):
        raise oefmt(space.w_OverflowError, "overflow occurred during round")
    return space.newfloat(z)<|MERGE_RESOLUTION|>--- conflicted
+++ resolved
@@ -443,17 +443,7 @@
     def descr_format(self, space, w_spec):
         return newformat.run_formatter(space, w_spec, "format_float", self)
 
-<<<<<<< HEAD
     def descr_bool(self, space):
-=======
-    def descr_coerce(self, space, w_other):
-        w_other = self._to_float(space, w_other)
-        if w_other is None:
-            return space.w_NotImplemented
-        return space.newtuple2(self, w_other)
-
-    def descr_nonzero(self, space):
->>>>>>> 8d749d6c
         return space.newbool(self.floatval != 0.0)
 
     def descr_float(self, space):
