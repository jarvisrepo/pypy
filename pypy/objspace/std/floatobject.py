--- conflicted
+++ resolved
@@ -11,16 +11,10 @@
 from rpython.rlib.rfloat import (
     isinf, isnan, isfinite, INFINITY, NAN, copysign, formatd,
     DTSF_ADD_DOT_0, DTSF_STR_PRECISION)
-<<<<<<< HEAD
-from pypy.rlib.rbigint import rbigint
-from pypy.rlib.objectmodel import HASH_INF, HASH_NAN
-from pypy.rlib import rfloat
-from pypy.tool.sourcetools import func_with_new_name
-=======
 from rpython.rlib.rbigint import rbigint
+from rpython.rlib.objectmodel import HASH_INF, HASH_NAN
 from rpython.rlib import rfloat
 from rpython.tool.sourcetools import func_with_new_name
->>>>>>> 0d717b84
 
 
 import math
