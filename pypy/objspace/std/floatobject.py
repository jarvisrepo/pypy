import math
import operator
import sys

from pypy.interpreter.baseobjspace import W_Root
from pypy.interpreter.error import OperationError, oefmt
from pypy.interpreter.gateway import interp2app, unwrap_spec, WrappedDefault
from pypy.interpreter.typedef import GetSetProperty
from pypy.objspace.std import newformat
<<<<<<< HEAD
from pypy.objspace.std.floattype import float_typedef, W_AbstractFloatObject
from pypy.objspace.std.intobject import HASH_BITS, HASH_MODULUS
from pypy.objspace.std.multimethod import FailedToImplementArgs
from pypy.objspace.std.model import registerimplementation, W_Object
from pypy.objspace.std.register_all import register_all
from pypy.objspace.std.longobject import W_LongObject, newlong_from_float
from pypy.objspace.std.noneobject import W_NoneObject
from rpython.rlib.rarithmetic import (
    LONG_BIT, intmask, ovfcheck_float_to_int, r_uint)
from rpython.rlib.rfloat import (
    isinf, isnan, isfinite, INFINITY, NAN, copysign, formatd,
    DTSF_ADD_DOT_0, float_as_rbigint_ratio)
from rpython.rlib.rbigint import rbigint
from rpython.rlib import rfloat
=======
from pypy.objspace.std.longobject import W_LongObject
from pypy.objspace.std.stdtypedef import StdTypeDef
from pypy.objspace.std.util import wrap_parsestringerror
from rpython.rlib import rarithmetic, rfloat
from rpython.rlib.rarithmetic import ovfcheck_float_to_int, intmask, LONG_BIT
from rpython.rlib.rbigint import rbigint
from rpython.rlib.rfloat import (
    isinf, isnan, isfinite, INFINITY, NAN, copysign, formatd,
    DTSF_ADD_DOT_0, DTSF_STR_PRECISION, float_as_rbigint_ratio)
from rpython.rlib.rstring import ParseStringError
>>>>>>> 1bd57fbb
from rpython.tool.sourcetools import func_with_new_name
from rpython.rlib.unroll import unrolling_iterable
from rpython.rtyper.lltypesystem.module.ll_math import math_fmod

<<<<<<< HEAD
from pypy.objspace.std.intobject import W_IntObject

HASH_INF  = 314159
HASH_NAN  = 0

class W_FloatObject(W_AbstractFloatObject):
    """This is a implementation of the app-level 'float' type.
    The constructor takes an RPython float as an argument."""
    _immutable_fields_ = ['floatval']

    typedef = float_typedef

    def __init__(self, floatval):
        self.floatval = floatval

    def unwrap(self, space):
        return self.floatval

    def int_w(self, space, allow_conversion=True):
        self._typed_unwrap_error(space, "integer")

    def bigint_w(self, space, allow_conversion=True):
        self._typed_unwrap_error(space, "integer")

    def float_w(self, space, allow_conversion=True):
        return self.floatval

    def _float_w(self, space):
        return self.floatval

    def int(self, space):
        if (type(self) is not W_FloatObject and
            space.is_overloaded(self, space.w_float, '__int__')):
            return W_Object.int(self, space)
        try:
            value = ovfcheck_float_to_int(self.floatval)
        except OverflowError:
            return newlong_from_float(space, self.floatval)
        else:
            return space.newint(value)

    def __repr__(self):
        return "<W_FloatObject(%f)>" % self.floatval

registerimplementation(W_FloatObject)

# bool-to-float delegation
def delegate_Bool2Float(space, w_bool):
    return W_FloatObject(float(w_bool.intval))

# int-to-float delegation
def delegate_Int2Float(space, w_intobj):
    return W_FloatObject(float(w_intobj.intval))

# long-to-float delegation
def delegate_Long2Float(space, w_longobj):
    return W_FloatObject(w_longobj.tofloat(space))


# float__Float is supposed to do nothing, unless it has
# a derived float object, where it should return
# an exact one.
def float__Float(space, w_float1):
    if space.is_w(space.type(w_float1), space.w_float):
        return w_float1
    a = w_float1.floatval
    return W_FloatObject(a)

def trunc__Float(space, w_floatobj):
    whole = math.modf(w_floatobj.floatval)[1]
    try:
        value = ovfcheck_float_to_int(whole)
    except OverflowError:
        return newlong_from_float(space, whole)
    else:
        return space.newint(value)

def _char_from_hex(number):
    return "0123456789abcdef"[number]

TOHEX_NBITS = rfloat.DBL_MANT_DIG + 3 - (rfloat.DBL_MANT_DIG + 2) % 4

def float_hex__Float(space, w_float):
    value = w_float.floatval
    if not isfinite(value):
        return str__Float(space, w_float)
    if value == 0.0:
        if copysign(1., value) == -1.:
            return space.wrap("-0x0.0p+0")
        else:
            return space.wrap("0x0.0p+0")
    mant, exp = math.frexp(value)
    shift = 1 - max(rfloat.DBL_MIN_EXP - exp, 0)
    mant = math.ldexp(mant, shift)
    mant = abs(mant)
    exp -= shift
    result = ['\0'] * ((TOHEX_NBITS - 1) // 4 + 2)
    result[0] = _char_from_hex(int(mant))
    mant -= int(mant)
    result[1] = "."
    for i in range((TOHEX_NBITS - 1) // 4):
        mant *= 16.0
        result[i + 2] = _char_from_hex(int(mant))
        mant -= int(mant)
    if exp < 0:
        sign = "-"
    else:
        sign = "+"
    exp = abs(exp)
    s = ''.join(result)
    if value < 0.0:
        return space.wrap("-0x%sp%s%d" % (s, sign, exp))
    else:
        return space.wrap("0x%sp%s%d" % (s, sign, exp))
=======
>>>>>>> 1bd57fbb

def float2string(x, code, precision):
    # we special-case explicitly inf and nan here
    if isfinite(x):
        s = formatd(x, code, precision, DTSF_ADD_DOT_0)
    elif isinf(x):
        if x > 0.0:
            s = "inf"
        else:
            s = "-inf"
    else:  # isnan(x):
        s = "nan"
    return s


<<<<<<< HEAD
str__Float = repr__Float
=======
def detect_floatformat():
    from rpython.rtyper.lltypesystem import rffi, lltype
    buf = lltype.malloc(rffi.CCHARP.TO, 8, flavor='raw')
    rffi.cast(rffi.DOUBLEP, buf)[0] = 9006104071832581.0
    packed = rffi.charpsize2str(buf, 8)
    if packed == "\x43\x3f\xff\x01\x02\x03\x04\x05":
        double_format = 'IEEE, big-endian'
    elif packed == "\x05\x04\x03\x02\x01\xff\x3f\x43":
        double_format = 'IEEE, little-endian'
    else:
        double_format = 'unknown'
    lltype.free(buf, flavor='raw')
    #
    buf = lltype.malloc(rffi.CCHARP.TO, 4, flavor='raw')
    rffi.cast(rffi.FLOATP, buf)[0] = rarithmetic.r_singlefloat(16711938.0)
    packed = rffi.charpsize2str(buf, 4)
    if packed == "\x4b\x7f\x01\x02":
        float_format = 'IEEE, big-endian'
    elif packed == "\x02\x01\x7f\x4b":
        float_format = 'IEEE, little-endian'
    else:
        float_format = 'unknown'
    lltype.free(buf, flavor='raw')
>>>>>>> 1bd57fbb

    return double_format, float_format

_double_format, _float_format = detect_floatformat()


_alpha = zip("abcdef", range(10, 16)) + zip("ABCDEF", range(10, 16))
_hex_to_int = zip("0123456789", range(10)) + _alpha
_hex_to_int_iterable = unrolling_iterable(_hex_to_int)

def _hex_from_char(c):
    for h, v in _hex_to_int_iterable:
        if h == c:
            return v
    return -1

def _hex_digit(s, j, co_end, float_digits):
    if j < float_digits:
        i = co_end - j
    else:
        i = co_end - 1 - j
    return _hex_from_char(s[i])

def _char_from_hex(number):
    return "0123456789abcdef"[number]


def make_compare_func(opname):
    op = getattr(operator, opname)

    if opname == 'eq' or opname == 'ne':
        def do_compare_bigint(f1, b2):
            """f1 is a float.  b2 is a bigint."""
            if not isfinite(f1) or math.floor(f1) != f1:
                return opname == 'ne'
            b1 = rbigint.fromfloat(f1)
            res = b1.eq(b2)
            if opname == 'ne':
                res = not res
            return res
    else:
        def do_compare_bigint(f1, b2):
            """f1 is a float.  b2 is a bigint."""
            if not isfinite(f1):
                return op(f1, 0.0)
            if opname == 'gt' or opname == 'le':
                # 'float > long'   <==>  'ceil(float) > long'
                # 'float <= long'  <==>  'ceil(float) <= long'
                f1 = math.ceil(f1)
            else:
                # 'float < long'   <==>  'floor(float) < long'
                # 'float >= long'  <==>  'floor(float) >= long'
                f1 = math.floor(f1)
            b1 = rbigint.fromfloat(f1)
            return getattr(b1, opname)(b2)

    def _compare(self, space, w_other):
        if isinstance(w_other, W_FloatObject):
            return space.newbool(op(self.floatval, w_other.floatval))
        if space.isinstance_w(w_other, space.w_int):
            f1 = self.floatval
            i2 = space.int_w(w_other)
            f2 = float(i2)
            if LONG_BIT > 32 and int(f2) != i2:
                res = do_compare_bigint(f1, rbigint.fromint(i2))
            else:
                res = op(f1, f2)
            return space.newbool(res)
        if space.isinstance_w(w_other, space.w_long):
            return space.newbool(do_compare_bigint(self.floatval,
                                                   space.bigint_w(w_other)))
        return space.w_NotImplemented
    return func_with_new_name(_compare, 'descr_' + opname)


class W_FloatObject(W_Root):
    """This is a implementation of the app-level 'float' type.
    The constructor takes an RPython float as an argument."""
    _immutable_fields_ = ['floatval']

    def __init__(self, floatval):
        self.floatval = floatval

    def unwrap(self, space):
        return self.floatval

    def int_w(self, space, allow_conversion=True):
        self._typed_unwrap_error(space, "integer")

    def bigint_w(self, space, allow_conversion=True):
        self._typed_unwrap_error(space, "integer")

    def float_w(self, space, allow_conversion=True):
        return self.floatval

    def _float_w(self, space):
        return self.floatval

    def int(self, space):
        if (type(self) is not W_FloatObject and
            space.is_overloaded(self, space.w_float, '__int__')):
            return W_Root.int(self, space)
        try:
            value = ovfcheck_float_to_int(self.floatval)
        except OverflowError:
            return space.long(self)
        else:
            return space.newint(value)

    def is_w(self, space, w_other):
        from rpython.rlib.longlong2float import float2longlong
        if not isinstance(w_other, W_FloatObject):
            return False
        if self.user_overridden_class or w_other.user_overridden_class:
            return self is w_other
        one = float2longlong(space.float_w(self))
        two = float2longlong(space.float_w(w_other))
        return one == two

    def immutable_unique_id(self, space):
        if self.user_overridden_class:
            return None
        from rpython.rlib.longlong2float import float2longlong
        from pypy.objspace.std.model import IDTAG_FLOAT as tag
        val = float2longlong(space.float_w(self))
        b = rbigint.fromrarith_int(val)
        b = b.lshift(3).or_(rbigint.fromint(tag))
        return space.newlong_from_rbigint(b)

    def __repr__(self):
        return "<W_FloatObject(%f)>" % self.floatval

    @staticmethod
    @unwrap_spec(w_x=WrappedDefault(0.0))
    def descr__new__(space, w_floattype, w_x):
        def _string_to_float(space, w_source, string):
            try:
                return rfloat.string_to_float(string)
            except ParseStringError as e:
                raise wrap_parsestringerror(space, e, w_source)

        w_value = w_x     # 'x' is the keyword argument name in CPython
        if space.lookup(w_value, "__float__") is not None:
            w_obj = space.float(w_value)
            if space.is_w(w_floattype, space.w_float):
                return w_obj
            value = space.float_w(w_obj)
        elif space.isinstance_w(w_value, space.w_unicode):
            from unicodeobject import unicode_to_decimal_w
            value = _string_to_float(space, w_value,
                                     unicode_to_decimal_w(space, w_value))
        else:
            try:
                value = space.charbuf_w(w_value)
            except OperationError as e:
                if e.match(space, space.w_TypeError):
                    raise oefmt(
                        space.w_TypeError,
                        "float() argument must be a string or a number")
                raise
            value = _string_to_float(space, w_value, value)
        w_obj = space.allocate_instance(W_FloatObject, w_floattype)
        W_FloatObject.__init__(w_obj, value)
        return w_obj

    @staticmethod
    @unwrap_spec(kind=str)
    def descr___getformat__(space, w_cls, kind):
        if kind == "float":
            return space.wrap(_float_format)
        elif kind == "double":
            return space.wrap(_double_format)
        raise oefmt(space.w_ValueError, "only float and double are valid")

    @staticmethod
    @unwrap_spec(s=str)
    def descr_fromhex(space, w_cls, s):
        length = len(s)
        i = 0
        value = 0.0
        while i < length and s[i].isspace():
            i += 1
        if i == length:
            raise oefmt(space.w_ValueError, "invalid hex string")
        sign = 1
        if s[i] == "-":
            sign = -1
            i += 1
        elif s[i] == "+":
            i += 1
        if length == i:
            raise oefmt(space.w_ValueError, "invalid hex string")
        if s[i] == "i" or s[i] == "I":
            i += 1
            if length - i >= 2 and s[i:i + 2].lower() == "nf":
                i += 2
                value = rfloat.INFINITY
                if length - i >= 5 and s[i:i + 5].lower() == "inity":
                    i += 5
        elif s[i] == "n" or s[i] == "N":
            i += 1
            if length - i >= 2 and s[i:i + 2].lower() == "an":
                i += 2
                value = rfloat.NAN
        else:
            if (s[i] == "0" and length - i > 1 and
                (s[i + 1] == "x" or s[i + 1] == "X")):
                i += 2
            co_start = i
            while i < length and _hex_from_char(s[i]) >= 0:
                i += 1
            whole_end = i
            if i < length and s[i] == ".":
                i += 1
                while i < length and _hex_from_char(s[i]) >= 0:
                    i += 1
                co_end = i - 1
            else:
                co_end = i
            total_digits = co_end - co_start
            float_digits = co_end - whole_end
            if not total_digits:
                raise oefmt(space.w_ValueError, "invalid hex string")
            const_one = rfloat.DBL_MIN_EXP - rfloat.DBL_MANT_DIG + sys.maxint // 2
            const_two = sys.maxint // 2 + 1 - rfloat.DBL_MAX_EXP
            if total_digits > min(const_one, const_two) // 4:
                raise oefmt(space.w_ValueError, "way too long")
            if i < length and (s[i] == "p" or s[i] == "P"):
                i += 1
                if i == length:
                    raise oefmt(space.w_ValueError, "invalid hex string")
                exp_sign = 1
                if s[i] == "-" or s[i] == "+":
                    if s[i] == "-":
                        exp_sign = -1
                    i += 1
                    if i == length:
                        raise oefmt(space.w_ValueError, "invalid hex string")
                if not s[i].isdigit():
                    raise oefmt(space.w_ValueError, "invalid hex string")
                exp = ord(s[i]) - ord('0')
                i += 1
                while i < length and s[i].isdigit():
                    exp = exp * 10 + (ord(s[i]) - ord('0'))
                    if exp >= (sys.maxint-9) // 10:
                        if exp_sign > 0:
                            exp_sign = 2    # overflow in positive numbers
                        else:
                            exp_sign = -2   # overflow in negative numbers
                    i += 1
                if exp_sign == -1:
                    exp = -exp
                elif exp_sign == -2:
                    exp = -sys.maxint / 2
                elif exp_sign == 2:
                    exp = sys.maxint / 2
            else:
                exp = 0
            while (total_digits and
                   _hex_digit(s, total_digits - 1, co_end, float_digits) == 0):
                total_digits -= 1
            if not total_digits or exp <= -sys.maxint / 2:
                value = 0.0
            elif exp >= sys.maxint // 2:
                raise oefmt(space.w_OverflowError, "too large")
            else:
                exp -= 4 * float_digits
                top_exp = exp + 4 * (total_digits - 1)
                digit = _hex_digit(s, total_digits - 1, co_end, float_digits)
                while digit:
                    top_exp += 1
                    digit //= 2
                if top_exp < rfloat.DBL_MIN_EXP - rfloat.DBL_MANT_DIG:
                    value = 0.0
                elif top_exp > rfloat.DBL_MAX_EXP:
                    raise oefmt(space.w_OverflowError, "too large")
                else:
                    lsb = max(top_exp, rfloat.DBL_MIN_EXP) - rfloat.DBL_MANT_DIG
                    value = 0
                    if exp >= lsb:
                        for j in range(total_digits - 1, -1, -1):
                            value = 16.0 * value + _hex_digit(s, j, co_end,
                                                              float_digits)
                        value = math.ldexp(value, exp)
                    else:
                        half_eps = 1 << ((lsb - exp - 1) % 4)
                        key_digit = (lsb - exp - 1) // 4
                        for j in range(total_digits - 1, key_digit, -1):
                            value = 16.0 * value + _hex_digit(s, j, co_end,
                                                              float_digits)
                        digit = _hex_digit(s, key_digit, co_end, float_digits)
                        value = 16.0 * value + (digit & (16 - 2*half_eps))
                        if digit & half_eps:
                            round_up = False
                            if (digit & (3 * half_eps - 1) or
                                (half_eps == 8 and
                                 _hex_digit(s, key_digit + 1, co_end, float_digits) & 1)):
                                round_up = True
                            else:
                                for j in range(key_digit - 1, -1, -1):
                                    if _hex_digit(s, j, co_end, float_digits):
                                        round_up = True
                                        break
                            if round_up:
                                value += 2 * half_eps
                                mant_dig = rfloat.DBL_MANT_DIG
                                if (top_exp == rfloat.DBL_MAX_EXP and
                                    value == math.ldexp(2 * half_eps, mant_dig)):
                                    raise oefmt(space.w_OverflowError, "too large")
                        value = math.ldexp(value, (exp + 4*key_digit))
        while i < length and s[i].isspace():
            i += 1
        if i != length:
            raise oefmt(space.w_ValueError, "invalid hex string")
        w_float = space.wrap(sign * value)
        return space.call_function(w_cls, w_float)

    def _to_float(self, space, w_obj):
        if isinstance(w_obj, W_FloatObject):
            return w_obj
        if space.isinstance_w(w_obj, space.w_int):
            return W_FloatObject(float(space.int_w(w_obj)))
        if space.isinstance_w(w_obj, space.w_long):
            return W_FloatObject(space.float_w(w_obj))

    def descr_repr(self, space):
        return space.wrap(float2string(self.floatval, 'r', 0))

    def descr_str(self, space):
        return space.wrap(float2string(self.floatval, 'g', DTSF_STR_PRECISION))

    def descr_hash(self, space):
        return space.wrap(_hash_float(space, self.floatval))

    def descr_format(self, space, w_spec):
        return newformat.run_formatter(space, w_spec, "format_float", self)

    def descr_coerce(self, space, w_other):
        w_other = self._to_float(space, w_other)
        if w_other is None:
            return space.w_NotImplemented
        return space.newtuple([self, w_other])

    def descr_nonzero(self, space):
        return space.newbool(self.floatval != 0.0)

    def descr_float(self, space):
        if space.is_w(space.type(self), space.w_float):
            return self
        a = self.floatval
        return W_FloatObject(a)

    def descr_long(self, space):
        try:
            return W_LongObject.fromfloat(space, self.floatval)
        except OverflowError:
            raise oefmt(space.w_OverflowError,
                        "cannot convert float infinity to integer")
        except ValueError:
            raise oefmt(space.w_ValueError,
                        "cannot convert float NaN to integer")

    def descr_trunc(self, space):
        whole = math.modf(self.floatval)[1]
        try:
            value = ovfcheck_float_to_int(whole)
        except OverflowError:
            return self.descr_long(space)
        else:
            return space.newint(value)

    def descr_neg(self, space):
        return W_FloatObject(-self.floatval)

    def descr_pos(self, space):
        return self.descr_float(space)

    def descr_abs(self, space):
        return W_FloatObject(abs(self.floatval))

    def descr_getnewargs(self, space):
        return space.newtuple([self.descr_float(space)])

    descr_eq = make_compare_func('eq')
    descr_ne = make_compare_func('ne')
    descr_lt = make_compare_func('lt')
    descr_le = make_compare_func('le')
    descr_gt = make_compare_func('gt')
    descr_ge = make_compare_func('ge')

    def descr_add(self, space, w_rhs):
        w_rhs = self._to_float(space, w_rhs)
        if w_rhs is None:
            return space.w_NotImplemented
        return W_FloatObject(self.floatval + w_rhs.floatval)

    def descr_radd(self, space, w_lhs):
        w_lhs = self._to_float(space, w_lhs)
        if w_lhs is None:
            return space.w_NotImplemented
        return W_FloatObject(w_lhs.floatval + self.floatval)

    def descr_sub(self, space, w_rhs):
        w_rhs = self._to_float(space, w_rhs)
        if w_rhs is None:
            return space.w_NotImplemented
        return W_FloatObject(self.floatval - w_rhs.floatval)

    def descr_rsub(self, space, w_lhs):
        w_lhs = self._to_float(space, w_lhs)
        if w_lhs is None:
            return space.w_NotImplemented
        return W_FloatObject(w_lhs.floatval - self.floatval)

    def descr_mul(self, space, w_rhs):
        w_rhs = self._to_float(space, w_rhs)
        if w_rhs is None:
            return space.w_NotImplemented
        return W_FloatObject(self.floatval * w_rhs.floatval)

    def descr_rmul(self, space, w_lhs):
        w_lhs = self._to_float(space, w_lhs)
        if w_lhs is None:
            return space.w_NotImplemented
        return W_FloatObject(w_lhs.floatval * self.floatval)

    def descr_div(self, space, w_rhs):
        w_rhs = self._to_float(space, w_rhs)
        if w_rhs is None:
            return space.w_NotImplemented
        rhs = w_rhs.floatval
        if rhs == 0.0:
            raise oefmt(space.w_ZeroDivisionError, "float division")
        return W_FloatObject(self.floatval / rhs)

    def descr_rdiv(self, space, w_lhs):
        w_lhs = self._to_float(space, w_lhs)
        if w_lhs is None:
            return space.w_NotImplemented
        selfval = self.floatval
        if selfval == 0.0:
            raise oefmt(space.w_ZeroDivisionError, "float division")
        return W_FloatObject(w_lhs.floatval / selfval)

    def descr_floordiv(self, space, w_rhs):
        w_rhs = self._to_float(space, w_rhs)
        if w_rhs is None:
            return space.w_NotImplemented
        return _divmod_w(space, self, w_rhs)[0]

    def descr_rfloordiv(self, space, w_lhs):
        w_lhs = self._to_float(space, w_lhs)
        if w_lhs is None:
            return space.w_NotImplemented
        return _divmod_w(space, w_lhs, self)[0]

    def descr_mod(self, space, w_rhs):
        w_rhs = self._to_float(space, w_rhs)
        if w_rhs is None:
            return space.w_NotImplemented
        x = self.floatval
        y = w_rhs.floatval
        if y == 0.0:
            raise oefmt(space.w_ZeroDivisionError, "float modulo")
        mod = math_fmod(x, y)
        if mod:
            # ensure the remainder has the same sign as the denominator
            if (y < 0.0) != (mod < 0.0):
                mod += y
        else:
            # the remainder is zero, and in the presence of signed zeroes
            # fmod returns different results across platforms; ensure
            # it has the same sign as the denominator; we'd like to do
            # "mod = y * 0.0", but that may get optimized away
            mod = copysign(0.0, y)

        return W_FloatObject(mod)

    def descr_rmod(self, space, w_lhs):
        w_lhs = self._to_float(space, w_lhs)
        if w_lhs is None:
            return space.w_NotImplemented
        return w_lhs.descr_mod(space, self)

    def descr_divmod(self, space, w_rhs):
        w_rhs = self._to_float(space, w_rhs)
        if w_rhs is None:
            return space.w_NotImplemented
        return space.newtuple(_divmod_w(space, self, w_rhs))

    def descr_rdivmod(self, space, w_lhs):
        w_lhs = self._to_float(space, w_lhs)
        if w_lhs is None:
            return space.w_NotImplemented
        return space.newtuple(_divmod_w(space, w_lhs, self))

    @unwrap_spec(w_third_arg=WrappedDefault(None))
    def descr_pow(self, space, w_rhs, w_third_arg):
        w_rhs = self._to_float(space, w_rhs)
        if w_rhs is None:
            return space.w_NotImplemented
        if not space.is_w(w_third_arg, space.w_None):
            raise oefmt(space.w_TypeError, "pow() 3rd argument not allowed "
                                           "unless all arguments are integers")
        x = self.floatval
        y = w_rhs.floatval

        try:
            result = _pow(space, x, y)
        except PowDomainError:
            raise oefmt(space.w_ValueError, "negative number cannot be raised "
                                            "to a fractional power")
        return W_FloatObject(result)

    @unwrap_spec(w_third_arg=WrappedDefault(None))
    def descr_rpow(self, space, w_lhs, w_third_arg):
        w_lhs = self._to_float(space, w_lhs)
        if w_lhs is None:
            return space.w_NotImplemented
        return w_lhs.descr_pow(space, self, w_third_arg)

    def descr_get_real(self, space):
        return space.float(self)

    def descr_get_imag(self, space):
        return space.wrap(0.0)

    def descr_conjugate(self, space):
        return space.float(self)

    def descr_is_integer(self, space):
        v = self.floatval
        if not rfloat.isfinite(v):
            return space.w_False
        return space.wrap(math.floor(v) == v)

    def descr_as_integer_ratio(self, space):
        value = self.floatval
        try:
            num, den = float_as_rbigint_ratio(value)
        except OverflowError:
            raise oefmt(space.w_OverflowError,
                        "cannot pass infinity to as_integer_ratio()")
        except ValueError:
            raise oefmt(space.w_ValueError,
                        "cannot pass nan to as_integer_ratio()")

        w_num = space.newlong_from_rbigint(num)
        w_den = space.newlong_from_rbigint(den)
        # Try to return int
        return space.newtuple([space.int(w_num), space.int(w_den)])

    def descr_hex(self, space):
        TOHEX_NBITS = rfloat.DBL_MANT_DIG + 3 - (rfloat.DBL_MANT_DIG + 2) % 4
        value = self.floatval
        if not isfinite(value):
            return self.descr_str(space)
        if value == 0.0:
            if copysign(1., value) == -1.:
                return space.wrap("-0x0.0p+0")
            else:
                return space.wrap("0x0.0p+0")
        mant, exp = math.frexp(value)
        shift = 1 - max(rfloat.DBL_MIN_EXP - exp, 0)
        mant = math.ldexp(mant, shift)
        mant = abs(mant)
        exp -= shift
        result = ['\0'] * ((TOHEX_NBITS - 1) // 4 + 2)
        result[0] = _char_from_hex(int(mant))
        mant -= int(mant)
        result[1] = "."
        for i in range((TOHEX_NBITS - 1) // 4):
            mant *= 16.0
            result[i + 2] = _char_from_hex(int(mant))
            mant -= int(mant)
        if exp < 0:
            sign = "-"
        else:
            sign = "+"
        exp = abs(exp)
        s = ''.join(result)
        if value < 0.0:
            return space.wrap("-0x%sp%s%d" % (s, sign, exp))
        else:
            return space.wrap("0x%sp%s%d" % (s, sign, exp))


W_FloatObject.typedef = StdTypeDef("float",
    __doc__ = '''float(x) -> floating point number

Convert a string or number to a floating point number, if possible.''',
    __new__ = interp2app(W_FloatObject.descr__new__),
    __getformat__ = interp2app(W_FloatObject.descr___getformat__, as_classmethod=True),
    fromhex = interp2app(W_FloatObject.descr_fromhex, as_classmethod=True),
    __repr__ = interp2app(W_FloatObject.descr_repr),
    __str__ = interp2app(W_FloatObject.descr_str),
    __hash__ = interp2app(W_FloatObject.descr_hash),
    __format__ = interp2app(W_FloatObject.descr_format),
    __coerce__ = interp2app(W_FloatObject.descr_coerce),
    __nonzero__ = interp2app(W_FloatObject.descr_nonzero),
    __int__ = interp2app(W_FloatObject.int),
    __float__ = interp2app(W_FloatObject.descr_float),
    __long__ = interp2app(W_FloatObject.descr_long),
    __trunc__ = interp2app(W_FloatObject.descr_trunc),
    __neg__ = interp2app(W_FloatObject.descr_neg),
    __pos__ = interp2app(W_FloatObject.descr_pos),
    __abs__ = interp2app(W_FloatObject.descr_abs),
    __getnewargs__ = interp2app(W_FloatObject.descr_getnewargs),

    __eq__ = interp2app(W_FloatObject.descr_eq),
    __ne__ = interp2app(W_FloatObject.descr_ne),
    __lt__ = interp2app(W_FloatObject.descr_lt),
    __le__ = interp2app(W_FloatObject.descr_le),
    __gt__ = interp2app(W_FloatObject.descr_gt),
    __ge__ = interp2app(W_FloatObject.descr_ge),

    __add__ = interp2app(W_FloatObject.descr_add),
    __radd__ = interp2app(W_FloatObject.descr_radd),
    __sub__ = interp2app(W_FloatObject.descr_sub),
    __rsub__ = interp2app(W_FloatObject.descr_rsub),
    __mul__ = interp2app(W_FloatObject.descr_mul),
    __rmul__ = interp2app(W_FloatObject.descr_rmul),
    __div__ = interp2app(W_FloatObject.descr_div),
    __rdiv__ = interp2app(W_FloatObject.descr_rdiv),
    __truediv__ = interp2app(W_FloatObject.descr_div),
    __rtruediv__ = interp2app(W_FloatObject.descr_rdiv),
    __floordiv__ = interp2app(W_FloatObject.descr_floordiv),
    __rfloordiv__ = interp2app(W_FloatObject.descr_rfloordiv),
    __mod__ = interp2app(W_FloatObject.descr_mod),
    __rmod__ = interp2app(W_FloatObject.descr_rmod),
    __divmod__ = interp2app(W_FloatObject.descr_divmod),
    __rdivmod__ = interp2app(W_FloatObject.descr_rdivmod),
    __pow__ = interp2app(W_FloatObject.descr_pow),
    __rpow__ = interp2app(W_FloatObject.descr_rpow),

    real = GetSetProperty(W_FloatObject.descr_get_real),
    imag = GetSetProperty(W_FloatObject.descr_get_imag),
    conjugate = interp2app(W_FloatObject.descr_conjugate),
    is_integer = interp2app(W_FloatObject.descr_is_integer),
    as_integer_ratio = interp2app(W_FloatObject.descr_as_integer_ratio),
    hex = interp2app(W_FloatObject.descr_hex),
)


def _hash_float(space, v):
<<<<<<< HEAD
    if not isfinite(v):
        if isinf(v):
            return HASH_INF if v > 0 else -HASH_INF
        return HASH_NAN

    m, e = math.frexp(v)

    sign = 1
    if m < 0:
        sign = -1
        m = -m

    # process 28 bits at a time;  this should work well both for binary
    # and hexadecimal floating point.
    x = r_uint(0)
    while m:
        x = ((x << 28) & HASH_MODULUS) | x >> (HASH_BITS - 28)
        m *= 268435456.0  # 2**28
        e -= 28
        y = r_uint(m)  # pull out integer part
        m -= y
        x += y
        if x >= HASH_MODULUS:
            x -= HASH_MODULUS

    # adjust for the exponent;  first reduce it modulo HASH_BITS
    e = e % HASH_BITS if e >= 0 else HASH_BITS - 1 - ((-1 - e) % HASH_BITS)
    x = ((x << e) & HASH_MODULUS) | x >> (HASH_BITS - e)

    x = intmask(intmask(x) * sign)
    return -2 if x == -1 else x


def add__Float_Float(space, w_float1, w_float2):
    x = w_float1.floatval
    y = w_float2.floatval
    return W_FloatObject(x + y)

def sub__Float_Float(space, w_float1, w_float2):
    x = w_float1.floatval
    y = w_float2.floatval
    return W_FloatObject(x - y)

def mul__Float_Float(space, w_float1, w_float2):
    x = w_float1.floatval
    y = w_float2.floatval
    return W_FloatObject(x * y)

def div__Float_Float(space, w_float1, w_float2):
    x = w_float1.floatval
    y = w_float2.floatval
    if y == 0.0:
        raise FailedToImplementArgs(space.w_ZeroDivisionError, space.wrap("float division"))
    return W_FloatObject(x / y)

truediv__Float_Float = div__Float_Float

def floordiv__Float_Float(space, w_float1, w_float2):
    w_div, w_mod = _divmod_w(space, w_float1, w_float2)
    return w_div

def mod__Float_Float(space, w_float1, w_float2):
    x = w_float1.floatval
    y = w_float2.floatval
    if y == 0.0:
        raise FailedToImplementArgs(space.w_ZeroDivisionError, space.wrap("float modulo"))
    mod = math_fmod(x, y)
    if mod:
        # ensure the remainder has the same sign as the denominator
        if (y < 0.0) != (mod < 0.0):
            mod += y
    else:
        # the remainder is zero, and in the presence of signed zeroes
        # fmod returns different results across platforms; ensure
        # it has the same sign as the denominator; we'd like to do
        # "mod = y * 0.0", but that may get optimized away
        mod = copysign(0.0, y)

    return W_FloatObject(mod)
=======
    if isnan(v):
        return 0

    # This is designed so that Python numbers of different types
    # that compare equal hash to the same value; otherwise comparisons
    # of mapping keys will turn out weird.
    fractpart, intpart = math.modf(v)

    if fractpart == 0.0:
        # This must return the same hash as an equal int or long.
        try:
            x = ovfcheck_float_to_int(intpart)
            # Fits in a C long == a Python int, so is its own hash.
            return x
        except OverflowError:
            # Convert to long and use its hash.
            try:
                w_lval = W_LongObject.fromfloat(space, v)
            except (OverflowError, ValueError):
                # can't convert to long int -- arbitrary
                if v < 0:
                    return -271828
                else:
                    return 314159
            return space.int_w(space.hash(w_lval))

    # The fractional part is non-zero, so we don't have to worry about
    # making this match the hash of some other type.
    # Use frexp to get at the bits in the double.
    # Since the VAX D double format has 56 mantissa bits, which is the
    # most of any double format in use, each of these parts may have as
    # many as (but no more than) 56 significant bits.
    # So, assuming sizeof(long) >= 4, each part can be broken into two
    # longs; frexp and multiplication are used to do that.
    # Also, since the Cray double format has 15 exponent bits, which is
    # the most of any double format in use, shifting the exponent field
    # left by 15 won't overflow a long (again assuming sizeof(long) >= 4).

    v, expo = math.frexp(v)
    v *= 2147483648.0  # 2**31
    hipart = int(v)    # take the top 32 bits
    v = (v - hipart) * 2147483648.0 # get the next 32 bits
    x = intmask(hipart + int(v) + (expo << 15))
    return x

>>>>>>> 1bd57fbb

def _divmod_w(space, w_float1, w_float2):
    x = w_float1.floatval
    y = w_float2.floatval
    if y == 0.0:
        raise oefmt(space.w_ZeroDivisionError, "float modulo")
    mod = math_fmod(x, y)
    # fmod is typically exact, so vx-mod is *mathematically* an
    # exact multiple of wx.  But this is fp arithmetic, and fp
    # vx - mod is an approximation; the result is that div may
    # not be an exact integral value after the division, although
    # it will always be very close to one.
    div = (x - mod) / y
    if (mod):
        # ensure the remainder has the same sign as the denominator
        if ((y < 0.0) != (mod < 0.0)):
            mod += y
            div -= 1.0
    else:
        # the remainder is zero, and in the presence of signed zeroes
        # fmod returns different results across platforms; ensure
        # it has the same sign as the denominator; we'd like to do
        # "mod = wx * 0.0", but that may get optimized away
        mod *= mod  # hide "mod = +0" from optimizer
        if y < 0.0:
            mod = -mod
    # snap quotient to nearest integral value
    if div:
        floordiv = math.floor(div)
        if (div - floordiv > 0.5):
            floordiv += 1.0
    else:
        # div is zero - get the same sign as the true quotient
        div *= div  # hide "div = +0" from optimizers
        floordiv = div * x / y  # zero w/ sign of vx/wx

    return [W_FloatObject(floordiv), W_FloatObject(mod)]

<<<<<<< HEAD
def divmod__Float_Float(space, w_float1, w_float2):
    return space.newtuple(_divmod_w(space, w_float1, w_float2))

def pow__Float_Float_ANY(space, w_float1, w_float2, thirdArg):
    # This raises FailedToImplement in cases like overflow where a
    # (purely theoretical) big-precision float implementation would have
    # a chance to give a result, and directly OperationError for errors
    # that we want to force to be reported to the user.
    if not space.is_w(thirdArg, space.w_None):
        raise OperationError(space.w_TypeError, space.wrap(
            "pow() 3rd argument not allowed unless all arguments are integers"))
    x = w_float1.floatval
    y = w_float2.floatval

    try:
        result = _pow(space, x, y)
    except PowDomainError:
        # Negative numbers raised to fractional powers become complex
        return space.pow(space.newcomplex(x, 0.0),
                         space.newcomplex(y, 0.0),
                         thirdArg)
    return W_FloatObject(result)
=======
>>>>>>> 1bd57fbb

class PowDomainError(ValueError):
    """Signals a negative number raised to a fractional power"""

def _pow(space, x, y):
    # Sort out special cases here instead of relying on pow()
    if y == 2.0:       # special case for performance:
        return x * x   # x * x is always correct
    if y == 0.0:
        # x**0 is 1, even 0**0
        return 1.0
    if isnan(x):
        # nan**y = nan, unless y == 0
        return x
    if isnan(y):
        # x**nan = nan, unless x == 1; x**nan = x
        if x == 1.0:
            return 1.0
        else:
            return y
    if isinf(y):
        # x**inf is: 0.0 if abs(x) < 1; 1.0 if abs(x) == 1; inf if
        # abs(x) > 1 (including case where x infinite)
        #
        # x**-inf is: inf if abs(x) < 1; 1.0 if abs(x) == 1; 0.0 if
        # abs(x) > 1 (including case where v infinite)
        x = abs(x)
        if x == 1.0:
            return 1.0
        elif (y > 0.0) == (x > 1.0):
            return INFINITY
        else:
            return 0.0
    if isinf(x):
        # (+-inf)**w is: inf for w positive, 0 for w negative; in oth
        # cases, we need to add the appropriate sign if w is an odd
        # integer.
        y_is_odd = math.fmod(abs(y), 2.0) == 1.0
        if y > 0.0:
            if y_is_odd:
                return x
            else:
                return abs(x)
        else:
            if y_is_odd:
                return copysign(0.0, x)
            else:
                return 0.0

    if x == 0.0:
        if y < 0.0:
            raise oefmt(space.w_ZeroDivisionError,
                        "0.0 cannot be raised to a negative power")

    negate_result = False
    # special case: "(-1.0) ** bignum" should not raise PowDomainError,
    # unlike "math.pow(-1.0, bignum)".  See http://mail.python.org/
    # -           pipermail/python-bugs-list/2003-March/016795.html
    if x < 0.0:
        if isnan(y):
            return NAN
        if math.floor(y) != y:
            raise PowDomainError
        # y is an exact integer, albeit perhaps a very large one.
        # Replace x by its absolute value and remember to negate the
        # pow result if y is odd.
        x = -x
        negate_result = math.fmod(abs(y), 2.0) == 1.0

    if x == 1.0:
        # (-1) ** large_integer also ends up here
        if negate_result:
            return -1.0
        else:
            return 1.0

    try:
        # We delegate to our implementation of math.pow() the error detection.
        z = math.pow(x, y)
    except OverflowError:
        raise oefmt(space.w_OverflowError, "float power")
    except ValueError:
        raise oefmt(space.w_ValueError, "float power")

    if negate_result:
        z = -z
    return z<|MERGE_RESOLUTION|>--- conflicted
+++ resolved
@@ -7,154 +7,25 @@
 from pypy.interpreter.gateway import interp2app, unwrap_spec, WrappedDefault
 from pypy.interpreter.typedef import GetSetProperty
 from pypy.objspace.std import newformat
-<<<<<<< HEAD
-from pypy.objspace.std.floattype import float_typedef, W_AbstractFloatObject
 from pypy.objspace.std.intobject import HASH_BITS, HASH_MODULUS
-from pypy.objspace.std.multimethod import FailedToImplementArgs
-from pypy.objspace.std.model import registerimplementation, W_Object
-from pypy.objspace.std.register_all import register_all
-from pypy.objspace.std.longobject import W_LongObject, newlong_from_float
-from pypy.objspace.std.noneobject import W_NoneObject
+from pypy.objspace.std.longobject import newlong_from_float
 from rpython.rlib.rarithmetic import (
     LONG_BIT, intmask, ovfcheck_float_to_int, r_uint)
+from pypy.objspace.std.stdtypedef import StdTypeDef
+from pypy.objspace.std.util import wrap_parsestringerror
+from rpython.rlib import rarithmetic, rfloat
+from rpython.rlib.rbigint import rbigint
 from rpython.rlib.rfloat import (
     isinf, isnan, isfinite, INFINITY, NAN, copysign, formatd,
     DTSF_ADD_DOT_0, float_as_rbigint_ratio)
-from rpython.rlib.rbigint import rbigint
-from rpython.rlib import rfloat
-=======
-from pypy.objspace.std.longobject import W_LongObject
-from pypy.objspace.std.stdtypedef import StdTypeDef
-from pypy.objspace.std.util import wrap_parsestringerror
-from rpython.rlib import rarithmetic, rfloat
-from rpython.rlib.rarithmetic import ovfcheck_float_to_int, intmask, LONG_BIT
-from rpython.rlib.rbigint import rbigint
-from rpython.rlib.rfloat import (
-    isinf, isnan, isfinite, INFINITY, NAN, copysign, formatd,
-    DTSF_ADD_DOT_0, DTSF_STR_PRECISION, float_as_rbigint_ratio)
 from rpython.rlib.rstring import ParseStringError
->>>>>>> 1bd57fbb
 from rpython.tool.sourcetools import func_with_new_name
 from rpython.rlib.unroll import unrolling_iterable
 from rpython.rtyper.lltypesystem.module.ll_math import math_fmod
 
-<<<<<<< HEAD
-from pypy.objspace.std.intobject import W_IntObject
-
 HASH_INF  = 314159
 HASH_NAN  = 0
 
-class W_FloatObject(W_AbstractFloatObject):
-    """This is a implementation of the app-level 'float' type.
-    The constructor takes an RPython float as an argument."""
-    _immutable_fields_ = ['floatval']
-
-    typedef = float_typedef
-
-    def __init__(self, floatval):
-        self.floatval = floatval
-
-    def unwrap(self, space):
-        return self.floatval
-
-    def int_w(self, space, allow_conversion=True):
-        self._typed_unwrap_error(space, "integer")
-
-    def bigint_w(self, space, allow_conversion=True):
-        self._typed_unwrap_error(space, "integer")
-
-    def float_w(self, space, allow_conversion=True):
-        return self.floatval
-
-    def _float_w(self, space):
-        return self.floatval
-
-    def int(self, space):
-        if (type(self) is not W_FloatObject and
-            space.is_overloaded(self, space.w_float, '__int__')):
-            return W_Object.int(self, space)
-        try:
-            value = ovfcheck_float_to_int(self.floatval)
-        except OverflowError:
-            return newlong_from_float(space, self.floatval)
-        else:
-            return space.newint(value)
-
-    def __repr__(self):
-        return "<W_FloatObject(%f)>" % self.floatval
-
-registerimplementation(W_FloatObject)
-
-# bool-to-float delegation
-def delegate_Bool2Float(space, w_bool):
-    return W_FloatObject(float(w_bool.intval))
-
-# int-to-float delegation
-def delegate_Int2Float(space, w_intobj):
-    return W_FloatObject(float(w_intobj.intval))
-
-# long-to-float delegation
-def delegate_Long2Float(space, w_longobj):
-    return W_FloatObject(w_longobj.tofloat(space))
-
-
-# float__Float is supposed to do nothing, unless it has
-# a derived float object, where it should return
-# an exact one.
-def float__Float(space, w_float1):
-    if space.is_w(space.type(w_float1), space.w_float):
-        return w_float1
-    a = w_float1.floatval
-    return W_FloatObject(a)
-
-def trunc__Float(space, w_floatobj):
-    whole = math.modf(w_floatobj.floatval)[1]
-    try:
-        value = ovfcheck_float_to_int(whole)
-    except OverflowError:
-        return newlong_from_float(space, whole)
-    else:
-        return space.newint(value)
-
-def _char_from_hex(number):
-    return "0123456789abcdef"[number]
-
-TOHEX_NBITS = rfloat.DBL_MANT_DIG + 3 - (rfloat.DBL_MANT_DIG + 2) % 4
-
-def float_hex__Float(space, w_float):
-    value = w_float.floatval
-    if not isfinite(value):
-        return str__Float(space, w_float)
-    if value == 0.0:
-        if copysign(1., value) == -1.:
-            return space.wrap("-0x0.0p+0")
-        else:
-            return space.wrap("0x0.0p+0")
-    mant, exp = math.frexp(value)
-    shift = 1 - max(rfloat.DBL_MIN_EXP - exp, 0)
-    mant = math.ldexp(mant, shift)
-    mant = abs(mant)
-    exp -= shift
-    result = ['\0'] * ((TOHEX_NBITS - 1) // 4 + 2)
-    result[0] = _char_from_hex(int(mant))
-    mant -= int(mant)
-    result[1] = "."
-    for i in range((TOHEX_NBITS - 1) // 4):
-        mant *= 16.0
-        result[i + 2] = _char_from_hex(int(mant))
-        mant -= int(mant)
-    if exp < 0:
-        sign = "-"
-    else:
-        sign = "+"
-    exp = abs(exp)
-    s = ''.join(result)
-    if value < 0.0:
-        return space.wrap("-0x%sp%s%d" % (s, sign, exp))
-    else:
-        return space.wrap("0x%sp%s%d" % (s, sign, exp))
-=======
->>>>>>> 1bd57fbb
 
 def float2string(x, code, precision):
     # we special-case explicitly inf and nan here
@@ -170,9 +41,6 @@
     return s
 
 
-<<<<<<< HEAD
-str__Float = repr__Float
-=======
 def detect_floatformat():
     from rpython.rtyper.lltypesystem import rffi, lltype
     buf = lltype.malloc(rffi.CCHARP.TO, 8, flavor='raw')
@@ -196,7 +64,6 @@
     else:
         float_format = 'unknown'
     lltype.free(buf, flavor='raw')
->>>>>>> 1bd57fbb
 
     return double_format, float_format
 
@@ -302,7 +169,7 @@
         try:
             value = ovfcheck_float_to_int(self.floatval)
         except OverflowError:
-            return space.long(self)
+            return newlong_from_float(space, self.floatval)
         else:
             return space.newint(value)
 
@@ -524,9 +391,12 @@
 
     def descr_repr(self, space):
         return space.wrap(float2string(self.floatval, 'r', 0))
-
+    descr_str = func_with_new_name(descr_repr, 'descr_str')
+
+    """
     def descr_str(self, space):
         return space.wrap(float2string(self.floatval, 'g', DTSF_STR_PRECISION))
+        """
 
     def descr_hash(self, space):
         return space.wrap(_hash_float(space, self.floatval))
@@ -534,11 +404,13 @@
     def descr_format(self, space, w_spec):
         return newformat.run_formatter(space, w_spec, "format_float", self)
 
+    """
     def descr_coerce(self, space, w_other):
         w_other = self._to_float(space, w_other)
         if w_other is None:
             return space.w_NotImplemented
         return space.newtuple([self, w_other])
+        """
 
     def descr_nonzero(self, space):
         return space.newbool(self.floatval != 0.0)
@@ -549,6 +421,7 @@
         a = self.floatval
         return W_FloatObject(a)
 
+    """
     def descr_long(self, space):
         try:
             return W_LongObject.fromfloat(space, self.floatval)
@@ -558,13 +431,14 @@
         except ValueError:
             raise oefmt(space.w_ValueError,
                         "cannot convert float NaN to integer")
+                        """
 
     def descr_trunc(self, space):
         whole = math.modf(self.floatval)[1]
         try:
             value = ovfcheck_float_to_int(whole)
         except OverflowError:
-            return self.descr_long(space)
+            return newlong_from_float(space, whole)
         else:
             return space.newint(value)
 
@@ -707,8 +581,10 @@
         try:
             result = _pow(space, x, y)
         except PowDomainError:
-            raise oefmt(space.w_ValueError, "negative number cannot be raised "
-                                            "to a fractional power")
+            # Negative numbers raised to fractional powers become complex
+            return space.pow(space.newcomplex(x, 0.0),
+                             space.newcomplex(y, 0.0),
+                             w_third_arg)
         return W_FloatObject(result)
 
     @unwrap_spec(w_third_arg=WrappedDefault(None))
@@ -795,11 +671,11 @@
     __str__ = interp2app(W_FloatObject.descr_str),
     __hash__ = interp2app(W_FloatObject.descr_hash),
     __format__ = interp2app(W_FloatObject.descr_format),
-    __coerce__ = interp2app(W_FloatObject.descr_coerce),
+    #__coerce__ = interp2app(W_FloatObject.descr_coerce),
     __nonzero__ = interp2app(W_FloatObject.descr_nonzero),
     __int__ = interp2app(W_FloatObject.int),
     __float__ = interp2app(W_FloatObject.descr_float),
-    __long__ = interp2app(W_FloatObject.descr_long),
+    #__long__ = interp2app(W_FloatObject.descr_long),
     __trunc__ = interp2app(W_FloatObject.descr_trunc),
     __neg__ = interp2app(W_FloatObject.descr_neg),
     __pos__ = interp2app(W_FloatObject.descr_pos),
@@ -842,7 +718,6 @@
 
 
 def _hash_float(space, v):
-<<<<<<< HEAD
     if not isfinite(v):
         if isinf(v):
             return HASH_INF if v > 0 else -HASH_INF
@@ -875,100 +750,6 @@
     x = intmask(intmask(x) * sign)
     return -2 if x == -1 else x
 
-
-def add__Float_Float(space, w_float1, w_float2):
-    x = w_float1.floatval
-    y = w_float2.floatval
-    return W_FloatObject(x + y)
-
-def sub__Float_Float(space, w_float1, w_float2):
-    x = w_float1.floatval
-    y = w_float2.floatval
-    return W_FloatObject(x - y)
-
-def mul__Float_Float(space, w_float1, w_float2):
-    x = w_float1.floatval
-    y = w_float2.floatval
-    return W_FloatObject(x * y)
-
-def div__Float_Float(space, w_float1, w_float2):
-    x = w_float1.floatval
-    y = w_float2.floatval
-    if y == 0.0:
-        raise FailedToImplementArgs(space.w_ZeroDivisionError, space.wrap("float division"))
-    return W_FloatObject(x / y)
-
-truediv__Float_Float = div__Float_Float
-
-def floordiv__Float_Float(space, w_float1, w_float2):
-    w_div, w_mod = _divmod_w(space, w_float1, w_float2)
-    return w_div
-
-def mod__Float_Float(space, w_float1, w_float2):
-    x = w_float1.floatval
-    y = w_float2.floatval
-    if y == 0.0:
-        raise FailedToImplementArgs(space.w_ZeroDivisionError, space.wrap("float modulo"))
-    mod = math_fmod(x, y)
-    if mod:
-        # ensure the remainder has the same sign as the denominator
-        if (y < 0.0) != (mod < 0.0):
-            mod += y
-    else:
-        # the remainder is zero, and in the presence of signed zeroes
-        # fmod returns different results across platforms; ensure
-        # it has the same sign as the denominator; we'd like to do
-        # "mod = y * 0.0", but that may get optimized away
-        mod = copysign(0.0, y)
-
-    return W_FloatObject(mod)
-=======
-    if isnan(v):
-        return 0
-
-    # This is designed so that Python numbers of different types
-    # that compare equal hash to the same value; otherwise comparisons
-    # of mapping keys will turn out weird.
-    fractpart, intpart = math.modf(v)
-
-    if fractpart == 0.0:
-        # This must return the same hash as an equal int or long.
-        try:
-            x = ovfcheck_float_to_int(intpart)
-            # Fits in a C long == a Python int, so is its own hash.
-            return x
-        except OverflowError:
-            # Convert to long and use its hash.
-            try:
-                w_lval = W_LongObject.fromfloat(space, v)
-            except (OverflowError, ValueError):
-                # can't convert to long int -- arbitrary
-                if v < 0:
-                    return -271828
-                else:
-                    return 314159
-            return space.int_w(space.hash(w_lval))
-
-    # The fractional part is non-zero, so we don't have to worry about
-    # making this match the hash of some other type.
-    # Use frexp to get at the bits in the double.
-    # Since the VAX D double format has 56 mantissa bits, which is the
-    # most of any double format in use, each of these parts may have as
-    # many as (but no more than) 56 significant bits.
-    # So, assuming sizeof(long) >= 4, each part can be broken into two
-    # longs; frexp and multiplication are used to do that.
-    # Also, since the Cray double format has 15 exponent bits, which is
-    # the most of any double format in use, shifting the exponent field
-    # left by 15 won't overflow a long (again assuming sizeof(long) >= 4).
-
-    v, expo = math.frexp(v)
-    v *= 2147483648.0  # 2**31
-    hipart = int(v)    # take the top 32 bits
-    v = (v - hipart) * 2147483648.0 # get the next 32 bits
-    x = intmask(hipart + int(v) + (expo << 15))
-    return x
-
->>>>>>> 1bd57fbb
 
 def _divmod_w(space, w_float1, w_float2):
     x = w_float1.floatval
@@ -1007,31 +788,6 @@
 
     return [W_FloatObject(floordiv), W_FloatObject(mod)]
 
-<<<<<<< HEAD
-def divmod__Float_Float(space, w_float1, w_float2):
-    return space.newtuple(_divmod_w(space, w_float1, w_float2))
-
-def pow__Float_Float_ANY(space, w_float1, w_float2, thirdArg):
-    # This raises FailedToImplement in cases like overflow where a
-    # (purely theoretical) big-precision float implementation would have
-    # a chance to give a result, and directly OperationError for errors
-    # that we want to force to be reported to the user.
-    if not space.is_w(thirdArg, space.w_None):
-        raise OperationError(space.w_TypeError, space.wrap(
-            "pow() 3rd argument not allowed unless all arguments are integers"))
-    x = w_float1.floatval
-    y = w_float2.floatval
-
-    try:
-        result = _pow(space, x, y)
-    except PowDomainError:
-        # Negative numbers raised to fractional powers become complex
-        return space.pow(space.newcomplex(x, 0.0),
-                         space.newcomplex(y, 0.0),
-                         thirdArg)
-    return W_FloatObject(result)
-=======
->>>>>>> 1bd57fbb
 
 class PowDomainError(ValueError):
     """Signals a negative number raised to a fractional power"""
