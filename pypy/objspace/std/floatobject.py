import operator
from pypy.interpreter.error import OperationError
from pypy.objspace.std import model, newformat
from pypy.objspace.std.floattype import float_typedef, W_AbstractFloatObject
from pypy.objspace.std.multimethod import FailedToImplementArgs
from pypy.objspace.std.model import registerimplementation, W_Object
from pypy.objspace.std.register_all import register_all
from pypy.objspace.std.noneobject import W_NoneObject
from pypy.objspace.std.longobject import W_LongObject, newlong_from_float
from rpython.rlib.rarithmetic import ovfcheck_float_to_int, intmask, LONG_BIT
from rpython.rlib.rfloat import (
    isinf, isnan, isfinite, INFINITY, NAN, copysign, formatd,
    DTSF_ADD_DOT_0, DTSF_STR_PRECISION, float_as_rbigint_ratio)
from rpython.rlib.rbigint import rbigint
from rpython.rlib import rfloat
from rpython.tool.sourcetools import func_with_new_name


import math
from pypy.objspace.std.intobject import W_IntObject

<<<<<<< HEAD
HASH_INF  = 314159
HASH_NAN  = 0

class W_AbstractFloatObject(W_Object):
    __slots__ = ()

    def is_w(self, space, w_other):
        from rpython.rlib.longlong2float import float2longlong
        if not isinstance(w_other, W_AbstractFloatObject):
            return False
        if self.user_overridden_class or w_other.user_overridden_class:
            return self is w_other
        one = float2longlong(space.float_w(self))
        two = float2longlong(space.float_w(w_other))
        return one == two

    def immutable_unique_id(self, space):
        if self.user_overridden_class:
            return None
        from rpython.rlib.longlong2float import float2longlong
        from pypy.objspace.std.model import IDTAG_FLOAT as tag
        val = float2longlong(space.float_w(self))
        b = rbigint.fromrarith_int(val)
        b = b.lshift(3).or_(rbigint.fromint(tag))
        return space.newlong_from_rbigint(b)

=======
>>>>>>> 7057482a

class W_FloatObject(W_AbstractFloatObject):
    """This is a implementation of the app-level 'float' type.
    The constructor takes an RPython float as an argument."""
    _immutable_fields_ = ['floatval']

    typedef = float_typedef

    def __init__(w_self, floatval):
        w_self.floatval = floatval

    def unwrap(w_self, space):
        return w_self.floatval

    def float_w(self, space):
        return self.floatval

    def int(self, space):
        if (type(self) is not W_FloatObject and
            space.is_overloaded(self, space.w_float, '__int__')):
            return W_Object.int(self, space)
        try:
            value = ovfcheck_float_to_int(self.floatval)
        except OverflowError:
            return newlong_from_float(space, self.floatval)
        else:
            return space.newint(value)

    def __repr__(self):
        return "<W_FloatObject(%f)>" % self.floatval

registerimplementation(W_FloatObject)

# bool-to-float delegation
def delegate_Bool2Float(space, w_bool):
    return W_FloatObject(float(w_bool.boolval))

# int-to-float delegation
def delegate_Int2Float(space, w_intobj):
    return W_FloatObject(float(w_intobj.intval))

# long-to-float delegation
def delegate_Long2Float(space, w_longobj):
    try:
        return W_FloatObject(w_longobj.tofloat())
    except OverflowError:
        raise OperationError(space.w_OverflowError,
                             space.wrap("long int too large to convert to float"))


# float__Float is supposed to do nothing, unless it has
# a derived float object, where it should return
# an exact one.
def float__Float(space, w_float1):
    if space.is_w(space.type(w_float1), space.w_float):
        return w_float1
    a = w_float1.floatval
    return W_FloatObject(a)

def trunc__Float(space, w_floatobj):
    whole = math.modf(w_floatobj.floatval)[1]
    try:
        value = ovfcheck_float_to_int(whole)
    except OverflowError:
        return newlong_from_float(space, whole)
    else:
        return space.newint(value)

def _char_from_hex(number):
    return "0123456789abcdef"[number]

TOHEX_NBITS = rfloat.DBL_MANT_DIG + 3 - (rfloat.DBL_MANT_DIG + 2) % 4

def float_hex__Float(space, w_float):
    value = w_float.floatval
    if not isfinite(value):
        return str__Float(space, w_float)
    if value == 0.0:
        if copysign(1., value) == -1.:
            return space.wrap("-0x0.0p+0")
        else:
            return space.wrap("0x0.0p+0")
    mant, exp = math.frexp(value)
    shift = 1 - max(rfloat.DBL_MIN_EXP - exp, 0)
    mant = math.ldexp(mant, shift)
    mant = abs(mant)
    exp -= shift
    result = ['\0'] * ((TOHEX_NBITS - 1) // 4 + 2)
    result[0] = _char_from_hex(int(mant))
    mant -= int(mant)
    result[1] = "."
    for i in range((TOHEX_NBITS - 1) // 4):
        mant *= 16.0
        result[i + 2] = _char_from_hex(int(mant))
        mant -= int(mant)
    if exp < 0:
        sign = "-"
    else:
        sign = "+"
    exp = abs(exp)
    s = ''.join(result)
    if value < 0.0:
        return space.wrap("-0x%sp%s%d" % (s, sign, exp))
    else:
        return space.wrap("0x%sp%s%d" % (s, sign, exp))

def float2string(x, code, precision):
    # we special-case explicitly inf and nan here
    if isfinite(x):
        s = formatd(x, code, precision, DTSF_ADD_DOT_0)
    elif isinf(x):
        if x > 0.0:
            s = "inf"
        else:
            s = "-inf"
    else:  # isnan(x):
        s = "nan"
    return s

def repr__Float(space, w_float):
    return space.wrap(float2string(w_float.floatval, 'r', 0))

str__Float = repr__Float

def format__Float_ANY(space, w_float, w_spec):
    return newformat.run_formatter(space, w_spec, "format_float", w_float)

# ____________________________________________________________
# A mess to handle all cases of float comparison without relying
# on delegation, which can unfortunately loose precision when
# casting an int or a long to a float.

def list_compare_funcs(declarator):
    for op in ['lt', 'le', 'eq', 'ne', 'gt', 'ge']:
        func, name = declarator(op)
        globals()[name] = func_with_new_name(func, name)

def _reverse(opname):
    if opname[0] == 'l': return 'g' + opname[1:]
    elif opname[0] == 'g': return 'l' + opname[1:]
    else: return opname


def declare_compare_bigint(opname):
    """Return a helper function that implements a float-bigint comparison."""
    op = getattr(operator, opname)
    #
    if opname == 'eq' or opname == 'ne':
        def do_compare_bigint(f1, b2):
            """f1 is a float.  b2 is a bigint."""
            if not isfinite(f1) or math.floor(f1) != f1:
                return opname == 'ne'
            b1 = rbigint.fromfloat(f1)
            res = b1.eq(b2)
            if opname == 'ne':
                res = not res
            return res
    else:
        def do_compare_bigint(f1, b2):
            """f1 is a float.  b2 is a bigint."""
            if not isfinite(f1):
                return op(f1, 0.0)
            if opname == 'gt' or opname == 'le':
                # 'float > long'   <==>  'ceil(float) > long'
                # 'float <= long'  <==>  'ceil(float) <= long'
                f1 = math.ceil(f1)
            else:
                # 'float < long'   <==>  'floor(float) < long'
                # 'float >= long'  <==>  'floor(float) >= long'
                f1 = math.floor(f1)
            b1 = rbigint.fromfloat(f1)
            return getattr(b1, opname)(b2)
    #
    return do_compare_bigint, 'compare_bigint_' + opname
list_compare_funcs(declare_compare_bigint)


def declare_cmp_float_float(opname):
    op = getattr(operator, opname)
    def f(space, w_float1, w_float2):
        f1 = w_float1.floatval
        f2 = w_float2.floatval
        return space.newbool(op(f1, f2))
    return f, opname + "__Float_Float"
list_compare_funcs(declare_cmp_float_float)

def declare_cmp_float_int(opname):
    op = getattr(operator, opname)
    compare = globals()['compare_bigint_' + opname]
    def f(space, w_float1, w_int2):
        f1 = w_float1.floatval
        i2 = w_int2.intval
        f2 = float(i2)
        if LONG_BIT > 32 and int(f2) != i2:
            res = compare(f1, rbigint.fromint(i2))
        else:
            res = op(f1, f2)
        return space.newbool(res)
    return f, opname + "__Float_Int"
list_compare_funcs(declare_cmp_float_int)

def declare_cmp_float_long(opname):
    compare = globals()['compare_bigint_' + opname]
    def f(space, w_float1, w_long2):
        f1 = w_float1.floatval
        b2 = w_long2.num
        return space.newbool(compare(f1, b2))
    return f, opname + "__Float_Long"
list_compare_funcs(declare_cmp_float_long)

def declare_cmp_int_float(opname):
    op = getattr(operator, opname)
    revcompare = globals()['compare_bigint_' + _reverse(opname)]
    def f(space, w_int1, w_float2):
        f2 = w_float2.floatval
        i1 = w_int1.intval
        f1 = float(i1)
        if LONG_BIT > 32 and int(f1) != i1:
            res = revcompare(f2, rbigint.fromint(i1))
        else:
            res = op(f1, f2)
        return space.newbool(res)
    return f, opname + "__Int_Float"
list_compare_funcs(declare_cmp_int_float)

def declare_cmp_long_float(opname):
    revcompare = globals()['compare_bigint_' + _reverse(opname)]
    def f(space, w_long1, w_float2):
        f2 = w_float2.floatval
        b1 = w_long1.num
        return space.newbool(revcompare(f2, b1))
    return f, opname + "__Long_Float"
list_compare_funcs(declare_cmp_long_float)


# ____________________________________________________________

def hash__Float(space, w_value):
    return space.wrap(_hash_float(space, w_value.floatval))

def _hash_float(space, v):
    if isnan(v):
        return HASH_NAN

    # This is designed so that Python numbers of different types
    # that compare equal hash to the same value; otherwise comparisons
    # of mapping keys will turn out weird.
    fractpart, intpart = math.modf(v)

    if fractpart == 0.0:
        # This must return the same hash as an equal int or long.
        try:
            x = ovfcheck_float_to_int(intpart)
            # Fits in a C long == a Python int, so is its own hash.
            return x
        except OverflowError:
            # Convert to long and use its hash.
            try:
                w_lval = W_LongObject.fromfloat(space, v)
            except (OverflowError, ValueError):
                # can't convert to long int -- arbitrary
                if v < 0:
                    return -HASH_INF
                else:
                    return HASH_INF
            return space.int_w(space.hash(w_lval))

    # The fractional part is non-zero, so we don't have to worry about
    # making this match the hash of some other type.
    # Use frexp to get at the bits in the double.
    # Since the VAX D double format has 56 mantissa bits, which is the
    # most of any double format in use, each of these parts may have as
    # many as (but no more than) 56 significant bits.
    # So, assuming sizeof(long) >= 4, each part can be broken into two
    # longs; frexp and multiplication are used to do that.
    # Also, since the Cray double format has 15 exponent bits, which is
    # the most of any double format in use, shifting the exponent field
    # left by 15 won't overflow a long (again assuming sizeof(long) >= 4).

    v, expo = math.frexp(v)
    v *= 2147483648.0  # 2**31
    hipart = int(v)    # take the top 32 bits
    v = (v - hipart) * 2147483648.0 # get the next 32 bits
    x = intmask(hipart + int(v) + (expo << 15))
    return x



def add__Float_Float(space, w_float1, w_float2):
    x = w_float1.floatval
    y = w_float2.floatval
    return W_FloatObject(x + y)

def sub__Float_Float(space, w_float1, w_float2):
    x = w_float1.floatval
    y = w_float2.floatval
    return W_FloatObject(x - y)

def mul__Float_Float(space, w_float1, w_float2):
    x = w_float1.floatval
    y = w_float2.floatval
    return W_FloatObject(x * y)

def div__Float_Float(space, w_float1, w_float2):
    x = w_float1.floatval
    y = w_float2.floatval
    if y == 0.0:
        raise FailedToImplementArgs(space.w_ZeroDivisionError, space.wrap("float division"))
    return W_FloatObject(x / y)

truediv__Float_Float = div__Float_Float

def floordiv__Float_Float(space, w_float1, w_float2):
    w_div, w_mod = _divmod_w(space, w_float1, w_float2)
    return w_div

def mod__Float_Float(space, w_float1, w_float2):
    x = w_float1.floatval
    y = w_float2.floatval
    if y == 0.0:
        raise FailedToImplementArgs(space.w_ZeroDivisionError, space.wrap("float modulo"))
    try:
        mod = math.fmod(x, y)
    except ValueError:
        mod = rfloat.NAN
    else:
        if mod:
            # ensure the remainder has the same sign as the denominator
            if (y < 0.0) != (mod < 0.0):
                mod += y
        else:
            # the remainder is zero, and in the presence of signed zeroes
            # fmod returns different results across platforms; ensure
            # it has the same sign as the denominator; we'd like to do
            # "mod = y * 0.0", but that may get optimized away
            mod = copysign(0.0, y)

    return W_FloatObject(mod)

def _divmod_w(space, w_float1, w_float2):
    x = w_float1.floatval
    y = w_float2.floatval
    if y == 0.0:
        raise FailedToImplementArgs(space.w_ZeroDivisionError, space.wrap("float modulo"))
    try:
        mod = math.fmod(x, y)
    except ValueError:
        return [W_FloatObject(rfloat.NAN), W_FloatObject(rfloat.NAN)]
    # fmod is typically exact, so vx-mod is *mathematically* an
    # exact multiple of wx.  But this is fp arithmetic, and fp
    # vx - mod is an approximation; the result is that div may
    # not be an exact integral value after the division, although
    # it will always be very close to one.
    div = (x - mod) / y
    if (mod):
        # ensure the remainder has the same sign as the denominator
        if ((y < 0.0) != (mod < 0.0)):
            mod += y
            div -= 1.0
    else:
        # the remainder is zero, and in the presence of signed zeroes
        # fmod returns different results across platforms; ensure
        # it has the same sign as the denominator; we'd like to do
        # "mod = wx * 0.0", but that may get optimized away
        mod *= mod  # hide "mod = +0" from optimizer
        if y < 0.0:
            mod = -mod
    # snap quotient to nearest integral value
    if div:
        floordiv = math.floor(div)
        if (div - floordiv > 0.5):
            floordiv += 1.0
    else:
        # div is zero - get the same sign as the true quotient
        div *= div  # hide "div = +0" from optimizers
        floordiv = div * x / y  # zero w/ sign of vx/wx

    return [W_FloatObject(floordiv), W_FloatObject(mod)]

def divmod__Float_Float(space, w_float1, w_float2):
    return space.newtuple(_divmod_w(space, w_float1, w_float2))

def pow__Float_Float_ANY(space, w_float1, w_float2, thirdArg):
    # This raises FailedToImplement in cases like overflow where a
    # (purely theoretical) big-precision float implementation would have
    # a chance to give a result, and directly OperationError for errors
    # that we want to force to be reported to the user.
    if not space.is_w(thirdArg, space.w_None):
        raise OperationError(space.w_TypeError, space.wrap(
            "pow() 3rd argument not allowed unless all arguments are integers"))
    x = w_float1.floatval
    y = w_float2.floatval

    # Sort out special cases here instead of relying on pow()
    if y == 2.0:                      # special case for performance:
        return W_FloatObject(x * x)   # x * x is always correct
    if y == 0.0:
        # x**0 is 1, even 0**0
        return W_FloatObject(1.0)
    if isnan(x):
        # nan**y = nan, unless y == 0
        return W_FloatObject(x)
    if isnan(y):
        # x**nan = nan, unless x == 1; x**nan = x
        if x == 1.0:
            return W_FloatObject(1.0)
        else:
            return W_FloatObject(y)
    if isinf(y):
        # x**inf is: 0.0 if abs(x) < 1; 1.0 if abs(x) == 1; inf if
        # abs(x) > 1 (including case where x infinite)
        #
        # x**-inf is: inf if abs(x) < 1; 1.0 if abs(x) == 1; 0.0 if
        # abs(x) > 1 (including case where v infinite)
        x = abs(x)
        if x == 1.0:
            return W_FloatObject(1.0)
        elif (y > 0.0) == (x > 1.0):
            return W_FloatObject(INFINITY)
        else:
            return W_FloatObject(0.0)
    if isinf(x):
        # (+-inf)**w is: inf for w positive, 0 for w negative; in oth
        # cases, we need to add the appropriate sign if w is an odd
        # integer.
        y_is_odd = math.fmod(abs(y), 2.0) == 1.0
        if y > 0.0:
            if y_is_odd:
                return W_FloatObject(x)
            else:
                return W_FloatObject(abs(x))
        else:
            if y_is_odd:
                return W_FloatObject(copysign(0.0, x))
            else:
                return W_FloatObject(0.0)

    if x == 0.0:
        if y < 0.0:
            raise OperationError(space.w_ZeroDivisionError,
                                 space.wrap("0.0 cannot be raised to "
                                            "a negative power"))

    negate_result = False
    # special case: "(-1.0) ** bignum" should not raise ValueError,
    # unlike "math.pow(-1.0, bignum)".  See http://mail.python.org/
    # -           pipermail/python-bugs-list/2003-March/016795.html
    if x < 0.0:
        if isnan(y):
            return W_FloatObject(NAN)
        if math.floor(y) != y:
            # Negative numbers raised to fractional powers become
            # complex
            return space.pow(space.newcomplex(x, 0.0),
                             space.newcomplex(y, 0.0),
                             thirdArg)
        # y is an exact integer, albeit perhaps a very large one.
        # Replace x by its absolute value and remember to negate the
        # pow result if y is odd.
        x = -x
        negate_result = math.fmod(abs(y), 2.0) == 1.0

    if x == 1.0:
        # (-1) ** large_integer also ends up here
        if negate_result:
            return W_FloatObject(-1.0)
        else:
            return W_FloatObject(1.0)

    try:
        # We delegate to our implementation of math.pow() the error detection.
        z = math.pow(x,y)
    except OverflowError:
        raise FailedToImplementArgs(space.w_OverflowError,
                                    space.wrap("float power"))
    except ValueError:
        raise OperationError(space.w_ValueError,
                             space.wrap("float power"))

    if negate_result:
        z = -z
    return W_FloatObject(z)


def neg__Float(space, w_float1):
    return W_FloatObject(-w_float1.floatval)

def pos__Float(space, w_float):
    return float__Float(space, w_float)

def abs__Float(space, w_float):
    return W_FloatObject(abs(w_float.floatval))

def nonzero__Float(space, w_float):
    return space.newbool(w_float.floatval != 0.0)

def getnewargs__Float(space, w_float):
    return space.newtuple([W_FloatObject(w_float.floatval)])

def float_as_integer_ratio__Float(space, w_float):
    value = w_float.floatval
    try:
        num, den = float_as_rbigint_ratio(value)
    except OverflowError:
        w_msg = space.wrap("cannot pass infinity to as_integer_ratio()")
        raise OperationError(space.w_OverflowError, w_msg)
    except ValueError:
        w_msg = space.wrap("cannot pass nan to as_integer_ratio()")
        raise OperationError(space.w_ValueError, w_msg)

    w_num = space.newlong_from_rbigint(num)
    w_den = space.newlong_from_rbigint(den)
    # Try to return int
    return space.newtuple([space.int(w_num), space.int(w_den)])

def float_is_integer__Float(space, w_float):
    v = w_float.floatval
    if not rfloat.isfinite(v):
        return space.w_False
    return space.wrap(math.floor(v) == v)

from pypy.objspace.std import floattype
register_all(vars(), floattype)

# pow delegation for negative 2nd arg
def pow_neg__Long_Long_None(space, w_int1, w_int2, thirdarg):
    w_float1 = delegate_Long2Float(space, w_int1)
    w_float2 = delegate_Long2Float(space, w_int2)
    return pow__Float_Float_ANY(space, w_float1, w_float2, thirdarg)

model.MM.pow.register(pow_neg__Long_Long_None, W_LongObject, W_LongObject,
                      W_NoneObject, order=1)

def pow_neg__Int_Int_None(space, w_int1, w_int2, thirdarg):
    w_float1 = delegate_Int2Float(space, w_int1)
    w_float2 = delegate_Int2Float(space, w_int2)
    return pow__Float_Float_ANY(space, w_float1, w_float2, thirdarg)

model.MM.pow.register(pow_neg__Int_Int_None, W_IntObject, W_IntObject,
                      W_NoneObject, order=2)<|MERGE_RESOLUTION|>--- conflicted
+++ resolved
@@ -19,35 +19,8 @@
 import math
 from pypy.objspace.std.intobject import W_IntObject
 
-<<<<<<< HEAD
 HASH_INF  = 314159
 HASH_NAN  = 0
-
-class W_AbstractFloatObject(W_Object):
-    __slots__ = ()
-
-    def is_w(self, space, w_other):
-        from rpython.rlib.longlong2float import float2longlong
-        if not isinstance(w_other, W_AbstractFloatObject):
-            return False
-        if self.user_overridden_class or w_other.user_overridden_class:
-            return self is w_other
-        one = float2longlong(space.float_w(self))
-        two = float2longlong(space.float_w(w_other))
-        return one == two
-
-    def immutable_unique_id(self, space):
-        if self.user_overridden_class:
-            return None
-        from rpython.rlib.longlong2float import float2longlong
-        from pypy.objspace.std.model import IDTAG_FLOAT as tag
-        val = float2longlong(space.float_w(self))
-        b = rbigint.fromrarith_int(val)
-        b = b.lshift(3).or_(rbigint.fromint(tag))
-        return space.newlong_from_rbigint(b)
-
-=======
->>>>>>> 7057482a
 
 class W_FloatObject(W_AbstractFloatObject):
     """This is a implementation of the app-level 'float' type.
