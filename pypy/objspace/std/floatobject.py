--- conflicted
+++ resolved
@@ -21,134 +21,6 @@
 from rpython.rlib.unroll import unrolling_iterable
 
 
-<<<<<<< HEAD
-=======
-import math
-from pypy.objspace.std.intobject import W_IntObject
-
-
-class W_FloatObject(W_AbstractFloatObject):
-    """This is a implementation of the app-level 'float' type.
-    The constructor takes an RPython float as an argument."""
-    _immutable_fields_ = ['floatval']
-
-    typedef = float_typedef
-
-    def __init__(self, floatval):
-        self.floatval = floatval
-
-    def unwrap(self, space):
-        return self.floatval
-
-    def int_w(self, space, allow_conversion=True):
-        self._typed_unwrap_error(space, "integer")
-
-    def bigint_w(self, space, allow_conversion=True):
-        self._typed_unwrap_error(space, "integer")
-
-    def float_w(self, space, allow_conversion=True):
-        return self.floatval
-
-    def _float_w(self, space):
-        return self.floatval
-
-    def int(self, space):
-        if (type(self) is not W_FloatObject and
-            space.is_overloaded(self, space.w_float, '__int__')):
-            return W_Object.int(self, space)
-        try:
-            value = ovfcheck_float_to_int(self.floatval)
-        except OverflowError:
-            return space.long(self)
-        else:
-            return space.newint(value)
-
-    def __repr__(self):
-        return "<W_FloatObject(%f)>" % self.floatval
-
-registerimplementation(W_FloatObject)
-
-# bool-to-float delegation
-def delegate_Bool2Float(space, w_bool):
-    return W_FloatObject(float(w_bool.intval))
-
-# int-to-float delegation
-def delegate_Int2Float(space, w_intobj):
-    return W_FloatObject(float(w_intobj.intval))
-
-# long-to-float delegation
-def delegate_Long2Float(space, w_longobj):
-    return W_FloatObject(w_longobj.tofloat(space))
-
-
-# float__Float is supposed to do nothing, unless it has
-# a derived float object, where it should return
-# an exact one.
-def float__Float(space, w_float1):
-    if space.is_w(space.type(w_float1), space.w_float):
-        return w_float1
-    a = w_float1.floatval
-    return W_FloatObject(a)
-
-def long__Float(space, w_floatobj):
-    try:
-        return W_LongObject.fromfloat(space, w_floatobj.floatval)
-    except OverflowError:
-        raise OperationError(
-            space.w_OverflowError,
-            space.wrap("cannot convert float infinity to integer"))
-    except ValueError:
-        raise OperationError(space.w_ValueError,
-                             space.wrap("cannot convert float NaN to integer"))
-
-def trunc__Float(space, w_floatobj):
-    whole = math.modf(w_floatobj.floatval)[1]
-    try:
-        value = ovfcheck_float_to_int(whole)
-    except OverflowError:
-        return long__Float(space, w_floatobj)
-    else:
-        return space.newint(value)
-
-def _char_from_hex(number):
-    return "0123456789abcdef"[number]
-
-TOHEX_NBITS = rfloat.DBL_MANT_DIG + 3 - (rfloat.DBL_MANT_DIG + 2) % 4
-
-def float_hex__Float(space, w_float):
-    value = w_float.floatval
-    if not isfinite(value):
-        return str__Float(space, w_float)
-    if value == 0.0:
-        if copysign(1., value) == -1.:
-            return space.wrap("-0x0.0p+0")
-        else:
-            return space.wrap("0x0.0p+0")
-    mant, exp = math.frexp(value)
-    shift = 1 - max(rfloat.DBL_MIN_EXP - exp, 0)
-    mant = math.ldexp(mant, shift)
-    mant = abs(mant)
-    exp -= shift
-    result = ['\0'] * ((TOHEX_NBITS - 1) // 4 + 2)
-    result[0] = _char_from_hex(int(mant))
-    mant -= int(mant)
-    result[1] = "."
-    for i in range((TOHEX_NBITS - 1) // 4):
-        mant *= 16.0
-        result[i + 2] = _char_from_hex(int(mant))
-        mant -= int(mant)
-    if exp < 0:
-        sign = "-"
-    else:
-        sign = "+"
-    exp = abs(exp)
-    s = ''.join(result)
-    if value < 0.0:
-        return space.wrap("-0x%sp%s%d" % (s, sign, exp))
-    else:
-        return space.wrap("0x%sp%s%d" % (s, sign, exp))
-
->>>>>>> e1d4b810
 def float2string(x, code, precision):
     # we special-case explicitly inf and nan here
     if isfinite(x):
@@ -272,7 +144,16 @@
     def unwrap(self, space):
         return self.floatval
 
-    def float_w(self, space):
+    def int_w(self, space, allow_conversion=True):
+        self._typed_unwrap_error(space, "integer")
+
+    def bigint_w(self, space, allow_conversion=True):
+        self._typed_unwrap_error(space, "integer")
+
+    def float_w(self, space, allow_conversion=True):
+        return self.floatval
+
+    def _float_w(self, space):
         return self.floatval
 
     def int(self, space):
