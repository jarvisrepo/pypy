import math
import operator
import sys

from rpython.rlib import rarithmetic, rfloat, jit
from rpython.rlib.rarithmetic import LONG_BIT, intmask, ovfcheck_float_to_int
from rpython.rlib.rarithmetic import int_between
from rpython.rlib.rbigint import rbigint
from rpython.rlib.rfloat import (
    DTSF_ADD_DOT_0, INFINITY, NAN,
    float_as_rbigint_ratio, formatd, isfinite)
from rpython.rlib.rstring import ParseStringError
from rpython.rlib.unroll import unrolling_iterable
from rpython.rtyper.lltypesystem.module.ll_math import math_fmod
from rpython.tool.sourcetools import func_with_new_name

from pypy.interpreter.baseobjspace import W_Root
from pypy.interpreter.error import OperationError, oefmt
from pypy.interpreter.gateway import WrappedDefault, interp2app, unwrap_spec
from pypy.interpreter.typedef import GetSetProperty, TypeDef
from pypy.objspace.std import newformat
from pypy.objspace.std.intobject import HASH_BITS, HASH_MODULUS, W_IntObject
from pypy.objspace.std.longobject import (
    W_AbstractLongObject, newlong_from_float)
from rpython.rlib.rarithmetic import (
    LONG_BIT, intmask, ovfcheck_float_to_int, r_uint)
from pypy.objspace.std.util import wrap_parsestringerror

HASH_INF  = 314159
HASH_NAN  = 0

# Here 0.30103 is an upper bound for log10(2)
NDIGITS_MAX = int((rfloat.DBL_MANT_DIG - rfloat.DBL_MIN_EXP) * 0.30103)
NDIGITS_MIN = -int((rfloat.DBL_MAX_EXP + 1) * 0.30103)

def float2string(x, code, precision):
    # we special-case explicitly inf and nan here
    if isfinite(x):
        s = formatd(x, code, precision, DTSF_ADD_DOT_0)
    elif math.isinf(x):
        if x > 0.0:
            s = "inf"
        else:
            s = "-inf"
    else:  # isnan(x):
        s = "nan"
    return s

def float_repr(x):
    return float2string(x, 'r', 0)


def detect_floatformat():
    from rpython.rtyper.lltypesystem import rffi, lltype
    buf = lltype.malloc(rffi.CCHARP.TO, 8, flavor='raw')
    rffi.cast(rffi.DOUBLEP, buf)[0] = 9006104071832581.0
    packed = rffi.charpsize2str(buf, 8)
    if packed == "\x43\x3f\xff\x01\x02\x03\x04\x05":
        double_format = 'IEEE, big-endian'
    elif packed == "\x05\x04\x03\x02\x01\xff\x3f\x43":
        double_format = 'IEEE, little-endian'
    else:
        double_format = 'unknown'
    lltype.free(buf, flavor='raw')
    #
    buf = lltype.malloc(rffi.CCHARP.TO, 4, flavor='raw')
    rffi.cast(rffi.FLOATP, buf)[0] = rarithmetic.r_singlefloat(16711938.0)
    packed = rffi.charpsize2str(buf, 4)
    if packed == "\x4b\x7f\x01\x02":
        float_format = 'IEEE, big-endian'
    elif packed == "\x02\x01\x7f\x4b":
        float_format = 'IEEE, little-endian'
    else:
        float_format = 'unknown'
    lltype.free(buf, flavor='raw')

    return double_format, float_format

_double_format, _float_format = detect_floatformat()


_alpha = zip("abcdef", range(10, 16)) + zip("ABCDEF", range(10, 16))
_hex_to_int = zip("0123456789", range(10)) + _alpha
_hex_to_int_iterable = unrolling_iterable(_hex_to_int)

def _hex_from_char(c):
    for h, v in _hex_to_int_iterable:
        if h == c:
            return v
    return -1

def _hex_digit(s, j, co_end, float_digits):
    if j < float_digits:
        i = co_end - j
    else:
        i = co_end - 1 - j
    return _hex_from_char(s[i])

def _char_from_hex(number):
    return "0123456789abcdef"[number]


def make_compare_func(opname):
    op = getattr(operator, opname)

    if opname == 'eq' or opname == 'ne':
        def do_compare_bigint(f1, b2):
            """f1 is a float.  b2 is a bigint."""
            if not isfinite(f1) or math.floor(f1) != f1:
                return opname == 'ne'
            b1 = rbigint.fromfloat(f1)
            res = b1.eq(b2)
            if opname == 'ne':
                res = not res
            return res
    else:
        def do_compare_bigint(f1, b2):
            """f1 is a float.  b2 is a bigint."""
            if not isfinite(f1):
                return op(f1, 0.0)
            if opname == 'gt' or opname == 'le':
                # 'float > long'   <==>  'ceil(float) > long'
                # 'float <= long'  <==>  'ceil(float) <= long'
                f1 = math.ceil(f1)
            else:
                # 'float < long'   <==>  'floor(float) < long'
                # 'float >= long'  <==>  'floor(float) >= long'
                f1 = math.floor(f1)
            b1 = rbigint.fromfloat(f1)
            return getattr(b1, opname)(b2)

    def _compare(self, space, w_other):
        if isinstance(w_other, W_FloatObject):
            return space.newbool(op(self.floatval, w_other.floatval))
        if isinstance(w_other, W_IntObject):
            f1 = self.floatval
            i2 = space.int_w(w_other)
            # (double-)floats have always at least 48 bits of precision
            if LONG_BIT > 32 and not int_between(-1, i2 >> 48, 1):
                res = do_compare_bigint(f1, rbigint.fromint(i2))
            else:
                f2 = float(i2)
                res = op(f1, f2)
            return space.newbool(res)
        if isinstance(w_other, W_AbstractLongObject):
            return space.newbool(do_compare_bigint(self.floatval,
                                                   space.bigint_w(w_other)))
        return space.w_NotImplemented
    return func_with_new_name(_compare, 'descr_' + opname)

def newint_from_float(space, floatval):
    """This is also used from module/math/interp_math.py"""
    try:
        value = ovfcheck_float_to_int(floatval)
    except OverflowError:
        return newlong_from_float(space, floatval)
    else:
        return space.newint(value)


class W_FloatObject(W_Root):
    """This is a implementation of the app-level 'float' type.
    The constructor takes an RPython float as an argument."""
    _immutable_fields_ = ['floatval']

    def __init__(self, floatval):
        self.floatval = floatval

    def unwrap(self, space):
        return self.floatval

    def int_w(self, space, allow_conversion=True):
        self._typed_unwrap_error(space, "integer")

    def bigint_w(self, space, allow_conversion=True):
        self._typed_unwrap_error(space, "integer")

    def float_w(self, space, allow_conversion=True):
        return self.floatval

    def _float_w(self, space):
        return self.floatval

    def int(self, space):
        # this is a speed-up only, for space.int(w_float).
        if (type(self) is not W_FloatObject and
            space.is_overloaded(self, space.w_float, '__int__')):
            return W_Root.int(self, space)
        return self.descr_trunc(space)

    def is_w(self, space, w_other):
        from rpython.rlib.longlong2float import float2longlong
        if not isinstance(w_other, W_FloatObject):
            return False
        if self.user_overridden_class or w_other.user_overridden_class:
            return self is w_other
        one = float2longlong(space.float_w(self))
        two = float2longlong(space.float_w(w_other))
        return one == two

    def immutable_unique_id(self, space):
        if self.user_overridden_class:
            return None
        from rpython.rlib.longlong2float import float2longlong
        from pypy.objspace.std.util import IDTAG_FLOAT as tag
        from pypy.objspace.std.util import IDTAG_SHIFT
        val = float2longlong(space.float_w(self))
        b = rbigint.fromrarith_int(val)
        b = b.lshift(IDTAG_SHIFT).int_or_(tag)
        return space.newlong_from_rbigint(b)

    def __repr__(self):
        return "<W_FloatObject(%f)>" % self.floatval

    @staticmethod
    @unwrap_spec(w_x=WrappedDefault(0.0))
    def descr__new__(space, w_floattype, w_x, __posonly__):
        def _string_to_float(space, w_source, string):
            try:
                if "_" in string:
                    string = _remove_underscores(string)
            except ValueError:
                pass
            else:
                try:
                    return rfloat.string_to_float(string)
                except ParseStringError as e:
                    pass
            raise oefmt(space.w_ValueError,
                        "could not convert string to float: %R", w_source)

        w_value = w_x     # 'x' is the keyword argument name in CPython
        if space.lookup(w_value, "__float__") is not None:
            w_obj = space.float(w_value)
            w_obj_type = space.type(w_obj)
            if not space.is_w(w_obj_type, space.w_float):
                space.warn(space.newtext(
                    "%s.__float__ returned non-float (type %s).  "
                    "The ability to return an instance of a strict subclass "
                    "of float is deprecated, and may be removed "
                    "in a future version of Python." %
                    (space.type(w_value).name, w_obj_type.name)),
                    space.w_DeprecationWarning)
            elif space.is_w(w_floattype, space.w_float):
                return w_obj
            value = space.float_w(w_obj)
        elif space.lookup(w_value, "__index__") is not None:
            w_obj = space.index(w_value)
            return space.float(w_obj)
        elif space.isinstance_w(w_value, space.w_unicode):
            from unicodeobject import unicode_to_decimal_w
            value = _string_to_float(space, w_value,
                                     unicode_to_decimal_w(space, w_value))
        else:
            try:
                value = space.charbuf_w(w_value)
            except OperationError as e:
                if e.match(space, space.w_TypeError):
                    raise oefmt(space.w_TypeError,
                                "float() argument must be a string or a "
                                "number, not '%T'", w_value)
                raise
            value = _string_to_float(space, w_value, value)
        w_obj = space.allocate_instance(W_FloatObject, w_floattype)
        W_FloatObject.__init__(w_obj, value)
        return w_obj

    @staticmethod
    @unwrap_spec(kind='text')
    def descr___getformat__(space, w_cls, kind):
        if kind == "float":
            return space.newtext(_float_format)
        elif kind == "double":
            return space.newtext(_double_format)
        raise oefmt(space.w_ValueError, "only float and double are valid")

    @staticmethod
    @unwrap_spec(s='text')
    def descr_fromhex(space, w_cls, s):
        """float.fromhex(string) -> float

        Create a floating-point number from a hexadecimal string.
        >>> float.fromhex('0x1.ffffp10')
        2047.984375
        >>> float.fromhex('-0x1p-1074')
        -5e-324

        """
        length = len(s)
        i = 0
        value = 0.0
        while i < length and s[i].isspace():
            i += 1
        if i == length:
            raise oefmt(space.w_ValueError, "invalid hex string")
        sign = 1
        if s[i] == "-":
            sign = -1
            i += 1
        elif s[i] == "+":
            i += 1
        if length == i:
            raise oefmt(space.w_ValueError, "invalid hex string")
        if s[i] == "i" or s[i] == "I":
            i += 1
            if length - i >= 2 and s[i:i + 2].lower() == "nf":
                i += 2
                value = rfloat.INFINITY
                if length - i >= 5 and s[i:i + 5].lower() == "inity":
                    i += 5
        elif s[i] == "n" or s[i] == "N":
            i += 1
            if length - i >= 2 and s[i:i + 2].lower() == "an":
                i += 2
                value = rfloat.NAN
        else:
            if (s[i] == "0" and length - i > 1 and
                (s[i + 1] == "x" or s[i + 1] == "X")):
                i += 2
            co_start = i
            while i < length and _hex_from_char(s[i]) >= 0:
                i += 1
            whole_end = i
            if i < length and s[i] == ".":
                i += 1
                while i < length and _hex_from_char(s[i]) >= 0:
                    i += 1
                co_end = i - 1
            else:
                co_end = i
            total_digits = co_end - co_start
            float_digits = co_end - whole_end
            if not total_digits:
                raise oefmt(space.w_ValueError, "invalid hex string")
            const_one = rfloat.DBL_MIN_EXP - rfloat.DBL_MANT_DIG + sys.maxint // 2
            const_two = sys.maxint // 2 + 1 - rfloat.DBL_MAX_EXP
            if total_digits > min(const_one, const_two) // 4:
                raise oefmt(space.w_ValueError, "way too long")
            if i < length and (s[i] == "p" or s[i] == "P"):
                i += 1
                if i == length:
                    raise oefmt(space.w_ValueError, "invalid hex string")
                exp_sign = 1
                if s[i] == "-" or s[i] == "+":
                    if s[i] == "-":
                        exp_sign = -1
                    i += 1
                    if i == length:
                        raise oefmt(space.w_ValueError, "invalid hex string")
                if not s[i].isdigit():
                    raise oefmt(space.w_ValueError, "invalid hex string")
                exp = ord(s[i]) - ord('0')
                i += 1
                while i < length and s[i].isdigit():
                    exp = exp * 10 + (ord(s[i]) - ord('0'))
                    if exp >= (sys.maxint-9) // 10:
                        if exp_sign > 0:
                            exp_sign = 2    # overflow in positive numbers
                        else:
                            exp_sign = -2   # overflow in negative numbers
                    i += 1
                if exp_sign == -1:
                    exp = -exp
                elif exp_sign == -2:
                    exp = -sys.maxint / 2
                elif exp_sign == 2:
                    exp = sys.maxint / 2
            else:
                exp = 0
            while (total_digits and
                   _hex_digit(s, total_digits - 1, co_end, float_digits) == 0):
                total_digits -= 1
            if not total_digits or exp <= -sys.maxint / 2:
                value = 0.0
            elif exp >= sys.maxint // 2:
                raise oefmt(space.w_OverflowError, "too large")
            else:
                exp -= 4 * float_digits
                top_exp = exp + 4 * (total_digits - 1)
                digit = _hex_digit(s, total_digits - 1, co_end, float_digits)
                while digit:
                    top_exp += 1
                    digit //= 2
                if top_exp < rfloat.DBL_MIN_EXP - rfloat.DBL_MANT_DIG:
                    value = 0.0
                elif top_exp > rfloat.DBL_MAX_EXP:
                    raise oefmt(space.w_OverflowError, "too large")
                else:
                    lsb = max(top_exp, rfloat.DBL_MIN_EXP) - rfloat.DBL_MANT_DIG
                    value = 0
                    if exp >= lsb:
                        for j in range(total_digits - 1, -1, -1):
                            value = 16.0 * value + _hex_digit(s, j, co_end,
                                                              float_digits)
                        value = math.ldexp(value, exp)
                    else:
                        half_eps = 1 << ((lsb - exp - 1) % 4)
                        key_digit = (lsb - exp - 1) // 4
                        for j in range(total_digits - 1, key_digit, -1):
                            value = 16.0 * value + _hex_digit(s, j, co_end,
                                                              float_digits)
                        digit = _hex_digit(s, key_digit, co_end, float_digits)
                        value = 16.0 * value + (digit & (16 - 2*half_eps))
                        if digit & half_eps:
                            round_up = False
                            if (digit & (3 * half_eps - 1) or
                                (half_eps == 8 and key_digit + 1 < float_digits and
                                 _hex_digit(s, key_digit + 1, co_end, float_digits) & 1)):
                                round_up = True
                            else:
                                for j in range(key_digit - 1, -1, -1):
                                    if _hex_digit(s, j, co_end, float_digits):
                                        round_up = True
                                        break
                            if round_up:
                                value += 2 * half_eps
                                mant_dig = rfloat.DBL_MANT_DIG
                                if (top_exp == rfloat.DBL_MAX_EXP and
                                    value == math.ldexp(2 * half_eps, mant_dig)):
                                    raise oefmt(space.w_OverflowError, "too large")
                        value = math.ldexp(value, (exp + 4*key_digit))
        while i < length and s[i].isspace():
            i += 1
        if i != length:
            raise oefmt(space.w_ValueError, "invalid hex string")
        w_float = space.newfloat(sign * value)
        return space.call_function(w_cls, w_float)

    def _to_float(self, space, w_obj):
        if isinstance(w_obj, W_FloatObject):
            return w_obj
        if space.isinstance_w(w_obj, space.w_int):
            return W_FloatObject(space.float_w(w_obj))

<<<<<<< HEAD
    def descr___round__(self, space, w_ndigits=None):
        return _round_float(space, self, w_ndigits)
=======
    def descr_repr(self, space):
        return space.newtext(float_repr(self.floatval))
>>>>>>> 9e8ebc31

    def descr_repr(self, space):
        res = float2string(self.floatval, 'r', 0)
        return space.newutf8(res, len(res)) # always ascii
    descr_str = func_with_new_name(descr_repr, 'descr_str')

    def descr_hash(self, space):
        h = _hash_float(self.floatval)
        return space.newint(h)

    def descr_format(self, space, w_spec):
        return newformat.run_formatter(space, w_spec, "format_float", self)

    def descr_bool(self, space):
        return space.newbool(self.floatval != 0.0)

    def descr_float(self, space):
        if space.is_w(space.type(self), space.w_float):
            return self
        a = self.floatval
        return W_FloatObject(a)

    def descr_trunc(self, space):
        return newint_from_float(space, self.floatval)

    def descr_neg(self, space):
        return W_FloatObject(-self.floatval)

    def descr_pos(self, space):
        return self.descr_float(space)

    def descr_abs(self, space):
        return W_FloatObject(abs(self.floatval))

    def descr_getnewargs(self, space):
        return space.newtuple([self.descr_float(space)])

    descr_eq = make_compare_func('eq')
    descr_ne = make_compare_func('ne')
    descr_lt = make_compare_func('lt')
    descr_le = make_compare_func('le')
    descr_gt = make_compare_func('gt')
    descr_ge = make_compare_func('ge')

    def descr_add(self, space, w_rhs):
        w_rhs = self._to_float(space, w_rhs)
        if w_rhs is None:
            return space.w_NotImplemented
        return W_FloatObject(self.floatval + w_rhs.floatval)

    def descr_radd(self, space, w_lhs):
        w_lhs = self._to_float(space, w_lhs)
        if w_lhs is None:
            return space.w_NotImplemented
        return W_FloatObject(w_lhs.floatval + self.floatval)

    def descr_sub(self, space, w_rhs):
        w_rhs = self._to_float(space, w_rhs)
        if w_rhs is None:
            return space.w_NotImplemented
        return W_FloatObject(self.floatval - w_rhs.floatval)

    def descr_rsub(self, space, w_lhs):
        w_lhs = self._to_float(space, w_lhs)
        if w_lhs is None:
            return space.w_NotImplemented
        return W_FloatObject(w_lhs.floatval - self.floatval)

    def descr_mul(self, space, w_rhs):
        w_rhs = self._to_float(space, w_rhs)
        if w_rhs is None:
            return space.w_NotImplemented
        return W_FloatObject(self.floatval * w_rhs.floatval)

    def descr_rmul(self, space, w_lhs):
        w_lhs = self._to_float(space, w_lhs)
        if w_lhs is None:
            return space.w_NotImplemented
        return W_FloatObject(w_lhs.floatval * self.floatval)

    def descr_div(self, space, w_rhs):
        w_rhs = self._to_float(space, w_rhs)
        if w_rhs is None:
            return space.w_NotImplemented
        rhs = w_rhs.floatval
        if rhs == 0.0:
            raise oefmt(space.w_ZeroDivisionError, "float division by zero")
        return W_FloatObject(self.floatval / rhs)

    def descr_rdiv(self, space, w_lhs):
        w_lhs = self._to_float(space, w_lhs)
        if w_lhs is None:
            return space.w_NotImplemented
        selfval = self.floatval
        if selfval == 0.0:
            raise oefmt(space.w_ZeroDivisionError, "float division by zero")
        return W_FloatObject(w_lhs.floatval / selfval)

    def descr_floordiv(self, space, w_rhs):
        w_rhs = self._to_float(space, w_rhs)
        if w_rhs is None:
            return space.w_NotImplemented
        return _divmod_w(space, self, w_rhs)[0]

    def descr_rfloordiv(self, space, w_lhs):
        w_lhs = self._to_float(space, w_lhs)
        if w_lhs is None:
            return space.w_NotImplemented
        return _divmod_w(space, w_lhs, self)[0]

    def descr_mod(self, space, w_rhs):
        w_rhs = self._to_float(space, w_rhs)
        if w_rhs is None:
            return space.w_NotImplemented
        x = self.floatval
        y = w_rhs.floatval
        if y == 0.0:
            raise oefmt(space.w_ZeroDivisionError, "float modulo")
        mod = math_fmod(x, y)
        if mod:
            # ensure the remainder has the same sign as the denominator
            if (y < 0.0) != (mod < 0.0):
                mod += y
        else:
            # the remainder is zero, and in the presence of signed zeroes
            # fmod returns different results across platforms; ensure
            # it has the same sign as the denominator; we'd like to do
            # "mod = y * 0.0", but that may get optimized away
            mod = math.copysign(0.0, y)

        return W_FloatObject(mod)

    def descr_rmod(self, space, w_lhs):
        w_lhs = self._to_float(space, w_lhs)
        if w_lhs is None:
            return space.w_NotImplemented
        return w_lhs.descr_mod(space, self)

    def descr_divmod(self, space, w_rhs):
        w_rhs = self._to_float(space, w_rhs)
        if w_rhs is None:
            return space.w_NotImplemented
        return space.newtuple(_divmod_w(space, self, w_rhs))

    def descr_rdivmod(self, space, w_lhs):
        w_lhs = self._to_float(space, w_lhs)
        if w_lhs is None:
            return space.w_NotImplemented
        return space.newtuple(_divmod_w(space, w_lhs, self))

    @unwrap_spec(w_third_arg=WrappedDefault(None))
    def descr_pow(self, space, w_rhs, w_third_arg):
        w_rhs = self._to_float(space, w_rhs)
        if w_rhs is None:
            return space.w_NotImplemented
        if not space.is_w(w_third_arg, space.w_None):
            raise oefmt(space.w_TypeError, "pow() 3rd argument not allowed "
                                           "unless all arguments are integers")
        x = self.floatval
        y = w_rhs.floatval

        try:
            result = _pow(space, x, y)
        except PowDomainError:
            # Negative numbers raised to fractional powers become complex
            return space.pow(space.newcomplex(x, 0.0),
                             space.newcomplex(y, 0.0),
                             w_third_arg)
        return W_FloatObject(result)

    @unwrap_spec(w_third_arg=WrappedDefault(None))
    def descr_rpow(self, space, w_lhs, w_third_arg):
        w_lhs = self._to_float(space, w_lhs)
        if w_lhs is None:
            return space.w_NotImplemented
        return w_lhs.descr_pow(space, self, w_third_arg)

    def descr_get_real(self, space):
        return space.float(self)

    def descr_get_imag(self, space):
        return space.newfloat(0.0)

    def descr_conjugate(self, space):
        return space.float(self)

    def descr_is_integer(self, space):
        v = self.floatval
        if not rfloat.isfinite(v):
            return space.w_False
        return space.newbool(math.floor(v) == v)

    def descr_as_integer_ratio(self, space):
        """float.as_integer_ratio() -> (int, int)

        Return a pair of integers, whose ratio is exactly equal to the
        original float and with a positive denominator.  Raise
        OverflowError on infinities and a ValueError on NaNs.

        >>> (10.0).as_integer_ratio()
        (10, 1)
        >>> (0.0).as_integer_ratio()
        (0, 1)
        >>> (-.25).as_integer_ratio()
        (-1, 4)

        """
        value = self.floatval
        try:
            num, den = float_as_rbigint_ratio(value)
        except OverflowError:
            raise oefmt(space.w_OverflowError,
                        "cannot convert Infinity to integer ratio")
        except ValueError:
            raise oefmt(space.w_ValueError,
                        "cannot convert NaN to integer ratio")

        w_num = space.newlong_from_rbigint(num)
        w_den = space.newlong_from_rbigint(den)
        # Try to return int
        return space.newtuple2(space.int(w_num), space.int(w_den))

    def descr_hex(self, space):
        """float.hex() -> string

        Return a hexadecimal representation of a floating-point
        number.

        >>> (-0.1).hex()
        '-0x1.999999999999ap-4'
        >>> 3.14159.hex()
        '0x1.921f9f01b866ep+1'

        """
        TOHEX_NBITS = rfloat.DBL_MANT_DIG + 3 - (rfloat.DBL_MANT_DIG + 2) % 4
        value = self.floatval
        if not isfinite(value):
            return self.descr_str(space)
        if value == 0.0:
            if math.copysign(1., value) == -1.:
                return space.newtext("-0x0.0p+0")
            else:
                return space.newtext("0x0.0p+0")
        mant, exp = math.frexp(value)
        shift = 1 - max(rfloat.DBL_MIN_EXP - exp, 0)
        mant = math.ldexp(mant, shift)
        mant = abs(mant)
        exp -= shift
        result = ['\0'] * ((TOHEX_NBITS - 1) // 4 + 2)
        result[0] = _char_from_hex(int(mant))
        mant -= int(mant)
        result[1] = "."
        for i in range((TOHEX_NBITS - 1) // 4):
            mant *= 16.0
            result[i + 2] = _char_from_hex(int(mant))
            mant -= int(mant)
        if exp < 0:
            sign = "-"
        else:
            sign = "+"
        exp = abs(exp)
        s = ''.join(result)
        if value < 0.0:
            return space.newtext("-0x%sp%s%d" % (s, sign, exp))
        else:
            return space.newtext("0x%sp%s%d" % (s, sign, exp))


W_FloatObject.typedef = TypeDef("float",
    __doc__ = '''float(x) -> floating point number

Convert a string or number to a floating point number, if possible.''',
    __new__ = interp2app(W_FloatObject.descr__new__),
    __getformat__ = interp2app(W_FloatObject.descr___getformat__, as_classmethod=True),
    __round__ = interp2app(W_FloatObject.descr___round__),
    fromhex = interp2app(W_FloatObject.descr_fromhex, as_classmethod=True),
    __repr__ = interp2app(W_FloatObject.descr_repr),
    __str__ = interp2app(W_FloatObject.descr_str),
    __hash__ = interp2app(W_FloatObject.descr_hash),
    __format__ = interp2app(W_FloatObject.descr_format),
    __bool__ = interp2app(W_FloatObject.descr_bool),
    __int__ = interp2app(W_FloatObject.descr_trunc),
    __float__ = interp2app(W_FloatObject.descr_float),
    __trunc__ = interp2app(W_FloatObject.descr_trunc),
    __neg__ = interp2app(W_FloatObject.descr_neg),
    __pos__ = interp2app(W_FloatObject.descr_pos),
    __abs__ = interp2app(W_FloatObject.descr_abs),
    __getnewargs__ = interp2app(W_FloatObject.descr_getnewargs),

    __eq__ = interp2app(W_FloatObject.descr_eq),
    __ne__ = interp2app(W_FloatObject.descr_ne),
    __lt__ = interp2app(W_FloatObject.descr_lt),
    __le__ = interp2app(W_FloatObject.descr_le),
    __gt__ = interp2app(W_FloatObject.descr_gt),
    __ge__ = interp2app(W_FloatObject.descr_ge),

    __add__ = interp2app(W_FloatObject.descr_add),
    __radd__ = interp2app(W_FloatObject.descr_radd),
    __sub__ = interp2app(W_FloatObject.descr_sub),
    __rsub__ = interp2app(W_FloatObject.descr_rsub),
    __mul__ = interp2app(W_FloatObject.descr_mul),
    __rmul__ = interp2app(W_FloatObject.descr_rmul),
    __truediv__ = interp2app(W_FloatObject.descr_div),
    __rtruediv__ = interp2app(W_FloatObject.descr_rdiv),
    __floordiv__ = interp2app(W_FloatObject.descr_floordiv),
    __rfloordiv__ = interp2app(W_FloatObject.descr_rfloordiv),
    __mod__ = interp2app(W_FloatObject.descr_mod),
    __rmod__ = interp2app(W_FloatObject.descr_rmod),
    __divmod__ = interp2app(W_FloatObject.descr_divmod),
    __rdivmod__ = interp2app(W_FloatObject.descr_rdivmod),
    __pow__ = interp2app(W_FloatObject.descr_pow),
    __rpow__ = interp2app(W_FloatObject.descr_rpow),

    real = GetSetProperty(W_FloatObject.descr_get_real),
    imag = GetSetProperty(W_FloatObject.descr_get_imag),
    conjugate = interp2app(W_FloatObject.descr_conjugate),
    is_integer = interp2app(W_FloatObject.descr_is_integer),
    as_integer_ratio = interp2app(W_FloatObject.descr_as_integer_ratio),
    hex = interp2app(W_FloatObject.descr_hex),
)

def _remove_underscores(string):
    i = 0
    prev = '?'
    res = []
    for i in range(len(string)):
        c = string[i]
        if c == '_':
            # undercores can only come after digits
            if not ord('0') <= ord(prev) <= ord('9'):
                raise ValueError
        else:
            res.append(c)
            # undercores can only come before digits
            if prev == '_' and not ord('0') <= ord(c) <= ord('9'):
                raise ValueError
        prev = c
    if prev == "_": # not allowed at end
        raise ValueError
    return "".join(res)

@jit.elidable
def _hash_float(v):
    if not isfinite(v):
        if math.isinf(v):
            return HASH_INF if v > 0 else -HASH_INF
        return HASH_NAN

    m, e = math.frexp(v)

    sign = 1
    if m < 0:
        sign = -1
        m = -m

    # process 28 bits at a time;  this should work well both for binary
    # and hexadecimal floating point.
    x = r_uint(0)
    while m:
        x = ((x << 28) & HASH_MODULUS) | x >> (HASH_BITS - 28)
        m *= 268435456.0  # 2**28
        e -= 28
        y = r_uint(m)  # pull out integer part
        m -= y
        x += y
        if x >= HASH_MODULUS:
            x -= HASH_MODULUS

    # adjust for the exponent;  first reduce it modulo HASH_BITS
    e = e % HASH_BITS if e >= 0 else HASH_BITS - 1 - ((-1 - e) % HASH_BITS)
    x = ((x << e) & HASH_MODULUS) | x >> (HASH_BITS - e)

    x = intmask(intmask(x) * sign)
    x -= (x == -1)
    return x


def _divmod_w(space, w_float1, w_float2):
    x = w_float1.floatval
    y = w_float2.floatval
    if y == 0.0:
        raise oefmt(space.w_ZeroDivisionError, "float modulo")
    mod = math_fmod(x, y)
    # fmod is typically exact, so vx-mod is *mathematically* an
    # exact multiple of wx.  But this is fp arithmetic, and fp
    # vx - mod is an approximation; the result is that div may
    # not be an exact integral value after the division, although
    # it will always be very close to one.
    div = (x - mod) / y
    if (mod):
        # ensure the remainder has the same sign as the denominator
        if ((y < 0.0) != (mod < 0.0)):
            mod += y
            div -= 1.0
    else:
        # the remainder is zero, and in the presence of signed zeroes
        # fmod returns different results across platforms; ensure
        # it has the same sign as the denominator; we'd like to do
        # "mod = wx * 0.0", but that may get optimized away
        mod *= mod  # hide "mod = +0" from optimizer
        if y < 0.0:
            mod = -mod
    # snap quotient to nearest integral value
    if div:
        floordiv = math.floor(div)
        if (div - floordiv > 0.5):
            floordiv += 1.0
    else:
        # div is zero - get the same sign as the true quotient
        div *= div  # hide "div = +0" from optimizers
        floordiv = div * x / y  # zero w/ sign of vx/wx

    return [W_FloatObject(floordiv), W_FloatObject(mod)]


class PowDomainError(ValueError):
    """Signals a negative number raised to a fractional power"""

def _pow(space, x, y):
    # Sort out special cases here instead of relying on pow()
    if y == 2.0:       # special case for performance:
        return x * x   # x * x is always correct
    if y == 0.0:
        # x**0 is 1, even 0**0
        return 1.0
    if math.isnan(x):
        # nan**y = nan, unless y == 0
        return x
    if math.isnan(y):
        # x**nan = nan, unless x == 1; x**nan = x
        if x == 1.0:
            return 1.0
        else:
            return y
    if math.isinf(y):
        # x**inf is: 0.0 if abs(x) < 1; 1.0 if abs(x) == 1; inf if
        # abs(x) > 1 (including case where x infinite)
        #
        # x**-inf is: inf if abs(x) < 1; 1.0 if abs(x) == 1; 0.0 if
        # abs(x) > 1 (including case where v infinite)
        x = abs(x)
        if x == 1.0:
            return 1.0
        elif (y > 0.0) == (x > 1.0):
            return INFINITY
        else:
            return 0.0
    if math.isinf(x):
        # (+-inf)**w is: inf for w positive, 0 for w negative; in oth
        # cases, we need to add the appropriate sign if w is an odd
        # integer.
        y_is_odd = math.fmod(abs(y), 2.0) == 1.0
        if y > 0.0:
            if y_is_odd:
                return x
            else:
                return abs(x)
        else:
            if y_is_odd:
                return math.copysign(0.0, x)
            else:
                return 0.0

    if x == 0.0:
        if y < 0.0:
            raise oefmt(space.w_ZeroDivisionError,
                        "0.0 cannot be raised to a negative power")

    negate_result = False
    # special case: "(-1.0) ** bignum" should not raise PowDomainError,
    # unlike "math.pow(-1.0, bignum)".  See http://mail.python.org/
    # -           pipermail/python-bugs-list/2003-March/016795.html
    if x < 0.0:
        if math.isnan(y):
            return NAN
        if math.floor(y) != y:
            raise PowDomainError
        # y is an exact integer, albeit perhaps a very large one.
        # Replace x by its absolute value and remember to negate the
        # pow result if y is odd.
        x = -x
        negate_result = math.fmod(abs(y), 2.0) == 1.0

    if x == 1.0:
        # (-1) ** large_integer also ends up here
        if negate_result:
            return -1.0
        else:
            return 1.0

    try:
        # We delegate to our implementation of math.pow() the error detection.
        z = math.pow(x, y)
    except OverflowError:
        raise oefmt(space.w_OverflowError, "float power")
    except ValueError:
        raise oefmt(space.w_ValueError, "float power")

    if negate_result:
        z = -z
    return z


def _round_float(space, w_float, w_ndigits=None):
    # Algorithm copied directly from CPython
    x = w_float.floatval

    if space.is_none(w_ndigits):
        # single-argument round: round to nearest integer
        rounded = rfloat.round_away(x)
        if math.fabs(x - rounded) == 0.5:
            # halfway case: round to even
            rounded = 2.0 * rfloat.round_away(x / 2.0)
        return newint_from_float(space, rounded)

    # interpret 2nd argument as a Py_ssize_t; clip on overflow
    ndigits = space.getindex_w(w_ndigits, None)

    # nans and infinities round to themselves
    if not rfloat.isfinite(x):
        return space.newfloat(x)

    # Deal with extreme values for ndigits. For ndigits > NDIGITS_MAX, x
    # always rounds to itself.  For ndigits < NDIGITS_MIN, x always
    # rounds to +-0.0
    if ndigits > NDIGITS_MAX:
        return space.newfloat(x)
    elif ndigits < NDIGITS_MIN:
        # return 0.0, but with sign of x
        return space.newfloat(0.0 * x)

    # finite x, and ndigits is not unreasonably large
    z = rfloat.round_double(x, ndigits, half_even=True)
    if math.isinf(z):
        raise oefmt(space.w_OverflowError, "overflow occurred during round")
    return space.newfloat(z)<|MERGE_RESOLUTION|>--- conflicted
+++ resolved
@@ -432,16 +432,11 @@
         if space.isinstance_w(w_obj, space.w_int):
             return W_FloatObject(space.float_w(w_obj))
 
-<<<<<<< HEAD
     def descr___round__(self, space, w_ndigits=None):
         return _round_float(space, self, w_ndigits)
-=======
+
     def descr_repr(self, space):
-        return space.newtext(float_repr(self.floatval))
->>>>>>> 9e8ebc31
-
-    def descr_repr(self, space):
-        res = float2string(self.floatval, 'r', 0)
+        res = float_repr(self.floatval)
         return space.newutf8(res, len(res)) # always ascii
     descr_str = func_with_new_name(descr_repr, 'descr_str')
 
