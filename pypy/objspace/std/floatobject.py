--- conflicted
+++ resolved
@@ -556,14 +556,6 @@
 
     @unwrap_spec(w_third_arg=WrappedDefault(None))
     def descr_pow(self, space, w_rhs, w_third_arg):
-<<<<<<< HEAD
-        # This returns space.w_NotImplemented in cases like overflow where a
-        # (purely theoretical) big-precision float implementation would have
-        # a chance to give a result, and directly OperationError for errors
-        # that we want to force to be reported to the user.
-
-=======
->>>>>>> 03256587
         w_rhs = self._to_float(space, w_rhs)
         if w_rhs is None:
             return space.w_NotImplemented
