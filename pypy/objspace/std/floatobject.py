import operator

from pypy.interpreter.error import OperationError, oefmt
from pypy.objspace.std import model, newformat
from pypy.objspace.std.floattype import float_typedef, W_AbstractFloatObject
from pypy.objspace.std.multimethod import FailedToImplementArgs
from pypy.objspace.std.model import registerimplementation, W_Object
from pypy.objspace.std.register_all import register_all
from pypy.objspace.std.noneobject import W_NoneObject
from pypy.objspace.std.longobject import (
    HASH_BITS, HASH_MODULUS, W_LongObject, newlong_from_float)
from rpython.rlib.rarithmetic import (
    LONG_BIT, intmask, ovfcheck_float_to_int, r_uint)
from rpython.rlib.rfloat import (
    isinf, isnan, isfinite, INFINITY, NAN, copysign, formatd,
    DTSF_ADD_DOT_0, float_as_rbigint_ratio)
from rpython.rlib.rbigint import rbigint
from rpython.rlib import rfloat
from rpython.tool.sourcetools import func_with_new_name


import math
from pypy.objspace.std.intobject import W_IntObject

HASH_INF  = 314159
HASH_NAN  = 0

class W_FloatObject(W_AbstractFloatObject):
    """This is a implementation of the app-level 'float' type.
    The constructor takes an RPython float as an argument."""
    _immutable_fields_ = ['floatval']

    typedef = float_typedef

    def __init__(self, floatval):
        self.floatval = floatval

    def unwrap(self, space):
        return self.floatval

    def float_w(self, space):
        return self.floatval

    def int(self, space):
        if (type(self) is not W_FloatObject and
            space.is_overloaded(self, space.w_float, '__int__')):
            return W_Object.int(self, space)
        try:
            value = ovfcheck_float_to_int(self.floatval)
        except OverflowError:
            return newlong_from_float(space, self.floatval)
        else:
            return space.newint(value)

    def __repr__(self):
        return "<W_FloatObject(%f)>" % self.floatval

registerimplementation(W_FloatObject)

# bool-to-float delegation
def delegate_Bool2Float(space, w_bool):
    return W_FloatObject(float(w_bool.boolval))

# int-to-float delegation
def delegate_Int2Float(space, w_intobj):
    return W_FloatObject(float(w_intobj.intval))

# long-to-float delegation
def delegate_Long2Float(space, w_longobj):
    return W_FloatObject(w_longobj.tofloat(space))


# float__Float is supposed to do nothing, unless it has
# a derived float object, where it should return
# an exact one.
def float__Float(space, w_float1):
    if space.is_w(space.type(w_float1), space.w_float):
        return w_float1
    a = w_float1.floatval
    return W_FloatObject(a)

def trunc__Float(space, w_floatobj):
    whole = math.modf(w_floatobj.floatval)[1]
    try:
        value = ovfcheck_float_to_int(whole)
    except OverflowError:
        return newlong_from_float(space, whole)
    else:
        return space.newint(value)

def _char_from_hex(number):
    return "0123456789abcdef"[number]

TOHEX_NBITS = rfloat.DBL_MANT_DIG + 3 - (rfloat.DBL_MANT_DIG + 2) % 4

def float_hex__Float(space, w_float):
    value = w_float.floatval
    if not isfinite(value):
        return str__Float(space, w_float)
    if value == 0.0:
        if copysign(1., value) == -1.:
            return space.wrap("-0x0.0p+0")
        else:
            return space.wrap("0x0.0p+0")
    mant, exp = math.frexp(value)
    shift = 1 - max(rfloat.DBL_MIN_EXP - exp, 0)
    mant = math.ldexp(mant, shift)
    mant = abs(mant)
    exp -= shift
    result = ['\0'] * ((TOHEX_NBITS - 1) // 4 + 2)
    result[0] = _char_from_hex(int(mant))
    mant -= int(mant)
    result[1] = "."
    for i in range((TOHEX_NBITS - 1) // 4):
        mant *= 16.0
        result[i + 2] = _char_from_hex(int(mant))
        mant -= int(mant)
    if exp < 0:
        sign = "-"
    else:
        sign = "+"
    exp = abs(exp)
    s = ''.join(result)
    if value < 0.0:
        return space.wrap("-0x%sp%s%d" % (s, sign, exp))
    else:
        return space.wrap("0x%sp%s%d" % (s, sign, exp))

def float2string(x, code, precision):
    # we special-case explicitly inf and nan here
    if isfinite(x):
        s = formatd(x, code, precision, DTSF_ADD_DOT_0)
    elif isinf(x):
        if x > 0.0:
            s = "inf"
        else:
            s = "-inf"
    else:  # isnan(x):
        s = "nan"
    return s

def repr__Float(space, w_float):
    return space.wrap(float2string(w_float.floatval, 'r', 0))

str__Float = repr__Float

def format__Float_ANY(space, w_float, w_spec):
    return newformat.run_formatter(space, w_spec, "format_float", w_float)

# ____________________________________________________________
# A mess to handle all cases of float comparison without relying
# on delegation, which can unfortunately loose precision when
# casting an int or a long to a float.

def list_compare_funcs(declarator):
    for op in ['lt', 'le', 'eq', 'ne', 'gt', 'ge']:
        func, name = declarator(op)
        globals()[name] = func_with_new_name(func, name)

def _reverse(opname):
    if opname[0] == 'l': return 'g' + opname[1:]
    elif opname[0] == 'g': return 'l' + opname[1:]
    else: return opname


def declare_compare_bigint(opname):
    """Return a helper function that implements a float-bigint comparison."""
    op = getattr(operator, opname)
    #
    if opname == 'eq' or opname == 'ne':
        def do_compare_bigint(f1, b2):
            """f1 is a float.  b2 is a bigint."""
            if not isfinite(f1) or math.floor(f1) != f1:
                return opname == 'ne'
            b1 = rbigint.fromfloat(f1)
            res = b1.eq(b2)
            if opname == 'ne':
                res = not res
            return res
    else:
        def do_compare_bigint(f1, b2):
            """f1 is a float.  b2 is a bigint."""
            if not isfinite(f1):
                return op(f1, 0.0)
            if opname == 'gt' or opname == 'le':
                # 'float > long'   <==>  'ceil(float) > long'
                # 'float <= long'  <==>  'ceil(float) <= long'
                f1 = math.ceil(f1)
            else:
                # 'float < long'   <==>  'floor(float) < long'
                # 'float >= long'  <==>  'floor(float) >= long'
                f1 = math.floor(f1)
            b1 = rbigint.fromfloat(f1)
            return getattr(b1, opname)(b2)
    #
    return do_compare_bigint, 'compare_bigint_' + opname
list_compare_funcs(declare_compare_bigint)


def declare_cmp_float_float(opname):
    op = getattr(operator, opname)
    def f(space, w_float1, w_float2):
        f1 = w_float1.floatval
        f2 = w_float2.floatval
        return space.newbool(op(f1, f2))
    return f, opname + "__Float_Float"
list_compare_funcs(declare_cmp_float_float)

def declare_cmp_float_int(opname):
    op = getattr(operator, opname)
    compare = globals()['compare_bigint_' + opname]
    def f(space, w_float1, w_int2):
        f1 = w_float1.floatval
        i2 = w_int2.intval
        f2 = float(i2)
        if LONG_BIT > 32 and int(f2) != i2:
            res = compare(f1, rbigint.fromint(i2))
        else:
            res = op(f1, f2)
        return space.newbool(res)
    return f, opname + "__Float_Int"
list_compare_funcs(declare_cmp_float_int)

def declare_cmp_float_long(opname):
    compare = globals()['compare_bigint_' + opname]
    def f(space, w_float1, w_long2):
        f1 = w_float1.floatval
        b2 = w_long2.num
        return space.newbool(compare(f1, b2))
    return f, opname + "__Float_Long"
list_compare_funcs(declare_cmp_float_long)

def declare_cmp_int_float(opname):
    op = getattr(operator, opname)
    revcompare = globals()['compare_bigint_' + _reverse(opname)]
    def f(space, w_int1, w_float2):
        f2 = w_float2.floatval
        i1 = w_int1.intval
        f1 = float(i1)
        if LONG_BIT > 32 and int(f1) != i1:
            res = revcompare(f2, rbigint.fromint(i1))
        else:
            res = op(f1, f2)
        return space.newbool(res)
    return f, opname + "__Int_Float"
list_compare_funcs(declare_cmp_int_float)

def declare_cmp_long_float(opname):
    revcompare = globals()['compare_bigint_' + _reverse(opname)]
    def f(space, w_long1, w_float2):
        f2 = w_float2.floatval
        b1 = w_long1.num
        return space.newbool(revcompare(f2, b1))
    return f, opname + "__Long_Float"
list_compare_funcs(declare_cmp_long_float)


# ____________________________________________________________

def hash__Float(space, w_value):
    return space.wrap(_hash_float(space, w_value.floatval))

def _hash_float(space, v):
    if not isfinite(v):
        if isinf(v):
            return HASH_INF if v > 0 else -HASH_INF
        return HASH_NAN

    m, e = math.frexp(v)

    sign = 1
    if m < 0:
        sign = -1
        m = -m

    # process 28 bits at a time;  this should work well both for binary
    # and hexadecimal floating point.
    x = r_uint(0)
    while m:
        x = ((x << 28) & HASH_MODULUS) | x >> (HASH_BITS - 28)
        m *= 268435456.0  # 2**28
        e -= 28
        y = r_uint(m)  # pull out integer part
        m -= y
        x += y
        if x >= HASH_MODULUS:
            x -= HASH_MODULUS

    # adjust for the exponent;  first reduce it modulo HASH_BITS
    e = e % HASH_BITS if e >= 0 else HASH_BITS - 1 - ((-1 - e) % HASH_BITS)
    x = ((x << e) & HASH_MODULUS) | x >> (HASH_BITS - e)

    x = intmask(intmask(x) * sign)
    return -2 if x == -1 else x


def add__Float_Float(space, w_float1, w_float2):
    x = w_float1.floatval
    y = w_float2.floatval
    return W_FloatObject(x + y)

def sub__Float_Float(space, w_float1, w_float2):
    x = w_float1.floatval
    y = w_float2.floatval
    return W_FloatObject(x - y)

def mul__Float_Float(space, w_float1, w_float2):
    x = w_float1.floatval
    y = w_float2.floatval
    return W_FloatObject(x * y)

def div__Float_Float(space, w_float1, w_float2):
    x = w_float1.floatval
    y = w_float2.floatval
    if y == 0.0:
        raise FailedToImplementArgs(space.w_ZeroDivisionError, space.wrap("float division"))
    return W_FloatObject(x / y)

truediv__Float_Float = div__Float_Float

def floordiv__Float_Float(space, w_float1, w_float2):
    w_div, w_mod = _divmod_w(space, w_float1, w_float2)
    return w_div

def mod__Float_Float(space, w_float1, w_float2):
    x = w_float1.floatval
    y = w_float2.floatval
    if y == 0.0:
        raise FailedToImplementArgs(space.w_ZeroDivisionError, space.wrap("float modulo"))
    try:
        mod = math.fmod(x, y)
    except ValueError:
        mod = rfloat.NAN
    else:
        if mod:
            # ensure the remainder has the same sign as the denominator
            if (y < 0.0) != (mod < 0.0):
                mod += y
        else:
            # the remainder is zero, and in the presence of signed zeroes
            # fmod returns different results across platforms; ensure
            # it has the same sign as the denominator; we'd like to do
            # "mod = y * 0.0", but that may get optimized away
            mod = copysign(0.0, y)

    return W_FloatObject(mod)

def _divmod_w(space, w_float1, w_float2):
    x = w_float1.floatval
    y = w_float2.floatval
    if y == 0.0:
        raise FailedToImplementArgs(space.w_ZeroDivisionError, space.wrap("float modulo"))
    try:
        mod = math.fmod(x, y)
    except ValueError:
        return [W_FloatObject(rfloat.NAN), W_FloatObject(rfloat.NAN)]
    # fmod is typically exact, so vx-mod is *mathematically* an
    # exact multiple of wx.  But this is fp arithmetic, and fp
    # vx - mod is an approximation; the result is that div may
    # not be an exact integral value after the division, although
    # it will always be very close to one.
    div = (x - mod) / y
    if (mod):
        # ensure the remainder has the same sign as the denominator
        if ((y < 0.0) != (mod < 0.0)):
            mod += y
            div -= 1.0
    else:
        # the remainder is zero, and in the presence of signed zeroes
        # fmod returns different results across platforms; ensure
        # it has the same sign as the denominator; we'd like to do
        # "mod = wx * 0.0", but that may get optimized away
        mod *= mod  # hide "mod = +0" from optimizer
        if y < 0.0:
            mod = -mod
    # snap quotient to nearest integral value
    if div:
        floordiv = math.floor(div)
        if (div - floordiv > 0.5):
            floordiv += 1.0
    else:
        # div is zero - get the same sign as the true quotient
        div *= div  # hide "div = +0" from optimizers
        floordiv = div * x / y  # zero w/ sign of vx/wx

    return [W_FloatObject(floordiv), W_FloatObject(mod)]

def divmod__Float_Float(space, w_float1, w_float2):
    return space.newtuple(_divmod_w(space, w_float1, w_float2))

def pow__Float_Float_ANY(space, w_float1, w_float2, thirdArg):
    # This raises FailedToImplement in cases like overflow where a
    # (purely theoretical) big-precision float implementation would have
    # a chance to give a result, and directly OperationError for errors
    # that we want to force to be reported to the user.
    if not space.is_w(thirdArg, space.w_None):
        raise OperationError(space.w_TypeError, space.wrap(
            "pow() 3rd argument not allowed unless all arguments are integers"))
    x = w_float1.floatval
    y = w_float2.floatval

    try:
        result = _pow(space, x, y)
    except PowDomainError:
<<<<<<< HEAD
        # Negative numbers raised to fractional powers become complex
        return space.pow(space.newcomplex(x, 0.0),
                         space.newcomplex(y, 0.0),
                         thirdArg)
=======
        raise oefmt(space.w_ValueError,
                    "negative number cannot be raised to a fractional power")
>>>>>>> 930743ad
    return W_FloatObject(result)

class PowDomainError(ValueError):
    """Signals a negative number raised to a fractional power"""

def _pow(space, x, y):
    # Sort out special cases here instead of relying on pow()
    if y == 2.0:       # special case for performance:
        return x * x   # x * x is always correct
    if y == 0.0:
        # x**0 is 1, even 0**0
        return 1.0
    if isnan(x):
        # nan**y = nan, unless y == 0
        return x
    if isnan(y):
        # x**nan = nan, unless x == 1; x**nan = x
        if x == 1.0:
            return 1.0
        else:
            return y
    if isinf(y):
        # x**inf is: 0.0 if abs(x) < 1; 1.0 if abs(x) == 1; inf if
        # abs(x) > 1 (including case where x infinite)
        #
        # x**-inf is: inf if abs(x) < 1; 1.0 if abs(x) == 1; 0.0 if
        # abs(x) > 1 (including case where v infinite)
        x = abs(x)
        if x == 1.0:
            return 1.0
        elif (y > 0.0) == (x > 1.0):
            return INFINITY
        else:
            return 0.0
    if isinf(x):
        # (+-inf)**w is: inf for w positive, 0 for w negative; in oth
        # cases, we need to add the appropriate sign if w is an odd
        # integer.
        y_is_odd = math.fmod(abs(y), 2.0) == 1.0
        if y > 0.0:
            if y_is_odd:
                return x
            else:
                return abs(x)
        else:
            if y_is_odd:
                return copysign(0.0, x)
            else:
                return 0.0

    if x == 0.0:
        if y < 0.0:
            raise OperationError(space.w_ZeroDivisionError,
                                 space.wrap("0.0 cannot be raised to "
                                            "a negative power"))

    negate_result = False
    # special case: "(-1.0) ** bignum" should not raise PowDomainError,
    # unlike "math.pow(-1.0, bignum)".  See http://mail.python.org/
    # -           pipermail/python-bugs-list/2003-March/016795.html
    if x < 0.0:
        if isnan(y):
            return NAN
        if math.floor(y) != y:
            raise PowDomainError
        # y is an exact integer, albeit perhaps a very large one.
        # Replace x by its absolute value and remember to negate the
        # pow result if y is odd.
        x = -x
        negate_result = math.fmod(abs(y), 2.0) == 1.0

    if x == 1.0:
        # (-1) ** large_integer also ends up here
        if negate_result:
            return -1.0
        else:
            return 1.0

    try:
        # We delegate to our implementation of math.pow() the error detection.
        z = math.pow(x,y)
    except OverflowError:
        raise FailedToImplementArgs(space.w_OverflowError,
                                    space.wrap("float power"))
    except ValueError:
        raise OperationError(space.w_ValueError,
                             space.wrap("float power"))

    if negate_result:
        z = -z
    return z


def neg__Float(space, w_float1):
    return W_FloatObject(-w_float1.floatval)

def pos__Float(space, w_float):
    return float__Float(space, w_float)

def abs__Float(space, w_float):
    return W_FloatObject(abs(w_float.floatval))

def nonzero__Float(space, w_float):
    return space.newbool(w_float.floatval != 0.0)

def getnewargs__Float(space, w_float):
    return space.newtuple([W_FloatObject(w_float.floatval)])

def float_as_integer_ratio__Float(space, w_float):
    value = w_float.floatval
    try:
        num, den = float_as_rbigint_ratio(value)
    except OverflowError:
        w_msg = space.wrap("cannot pass infinity to as_integer_ratio()")
        raise OperationError(space.w_OverflowError, w_msg)
    except ValueError:
        w_msg = space.wrap("cannot pass nan to as_integer_ratio()")
        raise OperationError(space.w_ValueError, w_msg)

    w_num = space.newlong_from_rbigint(num)
    w_den = space.newlong_from_rbigint(den)
    # Try to return int
    return space.newtuple([space.int(w_num), space.int(w_den)])

def float_is_integer__Float(space, w_float):
    v = w_float.floatval
    if not rfloat.isfinite(v):
        return space.w_False
    return space.wrap(math.floor(v) == v)

from pypy.objspace.std import floattype
register_all(vars(), floattype)

# pow delegation for negative 2nd arg
def pow_neg__Long_Long_None(space, w_int1, w_int2, thirdarg):
    w_float1 = delegate_Long2Float(space, w_int1)
    w_float2 = delegate_Long2Float(space, w_int2)
    return pow__Float_Float_ANY(space, w_float1, w_float2, thirdarg)

model.MM.pow.register(pow_neg__Long_Long_None, W_LongObject, W_LongObject,
                      W_NoneObject, order=1)

def pow_neg__Int_Int_None(space, w_int1, w_int2, thirdarg):
    w_float1 = delegate_Int2Float(space, w_int1)
    w_float2 = delegate_Int2Float(space, w_int2)
    return pow__Float_Float_ANY(space, w_float1, w_float2, thirdarg)

model.MM.pow.register(pow_neg__Int_Int_None, W_IntObject, W_IntObject,
                      W_NoneObject, order=2)<|MERGE_RESOLUTION|>--- conflicted
+++ resolved
@@ -402,15 +402,10 @@
     try:
         result = _pow(space, x, y)
     except PowDomainError:
-<<<<<<< HEAD
         # Negative numbers raised to fractional powers become complex
         return space.pow(space.newcomplex(x, 0.0),
                          space.newcomplex(y, 0.0),
                          thirdArg)
-=======
-        raise oefmt(space.w_ValueError,
-                    "negative number cannot be raised to a fractional power")
->>>>>>> 930743ad
     return W_FloatObject(result)
 
 class PowDomainError(ValueError):
