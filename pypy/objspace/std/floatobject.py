import math
import operator
import sys

from rpython.rlib import rarithmetic, rfloat
from rpython.rlib.rarithmetic import LONG_BIT, intmask, ovfcheck_float_to_int
from rpython.rlib.rarithmetic import int_between
from rpython.rlib.rbigint import rbigint
from rpython.rlib.rfloat import (
    DTSF_ADD_DOT_0, INFINITY, NAN, copysign,
    float_as_rbigint_ratio, formatd, isfinite, isinf, isnan)
from rpython.rlib.rstring import ParseStringError
from rpython.rlib.unroll import unrolling_iterable
from rpython.rtyper.lltypesystem.module.ll_math import math_fmod
from rpython.tool.sourcetools import func_with_new_name

from pypy.interpreter.baseobjspace import W_Root
from pypy.interpreter.error import OperationError, oefmt
from pypy.interpreter.gateway import WrappedDefault, interp2app, unwrap_spec
from pypy.interpreter.typedef import GetSetProperty, TypeDef
from pypy.objspace.std import newformat
from pypy.objspace.std.intobject import HASH_BITS, HASH_MODULUS, W_IntObject
from pypy.objspace.std.longobject import (
    W_AbstractLongObject, newlong_from_float)
from rpython.rlib.rarithmetic import (
    LONG_BIT, intmask, ovfcheck_float_to_int, r_uint)
from pypy.objspace.std.util import wrap_parsestringerror

HASH_INF  = 314159
HASH_NAN  = 0

# Here 0.30103 is an upper bound for log10(2)
NDIGITS_MAX = int((rfloat.DBL_MANT_DIG - rfloat.DBL_MIN_EXP) * 0.30103)
NDIGITS_MIN = -int((rfloat.DBL_MAX_EXP + 1) * 0.30103)

def float2string(x, code, precision):
    # we special-case explicitly inf and nan here
    if isfinite(x):
        s = formatd(x, code, precision, DTSF_ADD_DOT_0)
    elif isinf(x):
        if x > 0.0:
            s = "inf"
        else:
            s = "-inf"
    else:  # isnan(x):
        s = "nan"
    return s


def detect_floatformat():
    from rpython.rtyper.lltypesystem import rffi, lltype
    buf = lltype.malloc(rffi.CCHARP.TO, 8, flavor='raw')
    rffi.cast(rffi.DOUBLEP, buf)[0] = 9006104071832581.0
    packed = rffi.charpsize2str(buf, 8)
    if packed == "\x43\x3f\xff\x01\x02\x03\x04\x05":
        double_format = 'IEEE, big-endian'
    elif packed == "\x05\x04\x03\x02\x01\xff\x3f\x43":
        double_format = 'IEEE, little-endian'
    else:
        double_format = 'unknown'
    lltype.free(buf, flavor='raw')
    #
    buf = lltype.malloc(rffi.CCHARP.TO, 4, flavor='raw')
    rffi.cast(rffi.FLOATP, buf)[0] = rarithmetic.r_singlefloat(16711938.0)
    packed = rffi.charpsize2str(buf, 4)
    if packed == "\x4b\x7f\x01\x02":
        float_format = 'IEEE, big-endian'
    elif packed == "\x02\x01\x7f\x4b":
        float_format = 'IEEE, little-endian'
    else:
        float_format = 'unknown'
    lltype.free(buf, flavor='raw')

    return double_format, float_format

_double_format, _float_format = detect_floatformat()


_alpha = zip("abcdef", range(10, 16)) + zip("ABCDEF", range(10, 16))
_hex_to_int = zip("0123456789", range(10)) + _alpha
_hex_to_int_iterable = unrolling_iterable(_hex_to_int)

def _hex_from_char(c):
    for h, v in _hex_to_int_iterable:
        if h == c:
            return v
    return -1

def _hex_digit(s, j, co_end, float_digits):
    if j < float_digits:
        i = co_end - j
    else:
        i = co_end - 1 - j
    return _hex_from_char(s[i])

def _char_from_hex(number):
    return "0123456789abcdef"[number]


def make_compare_func(opname):
    op = getattr(operator, opname)

    if opname == 'eq' or opname == 'ne':
        def do_compare_bigint(f1, b2):
            """f1 is a float.  b2 is a bigint."""
            if not isfinite(f1) or math.floor(f1) != f1:
                return opname == 'ne'
            b1 = rbigint.fromfloat(f1)
            res = b1.eq(b2)
            if opname == 'ne':
                res = not res
            return res
    else:
        def do_compare_bigint(f1, b2):
            """f1 is a float.  b2 is a bigint."""
            if not isfinite(f1):
                return op(f1, 0.0)
            if opname == 'gt' or opname == 'le':
                # 'float > long'   <==>  'ceil(float) > long'
                # 'float <= long'  <==>  'ceil(float) <= long'
                f1 = math.ceil(f1)
            else:
                # 'float < long'   <==>  'floor(float) < long'
                # 'float >= long'  <==>  'floor(float) >= long'
                f1 = math.floor(f1)
            b1 = rbigint.fromfloat(f1)
            return getattr(b1, opname)(b2)

    def _compare(self, space, w_other):
        if isinstance(w_other, W_FloatObject):
            return space.newbool(op(self.floatval, w_other.floatval))
        if isinstance(w_other, W_IntObject):
            f1 = self.floatval
            i2 = space.int_w(w_other)
            # (double-)floats have always at least 48 bits of precision
            if LONG_BIT > 32 and not int_between(-1, i2 >> 48, 1):
                res = do_compare_bigint(f1, rbigint.fromint(i2))
            else:
                f2 = float(i2)
                res = op(f1, f2)
            return space.newbool(res)
        if isinstance(w_other, W_AbstractLongObject):
            return space.newbool(do_compare_bigint(self.floatval,
                                                   space.bigint_w(w_other)))
        return space.w_NotImplemented
    return func_with_new_name(_compare, 'descr_' + opname)


class W_FloatObject(W_Root):
    """This is a implementation of the app-level 'float' type.
    The constructor takes an RPython float as an argument."""
    _immutable_fields_ = ['floatval']

    def __init__(self, floatval):
        self.floatval = floatval

    def unwrap(self, space):
        return self.floatval

    def int_w(self, space, allow_conversion=True):
        self._typed_unwrap_error(space, "integer")

    def bigint_w(self, space, allow_conversion=True):
        self._typed_unwrap_error(space, "integer")

    def float_w(self, space, allow_conversion=True):
        return self.floatval

    def _float_w(self, space):
        return self.floatval

    def int(self, space):
        # this is a speed-up only, for space.int(w_float).
        if (type(self) is not W_FloatObject and
            space.is_overloaded(self, space.w_float, '__int__')):
            return W_Root.int(self, space)
        return self.descr_trunc(space)

    def is_w(self, space, w_other):
        from rpython.rlib.longlong2float import float2longlong
        if not isinstance(w_other, W_FloatObject):
            return False
        if self.user_overridden_class or w_other.user_overridden_class:
            return self is w_other
        one = float2longlong(space.float_w(self))
        two = float2longlong(space.float_w(w_other))
        return one == two

    def immutable_unique_id(self, space):
        if self.user_overridden_class:
            return None
        from rpython.rlib.longlong2float import float2longlong
        from pypy.objspace.std.util import IDTAG_FLOAT as tag
        from pypy.objspace.std.util import IDTAG_SHIFT
        val = float2longlong(space.float_w(self))
        b = rbigint.fromrarith_int(val)
        b = b.lshift(IDTAG_SHIFT).int_or_(tag)
        return space.newlong_from_rbigint(b)

    def __repr__(self):
        return "<W_FloatObject(%f)>" % self.floatval

    @staticmethod
    @unwrap_spec(w_x=WrappedDefault(0.0))
    def descr__new__(space, w_floattype, w_x):
        def _string_to_float(space, w_source, string):
            try:
                return rfloat.string_to_float(string)
            except ParseStringError as e:
                raise oefmt(space.w_ValueError,
                            "could not convert string to float: %R", w_source)

        w_value = w_x     # 'x' is the keyword argument name in CPython
        if space.lookup(w_value, "__float__") is not None:
            w_obj = space.float(w_value)
            if space.is_w(w_floattype, space.w_float):
                return w_obj
            value = space.float_w(w_obj)
        elif space.isinstance_w(w_value, space.w_unicode):
            from unicodeobject import unicode_to_decimal_w
            value = _string_to_float(space, w_value,
                                     unicode_to_decimal_w(space, w_value))
        else:
            try:
                value = space.charbuf_w(w_value)
            except OperationError as e:
                if e.match(space, space.w_TypeError):
                    raise oefmt(space.w_TypeError,
                                "float() argument must be a string or a "
                                "number, not '%T'", w_value)
                raise
            value = _string_to_float(space, w_value, value)
        w_obj = space.allocate_instance(W_FloatObject, w_floattype)
        W_FloatObject.__init__(w_obj, value)
        return w_obj

    @staticmethod
    @unwrap_spec(kind='text')
    def descr___getformat__(space, w_cls, kind):
        if kind == "float":
            return space.newtext(_float_format)
        elif kind == "double":
            return space.newtext(_double_format)
        raise oefmt(space.w_ValueError, "only float and double are valid")

    @staticmethod
    @unwrap_spec(s='text')
    def descr_fromhex(space, w_cls, s):
        """float.fromhex(string) -> float

        Create a floating-point number from a hexadecimal string.
        >>> float.fromhex('0x1.ffffp10')
        2047.984375
        >>> float.fromhex('-0x1p-1074')
        -5e-324

        """
        length = len(s)
        i = 0
        value = 0.0
        while i < length and s[i].isspace():
            i += 1
        if i == length:
            raise oefmt(space.w_ValueError, "invalid hex string")
        sign = 1
        if s[i] == "-":
            sign = -1
            i += 1
        elif s[i] == "+":
            i += 1
        if length == i:
            raise oefmt(space.w_ValueError, "invalid hex string")
        if s[i] == "i" or s[i] == "I":
            i += 1
            if length - i >= 2 and s[i:i + 2].lower() == "nf":
                i += 2
                value = rfloat.INFINITY
                if length - i >= 5 and s[i:i + 5].lower() == "inity":
                    i += 5
        elif s[i] == "n" or s[i] == "N":
            i += 1
            if length - i >= 2 and s[i:i + 2].lower() == "an":
                i += 2
                value = rfloat.NAN
        else:
            if (s[i] == "0" and length - i > 1 and
                (s[i + 1] == "x" or s[i + 1] == "X")):
                i += 2
            co_start = i
            while i < length and _hex_from_char(s[i]) >= 0:
                i += 1
            whole_end = i
            if i < length and s[i] == ".":
                i += 1
                while i < length and _hex_from_char(s[i]) >= 0:
                    i += 1
                co_end = i - 1
            else:
                co_end = i
            total_digits = co_end - co_start
            float_digits = co_end - whole_end
            if not total_digits:
                raise oefmt(space.w_ValueError, "invalid hex string")
            const_one = rfloat.DBL_MIN_EXP - rfloat.DBL_MANT_DIG + sys.maxint // 2
            const_two = sys.maxint // 2 + 1 - rfloat.DBL_MAX_EXP
            if total_digits > min(const_one, const_two) // 4:
                raise oefmt(space.w_ValueError, "way too long")
            if i < length and (s[i] == "p" or s[i] == "P"):
                i += 1
                if i == length:
                    raise oefmt(space.w_ValueError, "invalid hex string")
                exp_sign = 1
                if s[i] == "-" or s[i] == "+":
                    if s[i] == "-":
                        exp_sign = -1
                    i += 1
                    if i == length:
                        raise oefmt(space.w_ValueError, "invalid hex string")
                if not s[i].isdigit():
                    raise oefmt(space.w_ValueError, "invalid hex string")
                exp = ord(s[i]) - ord('0')
                i += 1
                while i < length and s[i].isdigit():
                    exp = exp * 10 + (ord(s[i]) - ord('0'))
                    if exp >= (sys.maxint-9) // 10:
                        if exp_sign > 0:
                            exp_sign = 2    # overflow in positive numbers
                        else:
                            exp_sign = -2   # overflow in negative numbers
                    i += 1
                if exp_sign == -1:
                    exp = -exp
                elif exp_sign == -2:
                    exp = -sys.maxint / 2
                elif exp_sign == 2:
                    exp = sys.maxint / 2
            else:
                exp = 0
            while (total_digits and
                   _hex_digit(s, total_digits - 1, co_end, float_digits) == 0):
                total_digits -= 1
            if not total_digits or exp <= -sys.maxint / 2:
                value = 0.0
            elif exp >= sys.maxint // 2:
                raise oefmt(space.w_OverflowError, "too large")
            else:
                exp -= 4 * float_digits
                top_exp = exp + 4 * (total_digits - 1)
                digit = _hex_digit(s, total_digits - 1, co_end, float_digits)
                while digit:
                    top_exp += 1
                    digit //= 2
                if top_exp < rfloat.DBL_MIN_EXP - rfloat.DBL_MANT_DIG:
                    value = 0.0
                elif top_exp > rfloat.DBL_MAX_EXP:
                    raise oefmt(space.w_OverflowError, "too large")
                else:
                    lsb = max(top_exp, rfloat.DBL_MIN_EXP) - rfloat.DBL_MANT_DIG
                    value = 0
                    if exp >= lsb:
                        for j in range(total_digits - 1, -1, -1):
                            value = 16.0 * value + _hex_digit(s, j, co_end,
                                                              float_digits)
                        value = math.ldexp(value, exp)
                    else:
                        half_eps = 1 << ((lsb - exp - 1) % 4)
                        key_digit = (lsb - exp - 1) // 4
                        for j in range(total_digits - 1, key_digit, -1):
                            value = 16.0 * value + _hex_digit(s, j, co_end,
                                                              float_digits)
                        digit = _hex_digit(s, key_digit, co_end, float_digits)
                        value = 16.0 * value + (digit & (16 - 2*half_eps))
                        if digit & half_eps:
                            round_up = False
                            if (digit & (3 * half_eps - 1) or
                                (half_eps == 8 and
                                 _hex_digit(s, key_digit + 1, co_end, float_digits) & 1)):
                                round_up = True
                            else:
                                for j in range(key_digit - 1, -1, -1):
                                    if _hex_digit(s, j, co_end, float_digits):
                                        round_up = True
                                        break
                            if round_up:
                                value += 2 * half_eps
                                mant_dig = rfloat.DBL_MANT_DIG
                                if (top_exp == rfloat.DBL_MAX_EXP and
                                    value == math.ldexp(2 * half_eps, mant_dig)):
                                    raise oefmt(space.w_OverflowError, "too large")
                        value = math.ldexp(value, (exp + 4*key_digit))
        while i < length and s[i].isspace():
            i += 1
        if i != length:
            raise oefmt(space.w_ValueError, "invalid hex string")
        w_float = space.newfloat(sign * value)
        return space.call_function(w_cls, w_float)

    def _to_float(self, space, w_obj):
        if isinstance(w_obj, W_FloatObject):
            return w_obj
        if space.isinstance_w(w_obj, space.w_int):
            return W_FloatObject(space.float_w(w_obj))

<<<<<<< HEAD
    def descr___round__(self, space, w_ndigits=None):
        return _round_float(space, self, w_ndigits)

    def descr_repr(self, space):
        return space.newtext(float2string(self.floatval, 'r', 0))
    descr_str = func_with_new_name(descr_repr, 'descr_str')
=======
    def descr_repr(self, space):
        return space.newtext(float2string(self.floatval, 'r', 0))

    def descr_str(self, space):
        return space.newtext(float2string(self.floatval, 'g', DTSF_STR_PRECISION))
>>>>>>> ca3243bc

    def descr_hash(self, space):
        h = _hash_float(space, self.floatval)
        h -= (h == -1)
        return space.newint(h)

    def descr_format(self, space, w_spec):
        return newformat.run_formatter(space, w_spec, "format_float", self)

    def descr_bool(self, space):
        return space.newbool(self.floatval != 0.0)

    def descr_float(self, space):
        if space.is_w(space.type(self), space.w_float):
            return self
        a = self.floatval
        return W_FloatObject(a)

    def descr_trunc(self, space):
        try:
            value = ovfcheck_float_to_int(self.floatval)
        except OverflowError:
            return newlong_from_float(space, self.floatval)
        else:
            return space.newint(value)

    def descr_neg(self, space):
        return W_FloatObject(-self.floatval)

    def descr_pos(self, space):
        return self.descr_float(space)

    def descr_abs(self, space):
        return W_FloatObject(abs(self.floatval))

    def descr_getnewargs(self, space):
        return space.newtuple([self.descr_float(space)])

    descr_eq = make_compare_func('eq')
    descr_ne = make_compare_func('ne')
    descr_lt = make_compare_func('lt')
    descr_le = make_compare_func('le')
    descr_gt = make_compare_func('gt')
    descr_ge = make_compare_func('ge')

    def descr_add(self, space, w_rhs):
        w_rhs = self._to_float(space, w_rhs)
        if w_rhs is None:
            return space.w_NotImplemented
        return W_FloatObject(self.floatval + w_rhs.floatval)

    def descr_radd(self, space, w_lhs):
        w_lhs = self._to_float(space, w_lhs)
        if w_lhs is None:
            return space.w_NotImplemented
        return W_FloatObject(w_lhs.floatval + self.floatval)

    def descr_sub(self, space, w_rhs):
        w_rhs = self._to_float(space, w_rhs)
        if w_rhs is None:
            return space.w_NotImplemented
        return W_FloatObject(self.floatval - w_rhs.floatval)

    def descr_rsub(self, space, w_lhs):
        w_lhs = self._to_float(space, w_lhs)
        if w_lhs is None:
            return space.w_NotImplemented
        return W_FloatObject(w_lhs.floatval - self.floatval)

    def descr_mul(self, space, w_rhs):
        w_rhs = self._to_float(space, w_rhs)
        if w_rhs is None:
            return space.w_NotImplemented
        return W_FloatObject(self.floatval * w_rhs.floatval)

    def descr_rmul(self, space, w_lhs):
        w_lhs = self._to_float(space, w_lhs)
        if w_lhs is None:
            return space.w_NotImplemented
        return W_FloatObject(w_lhs.floatval * self.floatval)

    def descr_div(self, space, w_rhs):
        w_rhs = self._to_float(space, w_rhs)
        if w_rhs is None:
            return space.w_NotImplemented
        rhs = w_rhs.floatval
        if rhs == 0.0:
            raise oefmt(space.w_ZeroDivisionError, "float division")
        return W_FloatObject(self.floatval / rhs)

    def descr_rdiv(self, space, w_lhs):
        w_lhs = self._to_float(space, w_lhs)
        if w_lhs is None:
            return space.w_NotImplemented
        selfval = self.floatval
        if selfval == 0.0:
            raise oefmt(space.w_ZeroDivisionError, "float division")
        return W_FloatObject(w_lhs.floatval / selfval)

    def descr_floordiv(self, space, w_rhs):
        w_rhs = self._to_float(space, w_rhs)
        if w_rhs is None:
            return space.w_NotImplemented
        return _divmod_w(space, self, w_rhs)[0]

    def descr_rfloordiv(self, space, w_lhs):
        w_lhs = self._to_float(space, w_lhs)
        if w_lhs is None:
            return space.w_NotImplemented
        return _divmod_w(space, w_lhs, self)[0]

    def descr_mod(self, space, w_rhs):
        w_rhs = self._to_float(space, w_rhs)
        if w_rhs is None:
            return space.w_NotImplemented
        x = self.floatval
        y = w_rhs.floatval
        if y == 0.0:
            raise oefmt(space.w_ZeroDivisionError, "float modulo")
        mod = math_fmod(x, y)
        if mod:
            # ensure the remainder has the same sign as the denominator
            if (y < 0.0) != (mod < 0.0):
                mod += y
        else:
            # the remainder is zero, and in the presence of signed zeroes
            # fmod returns different results across platforms; ensure
            # it has the same sign as the denominator; we'd like to do
            # "mod = y * 0.0", but that may get optimized away
            mod = copysign(0.0, y)

        return W_FloatObject(mod)

    def descr_rmod(self, space, w_lhs):
        w_lhs = self._to_float(space, w_lhs)
        if w_lhs is None:
            return space.w_NotImplemented
        return w_lhs.descr_mod(space, self)

    def descr_divmod(self, space, w_rhs):
        w_rhs = self._to_float(space, w_rhs)
        if w_rhs is None:
            return space.w_NotImplemented
        return space.newtuple(_divmod_w(space, self, w_rhs))

    def descr_rdivmod(self, space, w_lhs):
        w_lhs = self._to_float(space, w_lhs)
        if w_lhs is None:
            return space.w_NotImplemented
        return space.newtuple(_divmod_w(space, w_lhs, self))

    @unwrap_spec(w_third_arg=WrappedDefault(None))
    def descr_pow(self, space, w_rhs, w_third_arg):
        w_rhs = self._to_float(space, w_rhs)
        if w_rhs is None:
            return space.w_NotImplemented
        if not space.is_w(w_third_arg, space.w_None):
            raise oefmt(space.w_TypeError, "pow() 3rd argument not allowed "
                                           "unless all arguments are integers")
        x = self.floatval
        y = w_rhs.floatval

        try:
            result = _pow(space, x, y)
        except PowDomainError:
            # Negative numbers raised to fractional powers become complex
            return space.pow(space.newcomplex(x, 0.0),
                             space.newcomplex(y, 0.0),
                             w_third_arg)
        return W_FloatObject(result)

    @unwrap_spec(w_third_arg=WrappedDefault(None))
    def descr_rpow(self, space, w_lhs, w_third_arg):
        w_lhs = self._to_float(space, w_lhs)
        if w_lhs is None:
            return space.w_NotImplemented
        return w_lhs.descr_pow(space, self, w_third_arg)

    def descr_get_real(self, space):
        return space.float(self)

    def descr_get_imag(self, space):
        return space.newfloat(0.0)

    def descr_conjugate(self, space):
        return space.float(self)

    def descr_is_integer(self, space):
        v = self.floatval
        if not rfloat.isfinite(v):
            return space.w_False
        return space.newbool(math.floor(v) == v)

    def descr_as_integer_ratio(self, space):
        """float.as_integer_ratio() -> (int, int)

        Return a pair of integers, whose ratio is exactly equal to the
        original float and with a positive denominator.  Raise
        OverflowError on infinities and a ValueError on NaNs.

        >>> (10.0).as_integer_ratio()
        (10, 1)
        >>> (0.0).as_integer_ratio()
        (0, 1)
        >>> (-.25).as_integer_ratio()
        (-1, 4)

        """
        value = self.floatval
        try:
            num, den = float_as_rbigint_ratio(value)
        except OverflowError:
            raise oefmt(space.w_OverflowError,
                        "cannot pass infinity to as_integer_ratio()")
        except ValueError:
            raise oefmt(space.w_ValueError,
                        "cannot pass nan to as_integer_ratio()")

        w_num = space.newlong_from_rbigint(num)
        w_den = space.newlong_from_rbigint(den)
        # Try to return int
        return space.newtuple([space.int(w_num), space.int(w_den)])

    def descr_hex(self, space):
        """float.hex() -> string

        Return a hexadecimal representation of a floating-point
        number.

        >>> (-0.1).hex()
        '-0x1.999999999999ap-4'
        >>> 3.14159.hex()
        '0x1.921f9f01b866ep+1'

        """
        TOHEX_NBITS = rfloat.DBL_MANT_DIG + 3 - (rfloat.DBL_MANT_DIG + 2) % 4
        value = self.floatval
        if not isfinite(value):
            return self.descr_str(space)
        if value == 0.0:
            if copysign(1., value) == -1.:
                return space.newtext("-0x0.0p+0")
            else:
                return space.newtext("0x0.0p+0")
        mant, exp = math.frexp(value)
        shift = 1 - max(rfloat.DBL_MIN_EXP - exp, 0)
        mant = math.ldexp(mant, shift)
        mant = abs(mant)
        exp -= shift
        result = ['\0'] * ((TOHEX_NBITS - 1) // 4 + 2)
        result[0] = _char_from_hex(int(mant))
        mant -= int(mant)
        result[1] = "."
        for i in range((TOHEX_NBITS - 1) // 4):
            mant *= 16.0
            result[i + 2] = _char_from_hex(int(mant))
            mant -= int(mant)
        if exp < 0:
            sign = "-"
        else:
            sign = "+"
        exp = abs(exp)
        s = ''.join(result)
        if value < 0.0:
            return space.newtext("-0x%sp%s%d" % (s, sign, exp))
        else:
            return space.newtext("0x%sp%s%d" % (s, sign, exp))


W_FloatObject.typedef = TypeDef("float",
    __doc__ = '''float(x) -> floating point number

Convert a string or number to a floating point number, if possible.''',
    __new__ = interp2app(W_FloatObject.descr__new__),
    __getformat__ = interp2app(W_FloatObject.descr___getformat__, as_classmethod=True),
    __round__ = interp2app(W_FloatObject.descr___round__),
    fromhex = interp2app(W_FloatObject.descr_fromhex, as_classmethod=True),
    __repr__ = interp2app(W_FloatObject.descr_repr),
    __str__ = interp2app(W_FloatObject.descr_str),
    __hash__ = interp2app(W_FloatObject.descr_hash),
    __format__ = interp2app(W_FloatObject.descr_format),
    __bool__ = interp2app(W_FloatObject.descr_bool),
    __int__ = interp2app(W_FloatObject.descr_trunc),
    __float__ = interp2app(W_FloatObject.descr_float),
    __trunc__ = interp2app(W_FloatObject.descr_trunc),
    __neg__ = interp2app(W_FloatObject.descr_neg),
    __pos__ = interp2app(W_FloatObject.descr_pos),
    __abs__ = interp2app(W_FloatObject.descr_abs),
    __getnewargs__ = interp2app(W_FloatObject.descr_getnewargs),

    __eq__ = interp2app(W_FloatObject.descr_eq),
    __ne__ = interp2app(W_FloatObject.descr_ne),
    __lt__ = interp2app(W_FloatObject.descr_lt),
    __le__ = interp2app(W_FloatObject.descr_le),
    __gt__ = interp2app(W_FloatObject.descr_gt),
    __ge__ = interp2app(W_FloatObject.descr_ge),

    __add__ = interp2app(W_FloatObject.descr_add),
    __radd__ = interp2app(W_FloatObject.descr_radd),
    __sub__ = interp2app(W_FloatObject.descr_sub),
    __rsub__ = interp2app(W_FloatObject.descr_rsub),
    __mul__ = interp2app(W_FloatObject.descr_mul),
    __rmul__ = interp2app(W_FloatObject.descr_rmul),
    __truediv__ = interp2app(W_FloatObject.descr_div),
    __rtruediv__ = interp2app(W_FloatObject.descr_rdiv),
    __floordiv__ = interp2app(W_FloatObject.descr_floordiv),
    __rfloordiv__ = interp2app(W_FloatObject.descr_rfloordiv),
    __mod__ = interp2app(W_FloatObject.descr_mod),
    __rmod__ = interp2app(W_FloatObject.descr_rmod),
    __divmod__ = interp2app(W_FloatObject.descr_divmod),
    __rdivmod__ = interp2app(W_FloatObject.descr_rdivmod),
    __pow__ = interp2app(W_FloatObject.descr_pow),
    __rpow__ = interp2app(W_FloatObject.descr_rpow),

    real = GetSetProperty(W_FloatObject.descr_get_real),
    imag = GetSetProperty(W_FloatObject.descr_get_imag),
    conjugate = interp2app(W_FloatObject.descr_conjugate),
    is_integer = interp2app(W_FloatObject.descr_is_integer),
    as_integer_ratio = interp2app(W_FloatObject.descr_as_integer_ratio),
    hex = interp2app(W_FloatObject.descr_hex),
)


def _hash_float(space, v):
    if not isfinite(v):
        if isinf(v):
            return HASH_INF if v > 0 else -HASH_INF
        return HASH_NAN

    m, e = math.frexp(v)

    sign = 1
    if m < 0:
        sign = -1
        m = -m

    # process 28 bits at a time;  this should work well both for binary
    # and hexadecimal floating point.
    x = r_uint(0)
    while m:
        x = ((x << 28) & HASH_MODULUS) | x >> (HASH_BITS - 28)
        m *= 268435456.0  # 2**28
        e -= 28
        y = r_uint(m)  # pull out integer part
        m -= y
        x += y
        if x >= HASH_MODULUS:
            x -= HASH_MODULUS

    # adjust for the exponent;  first reduce it modulo HASH_BITS
    e = e % HASH_BITS if e >= 0 else HASH_BITS - 1 - ((-1 - e) % HASH_BITS)
    x = ((x << e) & HASH_MODULUS) | x >> (HASH_BITS - e)

    x = intmask(intmask(x) * sign)
    return -2 if x == -1 else x


def _divmod_w(space, w_float1, w_float2):
    x = w_float1.floatval
    y = w_float2.floatval
    if y == 0.0:
        raise oefmt(space.w_ZeroDivisionError, "float modulo")
    mod = math_fmod(x, y)
    # fmod is typically exact, so vx-mod is *mathematically* an
    # exact multiple of wx.  But this is fp arithmetic, and fp
    # vx - mod is an approximation; the result is that div may
    # not be an exact integral value after the division, although
    # it will always be very close to one.
    div = (x - mod) / y
    if (mod):
        # ensure the remainder has the same sign as the denominator
        if ((y < 0.0) != (mod < 0.0)):
            mod += y
            div -= 1.0
    else:
        # the remainder is zero, and in the presence of signed zeroes
        # fmod returns different results across platforms; ensure
        # it has the same sign as the denominator; we'd like to do
        # "mod = wx * 0.0", but that may get optimized away
        mod *= mod  # hide "mod = +0" from optimizer
        if y < 0.0:
            mod = -mod
    # snap quotient to nearest integral value
    if div:
        floordiv = math.floor(div)
        if (div - floordiv > 0.5):
            floordiv += 1.0
    else:
        # div is zero - get the same sign as the true quotient
        div *= div  # hide "div = +0" from optimizers
        floordiv = div * x / y  # zero w/ sign of vx/wx

    return [W_FloatObject(floordiv), W_FloatObject(mod)]


class PowDomainError(ValueError):
    """Signals a negative number raised to a fractional power"""

def _pow(space, x, y):
    # Sort out special cases here instead of relying on pow()
    if y == 2.0:       # special case for performance:
        return x * x   # x * x is always correct
    if y == 0.0:
        # x**0 is 1, even 0**0
        return 1.0
    if isnan(x):
        # nan**y = nan, unless y == 0
        return x
    if isnan(y):
        # x**nan = nan, unless x == 1; x**nan = x
        if x == 1.0:
            return 1.0
        else:
            return y
    if isinf(y):
        # x**inf is: 0.0 if abs(x) < 1; 1.0 if abs(x) == 1; inf if
        # abs(x) > 1 (including case where x infinite)
        #
        # x**-inf is: inf if abs(x) < 1; 1.0 if abs(x) == 1; 0.0 if
        # abs(x) > 1 (including case where v infinite)
        x = abs(x)
        if x == 1.0:
            return 1.0
        elif (y > 0.0) == (x > 1.0):
            return INFINITY
        else:
            return 0.0
    if isinf(x):
        # (+-inf)**w is: inf for w positive, 0 for w negative; in oth
        # cases, we need to add the appropriate sign if w is an odd
        # integer.
        y_is_odd = math.fmod(abs(y), 2.0) == 1.0
        if y > 0.0:
            if y_is_odd:
                return x
            else:
                return abs(x)
        else:
            if y_is_odd:
                return copysign(0.0, x)
            else:
                return 0.0

    if x == 0.0:
        if y < 0.0:
            raise oefmt(space.w_ZeroDivisionError,
                        "0.0 cannot be raised to a negative power")

    negate_result = False
    # special case: "(-1.0) ** bignum" should not raise PowDomainError,
    # unlike "math.pow(-1.0, bignum)".  See http://mail.python.org/
    # -           pipermail/python-bugs-list/2003-March/016795.html
    if x < 0.0:
        if isnan(y):
            return NAN
        if math.floor(y) != y:
            raise PowDomainError
        # y is an exact integer, albeit perhaps a very large one.
        # Replace x by its absolute value and remember to negate the
        # pow result if y is odd.
        x = -x
        negate_result = math.fmod(abs(y), 2.0) == 1.0

    if x == 1.0:
        # (-1) ** large_integer also ends up here
        if negate_result:
            return -1.0
        else:
            return 1.0

    try:
        # We delegate to our implementation of math.pow() the error detection.
        z = math.pow(x, y)
    except OverflowError:
        raise oefmt(space.w_OverflowError, "float power")
    except ValueError:
        raise oefmt(space.w_ValueError, "float power")

    if negate_result:
        z = -z
    return z


def _round_float(space, w_float, w_ndigits=None):
    # Algorithm copied directly from CPython
    x = w_float.floatval

    if w_ndigits is None:
        # single-argument round: round to nearest integer
        rounded = rfloat.round_away(x)
        if math.fabs(x - rounded) == 0.5:
            # halfway case: round to even
            rounded = 2.0 * rfloat.round_away(x / 2.0)
        return newlong_from_float(space, rounded)

    # interpret 2nd argument as a Py_ssize_t; clip on overflow
    ndigits = space.getindex_w(w_ndigits, None)

    # nans and infinities round to themselves
    if not rfloat.isfinite(x):
        return space.newfloat(x)

    # Deal with extreme values for ndigits. For ndigits > NDIGITS_MAX, x
    # always rounds to itself.  For ndigits < NDIGITS_MIN, x always
    # rounds to +-0.0
    if ndigits > NDIGITS_MAX:
        return space.newfloat(x)
    elif ndigits < NDIGITS_MIN:
        # return 0.0, but with sign of x
        return space.newfloat(0.0 * x)

    # finite x, and ndigits is not unreasonably large
    z = rfloat.round_double(x, ndigits, half_even=True)
    if rfloat.isinf(z):
        raise oefmt(space.w_OverflowError, "overflow occurred during round")
    return space.newfloat(z)<|MERGE_RESOLUTION|>--- conflicted
+++ resolved
@@ -401,20 +401,12 @@
         if space.isinstance_w(w_obj, space.w_int):
             return W_FloatObject(space.float_w(w_obj))
 
-<<<<<<< HEAD
     def descr___round__(self, space, w_ndigits=None):
         return _round_float(space, self, w_ndigits)
 
     def descr_repr(self, space):
         return space.newtext(float2string(self.floatval, 'r', 0))
     descr_str = func_with_new_name(descr_repr, 'descr_str')
-=======
-    def descr_repr(self, space):
-        return space.newtext(float2string(self.floatval, 'r', 0))
-
-    def descr_str(self, space):
-        return space.newtext(float2string(self.floatval, 'g', DTSF_STR_PRECISION))
->>>>>>> ca3243bc
 
     def descr_hash(self, space):
         h = _hash_float(space, self.floatval)
