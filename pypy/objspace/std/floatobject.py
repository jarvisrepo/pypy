import operator
import sys
from pypy.interpreter import gateway
from pypy.interpreter.error import OperationError
from pypy.objspace.std import model, newformat
from pypy.objspace.std.multimethod import FailedToImplementArgs
from pypy.objspace.std.model import registerimplementation, W_Object
from pypy.objspace.std.register_all import register_all
from pypy.objspace.std.noneobject import W_NoneObject
from pypy.objspace.std.longobject import W_LongObject
from pypy.rlib.rarithmetic import ovfcheck_float_to_int, intmask, LONG_BIT
from pypy.rlib.rfloat import (
    isinf, isnan, isfinite, INFINITY, NAN, copysign, formatd,
    DTSF_ADD_DOT_0, DTSF_STR_PRECISION)
from pypy.rlib.rbigint import rbigint
from pypy.rlib.objectmodel import we_are_translated
from pypy.rlib import rfloat
from pypy.tool.sourcetools import func_with_new_name


import math
from pypy.objspace.std.intobject import W_IntObject

<<<<<<< HEAD
class W_FloatObject(W_Object):
    """This is a reimplementation of the CPython "PyFloatObject"
       it is assumed that the constructor takes a real Python float as
       an argument"""
=======
class W_AbstractFloatObject(W_Object):
    __slots__ = ()

    def is_w(self, space, w_other):
        from pypy.rlib.longlong2float import float2longlong
        if not isinstance(w_other, W_AbstractFloatObject):
            return False
        if self.user_overridden_class or w_other.user_overridden_class:
            return self is w_other
        one = float2longlong(space.float_w(self))
        two = float2longlong(space.float_w(w_other))
        return one == two

    def unique_id(self, space):
        if self.user_overridden_class:
            return W_Object.unique_id(self, space)
        from pypy.rlib.longlong2float import float2longlong
        from pypy.objspace.std.model import IDTAG_FLOAT as tag
        val = float2longlong(space.float_w(self))
        b = rbigint.fromrarith_int(val)
        b = b.lshift(3).or_(rbigint.fromint(tag))
        return space.newlong_from_rbigint(b)


class W_FloatObject(W_AbstractFloatObject):
    """This is a implementation of the app-level 'float' type.
    The constructor takes an RPython float as an argument."""
>>>>>>> 6796e222
    from pypy.objspace.std.floattype import float_typedef as typedef
    _immutable_fields_ = ['floatval']

    def __init__(w_self, floatval):
        w_self.floatval = floatval

    def unwrap(w_self, space):
        return w_self.floatval

    def __repr__(self):
        return "<W_FloatObject(%f)>" % self.floatval

registerimplementation(W_FloatObject)

# bool-to-float delegation
def delegate_Bool2Float(space, w_bool):
    return W_FloatObject(float(w_bool.boolval))

# int-to-float delegation
def delegate_Int2Float(space, w_intobj):
    return W_FloatObject(float(w_intobj.intval))

# long-to-float delegation
def delegate_Long2Float(space, w_longobj):
    try:
        return W_FloatObject(w_longobj.tofloat())
    except OverflowError:
        raise OperationError(space.w_OverflowError,
                             space.wrap("long int too large to convert to float"))


# float__Float is supposed to do nothing, unless it has
# a derived float object, where it should return
# an exact one.
def float__Float(space, w_float1):
    if space.is_w(space.type(w_float1), space.w_float):
        return w_float1
    a = w_float1.floatval
    return W_FloatObject(a)

def int__Float(space, w_value):
    try:
        value = ovfcheck_float_to_int(w_value.floatval)
    except OverflowError:
        return space.long(w_value)
    else:
        return space.newint(value)

def long__Float(space, w_floatobj):
    try:
        return W_LongObject.fromfloat(space, w_floatobj.floatval)
    except OverflowError:
        if isnan(w_floatobj.floatval):
            raise OperationError(
                space.w_ValueError,
                space.wrap("cannot convert float NaN to integer"))
        raise OperationError(space.w_OverflowError,
                             space.wrap("cannot convert float infinity to long"))
def trunc__Float(space, w_floatobj):
    whole = math.modf(w_floatobj.floatval)[1]
    try:
        value = ovfcheck_float_to_int(whole)
    except OverflowError:
        return long__Float(space, w_floatobj)
    else:
        return space.newint(value)

def float_w__Float(space, w_float):
    return w_float.floatval

def _char_from_hex(number):
    return "0123456789abcdef"[number]

TOHEX_NBITS = rfloat.DBL_MANT_DIG + 3 - (rfloat.DBL_MANT_DIG + 2) % 4

def float_hex__Float(space, w_float):
    value = w_float.floatval
    if not isfinite(value):
        return str__Float(space, w_float)
    if value == 0.0:
        if copysign(1., value) == -1.:
            return space.wrap("-0x0.0p+0")
        else:
            return space.wrap("0x0.0p+0")
    mant, exp = math.frexp(value)
    shift = 1 - max(rfloat.DBL_MIN_EXP - exp, 0)
    mant = math.ldexp(mant, shift)
    mant = abs(mant)
    exp -= shift
    result = ['\0'] * ((TOHEX_NBITS - 1) // 4 + 2)
    result[0] = _char_from_hex(int(mant))
    mant -= int(mant)
    result[1] = "."
    for i in range((TOHEX_NBITS - 1) // 4):
        mant *= 16.0
        result[i + 2] = _char_from_hex(int(mant))
        mant -= int(mant)
    if exp < 0:
        sign = "-"
    else:
        sign = "+"
    exp = abs(exp)
    s = ''.join(result)
    if value < 0.0:
        return space.wrap("-0x%sp%s%d" % (s, sign, exp))
    else:
        return space.wrap("0x%sp%s%d" % (s, sign, exp))

def float2string(x, code, precision):
    # we special-case explicitly inf and nan here
    if isfinite(x):
        s = formatd(x, code, precision, DTSF_ADD_DOT_0)
    elif isinf(x):
        if x > 0.0:
            s = "inf"
        else:
            s = "-inf"
    else:  # isnan(x):
        s = "nan"
    return s

def repr__Float(space, w_float):
    return space.wrap(float2string(w_float.floatval, 'r', 0))

def str__Float(space, w_float):
    return space.wrap(float2string(w_float.floatval, 'g', DTSF_STR_PRECISION))

def format__Float_ANY(space, w_float, w_spec):
    return newformat.run_formatter(space, w_spec, "format_float", w_float)

# ____________________________________________________________
# A mess to handle all cases of float comparison without relying
# on delegation, which can unfortunately loose precision when
# casting an int or a long to a float.

def list_compare_funcs(declarator):
    for op in ['lt', 'le', 'eq', 'ne', 'gt', 'ge']:
        func, name = declarator(op)
        globals()[name] = func_with_new_name(func, name)

def _reverse(opname):
    if opname[0] == 'l': return 'g' + opname[1:]
    elif opname[0] == 'g': return 'l' + opname[1:]
    else: return opname


def declare_compare_bigint(opname):
    """Return a helper function that implements a float-bigint comparison."""
    op = getattr(operator, opname)
    #
    if opname == 'eq' or opname == 'ne':
        def do_compare_bigint(f1, b2):
            """f1 is a float.  b2 is a bigint."""
            if not isfinite(f1) or math.floor(f1) != f1:
                return opname == 'ne'
            b1 = rbigint.fromfloat(f1)
            res = b1.eq(b2)
            if opname == 'ne':
                res = not res
            return res
    else:
        def do_compare_bigint(f1, b2):
            """f1 is a float.  b2 is a bigint."""
            if not isfinite(f1):
                return op(f1, 0.0)
            if opname == 'gt' or opname == 'le':
                # 'float > long'   <==>  'ceil(float) > long'
                # 'float <= long'  <==>  'ceil(float) <= long'
                f1 = math.ceil(f1)
            else:
                # 'float < long'   <==>  'floor(float) < long'
                # 'float >= long'  <==>  'floor(float) >= long'
                f1 = math.floor(f1)
            b1 = rbigint.fromfloat(f1)
            return getattr(b1, opname)(b2)
    #
    return do_compare_bigint, 'compare_bigint_' + opname
list_compare_funcs(declare_compare_bigint)


def declare_cmp_float_float(opname):
    op = getattr(operator, opname)
    def f(space, w_float1, w_float2):
        f1 = w_float1.floatval
        f2 = w_float2.floatval
        return space.newbool(op(f1, f2))
    return f, opname + "__Float_Float"
list_compare_funcs(declare_cmp_float_float)

def declare_cmp_float_int(opname):
    op = getattr(operator, opname)
    compare = globals()['compare_bigint_' + opname]
    def f(space, w_float1, w_int2):
        f1 = w_float1.floatval
        i2 = w_int2.intval
        f2 = float(i2)
        if LONG_BIT > 32 and int(f2) != i2:
            res = compare(f1, rbigint.fromint(i2))
        else:
            res = op(f1, f2)
        return space.newbool(res)
    return f, opname + "__Float_Int"
list_compare_funcs(declare_cmp_float_int)

def declare_cmp_float_long(opname):
    compare = globals()['compare_bigint_' + opname]
    def f(space, w_float1, w_long2):
        f1 = w_float1.floatval
        b2 = w_long2.num
        return space.newbool(compare(f1, b2))
    return f, opname + "__Float_Long"
list_compare_funcs(declare_cmp_float_long)

def declare_cmp_int_float(opname):
    op = getattr(operator, opname)
    revcompare = globals()['compare_bigint_' + _reverse(opname)]
    def f(space, w_int1, w_float2):
        f2 = w_float2.floatval
        i1 = w_int1.intval
        f1 = float(i1)
        if LONG_BIT > 32 and int(f1) != i1:
            res = revcompare(f2, rbigint.fromint(i1))
        else:
            res = op(f1, f2)
        return space.newbool(res)
    return f, opname + "__Int_Float"
list_compare_funcs(declare_cmp_int_float)

def declare_cmp_long_float(opname):
    revcompare = globals()['compare_bigint_' + _reverse(opname)]
    def f(space, w_long1, w_float2):
        f2 = w_float2.floatval
        b1 = w_long1.num
        return space.newbool(revcompare(f2, b1))
    return f, opname + "__Long_Float"
list_compare_funcs(declare_cmp_long_float)


# ____________________________________________________________

def hash__Float(space, w_value):
    return space.wrap(_hash_float(space, w_value.floatval))

def _hash_float(space, v):
    from pypy.objspace.std.longobject import hash__Long

    if isnan(v):
        return 0

    # This is designed so that Python numbers of different types
    # that compare equal hash to the same value; otherwise comparisons
    # of mapping keys will turn out weird.
    fractpart, intpart = math.modf(v)

    if fractpart == 0.0:
        # This must return the same hash as an equal int or long.
        try:
            x = ovfcheck_float_to_int(intpart)
            # Fits in a C long == a Python int, so is its own hash.
            return x
        except OverflowError:
            # Convert to long and use its hash.
            try:
                w_lval = W_LongObject.fromfloat(space, v)
            except OverflowError:
                # can't convert to long int -- arbitrary
                if v < 0:
                    return -271828
                else:
                    return 314159
            return space.int_w(space.hash(w_lval))

    # The fractional part is non-zero, so we don't have to worry about
    # making this match the hash of some other type.
    # Use frexp to get at the bits in the double.
    # Since the VAX D double format has 56 mantissa bits, which is the
    # most of any double format in use, each of these parts may have as
    # many as (but no more than) 56 significant bits.
    # So, assuming sizeof(long) >= 4, each part can be broken into two
    # longs; frexp and multiplication are used to do that.
    # Also, since the Cray double format has 15 exponent bits, which is
    # the most of any double format in use, shifting the exponent field
    # left by 15 won't overflow a long (again assuming sizeof(long) >= 4).

    v, expo = math.frexp(v)
    v *= 2147483648.0  # 2**31
    hipart = int(v)    # take the top 32 bits
    v = (v - hipart) * 2147483648.0 # get the next 32 bits
    x = intmask(hipart + int(v) + (expo << 15))
    return x


# coerce
def coerce__Float_Float(space, w_float1, w_float2):
    return space.newtuple([w_float1, w_float2])


def add__Float_Float(space, w_float1, w_float2):
    x = w_float1.floatval
    y = w_float2.floatval
    return W_FloatObject(x + y)

def sub__Float_Float(space, w_float1, w_float2):
    x = w_float1.floatval
    y = w_float2.floatval
    return W_FloatObject(x - y)

def mul__Float_Float(space, w_float1, w_float2):
    x = w_float1.floatval
    y = w_float2.floatval
    return W_FloatObject(x * y)

def div__Float_Float(space, w_float1, w_float2):
    x = w_float1.floatval
    y = w_float2.floatval
    if y == 0.0:
        raise FailedToImplementArgs(space.w_ZeroDivisionError, space.wrap("float division"))
    return W_FloatObject(x / y)

truediv__Float_Float = div__Float_Float

def floordiv__Float_Float(space, w_float1, w_float2):
    w_div, w_mod = _divmod_w(space, w_float1, w_float2)
    return w_div

def mod__Float_Float(space, w_float1, w_float2):
    x = w_float1.floatval
    y = w_float2.floatval
    if y == 0.0:
        raise FailedToImplementArgs(space.w_ZeroDivisionError, space.wrap("float modulo"))
    try:
        mod = math.fmod(x, y)
    except ValueError:
        mod = rfloat.NAN
    else:
        if (mod and ((y < 0.0) != (mod < 0.0))):
            mod += y

    return W_FloatObject(mod)

def _divmod_w(space, w_float1, w_float2):
    x = w_float1.floatval
    y = w_float2.floatval
    if y == 0.0:
        raise FailedToImplementArgs(space.w_ZeroDivisionError, space.wrap("float modulo"))
    try:
        mod = math.fmod(x, y)
    except ValueError:
        return [W_FloatObject(rfloat.NAN), W_FloatObject(rfloat.NAN)]
    # fmod is typically exact, so vx-mod is *mathematically* an
    # exact multiple of wx.  But this is fp arithmetic, and fp
    # vx - mod is an approximation; the result is that div may
    # not be an exact integral value after the division, although
    # it will always be very close to one.
    div = (x - mod) / y
    if (mod):
        # ensure the remainder has the same sign as the denominator
        if ((y < 0.0) != (mod < 0.0)):
            mod += y
            div -= 1.0
    else:
        # the remainder is zero, and in the presence of signed zeroes
        # fmod returns different results across platforms; ensure
        # it has the same sign as the denominator; we'd like to do
        # "mod = wx * 0.0", but that may get optimized away
        mod *= mod  # hide "mod = +0" from optimizer
        if y < 0.0:
            mod = -mod
    # snap quotient to nearest integral value
    if div:
        floordiv = math.floor(div)
        if (div - floordiv > 0.5):
            floordiv += 1.0
    else:
        # div is zero - get the same sign as the true quotient
        div *= div  # hide "div = +0" from optimizers
        floordiv = div * x / y  # zero w/ sign of vx/wx

    return [W_FloatObject(floordiv), W_FloatObject(mod)]

def divmod__Float_Float(space, w_float1, w_float2):
    return space.newtuple(_divmod_w(space, w_float1, w_float2))

def pow__Float_Float_ANY(space, w_float1, w_float2, thirdArg):
    # This raises FailedToImplement in cases like overflow where a
    # (purely theoretical) big-precision float implementation would have
    # a chance to give a result, and directly OperationError for errors
    # that we want to force to be reported to the user.
    if not space.is_w(thirdArg, space.w_None):
        raise OperationError(space.w_TypeError, space.wrap(
            "pow() 3rd argument not allowed unless all arguments are integers"))
    x = w_float1.floatval
    y = w_float2.floatval

    # Sort out special cases here instead of relying on pow()
    if y == 0.0:
        # x**0 is 1, even 0**0
        return W_FloatObject(1.0)
    if isnan(x):
        # nan**y = nan, unless y == 0
        return W_FloatObject(x)
    if isnan(y):
        # x**nan = nan, unless x == 1; x**nan = x
        if x == 1.0:
            return W_FloatObject(1.0)
        else:
            return W_FloatObject(y)
    if isinf(y):
        # x**inf is: 0.0 if abs(x) < 1; 1.0 if abs(x) == 1; inf if
        # abs(x) > 1 (including case where x infinite)
        #
        # x**-inf is: inf if abs(x) < 1; 1.0 if abs(x) == 1; 0.0 if
        # abs(x) > 1 (including case where v infinite)
        x = abs(x)
        if x == 1.0:
            return W_FloatObject(1.0)
        elif (y > 0.0) == (x > 1.0):
            return W_FloatObject(INFINITY)
        else:
            return W_FloatObject(0.0)
    if isinf(x):
        # (+-inf)**w is: inf for w positive, 0 for w negative; in oth
        # cases, we need to add the appropriate sign if w is an odd
        # integer.
        y_is_odd = math.fmod(abs(y), 2.0) == 1.0
        if y > 0.0:
            if y_is_odd:
                return W_FloatObject(x)
            else:
                return W_FloatObject(abs(x))
        else:
            if y_is_odd:
                return W_FloatObject(copysign(0.0, x))
            else:
                return W_FloatObject(0.0)

    if x == 0.0:
        if y < 0.0:
            raise OperationError(space.w_ZeroDivisionError,
                                 space.wrap("0.0 cannot be raised to "
                                            "a negative power"))

    negate_result = False
    # special case: "(-1.0) ** bignum" should not raise ValueError,
    # unlike "math.pow(-1.0, bignum)".  See http://mail.python.org/
    # -           pipermail/python-bugs-list/2003-March/016795.html
    if x < 0.0:
        if isnan(y):
            return W_FloatObject(NAN)
        if math.floor(y) != y:
            raise OperationError(space.w_ValueError,
                                 space.wrap("negative number cannot be "
                                            "raised to a fractional power"))
        # y is an exact integer, albeit perhaps a very large one.
        # Replace x by its absolute value and remember to negate the
        # pow result if y is odd.
        x = -x
        negate_result = math.fmod(abs(y), 2.0) == 1.0

    if x == 1.0:
        # (-1) ** large_integer also ends up here
        if negate_result:
            return W_FloatObject(-1.0)
        else:
            return W_FloatObject(1.0)

    try:
        # We delegate to our implementation of math.pow() the error detection.
        z = math.pow(x,y)
    except OverflowError:
        raise FailedToImplementArgs(space.w_OverflowError,
                                    space.wrap("float power"))
    except ValueError:
        raise OperationError(space.w_ValueError,
                             space.wrap("float power"))

    if negate_result:
        z = -z
    return W_FloatObject(z)


def neg__Float(space, w_float1):
    return W_FloatObject(-w_float1.floatval)

def pos__Float(space, w_float):
    return float__Float(space, w_float)

def abs__Float(space, w_float):
    return W_FloatObject(abs(w_float.floatval))

def nonzero__Float(space, w_float):
    return space.newbool(w_float.floatval != 0.0)

def getnewargs__Float(space, w_float):
    return space.newtuple([W_FloatObject(w_float.floatval)])

def float_as_integer_ratio__Float(space, w_float):
    value = w_float.floatval
    if isinf(value):
        w_msg = space.wrap("cannot pass infinity to as_integer_ratio()")
        raise OperationError(space.w_OverflowError, w_msg)
    elif isnan(value):
        w_msg = space.wrap("cannot pass nan to as_integer_ratio()")
        raise OperationError(space.w_ValueError, w_msg)
    float_part, exp = math.frexp(value)
    for i in range(300):
        if float_part == math.floor(float_part):
            break
        float_part *= 2.0
        exp -= 1
    w_num = W_LongObject.fromfloat(space, float_part)
    w_den = space.newlong(1)
    w_exp = space.newlong(abs(exp))
    w_exp = space.lshift(w_den, w_exp)
    if exp > 0:
        w_num = space.mul(w_num, w_exp)
    else:
        w_den = w_exp
    # Try to return int.
    return space.newtuple([space.int(w_num), space.int(w_den)])

def float_is_integer__Float(space, w_float):
    v = w_float.floatval
    if not rfloat.isfinite(v):
        return space.w_False
    return space.wrap(math.floor(v) == v)

from pypy.objspace.std import floattype
register_all(vars(), floattype)

# pow delegation for negative 2nd arg
def pow_neg__Long_Long_None(space, w_int1, w_int2, thirdarg):
    w_float1 = delegate_Long2Float(space, w_int1)
    w_float2 = delegate_Long2Float(space, w_int2)
    return pow__Float_Float_ANY(space, w_float1, w_float2, thirdarg)

model.MM.pow.register(pow_neg__Long_Long_None, W_LongObject, W_LongObject,
                      W_NoneObject, order=1)

def pow_neg__Int_Int_None(space, w_int1, w_int2, thirdarg):
    w_float1 = delegate_Int2Float(space, w_int1)
    w_float2 = delegate_Int2Float(space, w_int2)
    return pow__Float_Float_ANY(space, w_float1, w_float2, thirdarg)

model.MM.pow.register(pow_neg__Int_Int_None, W_IntObject, W_IntObject,
                      W_NoneObject, order=2)<|MERGE_RESOLUTION|>--- conflicted
+++ resolved
@@ -21,12 +21,6 @@
 import math
 from pypy.objspace.std.intobject import W_IntObject
 
-<<<<<<< HEAD
-class W_FloatObject(W_Object):
-    """This is a reimplementation of the CPython "PyFloatObject"
-       it is assumed that the constructor takes a real Python float as
-       an argument"""
-=======
 class W_AbstractFloatObject(W_Object):
     __slots__ = ()
 
@@ -54,7 +48,6 @@
 class W_FloatObject(W_AbstractFloatObject):
     """This is a implementation of the app-level 'float' type.
     The constructor takes an RPython float as an argument."""
->>>>>>> 6796e222
     from pypy.objspace.std.floattype import float_typedef as typedef
     _immutable_fields_ = ['floatval']
 
