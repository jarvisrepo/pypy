--- conflicted
+++ resolved
@@ -212,23 +212,6 @@
     @staticmethod
     @unwrap_spec(w_x=WrappedDefault(0.0))
     def descr__new__(space, w_floattype, w_x, __posonly__):
-<<<<<<< HEAD
-=======
-        def _string_to_float(space, w_source, string):
-            try:
-                if "_" in string:
-                    string = _remove_underscores(string)
-            except ValueError:
-                pass
-            else:
-                try:
-                    return rfloat.string_to_float(string)
-                except ParseStringError as e:
-                    pass
-            raise oefmt(space.w_ValueError,
-                        "could not convert string to float: %R", w_source)
-
->>>>>>> cf2291af
         w_value = w_x     # 'x' is the keyword argument name in CPython
         if space.lookup(w_value, "__float__") is not None:
             w_obj = space.float(w_value)
@@ -776,7 +759,8 @@
 
 def _string_to_float(space, w_source, string):
     try:
-        string = _remove_underscores(string)
+        if "_" in string:
+            string = _remove_underscores(string)
     except ValueError:
         pass
     else:
@@ -786,7 +770,6 @@
             pass
     raise oefmt(space.w_ValueError,
                 "could not convert string to float: %R", w_source)
-
 
 def _hash_float(space, v):
     if not isfinite(v):
