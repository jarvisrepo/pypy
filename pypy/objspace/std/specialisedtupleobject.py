--- conflicted
+++ resolved
@@ -147,33 +147,20 @@
 Cls_ff = make_specialised_class((float, float))
 
 def makespecialisedtuple(space, list_w):
-<<<<<<< HEAD
-    from pypy.objspace.std.listobject import is_plain_int1, plain_int_w
-    from pypy.objspace.std.floatobject import W_FloatObject
-    if len(list_w) == 2:
-        w_arg1, w_arg2 = list_w
-        if is_plain_int1(w_arg1):
-            if is_plain_int1(w_arg2):
-                return Cls_ii(space, plain_int_w(space, w_arg1),
-                                     plain_int_w(space, w_arg2))
-        elif type(w_arg1) is W_FloatObject:
-            if type(w_arg2) is W_FloatObject:
-                return Cls_ff(space, space.float_w(w_arg1), space.float_w(w_arg2))
-        return Cls_oo(space, w_arg1, w_arg2)
-=======
+
     if len(list_w) == 2:
         w_arg1, w_arg2 = list_w
         return makespecialisedtuple2(space, w_arg1, w_arg2)
->>>>>>> 8d749d6c
     else:
         raise NotSpecialised
 
 def makespecialisedtuple2(space, w_arg1, w_arg2):
-    from pypy.objspace.std.intobject import W_IntObject
+    from pypy.objspace.std.listobject import is_plain_int1, plain_int_w
     from pypy.objspace.std.floatobject import W_FloatObject
-    if type(w_arg1) is W_IntObject:
-        if type(w_arg2) is W_IntObject:
-            return Cls_ii(space, space.int_w(w_arg1), space.int_w(w_arg2))
+    if is_plain_int1(w_arg1):
+        if is_plain_int1(w_arg2):
+            return Cls_ii(space, plain_int_w(space, w_arg1),
+                                 plain_int_w(space, w_arg2))
     elif type(w_arg1) is W_FloatObject:
         if type(w_arg2) is W_FloatObject:
             return Cls_ff(space, space.float_w(w_arg1), space.float_w(w_arg2))
