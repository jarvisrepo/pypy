from pypy.interpreter.error import OperationError
from pypy.objspace.std.tupleobject import W_AbstractTupleObject
from pypy.objspace.std.util import negate
from rpython.rlib.objectmodel import compute_hash
from rpython.rlib.rarithmetic import intmask
from rpython.rlib.unroll import unrolling_iterable
from rpython.tool.sourcetools import func_with_new_name


class NotSpecialised(Exception):
    pass


def make_specialised_class(typetuple):
    assert type(typetuple) == tuple

    nValues = len(typetuple)
    iter_n = unrolling_iterable(range(nValues))

    class cls(W_AbstractTupleObject):
        def __init__(self, space, *values_w):
            self.space = space
            assert len(values_w) == nValues
            for i in iter_n:
                w_obj = values_w[i]
                val_type = typetuple[i]
                if val_type == int:
                    unwrapped = space.int_w(w_obj)
                elif val_type == float:
                    unwrapped = space.float_w(w_obj)
                elif val_type == str:
                    unwrapped = space.str_w(w_obj)
                elif val_type == object:
                    unwrapped = w_obj
                else:
                    raise AssertionError
                setattr(self, 'value%s' % i, unwrapped)

        def length(self):
            return nValues

        def tolist(self):
            list_w = [None] * nValues
            for i in iter_n:
                value = getattr(self, 'value%s' % i)
                if typetuple[i] != object:
                    value = self.space.wrap(value)
                list_w[i] = value
            return list_w

        # same source code, but builds and returns a resizable list
        getitems_copy = func_with_new_name(tolist, 'getitems_copy')

        def descr_hash(self, space):
            mult = 1000003
            x = 0x345678
            z = nValues
            for i in iter_n:
                value = getattr(self, 'value%s' % i)
                if typetuple[i] == object:
                    y = space.int_w(space.hash(value))
                elif typetuple[i] == float:
                    # get the correct hash for float which is an
                    # integer & other less frequent cases
                    from pypy.objspace.std.floatobject import _hash_float
                    y = _hash_float(space, value)
                else:
                    y = compute_hash(value)
                x = (x ^ y) * mult
                z -= 1
                mult += 82520 + z + z
            x += 97531
            return space.wrap(intmask(x))

        def descr_eq(self, space, w_other):
            if not isinstance(w_other, W_AbstractTupleObject):
                return space.w_NotImplemented
            if not isinstance(w_other, cls):
                if nValues != w_other.length():
                    return space.w_False
                for i in iter_n:
                    myval = getattr(self, 'value%s' % i)
                    otherval = w_other.getitem(space, i)
                    if typetuple[i] != object:
                        myval = space.wrap(myval)
                    if not space.eq_w(myval, otherval):
                        return space.w_False
                return space.w_True

            for i in iter_n:
                myval = getattr(self, 'value%s' % i)
                otherval = getattr(w_other, 'value%s' % i)
                if typetuple[i] == object:
                    if not self.space.eq_w(myval, otherval):
                        return space.w_False
                else:
                    if myval != otherval:
                        return space.w_False
            return space.w_True

        descr_ne = negate(descr_eq)

        def getitem(self, space, index):
            if index < 0:
                index += nValues
            for i in iter_n:
                if index == i:
                    value = getattr(self, 'value%s' % i)
                    if typetuple[i] != object:
                        value = space.wrap(value)
                    return value
            raise OperationError(space.w_IndexError,
                                 space.wrap("tuple index out of range"))

    cls.__name__ = ('W_SpecialisedTupleObject_' +
                    ''.join([t.__name__[0] for t in typetuple]))
    _specialisations.append(cls)
    return cls

# ---------- current specialized versions ----------

_specialisations = []
Cls_ii = make_specialised_class((int, int))
Cls_oo = make_specialised_class((object, object))
Cls_ff = make_specialised_class((float, float))

def is_int_w(space, w_obj):
    """Determine if obj can be safely casted to an int_w"""
    try:
        space.int_w(w_obj)
    except OperationError, e:
        if not (e.match(space, space.w_OverflowError) or
                e.match(space, space.w_TypeError)):
            raise
        return False
    return True

def makespecialisedtuple(space, list_w):
    if len(list_w) == 2:
        w_arg1, w_arg2 = list_w
        w_type1 = space.type(w_arg1)
<<<<<<< HEAD
        #w_type2 = space.type(w_arg2)
        #
        if w_type1 is space.w_int and is_int_w(space, w_arg1):
=======
        if w_type1 is space.w_int:
>>>>>>> 723cd015
            w_type2 = space.type(w_arg2)
            if w_type2 is space.w_int and is_int_w(space, w_arg2):
                return Cls_ii(space, w_arg1, w_arg2)
        elif w_type1 is space.w_float:
            w_type2 = space.type(w_arg2)
            if w_type2 is space.w_float:
                return Cls_ff(space, w_arg1, w_arg2)
        return Cls_oo(space, w_arg1, w_arg2)
    else:
        raise NotSpecialised<|MERGE_RESOLUTION|>--- conflicted
+++ resolved
@@ -139,13 +139,7 @@
     if len(list_w) == 2:
         w_arg1, w_arg2 = list_w
         w_type1 = space.type(w_arg1)
-<<<<<<< HEAD
-        #w_type2 = space.type(w_arg2)
-        #
         if w_type1 is space.w_int and is_int_w(space, w_arg1):
-=======
-        if w_type1 is space.w_int:
->>>>>>> 723cd015
             w_type2 = space.type(w_arg2)
             if w_type2 is space.w_int and is_int_w(space, w_arg2):
                 return Cls_ii(space, w_arg1, w_arg2)
