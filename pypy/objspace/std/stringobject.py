"""The builtin bytes implementation"""

from pypy.interpreter.buffer import StringBuffer
from pypy.interpreter.error import OperationError, operationerrfmt
from pypy.objspace.std import slicetype
from pypy.objspace.std.inttype import wrapint
from pypy.objspace.std.longobject import W_LongObject
from pypy.objspace.std.model import W_Object, registerimplementation
from pypy.objspace.std.multimethod import FailedToImplement
from pypy.objspace.std.noneobject import W_NoneObject
from pypy.objspace.std.register_all import register_all
from pypy.objspace.std.sliceobject import W_SliceObject
from pypy.objspace.std.stringtype import (
    joined2, sliced, stringendswith, stringstartswith, wrapstr)
from pypy.objspace.std.tupleobject import W_TupleObject
from rpython.rlib import jit
from rpython.rlib.objectmodel import (
    compute_hash, compute_unique_id, specialize)
from rpython.rlib.rarithmetic import ovfcheck
from rpython.rlib.rstring import StringBuilder


class W_AbstractStringObject(W_Object):
    __slots__ = ()

    def is_w(self, space, w_other):
        if not isinstance(w_other, W_AbstractStringObject):
            return False
        if self is w_other:
            return True
        if self.user_overridden_class or w_other.user_overridden_class:
            return False
        return space.bytes_w(self) is space.bytes_w(w_other)

    def immutable_unique_id(self, space):
        if self.user_overridden_class:
            return None
<<<<<<< HEAD
        return space.wrap(compute_unique_id(space.bytes_w(self)))
=======
        return space.wrap(compute_unique_id(space.str_w(self)))

    def unicode_w(w_self, space):
        # Use the default encoding.
        from pypy.objspace.std.unicodetype import (unicode_from_string,
            decode_object, _get_encoding_and_errors)
        w_defaultencoding = space.call_function(space.sys.get(
                                                'getdefaultencoding'))
        encoding, errors = _get_encoding_and_errors(space, w_defaultencoding,
                                                    space.w_None)
        if encoding is None and errors is None:
            return space.unicode_w(unicode_from_string(space, w_self))
        return space.unicode_w(decode_object(space, w_self, encoding, errors))
>>>>>>> 1cc41778


class W_StringObject(W_AbstractStringObject):
    from pypy.objspace.std.stringtype import str_typedef as typedef
    _immutable_fields_ = ['_value']

    def __init__(w_self, str):
        assert str is not None
        w_self._value = str

    def __repr__(w_self):
        """ representation for debugging purposes """
        return "%s(%r)" % (w_self.__class__.__name__, w_self._value)

    def unwrap(w_self, space):
        return w_self._value

    def bytes_w(w_self, space):
        return w_self._value

    def listview_str(w_self):
        return _create_list_from_string(w_self._value)

def _create_list_from_string(value):
    # need this helper function to allow the jit to look inside and inline
    # listview_str
    return [s for s in value]

registerimplementation(W_StringObject)

W_StringObject.EMPTY = W_StringObject('')
W_StringObject.PREBUILT = [W_StringObject(chr(i)) for i in range(256)]
del i

@specialize.arg(2)
def _is_generic(space, w_self, fun):
    v = w_self._value
    if len(v) == 0:
        return space.w_False
    if len(v) == 1:
        c = v[0]
        return space.newbool(fun(c))
    else:
        return _is_generic_loop(space, v, fun)

@specialize.arg(2)
def _is_generic_loop(space, v, fun):
    for idx in range(len(v)):
        if not fun(v[idx]):
            return space.w_False
    return space.w_True

def _upper(ch):
    if ch.islower():
        o = ord(ch) - 32
        return chr(o)
    else:
        return ch

def _lower(ch):
    if ch.isupper():
        o = ord(ch) + 32
        return chr(o)
    else:
        return ch

_isspace = lambda c: c.isspace()
_isdigit = lambda c: c.isdigit()
_isalpha = lambda c: c.isalpha()
_isalnum = lambda c: c.isalnum()

def str_isspace__String(space, w_self):
    return _is_generic(space, w_self, _isspace)

def str_isdigit__String(space, w_self):
    return _is_generic(space, w_self, _isdigit)

def str_isalpha__String(space, w_self):
    return _is_generic(space, w_self, _isalpha)

def str_isalnum__String(space, w_self):
    return _is_generic(space, w_self, _isalnum)

def str_isupper__String(space, w_self):
    """Return True if all cased characters in S are uppercase and there is
at least one cased character in S, False otherwise."""
    v = w_self._value
    if len(v) == 1:
        c = v[0]
        return space.newbool(c.isupper())
    cased = False
    for idx in range(len(v)):
        if v[idx].islower():
            return space.w_False
        elif not cased and v[idx].isupper():
            cased = True
    return space.newbool(cased)

def str_islower__String(space, w_self):
    """Return True if all cased characters in S are lowercase and there is
at least one cased character in S, False otherwise."""
    v = w_self._value
    if len(v) == 1:
        c = v[0]
        return space.newbool(c.islower())
    cased = False
    for idx in range(len(v)):
        if v[idx].isupper():
            return space.w_False
        elif not cased and v[idx].islower():
            cased = True
    return space.newbool(cased)

def str_istitle__String(space, w_self):
    """Return True if S is a titlecased string and there is at least one
character in S, i.e. uppercase characters may only follow uncased
characters and lowercase characters only cased ones. Return False
otherwise."""
    input = w_self._value
    cased = False
    previous_is_cased = False

    for pos in range(0, len(input)):
        ch = input[pos]
        if ch.isupper():
            if previous_is_cased:
                return space.w_False
            previous_is_cased = True
            cased = True
        elif ch.islower():
            if not previous_is_cased:
                return space.w_False
            cased = True
        else:
            previous_is_cased = False

    return space.newbool(cased)

def str_upper__String(space, w_self):
    self = w_self._value
    return space.wrapbytes(self.upper())

def str_lower__String(space, w_self):
    self = w_self._value
    return space.wrapbytes(self.lower())

def str_swapcase__String(space, w_self):
    self = w_self._value
    builder = StringBuilder(len(self))
    for i in range(len(self)):
        ch = self[i]
        if ch.isupper():
            o = ord(ch) + 32
            builder.append(chr(o))
        elif ch.islower():
            o = ord(ch) - 32
            builder.append(chr(o))
        else:
            builder.append(ch)

    return space.wrapbytes(builder.build())


def str_capitalize__String(space, w_self):
    input = w_self._value
    builder = StringBuilder(len(input))
    if len(input) > 0:
        ch = input[0]
        if ch.islower():
            o = ord(ch) - 32
            builder.append(chr(o))
        else:
            builder.append(ch)

        for i in range(1, len(input)):
            ch = input[i]
            if ch.isupper():
                o = ord(ch) + 32
                builder.append(chr(o))
            else:
                builder.append(ch)

    return space.wrapbytes(builder.build())

def str_title__String(space, w_self):
    input = w_self._value
    builder = StringBuilder(len(input))
    prev_letter = ' '

    for pos in range(len(input)):
        ch = input[pos]
        if not prev_letter.isalpha():
            ch = _upper(ch)
            builder.append(ch)
        else:
            ch = _lower(ch)
            builder.append(ch)

        prev_letter = ch

    return space.wrapbytes(builder.build())

def str_split__String_None_ANY(space, w_self, w_none, w_maxsplit=-1):
    maxsplit = space.int_w(w_maxsplit)
    res_w = []
    value = w_self._value
    length = len(value)
    i = 0
    while True:
        # find the beginning of the next word
        while i < length:
            if not value[i].isspace():
                break   # found
            i += 1
        else:
            break  # end of string, finished

        # find the end of the word
        if maxsplit == 0:
            j = length   # take all the rest of the string
        else:
            j = i + 1
            while j < length and not value[j].isspace():
                j += 1
            maxsplit -= 1   # NB. if it's already < 0, it stays < 0

        # the word is value[i:j]
        res_w.append(sliced(space, value, i, j, w_self))

        # continue to look from the character following the space after the word
        i = j + 1

    return space.newlist(res_w)

def str_split__String_ANY_ANY(space, w_self, w_by, w_maxsplit=-1):
    maxsplit = space.int_w(w_maxsplit)
    value = w_self._value
    by = space.bufferstr_w(w_by)
    bylen = len(by)
    if bylen == 0:
        raise OperationError(space.w_ValueError, space.wrap("empty separator"))

    start = 0
    if bylen == 1 and maxsplit < 0:
        # fast path: uses str.rfind(character) and str.count(character)
        by = by[0]    # annotator hack: string -> char
        count = value.count(by)
        res_w = [None] * (count + 1)
        end = len(value)
        while count >= 0:
            assert end >= 0
            prev = value.rfind(by, 0, end)
            start = prev + 1
            assert start >= 0
            res_w[count] = sliced(space, value, start, end, w_self)
            count -= 1
            end = prev
    else:
        res_w = []
        while maxsplit != 0:
            next = value.find(by, start)
            if next < 0:
                break
            res_w.append(sliced(space, value, start, next, w_self))
            start = next + bylen
            maxsplit -= 1   # NB. if it's already < 0, it stays < 0
        res_w.append(sliced(space, value, start, len(value), w_self))

    return space.newlist(res_w)

def str_rsplit__String_None_ANY(space, w_self, w_none, w_maxsplit=-1):
    maxsplit = space.int_w(w_maxsplit)
    res_w = []
    value = w_self._value
    i = len(value)-1
    while True:
        # starting from the end, find the end of the next word
        while i >= 0:
            if not value[i].isspace():
                break   # found
            i -= 1
        else:
            break  # end of string, finished

        # find the start of the word
        # (more precisely, 'j' will be the space character before the word)
        if maxsplit == 0:
            j = -1   # take all the rest of the string
        else:
            j = i - 1
            while j >= 0 and not value[j].isspace():
                j -= 1
            maxsplit -= 1   # NB. if it's already < 0, it stays < 0

        # the word is value[j+1:i+1]
        j1 = j + 1
        assert j1 >= 0
        res_w.append(sliced(space, value, j1, i+1, w_self))

        # continue to look from the character before the space before the word
        i = j - 1

    res_w.reverse()
    return space.newlist(res_w)

def make_rsplit_with_delim(funcname, sliced):
    from rpython.tool.sourcetools import func_with_new_name

    if 'Unicode' in funcname:
        def unwrap_sep(space, w_by):
            return w_by._value
    else:
        def unwrap_sep(space, w_by):
            return space.bufferstr_w(w_by)

    def fn(space, w_self, w_by, w_maxsplit=-1):
        maxsplit = space.int_w(w_maxsplit)
        res_w = []
        value = w_self._value
        end = len(value)
        by = unwrap_sep(space, w_by)
        bylen = len(by)
        if bylen == 0:
            raise OperationError(space.w_ValueError, space.wrap("empty separator"))

        while maxsplit != 0:
            next = value.rfind(by, 0, end)
            if next < 0:
                break
            res_w.append(sliced(space, value, next+bylen, end, w_self))
            end = next
            maxsplit -= 1   # NB. if it's already < 0, it stays < 0

        res_w.append(sliced(space, value, 0, end, w_self))
        res_w.reverse()
        return space.newlist(res_w)

    return func_with_new_name(fn, funcname)

str_rsplit__String_ANY_ANY = make_rsplit_with_delim(
    'str_rsplit__String_ANY_ANY', sliced)

def str_join__String_ANY(space, w_self, w_list):
    list_w = space.listview(w_list)
    size = len(list_w)

    if size == 0:
        return W_StringObject.EMPTY

    if size == 1:
        w_s = list_w[0]
        # only one item,  return it if it's not a subclass of str
        if space.is_w(space.type(w_s), space.w_str):
            return w_s

    return _str_join_many_items(space, w_self, list_w, size)

@jit.look_inside_iff(lambda space, w_self, list_w, size:
                     jit.loop_unrolling_heuristic(list_w, size))
def _str_join_many_items(space, w_self, list_w, size):
    self = w_self._value
    reslen = len(self) * (size - 1)
    for i in range(size):
        w_s = list_w[i]
        try:
            item = space.bufferstr_w(w_s)
        except OperationError, e:
            if not e.match(space, space.w_TypeError):
                raise
            raise operationerrfmt(
                space.w_TypeError,
                "sequence item %d: expected bytes, %s "
                "found", i, space.type(w_s).getname(space))
        reslen += len(item)

    sb = StringBuilder(reslen)
    for i in range(size):
        if self and i != 0:
            sb.append(self)
        sb.append(space.bufferstr_w(list_w[i]))
    return space.wrapbytes(sb.build())

def str_rjust__String_ANY_ANY(space, w_self, w_arg, w_fillchar):
    u_arg = space.int_w(w_arg)
    u_self = w_self._value
    fillchar = space.bytes_w(w_fillchar)
    if len(fillchar) != 1:
        raise OperationError(space.w_TypeError,
            space.wrap("rjust() argument 2 must be a single character"))

    d = u_arg - len(u_self)
    if d > 0:
        fillchar = fillchar[0]    # annotator hint: it's a single character
        u_self = d * fillchar + u_self

    return space.wrapbytes(u_self)


def str_ljust__String_ANY_ANY(space, w_self, w_arg, w_fillchar):
    u_self = w_self._value
    u_arg = space.int_w(w_arg)
    fillchar = space.bytes_w(w_fillchar)
    if len(fillchar) != 1:
        raise OperationError(space.w_TypeError,
            space.wrap("ljust() argument 2 must be a single character"))

    d = u_arg - len(u_self)
    if d > 0:
        fillchar = fillchar[0]    # annotator hint: it's a single character
        u_self += d * fillchar

    return space.wrapbytes(u_self)

@specialize.arg(4)
def _convert_idx_params(space, w_self, w_start, w_end, upper_bound=False):
    self = w_self._value
    lenself = len(self)

    start, end = slicetype.unwrap_start_stop(
            space, lenself, w_start, w_end, upper_bound=upper_bound)
    return (self, start, end)

def contains__String_ANY(space, w_self, w_sub):
    self = w_self._value
    sub = space.bufferstr_w(w_sub)
    return space.newbool(self.find(sub) >= 0)

def contains__String_String(space, w_self, w_sub):
    self = w_self._value
    sub = w_sub._value
    return space.newbool(self.find(sub) >= 0)

def contains__String_Long(space, w_self, w_char):
    self = w_self._value
    try:
        char = space.int_w(w_char)
    except OperationError, e:
        if e.match(space, space.w_OverflowError):
            char = 256 # arbitrary value which will trigger the ValueError
                       # condition below
        else:
            raise
    if 0 <= char < 256:
        return space.newbool(self.find(chr(char)) >= 0)
    else:
        raise OperationError(space.w_ValueError,
                             space.wrap("character must be in range(256)"))

def str_find__String_ANY_ANY_ANY(space, w_self, w_sub, w_start, w_end):
    (self, start, end) = _convert_idx_params(space, w_self, w_start, w_end)
    res = self.find(space.bufferstr_w(w_sub), start, end)
    return space.wrap(res)

def str_find__String_String_ANY_ANY(space, w_self, w_sub, w_start, w_end):
    (self, start, end) = _convert_idx_params(space, w_self, w_start, w_end)
    res = self.find(w_sub._value, start, end)
    return space.wrap(res)

def str_rfind__String_ANY_ANY_ANY(space, w_self, w_sub, w_start, w_end):
    (self, start, end) = _convert_idx_params(space, w_self, w_start, w_end)
    res = self.rfind(space.bufferstr_w(w_sub), start, end)
    return space.wrap(res)

def str_rfind__String_String_ANY_ANY(space, w_self, w_sub, w_start, w_end):
    (self, start, end) = _convert_idx_params(space, w_self, w_start, w_end)
    res = self.rfind(w_sub._value, start, end)
    return space.wrap(res)

def str_partition__String_String(space, w_self, w_sub):
    self = w_self._value
    sub = w_sub._value
    if not sub:
        raise OperationError(space.w_ValueError,
                             space.wrap("empty separator"))
    pos = self.find(sub)
    if pos == -1:
        return space.newtuple([w_self, space.wrapbytes(''), space.wrapbytes('')])
    else:
        return space.newtuple([sliced(space, self, 0, pos, w_self),
                               w_sub,
                               sliced(space, self, pos+len(sub), len(self),
                                      w_self)])

def str_rpartition__String_String(space, w_self, w_sub):
    self = w_self._value
    sub = w_sub._value
    if not sub:
        raise OperationError(space.w_ValueError,
                             space.wrap("empty separator"))
    pos = self.rfind(sub)
    if pos == -1:
        return space.newtuple([space.wrapbytes(''), space.wrapbytes(''), w_self])
    else:
        return space.newtuple([sliced(space, self, 0, pos, w_self),
                               w_sub,
                               sliced(space, self, pos+len(sub), len(self), w_self)])


def str_index__String_String_ANY_ANY(space, w_self, w_sub, w_start, w_end):
    (self, start, end) = _convert_idx_params(space, w_self, w_start, w_end)
    res = self.find(w_sub._value, start, end)
    if res < 0:
        raise OperationError(space.w_ValueError,
                             space.wrap("substring not found in string.index"))

    return space.wrap(res)


def str_rindex__String_String_ANY_ANY(space, w_self, w_sub, w_start, w_end):
    (self, start, end) = _convert_idx_params(space, w_self, w_start, w_end)
    res = self.rfind(w_sub._value, start, end)
    if res < 0:
        raise OperationError(space.w_ValueError,
                             space.wrap("substring not found in string.rindex"))

    return space.wrap(res)

def _string_replace(space, input, sub, by, maxsplit):
    if maxsplit == 0:
        return space.wrapbytes(input)

    if not sub:
        upper = len(input)
        if maxsplit > 0 and maxsplit < upper + 2:
            upper = maxsplit - 1
            assert upper >= 0

        try:
            result_size = ovfcheck(upper * len(by))
            result_size = ovfcheck(result_size + upper)
            result_size = ovfcheck(result_size + len(by))
            remaining_size = len(input) - upper
            result_size = ovfcheck(result_size + remaining_size)
        except OverflowError:
            raise OperationError(space.w_OverflowError,
                space.wrap("replace string is too long")
            )
        builder = StringBuilder(result_size)
        for i in range(upper):
            builder.append(by)
            builder.append(input[i])
        builder.append(by)
        builder.append_slice(input, upper, len(input))
    else:
        # First compute the exact result size
        count = input.count(sub)
        if count > maxsplit and maxsplit > 0:
            count = maxsplit
        diff_len = len(by) - len(sub)
        try:
            result_size = ovfcheck(diff_len * count)
            result_size = ovfcheck(result_size + len(input))
        except OverflowError:
            raise OperationError(space.w_OverflowError,
                space.wrap("replace string is too long")
            )

        builder = StringBuilder(result_size)
        start = 0
        sublen = len(sub)

        while maxsplit != 0:
            next = input.find(sub, start)
            if next < 0:
                break
            builder.append_slice(input, start, next)
            builder.append(by)
            start = next + sublen
            maxsplit -= 1   # NB. if it's already < 0, it stays < 0

        builder.append_slice(input, start, len(input))

    return space.wrapbytes(builder.build())


def str_replace__String_ANY_ANY_ANY(space, w_self, w_sub, w_by, w_maxsplit):
    return _string_replace(space, w_self._value, space.buffer_w(w_sub).as_str(),
                           space.buffer_w(w_by).as_str(),
                           space.int_w(w_maxsplit))

def str_replace__String_String_String_ANY(space, w_self, w_sub, w_by, w_maxsplit=-1):
    input = w_self._value
    sub = w_sub._value
    by = w_by._value
    maxsplit = space.int_w(w_maxsplit)
    return _string_replace(space, input, sub, by, maxsplit)

def _strip(space, w_self, w_chars, left, right):
    "internal function called by str_xstrip methods"
    u_self = w_self._value
    u_chars = space.bufferstr_w(w_chars)

    lpos = 0
    rpos = len(u_self)

    if left:
        #print "while %d < %d and -%s- in -%s-:"%(lpos, rpos, u_self[lpos],w_chars)
        while lpos < rpos and u_self[lpos] in u_chars:
            lpos += 1

    if right:
        while rpos > lpos and u_self[rpos - 1] in u_chars:
            rpos -= 1

    assert rpos >= lpos    # annotator hint, don't remove
    return sliced(space, u_self, lpos, rpos, w_self)

def _strip_none(space, w_self, left, right):
    "internal function called by str_xstrip methods"
    u_self = w_self._value

    lpos = 0
    rpos = len(u_self)

    if left:
        #print "while %d < %d and -%s- in -%s-:"%(lpos, rpos, u_self[lpos],w_chars)
        while lpos < rpos and u_self[lpos].isspace():
           lpos += 1

    if right:
        while rpos > lpos and u_self[rpos - 1].isspace():
           rpos -= 1

    assert rpos >= lpos    # annotator hint, don't remove
    return sliced(space, u_self, lpos, rpos, w_self)

def str_strip__String_ANY(space, w_self, w_chars):
    return _strip(space, w_self, w_chars, left=1, right=1)

def str_strip__String_None(space, w_self, w_chars):
    return _strip_none(space, w_self, left=1, right=1)

def str_rstrip__String_ANY(space, w_self, w_chars):
    return _strip(space, w_self, w_chars, left=0, right=1)

def str_rstrip__String_None(space, w_self, w_chars):
    return _strip_none(space, w_self, left=0, right=1)


def str_lstrip__String_ANY(space, w_self, w_chars):
    return _strip(space, w_self, w_chars, left=1, right=0)

def str_lstrip__String_None(space, w_self, w_chars):
    return _strip_none(space, w_self, left=1, right=0)



def str_center__String_ANY_ANY(space, w_self, w_arg, w_fillchar):
    u_self = w_self._value
    u_arg  = space.int_w(w_arg)
    fillchar = space.bytes_w(w_fillchar)
    if len(fillchar) != 1:
        raise OperationError(space.w_TypeError,
            space.wrap("center() argument 2 must be a single character"))

    d = u_arg - len(u_self)
    if d>0:
        offset = d//2 + (d & u_arg & 1)
        fillchar = fillchar[0]    # annotator hint: it's a single character
        u_centered = offset * fillchar + u_self + (d - offset) * fillchar
    else:
        u_centered = u_self

    return wrapstr(space, u_centered)

def str_count__String_String_ANY_ANY(space, w_self, w_arg, w_start, w_end):
    u_self, u_start, u_end = _convert_idx_params(space, w_self, w_start, w_end)
    return wrapint(space, u_self.count(w_arg._value, u_start, u_end))

def _suffix_to_str(space, w_suffix, funcname):
    try:
        return space.bufferstr_w(w_suffix)
    except OperationError as e:
        if e.match(space, space.w_TypeError):
            msg = ("%s first arg must be bytes or a tuple of bytes, "
                   "not %s")
            typename = space.type(w_suffix).getname(space)
            raise operationerrfmt(space.w_TypeError, msg, funcname, typename)

def str_endswith__String_ANY_ANY_ANY(space, w_self, w_suffix, w_start, w_end):
    (u_self, start, end) = _convert_idx_params(space, w_self, w_start,
                                               w_end, True)
    return space.newbool(stringendswith(
            u_self, _suffix_to_str(space, w_suffix, 'endswith'), start, end))

def str_endswith__String_String_ANY_ANY(space, w_self, w_suffix, w_start, w_end):
    (u_self, start, end) = _convert_idx_params(space, w_self, w_start,
                                               w_end, True)
    return space.newbool(stringendswith(u_self, w_suffix._value, start, end))

def str_endswith__String_Tuple_ANY_ANY(space, w_self, w_suffixes, w_start, w_end):
    (u_self, start, end) = _convert_idx_params(space, w_self, w_start,
                                               w_end, True)
    for w_suffix in space.fixedview(w_suffixes):
        suffix = space.bufferstr_w(w_suffix)
        if stringendswith(u_self, suffix, start, end):
            return space.w_True
    return space.w_False

def str_startswith__String_ANY_ANY_ANY(space, w_self, w_prefix, w_start, w_end):
    (u_self, start, end) = _convert_idx_params(space, w_self, w_start,
                                               w_end, True)
    return space.newbool(stringstartswith(
            u_self, _suffix_to_str(space, w_prefix, 'startswith'), start, end))

def str_startswith__String_String_ANY_ANY(space, w_self, w_prefix, w_start, w_end):
    (u_self, start, end) = _convert_idx_params(space, w_self, w_start,
                                               w_end, True)
    return space.newbool(stringstartswith(u_self, w_prefix._value, start, end))

def str_startswith__String_Tuple_ANY_ANY(space, w_self, w_prefixes, w_start, w_end):
    (u_self, start, end) = _convert_idx_params(space, w_self,
                                               w_start, w_end, True)
    for w_prefix in space.fixedview(w_prefixes):
        prefix = space.bufferstr_w(w_prefix)
        if stringstartswith(u_self, prefix, start, end):
            return space.w_True
    return space.w_False

def _tabindent(u_token, u_tabsize):
    "calculates distance behind the token to the next tabstop"

    if u_tabsize <= 0:
        return u_tabsize

    distance = u_tabsize
    if u_token:
        distance = 0
        offset = len(u_token)

        while 1:
            #no sophisticated linebreak support now, '\r' just for passing adapted CPython test
            if u_token[offset-1] == "\n" or u_token[offset-1] == "\r":
                break
            distance += 1
            offset -= 1
            if offset == 0:
                break

        #the same like distance = len(u_token) - (offset + 1)
        #print '<offset:%d distance:%d tabsize:%d token:%s>' % (offset, distance, u_tabsize, u_token)
        distance = (u_tabsize-distance) % u_tabsize
        if distance == 0:
            distance = u_tabsize

    return distance


def str_expandtabs__String_ANY(space, w_self, w_tabsize):
    u_self = w_self._value
    u_tabsize = space.int_w(w_tabsize)

    u_expanded = ""
    if u_self:
        split = u_self.split("\t")
        try:
            ovfcheck(len(split) * u_tabsize)
        except OverflowError:
            raise OperationError(space.w_OverflowError,
                space.wrap("new string is too long")
            )
        u_expanded = oldtoken = split.pop(0)

        for token in split:
            #print  "%d#%d -%s-" % (_tabindent(oldtoken,u_tabsize), u_tabsize, token)
            u_expanded += " " * _tabindent(oldtoken, u_tabsize) + token
            oldtoken = token

    return wrapstr(space, u_expanded)


def str_splitlines__String_ANY(space, w_self, w_keepends):
    u_keepends = space.int_w(w_keepends)  # truth value, but type checked
    data = w_self._value
    selflen = len(data)
    strs_w = []
    i = j = 0
    while i < selflen:
        # Find a line and append it
        while i < selflen and data[i] != '\n' and data[i] != '\r':
            i += 1
        # Skip the line break reading CRLF as one line break
        eol = i
        i += 1
        if i < selflen and data[i-1] == '\r' and data[i] == '\n':
            i += 1
        if u_keepends:
            eol = i
        strs_w.append(sliced(space, data, j, eol, w_self))
        j = i

    if j < selflen:
        strs_w.append(sliced(space, data, j, len(data), w_self))
    return space.newlist(strs_w)

def str_zfill__String_ANY(space, w_self, w_width):
    input = w_self._value
    width = space.int_w(w_width)

    num_zeros = width - len(input)
    if num_zeros <= 0:
        # cannot return w_self, in case it is a subclass of str
        return space.wrapbytes(input)

    builder = StringBuilder(width)
    if len(input) > 0 and (input[0] == '+' or input[0] == '-'):
        builder.append(input[0])
        start = 1
    else:
        start = 0

    builder.append_multiple_char('0', num_zeros)
    builder.append_slice(input, start, len(input))
    return space.wrapbytes(builder.build())


def hash__String(space, w_str):
    s = w_str._value
    x = compute_hash(s)
    return wrapint(space, x)

def lt__String_String(space, w_str1, w_str2):
    s1 = w_str1._value
    s2 = w_str2._value
    if s1 < s2:
        return space.w_True
    else:
        return space.w_False

def le__String_String(space, w_str1, w_str2):
    s1 = w_str1._value
    s2 = w_str2._value
    if s1 <= s2:
        return space.w_True
    else:
        return space.w_False

def eq__String_String(space, w_str1, w_str2):
    s1 = w_str1._value
    s2 = w_str2._value
    if s1 == s2:
        return space.w_True
    else:
        return space.w_False

def ne__String_String(space, w_str1, w_str2):
    s1 = w_str1._value
    s2 = w_str2._value
    if s1 != s2:
        return space.w_True
    else:
        return space.w_False

def gt__String_String(space, w_str1, w_str2):
    s1 = w_str1._value
    s2 = w_str2._value
    if s1 > s2:
        return space.w_True
    else:
        return space.w_False

def ge__String_String(space, w_str1, w_str2):
    s1 = w_str1._value
    s2 = w_str2._value
    if s1 >= s2:
        return space.w_True
    else:
        return space.w_False

def getitem__String_ANY(space, w_str, w_index):
    ival = space.getindex_w(w_index, space.w_IndexError, "string index")
    str = w_str._value
    slen = len(str)
    if ival < 0:
        ival += slen
    if ival < 0 or ival >= slen:
        raise OperationError(space.w_IndexError,
                             space.wrap("string index out of range"))
    return space.wrap(ord(str[ival]))

def getitem__String_Slice(space, w_str, w_slice):
    s = w_str._value
    length = len(s)
    start, stop, step, sl = w_slice.indices4(space, length)
    if sl == 0:
        return W_StringObject.EMPTY
    elif step == 1:
        assert start >= 0 and stop >= 0
        return sliced(space, s, start, stop, w_str)
    else:
        str = "".join([s[start + i*step] for i in range(sl)])
    return wrapstr(space, str)

def mul_string_times(space, w_str, w_times):
    try:
        mul = space.getindex_w(w_times, space.w_OverflowError)
    except OperationError, e:
        if e.match(space, space.w_TypeError):
            raise FailedToImplement
        raise
    if mul <= 0:
        return W_StringObject.EMPTY
    input = w_str._value
    if len(input) == 1:
        s = input[0] * mul
    else:
        s = input * mul
    return W_StringObject(s)

def mul__String_ANY(space, w_str, w_times):
    return mul_string_times(space, w_str, w_times)

def mul__ANY_String(space, w_times, w_str):
    return mul_string_times(space, w_str, w_times)

def add__String_String(space, w_left, w_right):
    right = w_right._value
    left = w_left._value
    return joined2(space, left, right)

def add__String_ANY(space, w_left, w_right):
    left = w_left._value
    try:
        right = space.buffer_w(w_right)
    except OperationError, e:
        if e.match(space, space.w_TypeError):
            raise FailedToImplement
        raise
    return joined2(space, left, right.as_str())

def len__String(space, w_str):
    return space.wrap(len(w_str._value))

def str__String(space, w_str):
    if space.sys.get_flag('bytes_warning'):
        space.warn(space.wrap("str() on a bytes instance"),
                   space.w_BytesWarning)
    return repr__String(space, w_str)

def ord__String(space, w_str):
    u_str = w_str._value
    if len(u_str) != 1:
        raise operationerrfmt(
            space.w_TypeError,
            "ord() expected a character, but string "
            "of length %d found", len(u_str))
    return space.wrap(ord(u_str[0]))

def getnewargs__String(space, w_str):
    return space.newtuple([wrapstr(space, w_str._value)])

def repr__String(space, w_str):
    return space.wrap(string_escape_encode(w_str._value, True))

def string_escape_encode(s, quotes):
    buf = StringBuilder(len(s) + 3 if quotes else 0)

    quote = "'"
    if quotes:
        if quote in s and '"' not in s:
            quote = '"'
            buf.append('b"')
        else:
            buf.append("b'")

    startslice = 0

    for i in range(len(s)):
        c = s[i]
        use_bs_char = False # character quoted by backspace

        if c == '\\' or c == quote:
            bs_char = c
            use_bs_char = True
        elif c == '\t':
            bs_char = 't'
            use_bs_char = True
        elif c == '\r':
            bs_char = 'r'
            use_bs_char = True
        elif c == '\n':
            bs_char = 'n'
            use_bs_char = True
        elif not '\x20' <= c < '\x7f':
            n = ord(c)
            if i != startslice:
                buf.append_slice(s, startslice, i)
            startslice = i + 1
            buf.append('\\x')
            buf.append("0123456789abcdef"[n>>4])
            buf.append("0123456789abcdef"[n&0xF])

        if use_bs_char:
            if i != startslice:
                buf.append_slice(s, startslice, i)
            startslice = i + 1
            buf.append('\\')
            buf.append(bs_char)

    if len(s) != startslice:
        buf.append_slice(s, startslice, len(s))

    if quotes:
        buf.append(quote)

    return buf.build()


DEFAULT_NOOP_TABLE = ''.join([chr(i) for i in range(256)])

def str_translate__String_ANY_ANY(space, w_string, w_table, w_deletechars=''):
    """charfilter - unicode handling is not implemented

    Return a copy of the string where all characters occurring
    in the optional argument deletechars are removed, and the
    remaining characters have been mapped through the given translation table,
    which must be a string of length 256"""

    if space.is_w(w_table, space.w_None):
        table = DEFAULT_NOOP_TABLE
    else:
        table = space.bufferstr_w(w_table)
        if len(table) != 256:
            raise OperationError(
                space.w_ValueError,
                space.wrap("translation table must be 256 characters long"))

    string = w_string._value
    deletechars = space.bytes_w(w_deletechars)
    if len(deletechars) == 0:
        buf = StringBuilder(len(string))
        for char in string:
            buf.append(table[ord(char)])
    else:
        buf = StringBuilder()
        deletion_table = [False] * 256
        for c in deletechars:
            deletion_table[ord(c)] = True
        for char in string:
            if not deletion_table[ord(char)]:
                buf.append(table[ord(char)])
    return W_StringObject(buf.build())

def str_decode__String_ANY_ANY(space, w_string, w_encoding=None, w_errors=None):
    from pypy.objspace.std.unicodetype import _get_encoding_and_errors, \
        decode_object
    encoding, errors = _get_encoding_and_errors(space, w_encoding, w_errors)
    return decode_object(space, w_string, encoding, errors)

def buffer__String(space, w_string):
    return space.wrap(StringBuffer(w_string._value))

# register all methods
from pypy.objspace.std import stringtype
register_all(vars(), stringtype)<|MERGE_RESOLUTION|>--- conflicted
+++ resolved
@@ -35,23 +35,7 @@
     def immutable_unique_id(self, space):
         if self.user_overridden_class:
             return None
-<<<<<<< HEAD
         return space.wrap(compute_unique_id(space.bytes_w(self)))
-=======
-        return space.wrap(compute_unique_id(space.str_w(self)))
-
-    def unicode_w(w_self, space):
-        # Use the default encoding.
-        from pypy.objspace.std.unicodetype import (unicode_from_string,
-            decode_object, _get_encoding_and_errors)
-        w_defaultencoding = space.call_function(space.sys.get(
-                                                'getdefaultencoding'))
-        encoding, errors = _get_encoding_and_errors(space, w_defaultencoding,
-                                                    space.w_None)
-        if encoding is None and errors is None:
-            return space.unicode_w(unicode_from_string(space, w_self))
-        return space.unicode_w(decode_object(space, w_self, encoding, errors))
->>>>>>> 1cc41778
 
 
 class W_StringObject(W_AbstractStringObject):
