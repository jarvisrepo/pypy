--- conflicted
+++ resolved
@@ -238,50 +238,14 @@
 
 
 def str_title__String(space, w_self):
-    return space.wrap(title(w_self._value))
-
-<<<<<<< HEAD
-    return space.wrapbytes(builder.build())
-
-def str_split__String_None_ANY(space, w_self, w_none, w_maxsplit=-1):
-    maxsplit = space.int_w(w_maxsplit)
-    res_w = []
-    value = w_self._value
-    length = len(value)
-    i = 0
-    while True:
-        # find the beginning of the next word
-        while i < length:
-            if not value[i].isspace():
-                break   # found
-            i += 1
-        else:
-            break  # end of string, finished
-
-        # find the end of the word
-        if maxsplit == 0:
-            j = length   # take all the rest of the string
-        else:
-            j = i + 1
-            while j < length and not value[j].isspace():
-                j += 1
-            maxsplit -= 1   # NB. if it's already < 0, it stays < 0
-
-        # the word is value[i:j]
-        res_w.append(sliced(space, value, i, j, w_self))
-
-        # continue to look from the character following the space after the word
-        i = j + 1
-
-    return space.newlist(res_w)
-=======
+    return space.wrapbytes(title(w_self._value))
+
 
 def str_split__String_None_ANY(space, w_self, w_none, w_maxsplit=-1):
     maxsplit = space.int_w(w_maxsplit)
     value = w_self._value
     res = split(value, maxsplit=maxsplit)
     return space.newlist_str(res)
->>>>>>> ee085b94
 
 def str_split__String_ANY_ANY(space, w_self, w_by, w_maxsplit=-1):
     maxsplit = space.int_w(w_maxsplit)
