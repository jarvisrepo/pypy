from pypy.objspace.std.model import registerimplementation, W_Object
from pypy.objspace.std.register_all import register_all
from pypy.objspace.std.multimethod import FailedToImplement
from pypy.interpreter.error import OperationError, operationerrfmt
from pypy.interpreter import gateway
from pypy.rlib.rarithmetic import ovfcheck
from pypy.rlib.objectmodel import we_are_translated, compute_hash, specialize
from pypy.rlib.objectmodel import compute_unique_id
from pypy.objspace.std.inttype import wrapint
from pypy.objspace.std.sliceobject import W_SliceObject, normalize_simple_slice
from pypy.objspace.std import slicetype, newformat
from pypy.objspace.std.listobject import W_ListObject
from pypy.objspace.std.noneobject import W_NoneObject
from pypy.objspace.std.tupleobject import W_TupleObject
from pypy.rlib.rstring import StringBuilder, split
from pypy.interpreter.buffer import StringBuffer

from pypy.objspace.std.stringtype import sliced, wrapstr, wrapchar, \
     stringendswith, stringstartswith, joined2

from pypy.objspace.std.formatting import mod_format

class W_AbstractStringObject(W_Object):
    __slots__ = ()

    def is_w(self, space, w_other):
        if not isinstance(w_other, W_AbstractStringObject):
            return False
        if self is w_other:
            return True
        if self.user_overridden_class or w_other.user_overridden_class:
            return False
        return space.str_w(self) is space.str_w(w_other)

    def immutable_unique_id(self, space):
        if self.user_overridden_class:
            return None
        return space.wrap(compute_unique_id(space.str_w(self)))

    def unicode_w(w_self, space):
        # Use the default encoding.
        from pypy.objspace.std.unicodetype import unicode_from_string, \
                decode_object
        w_defaultencoding = space.call_function(space.sys.get(
                                                'getdefaultencoding'))
        from pypy.objspace.std.unicodetype import _get_encoding_and_errors, \
            unicode_from_string, decode_object
        encoding, errors = _get_encoding_and_errors(space, w_defaultencoding,
                                                    space.w_None)
        if encoding is None and errors is None:
            return space.unicode_w(unicode_from_string(space, w_self))
        return space.unicode_w(decode_object(space, w_self, encoding, errors))


class W_StringObject(W_AbstractStringObject):
    from pypy.objspace.std.stringtype import str_typedef as typedef
    _immutable_fields_ = ['_value']

    def __init__(w_self, str):
        w_self._value = str

    def __repr__(w_self):
        """ representation for debugging purposes """
        return "%s(%r)" % (w_self.__class__.__name__, w_self._value)

    def unwrap(w_self, space):
        return w_self._value

    def str_w(w_self, space):
        return w_self._value

<<<<<<< HEAD
    def unicode_w(w_self, space):
        # XXX should this use the default encoding?
        from pypy.objspace.std.unicodetype import plain_str2unicode
        return plain_str2unicode(space, w_self._value)

    def listview_str(w_self):
        return _create_list_from_string(w_self._value)

def _create_list_from_string(value):
    # need this helper function to allow the jit to look inside and inline
    # listview_str
    return [s for s in value]

=======
>>>>>>> 54ad02d2
registerimplementation(W_StringObject)

W_StringObject.EMPTY = W_StringObject('')
W_StringObject.PREBUILT = [W_StringObject(chr(i)) for i in range(256)]
del i

@specialize.arg(2)
def _is_generic(space, w_self, fun):
    v = w_self._value
    if len(v) == 0:
        return space.w_False
    if len(v) == 1:
        c = v[0]
        return space.newbool(fun(c))
    else:
        return _is_generic_loop(space, v, fun)

@specialize.arg(2)
def _is_generic_loop(space, v, fun):
    for idx in range(len(v)):
        if not fun(v[idx]):
            return space.w_False
    return space.w_True

def _upper(ch):
    if ch.islower():
        o = ord(ch) - 32
        return chr(o)
    else:
        return ch

def _lower(ch):
    if ch.isupper():
        o = ord(ch) + 32
        return chr(o)
    else:
        return ch

_isspace = lambda c: c.isspace()
_isdigit = lambda c: c.isdigit()
_isalpha = lambda c: c.isalpha()
_isalnum = lambda c: c.isalnum()

def str_isspace__String(space, w_self):
    return _is_generic(space, w_self, _isspace)

def str_isdigit__String(space, w_self):
    return _is_generic(space, w_self, _isdigit)

def str_isalpha__String(space, w_self):
    return _is_generic(space, w_self, _isalpha)

def str_isalnum__String(space, w_self):
    return _is_generic(space, w_self, _isalnum)

def str_isupper__String(space, w_self):
    """Return True if all cased characters in S are uppercase and there is
at least one cased character in S, False otherwise."""
    v = w_self._value
    if len(v) == 1:
        c = v[0]
        return space.newbool(c.isupper())
    cased = False
    for idx in range(len(v)):
        if v[idx].islower():
            return space.w_False
        elif not cased and v[idx].isupper():
            cased = True
    return space.newbool(cased)

def str_islower__String(space, w_self):
    """Return True if all cased characters in S are lowercase and there is
at least one cased character in S, False otherwise."""
    v = w_self._value
    if len(v) == 1:
        c = v[0]
        return space.newbool(c.islower())
    cased = False
    for idx in range(len(v)):
        if v[idx].isupper():
            return space.w_False
        elif not cased and v[idx].islower():
            cased = True
    return space.newbool(cased)

def str_istitle__String(space, w_self):
    """Return True if S is a titlecased string and there is at least one
character in S, i.e. uppercase characters may only follow uncased
characters and lowercase characters only cased ones. Return False
otherwise."""
    input = w_self._value
    cased = False
    previous_is_cased = False

    for pos in range(0, len(input)):
        ch = input[pos]
        if ch.isupper():
            if previous_is_cased:
                return space.w_False
            previous_is_cased = True
            cased = True
        elif ch.islower():
            if not previous_is_cased:
                return space.w_False
            cased = True
        else:
            previous_is_cased = False

    return space.newbool(cased)

def str_upper__String(space, w_self):
    self = w_self._value
    return space.wrap(self.upper())

def str_lower__String(space, w_self):
    self = w_self._value
    return space.wrap(self.lower())

def str_swapcase__String(space, w_self):
    self = w_self._value
    builder = StringBuilder(len(self))
    for i in range(len(self)):
        ch = self[i]
        if ch.isupper():
            o = ord(ch) + 32
            builder.append(chr(o))
        elif ch.islower():
            o = ord(ch) - 32
            builder.append(chr(o))
        else:
            builder.append(ch)

    return space.wrap(builder.build())


def str_capitalize__String(space, w_self):
    input = w_self._value
    builder = StringBuilder(len(input))
    if len(input) > 0:
        ch = input[0]
        if ch.islower():
            o = ord(ch) - 32
            builder.append(chr(o))
        else:
            builder.append(ch)

        for i in range(1, len(input)):
            ch = input[i]
            if ch.isupper():
                o = ord(ch) + 32
                builder.append(chr(o))
            else:
                builder.append(ch)

    return space.wrap(builder.build())

def str_title__String(space, w_self):
    input = w_self._value
    builder = StringBuilder(len(input))
    prev_letter=' '

    for pos in range(len(input)):
        ch = input[pos]
        if not prev_letter.isalpha():
            ch = _upper(ch)
            builder.append(ch)
        else:
            ch = _lower(ch)
            builder.append(ch)

        prev_letter = ch

    return space.wrap(builder.build())

def str_split__String_None_ANY(space, w_self, w_none, w_maxsplit=-1):
    maxsplit = space.int_w(w_maxsplit)
    res = []
    value = w_self._value
    length = len(value)
    i = 0
    while True:
        # find the beginning of the next word
        while i < length:
            if not value[i].isspace():
                break   # found
            i += 1
        else:
            break  # end of string, finished

        # find the end of the word
        if maxsplit == 0:
            j = length   # take all the rest of the string
        else:
            j = i + 1
            while j < length and not value[j].isspace():
                j += 1
            maxsplit -= 1   # NB. if it's already < 0, it stays < 0

        # the word is value[i:j]
        res.append(value[i:j])

        # continue to look from the character following the space after the word
        i = j + 1

    return space.newlist_str(res)

def str_split__String_String_ANY(space, w_self, w_by, w_maxsplit=-1):
    maxsplit = space.int_w(w_maxsplit)
    value = w_self._value
    by = w_by._value
    bylen = len(by)
    if bylen == 0:
        raise OperationError(space.w_ValueError, space.wrap("empty separator"))

    if bylen == 1 and maxsplit < 0:
        res = []
        start = 0
        # fast path: uses str.rfind(character) and str.count(character)
        by = by[0]    # annotator hack: string -> char
        count = value.count(by)
        res = [None] * (count + 1)
        end = len(value)
        while count >= 0:
            assert end >= 0
            prev = value.rfind(by, 0, end)
            start = prev + 1
            assert start >= 0
            res[count] = value[start:end]
            count -= 1
            end = prev
    else:
        res = split(value, by, maxsplit)

    return space.newlist_str(res)

def str_rsplit__String_None_ANY(space, w_self, w_none, w_maxsplit=-1):
    maxsplit = space.int_w(w_maxsplit)
    res_w = []
    value = w_self._value
    i = len(value)-1
    while True:
        # starting from the end, find the end of the next word
        while i >= 0:
            if not value[i].isspace():
                break   # found
            i -= 1
        else:
            break  # end of string, finished

        # find the start of the word
        # (more precisely, 'j' will be the space character before the word)
        if maxsplit == 0:
            j = -1   # take all the rest of the string
        else:
            j = i - 1
            while j >= 0 and not value[j].isspace():
                j -= 1
            maxsplit -= 1   # NB. if it's already < 0, it stays < 0

        # the word is value[j+1:i+1]
        j1 = j + 1
        assert j1 >= 0
        res_w.append(sliced(space, value, j1, i+1, w_self))

        # continue to look from the character before the space before the word
        i = j - 1

    res_w.reverse()
    return space.newlist(res_w)

def make_rsplit_with_delim(funcname, sliced):
    from pypy.tool.sourcetools import func_with_new_name

    def fn(space, w_self, w_by, w_maxsplit=-1):
        maxsplit = space.int_w(w_maxsplit)
        res_w = []
        value = w_self._value
        end = len(value)
        by = w_by._value
        bylen = len(by)
        if bylen == 0:
            raise OperationError(space.w_ValueError, space.wrap("empty separator"))

        while maxsplit != 0:
            next = value.rfind(by, 0, end)
            if next < 0:
                break
            res_w.append(sliced(space, value, next+bylen, end, w_self))
            end = next
            maxsplit -= 1   # NB. if it's already < 0, it stays < 0

        res_w.append(sliced(space, value, 0, end, w_self))
        res_w.reverse()
        return space.newlist(res_w)

    return func_with_new_name(fn, funcname)

str_rsplit__String_String_ANY = make_rsplit_with_delim('str_rsplit__String_String_ANY',
                                                       sliced)

def str_join__String_ANY(space, w_self, w_list):
    l = space.listview_str(w_list)
    if l is not None:
        if len(l) == 1:
            return space.wrap(l[0])
        return space.wrap(w_self._value.join(l))
    list_w = space.listview(w_list)
    size = len(list_w)

    if size == 0:
        return W_StringObject.EMPTY

    if size == 1:
        w_s = list_w[0]
        # only one item,  return it if it's not a subclass of str
        if (space.is_w(space.type(w_s), space.w_str) or
            space.is_w(space.type(w_s), space.w_unicode)):
            return w_s

    return _str_join_many_items(space, w_self, list_w, size)

def _str_join_many_items(space, w_self, list_w, size):
    self = w_self._value
    reslen = len(self) * (size - 1)
    for i in range(size):
        w_s = list_w[i]
        if not space.isinstance_w(w_s, space.w_str):
            if space.isinstance_w(w_s, space.w_unicode):
                # we need to rebuild w_list here, because the original
                # w_list might be an iterable which we already consumed
                w_list = space.newlist(list_w)
                w_u = space.call_function(space.w_unicode, w_self)
                return space.call_method(w_u, "join", w_list)
            raise operationerrfmt(
                space.w_TypeError,
                "sequence item %d: expected string, %s "
                "found", i, space.type(w_s).getname(space))
        reslen += len(space.str_w(w_s))

    sb = StringBuilder(reslen)
    for i in range(size):
        if self and i != 0:
            sb.append(self)
        sb.append(space.str_w(list_w[i]))
    return space.wrap(sb.build())

def str_rjust__String_ANY_ANY(space, w_self, w_arg, w_fillchar):
    u_arg = space.int_w(w_arg)
    u_self = w_self._value
    fillchar = space.str_w(w_fillchar)
    if len(fillchar) != 1:
        raise OperationError(space.w_TypeError,
            space.wrap("rjust() argument 2 must be a single character"))

    d = u_arg - len(u_self)
    if d>0:
        fillchar = fillchar[0]    # annotator hint: it's a single character
        u_self = d * fillchar + u_self

    return space.wrap(u_self)


def str_ljust__String_ANY_ANY(space, w_self, w_arg, w_fillchar):
    u_self = w_self._value
    u_arg = space.int_w(w_arg)
    fillchar = space.str_w(w_fillchar)
    if len(fillchar) != 1:
        raise OperationError(space.w_TypeError,
            space.wrap("ljust() argument 2 must be a single character"))

    d = u_arg - len(u_self)
    if d>0:
        fillchar = fillchar[0]    # annotator hint: it's a single character
        u_self += d * fillchar

    return space.wrap(u_self)

@specialize.arg(4)
def _convert_idx_params(space, w_self, w_start, w_end, upper_bound=False):
    self = w_self._value
    lenself = len(self)

    start, end = slicetype.unwrap_start_stop(
            space, lenself, w_start, w_end, upper_bound=upper_bound)
    return (self, start, end)

def contains__String_String(space, w_self, w_sub):
    self = w_self._value
    sub = w_sub._value
    return space.newbool(self.find(sub) >= 0)

def str_find__String_String_ANY_ANY(space, w_self, w_sub, w_start, w_end):
    (self, start, end) =  _convert_idx_params(space, w_self, w_start, w_end)
    res = self.find(w_sub._value, start, end)
    return space.wrap(res)

def str_rfind__String_String_ANY_ANY(space, w_self, w_sub, w_start, w_end):
    (self, start, end) =  _convert_idx_params(space, w_self, w_start, w_end)
    res = self.rfind(w_sub._value, start, end)
    return space.wrap(res)

def str_partition__String_String(space, w_self, w_sub):
    self = w_self._value
    sub = w_sub._value
    if not sub:
        raise OperationError(space.w_ValueError,
                             space.wrap("empty separator"))
    pos = self.find(sub)
    if pos == -1:
        return space.newtuple([w_self, space.wrap(''), space.wrap('')])
    else:
        return space.newtuple([sliced(space, self, 0, pos, w_self),
                               w_sub,
                               sliced(space, self, pos+len(sub), len(self),
                                      w_self)])

def str_rpartition__String_String(space, w_self, w_sub):
    self = w_self._value
    sub = w_sub._value
    if not sub:
        raise OperationError(space.w_ValueError,
                             space.wrap("empty separator"))
    pos = self.rfind(sub)
    if pos == -1:
        return space.newtuple([space.wrap(''), space.wrap(''), w_self])
    else:
        return space.newtuple([sliced(space, self, 0, pos, w_self),
                               w_sub,
                               sliced(space, self, pos+len(sub), len(self), w_self)])


def str_index__String_String_ANY_ANY(space, w_self, w_sub, w_start, w_end):
    (self, start, end) =  _convert_idx_params(space, w_self, w_start, w_end)
    res = self.find(w_sub._value, start, end)
    if res < 0:
        raise OperationError(space.w_ValueError,
                             space.wrap("substring not found in string.index"))

    return space.wrap(res)


def str_rindex__String_String_ANY_ANY(space, w_self, w_sub, w_start, w_end):
    (self, start, end) =  _convert_idx_params(space, w_self, w_start, w_end)
    res = self.rfind(w_sub._value, start, end)
    if res < 0:
        raise OperationError(space.w_ValueError,
                             space.wrap("substring not found in string.rindex"))

    return space.wrap(res)

def _string_replace(space, input, sub, by, maxsplit):
    if maxsplit == 0:
        return space.wrap(input)

    if not sub:
        upper = len(input)
        if maxsplit > 0 and maxsplit < upper + 2:
            upper = maxsplit - 1
            assert upper >= 0

        try:
            result_size = ovfcheck(upper * len(by))
            result_size = ovfcheck(result_size + upper)
            result_size = ovfcheck(result_size + len(by))
            remaining_size = len(input) - upper
            result_size = ovfcheck(result_size + remaining_size)
        except OverflowError:
            raise OperationError(space.w_OverflowError,
                space.wrap("replace string is too long")
            )
        builder = StringBuilder(result_size)
        for i in range(upper):
            builder.append(by)
            builder.append(input[i])
        builder.append(by)
        builder.append_slice(input, upper, len(input))
    else:
        # First compute the exact result size
        count = input.count(sub)
        if count > maxsplit and maxsplit > 0:
            count = maxsplit
        diff_len = len(by) - len(sub)
        try:
            result_size = ovfcheck(diff_len * count)
            result_size = ovfcheck(result_size + len(input))
        except OverflowError:
            raise OperationError(space.w_OverflowError,
                space.wrap("replace string is too long")
            )

        builder = StringBuilder(result_size)
        start = 0
        sublen = len(sub)

        while maxsplit != 0:
            next = input.find(sub, start)
            if next < 0:
                break
            builder.append_slice(input, start, next)
            builder.append(by)
            start = next + sublen
            maxsplit -= 1   # NB. if it's already < 0, it stays < 0

        builder.append_slice(input, start, len(input))

    return space.wrap(builder.build())


def str_replace__String_ANY_ANY_ANY(space, w_self, w_sub, w_by, w_maxsplit):
    return _string_replace(space, w_self._value, space.buffer_w(w_sub).as_str(),
                           space.buffer_w(w_by).as_str(),
                           space.int_w(w_maxsplit))

def str_replace__String_String_String_ANY(space, w_self, w_sub, w_by, w_maxsplit=-1):
    input = w_self._value
    sub = w_sub._value
    by = w_by._value
    maxsplit = space.int_w(w_maxsplit)
    return _string_replace(space, input, sub, by, maxsplit)

def _strip(space, w_self, w_chars, left, right):
    "internal function called by str_xstrip methods"
    u_self = w_self._value
    u_chars = w_chars._value

    lpos = 0
    rpos = len(u_self)

    if left:
        #print "while %d < %d and -%s- in -%s-:"%(lpos, rpos, u_self[lpos],w_chars)
        while lpos < rpos and u_self[lpos] in u_chars:
            lpos += 1

    if right:
        while rpos > lpos and u_self[rpos - 1] in u_chars:
            rpos -= 1

    assert rpos >= lpos    # annotator hint, don't remove
    return sliced(space, u_self, lpos, rpos, w_self)

def _strip_none(space, w_self, left, right):
    "internal function called by str_xstrip methods"
    u_self = w_self._value

    lpos = 0
    rpos = len(u_self)

    if left:
        #print "while %d < %d and -%s- in -%s-:"%(lpos, rpos, u_self[lpos],w_chars)
        while lpos < rpos and u_self[lpos].isspace():
           lpos += 1

    if right:
        while rpos > lpos and u_self[rpos - 1].isspace():
           rpos -= 1

    assert rpos >= lpos    # annotator hint, don't remove
    return sliced(space, u_self, lpos, rpos, w_self)

def str_strip__String_String(space, w_self, w_chars):
    return _strip(space, w_self, w_chars, left=1, right=1)

def str_strip__String_None(space, w_self, w_chars):
    return _strip_none(space, w_self, left=1, right=1)

def str_rstrip__String_String(space, w_self, w_chars):
    return _strip(space, w_self, w_chars, left=0, right=1)

def str_rstrip__String_None(space, w_self, w_chars):
    return _strip_none(space, w_self, left=0, right=1)


def str_lstrip__String_String(space, w_self, w_chars):
    return _strip(space, w_self, w_chars, left=1, right=0)

def str_lstrip__String_None(space, w_self, w_chars):
    return _strip_none(space, w_self, left=1, right=0)



def str_center__String_ANY_ANY(space, w_self, w_arg, w_fillchar):
    u_self = w_self._value
    u_arg  = space.int_w(w_arg)
    fillchar = space.str_w(w_fillchar)
    if len(fillchar) != 1:
        raise OperationError(space.w_TypeError,
            space.wrap("center() argument 2 must be a single character"))

    d = u_arg - len(u_self)
    if d>0:
        offset = d//2 + (d & u_arg & 1)
        fillchar = fillchar[0]    # annotator hint: it's a single character
        u_centered = offset * fillchar + u_self + (d - offset) * fillchar
    else:
        u_centered = u_self

    return wrapstr(space, u_centered)

def str_count__String_String_ANY_ANY(space, w_self, w_arg, w_start, w_end):
    u_self, u_start, u_end = _convert_idx_params(space, w_self, w_start, w_end)
    return wrapint(space, u_self.count(w_arg._value, u_start, u_end))

def str_endswith__String_String_ANY_ANY(space, w_self, w_suffix, w_start, w_end):
    (u_self, start, end) = _convert_idx_params(space, w_self, w_start,
                                               w_end, True)
    return space.newbool(stringendswith(u_self, w_suffix._value, start, end))

def str_endswith__String_Tuple_ANY_ANY(space, w_self, w_suffixes, w_start, w_end):
    (u_self, start, end) = _convert_idx_params(space, w_self, w_start,
                                               w_end, True)
    for w_suffix in space.fixedview(w_suffixes):
        if space.isinstance_w(w_suffix, space.w_unicode):
            w_u = space.call_function(space.w_unicode, w_self)
            return space.call_method(w_u, "endswith", w_suffixes, w_start,
                                     w_end)
        suffix = space.str_w(w_suffix)
        if stringendswith(u_self, suffix, start, end):
            return space.w_True
    return space.w_False

def str_startswith__String_String_ANY_ANY(space, w_self, w_prefix, w_start, w_end):
    (u_self, start, end) = _convert_idx_params(space, w_self, w_start,
                                               w_end, True)
    return space.newbool(stringstartswith(u_self, w_prefix._value, start, end))

def str_startswith__String_Tuple_ANY_ANY(space, w_self, w_prefixes, w_start, w_end):
    (u_self, start, end) = _convert_idx_params(space, w_self,
                                               w_start, w_end, True)
    for w_prefix in space.fixedview(w_prefixes):
        if space.isinstance_w(w_prefix, space.w_unicode):
            w_u = space.call_function(space.w_unicode, w_self)
            return space.call_method(w_u, "startswith", w_prefixes, w_start,
                                     w_end)
        prefix = space.str_w(w_prefix)
        if stringstartswith(u_self, prefix, start, end):
            return space.w_True
    return space.w_False

def _tabindent(u_token, u_tabsize):
    "calculates distance behind the token to the next tabstop"

    distance = u_tabsize
    if u_token:
        distance = 0
        offset = len(u_token)

        while 1:
            #no sophisticated linebreak support now, '\r' just for passing adapted CPython test
            if u_token[offset-1] == "\n" or u_token[offset-1] == "\r":
                break;
            distance += 1
            offset -= 1
            if offset == 0:
                break

        #the same like distance = len(u_token) - (offset + 1)
        #print '<offset:%d distance:%d tabsize:%d token:%s>' % (offset, distance, u_tabsize, u_token)
        distance = (u_tabsize-distance) % u_tabsize
        if distance == 0:
            distance=u_tabsize

    return distance


def str_expandtabs__String_ANY(space, w_self, w_tabsize):
    u_self = w_self._value
    u_tabsize = space.int_w(w_tabsize)

    u_expanded = ""
    if u_self:
        split = u_self.split("\t")
        try:
            ovfcheck(len(split) * u_tabsize)
        except OverflowError:
            raise OperationError(space.w_OverflowError,
                space.wrap("new string is too long")
            )
        u_expanded = oldtoken = split.pop(0)

        for token in split:
            #print  "%d#%d -%s-" % (_tabindent(oldtoken,u_tabsize), u_tabsize, token)
            u_expanded += " " * _tabindent(oldtoken,u_tabsize) + token
            oldtoken = token

    return wrapstr(space, u_expanded)


def str_splitlines__String_ANY(space, w_self, w_keepends):
    u_keepends  = space.int_w(w_keepends)  # truth value, but type checked
    data = w_self._value
    selflen = len(data)
    strs_w = []
    i = j = 0
    while i < selflen:
        # Find a line and append it
        while i < selflen and data[i] != '\n' and data[i] != '\r':
            i += 1
        # Skip the line break reading CRLF as one line break
        eol = i
        i += 1
        if i < selflen and data[i-1] == '\r' and data[i] == '\n':
            i += 1
        if u_keepends:
            eol = i
        strs_w.append(sliced(space, data, j, eol, w_self))
        j = i

    if j < selflen:
        strs_w.append(sliced(space, data, j, len(data), w_self))
    return space.newlist(strs_w)

def str_zfill__String_ANY(space, w_self, w_width):
    input = w_self._value
    width = space.int_w(w_width)

    num_zeros = width - len(input)
    if num_zeros <= 0:
        # cannot return w_self, in case it is a subclass of str
        return space.wrap(input)

    builder = StringBuilder(width)
    if len(input) > 0 and (input[0] == '+' or input[0] == '-'):
        builder.append(input[0])
        start = 1
    else:
        start = 0

    builder.append_multiple_char('0', num_zeros)
    builder.append_slice(input, start, len(input))
    return space.wrap(builder.build())


def hash__String(space, w_str):
    s = w_str._value
    x = compute_hash(s)
    return wrapint(space, x)

def lt__String_String(space, w_str1, w_str2):
    s1 = w_str1._value
    s2 = w_str2._value
    if s1 < s2:
        return space.w_True
    else:
        return space.w_False

def le__String_String(space, w_str1, w_str2):
    s1 = w_str1._value
    s2 = w_str2._value
    if s1 <= s2:
        return space.w_True
    else:
        return space.w_False

def eq__String_String(space, w_str1, w_str2):
    s1 = w_str1._value
    s2 = w_str2._value
    if s1 == s2:
        return space.w_True
    else:
        return space.w_False

def ne__String_String(space, w_str1, w_str2):
    s1 = w_str1._value
    s2 = w_str2._value
    if s1 != s2:
        return space.w_True
    else:
        return space.w_False

def gt__String_String(space, w_str1, w_str2):
    s1 = w_str1._value
    s2 = w_str2._value
    if s1 > s2:
        return space.w_True
    else:
        return space.w_False

def ge__String_String(space, w_str1, w_str2):
    s1 = w_str1._value
    s2 = w_str2._value
    if s1 >= s2:
        return space.w_True
    else:
        return space.w_False

def getitem__String_ANY(space, w_str, w_index):
    ival = space.getindex_w(w_index, space.w_IndexError, "string index")
    str = w_str._value
    slen = len(str)
    if ival < 0:
        ival += slen
    if ival < 0 or ival >= slen:
        raise OperationError(space.w_IndexError,
                             space.wrap("string index out of range"))
    return wrapchar(space, str[ival])

def getitem__String_Slice(space, w_str, w_slice):
    w = space.wrap
    s = w_str._value
    length = len(s)
    start, stop, step, sl = w_slice.indices4(space, length)
    if sl == 0:
        return W_StringObject.EMPTY
    elif step == 1:
        assert start >= 0 and stop >= 0
        return sliced(space, s, start, stop, w_str)
    else:
        str = "".join([s[start + i*step] for i in range(sl)])
    return wrapstr(space, str)

def getslice__String_ANY_ANY(space, w_str, w_start, w_stop):
    s = w_str._value
    start, stop = normalize_simple_slice(space, len(s), w_start, w_stop)
    if start == stop:
        return W_StringObject.EMPTY
    else:
        return sliced(space, s, start, stop, w_str)

def mul_string_times(space, w_str, w_times):
    try:
        mul = space.getindex_w(w_times, space.w_OverflowError)
    except OperationError, e:
        if e.match(space, space.w_TypeError):
            raise FailedToImplement
        raise
    if mul <= 0:
        return W_StringObject.EMPTY
    input = w_str._value
    if len(input) == 1:
        s = input[0] * mul
    else:
        s = input * mul
    # xxx support again space.config.objspace.std.withstrjoin?
    return W_StringObject(s)

def mul__String_ANY(space, w_str, w_times):
    return mul_string_times(space, w_str, w_times)

def mul__ANY_String(space, w_times, w_str):
    return mul_string_times(space, w_str, w_times)

def add__String_String(space, w_left, w_right):
    right = w_right._value
    left = w_left._value
    return joined2(space, left, right)

def len__String(space, w_str):
    return space.wrap(len(w_str._value))

def str__String(space, w_str):
    if type(w_str) is W_StringObject:
        return w_str
    return wrapstr(space, w_str._value)

def ord__String(space, w_str):
    u_str = w_str._value
    if len(u_str) != 1:
        raise operationerrfmt(
            space.w_TypeError,
            "ord() expected a character, but string "
            "of length %d found", len(u_str))
    return space.wrap(ord(u_str[0]))

def getnewargs__String(space, w_str):
    return space.newtuple([wrapstr(space, w_str._value)])

def repr__String(space, w_str):
    s = w_str._value

    quote = "'"
    if quote in s and '"' not in s:
        quote = '"'

    return space.wrap(string_escape_encode(s, quote))

def string_escape_encode(s, quote):

    buf = StringBuilder(len(s) + 2)

    buf.append(quote)
    startslice = 0

    for i in range(len(s)):
        c = s[i]
        use_bs_char = False # character quoted by backspace

        if c == '\\' or c == quote:
            bs_char = c
            use_bs_char = True
        elif c == '\t':
            bs_char = 't'
            use_bs_char = True
        elif c == '\r':
            bs_char = 'r'
            use_bs_char = True
        elif c == '\n':
            bs_char = 'n'
            use_bs_char = True
        elif not '\x20' <= c < '\x7f':
            n = ord(c)
            if i != startslice:
                buf.append_slice(s, startslice, i)
            startslice = i + 1
            buf.append('\\x')
            buf.append("0123456789abcdef"[n>>4])
            buf.append("0123456789abcdef"[n&0xF])

        if use_bs_char:
            if i != startslice:
                buf.append_slice(s, startslice, i)
            startslice = i + 1
            buf.append('\\')
            buf.append(bs_char)

    if len(s) != startslice:
        buf.append_slice(s, startslice, len(s))

    buf.append(quote)

    return buf.build()


DEFAULT_NOOP_TABLE = ''.join([chr(i) for i in range(256)])

def str_translate__String_ANY_ANY(space, w_string, w_table, w_deletechars=''):
    """charfilter - unicode handling is not implemented

    Return a copy of the string where all characters occurring
    in the optional argument deletechars are removed, and the
    remaining characters have been mapped through the given translation table,
    which must be a string of length 256"""

    if space.is_w(w_table, space.w_None):
        table = DEFAULT_NOOP_TABLE
    else:
        table = space.bufferstr_w(w_table)
        if len(table) != 256:
            raise OperationError(
                space.w_ValueError,
                space.wrap("translation table must be 256 characters long"))

    string = w_string._value
    deletechars = space.str_w(w_deletechars)
    if len(deletechars) == 0:
        buf = StringBuilder(len(string))
        for char in string:
            buf.append(table[ord(char)])
    else:
        buf = StringBuilder()
        deletion_table = [False] * 256
        for c in deletechars:
            deletion_table[ord(c)] = True
        for char in string:
            if not deletion_table[ord(char)]:
                buf.append(table[ord(char)])
    return W_StringObject(buf.build())

def str_decode__String_ANY_ANY(space, w_string, w_encoding=None, w_errors=None):
    from pypy.objspace.std.unicodetype import _get_encoding_and_errors, \
        unicode_from_string, decode_object
    encoding, errors = _get_encoding_and_errors(space, w_encoding, w_errors)
    if encoding is None and errors is None:
        return unicode_from_string(space, w_string)
    return decode_object(space, w_string, encoding, errors)

def str_encode__String_ANY_ANY(space, w_string, w_encoding=None, w_errors=None):
    from pypy.objspace.std.unicodetype import _get_encoding_and_errors, \
        encode_object
    encoding, errors = _get_encoding_and_errors(space, w_encoding, w_errors)
    return encode_object(space, w_string, encoding, errors)

# CPython's logic for deciding if  ""%values  is
# an error (1 value, 0 %-formatters) or not
# (values is of a mapping type)
def mod__String_ANY(space, w_format, w_values):
    return mod_format(space, w_format, w_values, do_unicode=False)

def str_format__String(space, w_string, __args__):
    return newformat.format_method(space, w_string, __args__, False)

def format__String_ANY(space, w_string, w_format_spec):
    if not space.isinstance_w(w_format_spec, space.w_str):
        w_format_spec = space.str(w_format_spec)
    spec = space.str_w(w_format_spec)
    formatter = newformat.str_formatter(space, spec)
    return formatter.format_string(w_string._value)

def buffer__String(space, w_string):
    return space.wrap(StringBuffer(w_string._value))

# register all methods
from pypy.objspace.std import stringtype
register_all(vars(), stringtype)<|MERGE_RESOLUTION|>--- conflicted
+++ resolved
@@ -69,12 +69,6 @@
     def str_w(w_self, space):
         return w_self._value
 
-<<<<<<< HEAD
-    def unicode_w(w_self, space):
-        # XXX should this use the default encoding?
-        from pypy.objspace.std.unicodetype import plain_str2unicode
-        return plain_str2unicode(space, w_self._value)
-
     def listview_str(w_self):
         return _create_list_from_string(w_self._value)
 
@@ -83,8 +77,6 @@
     # listview_str
     return [s for s in value]
 
-=======
->>>>>>> 54ad02d2
 registerimplementation(W_StringObject)
 
 W_StringObject.EMPTY = W_StringObject('')
