from pypy.objspace.std.model import registerimplementation, W_Object
from pypy.objspace.std.register_all import register_all
from pypy.objspace.std.multimethod import FailedToImplement
from pypy.interpreter.error import OperationError, operationerrfmt
from pypy.interpreter import gateway
from pypy.rlib.rarithmetic import ovfcheck
from pypy.rlib.objectmodel import we_are_translated, compute_hash, specialize
from pypy.rlib.objectmodel import compute_unique_id
from pypy.objspace.std.inttype import wrapint
from pypy.objspace.std.sliceobject import W_SliceObject, normalize_simple_slice
from pypy.objspace.std import slicetype, newformat
from pypy.objspace.std.intobject import W_IntObject
from pypy.objspace.std.listobject import W_ListObject
from pypy.objspace.std.noneobject import W_NoneObject
from pypy.objspace.std.tupleobject import W_TupleObject
from pypy.rlib.rstring import StringBuilder, split
from pypy.interpreter.buffer import StringBuffer

from pypy.objspace.std.stringtype import sliced, wrapstr, wrapchar, \
     stringendswith, stringstartswith, joined2

class W_AbstractStringObject(W_Object):
    __slots__ = ()

    def is_w(self, space, w_other):
        if not isinstance(w_other, W_AbstractStringObject):
            return False
        if self is w_other:
            return True
        if self.user_overridden_class or w_other.user_overridden_class:
            return False
        return space.bytes_w(self) is space.bytes_w(w_other)

    def immutable_unique_id(self, space):
        if self.user_overridden_class:
<<<<<<< HEAD
            return W_Object.unique_id(self, space)
        return space.wrap(compute_unique_id(space.bytes_w(self)))
=======
            return None
        return space.wrap(compute_unique_id(space.str_w(self)))
>>>>>>> 10dfa7f9


class W_StringObject(W_AbstractStringObject):
    from pypy.objspace.std.stringtype import str_typedef as typedef
    _immutable_fields_ = ['_value']

    def __init__(w_self, str):
        assert str is not None
        w_self._value = str

    def __repr__(w_self):
        """ representation for debugging purposes """
        return "%s(%r)" % (w_self.__class__.__name__, w_self._value)

    def unwrap(w_self, space):
        return w_self._value

    def bytes_w(w_self, space):
        return w_self._value

    def unicode_w(w_self, space):
        # XXX should this use the default encoding?
        from pypy.objspace.std.unicodetype import plain_str2unicode
        return plain_str2unicode(space, w_self._value)

registerimplementation(W_StringObject)

W_StringObject.EMPTY = W_StringObject('')
W_StringObject.PREBUILT = [W_StringObject(chr(i)) for i in range(256)]
del i

@specialize.arg(2)
def _is_generic(space, w_self, fun):
    v = w_self._value
    if len(v) == 0:
        return space.w_False
    if len(v) == 1:
        c = v[0]
        return space.newbool(fun(c))
    else:
        return _is_generic_loop(space, v, fun)

@specialize.arg(2)
def _is_generic_loop(space, v, fun):
    for idx in range(len(v)):
        if not fun(v[idx]):
            return space.w_False
    return space.w_True

def _upper(ch):
    if ch.islower():
        o = ord(ch) - 32
        return chr(o)
    else:
        return ch

def _lower(ch):
    if ch.isupper():
        o = ord(ch) + 32
        return chr(o)
    else:
        return ch

_isspace = lambda c: c.isspace()
_isdigit = lambda c: c.isdigit()
_isalpha = lambda c: c.isalpha()
_isalnum = lambda c: c.isalnum()

def str_isspace__String(space, w_self):
    return _is_generic(space, w_self, _isspace)

def str_isdigit__String(space, w_self):
    return _is_generic(space, w_self, _isdigit)

def str_isalpha__String(space, w_self):
    return _is_generic(space, w_self, _isalpha)

def str_isalnum__String(space, w_self):
    return _is_generic(space, w_self, _isalnum)

def str_isupper__String(space, w_self):
    """Return True if all cased characters in S are uppercase and there is
at least one cased character in S, False otherwise."""
    v = w_self._value
    if len(v) == 1:
        c = v[0]
        return space.newbool(c.isupper())
    cased = False
    for idx in range(len(v)):
        if v[idx].islower():
            return space.w_False
        elif not cased and v[idx].isupper():
            cased = True
    return space.newbool(cased)

def str_islower__String(space, w_self):
    """Return True if all cased characters in S are lowercase and there is
at least one cased character in S, False otherwise."""
    v = w_self._value
    if len(v) == 1:
        c = v[0]
        return space.newbool(c.islower())
    cased = False
    for idx in range(len(v)):
        if v[idx].isupper():
            return space.w_False
        elif not cased and v[idx].islower():
            cased = True
    return space.newbool(cased)

def str_istitle__String(space, w_self):
    """Return True if S is a titlecased string and there is at least one
character in S, i.e. uppercase characters may only follow uncased
characters and lowercase characters only cased ones. Return False
otherwise."""
    input = w_self._value
    cased = False
    previous_is_cased = False

    for pos in range(0, len(input)):
        ch = input[pos]
        if ch.isupper():
            if previous_is_cased:
                return space.w_False
            previous_is_cased = True
            cased = True
        elif ch.islower():
            if not previous_is_cased:
                return space.w_False
            cased = True
        else:
            previous_is_cased = False

    return space.newbool(cased)

def str_upper__String(space, w_self):
    self = w_self._value
    return space.wrapbytes(self.upper())

def str_lower__String(space, w_self):
    self = w_self._value
    return space.wrapbytes(self.lower())

def str_swapcase__String(space, w_self):
    self = w_self._value
    builder = StringBuilder(len(self))
    for i in range(len(self)):
        ch = self[i]
        if ch.isupper():
            o = ord(ch) + 32
            builder.append(chr(o))
        elif ch.islower():
            o = ord(ch) - 32
            builder.append(chr(o))
        else:
            builder.append(ch)

    return space.wrapbytes(builder.build())


def str_capitalize__String(space, w_self):
    input = w_self._value
    builder = StringBuilder(len(input))
    if len(input) > 0:
        ch = input[0]
        if ch.islower():
            o = ord(ch) - 32
            builder.append(chr(o))
        else:
            builder.append(ch)

        for i in range(1, len(input)):
            ch = input[i]
            if ch.isupper():
                o = ord(ch) + 32
                builder.append(chr(o))
            else:
                builder.append(ch)

    return space.wrapbytes(builder.build())

def str_title__String(space, w_self):
    input = w_self._value
    builder = StringBuilder(len(input))
    prev_letter=' '

    for pos in range(len(input)):
        ch = input[pos]
        if not prev_letter.isalpha():
            ch = _upper(ch)
            builder.append(ch)
        else:
            ch = _lower(ch)
            builder.append(ch)

        prev_letter = ch

    return space.wrapbytes(builder.build())

def str_split__String_None_ANY(space, w_self, w_none, w_maxsplit=-1):
    maxsplit = space.int_w(w_maxsplit)
    res_w = []
    value = w_self._value
    length = len(value)
    i = 0
    while True:
        # find the beginning of the next word
        while i < length:
            if not value[i].isspace():
                break   # found
            i += 1
        else:
            break  # end of string, finished

        # find the end of the word
        if maxsplit == 0:
            j = length   # take all the rest of the string
        else:
            j = i + 1
            while j < length and not value[j].isspace():
                j += 1
            maxsplit -= 1   # NB. if it's already < 0, it stays < 0

        # the word is value[i:j]
        res_w.append(sliced(space, value, i, j, w_self))

        # continue to look from the character following the space after the word
        i = j + 1

    return space.newlist(res_w)

def str_split__String_ANY_ANY(space, w_self, w_by, w_maxsplit=-1):
    maxsplit = space.int_w(w_maxsplit)
    value = w_self._value
    by = space.bufferstr_w(w_by)
    bylen = len(by)
    if bylen == 0:
        raise OperationError(space.w_ValueError, space.wrap("empty separator"))

    start = 0
    if bylen == 1 and maxsplit < 0:
        # fast path: uses str.rfind(character) and str.count(character)
        by = by[0]    # annotator hack: string -> char
        count = value.count(by)
        res_w = [None] * (count + 1)
        end = len(value)
        while count >= 0:
            assert end >= 0
            prev = value.rfind(by, 0, end)
            start = prev + 1
            assert start >= 0
            res_w[count] = sliced(space, value, start, end, w_self)
            count -= 1
            end = prev
    else:
        res_w = []
        while maxsplit != 0:
            next = value.find(by, start)
            if next < 0:
                break
            res_w.append(sliced(space, value, start, next, w_self))
            start = next + bylen
            maxsplit -= 1   # NB. if it's already < 0, it stays < 0
        res_w.append(sliced(space, value, start, len(value), w_self))

    return space.newlist(res_w)

def str_rsplit__String_None_ANY(space, w_self, w_none, w_maxsplit=-1):
    maxsplit = space.int_w(w_maxsplit)
    res_w = []
    value = w_self._value
    i = len(value)-1
    while True:
        # starting from the end, find the end of the next word
        while i >= 0:
            if not value[i].isspace():
                break   # found
            i -= 1
        else:
            break  # end of string, finished

        # find the start of the word
        # (more precisely, 'j' will be the space character before the word)
        if maxsplit == 0:
            j = -1   # take all the rest of the string
        else:
            j = i - 1
            while j >= 0 and not value[j].isspace():
                j -= 1
            maxsplit -= 1   # NB. if it's already < 0, it stays < 0

        # the word is value[j+1:i+1]
        j1 = j + 1
        assert j1 >= 0
        res_w.append(sliced(space, value, j1, i+1, w_self))

        # continue to look from the character before the space before the word
        i = j - 1

    res_w.reverse()
    return space.newlist(res_w)

def make_rsplit_with_delim(funcname, sliced):
    from pypy.tool.sourcetools import func_with_new_name

    if 'Unicode' in funcname:
        def unwrap_sep(space, w_by):
            return w_by._value
    else:
        def unwrap_sep(space, w_by):
            return space.bufferstr_w(w_by)

    def fn(space, w_self, w_by, w_maxsplit=-1):
        maxsplit = space.int_w(w_maxsplit)
        res_w = []
        value = w_self._value
        end = len(value)
        by = unwrap_sep(space, w_by)
        bylen = len(by)
        if bylen == 0:
            raise OperationError(space.w_ValueError, space.wrap("empty separator"))

        while maxsplit != 0:
            next = value.rfind(by, 0, end)
            if next < 0:
                break
            res_w.append(sliced(space, value, next+bylen, end, w_self))
            end = next
            maxsplit -= 1   # NB. if it's already < 0, it stays < 0

        res_w.append(sliced(space, value, 0, end, w_self))
        res_w.reverse()
        return space.newlist(res_w)

    return func_with_new_name(fn, funcname)

str_rsplit__String_ANY_ANY = make_rsplit_with_delim(
    'str_rsplit__String_ANY_ANY', sliced)

def str_join__String_ANY(space, w_self, w_list):
    list_w = space.listview(w_list)
    size = len(list_w)

    if size == 0:
        return W_StringObject.EMPTY

    if size == 1:
        w_s = list_w[0]
        # only one item,  return it if it's not a subclass of str
        if space.is_w(space.type(w_s), space.w_str):
            return w_s

    return _str_join_many_items(space, w_self, list_w, size)

def _str_join_many_items(space, w_self, list_w, size):
    self = w_self._value
    reslen = len(self) * (size - 1)
    for i in range(size):
        w_s = list_w[i]
        try:
            item = space.bufferstr_w(w_s)
        except OperationError, e:
            if not e.match(space, space.w_TypeError):
                raise
            raise operationerrfmt(
                space.w_TypeError,
                "sequence item %d: expected bytes, %s "
                "found", i, space.type(w_s).getname(space))
        reslen += len(item)

    sb = StringBuilder(reslen)
    for i in range(size):
        if self and i != 0:
            sb.append(self)
        sb.append(space.bufferstr_w(list_w[i]))
    return space.wrapbytes(sb.build())

def str_rjust__String_ANY_ANY(space, w_self, w_arg, w_fillchar):
    u_arg = space.int_w(w_arg)
    u_self = w_self._value
    fillchar = space.bytes_w(w_fillchar)
    if len(fillchar) != 1:
        raise OperationError(space.w_TypeError,
            space.wrap("rjust() argument 2 must be a single character"))

    d = u_arg - len(u_self)
    if d>0:
        fillchar = fillchar[0]    # annotator hint: it's a single character
        u_self = d * fillchar + u_self

    return space.wrapbytes(u_self)


def str_ljust__String_ANY_ANY(space, w_self, w_arg, w_fillchar):
    u_self = w_self._value
    u_arg = space.int_w(w_arg)
    fillchar = space.bytes_w(w_fillchar)
    if len(fillchar) != 1:
        raise OperationError(space.w_TypeError,
            space.wrap("ljust() argument 2 must be a single character"))

    d = u_arg - len(u_self)
    if d>0:
        fillchar = fillchar[0]    # annotator hint: it's a single character
        u_self += d * fillchar

    return space.wrapbytes(u_self)

@specialize.arg(4)
def _convert_idx_params(space, w_self, w_start, w_end, upper_bound=False):
    self = w_self._value
    lenself = len(self)

    start, end = slicetype.unwrap_start_stop(
            space, lenself, w_start, w_end, upper_bound=upper_bound)
    return (self, start, end)

def contains__String_ANY(space, w_self, w_sub):
    self = w_self._value
    sub = space.bufferstr_w(w_sub)
    return space.newbool(self.find(sub) >= 0)

def contains__String_String(space, w_self, w_sub):
    self = w_self._value
    sub = w_sub._value
    return space.newbool(self.find(sub) >= 0)

def contains__String_Int(space, w_self, w_char):
    self = w_self._value
    char = w_char.intval
    if 0 <= char < 256:
        return space.newbool(self.find(chr(char)) >= 0)
    else:
        raise OperationError(space.w_ValueError,
                             space.wrap("character must be in range(256)"))

def str_find__String_ANY_ANY_ANY(space, w_self, w_sub, w_start, w_end):
    (self, start, end) = _convert_idx_params(space, w_self, w_start, w_end)
    res = self.find(space.bufferstr_w(w_sub), start, end)
    return space.wrap(res)

def str_find__String_String_ANY_ANY(space, w_self, w_sub, w_start, w_end):
    (self, start, end) = _convert_idx_params(space, w_self, w_start, w_end)
    res = self.find(w_sub._value, start, end)
    return space.wrap(res)

def str_rfind__String_ANY_ANY_ANY(space, w_self, w_sub, w_start, w_end):
    (self, start, end) = _convert_idx_params(space, w_self, w_start, w_end)
    res = self.rfind(space.bufferstr_w(w_sub), start, end)
    return space.wrap(res)

def str_rfind__String_String_ANY_ANY(space, w_self, w_sub, w_start, w_end):
    (self, start, end) = _convert_idx_params(space, w_self, w_start, w_end)
    res = self.rfind(w_sub._value, start, end)
    return space.wrap(res)

def str_partition__String_String(space, w_self, w_sub):
    self = w_self._value
    sub = w_sub._value
    if not sub:
        raise OperationError(space.w_ValueError,
                             space.wrap("empty separator"))
    pos = self.find(sub)
    if pos == -1:
        return space.newtuple([w_self, space.wrapbytes(''), space.wrapbytes('')])
    else:
        return space.newtuple([sliced(space, self, 0, pos, w_self),
                               w_sub,
                               sliced(space, self, pos+len(sub), len(self),
                                      w_self)])

def str_rpartition__String_String(space, w_self, w_sub):
    self = w_self._value
    sub = w_sub._value
    if not sub:
        raise OperationError(space.w_ValueError,
                             space.wrap("empty separator"))
    pos = self.rfind(sub)
    if pos == -1:
        return space.newtuple([space.wrapbytes(''), space.wrapbytes(''), w_self])
    else:
        return space.newtuple([sliced(space, self, 0, pos, w_self),
                               w_sub,
                               sliced(space, self, pos+len(sub), len(self), w_self)])


def str_index__String_String_ANY_ANY(space, w_self, w_sub, w_start, w_end):
    (self, start, end) =  _convert_idx_params(space, w_self, w_start, w_end)
    res = self.find(w_sub._value, start, end)
    if res < 0:
        raise OperationError(space.w_ValueError,
                             space.wrap("substring not found in string.index"))

    return space.wrap(res)


def str_rindex__String_String_ANY_ANY(space, w_self, w_sub, w_start, w_end):
    (self, start, end) =  _convert_idx_params(space, w_self, w_start, w_end)
    res = self.rfind(w_sub._value, start, end)
    if res < 0:
        raise OperationError(space.w_ValueError,
                             space.wrap("substring not found in string.rindex"))

    return space.wrap(res)

def _string_replace(space, input, sub, by, maxsplit):
    if maxsplit == 0:
        return space.wrapbytes(input)

    # An ok guess at the default size
    builder = StringBuilder(len(input))
    first = True

    if not sub:
        upper = len(input)
        if maxsplit > 0 and maxsplit < upper + 2:
            upper = maxsplit - 1
            assert upper >= 0
        first = False
        for i in range(upper):
            builder.append(by)
            builder.append(input[i])
        builder.append(by)
        builder.append_slice(input, upper, len(input))
    else:
        start = 0
        sublen = len(sub)

        while maxsplit != 0:
            next = input.find(sub, start)
            if next < 0:
                break
            if not first:
                builder.append(by)
            first = False
            builder.append_slice(input, start, next)
            start = next + sublen
            maxsplit -= 1   # NB. if it's already < 0, it stays < 0

        if not first:
            builder.append(by)
        builder.append_slice(input, start, len(input))

<<<<<<< HEAD
    try:
        # XXX conservative estimate. If your strings are that close
        # to overflowing, bad luck.
        one = ovfcheck(len(substrings_w) * len(by))
        ovfcheck(one + len(input))
    except OverflowError:
        raise OperationError(
            space.w_OverflowError,
            space.wrap("replace string is too long"))

    return space.wrapbytes(by.join(substrings_w))
=======
    return space.wrap(builder.build())
>>>>>>> 10dfa7f9


def str_replace__String_ANY_ANY_ANY(space, w_self, w_sub, w_by, w_maxsplit):
    return _string_replace(space, w_self._value, space.buffer_w(w_sub).as_str(),
                           space.buffer_w(w_by).as_str(),
                           space.int_w(w_maxsplit))

def str_replace__String_String_String_ANY(space, w_self, w_sub, w_by, w_maxsplit=-1):
    input = w_self._value
    sub = w_sub._value
    by = w_by._value
    maxsplit = space.int_w(w_maxsplit)
    return _string_replace(space, input, sub, by, maxsplit)

def _strip(space, w_self, w_chars, left, right):
    "internal function called by str_xstrip methods"
    u_self = w_self._value
    u_chars = space.bufferstr_w(w_chars)

    lpos = 0
    rpos = len(u_self)

    if left:
        #print "while %d < %d and -%s- in -%s-:"%(lpos, rpos, u_self[lpos],w_chars)
        while lpos < rpos and u_self[lpos] in u_chars:
            lpos += 1

    if right:
        while rpos > lpos and u_self[rpos - 1] in u_chars:
            rpos -= 1

    assert rpos >= lpos    # annotator hint, don't remove
    return sliced(space, u_self, lpos, rpos, w_self)

def _strip_none(space, w_self, left, right):
    "internal function called by str_xstrip methods"
    u_self = w_self._value

    lpos = 0
    rpos = len(u_self)

    if left:
        #print "while %d < %d and -%s- in -%s-:"%(lpos, rpos, u_self[lpos],w_chars)
        while lpos < rpos and u_self[lpos].isspace():
           lpos += 1

    if right:
        while rpos > lpos and u_self[rpos - 1].isspace():
           rpos -= 1

    assert rpos >= lpos    # annotator hint, don't remove
    return sliced(space, u_self, lpos, rpos, w_self)

def str_strip__String_ANY(space, w_self, w_chars):
    return _strip(space, w_self, w_chars, left=1, right=1)

def str_strip__String_None(space, w_self, w_chars):
    return _strip_none(space, w_self, left=1, right=1)

def str_rstrip__String_ANY(space, w_self, w_chars):
    return _strip(space, w_self, w_chars, left=0, right=1)

def str_rstrip__String_None(space, w_self, w_chars):
    return _strip_none(space, w_self, left=0, right=1)


def str_lstrip__String_ANY(space, w_self, w_chars):
    return _strip(space, w_self, w_chars, left=1, right=0)

def str_lstrip__String_None(space, w_self, w_chars):
    return _strip_none(space, w_self, left=1, right=0)



def str_center__String_ANY_ANY(space, w_self, w_arg, w_fillchar):
    u_self = w_self._value
    u_arg  = space.int_w(w_arg)
    fillchar = space.bytes_w(w_fillchar)
    if len(fillchar) != 1:
        raise OperationError(space.w_TypeError,
            space.wrap("center() argument 2 must be a single character"))

    d = u_arg - len(u_self)
    if d>0:
        offset = d//2 + (d & u_arg & 1)
        fillchar = fillchar[0]    # annotator hint: it's a single character
        u_centered = offset * fillchar + u_self + (d - offset) * fillchar
    else:
        u_centered = u_self

    return wrapstr(space, u_centered)

def str_count__String_String_ANY_ANY(space, w_self, w_arg, w_start, w_end):
    u_self, u_start, u_end = _convert_idx_params(space, w_self, w_start, w_end)
    return wrapint(space, u_self.count(w_arg._value, u_start, u_end))

def str_endswith__String_ANY_ANY_ANY(space, w_self, w_suffix, w_start, w_end):
    (u_self, start, end) = _convert_idx_params(space, w_self, w_start,
                                               w_end, True)
    return space.newbool(stringendswith(u_self, space.bufferstr_w(w_suffix),
                                           start, end))

def str_endswith__String_String_ANY_ANY(space, w_self, w_suffix, w_start, w_end):
    (u_self, start, end) = _convert_idx_params(space, w_self, w_start,
                                               w_end, True)
    return space.newbool(stringendswith(u_self, w_suffix._value, start, end))

def str_endswith__String_Tuple_ANY_ANY(space, w_self, w_suffixes, w_start, w_end):
    (u_self, start, end) = _convert_idx_params(space, w_self, w_start,
                                               w_end, True)
    for w_suffix in space.fixedview(w_suffixes):
        suffix = space.bufferstr_w(w_suffix)
        if stringendswith(u_self, suffix, start, end):
            return space.w_True
    return space.w_False

def str_startswith__String_ANY_ANY_ANY(space, w_self, w_prefix, w_start, w_end):
    (u_self, start, end) = _convert_idx_params(space, w_self, w_start,
                                               w_end, True)
    return space.newbool(stringstartswith(u_self, space.bufferstr_w(w_prefix),
                                          start, end))

def str_startswith__String_String_ANY_ANY(space, w_self, w_prefix, w_start, w_end):
    (u_self, start, end) = _convert_idx_params(space, w_self, w_start,
                                               w_end, True)
    return space.newbool(stringstartswith(u_self, w_prefix._value, start, end))

def str_startswith__String_Tuple_ANY_ANY(space, w_self, w_prefixes, w_start, w_end):
    (u_self, start, end) = _convert_idx_params(space, w_self,
                                               w_start, w_end, True)
    for w_prefix in space.fixedview(w_prefixes):
        prefix = space.bufferstr_w(w_prefix)
        if stringstartswith(u_self, prefix, start, end):
            return space.w_True
    return space.w_False

def _tabindent(u_token, u_tabsize):
    "calculates distance behind the token to the next tabstop"

    if u_tabsize <= 0:
        return u_tabsize

    distance = u_tabsize
    if u_token:
        distance = 0
        offset = len(u_token)

        while 1:
            #no sophisticated linebreak support now, '\r' just for passing adapted CPython test
            if u_token[offset-1] == "\n" or u_token[offset-1] == "\r":
                break;
            distance += 1
            offset -= 1
            if offset == 0:
                break

        #the same like distance = len(u_token) - (offset + 1)
        #print '<offset:%d distance:%d tabsize:%d token:%s>' % (offset, distance, u_tabsize, u_token)
        distance = (u_tabsize-distance) % u_tabsize
        if distance == 0:
            distance=u_tabsize

    return distance


def str_expandtabs__String_ANY(space, w_self, w_tabsize):
    u_self = w_self._value
    u_tabsize = space.int_w(w_tabsize)

    u_expanded = ""
    if u_self:
        split = u_self.split("\t")
        try:
            ovfcheck(len(split) * u_tabsize)
        except OverflowError:
            raise OperationError(space.w_OverflowError,
                space.wrap("new string is too long")
            )
        u_expanded = oldtoken = split.pop(0)

        for token in split:
            #print  "%d#%d -%s-" % (_tabindent(oldtoken,u_tabsize), u_tabsize, token)
            u_expanded += " " * _tabindent(oldtoken,u_tabsize) + token
            oldtoken = token

    return wrapstr(space, u_expanded)


def str_splitlines__String_ANY(space, w_self, w_keepends):
    u_keepends  = space.int_w(w_keepends)  # truth value, but type checked
    data = w_self._value
    selflen = len(data)
    strs_w = []
    i = j = 0
    while i < selflen:
        # Find a line and append it
        while i < selflen and data[i] != '\n' and data[i] != '\r':
            i += 1
        # Skip the line break reading CRLF as one line break
        eol = i
        i += 1
        if i < selflen and data[i-1] == '\r' and data[i] == '\n':
            i += 1
        if u_keepends:
            eol = i
        strs_w.append(sliced(space, data, j, eol, w_self))
        j = i

    if j < selflen:
        strs_w.append(sliced(space, data, j, len(data), w_self))
    return space.newlist(strs_w)

def str_zfill__String_ANY(space, w_self, w_width):
    input = w_self._value
    width = space.int_w(w_width)

    num_zeros = width - len(input)
    if num_zeros <= 0:
        # cannot return w_self, in case it is a subclass of str
        return space.wrapbytes(input)

    builder = StringBuilder(width)
    if len(input) > 0 and (input[0] == '+' or input[0] == '-'):
        builder.append(input[0])
        start = 1
    else:
        start = 0

    builder.append_multiple_char('0', num_zeros)
    builder.append_slice(input, start, len(input))
    return space.wrapbytes(builder.build())


def hash__String(space, w_str):
    s = w_str._value
    x = compute_hash(s)
    return wrapint(space, x)

def lt__String_String(space, w_str1, w_str2):
    s1 = w_str1._value
    s2 = w_str2._value
    if s1 < s2:
        return space.w_True
    else:
        return space.w_False

def le__String_String(space, w_str1, w_str2):
    s1 = w_str1._value
    s2 = w_str2._value
    if s1 <= s2:
        return space.w_True
    else:
        return space.w_False

def eq__String_String(space, w_str1, w_str2):
    s1 = w_str1._value
    s2 = w_str2._value
    if s1 == s2:
        return space.w_True
    else:
        return space.w_False

def ne__String_String(space, w_str1, w_str2):
    s1 = w_str1._value
    s2 = w_str2._value
    if s1 != s2:
        return space.w_True
    else:
        return space.w_False

def gt__String_String(space, w_str1, w_str2):
    s1 = w_str1._value
    s2 = w_str2._value
    if s1 > s2:
        return space.w_True
    else:
        return space.w_False

def ge__String_String(space, w_str1, w_str2):
    s1 = w_str1._value
    s2 = w_str2._value
    if s1 >= s2:
        return space.w_True
    else:
        return space.w_False

def getitem__String_ANY(space, w_str, w_index):
    ival = space.getindex_w(w_index, space.w_IndexError, "string index")
    str = w_str._value
    slen = len(str)
    if ival < 0:
        ival += slen
    if ival < 0 or ival >= slen:
        raise OperationError(space.w_IndexError,
                             space.wrap("string index out of range"))
    return space.wrap(ord(str[ival]))

def getitem__String_Slice(space, w_str, w_slice):
    w = space.wrap
    s = w_str._value
    length = len(s)
    start, stop, step, sl = w_slice.indices4(space, length)
    if sl == 0:
        return W_StringObject.EMPTY
    elif step == 1:
        assert start >= 0 and stop >= 0
        return sliced(space, s, start, stop, w_str)
    else:
        str = "".join([s[start + i*step] for i in range(sl)])
    return wrapstr(space, str)

def mul_string_times(space, w_str, w_times):
    try:
        mul = space.getindex_w(w_times, space.w_OverflowError)
    except OperationError, e:
        if e.match(space, space.w_TypeError):
            raise FailedToImplement
        raise
    if mul <= 0:
        return W_StringObject.EMPTY
    input = w_str._value
    if len(input) == 1:
        s = input[0] * mul
    else:
        s = input * mul
    # xxx support again space.config.objspace.std.withstrjoin?
    return W_StringObject(s)

def mul__String_ANY(space, w_str, w_times):
    return mul_string_times(space, w_str, w_times)

def mul__ANY_String(space, w_times, w_str):
    return mul_string_times(space, w_str, w_times)

def add__String_String(space, w_left, w_right):
    right = w_right._value
    left = w_left._value
    return joined2(space, left, right)

def len__String(space, w_str):
    return space.wrap(len(w_str._value))

def str__String(space, w_str):
    if space.sys.get_flag('bytes_warning'):
        space.warn("str() on a bytes instance", space.w_BytesWarning)
    return repr__String(space, w_str)

def ord__String(space, w_str):
    u_str = w_str._value
    if len(u_str) != 1:
        raise operationerrfmt(
            space.w_TypeError,
            "ord() expected a character, but string "
            "of length %d found", len(u_str))
    return space.wrap(ord(u_str[0]))

def getnewargs__String(space, w_str):
    return space.newtuple([wrapstr(space, w_str._value)])

def repr__String(space, w_str):
    return space.wrap(string_escape_encode(w_str._value, True))

def string_escape_encode(s, quotes):
    buf = StringBuilder(len(s) + 3 if quotes else 0)

    quote = "'"
    if quotes:
        if quote in s and '"' not in s:
            quote = '"'
            buf.append('b"')
        else:
            buf.append("b'")

    startslice = 0

    for i in range(len(s)):
        c = s[i]
        use_bs_char = False # character quoted by backspace

        if c == '\\' or c == quote:
            bs_char = c
            use_bs_char = True
        elif c == '\t':
            bs_char = 't'
            use_bs_char = True
        elif c == '\r':
            bs_char = 'r'
            use_bs_char = True
        elif c == '\n':
            bs_char = 'n'
            use_bs_char = True
        elif not '\x20' <= c < '\x7f':
            n = ord(c)
            if i != startslice:
                buf.append_slice(s, startslice, i)
            startslice = i + 1
            buf.append('\\x')
            buf.append("0123456789abcdef"[n>>4])
            buf.append("0123456789abcdef"[n&0xF])

        if use_bs_char:
            if i != startslice:
                buf.append_slice(s, startslice, i)
            startslice = i + 1
            buf.append('\\')
            buf.append(bs_char)

    if len(s) != startslice:
        buf.append_slice(s, startslice, len(s))

    if quotes:
        buf.append(quote)

    return buf.build()


DEFAULT_NOOP_TABLE = ''.join([chr(i) for i in range(256)])

def str_translate__String_ANY_ANY(space, w_string, w_table, w_deletechars=''):
    """charfilter - unicode handling is not implemented

    Return a copy of the string where all characters occurring
    in the optional argument deletechars are removed, and the
    remaining characters have been mapped through the given translation table,
    which must be a string of length 256"""

    if space.is_w(w_table, space.w_None):
        table = DEFAULT_NOOP_TABLE
    else:
        table = space.bufferstr_w(w_table)
        if len(table) != 256:
            raise OperationError(
                space.w_ValueError,
                space.wrap("translation table must be 256 characters long"))

    string = w_string._value
    deletechars = space.bytes_w(w_deletechars)
    if len(deletechars) == 0:
        buf = StringBuilder(len(string))
        for char in string:
            buf.append(table[ord(char)])
    else:
        buf = StringBuilder()
        deletion_table = [False] * 256
        for c in deletechars:
            deletion_table[ord(c)] = True
        for char in string:
            if not deletion_table[ord(char)]:
                buf.append(table[ord(char)])
    return W_StringObject(buf.build())

def str_decode__String_ANY_ANY(space, w_string, w_encoding=None, w_errors=None):
    from pypy.objspace.std.unicodetype import _get_encoding_and_errors, \
        decode_object
    encoding, errors = _get_encoding_and_errors(space, w_encoding, w_errors)
    return decode_object(space, w_string, encoding, errors)

def buffer__String(space, w_string):
    return space.wrap(StringBuffer(w_string._value))

# register all methods
from pypy.objspace.std import stringtype
register_all(vars(), stringtype)<|MERGE_RESOLUTION|>--- conflicted
+++ resolved
@@ -33,13 +33,8 @@
 
     def immutable_unique_id(self, space):
         if self.user_overridden_class:
-<<<<<<< HEAD
-            return W_Object.unique_id(self, space)
+            return None
         return space.wrap(compute_unique_id(space.bytes_w(self)))
-=======
-            return None
-        return space.wrap(compute_unique_id(space.str_w(self)))
->>>>>>> 10dfa7f9
 
 
 class W_StringObject(W_AbstractStringObject):
@@ -583,21 +578,7 @@
             builder.append(by)
         builder.append_slice(input, start, len(input))
 
-<<<<<<< HEAD
-    try:
-        # XXX conservative estimate. If your strings are that close
-        # to overflowing, bad luck.
-        one = ovfcheck(len(substrings_w) * len(by))
-        ovfcheck(one + len(input))
-    except OverflowError:
-        raise OperationError(
-            space.w_OverflowError,
-            space.wrap("replace string is too long"))
-
-    return space.wrapbytes(by.join(substrings_w))
-=======
-    return space.wrap(builder.build())
->>>>>>> 10dfa7f9
+    return space.wrapbytes(builder.build())
 
 
 def str_replace__String_ANY_ANY_ANY(space, w_self, w_sub, w_by, w_maxsplit):
