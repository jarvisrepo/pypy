--- conflicted
+++ resolved
@@ -11,12 +11,7 @@
 from pypy.objspace.std.register_all import register_all
 from pypy.objspace.std.sliceobject import W_SliceObject
 from pypy.objspace.std.stringtype import (
-<<<<<<< HEAD
     joined2, sliced, stringendswith, stringstartswith, wrapstr)
-from pypy.objspace.std.tupleobject import W_TupleObject
-=======
-    joined2, sliced, stringendswith, stringstartswith, wrapchar, wrapstr)
->>>>>>> 723cd015
 from rpython.rlib import jit
 from rpython.rlib.objectmodel import (
     compute_hash, compute_unique_id, specialize)
