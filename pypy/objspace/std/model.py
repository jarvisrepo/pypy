"""
The full list of which Python types and which implementation we want
to provide in this version of PyPy, along with conversion rules.
"""

from pypy.objspace.std.multimethod import MultiMethodTable, FailedToImplement
from pypy.interpreter.baseobjspace import W_Root, ObjSpace
import pypy.interpreter.pycode
import pypy.interpreter.special

_registered_implementations = set()
def registerimplementation(implcls):
    """Hint to objspace.std.model to register the implementation class."""
    assert issubclass(implcls, W_Object)
    _registered_implementations.add(implcls)

option_to_typename = {
    "withsmalltuple" : ["smalltupleobject.W_SmallTupleObject"],
    "withsmallint"   : ["smallintobject.W_SmallIntObject"],
    "withsmalllong"  : ["smalllongobject.W_SmallLongObject"],
    "withstrslice"   : ["strsliceobject.W_StringSliceObject"],
    "withstrjoin"    : ["strjoinobject.W_StringJoinObject"],
    "withstrbuf"     : ["strbufobject.W_StringBufferObject"],
    "withrope"       : ["ropeobject.W_RopeObject",
                        "ropeobject.W_RopeIterObject"],
    "withropeunicode": ["ropeunicodeobject.W_RopeUnicodeObject",
                        "ropeunicodeobject.W_RopeUnicodeIterObject"],
    "withtproxy" : ["proxyobject.W_TransparentList",
                    "proxyobject.W_TransparentDict"],
}

IDTAG_INT     = 1
IDTAG_LONG    = 3
IDTAG_FLOAT   = 5
IDTAG_COMPLEX = 7

class StdTypeModel:

    def __init__(self, config):
        """NOT_RPYTHON: inititialization only"""
        self.config = config
        # All the Python types that we want to provide in this StdObjSpace
        class result:
            from pypy.objspace.std.objecttype import object_typedef
            from pypy.objspace.std.booltype   import bool_typedef
            from pypy.objspace.std.inttype    import int_typedef
            from pypy.objspace.std.floattype  import float_typedef
            from pypy.objspace.std.complextype  import complex_typedef
            from pypy.objspace.std.settype import set_typedef
            from pypy.objspace.std.frozensettype import frozenset_typedef
            from pypy.objspace.std.tupletype  import tuple_typedef
            from pypy.objspace.std.listtype   import list_typedef
            from pypy.objspace.std.dicttype   import dict_typedef
            from pypy.objspace.std.stringtype import str_typedef
            from pypy.objspace.std.bytearraytype import bytearray_typedef
            from pypy.objspace.std.typetype   import type_typedef
            from pypy.objspace.std.slicetype  import slice_typedef
            from pypy.objspace.std.longtype   import long_typedef
            from pypy.objspace.std.unicodetype import unicode_typedef
            from pypy.objspace.std.nonetype import none_typedef
            from pypy.objspace.std.itertype import iter_typedef
        self.pythontypes = [value for key, value in result.__dict__.items()
                            if not key.startswith('_')]   # don't look

        # The object implementations that we want to 'link' into PyPy must be
        # imported here.  This registers them into the multimethod tables,
        # *before* the type objects are built from these multimethod tables.
        from pypy.objspace.std import objectobject
        from pypy.objspace.std import boolobject
        from pypy.objspace.std import intobject
        from pypy.objspace.std import floatobject
        from pypy.objspace.std import complexobject
        from pypy.objspace.std import setobject
        from pypy.objspace.std import tupleobject
        from pypy.objspace.std import listobject
        from pypy.objspace.std import dictmultiobject
        from pypy.objspace.std import stringobject
        from pypy.objspace.std import bytearrayobject
        from pypy.objspace.std import typeobject
        from pypy.objspace.std import sliceobject
        from pypy.objspace.std import longobject
        from pypy.objspace.std import noneobject
        from pypy.objspace.std import iterobject
        from pypy.objspace.std import unicodeobject
        from pypy.objspace.std import dictproxyobject
        from pypy.objspace.std import proxyobject
        from pypy.objspace.std import fake
        import pypy.objspace.std.default # register a few catch-all multimethods

        import pypy.objspace.std.marshal_impl # install marshal multimethods
        if config.objspace.usemodules.array:
            import pypy.module.array

        # the set of implementation types
        self.typeorder = {
            objectobject.W_ObjectObject: [],
            boolobject.W_BoolObject: [],
            intobject.W_IntObject: [],
            floatobject.W_FloatObject: [],
            tupleobject.W_TupleObject: [],
            listobject.W_ListObject: [],
            dictmultiobject.W_DictMultiObject: [],
            dictmultiobject.W_DictMultiIterObject: [],
            stringobject.W_StringObject: [],
            bytearrayobject.W_BytearrayObject: [],
            typeobject.W_TypeObject: [],
            sliceobject.W_SliceObject: [],
            longobject.W_LongObject: [],
            noneobject.W_NoneObject: [],
            complexobject.W_ComplexObject: [],
            setobject.W_BaseSetObject: [],
            setobject.W_SetObject: [],
            setobject.W_FrozensetObject: [],
            setobject.W_SetIterObject: [],
            iterobject.W_SeqIterObject: [],
            iterobject.W_FastListIterObject: [],
            iterobject.W_FastTupleIterObject: [],
            iterobject.W_ReverseSeqIterObject: [],
            unicodeobject.W_UnicodeObject: [],
            dictmultiobject.W_DictViewKeysObject: [],
            dictmultiobject.W_DictViewItemsObject: [],
            dictmultiobject.W_DictViewValuesObject: [],
            pypy.interpreter.pycode.PyCode: [],
            pypy.interpreter.special.Ellipsis: [],
            }

        self.imported_but_not_registered = {
            dictmultiobject.W_DictMultiObject: True, # XXXXXX
            dictmultiobject.W_DictMultiIterObject: True,
            listobject.W_ListObject: True,
            stringobject.W_StringObject: True,
            tupleobject.W_TupleObject: True,
        }
        for option, value in config.objspace.std:
            if option.startswith("with") and option in option_to_typename:
                for classname in option_to_typename[option]:
                    modname = classname[:classname.index('.')]
                    classname = classname[classname.index('.')+1:]
                    d = {}
                    exec "from pypy.objspace.std.%s import %s" % (
                        modname, classname) in d
                    implcls = d[classname]
                    if value:
                        self.typeorder[implcls] = []
                    else:
                        self.imported_but_not_registered[implcls] = True

        if config.objspace.std.withrope:
            del self.typeorder[stringobject.W_StringObject]

        # check if we missed implementations
        for implcls in _registered_implementations:
            if hasattr(implcls, 'register'):
                implcls.register(self.typeorder)
            assert (implcls in self.typeorder or
                    implcls in self.imported_but_not_registered), (
                "please add %r in StdTypeModel.typeorder" % (implcls,))


        for type in self.typeorder:
            self.typeorder[type].append((type, None))

        # register the order in which types are converted into each others
        # when trying to dispatch multimethods.
        # XXX build these lists a bit more automatically later

        if config.objspace.std.withsmallint:
            from pypy.objspace.std import smallintobject
            self.typeorder[boolobject.W_BoolObject] += [
                (smallintobject.W_SmallIntObject, boolobject.delegate_Bool2SmallInt),
                ]
            self.typeorder[smallintobject.W_SmallIntObject] += [
                (intobject.W_IntObject, smallintobject.delegate_SmallInt2Int),
                (floatobject.W_FloatObject, smallintobject.delegate_SmallInt2Float),
                (longobject.W_LongObject, smallintobject.delegate_SmallInt2Long),
                (complexobject.W_ComplexObject, smallintobject.delegate_SmallInt2Complex),
                ]

        self.typeorder[boolobject.W_BoolObject] += [
            (intobject.W_IntObject,     boolobject.delegate_Bool2IntObject),
            (floatobject.W_FloatObject, floatobject.delegate_Bool2Float),
            (longobject.W_LongObject,   longobject.delegate_Bool2Long),
            (complexobject.W_ComplexObject, complexobject.delegate_Bool2Complex),
            ]
        self.typeorder[intobject.W_IntObject] += [
            (floatobject.W_FloatObject, floatobject.delegate_Int2Float),
            (longobject.W_LongObject,   longobject.delegate_Int2Long),
            (complexobject.W_ComplexObject, complexobject.delegate_Int2Complex),
            ]
        if config.objspace.std.withsmalllong:
            from pypy.objspace.std import smalllongobject
            self.typeorder[boolobject.W_BoolObject] += [
                (smalllongobject.W_SmallLongObject, smalllongobject.delegate_Bool2SmallLong),
                ]
            self.typeorder[intobject.W_IntObject] += [
                (smalllongobject.W_SmallLongObject, smalllongobject.delegate_Int2SmallLong),
                ]
            self.typeorder[smalllongobject.W_SmallLongObject] += [
                (longobject.W_LongObject, smalllongobject.delegate_SmallLong2Long),
                (floatobject.W_FloatObject, smalllongobject.delegate_SmallLong2Float),
                (complexobject.W_ComplexObject, smalllongobject.delegate_SmallLong2Complex),
                ]
        self.typeorder[longobject.W_LongObject] += [
            (floatobject.W_FloatObject, floatobject.delegate_Long2Float),
            (complexobject.W_ComplexObject,
                    complexobject.delegate_Long2Complex),
            ]
        self.typeorder[floatobject.W_FloatObject] += [
            (complexobject.W_ComplexObject,
                    complexobject.delegate_Float2Complex),
            ]
        self.typeorder[setobject.W_SetObject] += [
            (setobject.W_BaseSetObject, None)
            ]
        self.typeorder[setobject.W_FrozensetObject] += [
            (setobject.W_BaseSetObject, None)
            ]
        if config.objspace.std.withstrslice:
            from pypy.objspace.std import strsliceobject
            self.typeorder[strsliceobject.W_StringSliceObject] += [
                (stringobject.W_StringObject,
                                       strsliceobject.delegate_slice2str),
                ]
        if config.objspace.std.withstrjoin:
            from pypy.objspace.std import strjoinobject
            self.typeorder[strjoinobject.W_StringJoinObject] += [
                (stringobject.W_StringObject,
                                       strjoinobject.delegate_join2str),
                ]
        elif config.objspace.std.withstrbuf:
            from pypy.objspace.std import strbufobject
            self.typeorder[strbufobject.W_StringBufferObject] += [
                (stringobject.W_StringObject,
                                       strbufobject.delegate_buf2str),
<<<<<<< HEAD
=======
                (unicodeobject.W_UnicodeObject,
                                       strbufobject.delegate_buf2unicode)
>>>>>>> 15a378e6
                ]
        if config.objspace.std.withsmalltuple:
            from pypy.objspace.std import smalltupleobject
            self.typeorder[smalltupleobject.W_SmallTupleObject] += [
                (tupleobject.W_TupleObject, smalltupleobject.delegate_SmallTuple2Tuple)]

        # put W_Root everywhere
        self.typeorder[W_Root] = []
        for type in self.typeorder:
            from pypy.objspace.std import stdtypedef
            if type is not W_Root and isinstance(type.typedef, stdtypedef.StdTypeDef):
                self.typeorder[type].append((type.typedef.any, None))
            self.typeorder[type].append((W_Root, None))

        self._typeorder_with_empty_usersubcls = None

        # ____________________________________________________________
        # Prebuilt common integer values

        if config.objspace.std.withprebuiltint:
            intobject.W_IntObject.PREBUILT = []
            for i in range(config.objspace.std.prebuiltintfrom,
                           config.objspace.std.prebuiltintto):
                intobject.W_IntObject.PREBUILT.append(intobject.W_IntObject(i))
            del i
        else:
            intobject.W_IntObject.PREBUILT = None

        # ____________________________________________________________

    def get_typeorder_with_empty_usersubcls(self):
        if self._typeorder_with_empty_usersubcls is None:
            from pypy.interpreter.typedef import enum_interplevel_subclasses
            from pypy.objspace.std import stdtypedef
            result = self.typeorder.copy()
            for cls in self.typeorder:
                if (hasattr(cls, 'typedef') and cls.typedef is not None and
                    cls.typedef.acceptable_as_base_class):
                    subclslist = enum_interplevel_subclasses(self.config, cls)
                    for subcls in subclslist:
                        if cls in subcls.__bases__:   # only direct subclasses
                            # for user subclasses we only accept "generic"
                            # matches: "typedef.any" is the applevel-type-based
                            # matching, and "W_Root" is ANY.
                            matches = []
                            if isinstance(cls.typedef, stdtypedef.StdTypeDef):
                                matches.append((cls.typedef.any, None))
                            matches.append((W_Root, None))
                            result[subcls] = matches
            self._typeorder_with_empty_usersubcls = result
        return self._typeorder_with_empty_usersubcls

def _op_negated(function):
    def op(space, w_1, w_2):
        return space.not_(function(space, w_1, w_2))
    return op

def _op_swapped(function):
    def op(space, w_1, w_2):
        return function(space, w_2, w_1)
    return op

def _op_swapped_negated(function):
    def op(space, w_1, w_2):
        return space.not_(function(space, w_2, w_1))
    return op

OPERATORS = ['lt', 'le', 'eq', 'ne', 'gt', 'ge']
OP_CORRESPONDANCES = [
    ('eq', 'ne', _op_negated),
    ('lt', 'gt', _op_swapped),
    ('le', 'ge', _op_swapped),
    ('lt', 'ge', _op_negated),
    ('le', 'gt', _op_negated),
    ('lt', 'le', _op_swapped_negated),
    ('gt', 'ge', _op_swapped_negated),
    ]
for op1, op2, value in OP_CORRESPONDANCES[:]:
    i = OP_CORRESPONDANCES.index((op1, op2, value))
    OP_CORRESPONDANCES.insert(i+1, (op2, op1, value))

def add_extra_comparisons():
    """
    Add the missing comparison operators if they were not explicitly
    defined:  eq <-> ne  and  lt <-> le <-> gt <-> ge.
    We try to add them in the order defined by the OP_CORRESPONDANCES
    table, thus favouring swapping the arguments over negating the result.
    """
    originalentries = {}
    for op in OPERATORS:
        originalentries[op] = getattr(MM, op).signatures()

    for op1, op2, correspondance in OP_CORRESPONDANCES:
        mirrorfunc = getattr(MM, op2)
        for types in originalentries[op1]:
            t1, t2 = types
            if t1 is t2:
                if not mirrorfunc.has_signature(types):
                    functions = getattr(MM, op1).getfunctions(types)
                    assert len(functions) == 1, ('Automatic'
                            ' registration of comparison functions'
                            ' only work when there is a single method for'
                            ' the operation.')
                    mirrorfunc.register(correspondance(functions[0]), *types)


# ____________________________________________________________

W_ANY = W_Root

class W_Object(W_Root):
    "Parent base class for wrapped objects provided by the StdObjSpace."
    # Note that not all wrapped objects in the interpreter inherit from
    # W_Object.  (They inherit from W_Root.)
    __slots__ = ()

    def __repr__(self):
        s = '%s(%s)' % (self.__class__.__name__, getattr(self, 'name', ''))
        w_cls = getattr(self, 'w__class__', None)
        if w_cls is not None and w_cls is not self:
            s += ' instance of %s' % self.w__class__
        return '<%s>' % s

    def unwrap(w_self, space):
        raise UnwrapError, 'cannot unwrap %r' % (w_self,)

class UnwrapError(Exception):
    pass


class StdObjSpaceMultiMethod(MultiMethodTable):

    def __init__(self, operatorsymbol, arity, specialnames=None, **extras):
        """NOT_RPYTHON: cannot create new multimethods dynamically.
        """
        MultiMethodTable.__init__(self, arity, W_ANY,
                                  argnames_before = ['space'])
        self.operatorsymbol = operatorsymbol
        if specialnames is None:
            specialnames = [operatorsymbol]
        assert isinstance(specialnames, list)
        self.specialnames = specialnames  # e.g. ['__xxx__', '__rxxx__']
        self.extras = extras
        # transform  '+'  =>  'add'  etc.
        for line in ObjSpace.MethodTable:
            realname, symbolname = line[:2]
            if symbolname == operatorsymbol:
                self.name = realname
                break
        else:
            self.name = operatorsymbol

        if extras.get('general__args__', False):
            self.argnames_after = ['__args__']
        if extras.get('varargs_w', False):
            self.argnames_after = ['args_w']
        self.argnames_after += extras.get('extra_args', [])

    def install_not_sliced(self, typeorder, baked_perform_call=True):
        return self.install(prefix = '__mm_' + self.name,
                list_of_typeorders = [typeorder]*self.arity,
                baked_perform_call=baked_perform_call)

    def merge_with(self, other):
        # Make a new 'merged' multimethod including the union of the two
        # tables.  In case of conflict, pick the entry from 'self'.
        if self.arity != other.arity:
            return self      # XXX that's the case of '**'
        operatorsymbol = '%s_merge_%s' % (self.name, other.name)
        assert self.extras == other.extras
        mm = StdObjSpaceMultiMethod(operatorsymbol, self.arity, **self.extras)
        #
        def merge(node1, node2):
            assert type(node1) is type(node2)
            if isinstance(node1, dict):
                d = node1.copy()
                d.update(node2)
                for key in node1:
                    if key in node2:
                        d[key] = merge(node1[key], node2[key])
                return d
            else:
                assert isinstance(node1, list)
                assert node1
                return node1     # pick the entry from 'self'
        #
        mm.dispatch_tree = merge(self.dispatch_tree, other.dispatch_tree)
        return mm

NOT_MULTIMETHODS = dict.fromkeys(
    ['delattr', 'delete', 'get', 'id', 'inplace_div', 'inplace_floordiv',
     'inplace_lshift', 'inplace_mod', 'inplace_pow', 'inplace_rshift',
     'inplace_truediv', 'is_', 'set', 'setattr', 'type', 'userdel',
     'isinstance', 'issubtype'])
# XXX should we just remove those from the method table or we're happy
#     with just not having multimethods?

class MM:
    """StdObjSpace multimethods"""

    call    = StdObjSpaceMultiMethod('call', 1, ['__call__'],
                                     general__args__=True)
    init    = StdObjSpaceMultiMethod('__init__', 1, general__args__=True)
    getnewargs = StdObjSpaceMultiMethod('__getnewargs__', 1)
    # special visible multimethods
    float_w = StdObjSpaceMultiMethod('float_w', 1, [])   # returns an unwrapped float
    # NOTE: when adding more sometype_w() methods, you need to write a
    # stub in default.py to raise a space.w_TypeError
    marshal_w = StdObjSpaceMultiMethod('marshal_w', 1, [], extra_args=['marshaller'])

    # add all regular multimethods here
    for _name, _symbol, _arity, _specialnames in ObjSpace.MethodTable:
        if _name not in locals() or _name in NOT_MULTIMETHODS:
            mm = StdObjSpaceMultiMethod(_symbol, _arity, _specialnames)
            locals()[_name] = mm
            del mm

    pow.extras['defaults'] = (None,)
<|MERGE_RESOLUTION|>--- conflicted
+++ resolved
@@ -232,11 +232,6 @@
             self.typeorder[strbufobject.W_StringBufferObject] += [
                 (stringobject.W_StringObject,
                                        strbufobject.delegate_buf2str),
-<<<<<<< HEAD
-=======
-                (unicodeobject.W_UnicodeObject,
-                                       strbufobject.delegate_buf2unicode)
->>>>>>> 15a378e6
                 ]
         if config.objspace.std.withsmalltuple:
             from pypy.objspace.std import smalltupleobject
