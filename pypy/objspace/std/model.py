"""
The full list of which Python types and which implementation we want
to provide in this version of PyPy, along with conversion rules.
"""

from pypy.objspace.std.multimethod import MultiMethodTable, FailedToImplement
from pypy.interpreter.baseobjspace import W_Root, ObjSpace
import pypy.interpreter.pycode
import pypy.interpreter.special

_registered_implementations = set()
def registerimplementation(implcls):
    """Hint to objspace.std.model to register the implementation class."""
    assert issubclass(implcls, W_Object)
    _registered_implementations.add(implcls)

option_to_typename = {
    "withspecialisedtuple" : ["specialisedtupleobject.W_SpecialisedTupleObject"],
    "withsmalltuple" : ["smalltupleobject.W_SmallTupleObject"],
    "withsmalllong"  : ["smalllongobject.W_SmallLongObject"],
    "withstrbuf"     : ["strbufobject.W_StringBufferObject"],
}

IDTAG_INT     = 1
IDTAG_LONG    = 3
IDTAG_FLOAT   = 5
IDTAG_COMPLEX = 7

class StdTypeModel:

    def __init__(self, config):
        """NOT_RPYTHON: inititialization only"""
        self.config = config
        # All the Python types that we want to provide in this StdObjSpace
        class result:
            from pypy.objspace.std.objecttype import object_typedef
            from pypy.objspace.std.booltype   import bool_typedef
            from pypy.objspace.std.inttype    import int_typedef
            from pypy.objspace.std.floattype  import float_typedef
            from pypy.objspace.std.complextype  import complex_typedef
            from pypy.objspace.std.settype import set_typedef
            from pypy.objspace.std.frozensettype import frozenset_typedef
            from pypy.objspace.std.tupletype  import tuple_typedef
            from pypy.objspace.std.listobject   import list_typedef
            from pypy.objspace.std.dicttype   import dict_typedef
            from pypy.objspace.std.basestringtype import basestring_typedef
            from pypy.objspace.std.stringtype import str_typedef
            from pypy.objspace.std.bytearraytype import bytearray_typedef
            from pypy.objspace.std.typeobject   import type_typedef
            from pypy.objspace.std.slicetype  import slice_typedef
            from pypy.objspace.std.longtype   import long_typedef
            from pypy.objspace.std.unicodetype import unicode_typedef
            from pypy.objspace.std.nonetype import none_typedef
            from pypy.objspace.std.itertype import iter_typedef
        self.pythontypes = [value for key, value in result.__dict__.items()
                            if not key.startswith('_')]   # don't look

        # The object implementations that we want to 'link' into PyPy must be
        # imported here.  This registers them into the multimethod tables,
        # *before* the type objects are built from these multimethod tables.
        from pypy.objspace.std import objectobject
        from pypy.objspace.std import boolobject
        from pypy.objspace.std import intobject
        from pypy.objspace.std import floatobject
        from pypy.objspace.std import complexobject
        from pypy.objspace.std import setobject
        from pypy.objspace.std import tupleobject
        from pypy.objspace.std import listobject
        from pypy.objspace.std import dictmultiobject
        from pypy.objspace.std import stringobject
        from pypy.objspace.std import bytearrayobject
        from pypy.objspace.std import typeobject
        from pypy.objspace.std import sliceobject
        from pypy.objspace.std import longobject
        from pypy.objspace.std import noneobject
        from pypy.objspace.std import iterobject
        from pypy.objspace.std import unicodeobject
        from pypy.objspace.std import dictproxyobject
        from pypy.objspace.std import proxyobject
        import pypy.objspace.std.default # register a few catch-all multimethods

        import pypy.objspace.std.marshal_impl # install marshal multimethods
        if config.objspace.usemodules.array:
            import pypy.module.array

        # the set of implementation types
        self.typeorder = {
            objectobject.W_ObjectObject: [],
            boolobject.W_BoolObject: [],
            intobject.W_IntObject: [],
            floatobject.W_FloatObject: [],
            tupleobject.W_TupleObject: [],
            listobject.W_ListObject: [],
            dictmultiobject.W_DictMultiObject: [],
            dictmultiobject.W_DictMultiIterKeysObject: [],
            dictmultiobject.W_DictMultiIterValuesObject: [],
            dictmultiobject.W_DictMultiIterItemsObject: [],
            stringobject.W_StringObject: [],
            bytearrayobject.W_BytearrayObject: [],
            typeobject.W_TypeObject: [],
            sliceobject.W_SliceObject: [],
            longobject.W_LongObject: [],
            noneobject.W_NoneObject: [],
            complexobject.W_ComplexObject: [],
            setobject.W_BaseSetObject: [],
            setobject.W_SetObject: [],
            setobject.W_FrozensetObject: [],
            setobject.W_SetIterObject: [],
            iterobject.W_SeqIterObject: [],
            iterobject.W_FastListIterObject: [],
            iterobject.W_FastTupleIterObject: [],
            iterobject.W_ReverseSeqIterObject: [],
            unicodeobject.W_UnicodeObject: [],
            dictmultiobject.W_DictViewKeysObject: [],
            dictmultiobject.W_DictViewItemsObject: [],
            dictmultiobject.W_DictViewValuesObject: [],
            pypy.interpreter.pycode.PyCode: [],
            pypy.interpreter.special.Ellipsis: [],
            }

        self.imported_but_not_registered = {
            dictmultiobject.W_DictMultiObject: True, # XXXXXX
            dictmultiobject.W_DictMultiIterKeysObject: True,
            dictmultiobject.W_DictMultiIterValuesObject: True,
            dictmultiobject.W_DictMultiIterItemsObject: True,
            listobject.W_ListObject: True,
            stringobject.W_StringObject: True,
            tupleobject.W_TupleObject: True,
        }
        for option, value in config.objspace.std:
            if option.startswith("with") and option in option_to_typename:
                for classname in option_to_typename[option]:
                    modname = classname[:classname.index('.')]
                    classname = classname[classname.index('.')+1:]
                    d = {}
                    exec "from pypy.objspace.std.%s import %s" % (
                        modname, classname) in d
                    implcls = d[classname]
                    if value:
                        self.typeorder[implcls] = []
                    else:
                        self.imported_but_not_registered[implcls] = True

        # check if we missed implementations
        for implcls in _registered_implementations:
            if hasattr(implcls, 'register'):
                implcls.register(self.typeorder)
            assert (implcls in self.typeorder or
                    implcls in self.imported_but_not_registered), (
                "please add %r in StdTypeModel.typeorder" % (implcls,))


        for type in self.typeorder:
            self.typeorder[type].append((type, None))

        # register the order in which types are converted into each others
        # when trying to dispatch multimethods.
        # XXX build these lists a bit more automatically later

        if config.objspace.usemodules.micronumpy:
            from pypy.module.micronumpy.stdobjspace import register_delegates
            register_delegates(self.typeorder)

        self.typeorder[boolobject.W_BoolObject] += [
            (intobject.W_IntObject,     boolobject.delegate_Bool2IntObject),
            (floatobject.W_FloatObject, floatobject.delegate_Bool2Float),
            (longobject.W_LongObject,   longobject.delegate_Bool2Long),
            (complexobject.W_ComplexObject, complexobject.delegate_Bool2Complex),
            ]
        self.typeorder[intobject.W_IntObject] += [
            (floatobject.W_FloatObject, floatobject.delegate_Int2Float),
            (longobject.W_LongObject,   longobject.delegate_Int2Long),
            (complexobject.W_ComplexObject, complexobject.delegate_Int2Complex),
            ]
        if config.objspace.std.withsmalllong:
            from pypy.objspace.std import smalllongobject
            self.typeorder[boolobject.W_BoolObject] += [
                (smalllongobject.W_SmallLongObject, smalllongobject.delegate_Bool2SmallLong),
                ]
            self.typeorder[intobject.W_IntObject] += [
                (smalllongobject.W_SmallLongObject, smalllongobject.delegate_Int2SmallLong),
                ]
            self.typeorder[smalllongobject.W_SmallLongObject] += [
                (longobject.W_LongObject, smalllongobject.delegate_SmallLong2Long),
                (floatobject.W_FloatObject, smalllongobject.delegate_SmallLong2Float),
                (complexobject.W_ComplexObject, smalllongobject.delegate_SmallLong2Complex),
                ]
        self.typeorder[longobject.W_LongObject] += [
            (floatobject.W_FloatObject, floatobject.delegate_Long2Float),
            (complexobject.W_ComplexObject,
                    complexobject.delegate_Long2Complex),
            ]
        self.typeorder[floatobject.W_FloatObject] += [
            (complexobject.W_ComplexObject,
                    complexobject.delegate_Float2Complex),
            ]
        self.typeorder[setobject.W_SetObject] += [
            (setobject.W_BaseSetObject, None)
            ]
        self.typeorder[setobject.W_FrozensetObject] += [
            (setobject.W_BaseSetObject, None)
            ]
        self.typeorder[stringobject.W_StringObject] += [
            (unicodeobject.W_UnicodeObject, unicodeobject.delegate_String2Unicode),
            ]
        if config.objspace.std.withstrbuf:
            from pypy.objspace.std import strbufobject
            self.typeorder[strbufobject.W_StringBufferObject] += [
                (stringobject.W_StringObject,
                                       strbufobject.delegate_buf2str),
                (unicodeobject.W_UnicodeObject,
                                       strbufobject.delegate_buf2unicode)
                ]
        if config.objspace.std.withsmalltuple:
            from pypy.objspace.std import smalltupleobject
            self.typeorder[smalltupleobject.W_SmallTupleObject] += [
                (tupleobject.W_TupleObject, smalltupleobject.delegate_SmallTuple2Tuple)]

        if config.objspace.std.withspecialisedtuple:
            from pypy.objspace.std import specialisedtupleobject
            self.typeorder[specialisedtupleobject.W_SpecialisedTupleObject] += [
                (tupleobject.W_TupleObject, specialisedtupleobject.delegate_SpecialisedTuple2Tuple)]

        # put W_Root everywhere
        self.typeorder[W_Root] = []
        for type in self.typeorder:
            from pypy.objspace.std import stdtypedef
            if type is not W_Root and isinstance(type.typedef, stdtypedef.StdTypeDef):
                self.typeorder[type].append((type.typedef.any, None))
            self.typeorder[type].append((W_Root, None))

        self._typeorder_with_empty_usersubcls = None

        # ____________________________________________________________
        # Prebuilt common integer values

        if config.objspace.std.withprebuiltint:
            intobject.W_IntObject.PREBUILT = []
            for i in range(config.objspace.std.prebuiltintfrom,
                           config.objspace.std.prebuiltintto):
                intobject.W_IntObject.PREBUILT.append(intobject.W_IntObject(i))
            del i
        else:
            intobject.W_IntObject.PREBUILT = None

        # ____________________________________________________________

    def get_typeorder_with_empty_usersubcls(self):
        if self._typeorder_with_empty_usersubcls is None:
            from pypy.interpreter.typedef import enum_interplevel_subclasses
            from pypy.objspace.std import stdtypedef
            result = self.typeorder.copy()
            for cls in self.typeorder:
                if (hasattr(cls, 'typedef') and cls.typedef is not None and
                    cls.typedef.acceptable_as_base_class):
                    subclslist = enum_interplevel_subclasses(self.config, cls)
                    for subcls in subclslist:
                        if cls in subcls.__bases__:   # only direct subclasses
                            # for user subclasses we only accept "generic"
                            # matches: "typedef.any" is the applevel-type-based
                            # matching, and "W_Root" is ANY.
                            matches = []
                            if isinstance(cls.typedef, stdtypedef.StdTypeDef):
                                matches.append((cls.typedef.any, None))
                            matches.append((W_Root, None))
                            result[subcls] = matches
            self._typeorder_with_empty_usersubcls = result
        return self._typeorder_with_empty_usersubcls

def _op_negated(function):
    def op(space, w_1, w_2):
        return space.not_(function(space, w_1, w_2))
    return op

def _op_swapped(function):
    def op(space, w_1, w_2):
        return function(space, w_2, w_1)
    return op

def _op_swapped_negated(function):
    def op(space, w_1, w_2):
        return space.not_(function(space, w_2, w_1))
    return op

OPERATORS = ['lt', 'le', 'eq', 'ne', 'gt', 'ge']
OP_CORRESPONDANCES = [
    ('eq', 'ne', _op_negated),
    ('lt', 'gt', _op_swapped),
    ('le', 'ge', _op_swapped),
    ('lt', 'ge', _op_negated),
    ('le', 'gt', _op_negated),
    ('lt', 'le', _op_swapped_negated),
    ('gt', 'ge', _op_swapped_negated),
    ]
for op1, op2, value in OP_CORRESPONDANCES[:]:
    i = OP_CORRESPONDANCES.index((op1, op2, value))
    OP_CORRESPONDANCES.insert(i+1, (op2, op1, value))

def add_extra_comparisons():
    """
    Add the missing comparison operators if they were not explicitly
    defined:  eq <-> ne  and  lt <-> le <-> gt <-> ge.
    We try to add them in the order defined by the OP_CORRESPONDANCES
    table, thus favouring swapping the arguments over negating the result.
    """
    originalentries = {}
    for op in OPERATORS:
        originalentries[op] = getattr(MM, op).signatures()

    for op1, op2, correspondance in OP_CORRESPONDANCES:
        mirrorfunc = getattr(MM, op2)
        for types in originalentries[op1]:
            t1, t2 = types
            if t1 is t2:
                if not mirrorfunc.has_signature(types):
                    functions = getattr(MM, op1).getfunctions(types)
                    assert len(functions) == 1, ('Automatic'
                            ' registration of comparison functions'
                            ' only work when there is a single method for'
                            ' the operation.')
                    mirrorfunc.register(correspondance(functions[0]), *types)


# ____________________________________________________________

W_ANY = W_Root

class W_Object(W_Root):
    "Parent base class for wrapped objects provided by the StdObjSpace."
    # Note that not all wrapped objects in the interpreter inherit from
    # W_Object.  (They inherit from W_Root.)
    _attrs_ = ()

    def __repr__(self):
        name = getattr(self, 'name', '')
        if not isinstance(name, str):
            name = ''
        s = '%s(%s)' % (self.__class__.__name__, name)
        w_cls = getattr(self, 'w__class__', None)
        if w_cls is not None and w_cls is not self:
            s += ' instance of %s' % self.w__class__
        return '<%s>' % s

    def unwrap(w_self, space):
        raise UnwrapError, 'cannot unwrap %r' % (w_self,)

class UnwrapError(Exception):
    pass


class StdObjSpaceMultiMethod(MultiMethodTable):

    def __init__(self, operatorsymbol, arity, specialnames=None, **extras):
        """NOT_RPYTHON: cannot create new multimethods dynamically.
        """
        MultiMethodTable.__init__(self, arity, W_ANY,
                                  argnames_before = ['space'])
        self.operatorsymbol = operatorsymbol
        if specialnames is None:
            specialnames = [operatorsymbol]
        assert isinstance(specialnames, list)
        self.specialnames = specialnames  # e.g. ['__xxx__', '__rxxx__']
        self.extras = extras
        # transform  '+'  =>  'add'  etc.
        for line in ObjSpace.MethodTable:
            realname, symbolname = line[:2]
            if symbolname == operatorsymbol:
                self.name = realname
                break
        else:
            self.name = operatorsymbol

        if extras.get('general__args__', False):
            self.argnames_after = ['__args__']
        if extras.get('varargs_w', False):
            self.argnames_after = ['args_w']
        self.argnames_after += extras.get('extra_args', [])

    def install_not_sliced(self, typeorder, baked_perform_call=True):
        return self.install(prefix = '__mm_' + self.name,
                list_of_typeorders = [typeorder]*self.arity,
                baked_perform_call=baked_perform_call)

    def merge_with(self, other):
        # Make a new 'merged' multimethod including the union of the two
        # tables.  In case of conflict, pick the entry from 'self'.
        if self.arity != other.arity:
            return self      # XXX that's the case of '**'
        operatorsymbol = '%s_merge_%s' % (self.name, other.name)
        assert self.extras == other.extras
        mm = StdObjSpaceMultiMethod(operatorsymbol, self.arity, **self.extras)
        #
        def merge(node1, node2):
            assert type(node1) is type(node2)
            if isinstance(node1, dict):
                d = node1.copy()
                d.update(node2)
                for key in node1:
                    if key in node2:
                        d[key] = merge(node1[key], node2[key])
                return d
            else:
                assert isinstance(node1, list)
                assert node1
                return node1     # pick the entry from 'self'
        #
        mm.dispatch_tree = merge(self.dispatch_tree, other.dispatch_tree)
        return mm

NOT_MULTIMETHODS = dict.fromkeys(
    ['delattr', 'delete', 'get', 'id', 'inplace_div', 'inplace_floordiv',
     'inplace_lshift', 'inplace_mod', 'inplace_pow', 'inplace_rshift',
<<<<<<< HEAD
     'inplace_truediv', 'is_', 'set', 'setattr', 'type',
     'isinstance', 'issubtype'])
=======
     'inplace_truediv', 'is_', 'set', 'setattr', 'type', 'userdel',
     'isinstance', 'issubtype', 'int'])
>>>>>>> 267934c4
# XXX should we just remove those from the method table or we're happy
#     with just not having multimethods?

class MM:
    """StdObjSpace multimethods"""

    call    = StdObjSpaceMultiMethod('call', 1, ['__call__'],
                                     general__args__=True)
    init    = StdObjSpaceMultiMethod('__init__', 1, general__args__=True)
    getnewargs = StdObjSpaceMultiMethod('__getnewargs__', 1)
    # special visible multimethods
    # NOTE: when adding more sometype_w() methods, you need to write a
    # stub in default.py to raise a space.w_TypeError
    marshal_w = StdObjSpaceMultiMethod('marshal_w', 1, [], extra_args=['marshaller'])

    # add all regular multimethods here
    for _name, _symbol, _arity, _specialnames in ObjSpace.MethodTable:
        if _name not in locals() and _name not in NOT_MULTIMETHODS:
            mm = StdObjSpaceMultiMethod(_symbol, _arity, _specialnames)
            locals()[_name] = mm
            del mm

    pow.extras['defaults'] = (None,)<|MERGE_RESOLUTION|>--- conflicted
+++ resolved
@@ -410,13 +410,8 @@
 NOT_MULTIMETHODS = dict.fromkeys(
     ['delattr', 'delete', 'get', 'id', 'inplace_div', 'inplace_floordiv',
      'inplace_lshift', 'inplace_mod', 'inplace_pow', 'inplace_rshift',
-<<<<<<< HEAD
      'inplace_truediv', 'is_', 'set', 'setattr', 'type',
-     'isinstance', 'issubtype'])
-=======
-     'inplace_truediv', 'is_', 'set', 'setattr', 'type', 'userdel',
      'isinstance', 'issubtype', 'int'])
->>>>>>> 267934c4
 # XXX should we just remove those from the method table or we're happy
 #     with just not having multimethods?
 
