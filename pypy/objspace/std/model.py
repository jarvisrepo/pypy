"""
The full list of which Python types and which implementation we want
to provide in this version of PyPy, along with conversion rules.
"""

from pypy.objspace.std.multimethod import MultiMethodTable, FailedToImplement
from pypy.interpreter.baseobjspace import W_Root, ObjSpace
import pypy.interpreter.pycode
import pypy.interpreter.special

_registered_implementations = set()
def registerimplementation(implcls):
    """Hint to objspace.std.model to register the implementation class."""
    assert issubclass(implcls, W_Object)
    _registered_implementations.add(implcls)

option_to_typename = {
    "withsmalltuple" : ["smalltupleobject.W_SmallTupleObject"],
    "withsmallint"   : ["smallintobject.W_SmallIntObject"],
    "withsmalllong"  : ["smalllongobject.W_SmallLongObject"],
    "withstrslice"   : ["strsliceobject.W_StringSliceObject"],
    "withstrjoin"    : ["strjoinobject.W_StringJoinObject"],
    "withstrbuf"     : ["strbufobject.W_StringBufferObject"],
    "withrope"       : ["ropeobject.W_RopeObject",
                        "ropeobject.W_RopeIterObject"],
    "withropeunicode": ["ropeunicodeobject.W_RopeUnicodeObject",
                        "ropeunicodeobject.W_RopeUnicodeIterObject"],
    "withtproxy" : ["proxyobject.W_TransparentList",
                    "proxyobject.W_TransparentDict"],
}

class StdTypeModel:

    def __init__(self, config):
        """NOT_RPYTHON: inititialization only"""
        self.config = config
        # All the Python types that we want to provide in this StdObjSpace
        class result:
            from pypy.objspace.std.objecttype import object_typedef
            from pypy.objspace.std.booltype   import bool_typedef
            from pypy.objspace.std.inttype    import int_typedef
            from pypy.objspace.std.floattype  import float_typedef
            from pypy.objspace.std.complextype  import complex_typedef
            from pypy.objspace.std.settype import set_typedef
            from pypy.objspace.std.frozensettype import frozenset_typedef
            from pypy.objspace.std.tupletype  import tuple_typedef
            from pypy.objspace.std.listtype   import list_typedef
            from pypy.objspace.std.dicttype   import dict_typedef
            from pypy.objspace.std.basestringtype import basestring_typedef
            from pypy.objspace.std.stringtype import str_typedef
            from pypy.objspace.std.bytearraytype import bytearray_typedef
            from pypy.objspace.std.typetype   import type_typedef
            from pypy.objspace.std.slicetype  import slice_typedef
            from pypy.objspace.std.longtype   import long_typedef
            from pypy.objspace.std.unicodetype import unicode_typedef
            from pypy.objspace.std.dictproxytype import dictproxy_typedef
            from pypy.objspace.std.nonetype import none_typedef
            from pypy.objspace.std.itertype import iter_typedef
        self.pythontypes = [value for key, value in result.__dict__.items()
                            if not key.startswith('_')]   # don't look

        # The object implementations that we want to 'link' into PyPy must be
        # imported here.  This registers them into the multimethod tables,
        # *before* the type objects are built from these multimethod tables.
        from pypy.objspace.std import objectobject
        from pypy.objspace.std import boolobject
        from pypy.objspace.std import intobject
        from pypy.objspace.std import floatobject
        from pypy.objspace.std import complexobject
        from pypy.objspace.std import setobject
        from pypy.objspace.std import smallintobject
        from pypy.objspace.std import smalllongobject
        from pypy.objspace.std import tupleobject
        from pypy.objspace.std import smalltupleobject
        from pypy.objspace.std import listobject
        from pypy.objspace.std import dictmultiobject
        from pypy.objspace.std import stringobject
        from pypy.objspace.std import bytearrayobject
        from pypy.objspace.std import ropeobject
        from pypy.objspace.std import ropeunicodeobject
        from pypy.objspace.std import strsliceobject
        from pypy.objspace.std import strjoinobject
        from pypy.objspace.std import strbufobject
        from pypy.objspace.std import typeobject
        from pypy.objspace.std import sliceobject
        from pypy.objspace.std import longobject
        from pypy.objspace.std import noneobject
        from pypy.objspace.std import iterobject
        from pypy.objspace.std import unicodeobject
        from pypy.objspace.std import dictproxyobject
        from pypy.objspace.std import proxyobject
        from pypy.objspace.std import fake
        import pypy.objspace.std.default # register a few catch-all multimethods

        import pypy.objspace.std.marshal_impl # install marshal multimethods
        if config.objspace.usemodules.array:
            import pypy.module.array

        # the set of implementation types
        self.typeorder = {
            objectobject.W_ObjectObject: [],
            boolobject.W_BoolObject: [],
            intobject.W_IntObject: [],
            floatobject.W_FloatObject: [],
            tupleobject.W_TupleObject: [],
            listobject.W_ListObject: [],
            dictmultiobject.W_DictMultiObject: [],
            dictmultiobject.W_DictMultiIterObject: [],
            stringobject.W_StringObject: [],
            bytearrayobject.W_BytearrayObject: [],
            typeobject.W_TypeObject: [],
            sliceobject.W_SliceObject: [],
            longobject.W_LongObject: [],
            noneobject.W_NoneObject: [],
            complexobject.W_ComplexObject: [],
            setobject.W_BaseSetObject: [],
            setobject.W_SetObject: [],
            setobject.W_FrozensetObject: [],
            setobject.W_SetIterObject: [],
            iterobject.W_SeqIterObject: [],
            iterobject.W_FastListIterObject: [],
            iterobject.W_FastTupleIterObject: [],
            iterobject.W_ReverseSeqIterObject: [],
            unicodeobject.W_UnicodeObject: [],
            dictproxyobject.W_DictProxyObject: [],
            dictmultiobject.W_DictViewKeysObject: [],
            dictmultiobject.W_DictViewItemsObject: [],
            dictmultiobject.W_DictViewValuesObject: [],
            pypy.interpreter.pycode.PyCode: [],
            pypy.interpreter.special.Ellipsis: [],
            }

        self.imported_but_not_registered = {
            dictmultiobject.W_DictMultiObject: True, # XXXXXX
            dictmultiobject.W_DictMultiIterObject: True,
            listobject.W_ListObject: True,
            stringobject.W_StringObject: True,
            tupleobject.W_TupleObject: True,
        }
        for option, value in config.objspace.std:
            if option.startswith("with") and option in option_to_typename:
                for classname in option_to_typename[option]:
                    implcls = eval(classname)
                    if value:
                        self.typeorder[implcls] = []
                    else:
                        self.imported_but_not_registered[implcls] = True

        if config.objspace.std.withrope:
            del self.typeorder[stringobject.W_StringObject]

        # check if we missed implementations
        for implcls in _registered_implementations:
            if hasattr(implcls, 'register'):
                implcls.register(self.typeorder)
            assert (implcls in self.typeorder or
                    implcls in self.imported_but_not_registered), (
                "please add %r in StdTypeModel.typeorder" % (implcls,))


        for type in self.typeorder:
            self.typeorder[type].append((type, None))

        # register the order in which types are converted into each others
        # when trying to dispatch multimethods.
        # XXX build these lists a bit more automatically later

        if config.objspace.std.withsmallint:
            self.typeorder[boolobject.W_BoolObject] += [
                (smallintobject.W_SmallIntObject, boolobject.delegate_Bool2SmallInt),
                ]
            self.typeorder[smallintobject.W_SmallIntObject] += [
                (intobject.W_IntObject, smallintobject.delegate_SmallInt2Int),
                (floatobject.W_FloatObject, smallintobject.delegate_SmallInt2Float),
                (longobject.W_LongObject, smallintobject.delegate_SmallInt2Long),
                (complexobject.W_ComplexObject, smallintobject.delegate_SmallInt2Complex),
                ]

        self.typeorder[boolobject.W_BoolObject] += [
            (intobject.W_IntObject,     boolobject.delegate_Bool2IntObject),
            (floatobject.W_FloatObject, floatobject.delegate_Bool2Float),
            (longobject.W_LongObject,   longobject.delegate_Bool2Long),
            (complexobject.W_ComplexObject, complexobject.delegate_Bool2Complex),
            ]
        self.typeorder[intobject.W_IntObject] += [
            (floatobject.W_FloatObject, floatobject.delegate_Int2Float),
            (longobject.W_LongObject,   longobject.delegate_Int2Long),
            (complexobject.W_ComplexObject, complexobject.delegate_Int2Complex),
            ]
        if config.objspace.std.withsmalllong:
            self.typeorder[boolobject.W_BoolObject] += [
                (smalllongobject.W_SmallLongObject, smalllongobject.delegate_Bool2SmallLong),
                ]
            self.typeorder[intobject.W_IntObject] += [
                (smalllongobject.W_SmallLongObject, smalllongobject.delegate_Int2SmallLong),
                ]
            self.typeorder[smalllongobject.W_SmallLongObject] += [
                (longobject.W_LongObject, smalllongobject.delegate_SmallLong2Long),
                (floatobject.W_FloatObject, smalllongobject.delegate_SmallLong2Float),
                (complexobject.W_ComplexObject, smalllongobject.delegate_SmallLong2Complex),
                ]
        self.typeorder[longobject.W_LongObject] += [
            (floatobject.W_FloatObject, floatobject.delegate_Long2Float),
            (complexobject.W_ComplexObject,
                    complexobject.delegate_Long2Complex),
            ]
        self.typeorder[floatobject.W_FloatObject] += [
            (complexobject.W_ComplexObject,
                    complexobject.delegate_Float2Complex),
            ]
        self.typeorder[setobject.W_SetObject] += [
            (setobject.W_BaseSetObject, None)
            ]
        self.typeorder[setobject.W_FrozensetObject] += [
            (setobject.W_BaseSetObject, None)
            ]
        if not config.objspace.std.withrope:
            self.typeorder[stringobject.W_StringObject] += [
             (unicodeobject.W_UnicodeObject, unicodeobject.delegate_String2Unicode),
                ]
        else:
            if config.objspace.std.withropeunicode:
                self.typeorder[ropeobject.W_RopeObject] += [
                 (ropeunicodeobject.W_RopeUnicodeObject,
                     ropeunicodeobject.delegate_Rope2RopeUnicode),
                 ]
            else:
                self.typeorder[ropeobject.W_RopeObject] += [
                 (unicodeobject.W_UnicodeObject, unicodeobject.delegate_String2Unicode),
                    ]
        if config.objspace.std.withstrslice:
            self.typeorder[strsliceobject.W_StringSliceObject] += [
                (stringobject.W_StringObject,
                                       strsliceobject.delegate_slice2str),
                (unicodeobject.W_UnicodeObject,
                                       strsliceobject.delegate_slice2unicode),
                ]
        if config.objspace.std.withstrjoin:
            self.typeorder[strjoinobject.W_StringJoinObject] += [
                (stringobject.W_StringObject,
                                       strjoinobject.delegate_join2str),
                (unicodeobject.W_UnicodeObject,
                                       strjoinobject.delegate_join2unicode)
                ]
        elif config.objspace.std.withstrbuf:
            self.typeorder[strbufobject.W_StringBufferObject] += [
                (stringobject.W_StringObject,
                                       strbufobject.delegate_buf2str),
                (unicodeobject.W_UnicodeObject,
                                       strbufobject.delegate_buf2unicode)
                ]
<<<<<<< HEAD
=======
        if config.objspace.std.withrangelist:
            self.typeorder[rangeobject.W_RangeListObject] += [
                (listobject.W_ListObject,
                                       rangeobject.delegate_range2list),
                ]
>>>>>>> ba0990b6
        if config.objspace.std.withsmalltuple:
            self.typeorder[smalltupleobject.W_SmallTupleObject] += [
                (tupleobject.W_TupleObject, smalltupleobject.delegate_SmallTuple2Tuple)]

        # put W_Root everywhere
        self.typeorder[W_Root] = []
        for type in self.typeorder:
            from pypy.objspace.std import stdtypedef
            if type is not W_Root and isinstance(type.typedef, stdtypedef.StdTypeDef):
                self.typeorder[type].append((type.typedef.any, None))
            self.typeorder[type].append((W_Root, None))

        self._typeorder_with_empty_usersubcls = None

        # ____________________________________________________________
        # Prebuilt common integer values

        if config.objspace.std.withprebuiltint:
            intobject.W_IntObject.PREBUILT = []
            for i in range(config.objspace.std.prebuiltintfrom,
                           config.objspace.std.prebuiltintto):
                intobject.W_IntObject.PREBUILT.append(intobject.W_IntObject(i))
            del i
        else:
            intobject.W_IntObject.PREBUILT = None

        # ____________________________________________________________

    def get_typeorder_with_empty_usersubcls(self):
        if self._typeorder_with_empty_usersubcls is None:
            from pypy.interpreter.typedef import enum_interplevel_subclasses
            from pypy.objspace.std import stdtypedef
            result = self.typeorder.copy()
            for cls in self.typeorder:
                if (hasattr(cls, 'typedef') and cls.typedef is not None and
                    cls.typedef.acceptable_as_base_class):
                    subclslist = enum_interplevel_subclasses(self.config, cls)
                    for subcls in subclslist:
                        if cls in subcls.__bases__:   # only direct subclasses
                            # for user subclasses we only accept "generic"
                            # matches: "typedef.any" is the applevel-type-based
                            # matching, and "W_Root" is ANY.
                            matches = []
                            if isinstance(cls.typedef, stdtypedef.StdTypeDef):
                                matches.append((cls.typedef.any, None))
                            matches.append((W_Root, None))
                            result[subcls] = matches
            self._typeorder_with_empty_usersubcls = result
        return self._typeorder_with_empty_usersubcls

def _op_negated(function):
    def op(space, w_1, w_2):
        return space.not_(function(space, w_1, w_2))
    return op

def _op_swapped(function):
    def op(space, w_1, w_2):
        return function(space, w_2, w_1)
    return op

def _op_swapped_negated(function):
    def op(space, w_1, w_2):
        return space.not_(function(space, w_2, w_1))
    return op

OPERATORS = ['lt', 'le', 'eq', 'ne', 'gt', 'ge']
OP_CORRESPONDANCES = [
    ('eq', 'ne', _op_negated),
    ('lt', 'gt', _op_swapped),
    ('le', 'ge', _op_swapped),
    ('lt', 'ge', _op_negated),
    ('le', 'gt', _op_negated),
    ('lt', 'le', _op_swapped_negated),
    ('gt', 'ge', _op_swapped_negated),
    ]
for op1, op2, value in OP_CORRESPONDANCES[:]:
    i = OP_CORRESPONDANCES.index((op1, op2, value))
    OP_CORRESPONDANCES.insert(i+1, (op2, op1, value))

def add_extra_comparisons():
    """
    Add the missing comparison operators if they were not explicitly
    defined:  eq <-> ne  and  lt <-> le <-> gt <-> ge.
    We try to add them in the order defined by the OP_CORRESPONDANCES
    table, thus favouring swapping the arguments over negating the result.
    """
    originalentries = {}
    for op in OPERATORS:
        originalentries[op] = getattr(MM, op).signatures()

    for op1, op2, correspondance in OP_CORRESPONDANCES:
        mirrorfunc = getattr(MM, op2)
        for types in originalentries[op1]:
            t1, t2 = types
            if t1 is t2:
                if not mirrorfunc.has_signature(types):
                    functions = getattr(MM, op1).getfunctions(types)
                    assert len(functions) == 1, ('Automatic'
                            ' registration of comparison functions'
                            ' only work when there is a single method for'
                            ' the operation.')
                    mirrorfunc.register(correspondance(functions[0]), *types)


# ____________________________________________________________

W_ANY = W_Root

class W_Object(W_Root):
    "Parent base class for wrapped objects provided by the StdObjSpace."
    # Note that not all wrapped objects in the interpreter inherit from
    # W_Object.  (They inherit from W_Root.)
    __slots__ = ()

    def __repr__(self):
        s = '%s(%s)' % (self.__class__.__name__, getattr(self, 'name', ''))
        w_cls = getattr(self, 'w__class__', None)
        if w_cls is not None and w_cls is not self:
            s += ' instance of %s' % self.w__class__
        return '<%s>' % s

    def unwrap(w_self, space):
        raise UnwrapError, 'cannot unwrap %r' % (w_self,)

class UnwrapError(Exception):
    pass


class StdObjSpaceMultiMethod(MultiMethodTable):

    def __init__(self, operatorsymbol, arity, specialnames=None, **extras):
        """NOT_RPYTHON: cannot create new multimethods dynamically.
        """
        MultiMethodTable.__init__(self, arity, W_ANY,
                                  argnames_before = ['space'])
        self.operatorsymbol = operatorsymbol
        if specialnames is None:
            specialnames = [operatorsymbol]
        assert isinstance(specialnames, list)
        self.specialnames = specialnames  # e.g. ['__xxx__', '__rxxx__']
        self.extras = extras
        # transform  '+'  =>  'add'  etc.
        for line in ObjSpace.MethodTable:
            realname, symbolname = line[:2]
            if symbolname == operatorsymbol:
                self.name = realname
                break
        else:
            self.name = operatorsymbol

        if extras.get('general__args__', False):
            self.argnames_after = ['__args__']
        if extras.get('varargs_w', False):
            self.argnames_after = ['args_w']
        self.argnames_after += extras.get('extra_args', [])

    def install_not_sliced(self, typeorder, baked_perform_call=True):
        return self.install(prefix = '__mm_' + self.name,
                list_of_typeorders = [typeorder]*self.arity,
                baked_perform_call=baked_perform_call)

    def merge_with(self, other):
        # Make a new 'merged' multimethod including the union of the two
        # tables.  In case of conflict, pick the entry from 'self'.
        if self.arity != other.arity:
            return self      # XXX that's the case of '**'
        operatorsymbol = '%s_merge_%s' % (self.name, other.name)
        assert self.extras == other.extras
        mm = StdObjSpaceMultiMethod(operatorsymbol, self.arity, **self.extras)
        #
        def merge(node1, node2):
            assert type(node1) is type(node2)
            if isinstance(node1, dict):
                d = node1.copy()
                d.update(node2)
                for key in node1:
                    if key in node2:
                        d[key] = merge(node1[key], node2[key])
                return d
            else:
                assert isinstance(node1, list)
                assert node1
                return node1     # pick the entry from 'self'
        #
        mm.dispatch_tree = merge(self.dispatch_tree, other.dispatch_tree)
        return mm


class MM:
    """StdObjSpace multimethods"""

    call    = StdObjSpaceMultiMethod('call', 1, ['__call__'],
                                     general__args__=True)
    init    = StdObjSpaceMultiMethod('__init__', 1, general__args__=True)
    getnewargs = StdObjSpaceMultiMethod('__getnewargs__', 1)
    # special visible multimethods
    int_w   = StdObjSpaceMultiMethod('int_w', 1, [])     # returns an unwrapped int
    str_w   = StdObjSpaceMultiMethod('str_w', 1, [])     # returns an unwrapped string
    float_w = StdObjSpaceMultiMethod('float_w', 1, [])   # returns an unwrapped float
    uint_w  = StdObjSpaceMultiMethod('uint_w', 1, [])    # returns an unwrapped unsigned int (r_uint)
    unicode_w = StdObjSpaceMultiMethod('unicode_w', 1, [])    # returns an unwrapped list of unicode characters
    bigint_w = StdObjSpaceMultiMethod('bigint_w', 1, []) # returns an unwrapped rbigint
    # NOTE: when adding more sometype_w() methods, you need to write a
    # stub in default.py to raise a space.w_TypeError
    marshal_w = StdObjSpaceMultiMethod('marshal_w', 1, [], extra_args=['marshaller'])
    log     = StdObjSpaceMultiMethod('log', 1, [], extra_args=['base'])

    # add all regular multimethods here
    for _name, _symbol, _arity, _specialnames in ObjSpace.MethodTable:
        if _name not in locals():
            mm = StdObjSpaceMultiMethod(_symbol, _arity, _specialnames)
            locals()[_name] = mm
            del mm

    pow.extras['defaults'] = (None,)<|MERGE_RESOLUTION|>--- conflicted
+++ resolved
@@ -249,14 +249,9 @@
                 (unicodeobject.W_UnicodeObject,
                                        strbufobject.delegate_buf2unicode)
                 ]
-<<<<<<< HEAD
-=======
-        if config.objspace.std.withrangelist:
-            self.typeorder[rangeobject.W_RangeListObject] += [
-                (listobject.W_ListObject,
-                                       rangeobject.delegate_range2list),
-                ]
->>>>>>> ba0990b6
+        if config.objspace.std.withsmalltuple:
+            self.typeorder[smalltupleobject.W_SmallTupleObject] += [
+                (tupleobject.W_TupleObject, smalltupleobject.delegate_SmallTuple2Tuple)]
         if config.objspace.std.withsmalltuple:
             self.typeorder[smalltupleobject.W_SmallTupleObject] += [
                 (tupleobject.W_TupleObject, smalltupleobject.delegate_SmallTuple2Tuple)]
