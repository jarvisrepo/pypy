--- conflicted
+++ resolved
@@ -54,12 +54,8 @@
         from pypy.objspace.std import unicodeobject
         from pypy.objspace.std import dictproxyobject
         from pypy.objspace.std import proxyobject
-<<<<<<< HEAD
-=======
         from pypy.objspace.std import bufferobject
         from pypy.objspace.std import memoryobject
-        import pypy.objspace.std.default # register a few catch-all multimethods
->>>>>>> 95884c47
 
 
         self.pythontypes = []
@@ -79,14 +75,11 @@
         self.pythontypes.append(intobject.W_IntObject.typedef)
         self.pythontypes.append(boolobject.W_BoolObject.typedef)
         self.pythontypes.append(longobject.W_LongObject.typedef)
-<<<<<<< HEAD
         self.pythontypes.append(floatobject.W_FloatObject.typedef)
         self.pythontypes.append(complexobject.W_ComplexObject.typedef)
         self.pythontypes.append(sliceobject.W_SliceObject.typedef)
-=======
         self.pythontypes.append(bufferobject.W_Buffer.typedef)
         self.pythontypes.append(memoryobject.W_MemoryView.typedef)
->>>>>>> 95884c47
 
         # the set of implementation types
         self.typeorder = {
