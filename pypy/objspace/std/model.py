--- conflicted
+++ resolved
@@ -36,11 +36,6 @@
             from pypy.objspace.std.complextype  import complex_typedef
             from pypy.objspace.std.typeobject   import type_typedef
             from pypy.objspace.std.slicetype  import slice_typedef
-<<<<<<< HEAD
-            from pypy.objspace.std.unicodetype import unicode_typedef
-=======
-            from pypy.objspace.std.longtype   import long_typedef
->>>>>>> 1e4fdff9
             from pypy.objspace.std.nonetype import none_typedef
         self.pythontypes = [value for key, value in result.__dict__.items()
                             if not key.startswith('_')]   # don't look
@@ -80,16 +75,13 @@
         self.pythontypes.append(setobject.W_SetObject.typedef)
         self.pythontypes.append(setobject.W_FrozensetObject.typedef)
         self.pythontypes.append(iterobject.W_AbstractSeqIterObject.typedef)
-<<<<<<< HEAD
-        self.pythontypes.append(intobject.W_IntObject.typedef)
-        self.pythontypes.append(boolobject.W_BoolObject.typedef)
-        self.pythontypes.append(longobject.W_LongObject.typedef)
-=======
         self.pythontypes.append(basestringtype.basestring_typedef)
         self.pythontypes.append(bytesobject.W_BytesObject.typedef)
         self.pythontypes.append(bytearrayobject.W_BytearrayObject.typedef)
         self.pythontypes.append(unicodeobject.W_UnicodeObject.typedef)
->>>>>>> 1e4fdff9
+        self.pythontypes.append(intobject.W_IntObject.typedef)
+        self.pythontypes.append(boolobject.W_BoolObject.typedef)
+        self.pythontypes.append(longobject.W_LongObject.typedef)
 
         # the set of implementation types
         self.typeorder = {
