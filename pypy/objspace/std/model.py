--- conflicted
+++ resolved
@@ -190,18 +190,6 @@
             (complexobject.W_ComplexObject,
                     complexobject.delegate_Float2Complex),
             ]
-<<<<<<< HEAD
-        self.typeorder[setobject.W_SetObject] += [
-            (setobject.W_BaseSetObject, None)
-            ]
-        self.typeorder[setobject.W_FrozensetObject] += [
-            (setobject.W_BaseSetObject, None)
-=======
-
-        self.typeorder[stringobject.W_StringObject] += [
-            (unicodeobject.W_UnicodeObject, unicodeobject.delegate_String2Unicode),
->>>>>>> 2f6f4b97
-            ]
         if config.objspace.std.withstrbuf:
             from pypy.objspace.std import strbufobject
             self.typeorder[strbufobject.W_StringBufferObject] += [
