--- conflicted
+++ resolved
@@ -251,15 +251,6 @@
                 (unicodeobject.W_UnicodeObject,
                                        strbufobject.delegate_buf2unicode)
                 ]
-<<<<<<< HEAD
-=======
-        if config.objspace.std.withrangelist:
-            from pypy.objspace.std import rangeobject
-            self.typeorder[rangeobject.W_RangeListObject] += [
-                (listobject.W_ListObject,
-                                       rangeobject.delegate_range2list),
-                ]
->>>>>>> ec38a8bf
         if config.objspace.std.withsmalltuple:
             from pypy.objspace.std import smalltupleobject
             self.typeorder[smalltupleobject.W_SmallTupleObject] += [
