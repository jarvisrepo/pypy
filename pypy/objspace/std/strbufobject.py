<<<<<<< HEAD
from pypy.objspace.std.model import registerimplementation, W_Object
from pypy.objspace.std.register_all import register_all
from pypy.objspace.std.stringobject import W_AbstractStringObject
from pypy.objspace.std.stringobject import W_StringObject
from rpython.rlib.rstring import StringBuilder
from pypy.interpreter.buffer import Buffer
=======
import inspect

import py
>>>>>>> 9b3183f5

from pypy.objspace.std.basestringtype import basestring_typedef
from pypy.objspace.std.bytesobject import W_AbstractBytesObject, W_BytesObject
from pypy.objspace.std.stdtypedef import StdTypeDef
from pypy.interpreter.gateway import interp2app, unwrap_spec
from rpython.rlib.rstring import StringBuilder

class W_StringBufferObject(W_AbstractBytesObject):
    w_str = None

    def __init__(self, builder):
        self.builder = builder             # StringBuilder
        self.length = builder.getlength()

    def force(self):
        if self.w_str is None:
            s = self.builder.build()
            if self.length < len(s):
                s = s[:self.length]
            self.w_str = W_BytesObject(s)
            return s
        else:
            return self.w_str._value

    def __repr__(w_self):
        """ representation for debugging purposes """
        return "%s(%r[:%d])" % (
            w_self.__class__.__name__, w_self.builder, w_self.length)

    def unwrap(self, space):
        return self.force()

    def bytes_w(self, space):
        return self.force()

    def descr_len(self, space):
        return space.wrap(self.length)

<<<<<<< HEAD
def len__StringBuffer(space, w_self):
    return space.wrap(w_self.length)

def add__StringBuffer_String(space, w_self, w_other):
    if w_self.builder.getlength() != w_self.length:
        builder = StringBuilder()
        builder.append(w_self.force())
    else:
        builder = w_self.builder
    builder.append(w_other._value)
    return W_StringBufferObject(builder)

def str__StringBuffer(space, w_self):
    # you cannot get subclasses of W_StringBufferObject here
    assert type(w_self) is W_StringBufferObject
    return w_self

from pypy.objspace.std import stringtype
register_all(vars(), stringtype)
=======
    def descr_add(self, space, w_other):
        if self.builder.getlength() != self.length:
            builder = StringBuilder()
            builder.append(self.force())
        else:
            builder = self.builder
        if isinstance(w_other, W_StringBufferObject):
            builder.append(w_other.force())
        else:
            builder.append(w_other._value)
        return W_StringBufferObject(builder)

    def descr_str(self, space):
        # you cannot get subclasses of W_StringBufferObject here
        assert type(self) is W_StringBufferObject
        return self


delegation_dict = {}
for key, value in W_BytesObject.typedef.rawdict.iteritems():
    if not isinstance(value, interp2app):
        continue
    if key in ('__len__', '__add__', '__str__'):
        continue

    func = value._code._bltin
    args = inspect.getargs(func.func_code)
    if args.varargs or args.keywords:
        raise TypeError("Varargs and keywords not supported in unwrap_spec")
    argspec = ', '.join([arg for arg in args.args[1:]])
    func_code = py.code.Source("""
    def f(self, %(args)s):
        self.force()
        return self.w_str.%(func_name)s(%(args)s)
    """ % {'args': argspec, 'func_name': func.func_name})
    d = {}
    exec func_code.compile() in d
    f = d['f']
    f.func_defaults = func.func_defaults
    f.__module__ = func.__module__
    # necessary for unique identifiers for pickling
    f.func_name = func.func_name
    unwrap_spec_ = getattr(func, 'unwrap_spec', None)
    if unwrap_spec_ is not None:
        f = unwrap_spec(**unwrap_spec_)(f)
    setattr(W_StringBufferObject, func.func_name, f)

W_StringBufferObject.typedef = W_BytesObject.typedef
>>>>>>> 9b3183f5
<|MERGE_RESOLUTION|>--- conflicted
+++ resolved
@@ -1,17 +1,7 @@
-<<<<<<< HEAD
-from pypy.objspace.std.model import registerimplementation, W_Object
-from pypy.objspace.std.register_all import register_all
-from pypy.objspace.std.stringobject import W_AbstractStringObject
-from pypy.objspace.std.stringobject import W_StringObject
-from rpython.rlib.rstring import StringBuilder
-from pypy.interpreter.buffer import Buffer
-=======
 import inspect
 
 import py
->>>>>>> 9b3183f5
 
-from pypy.objspace.std.basestringtype import basestring_typedef
 from pypy.objspace.std.bytesobject import W_AbstractBytesObject, W_BytesObject
 from pypy.objspace.std.stdtypedef import StdTypeDef
 from pypy.interpreter.gateway import interp2app, unwrap_spec
@@ -48,27 +38,6 @@
     def descr_len(self, space):
         return space.wrap(self.length)
 
-<<<<<<< HEAD
-def len__StringBuffer(space, w_self):
-    return space.wrap(w_self.length)
-
-def add__StringBuffer_String(space, w_self, w_other):
-    if w_self.builder.getlength() != w_self.length:
-        builder = StringBuilder()
-        builder.append(w_self.force())
-    else:
-        builder = w_self.builder
-    builder.append(w_other._value)
-    return W_StringBufferObject(builder)
-
-def str__StringBuffer(space, w_self):
-    # you cannot get subclasses of W_StringBufferObject here
-    assert type(w_self) is W_StringBufferObject
-    return w_self
-
-from pypy.objspace.std import stringtype
-register_all(vars(), stringtype)
-=======
     def descr_add(self, space, w_other):
         if self.builder.getlength() != self.length:
             builder = StringBuilder()
@@ -116,5 +85,4 @@
         f = unwrap_spec(**unwrap_spec_)(f)
     setattr(W_StringBufferObject, func.func_name, f)
 
-W_StringBufferObject.typedef = W_BytesObject.typedef
->>>>>>> 9b3183f5
+W_StringBufferObject.typedef = W_BytesObject.typedef