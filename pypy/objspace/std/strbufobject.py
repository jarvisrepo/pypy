--- conflicted
+++ resolved
@@ -1,22 +1,12 @@
-<<<<<<< HEAD
-from pypy.objspace.std.model import registerimplementation, W_Object
-from pypy.objspace.std.register_all import register_all
-from pypy.objspace.std.stringobject import W_AbstractStringObject
-from pypy.objspace.std.stringobject import W_StringObject, StringBuffer
-from pypy.objspace.std.unicodeobject import delegate_String2Unicode
-from rpython.rlib.rstring import StringBuilder
-from pypy.interpreter.buffer import Buffer
-=======
 import inspect
 
 import py
->>>>>>> f63a3582
 
-from pypy.objspace.std.basestringtype import basestring_typedef
-from pypy.objspace.std.bytesobject import W_AbstractBytesObject, W_BytesObject
-from pypy.objspace.std.stdtypedef import StdTypeDef
+from pypy.objspace.std.bytesobject import (W_AbstractBytesObject,
+    W_BytesObject, StringBuffer)
 from pypy.interpreter.gateway import interp2app, unwrap_spec
 from rpython.rlib.rstring import StringBuilder
+
 
 class W_StringBufferObject(W_AbstractBytesObject):
     w_str = None
@@ -46,29 +36,11 @@
     def str_w(self, space):
         return self.force()
 
-<<<<<<< HEAD
     def buffer_w(self, space):
         return StringBuffer(self.force())
 
-registerimplementation(W_StringBufferObject)
-
-# ____________________________________________________________
-
-def joined2(str1, str2):
-    builder = StringBuilder()
-    builder.append(str1)
-    builder.append(str2)
-    return W_StringBufferObject(builder)
-
-# ____________________________________________________________
-
-def delegate_buf2str(space, w_strbuf):
-    w_strbuf.force()
-    return w_strbuf.w_str
-=======
     def descr_len(self, space):
         return space.wrap(self.length)
->>>>>>> f63a3582
 
     def descr_add(self, space, w_other):
         if self.builder.getlength() != self.length:
