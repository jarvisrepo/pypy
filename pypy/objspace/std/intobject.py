"""The builtin int type (W_AbstractInt) and the base impl (W_IntObject)
based on rpython ints.

In order to have the same behavior running on CPython, and after RPython
translation this module uses rarithmetic.ovfcheck to explicitly check
for overflows, something CPython does not do anymore.
"""
import operator
import sys

from rpython.rlib import jit
from rpython.rlib.objectmodel import instantiate
from rpython.rlib.rarithmetic import (
    LONG_BIT, intmask, is_valid_int, ovfcheck, r_longlong, r_uint,
    string_to_int)
from rpython.rlib.rbigint import (
    InvalidEndiannessError, InvalidSignednessError, rbigint)
from rpython.rlib.rfloat import DBL_MANT_DIG
from rpython.rlib.rstring import (
    ParseStringError, ParseStringOverflowError)
from rpython.tool.sourcetools import func_renamer, func_with_new_name

from pypy.interpreter import typedef
from pypy.interpreter.baseobjspace import W_Root
from pypy.interpreter.error import OperationError, oefmt
from pypy.interpreter.gateway import (
    WrappedDefault, applevel, interp2app, interpindirect2app, unwrap_spec)
from pypy.interpreter.typedef import TypeDef
from pypy.objspace.std import newformat
from pypy.objspace.std.util import (
    BINARY_OPS, CMP_OPS, COMMUTATIVE_OPS, IDTAG_INT, IDTAG_SHIFT, wrap_parsestringerror)

SENTINEL = object()

HASH_BITS = 61 if sys.maxsize > 2 ** 31 - 1 else 31
HASH_MODULUS = 2 ** HASH_BITS - 1


class W_AbstractIntObject(W_Root):
    __slots__ = ()

    def is_w(self, space, w_other):
        from pypy.objspace.std.boolobject import W_BoolObject
        if (not isinstance(w_other, W_AbstractIntObject) or
            isinstance(w_other, W_BoolObject)):
            return False
        if self.user_overridden_class or w_other.user_overridden_class:
            return self is w_other
        x = space.bigint_w(self, allow_conversion=False)
        y = space.bigint_w(w_other, allow_conversion=False)
        return x.eq(y)

    def immutable_unique_id(self, space):
        if self.user_overridden_class:
            return None
        b = space.bigint_w(self)
        b = b.lshift(IDTAG_SHIFT).int_or_(IDTAG_INT)
        return space.newlong_from_rbigint(b)

    @staticmethod
    @unwrap_spec(byteorder='text', signed=bool)
    def descr_from_bytes(space, w_inttype, w_obj, byteorder, signed=False):
        """int.from_bytes(bytes, byteorder, *, signed=False) -> int

        Return the integer represented by the given array of bytes.

        The bytes argument must either support the buffer protocol or be
        an iterable object producing bytes.  Bytes and bytearray are
        examples of built-in objects that support the buffer protocol.

        The byteorder argument determines the byte order used to
        represent the integer.  If byteorder is 'big', the most
        significant byte is at the beginning of the byte array.  If
        byteorder is 'little', the most significant byte is at the end
        of the byte array.  To request the native byte order of the host
        system, use `sys.byteorder' as the byte order value.

        The signed keyword-only argument indicates whether two's
        complement is used to represent the integer.
        """
        from pypy.objspace.std.bytesobject import makebytesdata_w
        bytes = makebytesdata_w(space, w_obj)
        try:
            bigint = rbigint.frombytes(bytes, byteorder=byteorder,
                                       signed=signed)
        except InvalidEndiannessError:
            raise oefmt(space.w_ValueError,
                        "byteorder must be either 'little' or 'big'")
        try:
            as_int = bigint.toint()
        except OverflowError:
            w_obj = space.newlong_from_rbigint(bigint)
        else:
            w_obj = space.newint(as_int)
        if not space.is_w(w_inttype, space.w_int):
            # That's what from_bytes() does in CPython 3.5.2 too
            w_obj = space.call_function(w_inttype, w_obj)
        return w_obj

    @unwrap_spec(length=int, byteorder='text', signed=bool)
    def descr_to_bytes(self, space, length, byteorder, signed=False):
        """to_bytes(...)
        int.to_bytes(length, byteorder, *, signed=False) -> bytes

        Return an array of bytes representing an integer.

        The integer is represented using length bytes.  An OverflowError
        is raised if the integer is not representable with the given
        number of bytes.

        The byteorder argument determines the byte order used to
        represent the integer.  If byteorder is 'big', the most
        significant byte is at the beginning of the byte array.  If
        byteorder is 'little', the most significant byte is at the end
        of the byte array.  To request the native byte order of the host
        system, use `sys.byteorder' as the byte order value.

        The signed keyword-only argument determines whether two's
        complement is used to represent the integer.  If signed is False
        and a negative integer is given, an OverflowError is raised.
        """
        bigint = space.bigint_w(self)
        try:
            byte_string = bigint.tobytes(length, byteorder=byteorder,
                                         signed=signed)
        except InvalidEndiannessError:
            raise oefmt(space.w_ValueError,
                        "byteorder must be either 'little' or 'big'")
        except InvalidSignednessError:
            raise oefmt(space.w_OverflowError,
                        "can't convert negative int to unsigned")
        except OverflowError:
            raise oefmt(space.w_OverflowError, "int too big to convert")
        return space.newbytes(byte_string)

    def descr_round(self, space, w_ndigits=None):
        """Rounding an Integral returns itself.
        Rounding with an ndigits argument also returns an integer.
        """
        # To round an integer m to the nearest 10**n (n positive), we
        # make use of the divmod_near operation, defined by:
        #
        # divmod_near(a, b) = (q, r)
        #
        # where q is the nearest integer to the quotient a / b (the
        # nearest even integer in the case of a tie) and r == a - q * b.
        # Hence q * b = a - r is the nearest multiple of b to a,
        # preferring even multiples in the case of a tie.
        #
        # So the nearest multiple of 10**n to m is:
        #
        # m - divmod_near(m, 10**n)[1]

        # XXX: since divmod_near is pure python we can probably remove
        # the longs used here. or this could at least likely be more
        # efficient for W_IntObject
        from pypy.objspace.std.longobject import newlong

        if w_ndigits is None:
            return self.int(space)

        ndigits = space.bigint_w(space.index(w_ndigits))
        # if ndigits >= 0 then no rounding is necessary; return self
        # unchanged
        if ndigits.ge(rbigint.fromint(0)):
            return self.int(space)

        # result = self - divmod_near(self, 10 ** -ndigits)[1]
        right = rbigint.fromint(10).pow(ndigits.neg())
        w_tuple = divmod_near(space, self, newlong(space, right))
        _, w_r = space.fixedview(w_tuple, 2)
        return space.sub(self, w_r)

    def _self_unaryop(opname, doc=None):
        @func_renamer('descr_' + opname)
        def descr_unaryop(self, space):
            return self.int(space)
        descr_unaryop.__doc__ = doc
        return descr_unaryop

    descr_conjugate = _self_unaryop(
        'conjugate', "Returns self, the complex conjugate of any int.")
    descr_pos = _self_unaryop('pos', "x.__pos__() <==> +x")
    descr_index = _self_unaryop('index',
                                "x[y:z] <==> x[y.__index__():z.__index__()]")
    descr_trunc = _self_unaryop('trunc',
                                "Truncating an Integral returns itself.")
    descr_floor = _self_unaryop('floor', "Flooring an Integral returns itself.")
    descr_ceil = _self_unaryop('ceil', "Ceiling of an Integral returns itself.")

    descr_get_numerator = _self_unaryop('get_numerator')
    descr_get_real = _self_unaryop('get_real')

    def descr_get_denominator(self, space):
        return wrapint(space, 1)

    def descr_get_imag(self, space):
        return wrapint(space, 0)

    def int(self, space):
        """x.__int__() <==> int(x)"""
        raise NotImplementedError

    def asbigint(self):
        raise NotImplementedError

    def descr_format(self, space, w_format_spec):
        raise NotImplementedError

    def descr_pow(self, space, w_exponent, w_modulus=None):
        """x.__pow__(y[, z]) <==> pow(x, y[, z])"""
        raise NotImplementedError
    descr_rpow = func_with_new_name(descr_pow, 'descr_rpow')
    descr_rpow.__doc__ = "y.__rpow__(x[, z]) <==> pow(x, y[, z])"

    def _abstract_unaryop(opname, doc=SENTINEL):
        if doc is SENTINEL:
            doc = 'x.__%s__() <==> %s(x)' % (opname, opname)
        @func_renamer('descr_' + opname)
        def descr_unaryop(self, space):
            raise NotImplementedError
        descr_unaryop.__doc__ = doc
        return descr_unaryop

    descr_repr = _abstract_unaryop('repr')
    descr_str = _abstract_unaryop('str')

    descr_bit_length = _abstract_unaryop('bit_length', """\
        int.bit_length() -> int

        Number of bits necessary to represent self in binary.
        >>> bin(37)
        '0b100101'
        >>> (37).bit_length()
        6""")
    descr_hash = _abstract_unaryop('hash')
    descr_getnewargs = _abstract_unaryop('getnewargs', None)
    descr_float = _abstract_unaryop('float')
    descr_neg = _abstract_unaryop('neg', "x.__neg__() <==> -x")
    descr_abs = _abstract_unaryop('abs')
    descr_bool = _abstract_unaryop('bool', "x.__bool__() <==> x != 0")
    descr_invert = _abstract_unaryop('invert', "x.__invert__() <==> ~x")

    def _abstract_cmpop(opname):
        @func_renamer('descr_' + opname)
        def descr_cmp(self, space, w_other):
            raise NotImplementedError
        descr_cmp.__doc__ = 'x.__%s__(y) <==> x%sy' % (opname, CMP_OPS[opname])
        return descr_cmp

    descr_lt = _abstract_cmpop('lt')
    descr_le = _abstract_cmpop('le')
    descr_eq = _abstract_cmpop('eq')
    descr_ne = _abstract_cmpop('ne')
    descr_gt = _abstract_cmpop('gt')
    descr_ge = _abstract_cmpop('ge')

    def _abstract_binop(opname):
        oper = BINARY_OPS.get(opname)
        if oper == '%':
            oper = '%%'
        oper = '%s(%%s, %%s)' % opname if not oper else '%%s%s%%s' % oper
        @func_renamer('descr_' + opname)
        def descr_binop(self, space, w_other):
            raise NotImplementedError
        descr_binop.__doc__ = "x.__%s__(y) <==> %s" % (opname,
                                                       oper % ('x', 'y'))
        descr_rbinop = func_with_new_name(descr_binop, 'descr_r' + opname)
        descr_rbinop.__doc__ = "x.__r%s__(y) <==> %s" % (opname,
                                                         oper % ('y', 'x'))
        return descr_binop, descr_rbinop

    descr_add, descr_radd = _abstract_binop('add')
    descr_sub, descr_rsub = _abstract_binop('sub')
    descr_mul, descr_rmul = _abstract_binop('mul')
    descr_matmul, descr_rmatmul = _abstract_binop('matmul')

    descr_and, descr_rand = _abstract_binop('and')
    descr_or, descr_ror = _abstract_binop('or')
    descr_xor, descr_rxor = _abstract_binop('xor')

    descr_lshift, descr_rlshift = _abstract_binop('lshift')
    descr_rshift, descr_rrshift = _abstract_binop('rshift')

    descr_floordiv, descr_rfloordiv = _abstract_binop('floordiv')
    descr_truediv, descr_rtruediv = _abstract_binop('truediv')
    descr_mod, descr_rmod = _abstract_binop('mod')
    descr_divmod, descr_rdivmod = _abstract_binop('divmod')


def _floordiv(space, x, y):
    try:
        z = ovfcheck(x // y)
    except ZeroDivisionError:
        raise oefmt(space.w_ZeroDivisionError,
                    "integer division or modulo by zero")
    return wrapint(space, z)


def _truediv(space, x, y):
    if not y:
        raise oefmt(space.w_ZeroDivisionError, "division by zero")

    if (DBL_MANT_DIG < LONG_BIT and
        (r_uint(abs(x)) >> DBL_MANT_DIG or r_uint(abs(y)) >> DBL_MANT_DIG)):
        # large x or y, use long arithmetic
        raise OverflowError

    # both ints can be exactly represented as doubles, do a
    # floating-point division
    a = float(x)
    b = float(y)
    return space.newfloat(a / b)


def _mod(space, x, y):
    try:
        z = ovfcheck(x % y)
    except ZeroDivisionError:
        raise oefmt(space.w_ZeroDivisionError, "integer modulo by zero")
    return wrapint(space, z)


def _divmod(space, x, y):
    try:
        z = ovfcheck(x // y)
    except ZeroDivisionError:
        raise oefmt(space.w_ZeroDivisionError, "integer divmod by zero")
    # no overflow possible
    m = x % y
    return space.newtuple([space.newint(z), space.newint(m)])


def _divmod_ovf2small(space, x, y):
    from pypy.objspace.std.smalllongobject import W_SmallLongObject
    a = r_longlong(x)
    b = r_longlong(y)
    return space.newtuple([W_SmallLongObject(a // b),
                           W_SmallLongObject(a % b)])


def _lshift(space, a, b):
    if r_uint(b) < LONG_BIT: # 0 <= b < LONG_BIT
        c = ovfcheck(a << b)
        return wrapint(space, c)
    if b < 0:
        raise oefmt(space.w_ValueError, "negative shift count")
    # b >= LONG_BIT
    if a == 0:
        return wrapint(space, a)
    raise OverflowError


def _lshift_ovf2small(space, a, b):
    from pypy.objspace.std.smalllongobject import W_SmallLongObject
    w_a = W_SmallLongObject.fromint(a)
    w_b = W_SmallLongObject.fromint(b)
    return w_a.descr_lshift(space, w_b)


def _rshift(space, a, b):
    if r_uint(b) >= LONG_BIT: # not (0 <= b < LONG_BIT)
        if b < 0:
            raise oefmt(space.w_ValueError, "negative shift count")
        # b >= LONG_BIT
        if a == 0:
            return wrapint(space, a)
        a = -1 if a < 0 else 0
    else:
        a = a >> b
    return wrapint(space, a)


def _pow(space, iv, iw, iz):
    """Helper for pow"""
    if iz == 0:
        return _pow_nomod(iv, iw)
    else:
        return _pow_mod(space, iv, iw, iz)

@jit.look_inside_iff(lambda iv, iw: jit.isconstant(iw))
def _pow_nomod(iv, iw):
    if iw <= 0:
        if iw == 0:
            return 1
        # bounce it, since it always returns float
        raise ValueError
    temp = iv
    ix = 1
    while True:
        if iw & 1:
            try:
                ix = ovfcheck(ix * temp)
            except OverflowError:
                raise
        iw >>= 1   # Shift exponent down by 1 bit
        if iw == 0:
            break
        try:
            temp = ovfcheck(temp * temp) # Square the value of temp
        except OverflowError:
            raise
    return ix

@jit.look_inside_iff(lambda space, iv, iw, iz:
                     jit.isconstant(iw) and jit.isconstant(iz))
def _pow_mod(space, iv, iw, iz):
    from rpython.rlib.rarithmetic import mulmod

    if iw <= 0:
        if iw == 0:
            return 1 % iz   # != 1, for iz == 1 or iz < 0
        raise oefmt(space.w_ValueError,
                    "pow() 2nd argument cannot be negative when 3rd "
                    "argument specified")
    if iz < 0:
        try:
            iz = ovfcheck(-iz)
        except OverflowError:
            raise
        iz_negative = True
    else:
        iz_negative = False

    temp = iv
    ix = 1
    while True:
        if iw & 1:
            ix = mulmod(ix, temp, iz)
        iw >>= 1   # Shift exponent down by 1 bit
        if iw == 0:
            break
        temp = mulmod(temp, temp, iz)

    if iz_negative and ix > 0:
        ix -= iz
    return ix


def _pow_ovf2long(space, iv, w_iv, iw, w_iw, w_modulus):
    if space.is_none(w_modulus) and _recover_with_smalllong(space):
        from pypy.objspace.std.smalllongobject import _pow as _pow_small
        try:
            # XXX: shouldn't have to pass r_longlong(0) here (see
            # 4fa4c6b93a84)
            return _pow_small(space, r_longlong(iv), iw, r_longlong(0))
        except (OverflowError, ValueError):
            pass
    from pypy.objspace.std.longobject import W_LongObject, W_AbstractLongObject
    if w_iv is None or not isinstance(w_iv, W_AbstractLongObject):
        w_iv = W_LongObject.fromint(space, iv)
    if w_iw is None or not isinstance(w_iw, W_AbstractLongObject):
        w_iw = W_LongObject.fromint(space, iw)

    return w_iv.descr_pow(space, w_iw, w_modulus)


def _make_ovf2long(opname, ovf2small=None):
    op = getattr(operator, opname, None)
    assert op or ovf2small

    def ovf2long(space, x, w_x, y, w_y):
        """Handle overflowing to smalllong or long"""
        if _recover_with_smalllong(space):
            if ovf2small:
                return ovf2small(space, x, y)
            # Assume a generic operation without an explicit ovf2small
            # handler
            from pypy.objspace.std.smalllongobject import W_SmallLongObject
            a = r_longlong(x)
            b = r_longlong(y)
            return W_SmallLongObject(op(a, b))

        from pypy.objspace.std.longobject import W_LongObject, W_AbstractLongObject
        if w_x is None or not isinstance(w_x, W_AbstractLongObject):
            w_x = W_LongObject.fromint(space, x)
        if w_y is None or not isinstance(w_y, W_AbstractLongObject):
            w_y = W_LongObject.fromint(space, y)

        return getattr(w_x, 'descr_' + opname)(space, w_y)

    return ovf2long


class W_IntObject(W_AbstractIntObject):

    __slots__ = 'intval'
    _immutable_fields_ = ['intval']

    def __init__(self, intval):
        assert is_valid_int(intval)
        self.intval = int(intval)

    def __repr__(self):
        """representation for debugging purposes"""
        return "%s(%d)" % (self.__class__.__name__, self.intval)

    def is_w(self, space, w_other):
        from pypy.objspace.std.boolobject import W_BoolObject
        if (not isinstance(w_other, W_AbstractIntObject) or
            isinstance(w_other, W_BoolObject)):
            return False
        if self.user_overridden_class or w_other.user_overridden_class:
            return self is w_other
        x = self.intval
        try:
            y = space.int_w(w_other)
        except OperationError as e:
            if e.match(space, space.w_OverflowError):
                return False
            raise
        return x == y

    def int_w(self, space, allow_conversion=True):
        return self.intval

    def _int_w(self, space):
        return self.intval

    unwrap = _int_w

    def uint_w(self, space):
        intval = self.intval
        if intval < 0:
            raise oefmt(space.w_ValueError,
                        "cannot convert negative integer to unsigned")
        return r_uint(intval)

    def bigint_w(self, space, allow_conversion=True):
        return self.asbigint()

    def _bigint_w(self, space):
        return self.asbigint()

    def float_w(self, space, allow_conversion=True):
        return float(self.intval)

    # note that we do NOT implement _float_w, because __float__ cannot return
    # an int

    def int(self, space):
        if type(self) is W_IntObject:
            return self
        if not space.is_overloaded(self, space.w_int, '__int__'):
            return space.newint(self.intval)
        return W_Root.int(self, space)

    def asbigint(self):
        return rbigint.fromint(self.intval)

    @staticmethod
    @unwrap_spec(w_x=WrappedDefault(0))
    def descr_new(space, w_inttype, w_x, w_base=None):
        "Create and return a new object.  See help(type) for accurate signature."
        return _new_int(space, w_inttype, w_x, w_base)

    def descr_hash(self, space):
        return space.newint(_hash_int(self.intval))

    def as_w_long(self, space):
        return space.newlong(self.intval)

    def descr_bool(self, space):
        return space.newbool(self.intval != 0)

    def descr_invert(self, space):
        return wrapint(space, ~self.intval)

    def descr_neg(self, space):
        a = self.intval
        try:
            b = ovfcheck(-a)
        except OverflowError:
            if _recover_with_smalllong(space):
                from pypy.objspace.std.smalllongobject import W_SmallLongObject
                x = r_longlong(a)
                return W_SmallLongObject(-x)
            return self.as_w_long(space).descr_neg(space)
        return wrapint(space, b)

    def descr_abs(self, space):
        pos = self.intval >= 0
        return self.int(space) if pos else self.descr_neg(space)

    def descr_float(self, space):
        a = self.intval
        x = float(a)
        return space.newfloat(x)

    def descr_getnewargs(self, space):
        return space.newtuple([wrapint(space, self.intval)])

    def descr_bit_length(self, space):
        val = self.intval
        bits = 0
        if val < 0:
            # warning, "-val" overflows here
            val = -((val + 1) >> 1)
            bits = 1
        while val:
            bits += 1
            val >>= 1
        return space.newint(bits)

    def descr_repr(self, space):
        res = str(self.intval)
        return space.newtext(res)
    descr_str = func_with_new_name(descr_repr, 'descr_str')

    def descr_format(self, space, w_format_spec):
        return newformat.run_formatter(space, w_format_spec,
                                       "format_int_or_long", self,
                                       newformat.INT_KIND)

    @unwrap_spec(w_modulus=WrappedDefault(None))
    def descr_pow(self, space, w_exponent, w_modulus=None):
        if isinstance(w_exponent, W_IntObject):
            y = w_exponent.intval
        elif isinstance(w_exponent, W_AbstractIntObject):
            self = self.as_w_long(space)
            return self.descr_pow(space, w_exponent, w_modulus)
        else:
            return space.w_NotImplemented

        x = self.intval
        y = w_exponent.intval

        if space.is_none(w_modulus):
            z = 0
        elif isinstance(w_modulus, W_IntObject):
            z = w_modulus.intval
            if z == 0:
                raise oefmt(space.w_ValueError,
                            "pow() 3rd argument cannot be 0")
        else:
            # can't return NotImplemented (space.pow doesn't do full
            # ternary, i.e. w_modulus.__zpow__(self, w_exponent)), so
            # handle it ourselves
            return _pow_ovf2long(space, x, self, y, w_exponent, w_modulus)

        try:
            result = _pow(space, x, y, z)
        except OverflowError:
            return _pow_ovf2long(space, x, self, y, w_exponent, w_modulus)
        except ValueError:
            # float result, so let avoid a roundtrip in rbigint.
            self = self.descr_float(space)
            w_exponent = w_exponent.descr_float(space)
            return space.pow(self, w_exponent, space.w_None)
            
        return space.newint(result)

    @unwrap_spec(w_modulus=WrappedDefault(None))
    def descr_rpow(self, space, w_base, w_modulus=None):
        if isinstance(w_base, W_IntObject):
            return w_base.descr_pow(space, self, w_modulus)
        elif isinstance(w_base, W_AbstractIntObject):
            self = self.as_w_long(space)
            return self.descr_rpow(space, self, w_modulus)
        return space.w_NotImplemented

    def _make_descr_cmp(opname):
        op = getattr(operator, opname)
        descr_name = 'descr_' + opname
        @func_renamer(descr_name)
        def descr_cmp(self, space, w_other):
            if isinstance(w_other, W_IntObject):
                i = self.intval
                j = w_other.intval
                return space.newbool(op(i, j))
            elif isinstance(w_other, W_AbstractIntObject):
                self = self.as_w_long(space)
                return getattr(self, descr_name)(space, w_other)
            return space.w_NotImplemented
        return descr_cmp

    descr_lt = _make_descr_cmp('lt')
    descr_le = _make_descr_cmp('le')
    descr_eq = _make_descr_cmp('eq')
    descr_ne = _make_descr_cmp('ne')
    descr_gt = _make_descr_cmp('gt')
    descr_ge = _make_descr_cmp('ge')

    def _make_generic_descr_binop(opname, ovf=True):
        op = getattr(operator,
                     opname + '_' if opname in ('and', 'or') else opname)
        descr_name, descr_rname = 'descr_' + opname, 'descr_r' + opname
        if ovf:
            ovf2long = _make_ovf2long(opname)

        @func_renamer(descr_name)
        def descr_binop(self, space, w_other):
<<<<<<< HEAD
            if isinstance(w_other, W_IntObject):
                x = self.intval
                y = w_other.intval
                if ovf:
                    try:
                        z = ovfcheck(op(x, y))
                    except OverflowError:
                        return ovf2long(space, x, y)
                else:
                    z = op(x, y)
                return wrapint(space, z)
            elif isinstance(w_other, W_AbstractIntObject):
                self = self.as_w_long(space)
                return getattr(self, descr_name)(space, w_other)
            return space.w_NotImplemented
=======
            if not isinstance(w_other, W_IntObject):
                return space.w_NotImplemented

            x = self.intval
            y = w_other.intval
            if ovf:
                try:
                    z = ovfcheck(op(x, y))
                except OverflowError:
                    return ovf2long(space, x, self, y, w_other)
            else:
                z = op(x, y)
            return wrapint(space, z)
>>>>>>> 710d629d

        if opname in COMMUTATIVE_OPS:
            @func_renamer(descr_rname)
            def descr_rbinop(self, space, w_other):
                return descr_binop(self, space, w_other)
            return descr_binop, descr_rbinop

        @func_renamer(descr_rname)
        def descr_rbinop(self, space, w_other):
<<<<<<< HEAD
            if isinstance(w_other, W_IntObject):
                x = self.intval
                y = w_other.intval
                if ovf:
                    try:
                        z = ovfcheck(op(y, x))
                    except OverflowError:
                        return ovf2long(space, y, x)
                else:
                    z = op(y, x)
                return wrapint(space, z)
            elif isinstance(w_other, W_AbstractIntObject):
                self = self.as_w_long(space)
                return getattr(self, descr_rname)(space, w_other)
            return space.w_NotImplemented
=======
            if not isinstance(w_other, W_IntObject):
                return space.w_NotImplemented

            x = self.intval
            y = w_other.intval
            if ovf:
                try:
                    z = ovfcheck(op(y, x))
                except OverflowError:
                    return ovf2long(space, y, w_other, x, self)  # XXX write a test
            else:
                z = op(y, x)
            return wrapint(space, z)
>>>>>>> 710d629d

        return descr_binop, descr_rbinop

    descr_add, descr_radd = _make_generic_descr_binop('add')
    descr_sub, descr_rsub = _make_generic_descr_binop('sub')
    descr_mul, descr_rmul = _make_generic_descr_binop('mul')

    descr_and, descr_rand = _make_generic_descr_binop('and', ovf=False)
    descr_or, descr_ror = _make_generic_descr_binop('or', ovf=False)
    descr_xor, descr_rxor = _make_generic_descr_binop('xor', ovf=False)

    def _make_descr_binop(func, ovf=True, ovf2small=None):
        opname = func.__name__[1:]
        descr_name, descr_rname = 'descr_' + opname, 'descr_r' + opname
        if ovf:
            ovf2long = _make_ovf2long(opname, ovf2small)

        @func_renamer(descr_name)
        def descr_binop(self, space, w_other):
            if isinstance(w_other, W_IntObject):
                x = self.intval
                y = w_other.intval
                if ovf:
                    try:
                        return func(space, x, y)
                    except OverflowError:
                        return ovf2long(space, x, y)
                else:
                    return func(space, x, y)
<<<<<<< HEAD
            elif isinstance(w_other, W_AbstractIntObject):
                self = self.as_w_long(space)
                return getattr(self, descr_name)(space, w_other)
            return space.w_NotImplemented
=======
                except OverflowError:
                    return ovf2long(space, x, self, y, w_other)
            else:
                return func(space, x, y)
>>>>>>> 710d629d

        @func_renamer(descr_rname)
        def descr_rbinop(self, space, w_other):
            if isinstance(w_other, W_IntObject):
                x = self.intval
                y = w_other.intval
                if ovf:
                    try:
                        return func(space, y, x)
                    except OverflowError:
                        return ovf2long(space, y, x)
                else:
                    return func(space, y, x)
<<<<<<< HEAD
            elif isinstance(w_other, W_AbstractIntObject):
                self = self.as_w_long(space)
                return getattr(self, descr_rname)(space, w_other)
            return space.w_NotImplemented
=======
                except OverflowError:
                    return ovf2long(space, y, w_other, x, self)
            else:
                return func(space, y, x)
>>>>>>> 710d629d

        return descr_binop, descr_rbinop

    descr_lshift, descr_rlshift = _make_descr_binop(
        _lshift, ovf2small=_lshift_ovf2small)
    descr_rshift, descr_rrshift = _make_descr_binop(_rshift, ovf=False)

    descr_floordiv, descr_rfloordiv = _make_descr_binop(_floordiv)
    descr_truediv, descr_rtruediv = _make_descr_binop(_truediv)
    descr_mod, descr_rmod = _make_descr_binop(_mod)
    descr_divmod, descr_rdivmod = _make_descr_binop(
        _divmod, ovf2small=_divmod_ovf2small)


def setup_prebuilt(space):
    if space.config.objspace.std.withprebuiltint:
        W_IntObject.PREBUILT = []
        for i in range(space.config.objspace.std.prebuiltintfrom,
                       space.config.objspace.std.prebuiltintto):
            W_IntObject.PREBUILT.append(W_IntObject(i))
    else:
        W_IntObject.PREBUILT = None


def wrapint(space, x):
    if not space.config.objspace.std.withprebuiltint:
        return W_IntObject(x)
    lower = space.config.objspace.std.prebuiltintfrom
    upper = space.config.objspace.std.prebuiltintto
    # use r_uint to perform a single comparison (this whole function is
    # getting inlined into every caller so keeping the branching to a
    # minimum is a good idea)
    index = r_uint(x) - r_uint(lower)
    if index >= r_uint(upper - lower):
        w_res = instantiate(W_IntObject)
    else:
        w_res = W_IntObject.PREBUILT[index]
    # obscure hack to help the CPU cache: we store 'x' even into a
    # prebuilt integer's intval.  This makes sure that the intval field
    # is present in the cache in the common case where it is quickly
    # reused.  (we could use a prefetch hint if we had that)
    w_res.intval = x
    return w_res


divmod_near = applevel('''
       def divmod_near(a, b):
           """Return a pair (q, r) such that a = b * q + r, and abs(r)
           <= abs(b)/2, with equality possible only if q is even.  In
           other words, q == a / b, rounded to the nearest integer using
           round-half-to-even."""
           q, r = divmod(a, b)
           # round up if either r / b > 0.5, or r / b == 0.5 and q is
           # odd.  The expression r / b > 0.5 is equivalent to 2 * r > b
           # if b is positive, 2 * r < b if b negative.
           greater_than_half = 2*r > b if b > 0 else 2*r < b
           exactly_half = 2*r == b
           if greater_than_half or exactly_half and q % 2 == 1:
               q += 1
               r -= b
           return q, r
''', filename=__file__).interphook('divmod_near')


def _recover_with_smalllong(space):
    """True if there is a chance that a SmallLong would fit when an Int
    does not
    """
    return (space.config.objspace.std.withsmalllong and
            sys.maxint == 2147483647)


def _string_to_int_or_long(space, w_inttype, w_source, string, base=10):
    try:
        value = string_to_int(string, base, no_implicit_octal=True)
    except ParseStringError as e:
        raise wrap_parsestringerror(space, e, w_source)
    except ParseStringOverflowError as e:
        return _retry_to_w_long(space, e.parser, w_inttype, w_source)

    if space.is_w(w_inttype, space.w_int):
        w_result = wrapint(space, value)
    else:
        w_result = space.allocate_instance(W_IntObject, w_inttype)
        W_IntObject.__init__(w_result, value)
    return w_result


def _retry_to_w_long(space, parser, w_inttype, w_source):
    from pypy.objspace.std.longobject import newbigint
    parser.rewind()
    try:
        bigint = rbigint._from_numberstring_parser(parser)
    except ParseStringError as e:
        raise wrap_parsestringerror(space, e, w_source)
    return newbigint(space, w_inttype, bigint)


def _new_int(space, w_inttype, w_x, w_base=None):
    from pypy.objspace.std.longobject import W_LongObject, newbigint
    if space.config.objspace.std.withsmalllong:
        from pypy.objspace.std.smalllongobject import W_SmallLongObject
    else:
        W_SmallLongObject = None

    w_longval = None
    w_value = w_x     # 'x' is the keyword argument name in CPython
    value = 0
    if w_base is None:
        # check for easy cases
        if type(w_value) is W_IntObject:
            if space.is_w(w_inttype, space.w_int):
                return w_value
            value = w_value.intval
            w_obj = space.allocate_instance(W_IntObject, w_inttype)
            W_IntObject.__init__(w_obj, value)
            return w_obj
        elif type(w_value) is W_LongObject:
            if space.is_w(w_inttype, space.w_int):
                return w_value
            return newbigint(space, w_inttype, w_value.num)
        elif W_SmallLongObject and type(w_value) is W_SmallLongObject:
            if space.is_w(w_inttype, space.w_int):
                return w_value
            return newbigint(space, w_inttype, space.bigint_w(w_value))
        elif space.lookup(w_value, '__int__') is not None:
            return _from_intlike(space, w_inttype, space.int(w_value))
        elif space.lookup(w_value, '__trunc__') is not None:
            w_obj = space.trunc(w_value)
            if not space.isinstance_w(w_obj, space.w_int):
                w_obj = space.int(w_obj)
            return _from_intlike(space, w_inttype, w_obj)
        elif space.isinstance_w(w_value, space.w_unicode):
            from pypy.objspace.std.unicodeobject import unicode_to_decimal_w
            b = unicode_to_decimal_w(space, w_value, allow_surrogates=True)
            return _string_to_int_or_long(space, w_inttype, w_value, b)
        elif (space.isinstance_w(w_value, space.w_bytearray) or
              space.isinstance_w(w_value, space.w_bytes)):
            return _string_to_int_or_long(space, w_inttype, w_value,
                                          space.charbuf_w(w_value))
        else:
            # If object supports the buffer interface
            try:
                buf = space.charbuf_w(w_value)
            except OperationError as e:
                if not e.match(space, space.w_TypeError):
                    raise
                raise oefmt(space.w_TypeError,
                            "int() argument must be a string, a bytes-like "
                            "object or a number, not '%T'", w_value)
            else:
                return _string_to_int_or_long(space, w_inttype, w_value, buf)
    else:
        try:
            base = space.getindex_w(w_base, None)
        except OperationError as e:
            if not e.match(space, space.w_OverflowError):
                raise
            base = 37 # this raises the right error in string_to_bigint()

        if space.isinstance_w(w_value, space.w_unicode):
            from pypy.objspace.std.unicodeobject import unicode_to_decimal_w
            s = unicode_to_decimal_w(space, w_value, allow_surrogates=True)
        elif (space.isinstance_w(w_value, space.w_bytes) or
              space.isinstance_w(w_value, space.w_bytearray)):
            s = space.charbuf_w(w_value)
        else:
            raise oefmt(space.w_TypeError,
                        "int() can't convert non-string with explicit base")

        return _string_to_int_or_long(space, w_inttype, w_value, s, base)


def _from_intlike(space, w_inttype, w_intlike):
    if space.is_w(w_inttype, space.w_int):
        return w_intlike
    from pypy.objspace.std.longobject import newbigint
    return newbigint(space, w_inttype, space.bigint_w(w_intlike))


W_AbstractIntObject.typedef = TypeDef("int",
    __doc__ = """int(x=0) -> integer
int(x, base=10) -> integer

Convert a number or string to an integer, or return 0 if no arguments
are given.  If x is a number, return x.__int__().  For floating point
numbers, this truncates towards zero.

If x is not a number or if base is given, then x must be a string,
bytes, or bytearray instance representing an integer literal in the
given base.  The literal can be preceded by '+' or '-' and be surrounded
by whitespace.  The base defaults to 10.  Valid bases are 0 and 2-36.
Base 0 means to interpret the base from the string as an integer literal.
>>> int('0b100', base=0)
4""",
    __new__ = interp2app(W_IntObject.descr_new),

    numerator = typedef.GetSetProperty(
        W_AbstractIntObject.descr_get_numerator,
        doc="the numerator of a rational number in lowest terms"),
    denominator = typedef.GetSetProperty(
        W_AbstractIntObject.descr_get_denominator,
        doc="the denominator of a rational number in lowest terms"),
    real = typedef.GetSetProperty(
        W_AbstractIntObject.descr_get_real,
        doc="the real part of a complex number"),
    imag = typedef.GetSetProperty(
        W_AbstractIntObject.descr_get_imag,
        doc="the imaginary part of a complex number"),

    from_bytes = interp2app(W_AbstractIntObject.descr_from_bytes,
                            as_classmethod=True),
    to_bytes = interpindirect2app(W_AbstractIntObject.descr_to_bytes),

    __repr__ = interpindirect2app(W_AbstractIntObject.descr_repr),
    __str__ = interpindirect2app(W_AbstractIntObject.descr_str),

    conjugate = interpindirect2app(W_AbstractIntObject.descr_conjugate),
    bit_length = interpindirect2app(W_AbstractIntObject.descr_bit_length),
    __format__ = interpindirect2app(W_AbstractIntObject.descr_format),
    __hash__ = interpindirect2app(W_AbstractIntObject.descr_hash),
    __getnewargs__ = interpindirect2app(W_AbstractIntObject.descr_getnewargs),

    __int__ = interpindirect2app(W_AbstractIntObject.int),
    __index__ = interpindirect2app(W_AbstractIntObject.descr_index),
    __trunc__ = interpindirect2app(W_AbstractIntObject.descr_trunc),
    __float__ = interpindirect2app(W_AbstractIntObject.descr_float),
    __round__ = interpindirect2app(W_AbstractIntObject.descr_round),

    __pos__ = interpindirect2app(W_AbstractIntObject.descr_pos),
    __neg__ = interpindirect2app(W_AbstractIntObject.descr_neg),
    __abs__ = interpindirect2app(W_AbstractIntObject.descr_abs),
    __bool__ = interpindirect2app(W_AbstractIntObject.descr_bool),
    __invert__ = interpindirect2app(W_AbstractIntObject.descr_invert),
    __floor__ = interpindirect2app(W_AbstractIntObject.descr_floor),
    __ceil__ = interpindirect2app(W_AbstractIntObject.descr_ceil),

    __lt__ = interpindirect2app(W_AbstractIntObject.descr_lt),
    __le__ = interpindirect2app(W_AbstractIntObject.descr_le),
    __eq__ = interpindirect2app(W_AbstractIntObject.descr_eq),
    __ne__ = interpindirect2app(W_AbstractIntObject.descr_ne),
    __gt__ = interpindirect2app(W_AbstractIntObject.descr_gt),
    __ge__ = interpindirect2app(W_AbstractIntObject.descr_ge),

    __add__ = interpindirect2app(W_AbstractIntObject.descr_add),
    __radd__ = interpindirect2app(W_AbstractIntObject.descr_radd),
    __sub__ = interpindirect2app(W_AbstractIntObject.descr_sub),
    __rsub__ = interpindirect2app(W_AbstractIntObject.descr_rsub),
    __mul__ = interpindirect2app(W_AbstractIntObject.descr_mul),
    __rmul__ = interpindirect2app(W_AbstractIntObject.descr_rmul),

    __and__ = interpindirect2app(W_AbstractIntObject.descr_and),
    __rand__ = interpindirect2app(W_AbstractIntObject.descr_rand),
    __or__ = interpindirect2app(W_AbstractIntObject.descr_or),
    __ror__ = interpindirect2app(W_AbstractIntObject.descr_ror),
    __xor__ = interpindirect2app(W_AbstractIntObject.descr_xor),
    __rxor__ = interpindirect2app(W_AbstractIntObject.descr_rxor),

    __lshift__ = interpindirect2app(W_AbstractIntObject.descr_lshift),
    __rlshift__ = interpindirect2app(W_AbstractIntObject.descr_rlshift),
    __rshift__ = interpindirect2app(W_AbstractIntObject.descr_rshift),
    __rrshift__ = interpindirect2app(W_AbstractIntObject.descr_rrshift),

    __floordiv__ = interpindirect2app(W_AbstractIntObject.descr_floordiv),
    __rfloordiv__ = interpindirect2app(W_AbstractIntObject.descr_rfloordiv),
    __truediv__ = interpindirect2app(W_AbstractIntObject.descr_truediv),
    __rtruediv__ = interpindirect2app(W_AbstractIntObject.descr_rtruediv),
    __mod__ = interpindirect2app(W_AbstractIntObject.descr_mod),
    __rmod__ = interpindirect2app(W_AbstractIntObject.descr_rmod),
    __divmod__ = interpindirect2app(W_AbstractIntObject.descr_divmod),
    __rdivmod__ = interpindirect2app(W_AbstractIntObject.descr_rdivmod),

    __pow__ = interpindirect2app(W_AbstractIntObject.descr_pow),
    __rpow__ = interpindirect2app(W_AbstractIntObject.descr_rpow),
)


def _hash_int(a):
    sign = 1
    if a < 0:
        sign = -1
        a = -a

    x = r_uint(a)
    # efficient x % HASH_MODULUS: as HASH_MODULUS is a Mersenne
    # prime
    x = (x & HASH_MODULUS) + (x >> HASH_BITS)
    if x >= HASH_MODULUS:
        x -= HASH_MODULUS

    h = intmask(intmask(x) * sign)
    return h - (h == -1)<|MERGE_RESOLUTION|>--- conflicted
+++ resolved
@@ -690,7 +690,6 @@
 
         @func_renamer(descr_name)
         def descr_binop(self, space, w_other):
-<<<<<<< HEAD
             if isinstance(w_other, W_IntObject):
                 x = self.intval
                 y = w_other.intval
@@ -698,7 +697,7 @@
                     try:
                         z = ovfcheck(op(x, y))
                     except OverflowError:
-                        return ovf2long(space, x, y)
+                        return ovf2long(space, x, self, y, w_other)
                 else:
                     z = op(x, y)
                 return wrapint(space, z)
@@ -706,21 +705,6 @@
                 self = self.as_w_long(space)
                 return getattr(self, descr_name)(space, w_other)
             return space.w_NotImplemented
-=======
-            if not isinstance(w_other, W_IntObject):
-                return space.w_NotImplemented
-
-            x = self.intval
-            y = w_other.intval
-            if ovf:
-                try:
-                    z = ovfcheck(op(x, y))
-                except OverflowError:
-                    return ovf2long(space, x, self, y, w_other)
-            else:
-                z = op(x, y)
-            return wrapint(space, z)
->>>>>>> 710d629d
 
         if opname in COMMUTATIVE_OPS:
             @func_renamer(descr_rname)
@@ -730,7 +714,6 @@
 
         @func_renamer(descr_rname)
         def descr_rbinop(self, space, w_other):
-<<<<<<< HEAD
             if isinstance(w_other, W_IntObject):
                 x = self.intval
                 y = w_other.intval
@@ -738,7 +721,7 @@
                     try:
                         z = ovfcheck(op(y, x))
                     except OverflowError:
-                        return ovf2long(space, y, x)
+                        return ovf2long(space, y, w_other, x, self)  # XXX write a test
                 else:
                     z = op(y, x)
                 return wrapint(space, z)
@@ -746,21 +729,6 @@
                 self = self.as_w_long(space)
                 return getattr(self, descr_rname)(space, w_other)
             return space.w_NotImplemented
-=======
-            if not isinstance(w_other, W_IntObject):
-                return space.w_NotImplemented
-
-            x = self.intval
-            y = w_other.intval
-            if ovf:
-                try:
-                    z = ovfcheck(op(y, x))
-                except OverflowError:
-                    return ovf2long(space, y, w_other, x, self)  # XXX write a test
-            else:
-                z = op(y, x)
-            return wrapint(space, z)
->>>>>>> 710d629d
 
         return descr_binop, descr_rbinop
 
@@ -787,20 +755,13 @@
                     try:
                         return func(space, x, y)
                     except OverflowError:
-                        return ovf2long(space, x, y)
+                        return ovf2long(space, x, self, y, w_other)
                 else:
                     return func(space, x, y)
-<<<<<<< HEAD
             elif isinstance(w_other, W_AbstractIntObject):
                 self = self.as_w_long(space)
                 return getattr(self, descr_name)(space, w_other)
             return space.w_NotImplemented
-=======
-                except OverflowError:
-                    return ovf2long(space, x, self, y, w_other)
-            else:
-                return func(space, x, y)
->>>>>>> 710d629d
 
         @func_renamer(descr_rname)
         def descr_rbinop(self, space, w_other):
@@ -811,20 +772,13 @@
                     try:
                         return func(space, y, x)
                     except OverflowError:
-                        return ovf2long(space, y, x)
+                        return ovf2long(space, y, w_other, x, self)
                 else:
                     return func(space, y, x)
-<<<<<<< HEAD
             elif isinstance(w_other, W_AbstractIntObject):
                 self = self.as_w_long(space)
                 return getattr(self, descr_rname)(space, w_other)
             return space.w_NotImplemented
-=======
-                except OverflowError:
-                    return ovf2long(space, y, w_other, x, self)
-            else:
-                return func(space, y, x)
->>>>>>> 710d629d
 
         return descr_binop, descr_rbinop
 
