"""The builtin int type (W_AbstractInt) and the base impl (W_IntObject)
based on rpython ints.

In order to have the same behavior running on CPython, and after RPython
translation this module uses rarithmetic.ovfcheck to explicitly check
for overflows, something CPython does not do anymore.
"""
import operator
import sys

from rpython.rlib import jit
from rpython.rlib.objectmodel import instantiate
from rpython.rlib.rarithmetic import (
    LONG_BIT, intmask, is_valid_int, ovfcheck, r_longlong, r_uint,
    string_to_int)
from rpython.rlib.rbigint import (
    InvalidEndiannessError, InvalidSignednessError, rbigint)
from rpython.rlib.rfloat import DBL_MANT_DIG
from rpython.rlib.rstring import (
    InvalidBaseError, ParseStringError, ParseStringOverflowError)
from rpython.tool.sourcetools import func_renamer, func_with_new_name

from pypy.interpreter import typedef
from pypy.interpreter.baseobjspace import W_Root
from pypy.interpreter.error import OperationError, oefmt
from pypy.interpreter.gateway import (
    WrappedDefault, applevel, interp2app, interpindirect2app, unwrap_spec)
from pypy.objspace.std import newformat
from pypy.objspace.std.model import (
    BINARY_OPS, CMP_OPS, COMMUTATIVE_OPS, IDTAG_INT)
from pypy.objspace.std.stdtypedef import StdTypeDef

SENTINEL = object()

HASH_BITS = 61 if sys.maxsize > 2 ** 31 - 1 else 31
HASH_MODULUS = 2 ** HASH_BITS - 1


class W_AbstractIntObject(W_Root):
    __slots__ = ()

    def is_w(self, space, w_other):
        from pypy.objspace.std.boolobject import W_BoolObject
        if (not isinstance(w_other, W_AbstractIntObject) or
            isinstance(w_other, W_BoolObject)):
            return False
        if self.user_overridden_class or w_other.user_overridden_class:
            return self is w_other
        x = space.bigint_w(self, allow_conversion=False)
        y = space.bigint_w(w_other, allow_conversion=False)
        return x.eq(y)

    def immutable_unique_id(self, space):
        if self.user_overridden_class:
            return None
        b = space.bigint_w(self)
        b = b.lshift(3).or_(rbigint.fromint(IDTAG_INT))
        return space.newlong_from_rbigint(b)

    @staticmethod
    @unwrap_spec(byteorder=str, signed=bool)
    def descr_from_bytes(space, w_inttype, w_obj, byteorder, signed=False):
        """int.from_bytes(bytes, byteorder, *, signed=False) -> int

        Return the integer represented by the given array of bytes.

        The bytes argument must either support the buffer protocol or be
        an iterable object producing bytes.  Bytes and bytearray are
        examples of built-in objects that support the buffer protocol.

        The byteorder argument determines the byte order used to
        represent the integer.  If byteorder is 'big', the most
        significant byte is at the beginning of the byte array.  If
        byteorder is 'little', the most significant byte is at the end
        of the byte array.  To request the native byte order of the host
        system, use `sys.byteorder' as the byte order value.

        The signed keyword-only argument indicates whether two's
        complement is used to represent the integer.
        """
        from pypy.objspace.std.bytesobject import makebytesdata_w
        bytes = ''.join(makebytesdata_w(space, w_obj))
        try:
            bigint = rbigint.frombytes(bytes, byteorder=byteorder,
                                       signed=signed)
        except InvalidEndiannessError:
            raise oefmt(space.w_ValueError,
                        "byteorder must be either 'little' or 'big'")
        try:
            as_int = bigint.toint()
        except OverflowError:
            from pypy.objspace.std.longobject import newbigint
            return newbigint(space, w_inttype, bigint)
        else:
            if space.is_w(w_inttype, space.w_int):
                # common case
                return wrapint(space, as_int)
            w_obj = space.allocate_instance(W_IntObject, w_inttype)
            W_IntObject.__init__(w_obj, as_int)
            return w_obj

    @unwrap_spec(nbytes=int, byteorder=str, signed=bool)
    def descr_to_bytes(self, space, nbytes, byteorder, signed=False):
        """to_bytes(...)
        int.to_bytes(length, byteorder, *, signed=False) -> bytes

        Return an array of bytes representing an integer.

        The integer is represented using length bytes.  An OverflowError
        is raised if the integer is not representable with the given
        number of bytes.

        The byteorder argument determines the byte order used to
        represent the integer.  If byteorder is 'big', the most
        significant byte is at the beginning of the byte array.  If
        byteorder is 'little', the most significant byte is at the end
        of the byte array.  To request the native byte order of the host
        system, use `sys.byteorder' as the byte order value.

        The signed keyword-only argument determines whether two's
        complement is used to represent the integer.  If signed is False
        and a negative integer is given, an OverflowError is raised.
        """
        bigint = space.bigint_w(self)
        try:
            byte_string = bigint.tobytes(nbytes, byteorder=byteorder,
                                         signed=signed)
        except InvalidEndiannessError:
            raise oefmt(space.w_ValueError,
                        "byteorder must be either 'little' or 'big'")
        except InvalidSignednessError:
            raise oefmt(space.w_OverflowError,
                        "can't convert negative int to unsigned")
        except OverflowError:
            raise oefmt(space.w_OverflowError, "int too big to convert")
        return space.wrapbytes(byte_string)

    def descr_round(self, space, w_ndigits=None):
        """Rounding an Integral returns itself.
        Rounding with an ndigits argument also returns an integer.
        """
        # To round an integer m to the nearest 10**n (n positive), we
        # make use of the divmod_near operation, defined by:
        #
        # divmod_near(a, b) = (q, r)
        #
        # where q is the nearest integer to the quotient a / b (the
        # nearest even integer in the case of a tie) and r == a - q * b.
        # Hence q * b = a - r is the nearest multiple of b to a,
        # preferring even multiples in the case of a tie.
        #
        # So the nearest multiple of 10**n to m is:
        #
        # m - divmod_near(m, 10**n)[1]

        # XXX: since divmod_near is pure python we can probably remove
        # the longs used here. or this could at least likely be more
        # efficient for W_IntObject
        from pypy.objspace.std.longobject import newlong

        if w_ndigits is None:
            return self.int(space)

        ndigits = space.bigint_w(space.index(w_ndigits))
        # if ndigits >= 0 then no rounding is necessary; return self
        # unchanged
        if ndigits.ge(rbigint.fromint(0)):
            return self.int(space)

        # result = self - divmod_near(self, 10 ** -ndigits)[1]
        right = rbigint.fromint(10).pow(ndigits.neg())
        w_tuple = divmod_near(space, self, newlong(space, right))
        _, w_r = space.fixedview(w_tuple, 2)
        return space.sub(self, w_r)

    def _self_unaryop(opname, doc=None):
        @func_renamer('descr_' + opname)
        def descr_unaryop(self, space):
            return self.int(space)
        descr_unaryop.__doc__ = doc
        return descr_unaryop

    descr_conjugate = _self_unaryop(
        'conjugate', "Returns self, the complex conjugate of any int.")
    descr_pos = _self_unaryop('pos', "x.__pos__() <==> +x")
    descr_index = _self_unaryop('index',
                                "x[y:z] <==> x[y.__index__():z.__index__()]")
    descr_trunc = _self_unaryop('trunc',
                                "Truncating an Integral returns itself.")
    descr_floor = _self_unaryop('floor', "Flooring an Integral returns itself.")
    descr_ceil = _self_unaryop('ceil', "Ceiling of an Integral returns itself.")

    descr_get_numerator = _self_unaryop('get_numerator')
    descr_get_real = _self_unaryop('get_real')

    def descr_get_denominator(self, space):
        return wrapint(space, 1)

    def descr_get_imag(self, space):
        return wrapint(space, 0)

    def int(self, space):
        """x.__int__() <==> int(x)"""
        raise NotImplementedError

    def asbigint(self):
        raise NotImplementedError

    def descr_format(self, space, w_format_spec):
        raise NotImplementedError

    def descr_pow(self, space, w_exponent, w_modulus=None):
        """x.__pow__(y[, z]) <==> pow(x, y[, z])"""
        raise NotImplementedError
    descr_rpow = func_with_new_name(descr_pow, 'descr_rpow')
    descr_rpow.__doc__ = "y.__rpow__(x[, z]) <==> pow(x, y[, z])"

    def _abstract_unaryop(opname, doc=SENTINEL):
        if doc is SENTINEL:
            doc = 'x.__%s__() <==> %s(x)' % (opname, opname)
        @func_renamer('descr_' + opname)
        def descr_unaryop(self, space):
            raise NotImplementedError
        descr_unaryop.__doc__ = doc
        return descr_unaryop

    descr_repr = _abstract_unaryop('repr')
    descr_str = _abstract_unaryop('str')

    descr_bit_length = _abstract_unaryop('bit_length', """\
        int.bit_length() -> int

        Number of bits necessary to represent self in binary.
        >>> bin(37)
        '0b100101'
        >>> (37).bit_length()
        6""")
    descr_hash = _abstract_unaryop('hash')
    descr_getnewargs = _abstract_unaryop('getnewargs', None)
    descr_float = _abstract_unaryop('float')
    descr_neg = _abstract_unaryop('neg', "x.__neg__() <==> -x")
    descr_abs = _abstract_unaryop('abs')
    descr_bool = _abstract_unaryop('bool', "x.__bool__() <==> x != 0")
    descr_invert = _abstract_unaryop('invert', "x.__invert__() <==> ~x")

    def _abstract_cmpop(opname):
        @func_renamer('descr_' + opname)
        def descr_cmp(self, space, w_other):
            raise NotImplementedError
        descr_cmp.__doc__ = 'x.__%s__(y) <==> x%sy' % (opname, CMP_OPS[opname])
        return descr_cmp

    descr_lt = _abstract_cmpop('lt')
    descr_le = _abstract_cmpop('le')
    descr_eq = _abstract_cmpop('eq')
    descr_ne = _abstract_cmpop('ne')
    descr_gt = _abstract_cmpop('gt')
    descr_ge = _abstract_cmpop('ge')

    def _abstract_binop(opname):
        oper = BINARY_OPS.get(opname)
        if oper == '%':
            oper = '%%'
        oper = '%s(%%s, %%s)' % opname if not oper else '%%s%s%%s' % oper
        @func_renamer('descr_' + opname)
        def descr_binop(self, space, w_other):
            raise NotImplementedError
        descr_binop.__doc__ = "x.__%s__(y) <==> %s" % (opname,
                                                       oper % ('x', 'y'))
        descr_rbinop = func_with_new_name(descr_binop, 'descr_r' + opname)
        descr_rbinop.__doc__ = "x.__r%s__(y) <==> %s" % (opname,
                                                         oper % ('y', 'x'))
        return descr_binop, descr_rbinop

    descr_add, descr_radd = _abstract_binop('add')
    descr_sub, descr_rsub = _abstract_binop('sub')
    descr_mul, descr_rmul = _abstract_binop('mul')

    descr_and, descr_rand = _abstract_binop('and')
    descr_or, descr_ror = _abstract_binop('or')
    descr_xor, descr_rxor = _abstract_binop('xor')

    descr_lshift, descr_rlshift = _abstract_binop('lshift')
    descr_rshift, descr_rrshift = _abstract_binop('rshift')

    descr_floordiv, descr_rfloordiv = _abstract_binop('floordiv')
    descr_truediv, descr_rtruediv = _abstract_binop('truediv')
    descr_mod, descr_rmod = _abstract_binop('mod')
    descr_divmod, descr_rdivmod = _abstract_binop('divmod')


def _floordiv(space, x, y):
    try:
        z = ovfcheck(x // y)
    except ZeroDivisionError:
        raise oefmt(space.w_ZeroDivisionError,
                    "integer division or modulo by zero")
    return wrapint(space, z)


def _truediv(space, x, y):
    if not y:
        raise oefmt(space.w_ZeroDivisionError, "division by zero")

    if (DBL_MANT_DIG < LONG_BIT and
        (r_uint(abs(x)) >> DBL_MANT_DIG or r_uint(abs(y)) >> DBL_MANT_DIG)):
        # large x or y, use long arithmetic
        raise OverflowError

    # both ints can be exactly represented as doubles, do a
    # floating-point division
    a = float(x)
    b = float(y)
    return space.wrap(a / b)


def _mod(space, x, y):
    try:
        z = ovfcheck(x % y)
    except ZeroDivisionError:
        raise oefmt(space.w_ZeroDivisionError, "integer modulo by zero")
    return wrapint(space, z)


def _divmod(space, x, y):
    try:
        z = ovfcheck(x // y)
    except ZeroDivisionError:
        raise oefmt(space.w_ZeroDivisionError, "integer divmod by zero")
    # no overflow possible
    m = x % y
    w = space.wrap
    return space.newtuple([w(z), w(m)])


def _divmod_ovf2small(space, x, y):
    from pypy.objspace.std.smalllongobject import W_SmallLongObject
    a = r_longlong(x)
    b = r_longlong(y)
    return space.newtuple([W_SmallLongObject(a // b),
                           W_SmallLongObject(a % b)])


def _lshift(space, a, b):
    if r_uint(b) < LONG_BIT: # 0 <= b < LONG_BIT
        c = ovfcheck(a << b)
        return wrapint(space, c)
    if b < 0:
        raise oefmt(space.w_ValueError, "negative shift count")
    # b >= LONG_BIT
    if a == 0:
        return wrapint(space, a)
    raise OverflowError


def _lshift_ovf2small(space, a, b):
    from pypy.objspace.std.smalllongobject import W_SmallLongObject
    w_a = W_SmallLongObject.fromint(a)
    w_b = W_SmallLongObject.fromint(b)
    return w_a.descr_lshift(space, w_b)


def _rshift(space, a, b):
    if r_uint(b) >= LONG_BIT: # not (0 <= b < LONG_BIT)
        if b < 0:
            raise oefmt(space.w_ValueError, "negative shift count")
        # b >= LONG_BIT
        if a == 0:
            return wrapint(space, a)
        a = -1 if a < 0 else 0
    else:
        a = a >> b
    return wrapint(space, a)


@jit.look_inside_iff(lambda space, iv, iw, iz:
                     jit.isconstant(iw) and jit.isconstant(iz))
def _pow(space, iv, iw, iz):
    """Helper for pow"""
    if iw < 0:
        if iz != 0:
            raise oefmt(space.w_TypeError,
                        "pow() 2nd argument cannot be negative when 3rd "
                        "argument specified")
        # bounce it, since it always returns float
        raise ValueError
    temp = iv
    ix = 1
    while iw > 0:
        if iw & 1:
            ix = ovfcheck(ix * temp)
        iw >>= 1   # Shift exponent down by 1 bit
        if iw == 0:
            break
        temp = ovfcheck(temp * temp) # Square the value of temp
        if iz:
            # If we did a multiplication, perform a modulo
            ix %= iz
            temp %= iz
    if iz:
        ix %= iz
    return ix


def _pow_ovf2long(space, iv, iw, w_modulus):
    if space.is_none(w_modulus) and _recover_with_smalllong(space):
        from pypy.objspace.std.smalllongobject import _pow as _pow_small
        try:
            # XXX: shouldn't have to pass r_longlong(0) here (see
            # 4fa4c6b93a84)
            return _pow_small(space, r_longlong(iv), iw, r_longlong(0))
        except (OverflowError, ValueError):
            pass
    from pypy.objspace.std.longobject import W_LongObject
    w_iv = W_LongObject.fromint(space, iv)
    w_iw = W_LongObject.fromint(space, iw)
    return w_iv.descr_pow(space, w_iw, w_modulus)


def _make_ovf2long(opname, ovf2small=None):
    op = getattr(operator, opname, None)
    assert op or ovf2small

    def ovf2long(space, x, y):
        """Handle overflowing to smalllong or long"""
        if _recover_with_smalllong(space):
            if ovf2small:
                return ovf2small(space, x, y)
            # Assume a generic operation without an explicit ovf2small
            # handler
            from pypy.objspace.std.smalllongobject import W_SmallLongObject
            a = r_longlong(x)
            b = r_longlong(y)
            return W_SmallLongObject(op(a, b))

        from pypy.objspace.std.longobject import W_LongObject
        w_x = W_LongObject.fromint(space, x)
        w_y = W_LongObject.fromint(space, y)
        return getattr(w_x, 'descr_' + opname)(space, w_y)

    return ovf2long


class W_IntObject(W_AbstractIntObject):

    __slots__ = 'intval'
    _immutable_fields_ = ['intval']

    def __init__(self, intval):
        assert is_valid_int(intval)
        self.intval = intval

    def __repr__(self):
        """representation for debugging purposes"""
        return "%s(%d)" % (self.__class__.__name__, self.intval)

    def is_w(self, space, w_other):
        from pypy.objspace.std.boolobject import W_BoolObject
        if (not isinstance(w_other, W_AbstractIntObject) or
            isinstance(w_other, W_BoolObject)):
            return False
        if self.user_overridden_class or w_other.user_overridden_class:
            return self is w_other
        x = self.intval
        try:
            y = space.int_w(w_other)
        except OperationError as e:
            if e.match(space, space.w_OverflowError):
                return False
            raise
        return x == y

    def int_w(self, space, allow_conversion=True):
        return int(self.intval)

    def _int_w(self, space):
        return int(self.intval)

    unwrap = _int_w

    def uint_w(self, space):
        intval = self.intval
        if intval < 0:
            raise oefmt(space.w_ValueError,
                        "cannot convert negative integer to unsigned")
        return r_uint(intval)

    def bigint_w(self, space, allow_conversion=True):
        return self.asbigint()

    def _bigint_w(self, space):
        return self.asbigint()

    def float_w(self, space, allow_conversion=True):
        return float(self.intval)

    # note that we do NOT implement _float_w, because __float__ cannot return
    # an int

    def int(self, space):
        if type(self) is W_IntObject:
            return self
        if not space.is_overloaded(self, space.w_int, '__int__'):
            return space.newint(self.intval)
        return W_Root.int(self, space)

    def asbigint(self):
        return rbigint.fromint(self.intval)

    @staticmethod
    @unwrap_spec(w_x=WrappedDefault(0))
    def descr_new(space, w_inttype, w_x, w_base=None):
        """T.__new__(S, ...) -> a new object with type S, a subtype of T"""
        return _new_int(space, w_inttype, w_x, w_base)

    def descr_hash(self, space):
        a = self.intval
        sign = 1
        if a < 0:
            sign = -1
            a = -a

        x = r_uint(a)
        # efficient x % HASH_MODULUS: as HASH_MODULUS is a Mersenne
        # prime
        x = (x & HASH_MODULUS) + (x >> HASH_BITS)
        if x >= HASH_MODULUS:
            x -= HASH_MODULUS

        x = intmask(intmask(x) * sign)
        return wrapint(space, -2 if x == -1 else x)

    def as_w_long(self, space):
        # XXX: should try smalllong
        from pypy.objspace.std.longobject import W_LongObject
        return W_LongObject.fromint(space, self.intval)

    def descr_bool(self, space):
        return space.newbool(self.intval != 0)

    def descr_invert(self, space):
        return wrapint(space, ~self.intval)

    def descr_neg(self, space):
        a = self.intval
        try:
            b = ovfcheck(-a)
        except OverflowError:
            if _recover_with_smalllong(space):
                from pypy.objspace.std.smalllongobject import W_SmallLongObject
                x = r_longlong(a)
                return W_SmallLongObject(-x)
            return self.as_w_long(space).descr_neg(space)
        return wrapint(space, b)

    def descr_abs(self, space):
        pos = self.intval >= 0
        return self.int(space) if pos else self.descr_neg(space)

    def descr_float(self, space):
        a = self.intval
        x = float(a)
        return space.newfloat(x)

    def descr_getnewargs(self, space):
        return space.newtuple([wrapint(space, self.intval)])

    def descr_bit_length(self, space):
        val = self.intval
        if val < 0:
            val = -val
        bits = 0
        while val:
            bits += 1
            val >>= 1
        return space.wrap(bits)

    def descr_repr(self, space):
        res = str(self.intval)
        return space.wrap(res)
    descr_str = func_with_new_name(descr_repr, 'descr_str')

    def descr_format(self, space, w_format_spec):
        return newformat.run_formatter(space, w_format_spec,
                                       "format_int_or_long", self,
                                       newformat.INT_KIND)

    @unwrap_spec(w_modulus=WrappedDefault(None))
    def descr_pow(self, space, w_exponent, w_modulus=None):
        if isinstance(w_exponent, W_IntObject):
            y = w_exponent.intval
        elif isinstance(w_exponent, W_AbstractIntObject):
            self = self.as_w_long(space)
            return self.descr_pow(space, w_exponent, w_modulus)
        else:
            return space.w_NotImplemented

        x = self.intval
        y = w_exponent.intval

        if space.is_none(w_modulus):
            z = 0
        elif isinstance(w_modulus, W_IntObject):
            z = w_modulus.intval
            if z == 0:
                raise oefmt(space.w_ValueError,
                            "pow() 3rd argument cannot be 0")
        else:
            # can't return NotImplemented (space.pow doesn't do full
            # ternary, i.e. w_modulus.__zpow__(self, w_exponent)), so
            # handle it ourselves
            return _pow_ovf2long(space, x, y, w_modulus)

        try:
            result = _pow(space, x, y, z)
        except (OverflowError, ValueError):
            return _pow_ovf2long(space, x, y, w_modulus)
        return space.wrap(result)

    @unwrap_spec(w_modulus=WrappedDefault(None))
    def descr_rpow(self, space, w_base, w_modulus=None):
        if isinstance(w_base, W_IntObject):
            return w_base.descr_pow(space, self, w_modulus)
        elif isinstance(w_base, W_AbstractIntObject):
            self = self.as_w_long(space)
            return self.descr_rpow(space, self, w_modulus)
        return space.w_NotImplemented

    def _make_descr_cmp(opname):
        op = getattr(operator, opname)
        descr_name = 'descr_' + opname
        @func_renamer(descr_name)
        def descr_cmp(self, space, w_other):
            if isinstance(w_other, W_IntObject):
                i = self.intval
                j = w_other.intval
                return space.newbool(op(i, j))
            elif isinstance(w_other, W_AbstractIntObject):
                self = self.as_w_long(space)
                return getattr(self, descr_name)(space, w_other)
            return space.w_NotImplemented
        return descr_cmp

    descr_lt = _make_descr_cmp('lt')
    descr_le = _make_descr_cmp('le')
    descr_eq = _make_descr_cmp('eq')
    descr_ne = _make_descr_cmp('ne')
    descr_gt = _make_descr_cmp('gt')
    descr_ge = _make_descr_cmp('ge')

    def _make_generic_descr_binop(opname, ovf=True):
        op = getattr(operator,
                     opname + '_' if opname in ('and', 'or') else opname)
        descr_name, descr_rname = 'descr_' + opname, 'descr_r' + opname
        if ovf:
            ovf2long = _make_ovf2long(opname)

        @func_renamer(descr_name)
        def descr_binop(self, space, w_other):
            if isinstance(w_other, W_IntObject):
                x = self.intval
                y = w_other.intval
                if ovf:
                    try:
                        z = ovfcheck(op(x, y))
                    except OverflowError:
                        return ovf2long(space, x, y)
                else:
                    z = op(x, y)
                return wrapint(space, z)
            elif isinstance(w_other, W_AbstractIntObject):
                self = self.as_w_long(space)
                return getattr(self, descr_name)(space, w_other)
            return space.w_NotImplemented

        if opname in COMMUTATIVE_OPS:
            @func_renamer(descr_rname)
            def descr_rbinop(self, space, w_other):
                return descr_binop(self, space, w_other)
            return descr_binop, descr_rbinop

        @func_renamer(descr_rname)
        def descr_rbinop(self, space, w_other):
            if isinstance(w_other, W_IntObject):
                x = self.intval
                y = w_other.intval
                if ovf:
                    try:
                        z = ovfcheck(op(y, x))
                    except OverflowError:
                        return ovf2long(space, y, x)
                else:
                    z = op(y, x)
                return wrapint(space, z)
            elif isinstance(w_other, W_AbstractIntObject):
                self = self.as_w_long(space)
                return getattr(self, descr_rname)(space, w_other)
            return space.w_NotImplemented

        return descr_binop, descr_rbinop

    descr_add, descr_radd = _make_generic_descr_binop('add')
    descr_sub, descr_rsub = _make_generic_descr_binop('sub')
    descr_mul, descr_rmul = _make_generic_descr_binop('mul')

    descr_and, descr_rand = _make_generic_descr_binop('and', ovf=False)
    descr_or, descr_ror = _make_generic_descr_binop('or', ovf=False)
    descr_xor, descr_rxor = _make_generic_descr_binop('xor', ovf=False)

    def _make_descr_binop(func, ovf=True, ovf2small=None):
        opname = func.__name__[1:]
        descr_name, descr_rname = 'descr_' + opname, 'descr_r' + opname
        if ovf:
            ovf2long = _make_ovf2long(opname, ovf2small)

        @func_renamer(descr_name)
        def descr_binop(self, space, w_other):
            if isinstance(w_other, W_IntObject):
                x = self.intval
                y = w_other.intval
                if ovf:
                    try:
                        return func(space, x, y)
                    except OverflowError:
                        return ovf2long(space, x, y)
                else:
                    return func(space, x, y)
            elif isinstance(w_other, W_AbstractIntObject):
                self = self.as_w_long(space)
                return getattr(self, descr_name)(space, w_other)
            return space.w_NotImplemented

        @func_renamer(descr_rname)
        def descr_rbinop(self, space, w_other):
            if isinstance(w_other, W_IntObject):
                x = self.intval
                y = w_other.intval
                if ovf:
                    try:
                        return func(space, y, x)
                    except OverflowError:
                        return ovf2long(space, y, x)
                else:
                    return func(space, y, x)
            elif isinstance(w_other, W_AbstractIntObject):
                self = self.as_w_long(space)
                return getattr(self, descr_rname)(space, w_other)
            return space.w_NotImplemented

        return descr_binop, descr_rbinop

    descr_lshift, descr_rlshift = _make_descr_binop(
        _lshift, ovf2small=_lshift_ovf2small)
    descr_rshift, descr_rrshift = _make_descr_binop(_rshift, ovf=False)

    descr_floordiv, descr_rfloordiv = _make_descr_binop(_floordiv)
    descr_truediv, descr_rtruediv = _make_descr_binop(_truediv)
    descr_mod, descr_rmod = _make_descr_binop(_mod)
    descr_divmod, descr_rdivmod = _make_descr_binop(
        _divmod, ovf2small=_divmod_ovf2small)


def wrapint(space, x):
    if not space.config.objspace.std.withprebuiltint:
        return W_IntObject(x)
    lower = space.config.objspace.std.prebuiltintfrom
    upper = space.config.objspace.std.prebuiltintto
    # use r_uint to perform a single comparison (this whole function is
    # getting inlined into every caller so keeping the branching to a
    # minimum is a good idea)
    index = r_uint(x - lower)
    if index >= r_uint(upper - lower):
        w_res = instantiate(W_IntObject)
    else:
        w_res = W_IntObject.PREBUILT[index]
    # obscure hack to help the CPU cache: we store 'x' even into a
    # prebuilt integer's intval.  This makes sure that the intval field
    # is present in the cache in the common case where it is quickly
    # reused.  (we could use a prefetch hint if we had that)
    w_res.intval = x
    return w_res


def wrap_parsestringerror(space, e, w_source):
    if isinstance(e, InvalidBaseError):
        w_msg = space.wrap(e.msg)
    else:
        w_msg = space.wrap(u'%s: %s' % (unicode(e.msg),
                                        space.unicode_w(space.repr(w_source))))
    return OperationError(space.w_ValueError, w_msg)


divmod_near = applevel('''
       def divmod_near(a, b):
           """Return a pair (q, r) such that a = b * q + r, and abs(r)
           <= abs(b)/2, with equality possible only if q is even.  In
           other words, q == a / b, rounded to the nearest integer using
           round-half-to-even."""
           q, r = divmod(a, b)
           # round up if either r / b > 0.5, or r / b == 0.5 and q is
           # odd.  The expression r / b > 0.5 is equivalent to 2 * r > b
           # if b is positive, 2 * r < b if b negative.
           greater_than_half = 2*r > b if b > 0 else 2*r < b
           exactly_half = 2*r == b
           if greater_than_half or exactly_half and q % 2 == 1:
               q += 1
               r -= b
           return q, r
''', filename=__file__).interphook('divmod_near')


def _recover_with_smalllong(space):
    """True if there is a chance that a SmallLong would fit when an Int
    does not
    """
    return (space.config.objspace.std.withsmalllong and
            sys.maxint == 2147483647)


def _string_to_int_or_long(space, w_inttype, w_source, string, base=10):
    try:
        value = string_to_int(string, base)
    except ParseStringError as e:
        raise wrap_parsestringerror(space, e, w_source)
    except ParseStringOverflowError as e:
        return _retry_to_w_long(space, e.parser, w_inttype, w_source)

    if space.is_w(w_inttype, space.w_int):
        w_result = wrapint(space, value)
    else:
        w_result = space.allocate_instance(W_IntObject, w_inttype)
        W_IntObject.__init__(w_result, value)
    return w_result


def _retry_to_w_long(space, parser, w_inttype, w_source):
    from pypy.objspace.std.longobject import newbigint
    parser.rewind()
    try:
        bigint = rbigint._from_numberstring_parser(parser)
    except ParseStringError as e:
        raise wrap_parsestringerror(space, e, w_source)
    return newbigint(space, w_inttype, bigint)


def _new_int(space, w_inttype, w_x, w_base=None):
    from pypy.objspace.std.longobject import W_LongObject, newbigint
    if space.config.objspace.std.withsmalllong:
        from pypy.objspace.std.smalllongobject import W_SmallLongObject
    else:
        W_SmallLongObject = None

    w_longval = None
    w_value = w_x     # 'x' is the keyword argument name in CPython
    value = 0
    if w_base is None:
        # check for easy cases
        if type(w_value) is W_IntObject:
            if space.is_w(w_inttype, space.w_int):
                return w_value
            value = w_value.intval
            w_obj = space.allocate_instance(W_IntObject, w_inttype)
            W_IntObject.__init__(w_obj, value)
            return w_obj
        elif type(w_value) is W_LongObject:
            if space.is_w(w_inttype, space.w_int):
                return w_value
            return newbigint(space, w_inttype, w_value.num)
        elif W_SmallLongObject and type(w_value) is W_SmallLongObject:
            if space.is_w(w_inttype, space.w_int):
                return w_value
            return newbigint(space, w_inttype, space.bigint_w(w_value))
        elif space.lookup(w_value, '__int__') is not None:
            return _from_intlike(space, w_inttype, w_value)
        elif space.lookup(w_value, '__trunc__') is not None:
            return _from_intlike(space, w_inttype, space.trunc(w_value))
        elif space.isinstance_w(w_value, space.w_unicode):
            from pypy.objspace.std.unicodeobject import unicode_to_decimal_w
            return _string_to_int_or_long(space, w_inttype, w_value,
                                          unicode_to_decimal_w(space, w_value))
        elif (space.isinstance_w(w_value, space.w_bytearray) or
              space.isinstance_w(w_value, space.w_bytes)):
            return _string_to_int_or_long(space, w_inttype, w_value,
                                          space.bufferstr_w(w_value))
        else:
            # If object supports the buffer interface
            try:
                buf = space.charbuf_w(w_value)
            except OperationError as e:
                if not e.match(space, space.w_TypeError):
                    raise
                raise oefmt(space.w_TypeError,
                            "int() argument must be a string or a number, "
                            "not '%T'", w_value)
            else:
<<<<<<< HEAD
                return _string_to_int_or_long(space, w_inttype, w_value,
                                              buf.as_str())
=======
                value, w_longval = _string_to_int_or_long(space, w_value, buf)
>>>>>>> 2a1d3f4a
    else:
        try:
            base = space.int_w(w_base)
        except OperationError, e:
            if not e.match(space, space.w_OverflowError):
                raise
            base = 37 # this raises the right error in string_to_bigint()

        if space.isinstance_w(w_value, space.w_unicode):
            from pypy.objspace.std.unicodeobject import unicode_to_decimal_w
            s = unicode_to_decimal_w(space, w_value)
        else:
            try:
                s = space.bufferstr_w(w_value)
            except OperationError as e:
                raise oefmt(space.w_TypeError,
                            "int() can't convert non-string with explicit "
                            "base")

        return _string_to_int_or_long(space, w_inttype, w_value, s, base)


def _from_intlike(space, w_inttype, w_intlike):
    w_obj = space.int(w_intlike)
    if space.is_w(w_inttype, space.w_int):
        return w_obj
    from pypy.objspace.std.longobject import newbigint
    return newbigint(space, w_inttype, space.bigint_w(w_obj))


W_AbstractIntObject.typedef = StdTypeDef("int",
    __doc__ = """int(x=0) -> integer
int(x, base=10) -> integer

Convert a number or string to an integer, or return 0 if no arguments
are given.  If x is a number, return x.__int__().  For floating point
numbers, this truncates towards zero.

If x is not a number or if base is given, then x must be a string,
bytes, or bytearray instance representing an integer literal in the
given base.  The literal can be preceded by '+' or '-' and be surrounded
by whitespace.  The base defaults to 10.  Valid bases are 0 and 2-36.
Base 0 means to interpret the base from the string as an integer literal.
>>> int('0b100', base=0)
4""",
    __new__ = interp2app(W_IntObject.descr_new),

    numerator = typedef.GetSetProperty(
        W_AbstractIntObject.descr_get_numerator,
        doc="the numerator of a rational number in lowest terms"),
    denominator = typedef.GetSetProperty(
        W_AbstractIntObject.descr_get_denominator,
        doc="the denominator of a rational number in lowest terms"),
    real = typedef.GetSetProperty(
        W_AbstractIntObject.descr_get_real,
        doc="the real part of a complex number"),
    imag = typedef.GetSetProperty(
        W_AbstractIntObject.descr_get_imag,
        doc="the imaginary part of a complex number"),

    from_bytes = interp2app(W_AbstractIntObject.descr_from_bytes,
                            as_classmethod=True),
    to_bytes = interpindirect2app(W_AbstractIntObject.descr_to_bytes),

    __repr__ = interpindirect2app(W_AbstractIntObject.descr_repr),
    __str__ = interpindirect2app(W_AbstractIntObject.descr_str),

    conjugate = interpindirect2app(W_AbstractIntObject.descr_conjugate),
    bit_length = interpindirect2app(W_AbstractIntObject.descr_bit_length),
    __format__ = interpindirect2app(W_AbstractIntObject.descr_format),
    __hash__ = interpindirect2app(W_AbstractIntObject.descr_hash),
    __getnewargs__ = interpindirect2app(W_AbstractIntObject.descr_getnewargs),

    __int__ = interpindirect2app(W_AbstractIntObject.int),
    __index__ = interpindirect2app(W_AbstractIntObject.descr_index),
    __trunc__ = interpindirect2app(W_AbstractIntObject.descr_trunc),
    __float__ = interpindirect2app(W_AbstractIntObject.descr_float),
    __round__ = interpindirect2app(W_AbstractIntObject.descr_round),

    __pos__ = interpindirect2app(W_AbstractIntObject.descr_pos),
    __neg__ = interpindirect2app(W_AbstractIntObject.descr_neg),
    __abs__ = interpindirect2app(W_AbstractIntObject.descr_abs),
    __bool__ = interpindirect2app(W_AbstractIntObject.descr_bool),
    __invert__ = interpindirect2app(W_AbstractIntObject.descr_invert),
    __floor__ = interpindirect2app(W_AbstractIntObject.descr_floor),
    __ceil__ = interpindirect2app(W_AbstractIntObject.descr_ceil),

    __lt__ = interpindirect2app(W_AbstractIntObject.descr_lt),
    __le__ = interpindirect2app(W_AbstractIntObject.descr_le),
    __eq__ = interpindirect2app(W_AbstractIntObject.descr_eq),
    __ne__ = interpindirect2app(W_AbstractIntObject.descr_ne),
    __gt__ = interpindirect2app(W_AbstractIntObject.descr_gt),
    __ge__ = interpindirect2app(W_AbstractIntObject.descr_ge),

    __add__ = interpindirect2app(W_AbstractIntObject.descr_add),
    __radd__ = interpindirect2app(W_AbstractIntObject.descr_radd),
    __sub__ = interpindirect2app(W_AbstractIntObject.descr_sub),
    __rsub__ = interpindirect2app(W_AbstractIntObject.descr_rsub),
    __mul__ = interpindirect2app(W_AbstractIntObject.descr_mul),
    __rmul__ = interpindirect2app(W_AbstractIntObject.descr_rmul),

    __and__ = interpindirect2app(W_AbstractIntObject.descr_and),
    __rand__ = interpindirect2app(W_AbstractIntObject.descr_rand),
    __or__ = interpindirect2app(W_AbstractIntObject.descr_or),
    __ror__ = interpindirect2app(W_AbstractIntObject.descr_ror),
    __xor__ = interpindirect2app(W_AbstractIntObject.descr_xor),
    __rxor__ = interpindirect2app(W_AbstractIntObject.descr_rxor),

    __lshift__ = interpindirect2app(W_AbstractIntObject.descr_lshift),
    __rlshift__ = interpindirect2app(W_AbstractIntObject.descr_rlshift),
    __rshift__ = interpindirect2app(W_AbstractIntObject.descr_rshift),
    __rrshift__ = interpindirect2app(W_AbstractIntObject.descr_rrshift),

    __floordiv__ = interpindirect2app(W_AbstractIntObject.descr_floordiv),
    __rfloordiv__ = interpindirect2app(W_AbstractIntObject.descr_rfloordiv),
    __truediv__ = interpindirect2app(W_AbstractIntObject.descr_truediv),
    __rtruediv__ = interpindirect2app(W_AbstractIntObject.descr_rtruediv),
    __mod__ = interpindirect2app(W_AbstractIntObject.descr_mod),
    __rmod__ = interpindirect2app(W_AbstractIntObject.descr_rmod),
    __divmod__ = interpindirect2app(W_AbstractIntObject.descr_divmod),
    __rdivmod__ = interpindirect2app(W_AbstractIntObject.descr_rdivmod),

    __pow__ = interpindirect2app(W_AbstractIntObject.descr_pow),
    __rpow__ = interpindirect2app(W_AbstractIntObject.descr_rpow),
)<|MERGE_RESOLUTION|>--- conflicted
+++ resolved
@@ -893,12 +893,7 @@
                             "int() argument must be a string or a number, "
                             "not '%T'", w_value)
             else:
-<<<<<<< HEAD
-                return _string_to_int_or_long(space, w_inttype, w_value,
-                                              buf.as_str())
-=======
-                value, w_longval = _string_to_int_or_long(space, w_value, buf)
->>>>>>> 2a1d3f4a
+                return _string_to_int_or_long(space, w_inttype, w_value, buf)
     else:
         try:
             base = space.int_w(w_base)
