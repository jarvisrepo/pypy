"""The builtin int type (W_AbstractInt) and the base impl (W_IntObject)
based on rpython ints.

In order to have the same behavior running on CPython, and after RPython
translation this module uses rarithmetic.ovfcheck to explicitly check
for overflows, something CPython does not do anymore.
"""
import operator
import sys

from rpython.rlib import jit
from rpython.rlib.objectmodel import instantiate
from rpython.rlib.rarithmetic import (
    LONG_BIT, intmask, is_valid_int, ovfcheck, r_longlong, r_uint,
    string_to_int)
from rpython.rlib.rbigint import (
    InvalidEndiannessError, InvalidSignednessError, rbigint)
from rpython.rlib.rfloat import DBL_MANT_DIG
from rpython.rlib.rstring import (
    ParseStringError, ParseStringOverflowError)
from rpython.tool.sourcetools import func_renamer, func_with_new_name

from pypy.interpreter import typedef
from pypy.interpreter.baseobjspace import W_Root
from pypy.interpreter.error import OperationError, oefmt
from pypy.interpreter.gateway import (
    WrappedDefault, applevel, interp2app, interpindirect2app, unwrap_spec)
from pypy.interpreter.typedef import TypeDef
from pypy.objspace.std import newformat
from pypy.objspace.std.util import (
    BINARY_OPS, CMP_OPS, COMMUTATIVE_OPS, IDTAG_INT, IDTAG_SHIFT, wrap_parsestringerror)

SENTINEL = object()

HASH_BITS = 61 if sys.maxsize > 2 ** 31 - 1 else 31
HASH_MODULUS = 2 ** HASH_BITS - 1


class W_AbstractIntObject(W_Root):
    __slots__ = ()

    def is_w(self, space, w_other):
        from pypy.objspace.std.boolobject import W_BoolObject
        if (not isinstance(w_other, W_AbstractIntObject) or
            isinstance(w_other, W_BoolObject)):
            return False
        if self.user_overridden_class or w_other.user_overridden_class:
            return self is w_other
        x = space.bigint_w(self, allow_conversion=False)
        y = space.bigint_w(w_other, allow_conversion=False)
        return x.eq(y)

    def immutable_unique_id(self, space):
        if self.user_overridden_class:
            return None
        b = space.bigint_w(self)
        b = b.lshift(IDTAG_SHIFT).int_or_(IDTAG_INT)
        return space.newlong_from_rbigint(b)

    @staticmethod
    @unwrap_spec(byteorder='text', signed=bool)
    def descr_from_bytes(space, w_inttype, w_obj, byteorder, signed=False):
        """int.from_bytes(bytes, byteorder, *, signed=False) -> int

        Return the integer represented by the given array of bytes.

        The bytes argument must either support the buffer protocol or be
        an iterable object producing bytes.  Bytes and bytearray are
        examples of built-in objects that support the buffer protocol.

        The byteorder argument determines the byte order used to
        represent the integer.  If byteorder is 'big', the most
        significant byte is at the beginning of the byte array.  If
        byteorder is 'little', the most significant byte is at the end
        of the byte array.  To request the native byte order of the host
        system, use `sys.byteorder' as the byte order value.

        The signed keyword-only argument indicates whether two's
        complement is used to represent the integer.
        """
        from pypy.objspace.std.bytesobject import makebytesdata_w
        bytes = makebytesdata_w(space, w_obj)
        try:
            bigint = rbigint.frombytes(bytes, byteorder=byteorder,
                                       signed=signed)
        except InvalidEndiannessError:
            raise oefmt(space.w_ValueError,
                        "byteorder must be either 'little' or 'big'")
        try:
            as_int = bigint.toint()
        except OverflowError:
            w_obj = space.newlong_from_rbigint(bigint)
        else:
            w_obj = space.newint(as_int)
        if not space.is_w(w_inttype, space.w_int):
            # That's what from_bytes() does in CPython 3.5.2 too
            w_obj = space.call_function(w_inttype, w_obj)
        return w_obj

    @unwrap_spec(nbytes=int, byteorder='text', signed=bool)
    def descr_to_bytes(self, space, nbytes, byteorder, signed=False):
        """to_bytes(...)
        int.to_bytes(length, byteorder, *, signed=False) -> bytes

        Return an array of bytes representing an integer.

        The integer is represented using length bytes.  An OverflowError
        is raised if the integer is not representable with the given
        number of bytes.

        The byteorder argument determines the byte order used to
        represent the integer.  If byteorder is 'big', the most
        significant byte is at the beginning of the byte array.  If
        byteorder is 'little', the most significant byte is at the end
        of the byte array.  To request the native byte order of the host
        system, use `sys.byteorder' as the byte order value.

        The signed keyword-only argument determines whether two's
        complement is used to represent the integer.  If signed is False
        and a negative integer is given, an OverflowError is raised.
        """
        bigint = space.bigint_w(self)
        try:
            byte_string = bigint.tobytes(nbytes, byteorder=byteorder,
                                         signed=signed)
        except InvalidEndiannessError:
            raise oefmt(space.w_ValueError,
                        "byteorder must be either 'little' or 'big'")
        except InvalidSignednessError:
            raise oefmt(space.w_OverflowError,
                        "can't convert negative int to unsigned")
        except OverflowError:
            raise oefmt(space.w_OverflowError, "int too big to convert")
        return space.newbytes(byte_string)

    def descr_round(self, space, w_ndigits=None):
        """Rounding an Integral returns itself.
        Rounding with an ndigits argument also returns an integer.
        """
        # To round an integer m to the nearest 10**n (n positive), we
        # make use of the divmod_near operation, defined by:
        #
        # divmod_near(a, b) = (q, r)
        #
        # where q is the nearest integer to the quotient a / b (the
        # nearest even integer in the case of a tie) and r == a - q * b.
        # Hence q * b = a - r is the nearest multiple of b to a,
        # preferring even multiples in the case of a tie.
        #
        # So the nearest multiple of 10**n to m is:
        #
        # m - divmod_near(m, 10**n)[1]

        # XXX: since divmod_near is pure python we can probably remove
        # the longs used here. or this could at least likely be more
        # efficient for W_IntObject
        from pypy.objspace.std.longobject import newlong

        if w_ndigits is None:
            return self.int(space)

        ndigits = space.bigint_w(space.index(w_ndigits))
        # if ndigits >= 0 then no rounding is necessary; return self
        # unchanged
        if ndigits.ge(rbigint.fromint(0)):
            return self.int(space)

        # result = self - divmod_near(self, 10 ** -ndigits)[1]
        right = rbigint.fromint(10).pow(ndigits.neg())
        w_tuple = divmod_near(space, self, newlong(space, right))
        _, w_r = space.fixedview(w_tuple, 2)
        return space.sub(self, w_r)

    def _self_unaryop(opname, doc=None):
        @func_renamer('descr_' + opname)
        def descr_unaryop(self, space):
            return self.int(space)
        descr_unaryop.__doc__ = doc
        return descr_unaryop

    descr_conjugate = _self_unaryop(
        'conjugate', "Returns self, the complex conjugate of any int.")
    descr_pos = _self_unaryop('pos', "x.__pos__() <==> +x")
    descr_index = _self_unaryop('index',
                                "x[y:z] <==> x[y.__index__():z.__index__()]")
    descr_trunc = _self_unaryop('trunc',
                                "Truncating an Integral returns itself.")
    descr_floor = _self_unaryop('floor', "Flooring an Integral returns itself.")
    descr_ceil = _self_unaryop('ceil', "Ceiling of an Integral returns itself.")

    descr_get_numerator = _self_unaryop('get_numerator')
    descr_get_real = _self_unaryop('get_real')

    def descr_get_denominator(self, space):
        return wrapint(space, 1)

    def descr_get_imag(self, space):
        return wrapint(space, 0)

    def int(self, space):
        """x.__int__() <==> int(x)"""
        raise NotImplementedError

    def asbigint(self):
        raise NotImplementedError

    def descr_format(self, space, w_format_spec):
        raise NotImplementedError

    def descr_pow(self, space, w_exponent, w_modulus=None):
        """x.__pow__(y[, z]) <==> pow(x, y[, z])"""
        raise NotImplementedError
    descr_rpow = func_with_new_name(descr_pow, 'descr_rpow')
    descr_rpow.__doc__ = "y.__rpow__(x[, z]) <==> pow(x, y[, z])"

    def _abstract_unaryop(opname, doc=SENTINEL):
        if doc is SENTINEL:
            doc = 'x.__%s__() <==> %s(x)' % (opname, opname)
        @func_renamer('descr_' + opname)
        def descr_unaryop(self, space):
            raise NotImplementedError
        descr_unaryop.__doc__ = doc
        return descr_unaryop

    descr_repr = _abstract_unaryop('repr')
    descr_str = _abstract_unaryop('str')

    descr_bit_length = _abstract_unaryop('bit_length', """\
        int.bit_length() -> int

        Number of bits necessary to represent self in binary.
        >>> bin(37)
        '0b100101'
        >>> (37).bit_length()
        6""")
    descr_hash = _abstract_unaryop('hash')
    descr_getnewargs = _abstract_unaryop('getnewargs', None)
    descr_float = _abstract_unaryop('float')
    descr_neg = _abstract_unaryop('neg', "x.__neg__() <==> -x")
    descr_abs = _abstract_unaryop('abs')
    descr_bool = _abstract_unaryop('bool', "x.__bool__() <==> x != 0")
    descr_invert = _abstract_unaryop('invert', "x.__invert__() <==> ~x")

    def _abstract_cmpop(opname):
        @func_renamer('descr_' + opname)
        def descr_cmp(self, space, w_other):
            raise NotImplementedError
        descr_cmp.__doc__ = 'x.__%s__(y) <==> x%sy' % (opname, CMP_OPS[opname])
        return descr_cmp

    descr_lt = _abstract_cmpop('lt')
    descr_le = _abstract_cmpop('le')
    descr_eq = _abstract_cmpop('eq')
    descr_ne = _abstract_cmpop('ne')
    descr_gt = _abstract_cmpop('gt')
    descr_ge = _abstract_cmpop('ge')

    def _abstract_binop(opname):
        oper = BINARY_OPS.get(opname)
        if oper == '%':
            oper = '%%'
        oper = '%s(%%s, %%s)' % opname if not oper else '%%s%s%%s' % oper
        @func_renamer('descr_' + opname)
        def descr_binop(self, space, w_other):
            raise NotImplementedError
        descr_binop.__doc__ = "x.__%s__(y) <==> %s" % (opname,
                                                       oper % ('x', 'y'))
        descr_rbinop = func_with_new_name(descr_binop, 'descr_r' + opname)
        descr_rbinop.__doc__ = "x.__r%s__(y) <==> %s" % (opname,
                                                         oper % ('y', 'x'))
        return descr_binop, descr_rbinop

    descr_add, descr_radd = _abstract_binop('add')
    descr_sub, descr_rsub = _abstract_binop('sub')
    descr_mul, descr_rmul = _abstract_binop('mul')
    descr_matmul, descr_rmatmul = _abstract_binop('matmul')

    descr_and, descr_rand = _abstract_binop('and')
    descr_or, descr_ror = _abstract_binop('or')
    descr_xor, descr_rxor = _abstract_binop('xor')

    descr_lshift, descr_rlshift = _abstract_binop('lshift')
    descr_rshift, descr_rrshift = _abstract_binop('rshift')

    descr_floordiv, descr_rfloordiv = _abstract_binop('floordiv')
    descr_truediv, descr_rtruediv = _abstract_binop('truediv')
    descr_mod, descr_rmod = _abstract_binop('mod')
    descr_divmod, descr_rdivmod = _abstract_binop('divmod')


def _floordiv(space, x, y):
    try:
        z = ovfcheck(x // y)
    except ZeroDivisionError:
        raise oefmt(space.w_ZeroDivisionError,
                    "integer division or modulo by zero")
    return wrapint(space, z)


def _truediv(space, x, y):
    if not y:
        raise oefmt(space.w_ZeroDivisionError, "division by zero")

    if (DBL_MANT_DIG < LONG_BIT and
        (r_uint(abs(x)) >> DBL_MANT_DIG or r_uint(abs(y)) >> DBL_MANT_DIG)):
        # large x or y, use long arithmetic
        raise OverflowError

    # both ints can be exactly represented as doubles, do a
    # floating-point division
    a = float(x)
    b = float(y)
    return space.newfloat(a / b)


def _mod(space, x, y):
    try:
        z = ovfcheck(x % y)
    except ZeroDivisionError:
        raise oefmt(space.w_ZeroDivisionError, "integer modulo by zero")
    return wrapint(space, z)


def _divmod(space, x, y):
    try:
        z = ovfcheck(x // y)
    except ZeroDivisionError:
        raise oefmt(space.w_ZeroDivisionError, "integer divmod by zero")
    # no overflow possible
    m = x % y
    return space.newtuple([space.newint(z), space.newint(m)])


def _divmod_ovf2small(space, x, y):
    from pypy.objspace.std.smalllongobject import W_SmallLongObject
    a = r_longlong(x)
    b = r_longlong(y)
    return space.newtuple([W_SmallLongObject(a // b),
                           W_SmallLongObject(a % b)])


def _lshift(space, a, b):
    if r_uint(b) < LONG_BIT: # 0 <= b < LONG_BIT
        c = ovfcheck(a << b)
        return wrapint(space, c)
    if b < 0:
        raise oefmt(space.w_ValueError, "negative shift count")
    # b >= LONG_BIT
    if a == 0:
        return wrapint(space, a)
    raise OverflowError


def _lshift_ovf2small(space, a, b):
    from pypy.objspace.std.smalllongobject import W_SmallLongObject
    w_a = W_SmallLongObject.fromint(a)
    w_b = W_SmallLongObject.fromint(b)
    return w_a.descr_lshift(space, w_b)


def _rshift(space, a, b):
    if r_uint(b) >= LONG_BIT: # not (0 <= b < LONG_BIT)
        if b < 0:
            raise oefmt(space.w_ValueError, "negative shift count")
        # b >= LONG_BIT
        if a == 0:
            return wrapint(space, a)
        a = -1 if a < 0 else 0
    else:
        a = a >> b
    return wrapint(space, a)


def _pow(space, iv, iw, iz):
    """Helper for pow"""
<<<<<<< HEAD
    if iw < 0:
        if iz != 0:
            raise oefmt(space.w_ValueError,
                        "pow() 2nd argument cannot be negative when 3rd "
                        "argument specified")
=======
    if iz == 0:
        return _pow_nomod(iv, iw)
    else:
        return _pow_mod(space, iv, iw, iz)

@jit.look_inside_iff(lambda iv, iw: jit.isconstant(iw))
def _pow_nomod(iv, iw):
    if iw <= 0:
        if iw == 0:
            return 1
>>>>>>> 6bf062d7
        # bounce it, since it always returns float
        raise ValueError
    temp = iv
    ix = 1
    while True:
        if iw & 1:
            try:
                ix = ovfcheck(ix * temp)
            except OverflowError:
                raise
        iw >>= 1   # Shift exponent down by 1 bit
        if iw == 0:
            break
        try:
            temp = ovfcheck(temp * temp) # Square the value of temp
        except OverflowError:
            raise
    return ix

@jit.look_inside_iff(lambda space, iv, iw, iz:
                     jit.isconstant(iw) and jit.isconstant(iz))
def _pow_mod(space, iv, iw, iz):
    from rpython.rlib.rarithmetic import mulmod

    if iw <= 0:
        if iw == 0:
            return 1 % iz   # != 1, for iz == 1 or iz < 0
        raise oefmt(space.w_TypeError,
                    "pow() 2nd argument cannot be negative when 3rd "
                    "argument specified")
    if iz < 0:
        try:
            iz = ovfcheck(-iz)
        except OverflowError:
            raise
        iz_negative = True
    else:
        iz_negative = False

    temp = iv
    ix = 1
    while True:
        if iw & 1:
            ix = mulmod(ix, temp, iz)
        iw >>= 1   # Shift exponent down by 1 bit
        if iw == 0:
            break
        temp = mulmod(temp, temp, iz)

    if iz_negative and ix > 0:
        ix -= iz
    return ix


def _pow_ovf2long(space, iv, iw, w_modulus):
    if space.is_none(w_modulus) and _recover_with_smalllong(space):
        from pypy.objspace.std.smalllongobject import _pow as _pow_small
        try:
            # XXX: shouldn't have to pass r_longlong(0) here (see
            # 4fa4c6b93a84)
            return _pow_small(space, r_longlong(iv), iw, r_longlong(0))
        except (OverflowError, ValueError):
            pass
    from pypy.objspace.std.longobject import W_LongObject
    w_iv = W_LongObject.fromint(space, iv)
    w_iw = W_LongObject.fromint(space, iw)
    return w_iv.descr_pow(space, w_iw, w_modulus)


def _make_ovf2long(opname, ovf2small=None):
    op = getattr(operator, opname, None)
    assert op or ovf2small

    def ovf2long(space, x, y):
        """Handle overflowing to smalllong or long"""
        if _recover_with_smalllong(space):
            if ovf2small:
                return ovf2small(space, x, y)
            # Assume a generic operation without an explicit ovf2small
            # handler
            from pypy.objspace.std.smalllongobject import W_SmallLongObject
            a = r_longlong(x)
            b = r_longlong(y)
            return W_SmallLongObject(op(a, b))

        from pypy.objspace.std.longobject import W_LongObject
        w_x = W_LongObject.fromint(space, x)
        w_y = W_LongObject.fromint(space, y)
        return getattr(w_x, 'descr_' + opname)(space, w_y)

    return ovf2long


class W_IntObject(W_AbstractIntObject):

    __slots__ = 'intval'
    _immutable_fields_ = ['intval']

    def __init__(self, intval):
        assert is_valid_int(intval)
        self.intval = int(intval)

    def __repr__(self):
        """representation for debugging purposes"""
        return "%s(%d)" % (self.__class__.__name__, self.intval)

    def is_w(self, space, w_other):
        from pypy.objspace.std.boolobject import W_BoolObject
        if (not isinstance(w_other, W_AbstractIntObject) or
            isinstance(w_other, W_BoolObject)):
            return False
        if self.user_overridden_class or w_other.user_overridden_class:
            return self is w_other
        x = self.intval
        try:
            y = space.int_w(w_other)
        except OperationError as e:
            if e.match(space, space.w_OverflowError):
                return False
            raise
        return x == y

    def int_w(self, space, allow_conversion=True):
        return self.intval

    def _int_w(self, space):
        return self.intval

    unwrap = _int_w

    def uint_w(self, space):
        intval = self.intval
        if intval < 0:
            raise oefmt(space.w_ValueError,
                        "cannot convert negative integer to unsigned")
        return r_uint(intval)

    def bigint_w(self, space, allow_conversion=True):
        return self.asbigint()

    def _bigint_w(self, space):
        return self.asbigint()

    def float_w(self, space, allow_conversion=True):
        return float(self.intval)

    # note that we do NOT implement _float_w, because __float__ cannot return
    # an int

    def int(self, space):
        if type(self) is W_IntObject:
            return self
        if not space.is_overloaded(self, space.w_int, '__int__'):
            return space.newint(self.intval)
        return W_Root.int(self, space)

    def asbigint(self):
        return rbigint.fromint(self.intval)

    @staticmethod
    @unwrap_spec(w_x=WrappedDefault(0))
    def descr_new(space, w_inttype, w_x, w_base=None):
        "Create and return a new object.  See help(type) for accurate signature."
        return _new_int(space, w_inttype, w_x, w_base)

    def descr_hash(self, space):
        return space.newint(_hash_int(self.intval))

    def as_w_long(self, space):
        return space.newlong(self.intval)

    def descr_bool(self, space):
        return space.newbool(self.intval != 0)

    def descr_invert(self, space):
        return wrapint(space, ~self.intval)

    def descr_neg(self, space):
        a = self.intval
        try:
            b = ovfcheck(-a)
        except OverflowError:
            if _recover_with_smalllong(space):
                from pypy.objspace.std.smalllongobject import W_SmallLongObject
                x = r_longlong(a)
                return W_SmallLongObject(-x)
            return self.as_w_long(space).descr_neg(space)
        return wrapint(space, b)

    def descr_abs(self, space):
        pos = self.intval >= 0
        return self.int(space) if pos else self.descr_neg(space)

    def descr_float(self, space):
        a = self.intval
        x = float(a)
        return space.newfloat(x)

    def descr_getnewargs(self, space):
        return space.newtuple([wrapint(space, self.intval)])

    def descr_bit_length(self, space):
        val = self.intval
        bits = 0
        if val < 0:
            # warning, "-val" overflows here
            val = -((val + 1) >> 1)
            bits = 1
        while val:
            bits += 1
            val >>= 1
        return space.newint(bits)

    def descr_repr(self, space):
        res = str(self.intval)
        return space.newtext(res)
    descr_str = func_with_new_name(descr_repr, 'descr_str')

    def descr_format(self, space, w_format_spec):
        return newformat.run_formatter(space, w_format_spec,
                                       "format_int_or_long", self,
                                       newformat.INT_KIND)

    @unwrap_spec(w_modulus=WrappedDefault(None))
    def descr_pow(self, space, w_exponent, w_modulus=None):
        if isinstance(w_exponent, W_IntObject):
            y = w_exponent.intval
        elif isinstance(w_exponent, W_AbstractIntObject):
            self = self.as_w_long(space)
            return self.descr_pow(space, w_exponent, w_modulus)
        else:
            return space.w_NotImplemented

        x = self.intval
        y = w_exponent.intval

        if space.is_none(w_modulus):
            z = 0
        elif isinstance(w_modulus, W_IntObject):
            z = w_modulus.intval
            if z == 0:
                raise oefmt(space.w_ValueError,
                            "pow() 3rd argument cannot be 0")
        else:
            # can't return NotImplemented (space.pow doesn't do full
            # ternary, i.e. w_modulus.__zpow__(self, w_exponent)), so
            # handle it ourselves
            return _pow_ovf2long(space, x, y, w_modulus)

        try:
            result = _pow(space, x, y, z)
        except (OverflowError, ValueError):
            return _pow_ovf2long(space, x, y, w_modulus)
        return space.newint(result)

    @unwrap_spec(w_modulus=WrappedDefault(None))
    def descr_rpow(self, space, w_base, w_modulus=None):
        if isinstance(w_base, W_IntObject):
            return w_base.descr_pow(space, self, w_modulus)
        elif isinstance(w_base, W_AbstractIntObject):
            self = self.as_w_long(space)
            return self.descr_rpow(space, self, w_modulus)
        return space.w_NotImplemented

    def _make_descr_cmp(opname):
        op = getattr(operator, opname)
        descr_name = 'descr_' + opname
        @func_renamer(descr_name)
        def descr_cmp(self, space, w_other):
            if isinstance(w_other, W_IntObject):
                i = self.intval
                j = w_other.intval
                return space.newbool(op(i, j))
            elif isinstance(w_other, W_AbstractIntObject):
                self = self.as_w_long(space)
                return getattr(self, descr_name)(space, w_other)
            return space.w_NotImplemented
        return descr_cmp

    descr_lt = _make_descr_cmp('lt')
    descr_le = _make_descr_cmp('le')
    descr_eq = _make_descr_cmp('eq')
    descr_ne = _make_descr_cmp('ne')
    descr_gt = _make_descr_cmp('gt')
    descr_ge = _make_descr_cmp('ge')

    def _make_generic_descr_binop(opname, ovf=True):
        op = getattr(operator,
                     opname + '_' if opname in ('and', 'or') else opname)
        descr_name, descr_rname = 'descr_' + opname, 'descr_r' + opname
        if ovf:
            ovf2long = _make_ovf2long(opname)

        @func_renamer(descr_name)
        def descr_binop(self, space, w_other):
            if isinstance(w_other, W_IntObject):
                x = self.intval
                y = w_other.intval
                if ovf:
                    try:
                        z = ovfcheck(op(x, y))
                    except OverflowError:
                        return ovf2long(space, x, y)
                else:
                    z = op(x, y)
                return wrapint(space, z)
            elif isinstance(w_other, W_AbstractIntObject):
                self = self.as_w_long(space)
                return getattr(self, descr_name)(space, w_other)
            return space.w_NotImplemented

        if opname in COMMUTATIVE_OPS:
            @func_renamer(descr_rname)
            def descr_rbinop(self, space, w_other):
                return descr_binop(self, space, w_other)
            return descr_binop, descr_rbinop

        @func_renamer(descr_rname)
        def descr_rbinop(self, space, w_other):
            if isinstance(w_other, W_IntObject):
                x = self.intval
                y = w_other.intval
                if ovf:
                    try:
                        z = ovfcheck(op(y, x))
                    except OverflowError:
                        return ovf2long(space, y, x)
                else:
                    z = op(y, x)
                return wrapint(space, z)
            elif isinstance(w_other, W_AbstractIntObject):
                self = self.as_w_long(space)
                return getattr(self, descr_rname)(space, w_other)
            return space.w_NotImplemented

        return descr_binop, descr_rbinop

    descr_add, descr_radd = _make_generic_descr_binop('add')
    descr_sub, descr_rsub = _make_generic_descr_binop('sub')
    descr_mul, descr_rmul = _make_generic_descr_binop('mul')

    descr_and, descr_rand = _make_generic_descr_binop('and', ovf=False)
    descr_or, descr_ror = _make_generic_descr_binop('or', ovf=False)
    descr_xor, descr_rxor = _make_generic_descr_binop('xor', ovf=False)

    def _make_descr_binop(func, ovf=True, ovf2small=None):
        opname = func.__name__[1:]
        descr_name, descr_rname = 'descr_' + opname, 'descr_r' + opname
        if ovf:
            ovf2long = _make_ovf2long(opname, ovf2small)

        @func_renamer(descr_name)
        def descr_binop(self, space, w_other):
            if isinstance(w_other, W_IntObject):
                x = self.intval
                y = w_other.intval
                if ovf:
                    try:
                        return func(space, x, y)
                    except OverflowError:
                        return ovf2long(space, x, y)
                else:
                    return func(space, x, y)
            elif isinstance(w_other, W_AbstractIntObject):
                self = self.as_w_long(space)
                return getattr(self, descr_name)(space, w_other)
            return space.w_NotImplemented

        @func_renamer(descr_rname)
        def descr_rbinop(self, space, w_other):
            if isinstance(w_other, W_IntObject):
                x = self.intval
                y = w_other.intval
                if ovf:
                    try:
                        return func(space, y, x)
                    except OverflowError:
                        return ovf2long(space, y, x)
                else:
                    return func(space, y, x)
            elif isinstance(w_other, W_AbstractIntObject):
                self = self.as_w_long(space)
                return getattr(self, descr_rname)(space, w_other)
            return space.w_NotImplemented

        return descr_binop, descr_rbinop

    descr_lshift, descr_rlshift = _make_descr_binop(
        _lshift, ovf2small=_lshift_ovf2small)
    descr_rshift, descr_rrshift = _make_descr_binop(_rshift, ovf=False)

    descr_floordiv, descr_rfloordiv = _make_descr_binop(_floordiv)
    descr_truediv, descr_rtruediv = _make_descr_binop(_truediv)
    descr_mod, descr_rmod = _make_descr_binop(_mod)
    descr_divmod, descr_rdivmod = _make_descr_binop(
        _divmod, ovf2small=_divmod_ovf2small)


def setup_prebuilt(space):
    if space.config.objspace.std.withprebuiltint:
        W_IntObject.PREBUILT = []
        for i in range(space.config.objspace.std.prebuiltintfrom,
                       space.config.objspace.std.prebuiltintto):
            W_IntObject.PREBUILT.append(W_IntObject(i))
    else:
        W_IntObject.PREBUILT = None


def wrapint(space, x):
    if not space.config.objspace.std.withprebuiltint:
        return W_IntObject(x)
    lower = space.config.objspace.std.prebuiltintfrom
    upper = space.config.objspace.std.prebuiltintto
    # use r_uint to perform a single comparison (this whole function is
    # getting inlined into every caller so keeping the branching to a
    # minimum is a good idea)
    index = r_uint(x) - r_uint(lower)
    if index >= r_uint(upper - lower):
        w_res = instantiate(W_IntObject)
    else:
        w_res = W_IntObject.PREBUILT[index]
    # obscure hack to help the CPU cache: we store 'x' even into a
    # prebuilt integer's intval.  This makes sure that the intval field
    # is present in the cache in the common case where it is quickly
    # reused.  (we could use a prefetch hint if we had that)
    w_res.intval = x
    return w_res


divmod_near = applevel('''
       def divmod_near(a, b):
           """Return a pair (q, r) such that a = b * q + r, and abs(r)
           <= abs(b)/2, with equality possible only if q is even.  In
           other words, q == a / b, rounded to the nearest integer using
           round-half-to-even."""
           q, r = divmod(a, b)
           # round up if either r / b > 0.5, or r / b == 0.5 and q is
           # odd.  The expression r / b > 0.5 is equivalent to 2 * r > b
           # if b is positive, 2 * r < b if b negative.
           greater_than_half = 2*r > b if b > 0 else 2*r < b
           exactly_half = 2*r == b
           if greater_than_half or exactly_half and q % 2 == 1:
               q += 1
               r -= b
           return q, r
''', filename=__file__).interphook('divmod_near')


def _recover_with_smalllong(space):
    """True if there is a chance that a SmallLong would fit when an Int
    does not
    """
    return (space.config.objspace.std.withsmalllong and
            sys.maxint == 2147483647)


def _string_to_int_or_long(space, w_inttype, w_source, string, base=10):
    try:
        value = string_to_int(string, base)
    except ParseStringError as e:
        raise wrap_parsestringerror(space, e, w_source)
    except ParseStringOverflowError as e:
        return _retry_to_w_long(space, e.parser, w_inttype, w_source)

    if space.is_w(w_inttype, space.w_int):
        w_result = wrapint(space, value)
    else:
        w_result = space.allocate_instance(W_IntObject, w_inttype)
        W_IntObject.__init__(w_result, value)
    return w_result


def _retry_to_w_long(space, parser, w_inttype, w_source):
    from pypy.objspace.std.longobject import newbigint
    parser.rewind()
    try:
        bigint = rbigint._from_numberstring_parser(parser)
    except ParseStringError as e:
        raise wrap_parsestringerror(space, e, w_source)
    return newbigint(space, w_inttype, bigint)


def _new_int(space, w_inttype, w_x, w_base=None):
    from pypy.objspace.std.longobject import W_LongObject, newbigint
    if space.config.objspace.std.withsmalllong:
        from pypy.objspace.std.smalllongobject import W_SmallLongObject
    else:
        W_SmallLongObject = None

    w_longval = None
    w_value = w_x     # 'x' is the keyword argument name in CPython
    value = 0
    if w_base is None:
        # check for easy cases
        if type(w_value) is W_IntObject:
            if space.is_w(w_inttype, space.w_int):
                return w_value
            value = w_value.intval
            w_obj = space.allocate_instance(W_IntObject, w_inttype)
            W_IntObject.__init__(w_obj, value)
            return w_obj
        elif type(w_value) is W_LongObject:
            if space.is_w(w_inttype, space.w_int):
                return w_value
            return newbigint(space, w_inttype, w_value.num)
        elif W_SmallLongObject and type(w_value) is W_SmallLongObject:
            if space.is_w(w_inttype, space.w_int):
                return w_value
            return newbigint(space, w_inttype, space.bigint_w(w_value))
        elif space.lookup(w_value, '__int__') is not None:
            return _from_intlike(space, w_inttype, space.int(w_value))
        elif space.lookup(w_value, '__trunc__') is not None:
            w_obj = space.trunc(w_value)
            if not space.isinstance_w(w_obj, space.w_int):
                w_obj = space.int(w_obj)
            return _from_intlike(space, w_inttype, w_obj)
        elif space.isinstance_w(w_value, space.w_unicode):
            from pypy.objspace.std.unicodeobject import unicode_to_decimal_w
            b = unicode_to_decimal_w(space, w_value, allow_surrogates=True)
            return _string_to_int_or_long(space, w_inttype, w_value, b)
        elif (space.isinstance_w(w_value, space.w_bytearray) or
              space.isinstance_w(w_value, space.w_bytes)):
            return _string_to_int_or_long(space, w_inttype, w_value,
                                          space.charbuf_w(w_value))
        else:
            # If object supports the buffer interface
            try:
                buf = space.charbuf_w(w_value)
            except OperationError as e:
                if not e.match(space, space.w_TypeError):
                    raise
                raise oefmt(space.w_TypeError,
                            "int() argument must be a string, a bytes-like "
                            "object or a number, not '%T'", w_value)
            else:
                return _string_to_int_or_long(space, w_inttype, w_value, buf)
    else:
        try:
            base = space.getindex_w(w_base, None)
        except OperationError as e:
            if not e.match(space, space.w_OverflowError):
                raise
            base = 37 # this raises the right error in string_to_bigint()

        if space.isinstance_w(w_value, space.w_unicode):
            from pypy.objspace.std.unicodeobject import unicode_to_decimal_w
            s = unicode_to_decimal_w(space, w_value, allow_surrogates=True)
        elif (space.isinstance_w(w_value, space.w_bytes) or
              space.isinstance_w(w_value, space.w_bytearray)):
            s = space.charbuf_w(w_value)
        else:
            raise oefmt(space.w_TypeError,
                        "int() can't convert non-string with explicit base")

        return _string_to_int_or_long(space, w_inttype, w_value, s, base)


def _from_intlike(space, w_inttype, w_intlike):
    if space.is_w(w_inttype, space.w_int):
        return w_intlike
    from pypy.objspace.std.longobject import newbigint
    return newbigint(space, w_inttype, space.bigint_w(w_intlike))


W_AbstractIntObject.typedef = TypeDef("int",
    __doc__ = """int(x=0) -> integer
int(x, base=10) -> integer

Convert a number or string to an integer, or return 0 if no arguments
are given.  If x is a number, return x.__int__().  For floating point
numbers, this truncates towards zero.

If x is not a number or if base is given, then x must be a string,
bytes, or bytearray instance representing an integer literal in the
given base.  The literal can be preceded by '+' or '-' and be surrounded
by whitespace.  The base defaults to 10.  Valid bases are 0 and 2-36.
Base 0 means to interpret the base from the string as an integer literal.
>>> int('0b100', base=0)
4""",
    __new__ = interp2app(W_IntObject.descr_new),

    numerator = typedef.GetSetProperty(
        W_AbstractIntObject.descr_get_numerator,
        doc="the numerator of a rational number in lowest terms"),
    denominator = typedef.GetSetProperty(
        W_AbstractIntObject.descr_get_denominator,
        doc="the denominator of a rational number in lowest terms"),
    real = typedef.GetSetProperty(
        W_AbstractIntObject.descr_get_real,
        doc="the real part of a complex number"),
    imag = typedef.GetSetProperty(
        W_AbstractIntObject.descr_get_imag,
        doc="the imaginary part of a complex number"),

    from_bytes = interp2app(W_AbstractIntObject.descr_from_bytes,
                            as_classmethod=True),
    to_bytes = interpindirect2app(W_AbstractIntObject.descr_to_bytes),

    __repr__ = interpindirect2app(W_AbstractIntObject.descr_repr),
    __str__ = interpindirect2app(W_AbstractIntObject.descr_str),

    conjugate = interpindirect2app(W_AbstractIntObject.descr_conjugate),
    bit_length = interpindirect2app(W_AbstractIntObject.descr_bit_length),
    __format__ = interpindirect2app(W_AbstractIntObject.descr_format),
    __hash__ = interpindirect2app(W_AbstractIntObject.descr_hash),
    __getnewargs__ = interpindirect2app(W_AbstractIntObject.descr_getnewargs),

    __int__ = interpindirect2app(W_AbstractIntObject.int),
    __index__ = interpindirect2app(W_AbstractIntObject.descr_index),
    __trunc__ = interpindirect2app(W_AbstractIntObject.descr_trunc),
    __float__ = interpindirect2app(W_AbstractIntObject.descr_float),
    __round__ = interpindirect2app(W_AbstractIntObject.descr_round),

    __pos__ = interpindirect2app(W_AbstractIntObject.descr_pos),
    __neg__ = interpindirect2app(W_AbstractIntObject.descr_neg),
    __abs__ = interpindirect2app(W_AbstractIntObject.descr_abs),
    __bool__ = interpindirect2app(W_AbstractIntObject.descr_bool),
    __invert__ = interpindirect2app(W_AbstractIntObject.descr_invert),
    __floor__ = interpindirect2app(W_AbstractIntObject.descr_floor),
    __ceil__ = interpindirect2app(W_AbstractIntObject.descr_ceil),

    __lt__ = interpindirect2app(W_AbstractIntObject.descr_lt),
    __le__ = interpindirect2app(W_AbstractIntObject.descr_le),
    __eq__ = interpindirect2app(W_AbstractIntObject.descr_eq),
    __ne__ = interpindirect2app(W_AbstractIntObject.descr_ne),
    __gt__ = interpindirect2app(W_AbstractIntObject.descr_gt),
    __ge__ = interpindirect2app(W_AbstractIntObject.descr_ge),

    __add__ = interpindirect2app(W_AbstractIntObject.descr_add),
    __radd__ = interpindirect2app(W_AbstractIntObject.descr_radd),
    __sub__ = interpindirect2app(W_AbstractIntObject.descr_sub),
    __rsub__ = interpindirect2app(W_AbstractIntObject.descr_rsub),
    __mul__ = interpindirect2app(W_AbstractIntObject.descr_mul),
    __rmul__ = interpindirect2app(W_AbstractIntObject.descr_rmul),

    __and__ = interpindirect2app(W_AbstractIntObject.descr_and),
    __rand__ = interpindirect2app(W_AbstractIntObject.descr_rand),
    __or__ = interpindirect2app(W_AbstractIntObject.descr_or),
    __ror__ = interpindirect2app(W_AbstractIntObject.descr_ror),
    __xor__ = interpindirect2app(W_AbstractIntObject.descr_xor),
    __rxor__ = interpindirect2app(W_AbstractIntObject.descr_rxor),

    __lshift__ = interpindirect2app(W_AbstractIntObject.descr_lshift),
    __rlshift__ = interpindirect2app(W_AbstractIntObject.descr_rlshift),
    __rshift__ = interpindirect2app(W_AbstractIntObject.descr_rshift),
    __rrshift__ = interpindirect2app(W_AbstractIntObject.descr_rrshift),

    __floordiv__ = interpindirect2app(W_AbstractIntObject.descr_floordiv),
    __rfloordiv__ = interpindirect2app(W_AbstractIntObject.descr_rfloordiv),
    __truediv__ = interpindirect2app(W_AbstractIntObject.descr_truediv),
    __rtruediv__ = interpindirect2app(W_AbstractIntObject.descr_rtruediv),
    __mod__ = interpindirect2app(W_AbstractIntObject.descr_mod),
    __rmod__ = interpindirect2app(W_AbstractIntObject.descr_rmod),
    __divmod__ = interpindirect2app(W_AbstractIntObject.descr_divmod),
    __rdivmod__ = interpindirect2app(W_AbstractIntObject.descr_rdivmod),

    __pow__ = interpindirect2app(W_AbstractIntObject.descr_pow),
    __rpow__ = interpindirect2app(W_AbstractIntObject.descr_rpow),
)


def _hash_int(a):
    sign = 1
    if a < 0:
        sign = -1
        a = -a

    x = r_uint(a)
    # efficient x % HASH_MODULUS: as HASH_MODULUS is a Mersenne
    # prime
    x = (x & HASH_MODULUS) + (x >> HASH_BITS)
    if x >= HASH_MODULUS:
        x -= HASH_MODULUS

    h = intmask(intmask(x) * sign)
    return h - (h == -1)<|MERGE_RESOLUTION|>--- conflicted
+++ resolved
@@ -373,13 +373,6 @@
 
 def _pow(space, iv, iw, iz):
     """Helper for pow"""
-<<<<<<< HEAD
-    if iw < 0:
-        if iz != 0:
-            raise oefmt(space.w_ValueError,
-                        "pow() 2nd argument cannot be negative when 3rd "
-                        "argument specified")
-=======
     if iz == 0:
         return _pow_nomod(iv, iw)
     else:
@@ -390,7 +383,6 @@
     if iw <= 0:
         if iw == 0:
             return 1
->>>>>>> 6bf062d7
         # bounce it, since it always returns float
         raise ValueError
     temp = iv
@@ -418,7 +410,7 @@
     if iw <= 0:
         if iw == 0:
             return 1 % iz   # != 1, for iz == 1 or iz < 0
-        raise oefmt(space.w_TypeError,
+        raise oefmt(space.w_ValueError,
                     "pow() 2nd argument cannot be negative when 3rd "
                     "argument specified")
     if iz < 0:
