"""The builtin int type (W_AbstractInt) and the base impl (W_IntObject)
based on rpython ints.

In order to have the same behavior running on CPython, and after RPython
translation this module uses rarithmetic.ovfcheck to explicitly check
for overflows, something CPython does not do anymore.
"""
import operator
import sys

from rpython.rlib import jit
from rpython.rlib.objectmodel import instantiate
from rpython.rlib.rarithmetic import (
    LONG_BIT, intmask, is_valid_int, ovfcheck, r_longlong, r_uint,
    string_to_int)
from rpython.rlib.rbigint import (
    InvalidEndiannessError, InvalidSignednessError, rbigint)
from rpython.rlib.rfloat import DBL_MANT_DIG
from rpython.rlib.rstring import (
    ParseStringError, ParseStringOverflowError)
from rpython.tool.sourcetools import func_renamer, func_with_new_name

from pypy.interpreter import typedef
from pypy.interpreter.baseobjspace import W_Root
from pypy.interpreter.error import OperationError, oefmt
from pypy.interpreter.gateway import (
    WrappedDefault, applevel, interp2app, interpindirect2app, unwrap_spec)
from pypy.interpreter.typedef import TypeDef
from pypy.objspace.std import newformat
from pypy.objspace.std.util import (
    BINARY_OPS, CMP_OPS, COMMUTATIVE_OPS, IDTAG_INT, IDTAG_SHIFT, wrap_parsestringerror)

SENTINEL = object()

HASH_BITS = 61 if sys.maxsize > 2 ** 31 - 1 else 31
HASH_MODULUS = 2 ** HASH_BITS - 1


class W_AbstractIntObject(W_Root):
    __slots__ = ()

    def is_w(self, space, w_other):
        from pypy.objspace.std.boolobject import W_BoolObject
        if (not isinstance(w_other, W_AbstractIntObject) or
            isinstance(w_other, W_BoolObject)):
            return False
        if self.user_overridden_class or w_other.user_overridden_class:
            return self is w_other
        x = space.bigint_w(self, allow_conversion=False)
        y = space.bigint_w(w_other, allow_conversion=False)
        return x.eq(y)

    def immutable_unique_id(self, space):
        if self.user_overridden_class:
            return None
        b = space.bigint_w(self)
        b = b.lshift(IDTAG_SHIFT).int_or_(IDTAG_INT)
        return space.newlong_from_rbigint(b)

    @staticmethod
    @unwrap_spec(byteorder=str, signed=bool)
    def descr_from_bytes(space, w_inttype, w_obj, byteorder, signed=False):
        """int.from_bytes(bytes, byteorder, *, signed=False) -> int

        Return the integer represented by the given array of bytes.

        The bytes argument must either support the buffer protocol or be
        an iterable object producing bytes.  Bytes and bytearray are
        examples of built-in objects that support the buffer protocol.

        The byteorder argument determines the byte order used to
        represent the integer.  If byteorder is 'big', the most
        significant byte is at the beginning of the byte array.  If
        byteorder is 'little', the most significant byte is at the end
        of the byte array.  To request the native byte order of the host
        system, use `sys.byteorder' as the byte order value.

        The signed keyword-only argument indicates whether two's
        complement is used to represent the integer.
        """
        from pypy.objspace.std.bytesobject import makebytesdata_w
        bytes = ''.join(makebytesdata_w(space, w_obj))
        try:
            bigint = rbigint.frombytes(bytes, byteorder=byteorder,
                                       signed=signed)
        except InvalidEndiannessError:
            raise oefmt(space.w_ValueError,
                        "byteorder must be either 'little' or 'big'")
        try:
            as_int = bigint.toint()
        except OverflowError:
            from pypy.objspace.std.longobject import newbigint
            return newbigint(space, w_inttype, bigint)
        else:
            if space.is_w(w_inttype, space.w_int):
                # common case
                return wrapint(space, as_int)
            w_obj = space.allocate_instance(W_IntObject, w_inttype)
            W_IntObject.__init__(w_obj, as_int)
            return w_obj

    @unwrap_spec(nbytes=int, byteorder=str, signed=bool)
    def descr_to_bytes(self, space, nbytes, byteorder, signed=False):
        """to_bytes(...)
        int.to_bytes(length, byteorder, *, signed=False) -> bytes

        Return an array of bytes representing an integer.

        The integer is represented using length bytes.  An OverflowError
        is raised if the integer is not representable with the given
        number of bytes.

        The byteorder argument determines the byte order used to
        represent the integer.  If byteorder is 'big', the most
        significant byte is at the beginning of the byte array.  If
        byteorder is 'little', the most significant byte is at the end
        of the byte array.  To request the native byte order of the host
        system, use `sys.byteorder' as the byte order value.

        The signed keyword-only argument determines whether two's
        complement is used to represent the integer.  If signed is False
        and a negative integer is given, an OverflowError is raised.
        """
        bigint = space.bigint_w(self)
        try:
            byte_string = bigint.tobytes(nbytes, byteorder=byteorder,
                                         signed=signed)
        except InvalidEndiannessError:
            raise oefmt(space.w_ValueError,
                        "byteorder must be either 'little' or 'big'")
        except InvalidSignednessError:
            raise oefmt(space.w_OverflowError,
                        "can't convert negative int to unsigned")
        except OverflowError:
            raise oefmt(space.w_OverflowError, "int too big to convert")
        return space.wrapbytes(byte_string)

    def descr_round(self, space, w_ndigits=None):
        """Rounding an Integral returns itself.
        Rounding with an ndigits argument also returns an integer.
        """
        # To round an integer m to the nearest 10**n (n positive), we
        # make use of the divmod_near operation, defined by:
        #
        # divmod_near(a, b) = (q, r)
        #
        # where q is the nearest integer to the quotient a / b (the
        # nearest even integer in the case of a tie) and r == a - q * b.
        # Hence q * b = a - r is the nearest multiple of b to a,
        # preferring even multiples in the case of a tie.
        #
        # So the nearest multiple of 10**n to m is:
        #
        # m - divmod_near(m, 10**n)[1]

        # XXX: since divmod_near is pure python we can probably remove
        # the longs used here. or this could at least likely be more
        # efficient for W_IntObject
        from pypy.objspace.std.longobject import newlong

        if w_ndigits is None:
            return self.int(space)

        ndigits = space.bigint_w(space.index(w_ndigits))
        # if ndigits >= 0 then no rounding is necessary; return self
        # unchanged
        if ndigits.ge(rbigint.fromint(0)):
            return self.int(space)

        # result = self - divmod_near(self, 10 ** -ndigits)[1]
        right = rbigint.fromint(10).pow(ndigits.neg())
        w_tuple = divmod_near(space, self, newlong(space, right))
        _, w_r = space.fixedview(w_tuple, 2)
        return space.sub(self, w_r)

    def _self_unaryop(opname, doc=None):
        @func_renamer('descr_' + opname)
        def descr_unaryop(self, space):
            return self.int(space)
        descr_unaryop.__doc__ = doc
        return descr_unaryop

    descr_conjugate = _self_unaryop(
        'conjugate', "Returns self, the complex conjugate of any int.")
    descr_pos = _self_unaryop('pos', "x.__pos__() <==> +x")
    descr_index = _self_unaryop('index',
                                "x[y:z] <==> x[y.__index__():z.__index__()]")
    descr_trunc = _self_unaryop('trunc',
                                "Truncating an Integral returns itself.")
    descr_floor = _self_unaryop('floor', "Flooring an Integral returns itself.")
    descr_ceil = _self_unaryop('ceil', "Ceiling of an Integral returns itself.")

    descr_get_numerator = _self_unaryop('get_numerator')
    descr_get_real = _self_unaryop('get_real')

    def descr_get_denominator(self, space):
        return wrapint(space, 1)

    def descr_get_imag(self, space):
        return wrapint(space, 0)

    def int(self, space):
        """x.__int__() <==> int(x)"""
        raise NotImplementedError

    def asbigint(self):
        raise NotImplementedError

    def descr_format(self, space, w_format_spec):
        raise NotImplementedError

    def descr_pow(self, space, w_exponent, w_modulus=None):
        """x.__pow__(y[, z]) <==> pow(x, y[, z])"""
        raise NotImplementedError
    descr_rpow = func_with_new_name(descr_pow, 'descr_rpow')
    descr_rpow.__doc__ = "y.__rpow__(x[, z]) <==> pow(x, y[, z])"

    def _abstract_unaryop(opname, doc=SENTINEL):
        if doc is SENTINEL:
            doc = 'x.__%s__() <==> %s(x)' % (opname, opname)
        @func_renamer('descr_' + opname)
        def descr_unaryop(self, space):
            raise NotImplementedError
        descr_unaryop.__doc__ = doc
        return descr_unaryop

    descr_repr = _abstract_unaryop('repr')
    descr_str = _abstract_unaryop('str')

    descr_bit_length = _abstract_unaryop('bit_length', """\
        int.bit_length() -> int

        Number of bits necessary to represent self in binary.
        >>> bin(37)
        '0b100101'
        >>> (37).bit_length()
        6""")
    descr_hash = _abstract_unaryop('hash')
    descr_getnewargs = _abstract_unaryop('getnewargs', None)
    descr_float = _abstract_unaryop('float')
    descr_neg = _abstract_unaryop('neg', "x.__neg__() <==> -x")
    descr_abs = _abstract_unaryop('abs')
    descr_bool = _abstract_unaryop('bool', "x.__bool__() <==> x != 0")
    descr_invert = _abstract_unaryop('invert', "x.__invert__() <==> ~x")

    def _abstract_cmpop(opname):
        @func_renamer('descr_' + opname)
        def descr_cmp(self, space, w_other):
            raise NotImplementedError
        descr_cmp.__doc__ = 'x.__%s__(y) <==> x%sy' % (opname, CMP_OPS[opname])
        return descr_cmp

    descr_lt = _abstract_cmpop('lt')
    descr_le = _abstract_cmpop('le')
    descr_eq = _abstract_cmpop('eq')
    descr_ne = _abstract_cmpop('ne')
    descr_gt = _abstract_cmpop('gt')
    descr_ge = _abstract_cmpop('ge')

    def _abstract_binop(opname):
        oper = BINARY_OPS.get(opname)
        if oper == '%':
            oper = '%%'
        oper = '%s(%%s, %%s)' % opname if not oper else '%%s%s%%s' % oper
        @func_renamer('descr_' + opname)
        def descr_binop(self, space, w_other):
            raise NotImplementedError
        descr_binop.__doc__ = "x.__%s__(y) <==> %s" % (opname,
                                                       oper % ('x', 'y'))
        descr_rbinop = func_with_new_name(descr_binop, 'descr_r' + opname)
        descr_rbinop.__doc__ = "x.__r%s__(y) <==> %s" % (opname,
                                                         oper % ('y', 'x'))
        return descr_binop, descr_rbinop

    descr_add, descr_radd = _abstract_binop('add')
    descr_sub, descr_rsub = _abstract_binop('sub')
    descr_mul, descr_rmul = _abstract_binop('mul')

    descr_and, descr_rand = _abstract_binop('and')
    descr_or, descr_ror = _abstract_binop('or')
    descr_xor, descr_rxor = _abstract_binop('xor')

    descr_lshift, descr_rlshift = _abstract_binop('lshift')
    descr_rshift, descr_rrshift = _abstract_binop('rshift')

    descr_floordiv, descr_rfloordiv = _abstract_binop('floordiv')
    descr_truediv, descr_rtruediv = _abstract_binop('truediv')
    descr_mod, descr_rmod = _abstract_binop('mod')
    descr_divmod, descr_rdivmod = _abstract_binop('divmod')


def _floordiv(space, x, y):
    try:
        z = ovfcheck(x // y)
    except ZeroDivisionError:
        raise oefmt(space.w_ZeroDivisionError,
                    "integer division or modulo by zero")
    return wrapint(space, z)


def _truediv(space, x, y):
    if not y:
        raise oefmt(space.w_ZeroDivisionError, "division by zero")

    if (DBL_MANT_DIG < LONG_BIT and
        (r_uint(abs(x)) >> DBL_MANT_DIG or r_uint(abs(y)) >> DBL_MANT_DIG)):
        # large x or y, use long arithmetic
        raise OverflowError

    # both ints can be exactly represented as doubles, do a
    # floating-point division
    a = float(x)
    b = float(y)
    return space.wrap(a / b)


def _mod(space, x, y):
    try:
        z = ovfcheck(x % y)
    except ZeroDivisionError:
        raise oefmt(space.w_ZeroDivisionError, "integer modulo by zero")
    return wrapint(space, z)


def _divmod(space, x, y):
    try:
        z = ovfcheck(x // y)
    except ZeroDivisionError:
        raise oefmt(space.w_ZeroDivisionError, "integer divmod by zero")
    # no overflow possible
    m = x % y
    w = space.wrap
    return space.newtuple([w(z), w(m)])


def _divmod_ovf2small(space, x, y):
    from pypy.objspace.std.smalllongobject import W_SmallLongObject
    a = r_longlong(x)
    b = r_longlong(y)
    return space.newtuple([W_SmallLongObject(a // b),
                           W_SmallLongObject(a % b)])


def _lshift(space, a, b):
    if r_uint(b) < LONG_BIT: # 0 <= b < LONG_BIT
        c = ovfcheck(a << b)
        return wrapint(space, c)
    if b < 0:
        raise oefmt(space.w_ValueError, "negative shift count")
    # b >= LONG_BIT
    if a == 0:
        return wrapint(space, a)
    raise OverflowError


def _lshift_ovf2small(space, a, b):
    from pypy.objspace.std.smalllongobject import W_SmallLongObject
    w_a = W_SmallLongObject.fromint(a)
    w_b = W_SmallLongObject.fromint(b)
    return w_a.descr_lshift(space, w_b)


def _rshift(space, a, b):
    if r_uint(b) >= LONG_BIT: # not (0 <= b < LONG_BIT)
        if b < 0:
            raise oefmt(space.w_ValueError, "negative shift count")
        # b >= LONG_BIT
        if a == 0:
            return wrapint(space, a)
        a = -1 if a < 0 else 0
    else:
        a = a >> b
    return wrapint(space, a)


@jit.look_inside_iff(lambda space, iv, iw, iz:
                     jit.isconstant(iw) and jit.isconstant(iz))
def _pow(space, iv, iw, iz):
    """Helper for pow"""
    if iw < 0:
        if iz != 0:
            raise oefmt(space.w_TypeError,
                        "pow() 2nd argument cannot be negative when 3rd "
                        "argument specified")
        # bounce it, since it always returns float
        raise ValueError
    temp = iv
    ix = 1
    while iw > 0:
        if iw & 1:
            try:
                ix = ovfcheck(ix * temp)
            except OverflowError:
                raise
        iw >>= 1   # Shift exponent down by 1 bit
        if iw == 0:
            break
        try:
            temp = ovfcheck(temp * temp) # Square the value of temp
        except OverflowError:
            raise
        if iz:
            # If we did a multiplication, perform a modulo
            ix %= iz
            temp %= iz
    if iz:
        ix %= iz
    return ix


def _pow_ovf2long(space, iv, iw, w_modulus):
    if space.is_none(w_modulus) and _recover_with_smalllong(space):
        from pypy.objspace.std.smalllongobject import _pow as _pow_small
        try:
            # XXX: shouldn't have to pass r_longlong(0) here (see
            # 4fa4c6b93a84)
            return _pow_small(space, r_longlong(iv), iw, r_longlong(0))
        except (OverflowError, ValueError):
            pass
    from pypy.objspace.std.longobject import W_LongObject
    w_iv = W_LongObject.fromint(space, iv)
    w_iw = W_LongObject.fromint(space, iw)
    return w_iv.descr_pow(space, w_iw, w_modulus)


def _make_ovf2long(opname, ovf2small=None):
    op = getattr(operator, opname, None)
    assert op or ovf2small

    def ovf2long(space, x, y):
        """Handle overflowing to smalllong or long"""
        if _recover_with_smalllong(space):
            if ovf2small:
                return ovf2small(space, x, y)
            # Assume a generic operation without an explicit ovf2small
            # handler
            from pypy.objspace.std.smalllongobject import W_SmallLongObject
            a = r_longlong(x)
            b = r_longlong(y)
            return W_SmallLongObject(op(a, b))

        from pypy.objspace.std.longobject import W_LongObject
        w_x = W_LongObject.fromint(space, x)
        w_y = W_LongObject.fromint(space, y)
        return getattr(w_x, 'descr_' + opname)(space, w_y)

    return ovf2long


class W_IntObject(W_AbstractIntObject):

    __slots__ = 'intval'
    _immutable_fields_ = ['intval']

    def __init__(self, intval):
        assert is_valid_int(intval)
        self.intval = int(intval)

    def __repr__(self):
        """representation for debugging purposes"""
        return "%s(%d)" % (self.__class__.__name__, self.intval)

    def is_w(self, space, w_other):
        from pypy.objspace.std.boolobject import W_BoolObject
        if (not isinstance(w_other, W_AbstractIntObject) or
            isinstance(w_other, W_BoolObject)):
            return False
        if self.user_overridden_class or w_other.user_overridden_class:
            return self is w_other
        x = self.intval
        try:
            y = space.int_w(w_other)
        except OperationError as e:
            if e.match(space, space.w_OverflowError):
                return False
            raise
        return x == y

    def int_w(self, space, allow_conversion=True):
        return self.intval

    def _int_w(self, space):
        return self.intval

    unwrap = _int_w

    def uint_w(self, space):
        intval = self.intval
        if intval < 0:
            raise oefmt(space.w_ValueError,
                        "cannot convert negative integer to unsigned")
        return r_uint(intval)

    def bigint_w(self, space, allow_conversion=True):
        return self.asbigint()

    def _bigint_w(self, space):
        return self.asbigint()

    def float_w(self, space, allow_conversion=True):
        return float(self.intval)

    # note that we do NOT implement _float_w, because __float__ cannot return
    # an int

    def int(self, space):
        if type(self) is W_IntObject:
            return self
        if not space.is_overloaded(self, space.w_int, '__int__'):
            return space.newint(self.intval)
        return W_Root.int(self, space)

    def asbigint(self):
        return rbigint.fromint(self.intval)

    @staticmethod
    @unwrap_spec(w_x=WrappedDefault(0))
    def descr_new(space, w_inttype, w_x, w_base=None):
        """T.__new__(S, ...) -> a new object with type S, a subtype of T"""
        return _new_int(space, w_inttype, w_x, w_base)

    def descr_hash(self, space):
<<<<<<< HEAD
        a = self.intval
        sign = 1
        if a < 0:
            sign = -1
            a = -a

        x = r_uint(a)
        # efficient x % HASH_MODULUS: as HASH_MODULUS is a Mersenne
        # prime
        x = (x & HASH_MODULUS) + (x >> HASH_BITS)
        if x >= HASH_MODULUS:
            x -= HASH_MODULUS

        x = intmask(intmask(x) * sign)
        return wrapint(space, -2 if x == -1 else x)
=======
        return space.wrap(_hash_int(self.intval))
>>>>>>> a7a37c86

    def as_w_long(self, space):
        # XXX: should try smalllong
        from pypy.objspace.std.longobject import W_LongObject
        return W_LongObject.fromint(space, self.intval)

    def descr_bool(self, space):
        return space.newbool(self.intval != 0)

    def descr_invert(self, space):
        return wrapint(space, ~self.intval)

    def descr_neg(self, space):
        a = self.intval
        try:
            b = ovfcheck(-a)
        except OverflowError:
            if _recover_with_smalllong(space):
                from pypy.objspace.std.smalllongobject import W_SmallLongObject
                x = r_longlong(a)
                return W_SmallLongObject(-x)
            return self.as_w_long(space).descr_neg(space)
        return wrapint(space, b)

    def descr_abs(self, space):
        pos = self.intval >= 0
        return self.int(space) if pos else self.descr_neg(space)

    def descr_float(self, space):
        a = self.intval
        x = float(a)
        return space.newfloat(x)

    def descr_getnewargs(self, space):
        return space.newtuple([wrapint(space, self.intval)])

    def descr_bit_length(self, space):
        val = self.intval
        bits = 0
        if val < 0:
            # warning, "-val" overflows here
            val = -((val + 1) >> 1)
            bits = 1
        while val:
            bits += 1
            val >>= 1
        return space.wrap(bits)

    def descr_repr(self, space):
        res = str(self.intval)
        return space.wrap(res)
    descr_str = func_with_new_name(descr_repr, 'descr_str')

    def descr_format(self, space, w_format_spec):
        return newformat.run_formatter(space, w_format_spec,
                                       "format_int_or_long", self,
                                       newformat.INT_KIND)

    @unwrap_spec(w_modulus=WrappedDefault(None))
    def descr_pow(self, space, w_exponent, w_modulus=None):
        if isinstance(w_exponent, W_IntObject):
            y = w_exponent.intval
        elif isinstance(w_exponent, W_AbstractIntObject):
            self = self.as_w_long(space)
            return self.descr_pow(space, w_exponent, w_modulus)
        else:
            return space.w_NotImplemented

        x = self.intval
        y = w_exponent.intval

        if space.is_none(w_modulus):
            z = 0
        elif isinstance(w_modulus, W_IntObject):
            z = w_modulus.intval
            if z == 0:
                raise oefmt(space.w_ValueError,
                            "pow() 3rd argument cannot be 0")
        else:
            # can't return NotImplemented (space.pow doesn't do full
            # ternary, i.e. w_modulus.__zpow__(self, w_exponent)), so
            # handle it ourselves
            return _pow_ovf2long(space, x, y, w_modulus)

        try:
            result = _pow(space, x, y, z)
        except (OverflowError, ValueError):
            return _pow_ovf2long(space, x, y, w_modulus)
        return space.wrap(result)

    @unwrap_spec(w_modulus=WrappedDefault(None))
    def descr_rpow(self, space, w_base, w_modulus=None):
        if isinstance(w_base, W_IntObject):
            return w_base.descr_pow(space, self, w_modulus)
        elif isinstance(w_base, W_AbstractIntObject):
            self = self.as_w_long(space)
            return self.descr_rpow(space, self, w_modulus)
        return space.w_NotImplemented

    def _make_descr_cmp(opname):
        op = getattr(operator, opname)
        descr_name = 'descr_' + opname
        @func_renamer(descr_name)
        def descr_cmp(self, space, w_other):
            if isinstance(w_other, W_IntObject):
                i = self.intval
                j = w_other.intval
                return space.newbool(op(i, j))
            elif isinstance(w_other, W_AbstractIntObject):
                self = self.as_w_long(space)
                return getattr(self, descr_name)(space, w_other)
            return space.w_NotImplemented
        return descr_cmp

    descr_lt = _make_descr_cmp('lt')
    descr_le = _make_descr_cmp('le')
    descr_eq = _make_descr_cmp('eq')
    descr_ne = _make_descr_cmp('ne')
    descr_gt = _make_descr_cmp('gt')
    descr_ge = _make_descr_cmp('ge')

    def _make_generic_descr_binop(opname, ovf=True):
        op = getattr(operator,
                     opname + '_' if opname in ('and', 'or') else opname)
        descr_name, descr_rname = 'descr_' + opname, 'descr_r' + opname
        if ovf:
            ovf2long = _make_ovf2long(opname)

        @func_renamer(descr_name)
        def descr_binop(self, space, w_other):
            if isinstance(w_other, W_IntObject):
                x = self.intval
                y = w_other.intval
                if ovf:
                    try:
                        z = ovfcheck(op(x, y))
                    except OverflowError:
                        return ovf2long(space, x, y)
                else:
                    z = op(x, y)
                return wrapint(space, z)
            elif isinstance(w_other, W_AbstractIntObject):
                self = self.as_w_long(space)
                return getattr(self, descr_name)(space, w_other)
            return space.w_NotImplemented

        if opname in COMMUTATIVE_OPS:
            @func_renamer(descr_rname)
            def descr_rbinop(self, space, w_other):
                return descr_binop(self, space, w_other)
            return descr_binop, descr_rbinop

        @func_renamer(descr_rname)
        def descr_rbinop(self, space, w_other):
            if isinstance(w_other, W_IntObject):
                x = self.intval
                y = w_other.intval
                if ovf:
                    try:
                        z = ovfcheck(op(y, x))
                    except OverflowError:
                        return ovf2long(space, y, x)
                else:
                    z = op(y, x)
                return wrapint(space, z)
            elif isinstance(w_other, W_AbstractIntObject):
                self = self.as_w_long(space)
                return getattr(self, descr_rname)(space, w_other)
            return space.w_NotImplemented

        return descr_binop, descr_rbinop

    descr_add, descr_radd = _make_generic_descr_binop('add')
    descr_sub, descr_rsub = _make_generic_descr_binop('sub')
    descr_mul, descr_rmul = _make_generic_descr_binop('mul')

    descr_and, descr_rand = _make_generic_descr_binop('and', ovf=False)
    descr_or, descr_ror = _make_generic_descr_binop('or', ovf=False)
    descr_xor, descr_rxor = _make_generic_descr_binop('xor', ovf=False)

    def _make_descr_binop(func, ovf=True, ovf2small=None):
        opname = func.__name__[1:]
        descr_name, descr_rname = 'descr_' + opname, 'descr_r' + opname
        if ovf:
            ovf2long = _make_ovf2long(opname, ovf2small)

        @func_renamer(descr_name)
        def descr_binop(self, space, w_other):
            if isinstance(w_other, W_IntObject):
                x = self.intval
                y = w_other.intval
                if ovf:
                    try:
                        return func(space, x, y)
                    except OverflowError:
                        return ovf2long(space, x, y)
                else:
                    return func(space, x, y)
            elif isinstance(w_other, W_AbstractIntObject):
                self = self.as_w_long(space)
                return getattr(self, descr_name)(space, w_other)
            return space.w_NotImplemented

        @func_renamer(descr_rname)
        def descr_rbinop(self, space, w_other):
            if isinstance(w_other, W_IntObject):
                x = self.intval
                y = w_other.intval
                if ovf:
                    try:
                        return func(space, y, x)
                    except OverflowError:
                        return ovf2long(space, y, x)
                else:
                    return func(space, y, x)
            elif isinstance(w_other, W_AbstractIntObject):
                self = self.as_w_long(space)
                return getattr(self, descr_rname)(space, w_other)
            return space.w_NotImplemented

        return descr_binop, descr_rbinop

    descr_lshift, descr_rlshift = _make_descr_binop(
        _lshift, ovf2small=_lshift_ovf2small)
    descr_rshift, descr_rrshift = _make_descr_binop(_rshift, ovf=False)

    descr_floordiv, descr_rfloordiv = _make_descr_binop(_floordiv)
    descr_truediv, descr_rtruediv = _make_descr_binop(_truediv)
    descr_mod, descr_rmod = _make_descr_binop(_mod)
    descr_divmod, descr_rdivmod = _make_descr_binop(
        _divmod, ovf2small=_divmod_ovf2small)


def setup_prebuilt(space):
    if space.config.objspace.std.withprebuiltint:
        W_IntObject.PREBUILT = []
        for i in range(space.config.objspace.std.prebuiltintfrom,
                       space.config.objspace.std.prebuiltintto):
            W_IntObject.PREBUILT.append(W_IntObject(i))
    else:
        W_IntObject.PREBUILT = None


def wrapint(space, x):
    if not space.config.objspace.std.withprebuiltint:
        return W_IntObject(x)
    lower = space.config.objspace.std.prebuiltintfrom
    upper = space.config.objspace.std.prebuiltintto
    # use r_uint to perform a single comparison (this whole function is
    # getting inlined into every caller so keeping the branching to a
    # minimum is a good idea)
    index = r_uint(x - lower)
    if index >= r_uint(upper - lower):
        w_res = instantiate(W_IntObject)
    else:
        w_res = W_IntObject.PREBUILT[index]
    # obscure hack to help the CPU cache: we store 'x' even into a
    # prebuilt integer's intval.  This makes sure that the intval field
    # is present in the cache in the common case where it is quickly
    # reused.  (we could use a prefetch hint if we had that)
    w_res.intval = x
    return w_res


divmod_near = applevel('''
       def divmod_near(a, b):
           """Return a pair (q, r) such that a = b * q + r, and abs(r)
           <= abs(b)/2, with equality possible only if q is even.  In
           other words, q == a / b, rounded to the nearest integer using
           round-half-to-even."""
           q, r = divmod(a, b)
           # round up if either r / b > 0.5, or r / b == 0.5 and q is
           # odd.  The expression r / b > 0.5 is equivalent to 2 * r > b
           # if b is positive, 2 * r < b if b negative.
           greater_than_half = 2*r > b if b > 0 else 2*r < b
           exactly_half = 2*r == b
           if greater_than_half or exactly_half and q % 2 == 1:
               q += 1
               r -= b
           return q, r
''', filename=__file__).interphook('divmod_near')


def _recover_with_smalllong(space):
    """True if there is a chance that a SmallLong would fit when an Int
    does not
    """
    return (space.config.objspace.std.withsmalllong and
            sys.maxint == 2147483647)


def _string_to_int_or_long(space, w_inttype, w_source, string, base=10):
    try:
        value = string_to_int(string, base)
    except ParseStringError as e:
        raise wrap_parsestringerror(space, e, w_source)
    except ParseStringOverflowError as e:
        return _retry_to_w_long(space, e.parser, w_inttype, w_source)

    if space.is_w(w_inttype, space.w_int):
        w_result = wrapint(space, value)
    else:
        w_result = space.allocate_instance(W_IntObject, w_inttype)
        W_IntObject.__init__(w_result, value)
    return w_result


def _retry_to_w_long(space, parser, w_inttype, w_source):
    from pypy.objspace.std.longobject import newbigint
    parser.rewind()
    try:
        bigint = rbigint._from_numberstring_parser(parser)
    except ParseStringError as e:
        raise wrap_parsestringerror(space, e, w_source)
    return newbigint(space, w_inttype, bigint)


def _new_int(space, w_inttype, w_x, w_base=None):
    from pypy.objspace.std.longobject import W_LongObject, newbigint
    if space.config.objspace.std.withsmalllong:
        from pypy.objspace.std.smalllongobject import W_SmallLongObject
    else:
        W_SmallLongObject = None

    w_longval = None
    w_value = w_x     # 'x' is the keyword argument name in CPython
    value = 0
    if w_base is None:
        # check for easy cases
        if type(w_value) is W_IntObject:
            if space.is_w(w_inttype, space.w_int):
                return w_value
            value = w_value.intval
            w_obj = space.allocate_instance(W_IntObject, w_inttype)
            W_IntObject.__init__(w_obj, value)
            return w_obj
        elif type(w_value) is W_LongObject:
            if space.is_w(w_inttype, space.w_int):
                return w_value
            return newbigint(space, w_inttype, w_value.num)
        elif W_SmallLongObject and type(w_value) is W_SmallLongObject:
            if space.is_w(w_inttype, space.w_int):
                return w_value
            return newbigint(space, w_inttype, space.bigint_w(w_value))
        elif space.lookup(w_value, '__int__') is not None:
            return _from_intlike(space, w_inttype, w_value)
        elif space.lookup(w_value, '__trunc__') is not None:
            return _from_intlike(space, w_inttype, space.trunc(w_value))
        elif space.isinstance_w(w_value, space.w_unicode):
            from pypy.objspace.std.unicodeobject import unicode_to_decimal_w
            return _string_to_int_or_long(space, w_inttype, w_value,
                                          unicode_to_decimal_w(space, w_value))
        elif (space.isinstance_w(w_value, space.w_bytearray) or
              space.isinstance_w(w_value, space.w_bytes)):
            return _string_to_int_or_long(space, w_inttype, w_value,
                                          space.bufferstr_w(w_value))
        else:
            # If object supports the buffer interface
            try:
                buf = space.charbuf_w(w_value)
            except OperationError as e:
                if not e.match(space, space.w_TypeError):
                    raise
                raise oefmt(space.w_TypeError,
                            "int() argument must be a string or a number, "
                            "not '%T'", w_value)
            else:
                return _string_to_int_or_long(space, w_inttype, w_value, buf)
    else:
        try:
            base = space.int_w(w_base)
        except OperationError, e:
            if not e.match(space, space.w_OverflowError):
                raise
            base = 37 # this raises the right error in string_to_bigint()

        if space.isinstance_w(w_value, space.w_unicode):
            from pypy.objspace.std.unicodeobject import unicode_to_decimal_w
            s = unicode_to_decimal_w(space, w_value)
        else:
            try:
                s = space.bufferstr_w(w_value)
            except OperationError as e:
                raise oefmt(space.w_TypeError,
                            "int() can't convert non-string with explicit "
                            "base")

        return _string_to_int_or_long(space, w_inttype, w_value, s, base)


def _from_intlike(space, w_inttype, w_intlike):
    w_obj = space.int(w_intlike)
    if space.is_w(w_inttype, space.w_int):
        return w_obj
    from pypy.objspace.std.longobject import newbigint
    return newbigint(space, w_inttype, space.bigint_w(w_obj))


W_AbstractIntObject.typedef = TypeDef("int",
    __doc__ = """int(x=0) -> integer
int(x, base=10) -> integer

Convert a number or string to an integer, or return 0 if no arguments
are given.  If x is a number, return x.__int__().  For floating point
numbers, this truncates towards zero.

If x is not a number or if base is given, then x must be a string,
bytes, or bytearray instance representing an integer literal in the
given base.  The literal can be preceded by '+' or '-' and be surrounded
by whitespace.  The base defaults to 10.  Valid bases are 0 and 2-36.
Base 0 means to interpret the base from the string as an integer literal.
>>> int('0b100', base=0)
4""",
    __new__ = interp2app(W_IntObject.descr_new),

    numerator = typedef.GetSetProperty(
        W_AbstractIntObject.descr_get_numerator,
        doc="the numerator of a rational number in lowest terms"),
    denominator = typedef.GetSetProperty(
        W_AbstractIntObject.descr_get_denominator,
        doc="the denominator of a rational number in lowest terms"),
    real = typedef.GetSetProperty(
        W_AbstractIntObject.descr_get_real,
        doc="the real part of a complex number"),
    imag = typedef.GetSetProperty(
        W_AbstractIntObject.descr_get_imag,
        doc="the imaginary part of a complex number"),

    from_bytes = interp2app(W_AbstractIntObject.descr_from_bytes,
                            as_classmethod=True),
    to_bytes = interpindirect2app(W_AbstractIntObject.descr_to_bytes),

    __repr__ = interpindirect2app(W_AbstractIntObject.descr_repr),
    __str__ = interpindirect2app(W_AbstractIntObject.descr_str),

    conjugate = interpindirect2app(W_AbstractIntObject.descr_conjugate),
    bit_length = interpindirect2app(W_AbstractIntObject.descr_bit_length),
    __format__ = interpindirect2app(W_AbstractIntObject.descr_format),
    __hash__ = interpindirect2app(W_AbstractIntObject.descr_hash),
    __getnewargs__ = interpindirect2app(W_AbstractIntObject.descr_getnewargs),

    __int__ = interpindirect2app(W_AbstractIntObject.int),
    __index__ = interpindirect2app(W_AbstractIntObject.descr_index),
    __trunc__ = interpindirect2app(W_AbstractIntObject.descr_trunc),
    __float__ = interpindirect2app(W_AbstractIntObject.descr_float),
    __round__ = interpindirect2app(W_AbstractIntObject.descr_round),

    __pos__ = interpindirect2app(W_AbstractIntObject.descr_pos),
    __neg__ = interpindirect2app(W_AbstractIntObject.descr_neg),
    __abs__ = interpindirect2app(W_AbstractIntObject.descr_abs),
    __bool__ = interpindirect2app(W_AbstractIntObject.descr_bool),
    __invert__ = interpindirect2app(W_AbstractIntObject.descr_invert),
    __floor__ = interpindirect2app(W_AbstractIntObject.descr_floor),
    __ceil__ = interpindirect2app(W_AbstractIntObject.descr_ceil),

    __lt__ = interpindirect2app(W_AbstractIntObject.descr_lt),
    __le__ = interpindirect2app(W_AbstractIntObject.descr_le),
    __eq__ = interpindirect2app(W_AbstractIntObject.descr_eq),
    __ne__ = interpindirect2app(W_AbstractIntObject.descr_ne),
    __gt__ = interpindirect2app(W_AbstractIntObject.descr_gt),
    __ge__ = interpindirect2app(W_AbstractIntObject.descr_ge),

    __add__ = interpindirect2app(W_AbstractIntObject.descr_add),
    __radd__ = interpindirect2app(W_AbstractIntObject.descr_radd),
    __sub__ = interpindirect2app(W_AbstractIntObject.descr_sub),
    __rsub__ = interpindirect2app(W_AbstractIntObject.descr_rsub),
    __mul__ = interpindirect2app(W_AbstractIntObject.descr_mul),
    __rmul__ = interpindirect2app(W_AbstractIntObject.descr_rmul),

    __and__ = interpindirect2app(W_AbstractIntObject.descr_and),
    __rand__ = interpindirect2app(W_AbstractIntObject.descr_rand),
    __or__ = interpindirect2app(W_AbstractIntObject.descr_or),
    __ror__ = interpindirect2app(W_AbstractIntObject.descr_ror),
    __xor__ = interpindirect2app(W_AbstractIntObject.descr_xor),
    __rxor__ = interpindirect2app(W_AbstractIntObject.descr_rxor),

    __lshift__ = interpindirect2app(W_AbstractIntObject.descr_lshift),
    __rlshift__ = interpindirect2app(W_AbstractIntObject.descr_rlshift),
    __rshift__ = interpindirect2app(W_AbstractIntObject.descr_rshift),
    __rrshift__ = interpindirect2app(W_AbstractIntObject.descr_rrshift),

    __floordiv__ = interpindirect2app(W_AbstractIntObject.descr_floordiv),
    __rfloordiv__ = interpindirect2app(W_AbstractIntObject.descr_rfloordiv),
    __truediv__ = interpindirect2app(W_AbstractIntObject.descr_truediv),
    __rtruediv__ = interpindirect2app(W_AbstractIntObject.descr_rtruediv),
    __mod__ = interpindirect2app(W_AbstractIntObject.descr_mod),
    __rmod__ = interpindirect2app(W_AbstractIntObject.descr_rmod),
    __divmod__ = interpindirect2app(W_AbstractIntObject.descr_divmod),
    __rdivmod__ = interpindirect2app(W_AbstractIntObject.descr_rdivmod),

    __pow__ = interpindirect2app(W_AbstractIntObject.descr_pow),
    __rpow__ = interpindirect2app(W_AbstractIntObject.descr_rpow),
<<<<<<< HEAD
)
=======
)


def _hash_int(a):
    sign = 1
    if a < 0:
        sign = -1
        a = -a

    x = r_uint(a)
    # efficient x % HASH_MODULUS: as HASH_MODULUS is a Mersenne
    # prime
    x = (x & HASH_MODULUS) + (x >> HASH_BITS)
    if x >= HASH_MODULUS:
        x -= HASH_MODULUS

    x = intmask(intmask(x) * sign)
    return -2 if x == -1 else x
>>>>>>> a7a37c86
<|MERGE_RESOLUTION|>--- conflicted
+++ resolved
@@ -520,25 +520,7 @@
         return _new_int(space, w_inttype, w_x, w_base)
 
     def descr_hash(self, space):
-<<<<<<< HEAD
-        a = self.intval
-        sign = 1
-        if a < 0:
-            sign = -1
-            a = -a
-
-        x = r_uint(a)
-        # efficient x % HASH_MODULUS: as HASH_MODULUS is a Mersenne
-        # prime
-        x = (x & HASH_MODULUS) + (x >> HASH_BITS)
-        if x >= HASH_MODULUS:
-            x -= HASH_MODULUS
-
-        x = intmask(intmask(x) * sign)
-        return wrapint(space, -2 if x == -1 else x)
-=======
         return space.wrap(_hash_int(self.intval))
->>>>>>> a7a37c86
 
     def as_w_long(self, space):
         # XXX: should try smalllong
@@ -1031,9 +1013,6 @@
 
     __pow__ = interpindirect2app(W_AbstractIntObject.descr_pow),
     __rpow__ = interpindirect2app(W_AbstractIntObject.descr_rpow),
-<<<<<<< HEAD
-)
-=======
 )
 
 
@@ -1051,5 +1030,4 @@
         x -= HASH_MODULUS
 
     x = intmask(intmask(x) * sign)
-    return -2 if x == -1 else x
->>>>>>> a7a37c86
+    return -2 if x == -1 else x