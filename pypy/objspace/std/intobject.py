"""The builtin int type (W_AbstractInt) and the base impl (W_IntObject)
based on rpython ints.

In order to have the same behavior running on CPython, and after RPython
translation this module uses rarithmetic.ovfcheck to explicitly check
for overflows, something CPython does not do anymore.
"""
import operator
import sys

from rpython.rlib import jit
from rpython.rlib.objectmodel import instantiate, enforceargs
from rpython.rlib.rarithmetic import (
    LONG_BIT, intmask, is_valid_int, ovfcheck, r_longlong, r_uint,
    string_to_int)
from rpython.rlib.rbigint import (
    InvalidEndiannessError, InvalidSignednessError, rbigint)
from rpython.rlib.rfloat import DBL_MANT_DIG
from rpython.rlib.rstring import (
    ParseStringError, ParseStringOverflowError)
from rpython.tool.sourcetools import func_renamer, func_with_new_name

from pypy.interpreter import typedef
from pypy.interpreter.baseobjspace import W_Root
from pypy.interpreter.error import OperationError, oefmt
from pypy.interpreter.gateway import (
    WrappedDefault, applevel, interp2app, interpindirect2app, unwrap_spec)
from pypy.interpreter.typedef import TypeDef
from pypy.objspace.std import newformat
from pypy.objspace.std.util import (
    BINARY_OPS, CMP_OPS, COMMUTATIVE_OPS, IDTAG_INT, IDTAG_SHIFT, wrap_parsestringerror)

SENTINEL = object()

HASH_BITS = 61 if sys.maxsize > 2 ** 31 - 1 else 31
HASH_MODULUS = 2 ** HASH_BITS - 1


class W_AbstractIntObject(W_Root):
    __slots__ = ()

    def is_w(self, space, w_other):
        from pypy.objspace.std.boolobject import W_BoolObject
        if (not isinstance(w_other, W_AbstractIntObject) or
            isinstance(w_other, W_BoolObject)):
            return False
        if self.user_overridden_class or w_other.user_overridden_class:
            return self is w_other
        x = space.bigint_w(self, allow_conversion=False)
        y = space.bigint_w(w_other, allow_conversion=False)
        return x.eq(y)

    def immutable_unique_id(self, space):
        if self.user_overridden_class:
            return None
        b = space.bigint_w(self)
        b = b.lshift(IDTAG_SHIFT).int_or_(IDTAG_INT)
        return space.newlong_from_rbigint(b)

    @staticmethod
    @unwrap_spec(byteorder='text', signed=bool)
    def descr_from_bytes(space, w_inttype, w_obj, byteorder, signed=False):
        """int.from_bytes(bytes, byteorder, *, signed=False) -> int

        Return the integer represented by the given array of bytes.

        The bytes argument must either support the buffer protocol or be
        an iterable object producing bytes.  Bytes and bytearray are
        examples of built-in objects that support the buffer protocol.

        The byteorder argument determines the byte order used to
        represent the integer.  If byteorder is 'big', the most
        significant byte is at the beginning of the byte array.  If
        byteorder is 'little', the most significant byte is at the end
        of the byte array.  To request the native byte order of the host
        system, use `sys.byteorder' as the byte order value.

        The signed keyword-only argument indicates whether two's
        complement is used to represent the integer.
        """
        from pypy.objspace.std.bytesobject import makebytesdata_w
        bytes = makebytesdata_w(space, w_obj)
        try:
            bigint = rbigint.frombytes(bytes, byteorder=byteorder,
                                       signed=signed)
        except InvalidEndiannessError:
            raise oefmt(space.w_ValueError,
                        "byteorder must be either 'little' or 'big'")
        try:
            as_int = bigint.toint()
        except OverflowError:
            w_obj = space.newlong_from_rbigint(bigint)
        else:
            w_obj = space.newint(as_int)
        if not space.is_w(w_inttype, space.w_int):
            # That's what from_bytes() does in CPython 3.5.2 too
            w_obj = space.call_function(w_inttype, w_obj)
        return w_obj

    @unwrap_spec(length=int, byteorder='text', signed=bool)
    def descr_to_bytes(self, space, length, byteorder, signed=False):
        """to_bytes(...)
        int.to_bytes(length, byteorder, *, signed=False) -> bytes

        Return an array of bytes representing an integer.

        The integer is represented using length bytes.  An OverflowError
        is raised if the integer is not representable with the given
        number of bytes.

        The byteorder argument determines the byte order used to
        represent the integer.  If byteorder is 'big', the most
        significant byte is at the beginning of the byte array.  If
        byteorder is 'little', the most significant byte is at the end
        of the byte array.  To request the native byte order of the host
        system, use `sys.byteorder' as the byte order value.

        The signed keyword-only argument determines whether two's
        complement is used to represent the integer.  If signed is False
        and a negative integer is given, an OverflowError is raised.
        """
        bigint = space.bigint_w(self)
        try:
            byte_string = bigint.tobytes(length, byteorder=byteorder,
                                         signed=signed)
        except InvalidEndiannessError:
            raise oefmt(space.w_ValueError,
                        "byteorder must be either 'little' or 'big'")
        except InvalidSignednessError:
            raise oefmt(space.w_OverflowError,
                        "can't convert negative int to unsigned")
        except OverflowError:
            raise oefmt(space.w_OverflowError, "int too big to convert")
        return space.newbytes(byte_string)

    def descr_round(self, space, w_ndigits=None):
        """Rounding an Integral returns itself.
        Rounding with an ndigits argument also returns an integer.
        """
        # To round an integer m to the nearest 10**n (n positive), we
        # make use of the divmod_near operation, defined by:
        #
        # divmod_near(a, b) = (q, r)
        #
        # where q is the nearest integer to the quotient a / b (the
        # nearest even integer in the case of a tie) and r == a - q * b.
        # Hence q * b = a - r is the nearest multiple of b to a,
        # preferring even multiples in the case of a tie.
        #
        # So the nearest multiple of 10**n to m is:
        #
        # m - divmod_near(m, 10**n)[1]

        # XXX: since divmod_near is pure python we can probably remove
        # the longs used here. or this could at least likely be more
        # efficient for W_IntObject
        from pypy.objspace.std.longobject import newlong

        if space.is_none(w_ndigits):
            return self.int(space)

        ndigits = space.bigint_w(space.index(w_ndigits))
        # if ndigits >= 0 then no rounding is necessary; return self
        # unchanged
        if ndigits.ge(rbigint.fromint(0)):
            return self.int(space)

        # result = self - divmod_near(self, 10 ** -ndigits)[1]
        right = rbigint.fromint(10).pow(ndigits.neg())
        w_tuple = divmod_near(space, self, newlong(space, right))
        _, w_r = space.fixedview(w_tuple, 2)
        return space.sub(self, w_r)

    def _self_unaryop(opname, doc=None):
        @func_renamer('descr_' + opname)
        def descr_unaryop(self, space):
            return self.int(space)
        descr_unaryop.__doc__ = doc
        return descr_unaryop

    descr_conjugate = _self_unaryop(
        'conjugate', "Returns self, the complex conjugate of any int.")
    descr_pos = _self_unaryop('pos', "x.__pos__() <==> +x")
    descr_index = _self_unaryop('index',
                                "x[y:z] <==> x[y.__index__():z.__index__()]")
    descr_trunc = _self_unaryop('trunc',
                                "Truncating an Integral returns itself.")
    descr_floor = _self_unaryop('floor', "Flooring an Integral returns itself.")
    descr_ceil = _self_unaryop('ceil', "Ceiling of an Integral returns itself.")

    descr_get_numerator = _self_unaryop('get_numerator')
    descr_get_real = _self_unaryop('get_real')

    def descr_get_denominator(self, space):
        return wrapint(space, 1)

    def descr_get_imag(self, space):
        return wrapint(space, 0)

    def int(self, space):
        """x.__int__() <==> int(x)"""
        raise NotImplementedError

    def asbigint(self):
        raise NotImplementedError

    def descr_format(self, space, w_format_spec):
        raise NotImplementedError

    def descr_pow(self, space, w_exponent, w_modulus=None):
        """x.__pow__(y[, z]) <==> pow(x, y[, z])"""
        raise NotImplementedError
    descr_rpow = func_with_new_name(descr_pow, 'descr_rpow')
    descr_rpow.__doc__ = "y.__rpow__(x[, z]) <==> pow(x, y[, z])"

    def _abstract_unaryop(opname, doc=SENTINEL):
        if doc is SENTINEL:
            doc = 'x.__%s__() <==> %s(x)' % (opname, opname)
        @func_renamer('descr_' + opname)
        def descr_unaryop(self, space):
            raise NotImplementedError
        descr_unaryop.__doc__ = doc
        return descr_unaryop

    descr_repr = _abstract_unaryop('repr')
    descr_str = _abstract_unaryop('str')

    descr_bit_length = _abstract_unaryop('bit_length', """\
        int.bit_length() -> int

        Number of bits necessary to represent self in binary.
        >>> bin(37)
        '0b100101'
        >>> (37).bit_length()
        6""")
    descr_hash = _abstract_unaryop('hash')
    descr_getnewargs = _abstract_unaryop('getnewargs', None)
    descr_float = _abstract_unaryop('float')
    descr_neg = _abstract_unaryop('neg', "x.__neg__() <==> -x")
    descr_abs = _abstract_unaryop('abs')
    descr_bool = _abstract_unaryop('bool', "x.__bool__() <==> x != 0")
    descr_invert = _abstract_unaryop('invert', "x.__invert__() <==> ~x")

    def _abstract_cmpop(opname):
        @func_renamer('descr_' + opname)
        def descr_cmp(self, space, w_other):
            raise NotImplementedError
        descr_cmp.__doc__ = 'x.__%s__(y) <==> x%sy' % (opname, CMP_OPS[opname])
        return descr_cmp

    descr_lt = _abstract_cmpop('lt')
    descr_le = _abstract_cmpop('le')
    descr_eq = _abstract_cmpop('eq')
    descr_ne = _abstract_cmpop('ne')
    descr_gt = _abstract_cmpop('gt')
    descr_ge = _abstract_cmpop('ge')

    def _abstract_binop(opname):
        oper = BINARY_OPS.get(opname)
        if oper == '%':
            oper = '%%'
        oper = '%s(%%s, %%s)' % opname if not oper else '%%s%s%%s' % oper
        @func_renamer('descr_' + opname)
        def descr_binop(self, space, w_other):
            raise NotImplementedError
        descr_binop.__doc__ = "x.__%s__(y) <==> %s" % (opname,
                                                       oper % ('x', 'y'))
        descr_rbinop = func_with_new_name(descr_binop, 'descr_r' + opname)
        descr_rbinop.__doc__ = "x.__r%s__(y) <==> %s" % (opname,
                                                         oper % ('y', 'x'))
        return descr_binop, descr_rbinop

    descr_add, descr_radd = _abstract_binop('add')
    descr_sub, descr_rsub = _abstract_binop('sub')
    descr_mul, descr_rmul = _abstract_binop('mul')
    descr_matmul, descr_rmatmul = _abstract_binop('matmul')

    descr_and, descr_rand = _abstract_binop('and')
    descr_or, descr_ror = _abstract_binop('or')
    descr_xor, descr_rxor = _abstract_binop('xor')

    descr_lshift, descr_rlshift = _abstract_binop('lshift')
    descr_rshift, descr_rrshift = _abstract_binop('rshift')

    descr_floordiv, descr_rfloordiv = _abstract_binop('floordiv')
    descr_truediv, descr_rtruediv = _abstract_binop('truediv')
    descr_mod, descr_rmod = _abstract_binop('mod')
    descr_divmod, descr_rdivmod = _abstract_binop('divmod')

    def descr_as_integer_ratio(self, space):
        """
        Return integer ratio.

        Return a pair of integers, whose ratio is exactly equal to the original int
        and with a positive denominator.

        >>> (10).as_integer_ratio()
        (10, 1)
        >>> (-10).as_integer_ratio()
        (-10, 1)
        >>> (0).as_integer_ratio()
        (0, 1)
        """
        return space.newtuple([self.int(space), space.newint(1)])


def _floordiv(space, x, y):
    try:
        z = ovfcheck(x // y)
    except ZeroDivisionError:
        raise oefmt(space.w_ZeroDivisionError,
                    "integer division or modulo by zero")
    return wrapint(space, z)


def _truediv(space, x, y):
    if not y:
        raise oefmt(space.w_ZeroDivisionError, "division by zero")

    if (DBL_MANT_DIG < LONG_BIT and
        (r_uint(abs(x)) >> DBL_MANT_DIG or r_uint(abs(y)) >> DBL_MANT_DIG)):
        # large x or y, use long arithmetic
        raise OverflowError

    # both ints can be exactly represented as doubles, do a
    # floating-point division
    a = float(x)
    b = float(y)
    return space.newfloat(a / b)


def _mod(space, x, y):
    try:
        z = ovfcheck(x % y)
    except ZeroDivisionError:
        raise oefmt(space.w_ZeroDivisionError, "integer modulo by zero")
    return wrapint(space, z)


def _divmod(space, x, y):
    try:
        z = ovfcheck(x // y)
    except ZeroDivisionError:
        raise oefmt(space.w_ZeroDivisionError, "integer divmod by zero")
    # no overflow possible
    m = x % y
    return space.newtuple2(space.newint(z), space.newint(m))


def _divmod_ovf2small(space, x, y):
    from pypy.objspace.std.smalllongobject import W_SmallLongObject
    a = r_longlong(x)
    b = r_longlong(y)
    return space.newtuple2(W_SmallLongObject(a // b),
                           W_SmallLongObject(a % b))


def _lshift(space, a, b):
    if r_uint(b) < LONG_BIT: # 0 <= b < LONG_BIT
        c = ovfcheck(a << b)
        return wrapint(space, c)
    if b < 0:
        raise oefmt(space.w_ValueError, "negative shift count")
    # b >= LONG_BIT
    if a == 0:
        return wrapint(space, a)
    raise OverflowError


def _lshift_ovf2small(space, a, b):
    from pypy.objspace.std.smalllongobject import W_SmallLongObject
    w_a = W_SmallLongObject.fromint(a)
    w_b = W_SmallLongObject.fromint(b)
    return w_a.descr_lshift(space, w_b)


def _rshift(space, a, b):
    if r_uint(b) >= LONG_BIT: # not (0 <= b < LONG_BIT)
        if b < 0:
            raise oefmt(space.w_ValueError, "negative shift count")
        # b >= LONG_BIT
        if a == 0:
            return wrapint(space, a)
        a = -1 if a < 0 else 0
    else:
        a = a >> b
    return wrapint(space, a)


def _pow(space, iv, iw, iz):
    """Helper for pow"""
    if iz == 0:
        return _pow_nomod(iv, iw)
    else:
        return _pow_mod(space, iv, iw, iz)

@jit.look_inside_iff(lambda iv, iw: jit.isconstant(iw))
def _pow_nomod(iv, iw):
    if iw <= 0:
        if iw == 0:
            return 1
        # bounce it, since it always returns float
        raise ValueError
    temp = iv
    ix = 1
    while True:
        if iw & 1:
            try:
                ix = ovfcheck(ix * temp)
            except OverflowError:
                raise
        iw >>= 1   # Shift exponent down by 1 bit
        if iw == 0:
            break
        try:
            temp = ovfcheck(temp * temp) # Square the value of temp
        except OverflowError:
            raise
    return ix

@jit.look_inside_iff(lambda space, iv, iw, iz:
                     jit.isconstant(iw) and jit.isconstant(iz))
def _pow_mod(space, iv, iw, iz):
    from rpython.rlib.rarithmetic import mulmod

    if iw == 0:
        return 1 % iz   # != 1, for iz == 1 or iz < 0
    if iz < 0:
        try:
            iz = ovfcheck(-iz)
        except OverflowError:
            raise
        iz_negative = True
    else:
        iz_negative = False
    if iw <= 0:
        w_iv = invmod(space, space.newint(iv), space.newint(iz))
        assert isinstance(w_iv, W_IntObject)
        iv = w_iv.intval
        try:
            iw = ovfcheck(-iw)
        except OverflowError:
            raise

    temp = iv
    ix = 1
    while True:
        if iw & 1:
            ix = mulmod(ix, temp, iz)
        iw >>= 1   # Shift exponent down by 1 bit
        if iw == 0:
            break
        temp = mulmod(temp, temp, iz)

    if iz_negative and ix > 0:
        ix -= iz
    return ix


def _pow_ovf2long(space, iv, w_iv, iw, w_iw, w_modulus):
    if space.is_none(w_modulus) and _recover_with_smalllong(space):
        from pypy.objspace.std.smalllongobject import _pow as _pow_small
        try:
            # XXX: shouldn't have to pass r_longlong(0) here (see
            # 4fa4c6b93a84)
            return _pow_small(space, r_longlong(iv), iw, r_longlong(0))
        except (OverflowError, ValueError):
            pass
    from pypy.objspace.std.longobject import W_LongObject, W_AbstractLongObject
    if w_iv is None or not isinstance(w_iv, W_AbstractLongObject):
        w_iv = W_LongObject.fromint(space, iv)
    if w_iw is None or not isinstance(w_iw, W_AbstractLongObject):
        w_iw = W_LongObject.fromint(space, iw)

    return w_iv.descr_pow(space, w_iw, w_modulus)


def _make_ovf2long(opname, ovf2small=None):
    op = getattr(operator, opname, None)
    assert op or ovf2small

    def ovf2long(space, x, w_x, y, w_y):
        """Handle overflowing to smalllong or long"""
        if _recover_with_smalllong(space):
            if ovf2small:
                return ovf2small(space, x, y)
            # Assume a generic operation without an explicit ovf2small
            # handler
            from pypy.objspace.std.smalllongobject import W_SmallLongObject
            a = r_longlong(x)
            b = r_longlong(y)
            return W_SmallLongObject(op(a, b))

        from pypy.objspace.std.longobject import W_LongObject, W_AbstractLongObject
        if w_x is None or not isinstance(w_x, W_AbstractLongObject):
            w_x = W_LongObject.fromint(space, x)
        if w_y is None or not isinstance(w_y, W_AbstractLongObject):
            w_y = W_LongObject.fromint(space, y)

        return getattr(w_x, 'descr_' + opname)(space, w_y)

    return ovf2long

@jit.elidable
def _bit_length(val):
    bits = 0
    if val < 0:
        # warning, "-val" overflows here
        val = -((val + 1) >> 1)
        bits = 1
    while val:
        bits += 1
        val >>= 1
    return bits

class W_IntObject(W_AbstractIntObject):

    __slots__ = 'intval'
    _immutable_fields_ = ['intval']

    def __init__(self, intval):
        assert is_valid_int(intval)
        self.intval = int(intval)

    def __repr__(self):
        """representation for debugging purposes"""
        return "%s(%d)" % (self.__class__.__name__, self.intval)

    def is_w(self, space, w_other):
        from pypy.objspace.std.boolobject import W_BoolObject
        if (not isinstance(w_other, W_AbstractIntObject) or
            isinstance(w_other, W_BoolObject)):
            return False
        if self.user_overridden_class or w_other.user_overridden_class:
            return self is w_other
        x = self.intval
        try:
            y = space.int_w(w_other)
        except OperationError as e:
            if e.match(space, space.w_OverflowError):
                return False
            raise
        return x == y

    def int_w(self, space, allow_conversion=True):
        return self.intval

    def _int_w(self, space):
        return self.intval

    unwrap = _int_w

    def uint_w(self, space):
        intval = self.intval
        if intval < 0:
            raise oefmt(space.w_ValueError,
                        "cannot convert negative integer to unsigned")
        return r_uint(intval)

    def bigint_w(self, space, allow_conversion=True):
        return self.asbigint()

    def _bigint_w(self, space):
        return self.asbigint()

    def float_w(self, space, allow_conversion=True):
        return float(self.intval)

    # note that we do NOT implement _float_w, because __float__ cannot return
    # an int

    def int(self, space):
        if type(self) is W_IntObject:
            return self
        if not space.is_overloaded(self, space.w_int, '__int__'):
            return space.newint(self.intval)
        return W_Root.int(self, space)

    def asbigint(self):
        return rbigint.fromint(self.intval)

    @staticmethod
    @unwrap_spec(w_x=WrappedDefault(0))
    def descr_new(space, w_inttype, w_x, __posonly__, w_base=None):
        "Create and return a new object.  See help(type) for accurate signature."
        return _new_int(space, w_inttype, w_x, w_base)

    def descr_hash(self, space):
        return space.newint(_hash_int(self.intval))

<<<<<<< HEAD
    def as_w_long(self, space):
=======
    def _int(self, space):
        return self.int(space)

    descr_pos = func_with_new_name(_int, 'descr_pos')
    descr_index = func_with_new_name(_int, 'descr_index')
    descr_trunc = func_with_new_name(_int, 'descr_trunc')
    descr_conjugate = func_with_new_name(_int, 'descr_conjugate')

    descr_get_numerator = func_with_new_name(_int, 'descr_get_numerator')
    descr_get_real = func_with_new_name(_int, 'descr_get_real')

    def descr_get_denominator(self, space):
        return wrapint(space, 1)

    def descr_get_imag(self, space):
        return wrapint(space, 0)

    def descr_coerce(self, space, w_other):
        if not isinstance(w_other, W_AbstractIntObject):
            return space.w_NotImplemented
        return space.newtuple2(self, w_other)

    def descr_long(self, space):
>>>>>>> 8d749d6c
        return space.newlong(self.intval)

    def descr_bool(self, space):
        return space.newbool(self.intval != 0)

    def descr_invert(self, space):
        return wrapint(space, ~self.intval)

    def descr_neg(self, space):
        a = self.intval
        try:
            b = ovfcheck(-a)
        except OverflowError:
            if _recover_with_smalllong(space):
                from pypy.objspace.std.smalllongobject import W_SmallLongObject
                x = r_longlong(a)
                return W_SmallLongObject(-x)
            return self.as_w_long(space).descr_neg(space)
        return wrapint(space, b)

    def descr_abs(self, space):
        pos = self.intval >= 0
        return self.int(space) if pos else self.descr_neg(space)

    def descr_float(self, space):
        a = self.intval
        x = float(a)
        return space.newfloat(x)

    def descr_getnewargs(self, space):
        return space.newtuple([wrapint(space, self.intval)])

    def descr_bit_length(self, space):
        return space.newint(_bit_length(self.intval))

    def descr_repr(self, space):
        res = str(self.intval)
        return space.newutf8(res, len(res))  # res is always ASCII
    descr_str = func_with_new_name(descr_repr, 'descr_str')

    def descr_format(self, space, w_format_spec):
        return newformat.run_formatter(space, w_format_spec,
                                       "format_int_or_long", self,
                                       newformat.INT_KIND)

    @unwrap_spec(w_modulus=WrappedDefault(None))
    def descr_pow(self, space, w_exponent, w_modulus=None):
        if isinstance(w_exponent, W_IntObject):
            y = w_exponent.intval
        elif isinstance(w_exponent, W_AbstractIntObject):
            self = self.as_w_long(space)
            return self.descr_pow(space, w_exponent, w_modulus)
        else:
            return space.w_NotImplemented

        x = self.intval
        y = w_exponent.intval

        if space.is_none(w_modulus):
            z = 0
        elif isinstance(w_modulus, W_IntObject):
            z = w_modulus.intval
            if z == 0:
                raise oefmt(space.w_ValueError,
                            "pow() 3rd argument cannot be 0")
        else:
            # can't return NotImplemented (space.pow doesn't do full
            # ternary, i.e. w_modulus.__zpow__(self, w_exponent)), so
            # handle it ourselves
            return _pow_ovf2long(space, x, self, y, w_exponent, w_modulus)

        try:
            result = _pow(space, x, y, z)
        except OverflowError:
            return _pow_ovf2long(space, x, self, y, w_exponent, w_modulus)
        except ValueError:
            # float result, so let avoid a roundtrip in rbigint.
            self = self.descr_float(space)
            w_exponent = w_exponent.descr_float(space)
            return space.pow(self, w_exponent, space.w_None)

        return space.newint(result)

    @unwrap_spec(w_modulus=WrappedDefault(None))
    def descr_rpow(self, space, w_base, w_modulus=None):
        if isinstance(w_base, W_IntObject):
            return w_base.descr_pow(space, self, w_modulus)
        elif isinstance(w_base, W_AbstractIntObject):
            self = self.as_w_long(space)
            return self.descr_rpow(space, self, w_modulus)
        return space.w_NotImplemented

    def _make_descr_cmp(opname):
        op = getattr(operator, opname)
        descr_name = 'descr_' + opname
        @func_renamer(descr_name)
        def descr_cmp(self, space, w_other):
            if isinstance(w_other, W_IntObject):
                i = self.intval
                j = w_other.intval
                return space.newbool(op(i, j))
            elif isinstance(w_other, W_AbstractIntObject):
                self = self.as_w_long(space)
                return getattr(self, descr_name)(space, w_other)
            return space.w_NotImplemented
        return descr_cmp

    descr_lt = _make_descr_cmp('lt')
    descr_le = _make_descr_cmp('le')
    descr_eq = _make_descr_cmp('eq')
    descr_ne = _make_descr_cmp('ne')
    descr_gt = _make_descr_cmp('gt')
    descr_ge = _make_descr_cmp('ge')

    def _make_generic_descr_binop(opname, ovf=True):
        op = getattr(operator,
                     opname + '_' if opname in ('and', 'or') else opname)
        descr_name, descr_rname = 'descr_' + opname, 'descr_r' + opname
        if ovf:
            ovf2long = _make_ovf2long(opname)

        @func_renamer(descr_name)
        def descr_binop(self, space, w_other):
            if isinstance(w_other, W_IntObject):
                x = self.intval
                y = w_other.intval
                if ovf:
                    try:
                        z = ovfcheck(op(x, y))
                    except OverflowError:
                        return ovf2long(space, x, self, y, w_other)
                else:
                    z = op(x, y)
                return wrapint(space, z)
            elif isinstance(w_other, W_AbstractIntObject):
                self = self.as_w_long(space)
                return getattr(self, descr_name)(space, w_other)
            return space.w_NotImplemented

        if opname in COMMUTATIVE_OPS:
            @func_renamer(descr_rname)
            def descr_rbinop(self, space, w_other):
                return descr_binop(self, space, w_other)
            return descr_binop, descr_rbinop

        @func_renamer(descr_rname)
        def descr_rbinop(self, space, w_other):
            if isinstance(w_other, W_IntObject):
                x = self.intval
                y = w_other.intval
                if ovf:
                    try:
                        z = ovfcheck(op(y, x))
                    except OverflowError:
                        return ovf2long(space, y, w_other, x, self)  # XXX write a test
                else:
                    z = op(y, x)
                return wrapint(space, z)
            elif isinstance(w_other, W_AbstractIntObject):
                self = self.as_w_long(space)
                return getattr(self, descr_rname)(space, w_other)
            return space.w_NotImplemented

        return descr_binop, descr_rbinop

    descr_add, descr_radd = _make_generic_descr_binop('add')
    descr_sub, descr_rsub = _make_generic_descr_binop('sub')
    descr_mul, descr_rmul = _make_generic_descr_binop('mul')

    descr_and, descr_rand = _make_generic_descr_binop('and', ovf=False)
    descr_or, descr_ror = _make_generic_descr_binop('or', ovf=False)
    descr_xor, descr_rxor = _make_generic_descr_binop('xor', ovf=False)

    def _make_descr_binop(func, ovf=True, ovf2small=None, ovf_func=None):
        opname = func.__name__[1:]
        descr_name, descr_rname = 'descr_' + opname, 'descr_r' + opname
        if ovf:
            if ovf_func:
                ovf2long = ovf_func
                assert not ovf2small # must be part of ovf_func
            else:
                ovf2long = _make_ovf2long(opname, ovf2small)

        @func_renamer(descr_name)
        def descr_binop(self, space, w_other):
            if isinstance(w_other, W_IntObject):
                x = self.intval
                y = w_other.intval
                if ovf:
                    try:
                        return func(space, x, y)
                    except OverflowError:
                        return ovf2long(space, x, self, y, w_other)
                else:
                    return func(space, x, y)
            elif isinstance(w_other, W_AbstractIntObject):
                self = self.as_w_long(space)
                return getattr(self, descr_name)(space, w_other)
            return space.w_NotImplemented

        @func_renamer(descr_rname)
        def descr_rbinop(self, space, w_other):
            if isinstance(w_other, W_IntObject):
                x = self.intval
                y = w_other.intval
                if ovf:
                    try:
                        return func(space, y, x)
                    except OverflowError:
                        return ovf2long(space, y, w_other, x, self)
                else:
                    return func(space, y, x)
            elif isinstance(w_other, W_AbstractIntObject):
                self = self.as_w_long(space)
                return getattr(self, descr_rname)(space, w_other)
            return space.w_NotImplemented

        return descr_binop, descr_rbinop

    def _ovf2long_lshift(space, x, w_x, y, w_y):
        if _recover_with_smalllong(space):
            return _lshift_ovf2small(space, x, y)

        from pypy.objspace.std.longobject import W_LongObject, W_AbstractLongObject
        if w_x is None or not isinstance(w_x, W_AbstractLongObject):
            w_x = W_LongObject.fromint(space, x)

        # crucially, *don't* convert w_y to W_LongObject, it will just be
        # converted back (huge lshifts always overflow)
        return w_x._int_lshift(space, y)

    descr_lshift, descr_rlshift = _make_descr_binop(
        _lshift, ovf_func=_ovf2long_lshift)
    descr_rshift, descr_rrshift = _make_descr_binop(_rshift, ovf=False)

    descr_floordiv, descr_rfloordiv = _make_descr_binop(_floordiv)
    descr_truediv, descr_rtruediv = _make_descr_binop(_truediv)
    descr_mod, descr_rmod = _make_descr_binop(_mod)
    descr_divmod, descr_rdivmod = _make_descr_binop(
        _divmod, ovf2small=_divmod_ovf2small)


def setup_prebuilt(space):
    if space.config.objspace.std.withprebuiltint:
        W_IntObject.PREBUILT = []
        for i in range(space.config.objspace.std.prebuiltintfrom,
                       space.config.objspace.std.prebuiltintto):
            W_IntObject.PREBUILT.append(W_IntObject(i))
    else:
        W_IntObject.PREBUILT = None


def wrapint(space, x):
    if not space.config.objspace.std.withprebuiltint:
        return W_IntObject(x)
    lower = space.config.objspace.std.prebuiltintfrom
    upper = space.config.objspace.std.prebuiltintto
    # use r_uint to perform a single comparison (this whole function is
    # getting inlined into every caller so keeping the branching to a
    # minimum is a good idea)
    index = r_uint(x) - r_uint(lower)
    if index >= r_uint(upper - lower):
        w_res = instantiate(W_IntObject)
    else:
        w_res = W_IntObject.PREBUILT[index]
    # obscure hack to help the CPU cache: we store 'x' even into a
    # prebuilt integer's intval.  This makes sure that the intval field
    # is present in the cache in the common case where it is quickly
    # reused.  (we could use a prefetch hint if we had that)
    w_res.intval = x
    return w_res


divmod_near = applevel('''
       def divmod_near(a, b):
           """Return a pair (q, r) such that a = b * q + r, and abs(r)
           <= abs(b)/2, with equality possible only if q is even.  In
           other words, q == a / b, rounded to the nearest integer using
           round-half-to-even."""
           q, r = divmod(a, b)
           # round up if either r / b > 0.5, or r / b == 0.5 and q is
           # odd.  The expression r / b > 0.5 is equivalent to 2 * r > b
           # if b is positive, 2 * r < b if b negative.
           greater_than_half = 2*r > b if b > 0 else 2*r < b
           exactly_half = 2*r == b
           if greater_than_half or exactly_half and q % 2 == 1:
               q += 1
               r -= b
           return q, r
''', filename=__file__).interphook('divmod_near')

invmod = applevel('''
def invmod(a, n):
    if n == 1:
        return 0
    if a == 1:
        return 1
    assert n >= 0
    b, c = 1, 0
    while n:
        q, r = divmod(a, n)
        a, b, c, n = n, c, b - q*c, r
    # at this point a is the gcd of the original inputs
    if a == 1:
        return b
    raise ValueError("base is not invertible for the given modulus")
''', filename=__file__).interphook("invmod")


def _recover_with_smalllong(space):
    """True if there is a chance that a SmallLong would fit when an Int
    does not
    """
    return (space.config.objspace.std.withsmalllong and
            sys.maxint == 2147483647)


def _string_to_int_or_long(space, w_source, string, base=10):
    try:
        value = string_to_int(
            string, base, allow_underscores=True, no_implicit_octal=True)
        return wrapint(space, value)
    except ParseStringError as e:
        raise wrap_parsestringerror(space, e, w_source)
    except ParseStringOverflowError as e:
        return _retry_to_w_long(space, e.parser, w_source)


def _retry_to_w_long(space, parser, w_source):
    from pypy.objspace.std.longobject import newbigint
    parser.rewind()
    try:
        bigint = rbigint._from_numberstring_parser(parser)
    except ParseStringError as e:
        raise wrap_parsestringerror(space, e, w_source)
    return newbigint(space, space.w_int, bigint)


def _new_int(space, w_inttype, w_x, w_base=None):
    w_value = w_x     # 'x' is the keyword argument name in CPython
    if w_inttype is space.w_int:
        return _new_baseint(space, w_x, w_base)
    else:
        w_tmp = _new_baseint(space, w_x, w_base)
        return _as_subint(space, w_inttype, w_tmp)

def _new_baseint(space, w_value, w_base=None):
    if w_base is None:
        if space.is_w(space.type(w_value), space.w_int):
            assert isinstance(w_value, W_AbstractIntObject)
            return w_value
        elif space.lookup(w_value, '__int__') is not None:
            w_intvalue = space.int(w_value)
            return _ensure_baseint(space, w_intvalue)
        elif space.lookup(w_value, '__trunc__') is not None:
            w_obj = space.trunc(w_value)
            if not space.isinstance_w(w_obj, space.w_int):
                try:
                    w_obj = space.int(w_obj)
                except OperationError as e:
                    if not e.match(space, space.w_TypeError):
                        raise
                    w_obj = space.index(w_obj)
            assert isinstance(w_obj, W_AbstractIntObject)
            return _ensure_baseint(space, w_obj)
        elif space.lookup(w_value, '__index__') is not None:
            w_obj = space.index(w_value)
            if not space.is_w(space.type(w_obj), space.w_int):
                if space.isinstance_w(w_obj, space.w_int):
                    w_obj = space.int(w_obj)
                else:
                    raise oefmt(space.w_TypeError,
                                "int() argument must be a string, a bytes-like "
                                "object or a number, not '%T'", w_value)
            assert isinstance(w_obj, W_AbstractIntObject)
            return _ensure_baseint(space, w_obj)
        elif space.isinstance_w(w_value, space.w_unicode):
            from pypy.objspace.std.unicodeobject import unicode_to_decimal_w
            try:
                b = unicode_to_decimal_w(space, w_value)
            except Exception:
                raise oefmt(space.w_ValueError,
                            'invalid literal for int() with base 10: %R',
                            w_value)
            return _string_to_int_or_long(space, w_value, b)
        elif (space.isinstance_w(w_value, space.w_bytearray) or
              space.isinstance_w(w_value, space.w_bytes)):
            return _string_to_int_or_long(space, w_value,
                                          space.charbuf_w(w_value))
        else:
            # If object supports the buffer interface
            try:
                buf = space.charbuf_w(w_value)
            except OperationError as e:
                if not e.match(space, space.w_TypeError):
                    raise
                raise oefmt(space.w_TypeError,
                            "int() argument must be a string, a bytes-like "
                            "object or a number, not '%T'", w_value)
            else:
                return _string_to_int_or_long(space, w_value, buf)
    else:
        try:
            base = space.getindex_w(w_base, None)
        except OperationError as e:
            if not e.match(space, space.w_OverflowError):
                raise
            base = 37 # this raises the right error in string_to_bigint()

        if space.isinstance_w(w_value, space.w_unicode):
            from pypy.objspace.std.unicodeobject import unicode_to_decimal_w
            try:
                s = unicode_to_decimal_w(space, w_value)
            except Exception:
                raise oefmt(space.w_ValueError,
                            'invalid literal for int() with base %d: %R',
                            base, w_value)
        elif (space.isinstance_w(w_value, space.w_bytes) or
              space.isinstance_w(w_value, space.w_bytearray)):
            s = space.charbuf_w(w_value)
        else:
            raise oefmt(space.w_TypeError,
                        "int() can't convert non-string with explicit base")

        return _string_to_int_or_long(space, w_value, s, base)

@enforceargs(None, None, W_AbstractIntObject, typecheck=False)
def _as_subint(space, w_inttype, w_value):
    from pypy.objspace.std.longobject import W_LongObject, newbigint
    if space.config.objspace.std.withsmalllong:
        from pypy.objspace.std.smalllongobject import W_SmallLongObject
    else:
        W_SmallLongObject = None
    if type(w_value) is W_IntObject:
        w_obj = space.allocate_instance(W_IntObject, w_inttype)
        W_IntObject.__init__(w_obj, w_value.intval)
        return w_obj
    elif type(w_value) is W_LongObject:
        return newbigint(space, w_inttype, w_value.num)
    elif W_SmallLongObject and type(w_value) is W_SmallLongObject:
        return newbigint(space, w_inttype, space.bigint_w(w_value))

@enforceargs(None, W_AbstractIntObject, typecheck=False)
def _ensure_baseint(space, w_intvalue):
    from pypy.objspace.std.longobject import (
        W_LongObject, W_AbstractLongObject, newlong)
    if isinstance(w_intvalue, W_IntObject):
        if type(w_intvalue) is not W_IntObject:
            w_intvalue = wrapint(space, w_intvalue.intval)
        return w_intvalue
    elif isinstance(w_intvalue, W_AbstractLongObject):
        if type(w_intvalue) is not W_LongObject:
            w_intvalue = newlong(space, w_intvalue.asbigint())
        return w_intvalue
    else:
        # shouldn't happen
        raise oefmt(space.w_RuntimeError,
            "internal error in int.__new__()")


W_AbstractIntObject.typedef = TypeDef("int",
    __doc__ = """int([x]) -> integer
int(x, base=10) -> integer

Convert a number or string to an integer, or return 0 if no arguments
are given.  If x is a number, return x.__int__().  For floating point
numbers, this truncates towards zero.

If x is not a number or if base is given, then x must be a string,
bytes, or bytearray instance representing an integer literal in the
given base.  The literal can be preceded by '+' or '-' and be surrounded
by whitespace.  The base defaults to 10.  Valid bases are 0 and 2-36.
Base 0 means to interpret the base from the string as an integer literal.
>>> int('0b100', base=0)
4""",
    __new__ = interp2app(W_IntObject.descr_new),

    numerator = typedef.GetSetProperty(
        W_AbstractIntObject.descr_get_numerator,
        doc="the numerator of a rational number in lowest terms"),
    denominator = typedef.GetSetProperty(
        W_AbstractIntObject.descr_get_denominator,
        doc="the denominator of a rational number in lowest terms"),
    real = typedef.GetSetProperty(
        W_AbstractIntObject.descr_get_real,
        doc="the real part of a complex number"),
    imag = typedef.GetSetProperty(
        W_AbstractIntObject.descr_get_imag,
        doc="the imaginary part of a complex number"),

    as_integer_ratio = interp2app(W_AbstractIntObject.descr_as_integer_ratio),

    from_bytes = interp2app(W_AbstractIntObject.descr_from_bytes,
                            as_classmethod=True),
    to_bytes = interpindirect2app(W_AbstractIntObject.descr_to_bytes),

    __repr__ = interpindirect2app(W_AbstractIntObject.descr_repr),
    __str__ = interpindirect2app(W_AbstractIntObject.descr_str),

    conjugate = interpindirect2app(W_AbstractIntObject.descr_conjugate),
    bit_length = interpindirect2app(W_AbstractIntObject.descr_bit_length),
    __format__ = interpindirect2app(W_AbstractIntObject.descr_format),
    __hash__ = interpindirect2app(W_AbstractIntObject.descr_hash),
    __getnewargs__ = interpindirect2app(W_AbstractIntObject.descr_getnewargs),

    __int__ = interpindirect2app(W_AbstractIntObject.int),
    __index__ = interpindirect2app(W_AbstractIntObject.descr_index),
    __trunc__ = interpindirect2app(W_AbstractIntObject.descr_trunc),
    __float__ = interpindirect2app(W_AbstractIntObject.descr_float),
    __round__ = interpindirect2app(W_AbstractIntObject.descr_round),

    __pos__ = interpindirect2app(W_AbstractIntObject.descr_pos),
    __neg__ = interpindirect2app(W_AbstractIntObject.descr_neg),
    __abs__ = interpindirect2app(W_AbstractIntObject.descr_abs),
    __bool__ = interpindirect2app(W_AbstractIntObject.descr_bool),
    __invert__ = interpindirect2app(W_AbstractIntObject.descr_invert),
    __floor__ = interpindirect2app(W_AbstractIntObject.descr_floor),
    __ceil__ = interpindirect2app(W_AbstractIntObject.descr_ceil),

    __lt__ = interpindirect2app(W_AbstractIntObject.descr_lt),
    __le__ = interpindirect2app(W_AbstractIntObject.descr_le),
    __eq__ = interpindirect2app(W_AbstractIntObject.descr_eq),
    __ne__ = interpindirect2app(W_AbstractIntObject.descr_ne),
    __gt__ = interpindirect2app(W_AbstractIntObject.descr_gt),
    __ge__ = interpindirect2app(W_AbstractIntObject.descr_ge),

    __add__ = interpindirect2app(W_AbstractIntObject.descr_add),
    __radd__ = interpindirect2app(W_AbstractIntObject.descr_radd),
    __sub__ = interpindirect2app(W_AbstractIntObject.descr_sub),
    __rsub__ = interpindirect2app(W_AbstractIntObject.descr_rsub),
    __mul__ = interpindirect2app(W_AbstractIntObject.descr_mul),
    __rmul__ = interpindirect2app(W_AbstractIntObject.descr_rmul),

    __and__ = interpindirect2app(W_AbstractIntObject.descr_and),
    __rand__ = interpindirect2app(W_AbstractIntObject.descr_rand),
    __or__ = interpindirect2app(W_AbstractIntObject.descr_or),
    __ror__ = interpindirect2app(W_AbstractIntObject.descr_ror),
    __xor__ = interpindirect2app(W_AbstractIntObject.descr_xor),
    __rxor__ = interpindirect2app(W_AbstractIntObject.descr_rxor),

    __lshift__ = interpindirect2app(W_AbstractIntObject.descr_lshift),
    __rlshift__ = interpindirect2app(W_AbstractIntObject.descr_rlshift),
    __rshift__ = interpindirect2app(W_AbstractIntObject.descr_rshift),
    __rrshift__ = interpindirect2app(W_AbstractIntObject.descr_rrshift),

    __floordiv__ = interpindirect2app(W_AbstractIntObject.descr_floordiv),
    __rfloordiv__ = interpindirect2app(W_AbstractIntObject.descr_rfloordiv),
    __truediv__ = interpindirect2app(W_AbstractIntObject.descr_truediv),
    __rtruediv__ = interpindirect2app(W_AbstractIntObject.descr_rtruediv),
    __mod__ = interpindirect2app(W_AbstractIntObject.descr_mod),
    __rmod__ = interpindirect2app(W_AbstractIntObject.descr_rmod),
    __divmod__ = interpindirect2app(W_AbstractIntObject.descr_divmod),
    __rdivmod__ = interpindirect2app(W_AbstractIntObject.descr_rdivmod),

    __pow__ = interpindirect2app(W_AbstractIntObject.descr_pow),
    __rpow__ = interpindirect2app(W_AbstractIntObject.descr_rpow),
)


def _hash_int(a):
    sign = 1
    if a < 0:
        sign = -1
        a = -a

    x = r_uint(a)
    # efficient x % HASH_MODULUS: as HASH_MODULUS is a Mersenne
    # prime
    x = (x & HASH_MODULUS) + (x >> HASH_BITS)
    if x >= HASH_MODULUS:
        x -= HASH_MODULUS

    h = intmask(intmask(x) * sign)
    return h - (h == -1)<|MERGE_RESOLUTION|>--- conflicted
+++ resolved
@@ -588,33 +588,7 @@
     def descr_hash(self, space):
         return space.newint(_hash_int(self.intval))
 
-<<<<<<< HEAD
     def as_w_long(self, space):
-=======
-    def _int(self, space):
-        return self.int(space)
-
-    descr_pos = func_with_new_name(_int, 'descr_pos')
-    descr_index = func_with_new_name(_int, 'descr_index')
-    descr_trunc = func_with_new_name(_int, 'descr_trunc')
-    descr_conjugate = func_with_new_name(_int, 'descr_conjugate')
-
-    descr_get_numerator = func_with_new_name(_int, 'descr_get_numerator')
-    descr_get_real = func_with_new_name(_int, 'descr_get_real')
-
-    def descr_get_denominator(self, space):
-        return wrapint(space, 1)
-
-    def descr_get_imag(self, space):
-        return wrapint(space, 0)
-
-    def descr_coerce(self, space, w_other):
-        if not isinstance(w_other, W_AbstractIntObject):
-            return space.w_NotImplemented
-        return space.newtuple2(self, w_other)
-
-    def descr_long(self, space):
->>>>>>> 8d749d6c
         return space.newlong(self.intval)
 
     def descr_bool(self, space):
