--- conflicted
+++ resolved
@@ -518,7 +518,7 @@
         return _new_int(space, w_inttype, w_x, w_base)
 
     def descr_hash(self, space):
-        return space.wrap(_hash_int(self.intval))
+        return space.newint(_hash_int(self.intval))
 
     def as_w_long(self, space):
         return space.newlong(self.intval)
@@ -855,7 +855,6 @@
             return w_obj
         elif type(w_value) is W_LongObject:
             if space.is_w(w_inttype, space.w_int):
-<<<<<<< HEAD
                 return w_value
             return newbigint(space, w_inttype, w_value.num)
         elif W_SmallLongObject and type(w_value) is W_SmallLongObject:
@@ -869,16 +868,6 @@
             if not space.isinstance_w(w_obj, space.w_int):
                 w_obj = space.int(w_obj)
             return _from_intlike(space, w_inttype, w_obj)
-=======
-                return w_obj
-            # int_w is effectively what we want in this case,
-            # we cannot construct a subclass of int instance with an
-            # an overflowing long
-            value = space.int_w(w_obj, allow_conversion=False)
-        elif space.isinstance_w(w_value, space.w_str):
-            value, w_longval = _string_to_int_or_long(space, w_value,
-                                                      space.text_w(w_value))
->>>>>>> c7dcea6e
         elif space.isinstance_w(w_value, space.w_unicode):
             from pypy.objspace.std.unicodeobject import unicode_to_decimal_w
             b = unicode_to_decimal_w(space, w_value, allow_surrogates=True)
@@ -914,17 +903,8 @@
               space.isinstance_w(w_value, space.w_bytearray)):
             s = space.bufferstr_w(w_value)
         else:
-<<<<<<< HEAD
             raise oefmt(space.w_TypeError,
                         "int() can't convert non-string with explicit base")
-=======
-            try:
-                s = space.text_w(w_value)
-            except OperationError as e:
-                raise oefmt(space.w_TypeError,
-                            "int() can't convert non-string with explicit "
-                            "base")
->>>>>>> c7dcea6e
 
         return _string_to_int_or_long(space, w_inttype, w_value, s, base)
 
