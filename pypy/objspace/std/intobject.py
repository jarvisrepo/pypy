--- conflicted
+++ resolved
@@ -550,15 +550,6 @@
         x = float(a)
         return space.newfloat(x)
 
-<<<<<<< HEAD
-=======
-    def descr_oct(self, space):
-        return space.newtext(oct(self.intval))
-
-    def descr_hex(self, space):
-        return space.newtext(hex(self.intval))
-
->>>>>>> 8471fce0
     def descr_getnewargs(self, space):
         return space.newtuple([wrapint(space, self.intval)])
 
