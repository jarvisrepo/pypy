"""The builtin int type (W_AbstractInt) and the base impl (W_IntObject)
based on rpython ints.

In order to have the same behavior running on CPython, and after RPython
translation this module uses rarithmetic.ovfcheck to explicitly check
for overflows, something CPython does not do anymore.
"""
import operator
import sys

from rpython.rlib import jit
from rpython.rlib.objectmodel import instantiate
from rpython.rlib.rarithmetic import (
    LONG_BIT, intmask, is_valid_int, ovfcheck, r_longlong, r_uint,
    string_to_int)
from rpython.rlib.rbigint import (
    InvalidEndiannessError, InvalidSignednessError, rbigint)
from rpython.rlib.rfloat import DBL_MANT_DIG
from rpython.rlib.rstring import (
    ParseStringError, ParseStringOverflowError)
from rpython.tool.sourcetools import func_renamer, func_with_new_name

from pypy.interpreter import typedef
from pypy.interpreter.baseobjspace import W_Root
from pypy.interpreter.error import OperationError, oefmt
<<<<<<< HEAD
from pypy.interpreter.gateway import (
    WrappedDefault, applevel, interp2app, interpindirect2app, unwrap_spec)
=======
from pypy.interpreter.gateway import WrappedDefault, interp2app, unwrap_spec
from pypy.interpreter.typedef import TypeDef
>>>>>>> a78e2b5c
from pypy.objspace.std import newformat
from pypy.objspace.std.util import (
    BINARY_OPS, CMP_OPS, COMMUTATIVE_OPS, IDTAG_INT, wrap_parsestringerror)

SENTINEL = object()

HASH_BITS = 61 if sys.maxsize > 2 ** 31 - 1 else 31
HASH_MODULUS = 2 ** HASH_BITS - 1


class W_AbstractIntObject(W_Root):
    __slots__ = ()

    def is_w(self, space, w_other):
        from pypy.objspace.std.boolobject import W_BoolObject
        if (not isinstance(w_other, W_AbstractIntObject) or
            isinstance(w_other, W_BoolObject)):
            return False
        if self.user_overridden_class or w_other.user_overridden_class:
            return self is w_other
        x = space.bigint_w(self, allow_conversion=False)
        y = space.bigint_w(w_other, allow_conversion=False)
        return x.eq(y)

    def immutable_unique_id(self, space):
        if self.user_overridden_class:
            return None
        b = space.bigint_w(self)
        b = b.lshift(3).or_(rbigint.fromint(IDTAG_INT))
        return space.newlong_from_rbigint(b)

    @staticmethod
    @unwrap_spec(byteorder=str, signed=bool)
    def descr_from_bytes(space, w_inttype, w_obj, byteorder, signed=False):
        """int.from_bytes(bytes, byteorder, *, signed=False) -> int

        Return the integer represented by the given array of bytes.

        The bytes argument must either support the buffer protocol or be
        an iterable object producing bytes.  Bytes and bytearray are
        examples of built-in objects that support the buffer protocol.

        The byteorder argument determines the byte order used to
        represent the integer.  If byteorder is 'big', the most
        significant byte is at the beginning of the byte array.  If
        byteorder is 'little', the most significant byte is at the end
        of the byte array.  To request the native byte order of the host
        system, use `sys.byteorder' as the byte order value.

        The signed keyword-only argument indicates whether two's
        complement is used to represent the integer.
        """
        from pypy.objspace.std.bytesobject import makebytesdata_w
        bytes = ''.join(makebytesdata_w(space, w_obj))
        try:
            bigint = rbigint.frombytes(bytes, byteorder=byteorder,
                                       signed=signed)
        except InvalidEndiannessError:
            raise oefmt(space.w_ValueError,
                        "byteorder must be either 'little' or 'big'")
        try:
            as_int = bigint.toint()
        except OverflowError:
            from pypy.objspace.std.longobject import newbigint
            return newbigint(space, w_inttype, bigint)
        else:
            if space.is_w(w_inttype, space.w_int):
                # common case
                return wrapint(space, as_int)
            w_obj = space.allocate_instance(W_IntObject, w_inttype)
            W_IntObject.__init__(w_obj, as_int)
            return w_obj

    @unwrap_spec(nbytes=int, byteorder=str, signed=bool)
    def descr_to_bytes(self, space, nbytes, byteorder, signed=False):
        """to_bytes(...)
        int.to_bytes(length, byteorder, *, signed=False) -> bytes

        Return an array of bytes representing an integer.

        The integer is represented using length bytes.  An OverflowError
        is raised if the integer is not representable with the given
        number of bytes.

        The byteorder argument determines the byte order used to
        represent the integer.  If byteorder is 'big', the most
        significant byte is at the beginning of the byte array.  If
        byteorder is 'little', the most significant byte is at the end
        of the byte array.  To request the native byte order of the host
        system, use `sys.byteorder' as the byte order value.

        The signed keyword-only argument determines whether two's
        complement is used to represent the integer.  If signed is False
        and a negative integer is given, an OverflowError is raised.
        """
        bigint = space.bigint_w(self)
        try:
            byte_string = bigint.tobytes(nbytes, byteorder=byteorder,
                                         signed=signed)
        except InvalidEndiannessError:
            raise oefmt(space.w_ValueError,
                        "byteorder must be either 'little' or 'big'")
        except InvalidSignednessError:
            raise oefmt(space.w_OverflowError,
                        "can't convert negative int to unsigned")
        except OverflowError:
            raise oefmt(space.w_OverflowError, "int too big to convert")
        return space.wrapbytes(byte_string)

    def descr_round(self, space, w_ndigits=None):
        """Rounding an Integral returns itself.
        Rounding with an ndigits argument also returns an integer.
        """
        # To round an integer m to the nearest 10**n (n positive), we
        # make use of the divmod_near operation, defined by:
        #
        # divmod_near(a, b) = (q, r)
        #
        # where q is the nearest integer to the quotient a / b (the
        # nearest even integer in the case of a tie) and r == a - q * b.
        # Hence q * b = a - r is the nearest multiple of b to a,
        # preferring even multiples in the case of a tie.
        #
        # So the nearest multiple of 10**n to m is:
        #
        # m - divmod_near(m, 10**n)[1]

        # XXX: since divmod_near is pure python we can probably remove
        # the longs used here. or this could at least likely be more
        # efficient for W_IntObject
        from pypy.objspace.std.longobject import newlong

        if w_ndigits is None:
            return self.int(space)

        ndigits = space.bigint_w(space.index(w_ndigits))
        # if ndigits >= 0 then no rounding is necessary; return self
        # unchanged
        if ndigits.ge(rbigint.fromint(0)):
            return self.int(space)

        # result = self - divmod_near(self, 10 ** -ndigits)[1]
        right = rbigint.fromint(10).pow(ndigits.neg())
        w_tuple = divmod_near(space, self, newlong(space, right))
        _, w_r = space.fixedview(w_tuple, 2)
        return space.sub(self, w_r)

    def _self_unaryop(opname, doc=None):
        @func_renamer('descr_' + opname)
        def descr_unaryop(self, space):
            return self.int(space)
        descr_unaryop.__doc__ = doc
        return descr_unaryop

    descr_conjugate = _self_unaryop(
        'conjugate', "Returns self, the complex conjugate of any int.")
    descr_pos = _self_unaryop('pos', "x.__pos__() <==> +x")
    descr_index = _self_unaryop('index',
                                "x[y:z] <==> x[y.__index__():z.__index__()]")
    descr_trunc = _self_unaryop('trunc',
                                "Truncating an Integral returns itself.")
    descr_floor = _self_unaryop('floor', "Flooring an Integral returns itself.")
    descr_ceil = _self_unaryop('ceil', "Ceiling of an Integral returns itself.")

    descr_get_numerator = _self_unaryop('get_numerator')
    descr_get_real = _self_unaryop('get_real')

    def descr_get_denominator(self, space):
        return wrapint(space, 1)

    def descr_get_imag(self, space):
        return wrapint(space, 0)

    def int(self, space):
        """x.__int__() <==> int(x)"""
        raise NotImplementedError

    def asbigint(self):
        raise NotImplementedError

    def descr_format(self, space, w_format_spec):
        raise NotImplementedError

    def descr_pow(self, space, w_exponent, w_modulus=None):
        """x.__pow__(y[, z]) <==> pow(x, y[, z])"""
        raise NotImplementedError
    descr_rpow = func_with_new_name(descr_pow, 'descr_rpow')
    descr_rpow.__doc__ = "y.__rpow__(x[, z]) <==> pow(x, y[, z])"

    def _abstract_unaryop(opname, doc=SENTINEL):
        if doc is SENTINEL:
            doc = 'x.__%s__() <==> %s(x)' % (opname, opname)
        @func_renamer('descr_' + opname)
        def descr_unaryop(self, space):
            raise NotImplementedError
        descr_unaryop.__doc__ = doc
        return descr_unaryop

    descr_repr = _abstract_unaryop('repr')
    descr_str = _abstract_unaryop('str')

    descr_bit_length = _abstract_unaryop('bit_length', """\
        int.bit_length() -> int

        Number of bits necessary to represent self in binary.
        >>> bin(37)
        '0b100101'
        >>> (37).bit_length()
        6""")
    descr_hash = _abstract_unaryop('hash')
    descr_getnewargs = _abstract_unaryop('getnewargs', None)
    descr_float = _abstract_unaryop('float')
    descr_neg = _abstract_unaryop('neg', "x.__neg__() <==> -x")
    descr_abs = _abstract_unaryop('abs')
    descr_bool = _abstract_unaryop('bool', "x.__bool__() <==> x != 0")
    descr_invert = _abstract_unaryop('invert', "x.__invert__() <==> ~x")

    def _abstract_cmpop(opname):
        @func_renamer('descr_' + opname)
        def descr_cmp(self, space, w_other):
            raise NotImplementedError
        descr_cmp.__doc__ = 'x.__%s__(y) <==> x%sy' % (opname, CMP_OPS[opname])
        return descr_cmp

    descr_lt = _abstract_cmpop('lt')
    descr_le = _abstract_cmpop('le')
    descr_eq = _abstract_cmpop('eq')
    descr_ne = _abstract_cmpop('ne')
    descr_gt = _abstract_cmpop('gt')
    descr_ge = _abstract_cmpop('ge')

    def _abstract_binop(opname):
        oper = BINARY_OPS.get(opname)
        if oper == '%':
            oper = '%%'
        oper = '%s(%%s, %%s)' % opname if not oper else '%%s%s%%s' % oper
        @func_renamer('descr_' + opname)
        def descr_binop(self, space, w_other):
            raise NotImplementedError
        descr_binop.__doc__ = "x.__%s__(y) <==> %s" % (opname,
                                                       oper % ('x', 'y'))
        descr_rbinop = func_with_new_name(descr_binop, 'descr_r' + opname)
        descr_rbinop.__doc__ = "x.__r%s__(y) <==> %s" % (opname,
                                                         oper % ('y', 'x'))
        return descr_binop, descr_rbinop

    descr_add, descr_radd = _abstract_binop('add')
    descr_sub, descr_rsub = _abstract_binop('sub')
    descr_mul, descr_rmul = _abstract_binop('mul')

    descr_and, descr_rand = _abstract_binop('and')
    descr_or, descr_ror = _abstract_binop('or')
    descr_xor, descr_rxor = _abstract_binop('xor')

    descr_lshift, descr_rlshift = _abstract_binop('lshift')
    descr_rshift, descr_rrshift = _abstract_binop('rshift')

    descr_floordiv, descr_rfloordiv = _abstract_binop('floordiv')
    descr_truediv, descr_rtruediv = _abstract_binop('truediv')
    descr_mod, descr_rmod = _abstract_binop('mod')
    descr_divmod, descr_rdivmod = _abstract_binop('divmod')


def _floordiv(space, x, y):
    try:
        z = ovfcheck(x // y)
    except ZeroDivisionError:
        raise oefmt(space.w_ZeroDivisionError,
                    "integer division or modulo by zero")
    return wrapint(space, z)


def _truediv(space, x, y):
    if not y:
        raise oefmt(space.w_ZeroDivisionError, "division by zero")

    if (DBL_MANT_DIG < LONG_BIT and
        (r_uint(abs(x)) >> DBL_MANT_DIG or r_uint(abs(y)) >> DBL_MANT_DIG)):
        # large x or y, use long arithmetic
        raise OverflowError

    # both ints can be exactly represented as doubles, do a
    # floating-point division
    a = float(x)
    b = float(y)
    return space.wrap(a / b)


def _mod(space, x, y):
    try:
        z = ovfcheck(x % y)
    except ZeroDivisionError:
        raise oefmt(space.w_ZeroDivisionError, "integer modulo by zero")
    return wrapint(space, z)


def _divmod(space, x, y):
    try:
        z = ovfcheck(x // y)
    except ZeroDivisionError:
        raise oefmt(space.w_ZeroDivisionError, "integer divmod by zero")
    # no overflow possible
    m = x % y
    w = space.wrap
    return space.newtuple([w(z), w(m)])


def _divmod_ovf2small(space, x, y):
    from pypy.objspace.std.smalllongobject import W_SmallLongObject
    a = r_longlong(x)
    b = r_longlong(y)
    return space.newtuple([W_SmallLongObject(a // b),
                           W_SmallLongObject(a % b)])


def _lshift(space, a, b):
    if r_uint(b) < LONG_BIT: # 0 <= b < LONG_BIT
        c = ovfcheck(a << b)
        return wrapint(space, c)
    if b < 0:
        raise oefmt(space.w_ValueError, "negative shift count")
    # b >= LONG_BIT
    if a == 0:
        return wrapint(space, a)
    raise OverflowError


def _lshift_ovf2small(space, a, b):
    from pypy.objspace.std.smalllongobject import W_SmallLongObject
    w_a = W_SmallLongObject.fromint(a)
    w_b = W_SmallLongObject.fromint(b)
    return w_a.descr_lshift(space, w_b)


def _rshift(space, a, b):
    if r_uint(b) >= LONG_BIT: # not (0 <= b < LONG_BIT)
        if b < 0:
            raise oefmt(space.w_ValueError, "negative shift count")
        # b >= LONG_BIT
        if a == 0:
            return wrapint(space, a)
        a = -1 if a < 0 else 0
    else:
        a = a >> b
    return wrapint(space, a)


@jit.look_inside_iff(lambda space, iv, iw, iz:
                     jit.isconstant(iw) and jit.isconstant(iz))
def _pow(space, iv, iw, iz):
    """Helper for pow"""
    if iw < 0:
        if iz != 0:
            raise oefmt(space.w_TypeError,
                        "pow() 2nd argument cannot be negative when 3rd "
                        "argument specified")
        # bounce it, since it always returns float
        raise ValueError
    temp = iv
    ix = 1
    while iw > 0:
        if iw & 1:
            ix = ovfcheck(ix * temp)
        iw >>= 1   # Shift exponent down by 1 bit
        if iw == 0:
            break
        temp = ovfcheck(temp * temp) # Square the value of temp
        if iz:
            # If we did a multiplication, perform a modulo
            ix %= iz
            temp %= iz
    if iz:
        ix %= iz
    return ix


def _pow_ovf2long(space, iv, iw, w_modulus):
    if space.is_none(w_modulus) and _recover_with_smalllong(space):
        from pypy.objspace.std.smalllongobject import _pow as _pow_small
        try:
            # XXX: shouldn't have to pass r_longlong(0) here (see
            # 4fa4c6b93a84)
            return _pow_small(space, r_longlong(iv), iw, r_longlong(0))
        except (OverflowError, ValueError):
            pass
    from pypy.objspace.std.longobject import W_LongObject
    w_iv = W_LongObject.fromint(space, iv)
    w_iw = W_LongObject.fromint(space, iw)
    return w_iv.descr_pow(space, w_iw, w_modulus)


def _make_ovf2long(opname, ovf2small=None):
    op = getattr(operator, opname, None)
    assert op or ovf2small

    def ovf2long(space, x, y):
        """Handle overflowing to smalllong or long"""
        if _recover_with_smalllong(space):
            if ovf2small:
                return ovf2small(space, x, y)
            # Assume a generic operation without an explicit ovf2small
            # handler
            from pypy.objspace.std.smalllongobject import W_SmallLongObject
            a = r_longlong(x)
            b = r_longlong(y)
            return W_SmallLongObject(op(a, b))

        from pypy.objspace.std.longobject import W_LongObject
        w_x = W_LongObject.fromint(space, x)
        w_y = W_LongObject.fromint(space, y)
        return getattr(w_x, 'descr_' + opname)(space, w_y)

    return ovf2long


class W_IntObject(W_AbstractIntObject):

    __slots__ = 'intval'
    _immutable_fields_ = ['intval']

    def __init__(self, intval):
        assert is_valid_int(intval)
        self.intval = intval

    def __repr__(self):
        """representation for debugging purposes"""
        return "%s(%d)" % (self.__class__.__name__, self.intval)

    def is_w(self, space, w_other):
        from pypy.objspace.std.boolobject import W_BoolObject
        if (not isinstance(w_other, W_AbstractIntObject) or
            isinstance(w_other, W_BoolObject)):
            return False
        if self.user_overridden_class or w_other.user_overridden_class:
            return self is w_other
        x = self.intval
        try:
            y = space.int_w(w_other)
        except OperationError as e:
            if e.match(space, space.w_OverflowError):
                return False
            raise
        return x == y

    def int_w(self, space, allow_conversion=True):
        return int(self.intval)

    def _int_w(self, space):
        return int(self.intval)

    unwrap = _int_w

    def uint_w(self, space):
        intval = self.intval
        if intval < 0:
            raise oefmt(space.w_ValueError,
                        "cannot convert negative integer to unsigned")
        return r_uint(intval)

    def bigint_w(self, space, allow_conversion=True):
        return self.asbigint()

    def _bigint_w(self, space):
        return self.asbigint()

    def float_w(self, space, allow_conversion=True):
        return float(self.intval)

    # note that we do NOT implement _float_w, because __float__ cannot return
    # an int

    def int(self, space):
        if type(self) is W_IntObject:
            return self
        if not space.is_overloaded(self, space.w_int, '__int__'):
            return space.newint(self.intval)
        return W_Root.int(self, space)

    def asbigint(self):
        return rbigint.fromint(self.intval)

    @staticmethod
    @unwrap_spec(w_x=WrappedDefault(0))
    def descr_new(space, w_inttype, w_x, w_base=None):
        """T.__new__(S, ...) -> a new object with type S, a subtype of T"""
        return _new_int(space, w_inttype, w_x, w_base)

    def descr_hash(self, space):
        a = self.intval
        sign = 1
        if a < 0:
            sign = -1
            a = -a

        x = r_uint(a)
        # efficient x % HASH_MODULUS: as HASH_MODULUS is a Mersenne
        # prime
        x = (x & HASH_MODULUS) + (x >> HASH_BITS)
        if x >= HASH_MODULUS:
            x -= HASH_MODULUS

        x = intmask(intmask(x) * sign)
        return wrapint(space, -2 if x == -1 else x)

    def as_w_long(self, space):
        # XXX: should try smalllong
        from pypy.objspace.std.longobject import W_LongObject
        return W_LongObject.fromint(space, self.intval)

    def descr_bool(self, space):
        return space.newbool(self.intval != 0)

    def descr_invert(self, space):
        return wrapint(space, ~self.intval)

    def descr_neg(self, space):
        a = self.intval
        try:
            b = ovfcheck(-a)
        except OverflowError:
            if _recover_with_smalllong(space):
                from pypy.objspace.std.smalllongobject import W_SmallLongObject
                x = r_longlong(a)
                return W_SmallLongObject(-x)
            return self.as_w_long(space).descr_neg(space)
        return wrapint(space, b)

    def descr_abs(self, space):
        pos = self.intval >= 0
        return self.int(space) if pos else self.descr_neg(space)

    def descr_float(self, space):
        a = self.intval
        x = float(a)
        return space.newfloat(x)

    def descr_getnewargs(self, space):
        return space.newtuple([wrapint(space, self.intval)])

    def descr_bit_length(self, space):
        val = self.intval
        if val < 0:
            val = -val
        bits = 0
        while val:
            bits += 1
            val >>= 1
        return space.wrap(bits)

    def descr_repr(self, space):
        res = str(self.intval)
        return space.wrap(res)
    descr_str = func_with_new_name(descr_repr, 'descr_str')

    def descr_format(self, space, w_format_spec):
        return newformat.run_formatter(space, w_format_spec,
                                       "format_int_or_long", self,
                                       newformat.INT_KIND)

    @unwrap_spec(w_modulus=WrappedDefault(None))
    def descr_pow(self, space, w_exponent, w_modulus=None):
        if isinstance(w_exponent, W_IntObject):
            y = w_exponent.intval
        elif isinstance(w_exponent, W_AbstractIntObject):
            self = self.as_w_long(space)
            return self.descr_pow(space, w_exponent, w_modulus)
        else:
            return space.w_NotImplemented

        x = self.intval
        y = w_exponent.intval

        if space.is_none(w_modulus):
            z = 0
        elif isinstance(w_modulus, W_IntObject):
            z = w_modulus.intval
            if z == 0:
                raise oefmt(space.w_ValueError,
                            "pow() 3rd argument cannot be 0")
        else:
            # can't return NotImplemented (space.pow doesn't do full
            # ternary, i.e. w_modulus.__zpow__(self, w_exponent)), so
            # handle it ourselves
            return _pow_ovf2long(space, x, y, w_modulus)

        try:
            result = _pow(space, x, y, z)
        except (OverflowError, ValueError):
            return _pow_ovf2long(space, x, y, w_modulus)
        return space.wrap(result)

    @unwrap_spec(w_modulus=WrappedDefault(None))
    def descr_rpow(self, space, w_base, w_modulus=None):
        if isinstance(w_base, W_IntObject):
            return w_base.descr_pow(space, self, w_modulus)
        elif isinstance(w_base, W_AbstractIntObject):
            self = self.as_w_long(space)
            return self.descr_rpow(space, self, w_modulus)
        return space.w_NotImplemented

    def _make_descr_cmp(opname):
        op = getattr(operator, opname)
        descr_name = 'descr_' + opname
        @func_renamer(descr_name)
        def descr_cmp(self, space, w_other):
            if isinstance(w_other, W_IntObject):
                i = self.intval
                j = w_other.intval
                return space.newbool(op(i, j))
            elif isinstance(w_other, W_AbstractIntObject):
                self = self.as_w_long(space)
                return getattr(self, descr_name)(space, w_other)
            return space.w_NotImplemented
        return descr_cmp

    descr_lt = _make_descr_cmp('lt')
    descr_le = _make_descr_cmp('le')
    descr_eq = _make_descr_cmp('eq')
    descr_ne = _make_descr_cmp('ne')
    descr_gt = _make_descr_cmp('gt')
    descr_ge = _make_descr_cmp('ge')

    def _make_generic_descr_binop(opname, ovf=True):
        op = getattr(operator,
                     opname + '_' if opname in ('and', 'or') else opname)
        descr_name, descr_rname = 'descr_' + opname, 'descr_r' + opname
        if ovf:
            ovf2long = _make_ovf2long(opname)

        @func_renamer(descr_name)
        def descr_binop(self, space, w_other):
            if isinstance(w_other, W_IntObject):
                x = self.intval
                y = w_other.intval
                if ovf:
                    try:
                        z = ovfcheck(op(x, y))
                    except OverflowError:
                        return ovf2long(space, x, y)
                else:
                    z = op(x, y)
                return wrapint(space, z)
            elif isinstance(w_other, W_AbstractIntObject):
                self = self.as_w_long(space)
                return getattr(self, descr_name)(space, w_other)
            return space.w_NotImplemented

        if opname in COMMUTATIVE_OPS:
            @func_renamer(descr_rname)
            def descr_rbinop(self, space, w_other):
                return descr_binop(self, space, w_other)
            return descr_binop, descr_rbinop

        @func_renamer(descr_rname)
        def descr_rbinop(self, space, w_other):
            if isinstance(w_other, W_IntObject):
                x = self.intval
                y = w_other.intval
                if ovf:
                    try:
                        z = ovfcheck(op(y, x))
                    except OverflowError:
                        return ovf2long(space, y, x)
                else:
                    z = op(y, x)
                return wrapint(space, z)
            elif isinstance(w_other, W_AbstractIntObject):
                self = self.as_w_long(space)
                return getattr(self, descr_rname)(space, w_other)
            return space.w_NotImplemented

        return descr_binop, descr_rbinop

    descr_add, descr_radd = _make_generic_descr_binop('add')
    descr_sub, descr_rsub = _make_generic_descr_binop('sub')
    descr_mul, descr_rmul = _make_generic_descr_binop('mul')

    descr_and, descr_rand = _make_generic_descr_binop('and', ovf=False)
    descr_or, descr_ror = _make_generic_descr_binop('or', ovf=False)
    descr_xor, descr_rxor = _make_generic_descr_binop('xor', ovf=False)

    def _make_descr_binop(func, ovf=True, ovf2small=None):
        opname = func.__name__[1:]
        descr_name, descr_rname = 'descr_' + opname, 'descr_r' + opname
        if ovf:
            ovf2long = _make_ovf2long(opname, ovf2small)

        @func_renamer(descr_name)
        def descr_binop(self, space, w_other):
            if isinstance(w_other, W_IntObject):
                x = self.intval
                y = w_other.intval
                if ovf:
                    try:
                        return func(space, x, y)
                    except OverflowError:
                        return ovf2long(space, x, y)
                else:
                    return func(space, x, y)
            elif isinstance(w_other, W_AbstractIntObject):
                self = self.as_w_long(space)
                return getattr(self, descr_name)(space, w_other)
            return space.w_NotImplemented

        @func_renamer(descr_rname)
        def descr_rbinop(self, space, w_other):
            if isinstance(w_other, W_IntObject):
                x = self.intval
                y = w_other.intval
                if ovf:
                    try:
                        return func(space, y, x)
                    except OverflowError:
                        return ovf2long(space, y, x)
                else:
                    return func(space, y, x)
            elif isinstance(w_other, W_AbstractIntObject):
                self = self.as_w_long(space)
                return getattr(self, descr_rname)(space, w_other)
            return space.w_NotImplemented

        return descr_binop, descr_rbinop

    descr_lshift, descr_rlshift = _make_descr_binop(
        _lshift, ovf2small=_lshift_ovf2small)
    descr_rshift, descr_rrshift = _make_descr_binop(_rshift, ovf=False)

    descr_floordiv, descr_rfloordiv = _make_descr_binop(_floordiv)
    descr_truediv, descr_rtruediv = _make_descr_binop(_truediv)
    descr_mod, descr_rmod = _make_descr_binop(_mod)
    descr_divmod, descr_rdivmod = _make_descr_binop(
        _divmod, ovf2small=_divmod_ovf2small)


def setup_prebuilt(space):
    if space.config.objspace.std.withprebuiltint:
        W_IntObject.PREBUILT = []
        for i in range(space.config.objspace.std.prebuiltintfrom,
                       space.config.objspace.std.prebuiltintto):
            W_IntObject.PREBUILT.append(W_IntObject(i))
    else:
        W_IntObject.PREBUILT = None


def wrapint(space, x):
    if not space.config.objspace.std.withprebuiltint:
        return W_IntObject(x)
    lower = space.config.objspace.std.prebuiltintfrom
    upper = space.config.objspace.std.prebuiltintto
    # use r_uint to perform a single comparison (this whole function is
    # getting inlined into every caller so keeping the branching to a
    # minimum is a good idea)
    index = r_uint(x - lower)
    if index >= r_uint(upper - lower):
        w_res = instantiate(W_IntObject)
    else:
        w_res = W_IntObject.PREBUILT[index]
    # obscure hack to help the CPU cache: we store 'x' even into a
    # prebuilt integer's intval.  This makes sure that the intval field
    # is present in the cache in the common case where it is quickly
    # reused.  (we could use a prefetch hint if we had that)
    w_res.intval = x
    return w_res


divmod_near = applevel('''
       def divmod_near(a, b):
           """Return a pair (q, r) such that a = b * q + r, and abs(r)
           <= abs(b)/2, with equality possible only if q is even.  In
           other words, q == a / b, rounded to the nearest integer using
           round-half-to-even."""
           q, r = divmod(a, b)
           # round up if either r / b > 0.5, or r / b == 0.5 and q is
           # odd.  The expression r / b > 0.5 is equivalent to 2 * r > b
           # if b is positive, 2 * r < b if b negative.
           greater_than_half = 2*r > b if b > 0 else 2*r < b
           exactly_half = 2*r == b
           if greater_than_half or exactly_half and q % 2 == 1:
               q += 1
               r -= b
           return q, r
''', filename=__file__).interphook('divmod_near')


def _recover_with_smalllong(space):
    """True if there is a chance that a SmallLong would fit when an Int
    does not
    """
    return (space.config.objspace.std.withsmalllong and
            sys.maxint == 2147483647)


def _string_to_int_or_long(space, w_inttype, w_source, string, base=10):
    try:
        value = string_to_int(string, base)
    except ParseStringError as e:
        raise wrap_parsestringerror(space, e, w_source)
    except ParseStringOverflowError as e:
        return _retry_to_w_long(space, e.parser, w_inttype, w_source)

    if space.is_w(w_inttype, space.w_int):
        w_result = wrapint(space, value)
    else:
        w_result = space.allocate_instance(W_IntObject, w_inttype)
        W_IntObject.__init__(w_result, value)
    return w_result


def _retry_to_w_long(space, parser, w_inttype, w_source):
    from pypy.objspace.std.longobject import newbigint
    parser.rewind()
    try:
        bigint = rbigint._from_numberstring_parser(parser)
    except ParseStringError as e:
        raise wrap_parsestringerror(space, e, w_source)
    return newbigint(space, w_inttype, bigint)


def _new_int(space, w_inttype, w_x, w_base=None):
    from pypy.objspace.std.longobject import W_LongObject, newbigint
    if space.config.objspace.std.withsmalllong:
        from pypy.objspace.std.smalllongobject import W_SmallLongObject
    else:
        W_SmallLongObject = None

    w_longval = None
    w_value = w_x     # 'x' is the keyword argument name in CPython
    value = 0
    if w_base is None:
        # check for easy cases
        if type(w_value) is W_IntObject:
            if space.is_w(w_inttype, space.w_int):
                return w_value
            value = w_value.intval
            w_obj = space.allocate_instance(W_IntObject, w_inttype)
            W_IntObject.__init__(w_obj, value)
            return w_obj
        elif type(w_value) is W_LongObject:
            if space.is_w(w_inttype, space.w_int):
                return w_value
            return newbigint(space, w_inttype, w_value.num)
        elif W_SmallLongObject and type(w_value) is W_SmallLongObject:
            if space.is_w(w_inttype, space.w_int):
                return w_value
            return newbigint(space, w_inttype, space.bigint_w(w_value))
        elif space.lookup(w_value, '__int__') is not None:
            return _from_intlike(space, w_inttype, w_value)
        elif space.lookup(w_value, '__trunc__') is not None:
            return _from_intlike(space, w_inttype, space.trunc(w_value))
        elif space.isinstance_w(w_value, space.w_unicode):
            from pypy.objspace.std.unicodeobject import unicode_to_decimal_w
            return _string_to_int_or_long(space, w_inttype, w_value,
                                          unicode_to_decimal_w(space, w_value))
        elif (space.isinstance_w(w_value, space.w_bytearray) or
              space.isinstance_w(w_value, space.w_bytes)):
            return _string_to_int_or_long(space, w_inttype, w_value,
                                          space.bufferstr_w(w_value))
        else:
            # If object supports the buffer interface
            try:
                buf = space.charbuf_w(w_value)
            except OperationError as e:
                if not e.match(space, space.w_TypeError):
                    raise
                raise oefmt(space.w_TypeError,
                            "int() argument must be a string or a number, "
                            "not '%T'", w_value)
            else:
                return _string_to_int_or_long(space, w_inttype, w_value, buf)
    else:
        try:
            base = space.int_w(w_base)
        except OperationError, e:
            if not e.match(space, space.w_OverflowError):
                raise
            base = 37 # this raises the right error in string_to_bigint()

        if space.isinstance_w(w_value, space.w_unicode):
            from pypy.objspace.std.unicodeobject import unicode_to_decimal_w
            s = unicode_to_decimal_w(space, w_value)
        else:
            try:
                s = space.bufferstr_w(w_value)
            except OperationError as e:
                raise oefmt(space.w_TypeError,
                            "int() can't convert non-string with explicit "
                            "base")

        return _string_to_int_or_long(space, w_inttype, w_value, s, base)


def _from_intlike(space, w_inttype, w_intlike):
    w_obj = space.int(w_intlike)
    if space.is_w(w_inttype, space.w_int):
        return w_obj
    from pypy.objspace.std.longobject import newbigint
    return newbigint(space, w_inttype, space.bigint_w(w_obj))


<<<<<<< HEAD
W_AbstractIntObject.typedef = StdTypeDef("int",
    __doc__ = """int(x=0) -> integer
int(x, base=10) -> integer
=======
W_IntObject.typedef = TypeDef("int",
    __doc__ = """int(x=0) -> int or long
int(x, base=10) -> int or long
>>>>>>> a78e2b5c

Convert a number or string to an integer, or return 0 if no arguments
are given.  If x is a number, return x.__int__().  For floating point
numbers, this truncates towards zero.

If x is not a number or if base is given, then x must be a string,
bytes, or bytearray instance representing an integer literal in the
given base.  The literal can be preceded by '+' or '-' and be surrounded
by whitespace.  The base defaults to 10.  Valid bases are 0 and 2-36.
Base 0 means to interpret the base from the string as an integer literal.
>>> int('0b100', base=0)
4""",
    __new__ = interp2app(W_IntObject.descr_new),

    numerator = typedef.GetSetProperty(
        W_AbstractIntObject.descr_get_numerator,
        doc="the numerator of a rational number in lowest terms"),
    denominator = typedef.GetSetProperty(
        W_AbstractIntObject.descr_get_denominator,
        doc="the denominator of a rational number in lowest terms"),
    real = typedef.GetSetProperty(
        W_AbstractIntObject.descr_get_real,
        doc="the real part of a complex number"),
    imag = typedef.GetSetProperty(
        W_AbstractIntObject.descr_get_imag,
        doc="the imaginary part of a complex number"),

    from_bytes = interp2app(W_AbstractIntObject.descr_from_bytes,
                            as_classmethod=True),
    to_bytes = interpindirect2app(W_AbstractIntObject.descr_to_bytes),

    __repr__ = interpindirect2app(W_AbstractIntObject.descr_repr),
    __str__ = interpindirect2app(W_AbstractIntObject.descr_str),

    conjugate = interpindirect2app(W_AbstractIntObject.descr_conjugate),
    bit_length = interpindirect2app(W_AbstractIntObject.descr_bit_length),
    __format__ = interpindirect2app(W_AbstractIntObject.descr_format),
    __hash__ = interpindirect2app(W_AbstractIntObject.descr_hash),
    __getnewargs__ = interpindirect2app(W_AbstractIntObject.descr_getnewargs),

    __int__ = interpindirect2app(W_AbstractIntObject.int),
    __index__ = interpindirect2app(W_AbstractIntObject.descr_index),
    __trunc__ = interpindirect2app(W_AbstractIntObject.descr_trunc),
    __float__ = interpindirect2app(W_AbstractIntObject.descr_float),
    __round__ = interpindirect2app(W_AbstractIntObject.descr_round),

    __pos__ = interpindirect2app(W_AbstractIntObject.descr_pos),
    __neg__ = interpindirect2app(W_AbstractIntObject.descr_neg),
    __abs__ = interpindirect2app(W_AbstractIntObject.descr_abs),
    __bool__ = interpindirect2app(W_AbstractIntObject.descr_bool),
    __invert__ = interpindirect2app(W_AbstractIntObject.descr_invert),
    __floor__ = interpindirect2app(W_AbstractIntObject.descr_floor),
    __ceil__ = interpindirect2app(W_AbstractIntObject.descr_ceil),

    __lt__ = interpindirect2app(W_AbstractIntObject.descr_lt),
    __le__ = interpindirect2app(W_AbstractIntObject.descr_le),
    __eq__ = interpindirect2app(W_AbstractIntObject.descr_eq),
    __ne__ = interpindirect2app(W_AbstractIntObject.descr_ne),
    __gt__ = interpindirect2app(W_AbstractIntObject.descr_gt),
    __ge__ = interpindirect2app(W_AbstractIntObject.descr_ge),

    __add__ = interpindirect2app(W_AbstractIntObject.descr_add),
    __radd__ = interpindirect2app(W_AbstractIntObject.descr_radd),
    __sub__ = interpindirect2app(W_AbstractIntObject.descr_sub),
    __rsub__ = interpindirect2app(W_AbstractIntObject.descr_rsub),
    __mul__ = interpindirect2app(W_AbstractIntObject.descr_mul),
    __rmul__ = interpindirect2app(W_AbstractIntObject.descr_rmul),

    __and__ = interpindirect2app(W_AbstractIntObject.descr_and),
    __rand__ = interpindirect2app(W_AbstractIntObject.descr_rand),
    __or__ = interpindirect2app(W_AbstractIntObject.descr_or),
    __ror__ = interpindirect2app(W_AbstractIntObject.descr_ror),
    __xor__ = interpindirect2app(W_AbstractIntObject.descr_xor),
    __rxor__ = interpindirect2app(W_AbstractIntObject.descr_rxor),

    __lshift__ = interpindirect2app(W_AbstractIntObject.descr_lshift),
    __rlshift__ = interpindirect2app(W_AbstractIntObject.descr_rlshift),
    __rshift__ = interpindirect2app(W_AbstractIntObject.descr_rshift),
    __rrshift__ = interpindirect2app(W_AbstractIntObject.descr_rrshift),

    __floordiv__ = interpindirect2app(W_AbstractIntObject.descr_floordiv),
    __rfloordiv__ = interpindirect2app(W_AbstractIntObject.descr_rfloordiv),
    __truediv__ = interpindirect2app(W_AbstractIntObject.descr_truediv),
    __rtruediv__ = interpindirect2app(W_AbstractIntObject.descr_rtruediv),
    __mod__ = interpindirect2app(W_AbstractIntObject.descr_mod),
    __rmod__ = interpindirect2app(W_AbstractIntObject.descr_rmod),
    __divmod__ = interpindirect2app(W_AbstractIntObject.descr_divmod),
    __rdivmod__ = interpindirect2app(W_AbstractIntObject.descr_rdivmod),

    __pow__ = interpindirect2app(W_AbstractIntObject.descr_pow),
    __rpow__ = interpindirect2app(W_AbstractIntObject.descr_rpow),
)<|MERGE_RESOLUTION|>--- conflicted
+++ resolved
@@ -23,13 +23,9 @@
 from pypy.interpreter import typedef
 from pypy.interpreter.baseobjspace import W_Root
 from pypy.interpreter.error import OperationError, oefmt
-<<<<<<< HEAD
 from pypy.interpreter.gateway import (
     WrappedDefault, applevel, interp2app, interpindirect2app, unwrap_spec)
-=======
-from pypy.interpreter.gateway import WrappedDefault, interp2app, unwrap_spec
 from pypy.interpreter.typedef import TypeDef
->>>>>>> a78e2b5c
 from pypy.objspace.std import newformat
 from pypy.objspace.std.util import (
     BINARY_OPS, CMP_OPS, COMMUTATIVE_OPS, IDTAG_INT, wrap_parsestringerror)
@@ -929,15 +925,9 @@
     return newbigint(space, w_inttype, space.bigint_w(w_obj))
 
 
-<<<<<<< HEAD
-W_AbstractIntObject.typedef = StdTypeDef("int",
+W_AbstractIntObject.typedef = TypeDef("int",
     __doc__ = """int(x=0) -> integer
 int(x, base=10) -> integer
-=======
-W_IntObject.typedef = TypeDef("int",
-    __doc__ = """int(x=0) -> int or long
-int(x, base=10) -> int or long
->>>>>>> a78e2b5c
 
 Convert a number or string to an integer, or return 0 if no arguments
 are given.  If x is a number, return x.__int__().  For floating point
