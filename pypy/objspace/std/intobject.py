"""The builtin int type (W_AbstractInt) and the base impl (W_IntObject)
based on rpython ints.

In order to have the same behavior running on CPython, and after RPython
translation this module uses rarithmetic.ovfcheck to explicitly check
for overflows, something CPython does not do anymore.
"""

import operator
import sys

from rpython.rlib import jit
from rpython.rlib.objectmodel import instantiate, import_from_mixin, specialize
from rpython.rlib.rarithmetic import (
<<<<<<< HEAD
    LONG_BIT, intmask, is_valid_int, ovfcheck, r_longlong, r_uint,
    string_to_int)
from rpython.rlib.rbigint import (
    InvalidEndiannessError, InvalidSignednessError, rbigint)
=======
    LONG_BIT, is_valid_int, ovfcheck, r_longlong, r_uint, string_to_int)
from rpython.rlib.rbigint import rbigint
from rpython.rlib.rfloat import DBL_MANT_DIG
>>>>>>> b6cfddcc
from rpython.rlib.rstring import (
    InvalidBaseError, ParseStringError, ParseStringOverflowError)
from rpython.tool.sourcetools import func_renamer, func_with_new_name

from pypy.interpreter import typedef
from pypy.interpreter.baseobjspace import W_Root
from pypy.interpreter.buffer import Buffer
from pypy.interpreter.error import OperationError, oefmt
from pypy.interpreter.gateway import (
    WrappedDefault, applevel, interp2app, interpindirect2app, unwrap_spec)
from pypy.objspace.std import newformat
from pypy.objspace.std.model import (
    BINARY_OPS, CMP_OPS, COMMUTATIVE_OPS, IDTAG_INT)
from pypy.objspace.std.stdtypedef import StdTypeDef


SENTINEL = object()

HASH_BITS = 61 if sys.maxsize > 2 ** 31 - 1 else 31
HASH_MODULUS = 2 ** HASH_BITS - 1


class W_AbstractIntObject(W_Root):

    __slots__ = ()

    def is_w(self, space, w_other):
        from pypy.objspace.std.boolobject import W_BoolObject
        if (not isinstance(w_other, W_AbstractIntObject) or
            isinstance(w_other, W_BoolObject)):
            return False
        if self.user_overridden_class or w_other.user_overridden_class:
            return self is w_other
<<<<<<< HEAD
        return space.bigint_w(self).eq(space.bigint_w(w_other))
=======
        return (space.int_w(self, allow_conversion=False) ==
                space.int_w(w_other, allow_conversion=False))
>>>>>>> b6cfddcc

    def immutable_unique_id(self, space):
        if self.user_overridden_class:
            return None
        b = space.bigint_w(self)
        b = b.lshift(3).or_(rbigint.fromint(IDTAG_INT))
        return space.newlong_from_rbigint(b)

    @staticmethod
    @unwrap_spec(byteorder=str, signed=bool)
    def descr_from_bytes(space, w_inttype, w_obj, byteorder, signed=False):
        """int.from_bytes(bytes, byteorder, *, signed=False) -> int

        Return the integer represented by the given array of bytes.

        The bytes argument must either support the buffer protocol or be
        an iterable object producing bytes.  Bytes and bytearray are
        examples of built-in objects that support the buffer protocol.

        The byteorder argument determines the byte order used to
        represent the integer.  If byteorder is 'big', the most
        significant byte is at the beginning of the byte array.  If
        byteorder is 'little', the most significant byte is at the end
        of the byte array.  To request the native byte order of the host
        system, use `sys.byteorder' as the byte order value.

        The signed keyword-only argument indicates whether two's
        complement is used to represent the integer.
        """
        from pypy.objspace.std.bytesobject import makebytesdata_w
        bytes = ''.join(makebytesdata_w(space, w_obj))
        try:
            bigint = rbigint.frombytes(bytes, byteorder=byteorder,
                                       signed=signed)
        except InvalidEndiannessError:
            raise oefmt(space.w_ValueError,
                        "byteorder must be either 'little' or 'big'")
        try:
            as_int = bigint.toint()
        except OverflowError:
            from pypy.objspace.std.longobject import newbigint
            return newbigint(space, w_inttype, bigint)
        else:
            if space.is_w(w_inttype, space.w_int):
                # common case
                return wrapint(space, as_int)
            w_obj = space.allocate_instance(W_IntObject, w_inttype)
            W_IntObject.__init__(w_obj, as_int)
            return w_obj

    @unwrap_spec(nbytes=int, byteorder=str, signed=bool)
    def descr_to_bytes(self, space, nbytes, byteorder, signed=False):
        """to_bytes(...)
        int.to_bytes(length, byteorder, *, signed=False) -> bytes

        Return an array of bytes representing an integer.

        The integer is represented using length bytes.  An OverflowError
        is raised if the integer is not representable with the given
        number of bytes.

        The byteorder argument determines the byte order used to
        represent the integer.  If byteorder is 'big', the most
        significant byte is at the beginning of the byte array.  If
        byteorder is 'little', the most significant byte is at the end
        of the byte array.  To request the native byte order of the host
        system, use `sys.byteorder' as the byte order value.

        The signed keyword-only argument determines whether two's
        complement is used to represent the integer.  If signed is False
        and a negative integer is given, an OverflowError is raised.
        """
        bigint = space.bigint_w(self)
        try:
            byte_string = bigint.tobytes(nbytes, byteorder=byteorder,
                                         signed=signed)
        except InvalidEndiannessError:
            raise oefmt(space.w_ValueError,
                        "byteorder must be either 'little' or 'big'")
        except InvalidSignednessError:
            raise oefmt(space.w_OverflowError,
                        "can't convert negative int to unsigned")
        except OverflowError:
            raise oefmt(space.w_OverflowError, "int too big to convert")
        return space.wrapbytes(byte_string)

    def descr_round(self, space, w_ndigits=None):
        """Rounding an Integral returns itself.
        Rounding with an ndigits argument also returns an integer.
        """
        # To round an integer m to the nearest 10**n (n positive), we
        # make use of the divmod_near operation, defined by:
        #
        # divmod_near(a, b) = (q, r)
        #
        # where q is the nearest integer to the quotient a / b (the
        # nearest even integer in the case of a tie) and r == a - q * b.
        # Hence q * b = a - r is the nearest multiple of b to a,
        # preferring even multiples in the case of a tie.
        #
        # So the nearest multiple of 10**n to m is:
        #
        # m - divmod_near(m, 10**n)[1]

        # XXX: since divmod_near is pure python we can probably remove
        # the longs used here. or this could at least likely be more
        # efficient for W_IntObject
        from pypy.objspace.std.longobject import newlong

        if w_ndigits is None:
            return self.int(space)

        ndigits = space.bigint_w(space.index(w_ndigits))
        # if ndigits >= 0 then no rounding is necessary; return self
        # unchanged
        if ndigits.ge(rbigint.fromint(0)):
            return self.int(space)

        # result = self - divmod_near(self, 10 ** -ndigits)[1]
        right = rbigint.fromint(10).pow(ndigits.neg())
        w_tuple = divmod_near(space, self, newlong(space, right))
        _, w_r = space.fixedview(w_tuple, 2)
        return space.sub(self, w_r)

    def _int(self, space):
        return self.int(space)

    descr_get_numerator = func_with_new_name(_int, 'descr_get_numerator')
    descr_get_real = func_with_new_name(_int, 'descr_get_real')

    def descr_get_denominator(self, space):
        return wrapint(space, 1)

    def descr_get_imag(self, space):
        return wrapint(space, 0)

    def int(self, space):
        """x.__int__() <==> int(x)"""
        raise NotImplementedError

    def asbigint(self):
        raise NotImplementedError

    def descr_format(self, space, w_format_spec):
        raise NotImplementedError

    def descr_pow(self, space, w_exponent, w_modulus=None):
        """x.__pow__(y[, z]) <==> pow(x, y[, z])"""
        raise NotImplementedError
    descr_rpow = func_with_new_name(descr_pow, 'descr_rpow')
    descr_rpow.__doc__ = "y.__rpow__(x[, z]) <==> pow(x, y[, z])"

    def _abstract_unaryop(opname, doc=SENTINEL):
        if doc is SENTINEL:
            doc = 'x.__%s__() <==> %s(x)' % (opname, opname)
        @func_renamer('descr_' + opname)
        def descr_unaryop(self, space):
            raise NotImplementedError
        descr_unaryop.__doc__ = doc
        return descr_unaryop

    descr_repr = _abstract_unaryop('repr')
    descr_str = _abstract_unaryop('str')

    descr_conjugate = _abstract_unaryop(
        'conjugate', "Returns self, the complex conjugate of any int.")
    descr_bit_length = _abstract_unaryop('bit_length', """\
        int.bit_length() -> int

        Number of bits necessary to represent self in binary.
        >>> bin(37)
        '0b100101'
        >>> (37).bit_length()
        6""")
    descr_hash = _abstract_unaryop('hash')
    descr_getnewargs = _abstract_unaryop('getnewargs', None)

    descr_index = _abstract_unaryop(
        'index', "x[y:z] <==> x[y.__index__():z.__index__()]")
    descr_trunc = _abstract_unaryop('trunc',
                                    "Truncating an Integral returns itself.")
    descr_float = _abstract_unaryop('float')

    descr_pos = _abstract_unaryop('pos', "x.__pos__() <==> +x")
    descr_neg = _abstract_unaryop('neg', "x.__neg__() <==> -x")
    descr_abs = _abstract_unaryop('abs')
    descr_bool = _abstract_unaryop('bool', "x.__bool__() <==> x != 0")
    descr_invert = _abstract_unaryop('invert', "x.__invert__() <==> ~x")

    def _abstract_cmpop(opname):
        @func_renamer('descr_' + opname)
        def descr_cmp(self, space, w_other):
            raise NotImplementedError
        descr_cmp.__doc__ = 'x.__%s__(y) <==> x%sy' % (opname, CMP_OPS[opname])
        return descr_cmp

    descr_lt = _abstract_cmpop('lt')
    descr_le = _abstract_cmpop('le')
    descr_eq = _abstract_cmpop('eq')
    descr_ne = _abstract_cmpop('ne')
    descr_gt = _abstract_cmpop('gt')
    descr_ge = _abstract_cmpop('ge')

    def _abstract_binop(opname):
        oper = BINARY_OPS.get(opname)
        if oper == '%':
            oper = '%%'
        oper = '%s(%%s, %%s)' % opname if not oper else '%%s%s%%s' % oper
        @func_renamer('descr_' + opname)
        def descr_binop(self, space, w_other):
            raise NotImplementedError
        descr_binop.__doc__ = "x.__%s__(y) <==> %s" % (opname,
                                                       oper % ('x', 'y'))
        descr_rbinop = func_with_new_name(descr_binop, 'descr_r' + opname)
        descr_rbinop.__doc__ = "x.__r%s__(y) <==> %s" % (opname,
                                                         oper % ('y', 'x'))
        return descr_binop, descr_rbinop

    descr_add, descr_radd = _abstract_binop('add')
    descr_sub, descr_rsub = _abstract_binop('sub')
    descr_mul, descr_rmul = _abstract_binop('mul')

    descr_and, descr_rand = _abstract_binop('and')
    descr_or, descr_ror = _abstract_binop('or')
    descr_xor, descr_rxor = _abstract_binop('xor')

    descr_lshift, descr_rlshift = _abstract_binop('lshift')
    descr_rshift, descr_rrshift = _abstract_binop('rshift')

    descr_floordiv, descr_rfloordiv = _abstract_binop('floordiv')
    descr_div, descr_rdiv = _abstract_binop('div')
    descr_truediv, descr_rtruediv = _abstract_binop('truediv')
    descr_mod, descr_rmod = _abstract_binop('mod')
    descr_divmod, descr_rdivmod = _abstract_binop('divmod')


def _floordiv(space, x, y):
    try:
        z = ovfcheck(x // y)
    except ZeroDivisionError:
        raise oefmt(space.w_ZeroDivisionError,
                    "integer division or modulo by zero")
    return wrapint(space, z)
_div = func_with_new_name(_floordiv, '_div')


def _truediv(space, x, y):
    if not y:
        raise oefmt(space.w_ZeroDivisionError, "division by zero")

    if (DBL_MANT_DIG < LONG_BIT and
        (r_uint(abs(x)) >> DBL_MANT_DIG or r_uint(abs(y)) >> DBL_MANT_DIG)):
        # large x or y, use long arithmetic
        raise OverflowError

    # both ints can be exactly represented as doubles, do a
    # floating-point division
    a = float(x)
    b = float(y)
    return space.wrap(a / b)


def _mod(space, x, y):
    try:
        z = ovfcheck(x % y)
    except ZeroDivisionError:
        raise oefmt(space.w_ZeroDivisionError, "integer modulo by zero")
    return wrapint(space, z)


def _divmod(space, x, y):
    try:
        z = ovfcheck(x // y)
    except ZeroDivisionError:
        raise oefmt(space.w_ZeroDivisionError, "integer divmod by zero")
    # no overflow possible
    m = x % y
    w = space.wrap
    return space.newtuple([w(z), w(m)])


def _divmod_ovf2small(space, x, y):
    from pypy.objspace.std.smalllongobject import W_SmallLongObject
    a = r_longlong(x)
    b = r_longlong(y)
    return space.newtuple([W_SmallLongObject(a // b),
                           W_SmallLongObject(a % b)])


def _lshift(space, a, b):
    if r_uint(b) < LONG_BIT: # 0 <= b < LONG_BIT
        c = ovfcheck(a << b)
        return wrapint(space, c)
    if b < 0:
        raise oefmt(space.w_ValueError, "negative shift count")
    # b >= LONG_BIT
    if a == 0:
        return wrapint(space, a)
    raise OverflowError


def _lshift_ovf2small(space, a, b):
    from pypy.objspace.std.smalllongobject import W_SmallLongObject
    w_a = W_SmallLongObject.fromint(a)
    w_b = W_SmallLongObject.fromint(b)
    return w_a.descr_lshift(space, w_b)


def _rshift(space, a, b):
    if r_uint(b) >= LONG_BIT: # not (0 <= b < LONG_BIT)
        if b < 0:
            raise oefmt(space.w_ValueError, "negative shift count")
        # b >= LONG_BIT
        if a == 0:
            return wrapint(space, a)
        a = -1 if a < 0 else 0
    else:
        a = a >> b
    return wrapint(space, a)


@jit.look_inside_iff(lambda space, iv, iw, iz:
                     jit.isconstant(iw) and jit.isconstant(iz))
def _pow(space, iv, iw, iz):
    """Helper for pow"""
    if iw < 0:
        if iz != 0:
            raise oefmt(space.w_TypeError,
                        "pow() 2nd argument cannot be negative when 3rd "
                        "argument specified")
        # bounce it, since it always returns float
        raise ValueError
    temp = iv
    ix = 1
    while iw > 0:
        if iw & 1:
            ix = ovfcheck(ix * temp)
        iw >>= 1   # Shift exponent down by 1 bit
        if iw == 0:
            break
        temp = ovfcheck(temp * temp) # Square the value of temp
        if iz:
            # If we did a multiplication, perform a modulo
            ix %= iz
            temp %= iz
    if iz:
        ix %= iz
    return ix


def _pow_ovf2long(space, iv, iw, w_modulus):
    if space.is_none(w_modulus) and _recover_with_smalllong(space):
        from pypy.objspace.std.smalllongobject import _pow as _pow_small
        try:
            # XXX: shouldn't have to pass r_longlong(0) here (see
            # 4fa4c6b93a84)
            return _pow_small(space, r_longlong(iv), iw, r_longlong(0))
        except (OverflowError, ValueError):
            pass
    from pypy.objspace.std.longobject import W_LongObject
    w_iv = W_LongObject.fromint(space, iv)
    w_iw = W_LongObject.fromint(space, iw)
    return w_iv.descr_pow(space, w_iw, w_modulus)


def _make_ovf2long(opname, ovf2small=None):
    op = getattr(operator, opname, None)
    assert op or ovf2small

    def ovf2long(space, x, y):
        """Handle overflowing to smalllong or long"""
        if _recover_with_smalllong(space):
            if ovf2small:
                return ovf2small(space, x, y)
            # Assume a generic operation without an explicit ovf2small
            # handler
            from pypy.objspace.std.smalllongobject import W_SmallLongObject
            a = r_longlong(x)
            b = r_longlong(y)
            return W_SmallLongObject(op(a, b))

        from pypy.objspace.std.longobject import W_LongObject
        w_x = W_LongObject.fromint(space, x)
        w_y = W_LongObject.fromint(space, y)
        return getattr(w_x, 'descr_' + opname)(space, w_y)

    return ovf2long


class W_IntObject(W_AbstractIntObject):

    __slots__ = 'intval'
    _immutable_fields_ = ['intval']

    def __init__(self, intval):
        assert is_valid_int(intval)
        self.intval = intval

    def __repr__(self):
        """representation for debugging purposes"""
        return "%s(%d)" % (self.__class__.__name__, self.intval)

<<<<<<< HEAD
    def is_w(self, space, w_other):
        from pypy.objspace.std.boolobject import W_BoolObject
        if (not isinstance(w_other, W_AbstractIntObject) or
            isinstance(w_other, W_BoolObject)):
            return False
        if self.user_overridden_class or w_other.user_overridden_class:
            return self is w_other
        x = self.intval
        try:
            y = space.int_w(w_other)
        except OperationError as e:
            if e.match(space, space.w_OverflowError):
                return False
            raise
        return x == y

    def int_w(self, space):
=======
    def int_w(self, space, allow_conversion=True):
        return int(self.intval)

    def _int_w(self, space):
>>>>>>> b6cfddcc
        return int(self.intval)

    unwrap = _int_w

    def uint_w(self, space):
        intval = self.intval
        if intval < 0:
            raise oefmt(space.w_ValueError,
                        "cannot convert negative integer to unsigned")
        return r_uint(intval)

<<<<<<< HEAD
    def bigint_w(self, space):
        return self.asbigint()
=======
    def bigint_w(self, space, allow_conversion=True):
        return rbigint.fromint(self.intval)
>>>>>>> b6cfddcc

    def _bigint_w(self, space):
        return rbigint.fromint(self.intval)

    def float_w(self, space, allow_conversion=True):
        return float(self.intval)

    # note that we do NOT implement _float_w, because __float__ cannot return
    # an int

    def int(self, space):
        if type(self) is W_IntObject:
            return self
        if not space.is_overloaded(self, space.w_int, '__int__'):
            return space.newint(self.intval)
        return W_Root.int(self, space)

    def asbigint(self):
        return rbigint.fromint(self.intval)

    @staticmethod
    @unwrap_spec(w_x=WrappedDefault(0))
    def descr_new(space, w_inttype, w_x, w_base=None):
        """T.__new__(S, ...) -> a new object with type S, a subtype of T"""
        return _new_int(space, w_inttype, w_x, w_base)

    def descr_hash(self, space):
        a = self.intval
        sign = 1
        if a < 0:
            sign = -1
            a = -a

        x = r_uint(a)
        # efficient x % HASH_MODULUS: as HASH_MODULUS is a Mersenne
        # prime
        x = (x & HASH_MODULUS) + (x >> HASH_BITS)
        if x >= HASH_MODULUS:
            x -= HASH_MODULUS

        x = intmask(intmask(x) * sign)
        return wrapint(space, -2 if x == -1 else x)

    def _int(self, space):
        return self.int(space)

    descr_pos = func_with_new_name(_int, 'descr_pos')
    descr_index = func_with_new_name(_int, 'descr_index')
    descr_trunc = func_with_new_name(_int, 'descr_trunc')
    descr_conjugate = func_with_new_name(_int, 'descr_conjugate')

    def as_w_long(self, space):
        # XXX: should try smalllong
        from pypy.objspace.std.longobject import W_LongObject
        return W_LongObject.fromint(space, self.intval)

    def descr_bool(self, space):
        return space.newbool(self.intval != 0)

    def descr_invert(self, space):
        return wrapint(space, ~self.intval)

    def descr_neg(self, space):
        a = self.intval
        try:
            b = ovfcheck(-a)
        except OverflowError:
            if _recover_with_smalllong(space):
                from pypy.objspace.std.smalllongobject import W_SmallLongObject
                x = r_longlong(a)
                return W_SmallLongObject(-x)
            return self.as_w_long(space).descr_neg(space)
        return wrapint(space, b)

    def descr_abs(self, space):
        pos = self.intval >= 0
        return self.int(space) if pos else self.descr_neg(space)

    def descr_float(self, space):
        a = self.intval
        x = float(a)
        return space.newfloat(x)

    def descr_getnewargs(self, space):
        return space.newtuple([wrapint(space, self.intval)])

    def descr_bit_length(self, space):
        val = self.intval
        if val < 0:
            val = -val
        bits = 0
        while val:
            bits += 1
            val >>= 1
        return space.wrap(bits)

    def descr_repr(self, space):
        res = str(self.intval)
        return space.wrap(res)
    descr_str = func_with_new_name(descr_repr, 'descr_str')

    def descr_format(self, space, w_format_spec):
        return newformat.run_formatter(space, w_format_spec,
                                       "format_int_or_long", self,
                                       newformat.INT_KIND)

    @unwrap_spec(w_modulus=WrappedDefault(None))
    def descr_pow(self, space, w_exponent, w_modulus=None):
        if isinstance(w_exponent, W_IntObject):
            y = w_exponent.intval
        elif isinstance(w_exponent, W_AbstractIntObject):
            self = self.as_w_long(space)
            return self.descr_pow(space, w_exponent, w_modulus)
        else:
            return space.w_NotImplemented

        x = self.intval
        y = w_exponent.intval

        if space.is_none(w_modulus):
            z = 0
        elif isinstance(w_modulus, W_IntObject):
            z = w_modulus.intval
            if z == 0:
                raise oefmt(space.w_ValueError,
                            "pow() 3rd argument cannot be 0")
        else:
            # can't return NotImplemented (space.pow doesn't do full
            # ternary, i.e. w_modulus.__zpow__(self, w_exponent)), so
            # handle it ourselves
            return _pow_ovf2long(space, x, y, w_modulus)

        try:
            result = _pow(space, x, y, z)
        except (OverflowError, ValueError):
            return _pow_ovf2long(space, x, y, w_modulus)
        return space.wrap(result)

    @unwrap_spec(w_modulus=WrappedDefault(None))
    def descr_rpow(self, space, w_base, w_modulus=None):
        if isinstance(w_base, W_IntObject):
            return w_base.descr_pow(space, self, w_modulus)
        elif isinstance(w_base, W_AbstractIntObject):
            self = self.as_w_long(space)
            return self.descr_rpow(space, self, w_modulus)
        return space.w_NotImplemented

    def _make_descr_cmp(opname):
        op = getattr(operator, opname)
        descr_name = 'descr_' + opname
        @func_renamer(descr_name)
        def descr_cmp(self, space, w_other):
            if isinstance(w_other, W_IntObject):
                i = self.intval
                j = w_other.intval
                return space.newbool(op(i, j))
            elif isinstance(w_other, W_AbstractIntObject):
                self = self.as_w_long(space)
                return getattr(self, descr_name)(space, w_other)
            return space.w_NotImplemented
        return descr_cmp

    descr_lt = _make_descr_cmp('lt')
    descr_le = _make_descr_cmp('le')
    descr_eq = _make_descr_cmp('eq')
    descr_ne = _make_descr_cmp('ne')
    descr_gt = _make_descr_cmp('gt')
    descr_ge = _make_descr_cmp('ge')

    def _make_generic_descr_binop(opname, ovf=True):
        op = getattr(operator,
                     opname + '_' if opname in ('and', 'or') else opname)
        descr_name, descr_rname = 'descr_' + opname, 'descr_r' + opname
        if ovf:
            ovf2long = _make_ovf2long(opname)

        @func_renamer(descr_name)
        def descr_binop(self, space, w_other):
            if isinstance(w_other, W_IntObject):
                x = self.intval
                y = w_other.intval
                if ovf:
                    try:
                        z = ovfcheck(op(x, y))
                    except OverflowError:
                        return ovf2long(space, x, y)
                else:
                    z = op(x, y)
                return wrapint(space, z)
            elif isinstance(w_other, W_AbstractIntObject):
                self = self.as_w_long(space)
                return getattr(self, descr_name)(space, w_other)
            return space.w_NotImplemented

        if opname in COMMUTATIVE_OPS:
            @func_renamer(descr_rname)
            def descr_rbinop(self, space, w_other):
                return descr_binop(self, space, w_other)
            return descr_binop, descr_rbinop

        @func_renamer(descr_rname)
        def descr_rbinop(self, space, w_other):
            if isinstance(w_other, W_IntObject):
                x = self.intval
                y = w_other.intval
                if ovf:
                    try:
                        z = ovfcheck(op(y, x))
                    except OverflowError:
                        return ovf2long(space, y, x)
                else:
                    z = op(y, x)
                return wrapint(space, z)
            elif isinstance(w_other, W_AbstractIntObject):
                self = self.as_w_long(space)
                return getattr(self, descr_rname)(space, w_other)
            return space.w_NotImplemented

        return descr_binop, descr_rbinop

    descr_add, descr_radd = _make_generic_descr_binop('add')
    descr_sub, descr_rsub = _make_generic_descr_binop('sub')
    descr_mul, descr_rmul = _make_generic_descr_binop('mul')

    descr_and, descr_rand = _make_generic_descr_binop('and', ovf=False)
    descr_or, descr_ror = _make_generic_descr_binop('or', ovf=False)
    descr_xor, descr_rxor = _make_generic_descr_binop('xor', ovf=False)

    def _make_descr_binop(func, ovf=True, ovf2small=None):
        opname = func.__name__[1:]
        descr_name, descr_rname = 'descr_' + opname, 'descr_r' + opname
        if ovf:
            ovf2long = _make_ovf2long(opname, ovf2small)

        @func_renamer(descr_name)
        def descr_binop(self, space, w_other):
            if isinstance(w_other, W_IntObject):
                x = self.intval
                y = w_other.intval
                if ovf:
                    try:
                        return func(space, x, y)
                    except OverflowError:
                        return ovf2long(space, x, y)
                else:
                    return func(space, x, y)
            elif isinstance(w_other, W_AbstractIntObject):
                self = self.as_w_long(space)
                return getattr(self, descr_name)(space, w_other)
            return space.w_NotImplemented

        @func_renamer(descr_rname)
        def descr_rbinop(self, space, w_other):
            if isinstance(w_other, W_IntObject):
                x = self.intval
                y = w_other.intval
                if ovf:
                    try:
                        return func(space, y, x)
                    except OverflowError:
                        return ovf2long(space, y, x)
                else:
                    return func(space, y, x)
            elif isinstance(w_other, W_AbstractIntObject):
                self = self.as_w_long(space)
                return getattr(self, descr_rname)(space, w_other)
            return space.w_NotImplemented

        return descr_binop, descr_rbinop

    descr_lshift, descr_rlshift = _make_descr_binop(
        _lshift, ovf2small=_lshift_ovf2small)
    descr_rshift, descr_rrshift = _make_descr_binop(_rshift, ovf=False)

    descr_floordiv, descr_rfloordiv = _make_descr_binop(_floordiv)
    descr_div, descr_rdiv = _make_descr_binop(_div)
    descr_truediv, descr_rtruediv = _make_descr_binop(_truediv)
    descr_mod, descr_rmod = _make_descr_binop(_mod)
    descr_divmod, descr_rdivmod = _make_descr_binop(
        _divmod, ovf2small=_divmod_ovf2small)


def wrapint(space, x):
    if not space.config.objspace.std.withprebuiltint:
        return W_IntObject(x)
    lower = space.config.objspace.std.prebuiltintfrom
    upper = space.config.objspace.std.prebuiltintto
    # use r_uint to perform a single comparison (this whole function is
    # getting inlined into every caller so keeping the branching to a
    # minimum is a good idea)
    index = r_uint(x - lower)
    if index >= r_uint(upper - lower):
        w_res = instantiate(W_IntObject)
    else:
        w_res = W_IntObject.PREBUILT[index]
    # obscure hack to help the CPU cache: we store 'x' even into a
    # prebuilt integer's intval.  This makes sure that the intval field
    # is present in the cache in the common case where it is quickly
    # reused.  (we could use a prefetch hint if we had that)
    w_res.intval = x
    return w_res


def wrap_parsestringerror(space, e, w_source):
    if isinstance(e, InvalidBaseError):
        w_msg = space.wrap(e.msg)
    else:
        w_msg = space.wrap(u'%s: %s' % (unicode(e.msg),
                                        space.unicode_w(space.repr(w_source))))
    return OperationError(space.w_ValueError, w_msg)


divmod_near = applevel('''
       def divmod_near(a, b):
           """Return a pair (q, r) such that a = b * q + r, and abs(r)
           <= abs(b)/2, with equality possible only if q is even.  In
           other words, q == a / b, rounded to the nearest integer using
           round-half-to-even."""
           q, r = divmod(a, b)
           # round up if either r / b > 0.5, or r / b == 0.5 and q is
           # odd.  The expression r / b > 0.5 is equivalent to 2 * r > b
           # if b is positive, 2 * r < b if b negative.
           greater_than_half = 2*r > b if b > 0 else 2*r < b
           exactly_half = 2*r == b
           if greater_than_half or exactly_half and q % 2 == 1:
               q += 1
               r -= b
           return q, r
''', filename=__file__).interphook('divmod_near')


def _recover_with_smalllong(space):
    """True if there is a chance that a SmallLong would fit when an Int
    does not
    """
    return (space.config.objspace.std.withsmalllong and
            sys.maxint == 2147483647)


<<<<<<< HEAD
@jit.elidable
def _string_to_int_or_long(space, w_inttype, w_source, string, base=10):
=======
def _string_to_int_or_long(space, w_source, string, base=10):
    w_longval = None
    value = 0
>>>>>>> b6cfddcc
    try:
        value = string_to_int(string, base)
    except ParseStringError as e:
        raise wrap_parsestringerror(space, e, w_source)
    except ParseStringOverflowError as e:
        return _retry_to_w_long(space, e.parser, w_inttype, w_source)

    if space.is_w(w_inttype, space.w_int):
        w_result = wrapint(space, value)
    else:
        w_result = space.allocate_instance(W_IntObject, w_inttype)
        W_IntObject.__init__(w_result, value)
    return w_result


def _retry_to_w_long(space, parser, w_inttype, w_source):
    from pypy.objspace.std.longobject import newbigint
    parser.rewind()
    try:
        bigint = rbigint._from_numberstring_parser(parser)
    except ParseStringError as e:
        raise wrap_parsestringerror(space, e, w_source)
    return newbigint(space, w_inttype, bigint)


def _new_int(space, w_inttype, w_x, w_base=None):
    from pypy.objspace.std.longobject import W_LongObject, newbigint
    if space.config.objspace.std.withsmalllong:
        from pypy.objspace.std.smalllongobject import W_SmallLongObject
    else:
        W_SmallLongObject = None

    w_longval = None
    w_value = w_x     # 'x' is the keyword argument name in CPython
    value = 0
    if w_base is None:
        # check for easy cases
        if type(w_value) is W_IntObject:
            if space.is_w(w_inttype, space.w_int):
                return w_value
            value = w_value.intval
            w_obj = space.allocate_instance(W_IntObject, w_inttype)
            W_IntObject.__init__(w_obj, value)
            return w_obj
        elif type(w_value) is W_LongObject:
            if space.is_w(w_inttype, space.w_int):
<<<<<<< HEAD
                return w_value
            return newbigint(space, w_inttype, w_value.num)
        elif W_SmallLongObject and type(w_value) is W_SmallLongObject:
            if space.is_w(w_inttype, space.w_int):
                return w_value
            return newbigint(space, w_inttype, space.bigint_w(w_value))
        elif space.lookup(w_value, '__int__') is not None:
            return _from_intlike(space, w_inttype, w_value)
        elif space.lookup(w_value, '__trunc__') is not None:
            return _from_intlike(space, w_inttype, space.trunc(w_value))
=======
                return w_obj
            # int_w is effectively what we want in this case,
            # we cannot construct a subclass of int instance with an
            # an overflowing long
            value = space.int_w(w_obj, allow_conversion=False)
        elif space.isinstance_w(w_value, space.w_str):
            value, w_longval = _string_to_int_or_long(space, w_value,
                                                      space.str_w(w_value))
>>>>>>> b6cfddcc
        elif space.isinstance_w(w_value, space.w_unicode):
            from pypy.objspace.std.unicodeobject import unicode_to_decimal_w
            return _string_to_int_or_long(space, w_inttype, w_value,
                                          unicode_to_decimal_w(space, w_value))
        elif (space.isinstance_w(w_value, space.w_bytearray) or
              space.isinstance_w(w_value, space.w_bytes)):
            return _string_to_int_or_long(space, w_inttype, w_value,
                                          space.bufferstr_w(w_value))
        else:
            # If object supports the buffer interface
            try:
                w_buffer = space.buffer(w_value)
            except OperationError as e:
                if not e.match(space, space.w_TypeError):
                    raise
                raise oefmt(space.w_TypeError,
                            "int() argument must be a string or a number, "
                            "not '%T'", w_value)
            else:
                buf = space.interp_w(Buffer, w_buffer)
                return _string_to_int_or_long(space, w_inttype, w_value,
                                              buf.as_str())
    else:
        try:
            base = space.int_w(w_base)
        except OperationError, e:
            if not e.match(space, space.w_OverflowError):
                raise
            base = 37 # this raises the right error in string_to_bigint()

        if space.isinstance_w(w_value, space.w_unicode):
            from pypy.objspace.std.unicodeobject import unicode_to_decimal_w
            s = unicode_to_decimal_w(space, w_value)
        else:
            try:
                s = space.bufferstr_w(w_value)
            except OperationError as e:
                raise oefmt(space.w_TypeError,
                            "int() can't convert non-string with explicit "
                            "base")

        return _string_to_int_or_long(space, w_inttype, w_value, s, base)


def _from_intlike(space, w_inttype, w_intlike):
    w_obj = space.int(w_intlike)
    if space.is_w(w_inttype, space.w_int):
        return w_obj
    from pypy.objspace.std.longobject import newbigint
    return newbigint(space, w_inttype, space.bigint_w(w_obj))


W_AbstractIntObject.typedef = StdTypeDef("int",
    __doc__ = """int(x=0) -> integer
int(x, base=10) -> integer

Convert a number or string to an integer, or return 0 if no arguments
are given.  If x is a number, return x.__int__().  For floating point
numbers, this truncates towards zero.

If x is not a number or if base is given, then x must be a string,
bytes, or bytearray instance representing an integer literal in the
given base.  The literal can be preceded by '+' or '-' and be surrounded
by whitespace.  The base defaults to 10.  Valid bases are 0 and 2-36.
Base 0 means to interpret the base from the string as an integer literal.
>>> int('0b100', base=0)
4""",
    __new__ = interp2app(W_IntObject.descr_new),

    numerator = typedef.GetSetProperty(
        W_AbstractIntObject.descr_get_numerator,
        doc="the numerator of a rational number in lowest terms"),
    denominator = typedef.GetSetProperty(
        W_AbstractIntObject.descr_get_denominator,
        doc="the denominator of a rational number in lowest terms"),
    real = typedef.GetSetProperty(
        W_AbstractIntObject.descr_get_real,
        doc="the real part of a complex number"),
    imag = typedef.GetSetProperty(
        W_AbstractIntObject.descr_get_imag,
        doc="the imaginary part of a complex number"),

    from_bytes = interp2app(W_AbstractIntObject.descr_from_bytes,
                            as_classmethod=True),
    to_bytes = interpindirect2app(W_AbstractIntObject.descr_to_bytes),

    __repr__ = interpindirect2app(W_AbstractIntObject.descr_repr),
    __str__ = interpindirect2app(W_AbstractIntObject.descr_str),

    conjugate = interpindirect2app(W_AbstractIntObject.descr_conjugate),
    bit_length = interpindirect2app(W_AbstractIntObject.descr_bit_length),
    __format__ = interpindirect2app(W_AbstractIntObject.descr_format),
    __hash__ = interpindirect2app(W_AbstractIntObject.descr_hash),
    __getnewargs__ = interpindirect2app(W_AbstractIntObject.descr_getnewargs),

    __int__ = interpindirect2app(W_AbstractIntObject.int),
    __index__ = interpindirect2app(W_AbstractIntObject.descr_index),
    __trunc__ = interpindirect2app(W_AbstractIntObject.descr_trunc),
    __float__ = interpindirect2app(W_AbstractIntObject.descr_float),
    __round__ = interpindirect2app(W_AbstractIntObject.descr_round),

    __pos__ = interpindirect2app(W_AbstractIntObject.descr_pos),
    __neg__ = interpindirect2app(W_AbstractIntObject.descr_neg),
    __abs__ = interpindirect2app(W_AbstractIntObject.descr_abs),
    __bool__ = interpindirect2app(W_AbstractIntObject.descr_bool),
    __invert__ = interpindirect2app(W_AbstractIntObject.descr_invert),

    __lt__ = interpindirect2app(W_AbstractIntObject.descr_lt),
    __le__ = interpindirect2app(W_AbstractIntObject.descr_le),
    __eq__ = interpindirect2app(W_AbstractIntObject.descr_eq),
    __ne__ = interpindirect2app(W_AbstractIntObject.descr_ne),
    __gt__ = interpindirect2app(W_AbstractIntObject.descr_gt),
    __ge__ = interpindirect2app(W_AbstractIntObject.descr_ge),

    __add__ = interpindirect2app(W_AbstractIntObject.descr_add),
    __radd__ = interpindirect2app(W_AbstractIntObject.descr_radd),
    __sub__ = interpindirect2app(W_AbstractIntObject.descr_sub),
    __rsub__ = interpindirect2app(W_AbstractIntObject.descr_rsub),
    __mul__ = interpindirect2app(W_AbstractIntObject.descr_mul),
    __rmul__ = interpindirect2app(W_AbstractIntObject.descr_rmul),

    __and__ = interpindirect2app(W_AbstractIntObject.descr_and),
    __rand__ = interpindirect2app(W_AbstractIntObject.descr_rand),
    __or__ = interpindirect2app(W_AbstractIntObject.descr_or),
    __ror__ = interpindirect2app(W_AbstractIntObject.descr_ror),
    __xor__ = interpindirect2app(W_AbstractIntObject.descr_xor),
    __rxor__ = interpindirect2app(W_AbstractIntObject.descr_rxor),

    __lshift__ = interpindirect2app(W_AbstractIntObject.descr_lshift),
    __rlshift__ = interpindirect2app(W_AbstractIntObject.descr_rlshift),
    __rshift__ = interpindirect2app(W_AbstractIntObject.descr_rshift),
    __rrshift__ = interpindirect2app(W_AbstractIntObject.descr_rrshift),

    __floordiv__ = interpindirect2app(W_AbstractIntObject.descr_floordiv),
    __rfloordiv__ = interpindirect2app(W_AbstractIntObject.descr_rfloordiv),
    __div__ = interpindirect2app(W_AbstractIntObject.descr_div),
    __rdiv__ = interpindirect2app(W_AbstractIntObject.descr_rdiv),
    __truediv__ = interpindirect2app(W_AbstractIntObject.descr_truediv),
    __rtruediv__ = interpindirect2app(W_AbstractIntObject.descr_rtruediv),
    __mod__ = interpindirect2app(W_AbstractIntObject.descr_mod),
    __rmod__ = interpindirect2app(W_AbstractIntObject.descr_rmod),
    __divmod__ = interpindirect2app(W_AbstractIntObject.descr_divmod),
    __rdivmod__ = interpindirect2app(W_AbstractIntObject.descr_rdivmod),

    __pow__ = interpindirect2app(W_AbstractIntObject.descr_pow),
    __rpow__ = interpindirect2app(W_AbstractIntObject.descr_rpow),
)<|MERGE_RESOLUTION|>--- conflicted
+++ resolved
@@ -12,16 +12,11 @@
 from rpython.rlib import jit
 from rpython.rlib.objectmodel import instantiate, import_from_mixin, specialize
 from rpython.rlib.rarithmetic import (
-<<<<<<< HEAD
     LONG_BIT, intmask, is_valid_int, ovfcheck, r_longlong, r_uint,
     string_to_int)
 from rpython.rlib.rbigint import (
     InvalidEndiannessError, InvalidSignednessError, rbigint)
-=======
-    LONG_BIT, is_valid_int, ovfcheck, r_longlong, r_uint, string_to_int)
-from rpython.rlib.rbigint import rbigint
 from rpython.rlib.rfloat import DBL_MANT_DIG
->>>>>>> b6cfddcc
 from rpython.rlib.rstring import (
     InvalidBaseError, ParseStringError, ParseStringOverflowError)
 from rpython.tool.sourcetools import func_renamer, func_with_new_name
@@ -55,12 +50,9 @@
             return False
         if self.user_overridden_class or w_other.user_overridden_class:
             return self is w_other
-<<<<<<< HEAD
-        return space.bigint_w(self).eq(space.bigint_w(w_other))
-=======
-        return (space.int_w(self, allow_conversion=False) ==
-                space.int_w(w_other, allow_conversion=False))
->>>>>>> b6cfddcc
+        x = space.bigint_w(self, allow_conversion=False)
+        y = space.bigint_w(w_other, allow_conversion=False)
+        return x.eq(y)
 
     def immutable_unique_id(self, space):
         if self.user_overridden_class:
@@ -463,7 +455,6 @@
         """representation for debugging purposes"""
         return "%s(%d)" % (self.__class__.__name__, self.intval)
 
-<<<<<<< HEAD
     def is_w(self, space, w_other):
         from pypy.objspace.std.boolobject import W_BoolObject
         if (not isinstance(w_other, W_AbstractIntObject) or
@@ -480,13 +471,10 @@
             raise
         return x == y
 
-    def int_w(self, space):
-=======
     def int_w(self, space, allow_conversion=True):
         return int(self.intval)
 
     def _int_w(self, space):
->>>>>>> b6cfddcc
         return int(self.intval)
 
     unwrap = _int_w
@@ -498,16 +486,11 @@
                         "cannot convert negative integer to unsigned")
         return r_uint(intval)
 
-<<<<<<< HEAD
-    def bigint_w(self, space):
+    def bigint_w(self, space, allow_conversion=True):
         return self.asbigint()
-=======
-    def bigint_w(self, space, allow_conversion=True):
-        return rbigint.fromint(self.intval)
->>>>>>> b6cfddcc
 
     def _bigint_w(self, space):
-        return rbigint.fromint(self.intval)
+        return self.asbigint()
 
     def float_w(self, space, allow_conversion=True):
         return float(self.intval)
@@ -844,14 +827,7 @@
             sys.maxint == 2147483647)
 
 
-<<<<<<< HEAD
-@jit.elidable
 def _string_to_int_or_long(space, w_inttype, w_source, string, base=10):
-=======
-def _string_to_int_or_long(space, w_source, string, base=10):
-    w_longval = None
-    value = 0
->>>>>>> b6cfddcc
     try:
         value = string_to_int(string, base)
     except ParseStringError as e:
@@ -898,7 +874,6 @@
             return w_obj
         elif type(w_value) is W_LongObject:
             if space.is_w(w_inttype, space.w_int):
-<<<<<<< HEAD
                 return w_value
             return newbigint(space, w_inttype, w_value.num)
         elif W_SmallLongObject and type(w_value) is W_SmallLongObject:
@@ -909,16 +884,6 @@
             return _from_intlike(space, w_inttype, w_value)
         elif space.lookup(w_value, '__trunc__') is not None:
             return _from_intlike(space, w_inttype, space.trunc(w_value))
-=======
-                return w_obj
-            # int_w is effectively what we want in this case,
-            # we cannot construct a subclass of int instance with an
-            # an overflowing long
-            value = space.int_w(w_obj, allow_conversion=False)
-        elif space.isinstance_w(w_value, space.w_str):
-            value, w_longval = _string_to_int_or_long(space, w_value,
-                                                      space.str_w(w_value))
->>>>>>> b6cfddcc
         elif space.isinstance_w(w_value, space.w_unicode):
             from pypy.objspace.std.unicodeobject import unicode_to_decimal_w
             return _string_to_int_or_long(space, w_inttype, w_value,
