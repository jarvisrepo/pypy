import types

from pypy.interpreter.error import OperationError, debug_print
from pypy.interpreter import baseobjspace
from pypy.interpreter import eval
from pypy.interpreter.function import Function, BuiltinFunction
from pypy.objspace.std.stdtypedef import *
from pypy.objspace.std.model import W_Object, UnwrapError
from pypy.interpreter.baseobjspace import Wrappable
from pypy.interpreter.typedef import TypeDef
from pypy.interpreter import gateway, argument

# this file automatically generates non-reimplementations of CPython
# types that we do not yet implement in the standard object space


def fake_object(space, x):
    if isinstance(x, file):
        debug_print("fake-wrapping interp file %s" % x)
    if isinstance(x, type):
        ft = fake_type(x)
        return space.gettypeobject(ft.typedef)
    #debug_print("faking obj %s" % x)
    ft = fake_type(type(x))
    return ft(space, x)

import sys

_fake_type_cache = {}

# real-to-wrapped exceptions
def wrap_exception(space):
    """NOT_RPYTHON"""
    exc, value, tb = sys.exc_info()
    if exc is OperationError:
        raise exc, value, tb   # just re-raise it
    name = exc.__name__
    if hasattr(space, 'w_' + name):
        w_exc = getattr(space, 'w_' + name)
        w_value = space.call_function(w_exc,
            *[space.wrap(a) for a in value.args])
        for key, value in value.__dict__.items():
            if not key.startswith('_'):
                space.setattr(w_value, space.wrap(key), space.wrap(value))
    else:
        debug_print('likely crashes because of faked exception %s: %s' % (
            exc.__name__, value))
        w_exc = space.wrap(exc)
        w_value = space.wrap(value)
    raise OperationError, OperationError(w_exc, w_value), tb

def fake_type(cpy_type):
    assert isinstance(type(cpy_type), type)
    try:
        return _fake_type_cache[cpy_type]
    except KeyError:
        faked_type = really_build_fake_type(cpy_type)
        _fake_type_cache[cpy_type] = faked_type
        return faked_type

def really_build_fake_type(cpy_type):
    "NOT_RPYTHON (not remotely so!)."
    debug_print('faking %r'%(cpy_type,))
    kw = {}

    if cpy_type.__name__ == 'SRE_Pattern':
        import re
        import __builtin__
        p = re.compile("foo")
        for meth_name in p.__methods__:
            kw[meth_name] = EvenMoreObscureWrapping(__builtin__.eval("lambda p,*args,**kwds: p.%s(*args,**kwds)" % meth_name))
    elif cpy_type.__name__ == 'SRE_Match':
        import re
        import __builtin__
        m = re.compile("foo").match('foo')
        for meth_name in m.__methods__:
            kw[meth_name] = EvenMoreObscureWrapping(__builtin__.eval("lambda m,*args,**kwds: m.%s(*args,**kwds)" % meth_name))
    else:
        for s, v in cpy_type.__dict__.items():
            if s == 'next':
                s = '__next__'
            if not (cpy_type is unicode and s in ['__add__', '__contains__']):
                if s != '__getattribute__' or cpy_type is type(sys) or cpy_type is type(Exception):
                    kw[s] = v

    kw['__module__'] = cpy_type.__module__

    def fake__new__(space, w_type, __args__):
        args_w, kwds_w = __args__.unpack()
        args = [space.unwrap(w_arg) for w_arg in args_w]
        kwds = {}
        for (key, w_value) in kwds_w.items():
            kwds[key] = space.unwrap(w_value)
        try:
            r = cpy_type.__new__(*[cpy_type]+args, **kwds)
        except:
            wrap_exception(space)
            raise
        w_obj = space.allocate_instance(W_Fake, w_type)
        W_Fake.__init__(w_obj, space, r)
        return w_obj
    fake__new__.func_name = "fake__new__" + cpy_type.__name__

    kw['__new__'] = gateway.interp2app(fake__new__)
<<<<<<< HEAD
=======
    if cpy_type.__base__ is object or issubclass(cpy_type, Exception):
        base = None
    elif cpy_type.__base__ is basestring:
        from pypy.objspace.std.basestringtype import basestring_typedef
        base = basestring_typedef
    elif cpy_type.__base__ is tuple:
        from pypy.objspace.std.tupletype import tuple_typedef
        base = tuple_typedef
    elif cpy_type.__base__ is type:
        from pypy.objspace.std.typetype import type_typedef
        base = type_typedef
    else:
        raise NotImplementedError(cpy_type, cpy_type.__base__)
>>>>>>> 19534141
    class W_Fake(W_Object):
        typedef = StdTypeDef(
            cpy_type.__name__, **kw)
        def __init__(w_self, space, val):
            w_self.val = val
            w_self.space = space
        def getdict(w_self, space):
            try:
                d = w_self.val.__dict__
            except AttributeError:
                return W_Object.getdict(w_self, space)
            return space.wrap(d)
        def unwrap(w_self, space):
            return w_self.val
        if cpy_type is types.FunctionType:
            def __get__(self, obj, owner):
                return fake_object(self.space, self.val.__get__(obj, owner))
    W_Fake.__name__ = 'W_Fake%s'%(cpy_type.__name__.capitalize())
    W_Fake.typedef.fakedcpytype = cpy_type
    return W_Fake

# ____________________________________________________________
#
# Special case for built-in functions, methods, and slot wrappers.

class CPythonFakeCode(eval.Code):
    def __init__(self, cpy_callable):
        eval.Code.__init__(self, getattr(cpy_callable, '__name__', '?'))
        self.cpy_callable = cpy_callable
        assert callable(cpy_callable), cpy_callable

    def signature(self):
        return argument.Signature([], 'args', 'kwds')

    def funcrun(self, func, args):
        frame = func.space.createframe(self, func.w_func_globals,
                                       func)
        sig = self.signature()
        scope_w = args.parse_obj(None, func.name, sig, func.defs_w)
        frame.setfastscope(scope_w)
        return frame.run()


class CPythonFakeFrame(eval.Frame):

    def __init__(self, space, code, w_globals=None):
        self.fakecode = code
        eval.Frame.__init__(self, space, w_globals)

    def getcode(self):
        return self.fakecode

    def setfastscope(self, scope_w):
        w_args, w_kwds = scope_w
        try:
            self.unwrappedargs = self.space.unwrap(w_args)
            self.unwrappedkwds = self.space.unwrap(w_kwds)
        except UnwrapError, e:
            code = self.fakecode
            assert isinstance(code, CPythonFakeCode)
            raise UnwrapError('calling %s: %s' % (code.cpy_callable, e))

    def getfastscope(self):
        raise OperationError(self.space.w_TypeError,
          self.space.wrap("cannot get fastscope of a CPythonFakeFrame"))
    def run(self):
        code = self.fakecode
        assert isinstance(code, CPythonFakeCode)
        fn = code.cpy_callable
        try:
            result = apply(fn, self.unwrappedargs, self.unwrappedkwds)
        except:
            wrap_exception(self.space)
            raise
        return self.space.wrap(result)

class EvenMoreObscureWrapping(baseobjspace.Wrappable):
    def __init__(self, val):
        self.val = val
    def __spacebind__(self, space):
        return fake_builtin_callable(space, self.val)

def fake_builtin_callable(space, val):
    return Function(space, CPythonFakeCode(val))

def fake_builtin_function(space, fn):
    func = fake_builtin_callable(space, fn)
    if fn.__self__ is None:
        func = BuiltinFunction(func)
    return func

_fake_type_cache[type(len)] = fake_builtin_function
_fake_type_cache[type(list.append)] = fake_builtin_callable
_fake_type_cache[type(type(None).__repr__)] = fake_builtin_callable

class W_FakeDescriptor(Wrappable):
    # Mimics pypy.interpreter.typedef.GetSetProperty.

    def __init__(self, space, d):
        self.name = d.__name__

    def descr_descriptor_get(self, space, w_obj, w_cls=None):
        # XXX HAAAAAAAAAAAACK (but possibly a good one)
        if (space.is_w(w_obj, space.w_None)
            and not space.is_w(w_cls, space.type(space.w_None))):
            #print self, w_obj, w_cls
            return space.wrap(self)
        else:
            name = self.name
            obj = space.unwrap(w_obj)
            try:
                val = getattr(obj, name)  # this gives a "not RPython" warning
            except:
                wrap_exception(space)
                raise
            return space.wrap(val)

    def descr_descriptor_set(self, space, w_obj, w_value):
        name = self.name
        obj = space.unwrap(w_obj)
        val = space.unwrap(w_value)
        try:
            setattr(obj, name, val)   # this gives a "not RPython" warning
        except:
            wrap_exception(space)

    def descr_descriptor_del(self, space, w_obj):
        name = self.name
        obj = space.unwrap(w_obj)
        try:
            delattr(obj, name)
        except:
            wrap_exception(space)


W_FakeDescriptor.typedef = TypeDef(
    "FakeDescriptor",
    __get__ = gateway.interp2app(W_FakeDescriptor.descr_descriptor_get),
    __set__ = gateway.interp2app(W_FakeDescriptor.descr_descriptor_set),
    __delete__ = gateway.interp2app(W_FakeDescriptor.descr_descriptor_del),
    )

if hasattr(file, 'softspace'):    # CPython only
    _fake_type_cache[type(file.softspace)] = W_FakeDescriptor
_fake_type_cache[type(type.__dict__['__dict__'])] = W_FakeDescriptor<|MERGE_RESOLUTION|>--- conflicted
+++ resolved
@@ -102,8 +102,6 @@
     fake__new__.func_name = "fake__new__" + cpy_type.__name__
 
     kw['__new__'] = gateway.interp2app(fake__new__)
-<<<<<<< HEAD
-=======
     if cpy_type.__base__ is object or issubclass(cpy_type, Exception):
         base = None
     elif cpy_type.__base__ is basestring:
@@ -117,7 +115,6 @@
         base = type_typedef
     else:
         raise NotImplementedError(cpy_type, cpy_type.__base__)
->>>>>>> 19534141
     class W_Fake(W_Object):
         typedef = StdTypeDef(
             cpy_type.__name__, **kw)
