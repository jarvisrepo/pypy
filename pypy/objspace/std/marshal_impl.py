--- conflicted
+++ resolved
@@ -239,45 +239,17 @@
     return w_long
 register(TYPE_LONG, unmarshal_Long)
 
-<<<<<<< HEAD
-def marshal_w__String(space, w_str, m):
+def marshal_bytes(space, w_str, m):
+    if not isinstance(w_str, W_BytesObject):
+        raise_exception(space, "unmarshallable object")
+
     s = w_str.unwrap(space)
     m.atom_str(TYPE_STRING, s)
-
-def unmarshal_String(space, u, tc):
+handled_by_any.append(('bytes', marshal_bytes))
+
+def unmarshal_bytes(space, u, tc):
     return space.wrapbytes(u.get_str())
-register(TYPE_STRING, unmarshal_String)
-=======
-# XXX currently, intern() is at applevel,
-# and there is no interface to get at the
-# internal table.
-# Move intern to interplevel and add a flag
-# to strings.
-def PySTRING_CHECK_INTERNED(w_str):
-    return False
-
-def marshal_bytes(space, w_str, m):
-    if not isinstance(w_str, W_BytesObject):
-        raise_exception(space, "unmarshallable object")
-
-    s = space.str_w(w_str)
-    if m.version >= 1 and PySTRING_CHECK_INTERNED(w_str):
-        # we use a native rtyper stringdict for speed
-        idx = m.stringtable.get(s, -1)
-        if idx >= 0:
-            m.atom_int(TYPE_STRINGREF, idx)
-        else:
-            idx = len(m.stringtable)
-            m.stringtable[s] = idx
-            m.atom_str(TYPE_INTERNED, s)
-    else:
-        m.atom_str(TYPE_STRING, s)
-handled_by_any.append(('str', marshal_bytes))
-
-def unmarshal_bytes(space, u, tc):
-    return space.wrap(u.get_str())
 register(TYPE_STRING, unmarshal_bytes)
->>>>>>> 9b3183f5
 
 def unmarshal_stringref(space, u, tc):
     idx = u.get_int()
@@ -421,29 +393,18 @@
     return space.wrap(code)
 register(TYPE_CODE, unmarshal_pycode)
 
-<<<<<<< HEAD
-def marshal_w__Unicode(space, w_unicode, m):
+def marshal_unicode(space, w_unicode, m):
+    if not isinstance(w_unicode, W_UnicodeObject):
+        raise_exception(space, "unmarshallable object")
     s = unicodehelper.encode_utf8(space, space.unicode_w(w_unicode),
                                   allow_surrogates=True)
-=======
-def marshal_unicode(space, w_unicode, m):
-    if not isinstance(w_unicode, W_UnicodeObject):
-        raise_exception(space, "unmarshallable object")
-    s = unicodehelper.encode_utf8(space, space.unicode_w(w_unicode))
->>>>>>> 9b3183f5
     m.atom_str(TYPE_UNICODE, s)
-handled_by_any.append(('unicode', marshal_unicode))
-
-<<<<<<< HEAD
-def unmarshal_Unicode(space, u, tc):
-    return space.wrap(
-        unicodehelper.decode_utf8(space, u.get_str(), allow_surrogates=True))
-register(TYPE_UNICODE, unmarshal_Unicode)
-=======
+handled_by_any.append(('str', marshal_unicode))
+
 def unmarshal_unicode(space, u, tc):
-    return space.wrap(unicodehelper.decode_utf8(space, u.get_str()))
+    return space.wrap(unicodehelper.decode_utf8(space, u.get_str(),
+                                                allow_surrogates=True))
 register(TYPE_UNICODE, unmarshal_unicode)
->>>>>>> 9b3183f5
 
 app = gateway.applevel(r'''
     def tuple_to_set(datalist, frozen=False):
