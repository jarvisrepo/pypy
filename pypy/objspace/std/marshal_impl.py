from rpython.rlib.rarithmetic import LONG_BIT, r_longlong, r_uint
from rpython.rlib.rstring import StringBuilder, assert_str0
from rpython.rlib.rstruct import ieee
from rpython.rlib.unroll import unrolling_iterable
from rpython.rlib import objectmodel

from pypy.interpreter.error import OperationError, oefmt
from pypy.interpreter.special import Ellipsis
from pypy.interpreter.pycode import PyCode
from pypy.interpreter import unicodehelper
from pypy.objspace.std.boolobject import W_BoolObject
from pypy.objspace.std.bytesobject import W_BytesObject
from pypy.objspace.std.complexobject import W_ComplexObject
from pypy.objspace.std.dictmultiobject import W_DictMultiObject
from pypy.objspace.std.intobject import W_IntObject
from pypy.objspace.std.floatobject import W_FloatObject
from pypy.objspace.std.listobject import W_ListObject
from pypy.objspace.std.longobject import W_AbstractLongObject
from pypy.objspace.std.noneobject import W_NoneObject
from pypy.objspace.std.setobject import W_FrozensetObject, W_SetObject
from pypy.objspace.std.tupleobject import W_AbstractTupleObject
from pypy.objspace.std.typeobject import W_TypeObject
from pypy.objspace.std.unicodeobject import W_UnicodeObject


TYPE_NULL      = '0'
TYPE_NONE      = 'N'
TYPE_FALSE     = 'F'
TYPE_TRUE      = 'T'
TYPE_STOPITER  = 'S'
TYPE_ELLIPSIS  = '.'
TYPE_INT       = 'i'
TYPE_FLOAT     = 'f'
TYPE_BINARY_FLOAT = 'g'
TYPE_COMPLEX   = 'x'
TYPE_BINARY_COMPLEX = 'y'
TYPE_LONG      = 'l'
TYPE_STRING    = 's'     # a *byte* string, not unicode
TYPE_INTERNED  = 't'
TYPE_REF       = 'r'
TYPE_TUPLE     = '('
TYPE_LIST      = '['
TYPE_DICT      = '{'
TYPE_CODE      = 'c'
TYPE_UNICODE   = 'u'
TYPE_UNKNOWN   = '?'
TYPE_SET       = '<'
TYPE_FROZENSET = '>'
FLAG_REF       = 0x80    # bit added to mean "add obj to index"
FLAG_DONE      = '\x00'

# the following typecodes have been added in version 4.
TYPE_ASCII                = 'a'   # never generated so far by pypy
TYPE_ASCII_INTERNED       = 'A'   # never generated so far by pypy
TYPE_SMALL_TUPLE          = ')'
TYPE_SHORT_ASCII          = 'z'   # never generated so far by pypy
TYPE_SHORT_ASCII_INTERNED = 'Z'   # never generated so far by pypy


_marshallers = []
_unmarshallers = []

def marshaller(type):
    def _decorator(f):
        _marshallers.append((type, f))
        return f
    return _decorator

def unmarshaller(tc, save_ref=False):
    def _decorator(f):
        assert tc < '\x80'
        _unmarshallers.append((tc, f))
        if save_ref:
            tcref = chr(ord(tc) + 0x80)
            _unmarshallers.append((tcref, f))
        return f
    return _decorator

def write_ref(typecode, w_obj, m):
    if m.version < 3:
        return typecode     # not writing object references
    try:
        index = m.all_refs[w_obj]
    except KeyError:
        # we don't support long indices
        index = len(m.all_refs)
        if index >= 0x7fffffff:
            return typecode
        m.all_refs[w_obj] = index
        return chr(ord(typecode) + FLAG_REF)
    else:
        # write the reference index to the stream
        m.atom_int(TYPE_REF, index)
        return FLAG_DONE

def marshal(space, w_obj, m):
    # _marshallers_unroll is defined at the end of the file
    # NOTE that if w_obj is a heap type, like an instance of a
    # user-defined subclass, then we skip that part completely!
    if not space.type(w_obj).is_heaptype():
        for type, func in _marshallers_unroll:
            if isinstance(w_obj, type):
                func(space, w_obj, m)
                return

    # any unknown object implementing the buffer protocol is
    # accepted and encoded as a plain string
    try:
        s = space.readbuf_w(w_obj)
    except OperationError as e:
        if e.match(space, space.w_TypeError):
            raise oefmt(space.w_ValueError, "unmarshallable object")
        raise
    typecode = write_ref(TYPE_STRING, w_obj, m)
    if typecode != FLAG_DONE:
        m.atom_str(typecode, s.as_str())

def get_unmarshallers():
    return _unmarshallers


@marshaller(W_NoneObject)
def marshal_none(space, w_none, m):
    m.atom(TYPE_NONE)

@unmarshaller(TYPE_NONE)
def unmarshal_none(space, u, tc):
    return space.w_None


@marshaller(W_BoolObject)
def marshal_bool(space, w_bool, m):
    m.atom(TYPE_TRUE if w_bool.intval else TYPE_FALSE)

@unmarshaller(TYPE_TRUE)
def unmarshal_bool(space, u, tc):
    return space.w_True

@unmarshaller(TYPE_FALSE)
def unmarshal_false(space, u, tc):
    return space.w_False


@marshaller(W_TypeObject)
def marshal_stopiter(space, w_type, m):
    if not space.is_w(w_type, space.w_StopIteration):
        raise oefmt(space.w_ValueError, "unmarshallable object")
    m.atom(TYPE_STOPITER)

@unmarshaller(TYPE_STOPITER)
def unmarshal_stopiter(space, u, tc):
    return space.w_StopIteration


@marshaller(Ellipsis)
def marshal_ellipsis(space, w_ellipsis, m):
    m.atom(TYPE_ELLIPSIS)

@unmarshaller(TYPE_ELLIPSIS)
def unmarshal_ellipsis(space, u, tc):
    return space.w_Ellipsis


@marshaller(W_IntObject)
def marshal_int(space, w_int, m):
    y = w_int.intval >> 31
    if y and y != -1:
        marshal_long(space, w_int, m)
    else:
        m.atom_int(TYPE_INT, w_int.intval)

@unmarshaller(TYPE_INT)
def unmarshal_int(space, u, tc):
    return space.newint(u.get_int())

<<<<<<< HEAD
=======
@unmarshaller(TYPE_INT64)
def unmarshal_int64(space, u, tc):
    lo = u.get_int()    # get the first 32 bits
    hi = u.get_int()    # get the next 32 bits
    if LONG_BIT >= 64:
        x = (hi << 32) | (lo & (2**32-1))    # result fits in an int
    else:
        x = (r_longlong(hi) << 32) | r_longlong(r_uint(lo))  # get a r_longlong
    return space.newint(x)

>>>>>>> ca3243bc

@marshaller(W_AbstractLongObject)
def marshal_long(space, w_long, m):
    from rpython.rlib.rarithmetic import r_ulonglong
    typecode = write_ref(TYPE_LONG, w_long, m)
    if typecode == FLAG_DONE:
        return
    m.start(typecode)
    SHIFT = 15
    MASK = (1 << SHIFT) - 1
    num = space.bigint_w(w_long)
    sign = num.sign
    num = num.abs()
    total_length = (num.bit_length() + (SHIFT - 1)) / SHIFT
    m.put_int(total_length * sign)
    bigshiftcount = r_ulonglong(0)
    for i in range(total_length):
        next = num.abs_rshift_and_mask(bigshiftcount, MASK)
        m.put_short(next)
        bigshiftcount += SHIFT

@unmarshaller(TYPE_LONG)
def unmarshal_long(space, u, tc):
    from rpython.rlib.rbigint import rbigint
    lng = u.get_int()
    if lng < 0:
        negative = True
        lng = -lng
    else:
        negative = False
    digits = [u.get_short() for i in range(lng)]
    result = rbigint.from_list_n_bits(digits, 15)
    if lng and not result.tobool():
        raise oefmt(space.w_ValueError, "bad marshal data")
    if negative:
        result = result.neg()
    return space.newlong_from_rbigint(result)


def pack_float(f):
    result = StringBuilder(8)
    ieee.pack_float(result, f, 8, False)
    return result.build()

def unpack_float(s):
    return ieee.unpack_float(s, False)

@marshaller(W_FloatObject)
def marshal_float(space, w_float, m):
    if m.version > 1:
        m.start(TYPE_BINARY_FLOAT)
        m.put(pack_float(w_float.floatval))
    else:
        m.start(TYPE_FLOAT)
        m.put_pascal(space.text_w(space.repr(w_float)))

@unmarshaller(TYPE_FLOAT)
def unmarshal_float(space, u, tc):
    return space.call_function(space.builtin.get('float'),
                               space.newtext(u.get_pascal()))

@unmarshaller(TYPE_BINARY_FLOAT)
def unmarshal_float_bin(space, u, tc):
    return space.newfloat(unpack_float(u.get(8)))


@marshaller(W_ComplexObject)
def marshal_complex(space, w_complex, m):
    if m.version > 1:
        m.start(TYPE_BINARY_COMPLEX)
        m.put(pack_float(w_complex.realval))
        m.put(pack_float(w_complex.imagval))
    else:
        w_real = space.newfloat(w_complex.realval)
        w_imag = space.newfloat(w_complex.imagval)
        m.start(TYPE_COMPLEX)
        m.put_pascal(space.text_w(space.repr(w_real)))
        m.put_pascal(space.text_w(space.repr(w_imag)))

@unmarshaller(TYPE_COMPLEX)
def unmarshal_complex(space, u, tc):
    w_real = space.call_function(space.builtin.get('float'),
                                 space.newtext(u.get_pascal()))
    w_imag = space.call_function(space.builtin.get('float'),
                                 space.newtext(u.get_pascal()))
    w_t = space.builtin.get('complex')
    return space.call_function(w_t, w_real, w_imag)

@unmarshaller(TYPE_BINARY_COMPLEX)
def unmarshal_complex_bin(space, u, tc):
    real = unpack_float(u.get(8))
    imag = unpack_float(u.get(8))
    return space.newcomplex(real, imag)


@marshaller(W_BytesObject)
def marshal_bytes(space, w_str, m):
<<<<<<< HEAD
    typecode = write_ref(TYPE_STRING, w_str, m)
    if typecode != FLAG_DONE:
        s = space.bytes_w(w_str)
        m.atom_str(typecode, s)
=======
    s = space.bytes_w(w_str)
    if m.version >= 1 and space.is_interned_str(s):
        # we use a native rtyper stringdict for speed
        try:
            idx = m.stringtable[s]
        except KeyError:
            idx = len(m.stringtable)
            m.stringtable[s] = idx
            m.atom_str(TYPE_INTERNED, s)
        else:
            m.atom_int(TYPE_STRINGREF, idx)
    else:
        m.atom_str(TYPE_STRING, s)
>>>>>>> ca3243bc

@unmarshaller(TYPE_STRING)
def unmarshal_bytes(space, u, tc):
    return space.newbytes(u.get_str())


def _marshal_tuple(space, tuple_w, m):
    if m.version >= 4 and len(tuple_w) < 256:
        typecode = TYPE_SMALL_TUPLE
        single_byte_size = True
    else:
        typecode = TYPE_TUPLE
        single_byte_size = False
    # -- does it make any sense to try to share tuples, based on the
    # -- *identity* of the tuple object?  I'd guess not really
    #typecode = write_ref(typecode, w_tuple, m)
    #if typecode != FLAG_DONE:
    m.put_tuple_w(typecode, tuple_w, single_byte_size=single_byte_size)

@marshaller(W_AbstractTupleObject)
def marshal_tuple(space, w_tuple, m):
    _marshal_tuple(space, w_tuple.tolist(), m)

@unmarshaller(TYPE_TUPLE)
def unmarshal_tuple(space, u, tc):
    items_w = u.get_tuple_w()
    return space.newtuple(items_w)

@unmarshaller(TYPE_SMALL_TUPLE)
def unmarshal_tuple(space, u, tc):
    items_w = u.get_tuple_w(single_byte_size=True)
    return space.newtuple(items_w)


@marshaller(W_ListObject)
def marshal_list(space, w_list, m):
    typecode = write_ref(TYPE_LIST, w_list, m)
    if typecode != FLAG_DONE:
        items = w_list.getitems()[:]
        m.put_tuple_w(typecode, items)

@unmarshaller(TYPE_LIST, save_ref=True)
def unmarshal_list(space, u, tc):
    w_obj = space.newlist([])
    u.save_ref(tc, w_obj)
    for w_item in u.get_tuple_w():
        w_obj.append(w_item)
    return w_obj


@marshaller(W_DictMultiObject)
def marshal_dict(space, w_dict, m):
    typecode = write_ref(TYPE_DICT, w_dict, m)
    if typecode == FLAG_DONE:
        return
    m.start(typecode)
    for w_tuple in w_dict.items():
        w_key, w_value = space.fixedview(w_tuple, 2)
        m.put_w_obj(w_key)
        m.put_w_obj(w_value)
    m.atom(TYPE_NULL)

@unmarshaller(TYPE_DICT, save_ref=True)
def unmarshal_dict(space, u, tc):
    # since primitive lists are not optimized and we don't know
    # the dict size in advance, use the dict's setitem instead
    # of building a list of tuples.
    w_dic = space.newdict()
    u.save_ref(tc, w_dic)
    while 1:
        w_key = u.get_w_obj(allow_null=True)
        if w_key is None:
            break
        w_value = u.get_w_obj()
        space.setitem(w_dic, w_key, w_value)
    return w_dic

@unmarshaller(TYPE_NULL)
def unmarshal_NULL(self, u, tc):
    return None


@marshaller(PyCode)
def marshal_pycode(space, w_pycode, m):
    # (no attempt at using write_ref here, there is little point imho)
    m.start(TYPE_CODE)
    # see pypy.interpreter.pycode for the layout
    x = space.interp_w(PyCode, w_pycode)
    m.put_int(x.co_argcount)
    m.put_int(x.co_kwonlyargcount)
    m.put_int(x.co_nlocals)
    m.put_int(x.co_stacksize)
    m.put_int(x.co_flags)
    m.atom_str(TYPE_STRING, x.co_code)
    _marshal_tuple(space, x.co_consts_w, m)
    _marshal_tuple(space, x.co_names_w, m)   # list of w_unicodes
    co_varnames_w = [space.newunicode(_decode_utf8(space, s)) for s in x.co_varnames]
    co_freevars_w = [space.newunicode(_decode_utf8(space, s)) for s in x.co_freevars]
    co_cellvars_w = [space.newunicode(_decode_utf8(space, s)) for s in x.co_cellvars]
    _marshal_tuple(space, co_varnames_w, m)  # more lists, now of w_unicodes
    _marshal_tuple(space, co_freevars_w, m)
    _marshal_tuple(space, co_cellvars_w, m)
    _marshal_unicode(space, x.co_filename, m)
    _marshal_unicode(space, x.co_name, m)
    m.put_int(x.co_firstlineno)
    m.atom_str(TYPE_STRING, x.co_lnotab)

# helper for unmarshalling "tuple of string" objects
# into rpython-level lists of strings.  Only for code objects.

def _unmarshal_strlist(u):
    items_w = _unmarshal_tuple_w(u)
    return [_encode_utf8(u.space, u.space.unicode_w(w_item))
            for w_item in items_w]

def _unmarshal_tuple_w(u):
    w_obj = u.get_w_obj()
    try:
<<<<<<< HEAD
        return u.space.fixedview(w_obj)
=======
        return u.space.bytes_w(w_obj)
>>>>>>> ca3243bc
    except OperationError as e:
        if e.match(u.space, u.space.w_TypeError):
            u.raise_exc('invalid marshal data for code object')
        raise

@unmarshaller(TYPE_CODE, save_ref=True)
def unmarshal_pycode(space, u, tc):
    w_codeobj = objectmodel.instantiate(PyCode)
    u.save_ref(tc, w_codeobj)
    argcount    = u.get_int()
    kwonlyargcount = u.get_int()
    nlocals     = u.get_int()
    stacksize   = u.get_int()
    flags       = u.get_int()
    code        = space.bytes_w(u.get_w_obj())
    consts_w    = _unmarshal_tuple_w(u)   
    names       = _unmarshal_strlist(u)
    varnames    = _unmarshal_strlist(u)
    freevars    = _unmarshal_strlist(u)
    cellvars    = _unmarshal_strlist(u)
    filename    = _encode_utf8(space, space.unicode0_w(u.get_w_obj()))
    name        = _encode_utf8(space, space.unicode_w(u.get_w_obj()))
    firstlineno = u.get_int()
    lnotab      = space.bytes_w(u.get_w_obj())
    filename = assert_str0(filename)
    PyCode.__init__(w_codeobj,
                  space, argcount, kwonlyargcount, nlocals, stacksize, flags,
                  code, consts_w[:], names, varnames, filename,
                  name, firstlineno, lnotab, freevars, cellvars)
    return w_codeobj


def _marshal_unicode(space, s, m, w_unicode=None):
    if m.version >= 3:
        w_interned = space.get_interned_str(s)
    else:
        w_interned = None
    if w_interned is not None:
        w_unicode = w_interned    # use the interned W_UnicodeObject
        typecode = TYPE_INTERNED  #   as a key for u.all_refs
    else:
        typecode = TYPE_UNICODE
    if w_unicode is not None:
        typecode = write_ref(typecode, w_unicode, m)
    if typecode != FLAG_DONE:
        m.atom_str(typecode, s)

# surrogate-preserving variants
_encode_utf8 = unicodehelper.encode_utf8sp
_decode_utf8 = unicodehelper.decode_utf8sp

@marshaller(W_UnicodeObject)
def marshal_unicode(space, w_unicode, m):
    s = _encode_utf8(space, space.unicode_w(w_unicode))
    _marshal_unicode(space, s, m, w_unicode=w_unicode)

@unmarshaller(TYPE_UNICODE)
def unmarshal_unicode(space, u, tc):
<<<<<<< HEAD
    uc = _decode_utf8(space, u.get_str())
    return space.newunicode(uc)

@unmarshaller(TYPE_INTERNED)
def unmarshal_bytes(space, u, tc):
    w_u = unmarshal_unicode(space, u, tc)
    return u.space.new_interned_w_str(w_u)

def _unmarshal_ascii(u, short_length, interned):
    if short_length:
        lng = ord(u.get1())
    else:
        lng = u.get_lng()
    s = u.get(lng)
    w_u = u.space.newunicode(s.decode('latin-1'))
    if interned:
        w_u = u.space.new_interned_w_str(w_u)
    return w_u

@unmarshaller(TYPE_ASCII)    # nb. never generated by pypy so far
def unmarshal_ascii(space, u, tc):
    return _unmarshal_ascii(u, False, False)
@unmarshaller(TYPE_ASCII_INTERNED)
def unmarshal_ascii(space, u, tc):
    return _unmarshal_ascii(u, False, True)
@unmarshaller(TYPE_SHORT_ASCII)
def unmarshal_ascii(space, u, tc):
    return _unmarshal_ascii(u, True, False)
@unmarshaller(TYPE_SHORT_ASCII_INTERNED)
def unmarshal_ascii(space, u, tc):
    return _unmarshal_ascii(u, True, True)
=======
    return space.newunicode(unicodehelper.decode_utf8(space, u.get_str()))
>>>>>>> ca3243bc


@marshaller(W_SetObject)
def marshal_set(space, w_set, m):
    typecode = write_ref(TYPE_SET, w_set, m)
    if typecode != FLAG_DONE:
        lis_w = space.fixedview(w_set)
        m.put_tuple_w(typecode, lis_w)

@unmarshaller(TYPE_SET, save_ref=True)
def unmarshal_set(space, u, tc):
    w_set = space.call_function(space.w_set)
    u.save_ref(tc, w_set)
    _unmarshal_set_frozenset(space, u, w_set)
    return w_set


@marshaller(W_FrozensetObject)
def marshal_frozenset(space, w_frozenset, m):
    typecode = write_ref(TYPE_FROZENSET, w_frozenset, m)
    if typecode != FLAG_DONE:
        lis_w = space.fixedview(w_frozenset)
        m.put_tuple_w(typecode, lis_w)

def _unmarshal_set_frozenset(space, u, w_set):
    lng = u.get_lng()
    for i in xrange(lng):
        w_obj = u.get_w_obj()
        space.call_method(w_set, "add", w_obj)

@unmarshaller(TYPE_FROZENSET)
def unmarshal_frozenset(space, u, tc):
    w_set = space.call_function(space.w_set)
    _unmarshal_set_frozenset(space, u, w_set)
    return space.call_function(space.w_frozenset, w_set)


@unmarshaller(TYPE_REF)
def unmarshal_ref(space, u, tc):
    index = u.get_lng()
    if 0 <= index < len(u.refs_w):
        w_obj = u.refs_w[index]
    else:
        w_obj = None
    if w_obj is None:
        raise oefmt(space.w_ValueError, "bad marshal data (invalid reference)")
    return w_obj


_marshallers_unroll = unrolling_iterable(_marshallers)<|MERGE_RESOLUTION|>--- conflicted
+++ resolved
@@ -173,19 +173,6 @@
 def unmarshal_int(space, u, tc):
     return space.newint(u.get_int())
 
-<<<<<<< HEAD
-=======
-@unmarshaller(TYPE_INT64)
-def unmarshal_int64(space, u, tc):
-    lo = u.get_int()    # get the first 32 bits
-    hi = u.get_int()    # get the next 32 bits
-    if LONG_BIT >= 64:
-        x = (hi << 32) | (lo & (2**32-1))    # result fits in an int
-    else:
-        x = (r_longlong(hi) << 32) | r_longlong(r_uint(lo))  # get a r_longlong
-    return space.newint(x)
-
->>>>>>> ca3243bc
 
 @marshaller(W_AbstractLongObject)
 def marshal_long(space, w_long, m):
@@ -283,26 +270,10 @@
 
 @marshaller(W_BytesObject)
 def marshal_bytes(space, w_str, m):
-<<<<<<< HEAD
     typecode = write_ref(TYPE_STRING, w_str, m)
     if typecode != FLAG_DONE:
         s = space.bytes_w(w_str)
         m.atom_str(typecode, s)
-=======
-    s = space.bytes_w(w_str)
-    if m.version >= 1 and space.is_interned_str(s):
-        # we use a native rtyper stringdict for speed
-        try:
-            idx = m.stringtable[s]
-        except KeyError:
-            idx = len(m.stringtable)
-            m.stringtable[s] = idx
-            m.atom_str(TYPE_INTERNED, s)
-        else:
-            m.atom_int(TYPE_STRINGREF, idx)
-    else:
-        m.atom_str(TYPE_STRING, s)
->>>>>>> ca3243bc
 
 @unmarshaller(TYPE_STRING)
 def unmarshal_bytes(space, u, tc):
@@ -421,11 +392,7 @@
 def _unmarshal_tuple_w(u):
     w_obj = u.get_w_obj()
     try:
-<<<<<<< HEAD
         return u.space.fixedview(w_obj)
-=======
-        return u.space.bytes_w(w_obj)
->>>>>>> ca3243bc
     except OperationError as e:
         if e.match(u.space, u.space.w_TypeError):
             u.raise_exc('invalid marshal data for code object')
@@ -484,7 +451,6 @@
 
 @unmarshaller(TYPE_UNICODE)
 def unmarshal_unicode(space, u, tc):
-<<<<<<< HEAD
     uc = _decode_utf8(space, u.get_str())
     return space.newunicode(uc)
 
@@ -516,9 +482,6 @@
 @unmarshaller(TYPE_SHORT_ASCII_INTERNED)
 def unmarshal_ascii(space, u, tc):
     return _unmarshal_ascii(u, True, True)
-=======
-    return space.newunicode(unicodehelper.decode_utf8(space, u.get_str()))
->>>>>>> ca3243bc
 
 
 @marshaller(W_SetObject)
