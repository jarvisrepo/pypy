--- conflicted
+++ resolved
@@ -3,15 +3,7 @@
 from rpython.rlib.rstruct import ieee
 from rpython.rlib.unroll import unrolling_iterable
 
-<<<<<<< HEAD
 from pypy.interpreter.error import OperationError, oefmt
-=======
-from pypy.interpreter.error import OperationError
-from pypy.objspace.std.register_all import register_all
-from rpython.rlib.rarithmetic import LONG_BIT, r_longlong, r_uint
-from pypy.objspace.std import model
-from pypy.objspace.std.dictmultiobject import W_DictMultiObject
->>>>>>> 95884c47
 from pypy.interpreter.special import Ellipsis
 from pypy.interpreter.pycode import PyCode
 from pypy.interpreter import unicodehelper
@@ -81,12 +73,12 @@
     # any unknown object implementing the buffer protocol is
     # accepted and encoded as a plain string
     try:
-        s = space.bufferstr_w(w_obj)
+        s = space.readbuf_w(w_obj)
     except OperationError as e:
         if e.match(space, space.w_TypeError):
             raise oefmt(space.w_ValueError, "unmarshallable object")
         raise
-    m.atom_str(TYPE_STRING, s)
+    m.atom_str(TYPE_STRING, s.as_str())
 
 def get_unmarshallers():
     return _unmarshallers
@@ -251,43 +243,6 @@
     imag = unpack_float(u.get(8))
     return space.newcomplex(real, imag)
 
-<<<<<<< HEAD
-=======
-def marshal_w__Long(space, w_long, m):
-    from rpython.rlib.rarithmetic import r_ulonglong
-    m.start(TYPE_LONG)
-    SHIFT = 15
-    MASK = (1 << SHIFT) - 1
-    num = w_long.asbigint()
-    sign = num.sign
-    num = num.abs()
-    total_length = (num.bit_length() + (SHIFT - 1)) / SHIFT
-    m.put_int(total_length * sign)
-    bigshiftcount = r_ulonglong(0)
-    for i in range(total_length):
-        next = num.abs_rshift_and_mask(bigshiftcount, MASK)
-        m.put_short(next)
-        bigshiftcount += SHIFT
-marshal_w__SmallLong = marshal_w__Long
-
-def unmarshal_Long(space, u, tc):
-    from rpython.rlib.rbigint import rbigint
-    lng = u.get_int()
-    if lng < 0:
-        negative = True
-        lng = -lng
-    else:
-        negative = False
-    digits = [u.get_short() for i in range(lng)]
-    result = rbigint.from_list_n_bits(digits, 15)
-    if lng and not result.tobool():
-        raise_exception(space, 'bad marshal data')
-    if negative:
-        result = result.neg()
-    w_long = newlong(space, result)
-    return w_long
-register(TYPE_LONG, unmarshal_Long)
->>>>>>> 95884c47
 
 # XXX currently, intern() is at applevel,
 # and there is no interface to get at the
@@ -418,16 +373,7 @@
 
 def unmarshal_strlist(u, tc):
     lng = u.atom_lng(tc)
-<<<<<<< HEAD
     return [unmarshal_str(u) for i in range(lng)]
-=======
-    res = [None] * lng
-    idx = 0
-    while idx < lng:
-        res[idx] = unmarshal_str(u)
-        idx += 1
-    return res
->>>>>>> 95884c47
 
 @unmarshaller(TYPE_CODE)
 def unmarshal_pycode(space, u, tc):
@@ -477,43 +423,9 @@
     lis_w = space.fixedview(w_frozenset)
     m.put_tuple_w(TYPE_FROZENSET, lis_w)
 
-<<<<<<< HEAD
 @unmarshaller(TYPE_FROZENSET)
 def unmarshal_frozenset(space, u, tc):
     return space.newfrozenset(u.get_tuple_w())
-=======
-handled_by_any.append( ('frozenset', marshal_w_frozenset) )
-
-def unmarshal_set_frozenset(space, u, tc):
-    items_w = u.get_tuple_w()
-    if tc == TYPE_SET:
-        w_frozen = space.w_False
-    else:
-        w_frozen = space.w_True
-    w_tup = space.newtuple(items_w)
-    return tuple_to_set(space, w_tup, w_frozen)
-register(TYPE_SET + TYPE_FROZENSET, unmarshal_set_frozenset)
-
-# dispatching for all not directly dispatched types
-def marshal_w__ANY(space, w_obj, m):
-    w_type = space.type(w_obj)
-    for name, func in handled_by_any:
-        w_t = space.builtin.get(name)
-        if space.is_true(space.issubtype(w_type, w_t)):
-            func(space, w_obj, m)
-            return
-
-    # any unknown object implementing the buffer protocol is
-    # accepted and encoded as a plain string
-    try:
-        s = space.readbuf_w(w_obj)
-    except OperationError, e:
-        if not e.match(space, space.w_TypeError):
-            raise
-    else:
-        m.atom_str(TYPE_STRING, s.as_str())
-        return
->>>>>>> 95884c47
 
 
 _marshallers_unroll = unrolling_iterable(_marshallers)