from rpython.rlib.rarithmetic import LONG_BIT, r_longlong, r_uint
from rpython.rlib.rstring import StringBuilder
from rpython.rlib.rstruct import ieee
from rpython.rlib.unroll import unrolling_iterable

from pypy.interpreter.error import OperationError, oefmt
from pypy.interpreter.special import Ellipsis
from pypy.interpreter.pycode import PyCode
from pypy.interpreter import unicodehelper
from pypy.objspace.std.boolobject import W_BoolObject
from pypy.objspace.std.bytesobject import W_BytesObject
from pypy.objspace.std.complexobject import W_ComplexObject
from pypy.objspace.std.dictmultiobject import W_DictMultiObject
from pypy.objspace.std.intobject import W_IntObject
from pypy.objspace.std.floatobject import W_FloatObject
from pypy.objspace.std.listobject import W_ListObject
from pypy.objspace.std.longobject import W_AbstractLongObject
from pypy.objspace.std.noneobject import W_NoneObject
from pypy.objspace.std.setobject import W_FrozensetObject, W_SetObject
from pypy.objspace.std.tupleobject import W_AbstractTupleObject
from pypy.objspace.std.typeobject import W_TypeObject
from pypy.objspace.std.unicodeobject import W_UnicodeObject


TYPE_NULL      = '0'
TYPE_NONE      = 'N'
TYPE_FALSE     = 'F'
TYPE_TRUE      = 'T'
TYPE_STOPITER  = 'S'
TYPE_ELLIPSIS  = '.'
TYPE_INT       = 'i'
TYPE_INT64     = 'I'
TYPE_FLOAT     = 'f'
TYPE_BINARY_FLOAT = 'g'
TYPE_COMPLEX   = 'x'
TYPE_BINARY_COMPLEX = 'y'
TYPE_LONG      = 'l'
TYPE_STRING    = 's'
TYPE_STRINGREF = 'R'
TYPE_TUPLE     = '('
TYPE_LIST      = '['
TYPE_DICT      = '{'
TYPE_CODE      = 'c'
TYPE_UNICODE   = 'u'
TYPE_UNKNOWN   = '?'
TYPE_SET       = '<'
TYPE_FROZENSET = '>'


_marshallers = []
_unmarshallers = []

def marshaller(type):
    def _decorator(f):
        _marshallers.append((type, f))
        return f
    return _decorator

def unmarshaller(tc):
    def _decorator(f):
        _unmarshallers.append((tc, f))
        return f
    return _decorator

def marshal(space, w_obj, m):
    # _marshallers_unroll is defined at the end of the file
    for type, func in _marshallers_unroll:
        if isinstance(w_obj, type):
            func(space, w_obj, m)
            return

    # any unknown object implementing the buffer protocol is
    # accepted and encoded as a plain string
    try:
        s = space.readbuf_w(w_obj)
    except OperationError as e:
        if e.match(space, space.w_TypeError):
            raise oefmt(space.w_ValueError, "unmarshallable object")
        raise
    m.atom_str(TYPE_STRING, s.as_str())

def get_unmarshallers():
    return _unmarshallers


@marshaller(W_NoneObject)
def marshal_none(space, w_none, m):
    m.atom(TYPE_NONE)

@unmarshaller(TYPE_NONE)
def unmarshal_none(space, u, tc):
    return space.w_None


@marshaller(W_BoolObject)
def marshal_bool(space, w_bool, m):
    m.atom(TYPE_TRUE if w_bool.intval else TYPE_FALSE)

@unmarshaller(TYPE_TRUE)
def unmarshal_bool(space, u, tc):
    return space.w_True

@unmarshaller(TYPE_FALSE)
def unmarshal_false(space, u, tc):
    return space.w_False


@marshaller(W_TypeObject)
def marshal_stopiter(space, w_type, m):
    if not space.is_w(w_type, space.w_StopIteration):
        raise oefmt(space.w_ValueError, "unmarshallable object")
    m.atom(TYPE_STOPITER)

@unmarshaller(TYPE_STOPITER)
def unmarshal_stopiter(space, u, tc):
    return space.w_StopIteration


@marshaller(Ellipsis)
def marshal_ellipsis(space, w_ellipsis, m):
    m.atom(TYPE_ELLIPSIS)

@unmarshaller(TYPE_ELLIPSIS)
def unmarshal_ellipsis(space, u, tc):
    return space.w_Ellipsis


@marshaller(W_IntObject)
def marshal_int(space, w_int, m):
    if LONG_BIT == 32:
        m.atom_int(TYPE_INT, w_int.intval)
    else:
        y = w_int.intval >> 31
        if y and y != -1:
            m.atom_int64(TYPE_INT64, w_int.intval)
        else:
            m.atom_int(TYPE_INT, w_int.intval)

@unmarshaller(TYPE_INT)
def unmarshal_int(space, u, tc):
    return space.newint(u.get_int())

@unmarshaller(TYPE_INT64)
def unmarshal_int64(space, u, tc):
    lo = u.get_int()    # get the first 32 bits
    hi = u.get_int()    # get the next 32 bits
    if LONG_BIT >= 64:
        x = (hi << 32) | (lo & (2**32-1))    # result fits in an int
    else:
        x = (r_longlong(hi) << 32) | r_longlong(r_uint(lo))  # get a r_longlong
    return space.wrap(x)


@marshaller(W_AbstractLongObject)
def marshal_long(space, w_long, m):
    from rpython.rlib.rarithmetic import r_ulonglong
    m.start(TYPE_LONG)
    SHIFT = 15
    MASK = (1 << SHIFT) - 1
    num = w_long.asbigint()
    sign = num.sign
    num = num.abs()
    total_length = (num.bit_length() + (SHIFT - 1)) / SHIFT
    m.put_int(total_length * sign)
    bigshiftcount = r_ulonglong(0)
    for i in range(total_length):
        next = num.abs_rshift_and_mask(bigshiftcount, MASK)
        m.put_short(next)
        bigshiftcount += SHIFT

@unmarshaller(TYPE_LONG)
def unmarshal_long(space, u, tc):
    from rpython.rlib.rbigint import rbigint
    lng = u.get_int()
    if lng < 0:
        negative = True
        lng = -lng
    else:
        negative = False
    digits = [u.get_short() for i in range(lng)]
    result = rbigint.from_list_n_bits(digits, 15)
    if lng and not result.tobool():
        raise oefmt(space.w_ValueError, "bad marshal data")
    if negative:
        result = result.neg()
    return space.newlong_from_rbigint(result)


def pack_float(f):
    result = StringBuilder(8)
    ieee.pack_float(result, f, 8, False)
    return result.build()

def unpack_float(s):
    return ieee.unpack_float(s, False)

@marshaller(W_FloatObject)
def marshal_float(space, w_float, m):
    if m.version > 1:
        m.start(TYPE_BINARY_FLOAT)
        m.put(pack_float(w_float.floatval))
    else:
        m.start(TYPE_FLOAT)
        m.put_pascal(space.str_w(space.repr(w_float)))

@unmarshaller(TYPE_FLOAT)
def unmarshal_float(space, u, tc):
    return space.call_function(space.builtin.get('float'),
                               space.wrap(u.get_pascal()))

@unmarshaller(TYPE_BINARY_FLOAT)
def unmarshal_float_bin(space, u, tc):
    return space.newfloat(unpack_float(u.get(8)))


@marshaller(W_ComplexObject)
def marshal_complex(space, w_complex, m):
    if m.version > 1:
        m.start(TYPE_BINARY_COMPLEX)
        m.put(pack_float(w_complex.realval))
        m.put(pack_float(w_complex.imagval))
    else:
        # XXX a bit too wrap-happy
        w_real = space.wrap(w_complex.realval)
        w_imag = space.wrap(w_complex.imagval)
        m.start(TYPE_COMPLEX)
        m.put_pascal(space.str_w(space.repr(w_real)))
        m.put_pascal(space.str_w(space.repr(w_imag)))

@unmarshaller(TYPE_COMPLEX)
def unmarshal_complex(space, u, tc):
    w_real = space.call_function(space.builtin.get('float'),
                                 space.wrap(u.get_pascal()))
    w_imag = space.call_function(space.builtin.get('float'),
                                 space.wrap(u.get_pascal()))
    w_t = space.builtin.get('complex')
    return space.call_function(w_t, w_real, w_imag)

@unmarshaller(TYPE_BINARY_COMPLEX)
def unmarshal_complex_bin(space, u, tc):
    real = unpack_float(u.get(8))
    imag = unpack_float(u.get(8))
    return space.newcomplex(real, imag)


<<<<<<< HEAD
def marshal_bytes(space, w_str, m):
    if not isinstance(w_str, W_BytesObject):
        raise_exception(space, "unmarshallable object")

    s = w_str.unwrap(space)
    m.atom_str(TYPE_STRING, s)
handled_by_any.append(('bytes', marshal_bytes))
=======
# XXX currently, intern() is at applevel,
# and there is no interface to get at the
# internal table.
# Move intern to interplevel and add a flag
# to strings.
def PySTRING_CHECK_INTERNED(w_str):
    return False

@marshaller(W_BytesObject)
def marshal_bytes(space, w_str, m):
    s = space.str_w(w_str)
    if m.version >= 1 and PySTRING_CHECK_INTERNED(w_str):
        # we use a native rtyper stringdict for speed
        idx = m.stringtable.get(s, -1)
        if idx >= 0:
            m.atom_int(TYPE_STRINGREF, idx)
        else:
            idx = len(m.stringtable)
            m.stringtable[s] = idx
            m.atom_str(TYPE_INTERNED, s)
    else:
        m.atom_str(TYPE_STRING, s)
>>>>>>> 1bd57fbb

@unmarshaller(TYPE_STRING)
def unmarshal_bytes(space, u, tc):
<<<<<<< HEAD
    return space.wrapbytes(u.get_str())
register(TYPE_STRING, unmarshal_bytes)

=======
    return space.wrap(u.get_str())

@unmarshaller(TYPE_INTERNED)
def unmarshal_interned(space, u, tc):
    w_ret = space.wrap(u.get_str())
    u.stringtable_w.append(w_ret)
    w_intern = space.builtin.get('intern')
    space.call_function(w_intern, w_ret)
    return w_ret

@unmarshaller(TYPE_STRINGREF)
>>>>>>> 1bd57fbb
def unmarshal_stringref(space, u, tc):
    idx = u.get_int()
    try:
        return u.stringtable_w[idx]
    except IndexError:
        raise oefmt(space.w_ValueError, "bad marshal data")


@marshaller(W_AbstractTupleObject)
def marshal_tuple(space, w_tuple, m):
    items = w_tuple.tolist()
    m.put_tuple_w(TYPE_TUPLE, items)

@unmarshaller(TYPE_TUPLE)
def unmarshal_tuple(space, u, tc):
    items_w = u.get_tuple_w()
    return space.newtuple(items_w)


@marshaller(W_ListObject)
def marshal_list(space, w_list, m):
    items = w_list.getitems()[:]
    m.put_tuple_w(TYPE_LIST, items)

@unmarshaller(TYPE_LIST)
def unmarshal_list(space, u, tc):
    items_w = u.get_list_w()
    return space.newlist(items_w)


@marshaller(W_DictMultiObject)
def marshal_dict(space, w_dict, m):
    m.start(TYPE_DICT)
    for w_tuple in w_dict.items():
        w_key, w_value = space.fixedview(w_tuple, 2)
        m.put_w_obj(w_key)
        m.put_w_obj(w_value)
    m.atom(TYPE_NULL)

@unmarshaller(TYPE_DICT)
def unmarshal_dict(space, u, tc):
    # since primitive lists are not optimized and we don't know
    # the dict size in advance, use the dict's setitem instead
    # of building a list of tuples.
    w_dic = space.newdict()
    while 1:
        w_key = u.get_w_obj(allow_null=True)
        if w_key is None:
            break
        w_value = u.get_w_obj()
        space.setitem(w_dic, w_key, w_value)
    return w_dic

@unmarshaller(TYPE_NULL)
def unmarshal_NULL(self, u, tc):
    return None


@marshaller(PyCode)
def marshal_pycode(space, w_pycode, m):
    m.start(TYPE_CODE)
    # see pypy.interpreter.pycode for the layout
    x = space.interp_w(PyCode, w_pycode)
    m.put_int(x.co_argcount)
    m.put_int(x.co_kwonlyargcount)
    m.put_int(x.co_nlocals)
    m.put_int(x.co_stacksize)
    m.put_int(x.co_flags)
    m.atom_str(TYPE_STRING, x.co_code)
    m.put_tuple_w(TYPE_TUPLE, x.co_consts_w[:])
    m.atom_strlist(TYPE_TUPLE, TYPE_STRING, [space.str_w(w_name) for w_name in x.co_names_w])
    m.atom_strlist(TYPE_TUPLE, TYPE_STRING, x.co_varnames)
    m.atom_strlist(TYPE_TUPLE, TYPE_STRING, x.co_freevars)
    m.atom_strlist(TYPE_TUPLE, TYPE_STRING, x.co_cellvars)
    m.atom_str(TYPE_STRING, x.co_filename)
    m.atom_str(TYPE_STRING, x.co_name)
    m.put_int(x.co_firstlineno)
    m.atom_str(TYPE_STRING, x.co_lnotab)

# helper for unmarshalling string lists of code objects.
# unfortunately they now can be interned or referenced,
# so we no longer can handle it in interp_marshal.atom_strlist

def unmarshal_str(u):
    w_obj = u.get_w_obj()
    try:
<<<<<<< HEAD
        return u.space.bytes_w(w_obj)
    except OperationError, e:
        if e.match(u.space, u.space.w_TypeError):
            u.raise_exc('invalid marshal data for code object')
        else:
            raise

def unmarshal_str0(u):
    w_obj = u.get_w_obj()
    try:
        return u.space.bytes0_w(w_obj)
    except OperationError, e:
=======
        return u.space.str_w(w_obj)
    except OperationError as e:
>>>>>>> 1bd57fbb
        if e.match(u.space, u.space.w_TypeError):
            u.raise_exc('invalid marshal data for code object')
        raise

def unmarshal_strlist(u, tc):
    lng = u.atom_lng(tc)
    return [unmarshal_str(u) for i in range(lng)]

@unmarshaller(TYPE_CODE)
def unmarshal_pycode(space, u, tc):
    argcount    = u.get_int()
    kwonlyargcount = u.get_int()
    nlocals     = u.get_int()
    stacksize   = u.get_int()
    flags       = u.get_int()
    code        = unmarshal_str(u)
    u.start(TYPE_TUPLE)
    consts_w    = u.get_tuple_w()
    # copy in order not to merge it with anything else
    names       = unmarshal_strlist(u, TYPE_TUPLE)
    varnames    = unmarshal_strlist(u, TYPE_TUPLE)
    freevars    = unmarshal_strlist(u, TYPE_TUPLE)
    cellvars    = unmarshal_strlist(u, TYPE_TUPLE)
    filename    = unmarshal_str0(u)
    name        = unmarshal_str(u)
    firstlineno = u.get_int()
    lnotab      = unmarshal_str(u)
<<<<<<< HEAD
    code = PyCode(space, argcount, kwonlyargcount, nlocals, stacksize, flags,
=======
    return PyCode(space, argcount, nlocals, stacksize, flags,
>>>>>>> 1bd57fbb
                  code, consts_w[:], names, varnames, filename,
                  name, firstlineno, lnotab, freevars, cellvars)


@marshaller(W_UnicodeObject)
def marshal_unicode(space, w_unicode, m):
<<<<<<< HEAD
    if not isinstance(w_unicode, W_UnicodeObject):
        raise_exception(space, "unmarshallable object")
    s = unicodehelper.encode_utf8(space, space.unicode_w(w_unicode),
                                  allow_surrogates=True)
    m.atom_str(TYPE_UNICODE, s)
handled_by_any.append(('str', marshal_unicode))
=======
    s = unicodehelper.encode_utf8(space, space.unicode_w(w_unicode))
    m.atom_str(TYPE_UNICODE, s)
>>>>>>> 1bd57fbb

@unmarshaller(TYPE_UNICODE)
def unmarshal_unicode(space, u, tc):
<<<<<<< HEAD
    return space.wrap(unicodehelper.decode_utf8(space, u.get_str(),
                                                allow_surrogates=True))
register(TYPE_UNICODE, unmarshal_unicode)

app = gateway.applevel(r'''
    def tuple_to_set(datalist, frozen=False):
        if frozen:
            return frozenset(datalist)
        return set(datalist)
''')
=======
    return space.wrap(unicodehelper.decode_utf8(space, u.get_str()))
>>>>>>> 1bd57fbb


@marshaller(W_SetObject)
def marshal_set(space, w_set, m):
    lis_w = space.fixedview(w_set)
    m.put_tuple_w(TYPE_SET, lis_w)

@unmarshaller(TYPE_SET)
def unmarshal_set(space, u, tc):
    return space.newset(u.get_tuple_w())


@marshaller(W_FrozensetObject)
def marshal_frozenset(space, w_frozenset, m):
    lis_w = space.fixedview(w_frozenset)
    m.put_tuple_w(TYPE_FROZENSET, lis_w)

<<<<<<< HEAD
handled_by_any.append( ('frozenset', marshal_w_frozenset) )

def unmarshal_set_frozenset(space, u, tc):
    lng = u.get_lng()
    w_set = space.call_function(space.w_set)
    for i in xrange(lng):
        w_obj = u.get_w_obj()
        space.call_method(w_set, "add", w_obj)
    if tc == TYPE_FROZENSET:
        w_set = space.call_function(space.w_frozenset, w_set)
    return w_set
register(TYPE_SET + TYPE_FROZENSET, unmarshal_set_frozenset)

# dispatching for all not directly dispatched types
def marshal_w__ANY(space, w_obj, m):
    w_type = space.type(w_obj)
    for name, func in handled_by_any:
        w_t = space.builtin.get(name)
        if space.is_true(space.issubtype(w_type, w_t)):
            func(space, w_obj, m)
            return

    # any unknown object implementing the buffer protocol is
    # accepted and encoded as a plain string
    try:
        s = space.readbuf_w(w_obj)
    except OperationError, e:
        if not e.match(space, space.w_TypeError):
            raise
    else:
        m.atom_str(TYPE_STRING, s.as_str())
        return
=======
@unmarshaller(TYPE_FROZENSET)
def unmarshal_frozenset(space, u, tc):
    return space.newfrozenset(u.get_tuple_w())
>>>>>>> 1bd57fbb


_marshallers_unroll = unrolling_iterable(_marshallers)<|MERGE_RESOLUTION|>--- conflicted
+++ resolved
@@ -243,58 +243,19 @@
     return space.newcomplex(real, imag)
 
 
-<<<<<<< HEAD
+@marshaller(W_BytesObject)
 def marshal_bytes(space, w_str, m):
     if not isinstance(w_str, W_BytesObject):
         raise_exception(space, "unmarshallable object")
 
     s = w_str.unwrap(space)
     m.atom_str(TYPE_STRING, s)
-handled_by_any.append(('bytes', marshal_bytes))
-=======
-# XXX currently, intern() is at applevel,
-# and there is no interface to get at the
-# internal table.
-# Move intern to interplevel and add a flag
-# to strings.
-def PySTRING_CHECK_INTERNED(w_str):
-    return False
-
-@marshaller(W_BytesObject)
-def marshal_bytes(space, w_str, m):
-    s = space.str_w(w_str)
-    if m.version >= 1 and PySTRING_CHECK_INTERNED(w_str):
-        # we use a native rtyper stringdict for speed
-        idx = m.stringtable.get(s, -1)
-        if idx >= 0:
-            m.atom_int(TYPE_STRINGREF, idx)
-        else:
-            idx = len(m.stringtable)
-            m.stringtable[s] = idx
-            m.atom_str(TYPE_INTERNED, s)
-    else:
-        m.atom_str(TYPE_STRING, s)
->>>>>>> 1bd57fbb
 
 @unmarshaller(TYPE_STRING)
 def unmarshal_bytes(space, u, tc):
-<<<<<<< HEAD
     return space.wrapbytes(u.get_str())
-register(TYPE_STRING, unmarshal_bytes)
-
-=======
-    return space.wrap(u.get_str())
-
-@unmarshaller(TYPE_INTERNED)
-def unmarshal_interned(space, u, tc):
-    w_ret = space.wrap(u.get_str())
-    u.stringtable_w.append(w_ret)
-    w_intern = space.builtin.get('intern')
-    space.call_function(w_intern, w_ret)
-    return w_ret
 
 @unmarshaller(TYPE_STRINGREF)
->>>>>>> 1bd57fbb
 def unmarshal_stringref(space, u, tc):
     idx = u.get_int()
     try:
@@ -381,9 +342,8 @@
 def unmarshal_str(u):
     w_obj = u.get_w_obj()
     try:
-<<<<<<< HEAD
         return u.space.bytes_w(w_obj)
-    except OperationError, e:
+    except OperationError as e:
         if e.match(u.space, u.space.w_TypeError):
             u.raise_exc('invalid marshal data for code object')
         else:
@@ -393,11 +353,7 @@
     w_obj = u.get_w_obj()
     try:
         return u.space.bytes0_w(w_obj)
-    except OperationError, e:
-=======
-        return u.space.str_w(w_obj)
     except OperationError as e:
->>>>>>> 1bd57fbb
         if e.match(u.space, u.space.w_TypeError):
             u.raise_exc('invalid marshal data for code object')
         raise
@@ -425,46 +381,21 @@
     name        = unmarshal_str(u)
     firstlineno = u.get_int()
     lnotab      = unmarshal_str(u)
-<<<<<<< HEAD
-    code = PyCode(space, argcount, kwonlyargcount, nlocals, stacksize, flags,
-=======
-    return PyCode(space, argcount, nlocals, stacksize, flags,
->>>>>>> 1bd57fbb
+    return PyCode(space, argcount, kwonlyargcount, nlocals, stacksize, flags,
                   code, consts_w[:], names, varnames, filename,
                   name, firstlineno, lnotab, freevars, cellvars)
 
 
 @marshaller(W_UnicodeObject)
 def marshal_unicode(space, w_unicode, m):
-<<<<<<< HEAD
-    if not isinstance(w_unicode, W_UnicodeObject):
-        raise_exception(space, "unmarshallable object")
     s = unicodehelper.encode_utf8(space, space.unicode_w(w_unicode),
                                   allow_surrogates=True)
     m.atom_str(TYPE_UNICODE, s)
-handled_by_any.append(('str', marshal_unicode))
-=======
-    s = unicodehelper.encode_utf8(space, space.unicode_w(w_unicode))
-    m.atom_str(TYPE_UNICODE, s)
->>>>>>> 1bd57fbb
 
 @unmarshaller(TYPE_UNICODE)
 def unmarshal_unicode(space, u, tc):
-<<<<<<< HEAD
     return space.wrap(unicodehelper.decode_utf8(space, u.get_str(),
                                                 allow_surrogates=True))
-register(TYPE_UNICODE, unmarshal_unicode)
-
-app = gateway.applevel(r'''
-    def tuple_to_set(datalist, frozen=False):
-        if frozen:
-            return frozenset(datalist)
-        return set(datalist)
-''')
-=======
-    return space.wrap(unicodehelper.decode_utf8(space, u.get_str()))
->>>>>>> 1bd57fbb
-
 
 @marshaller(W_SetObject)
 def marshal_set(space, w_set, m):
@@ -473,16 +404,13 @@
 
 @unmarshaller(TYPE_SET)
 def unmarshal_set(space, u, tc):
-    return space.newset(u.get_tuple_w())
+    return unmarshal_set_frozenset(space, u, tc)
 
 
 @marshaller(W_FrozensetObject)
 def marshal_frozenset(space, w_frozenset, m):
     lis_w = space.fixedview(w_frozenset)
     m.put_tuple_w(TYPE_FROZENSET, lis_w)
-
-<<<<<<< HEAD
-handled_by_any.append( ('frozenset', marshal_w_frozenset) )
 
 def unmarshal_set_frozenset(space, u, tc):
     lng = u.get_lng()
@@ -493,32 +421,10 @@
     if tc == TYPE_FROZENSET:
         w_set = space.call_function(space.w_frozenset, w_set)
     return w_set
-register(TYPE_SET + TYPE_FROZENSET, unmarshal_set_frozenset)
-
-# dispatching for all not directly dispatched types
-def marshal_w__ANY(space, w_obj, m):
-    w_type = space.type(w_obj)
-    for name, func in handled_by_any:
-        w_t = space.builtin.get(name)
-        if space.is_true(space.issubtype(w_type, w_t)):
-            func(space, w_obj, m)
-            return
-
-    # any unknown object implementing the buffer protocol is
-    # accepted and encoded as a plain string
-    try:
-        s = space.readbuf_w(w_obj)
-    except OperationError, e:
-        if not e.match(space, space.w_TypeError):
-            raise
-    else:
-        m.atom_str(TYPE_STRING, s.as_str())
-        return
-=======
+
 @unmarshaller(TYPE_FROZENSET)
 def unmarshal_frozenset(space, u, tc):
-    return space.newfrozenset(u.get_tuple_w())
->>>>>>> 1bd57fbb
+    return unmarshal_set_frozenset(space, u, tc)
 
 
 _marshallers_unroll = unrolling_iterable(_marshallers)