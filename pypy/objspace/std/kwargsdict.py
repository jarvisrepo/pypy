"""dict implementation specialized for keyword argument dicts.

Based on two lists containing unwrapped key value pairs.
"""

from rpython.rlib import jit, rerased

from pypy.objspace.std.dictmultiobject import (
    DictStrategy, EmptyDictStrategy, ObjectDictStrategy, UnicodeDictStrategy,
    create_iterator_classes)


def _wrapkey(space, key):
    return space.wrap(key.decode('utf-8'))


class EmptyKwargsDictStrategy(EmptyDictStrategy):
    def switch_to_unicode_strategy(self, w_dict):
        strategy = self.space.fromcache(KwargsDictStrategy)
        storage = strategy.get_empty_storage()
        w_dict.strategy = strategy
        w_dict.dstorage = storage


class KwargsDictStrategy(DictStrategy):
    erase, unerase = rerased.new_erasing_pair("kwargsdict")
    erase = staticmethod(erase)
    unerase = staticmethod(unerase)

    def wrap(self, key):
        return _wrapkey(self.space, key)

    def unwrap(self, wrapped):
        return self.space.str_w(wrapped)

    def get_empty_storage(self):
        d = ([], [])
        return self.erase(d)

    def is_correct_type(self, w_obj):
        space = self.space
        return space.is_w(space.type(w_obj), space.w_unicode)

    def _never_equal_to(self, w_lookup_type):
        return False

    def setitem(self, w_dict, w_key, w_value):
        if self.is_correct_type(w_key):
            self.setitem_str(w_dict, self.unwrap(w_key), w_value)
            return
        else:
            self.switch_to_object_strategy(w_dict)
            w_dict.setitem(w_key, w_value)

    def setitem_str(self, w_dict, key, w_value):
        self._setitem_str_indirection(w_dict, key, w_value)

    @jit.look_inside_iff(lambda self, w_dict, key, w_value:
            jit.isconstant(self.length(w_dict)) and jit.isconstant(key))
    def _setitem_str_indirection(self, w_dict, key, w_value):
        keys, values_w = self.unerase(w_dict.dstorage)
        for i in range(len(keys)):
            if keys[i] == key:
                values_w[i] = w_value
                break
        else:
            # limit the size so that the linear searches don't become too long
            if len(keys) >= 16:
                self.switch_to_unicode_strategy(w_dict)
                w_dict.setitem_str(key, w_value)
            else:
                keys.append(key)
                values_w.append(w_value)

    def setdefault(self, w_dict, w_key, w_default):
        if self.is_correct_type(w_key):
            key = self.unwrap(w_key)
            w_result = self.getitem_str(w_dict, key)
            if w_result is not None:
                return w_result
            self.setitem_str(w_dict, key, w_default)
            return w_default
        else:
            self.switch_to_object_strategy(w_dict)
            return w_dict.setdefault(w_key, w_default)

    def delitem(self, w_dict, w_key):
        # XXX could do better, but is it worth it?
        self.switch_to_object_strategy(w_dict)
        return w_dict.delitem(w_key)

    def length(self, w_dict):
        return len(self.unerase(w_dict.dstorage)[0])

    def getitem_str(self, w_dict, key):
        return self._getitem_str_indirection(w_dict, key)

    @jit.look_inside_iff(lambda self, w_dict, key:
            jit.isconstant(self.length(w_dict)) and jit.isconstant(key))
    def _getitem_str_indirection(self, w_dict, key):
        keys, values_w = self.unerase(w_dict.dstorage)
        for i in range(len(keys)):
            if keys[i] == key:
                return values_w[i]
        return None

    def getitem(self, w_dict, w_key):
        space = self.space
        if self.is_correct_type(w_key):
            return self.getitem_str(w_dict, self.unwrap(w_key))
        elif self._never_equal_to(space.type(w_key)):
            return None
        else:
            self.switch_to_object_strategy(w_dict)
            return w_dict.getitem(w_key)

    def w_keys(self, w_dict):
        space = self.space
        keys = self.unerase(w_dict.dstorage)[0]
        return space.newlist_unicode([key.decode('utf-8') for key in keys])

    def values(self, w_dict):
        return self.unerase(w_dict.dstorage)[1][:] # to make non-resizable

    def items(self, w_dict):
        space = self.space
        keys, values_w = self.unerase(w_dict.dstorage)
        return [space.newtuple([self.wrap(keys[i]), values_w[i]])
                for i in range(len(keys))]

    def popitem(self, w_dict):
        keys, values_w = self.unerase(w_dict.dstorage)
        key = keys.pop()
        w_value = values_w.pop()
        return self.wrap(key), w_value

    def clear(self, w_dict):
        w_dict.dstorage = self.get_empty_storage()

    def switch_to_object_strategy(self, w_dict):
        strategy = self.space.fromcache(ObjectDictStrategy)
        keys, values_w = self.unerase(w_dict.dstorage)
        d_new = strategy.unerase(strategy.get_empty_storage())
        for i in range(len(keys)):
            d_new[self.wrap(keys[i])] = values_w[i]
        w_dict.strategy = strategy
        w_dict.dstorage = strategy.erase(d_new)

    def switch_to_unicode_strategy(self, w_dict):
        strategy = self.space.fromcache(UnicodeDictStrategy)
        keys, values_w = self.unerase(w_dict.dstorage)
        storage = strategy.get_empty_storage()
        d_new = strategy.unerase(storage)
        for i in range(len(keys)):
            d_new[self.decodekey_str(keys[i])] = values_w[i]
        w_dict.strategy = strategy
        w_dict.dstorage = storage

    def view_as_kwargs(self, w_dict):
        keys, values_w = self.unerase(w_dict.dstorage)
        return keys[:], values_w[:] # copy to make non-resizable

    def getiterkeys(self, w_dict):
        return iter(self.unerase(w_dict.dstorage)[0])

    def getitervalues(self, w_dict):
        return iter(self.unerase(w_dict.dstorage)[1])

    def getiteritems(self, w_dict):
        return Zip(*self.unerase(w_dict.dstorage))

    wrapkey = _wrapkey


<<<<<<< HEAD
def next_item(self):
    strategy = self.strategy
    assert isinstance(strategy, KwargsDictStrategy)
    for i in self.iterator:
        keys, values_w = strategy.unerase(self.w_dict.dstorage)
        return _wrapkey(self.space, keys[i]), values_w[i]
    else:
        return None, None
=======
class Zip(object):
    def __init__(self, list1, list2):
        assert len(list1) == len(list2)
        self.list1 = list1
        self.list2 = list2
        self.i = 0

    def __iter__(self):
        return self

    def next(self):
        i = self.i
        if i >= len(self.list1):
            raise StopIteration
        self.i = i + 1
        return (self.list1[i], self.list2[i])
>>>>>>> 0645e112

create_iterator_classes(KwargsDictStrategy)<|MERGE_RESOLUTION|>--- conflicted
+++ resolved
@@ -172,16 +172,6 @@
     wrapkey = _wrapkey
 
 
-<<<<<<< HEAD
-def next_item(self):
-    strategy = self.strategy
-    assert isinstance(strategy, KwargsDictStrategy)
-    for i in self.iterator:
-        keys, values_w = strategy.unerase(self.w_dict.dstorage)
-        return _wrapkey(self.space, keys[i]), values_w[i]
-    else:
-        return None, None
-=======
 class Zip(object):
     def __init__(self, list1, list2):
         assert len(list1) == len(list2)
@@ -198,6 +188,5 @@
             raise StopIteration
         self.i = i + 1
         return (self.list1[i], self.list2[i])
->>>>>>> 0645e112
 
 create_iterator_classes(KwargsDictStrategy)