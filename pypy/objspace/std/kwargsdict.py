"""dict implementation specialized for keyword argument dicts.

Based on two lists containing key value pairs.
"""

from rpython.rlib import jit, rerased, objectmodel, rutf8

from pypy.objspace.std.dictmultiobject import (
    DictStrategy, EmptyDictStrategy, ObjectDictStrategy, UnicodeDictStrategy,
    create_iterator_classes, W_DictObject)


class EmptyKwargsDictStrategy(EmptyDictStrategy):
    def switch_to_unicode_strategy(self, w_dict):
        strategy = self.space.fromcache(KwargsDictStrategy)
        storage = strategy.get_empty_storage()
        w_dict.set_strategy(strategy)
        w_dict.dstorage = storage

    def copy(self, w_dict):
        dstorage = self.unerase(w_dict.dstorage)
        return W_DictObject(self.space, self, self.get_empty_storage())


class KwargsDictStrategy(DictStrategy):
    erase, unerase = rerased.new_erasing_pair("kwargsdict")
    erase = staticmethod(erase)
    unerase = staticmethod(unerase)

    def get_empty_storage(self):
        d = ([], [])
        return self.erase(d)

    def is_correct_type(self, w_obj):
        space = self.space
        return space.is_w(space.type(w_obj), space.w_text)

    def _never_equal_to(self, w_lookup_type):
        return False

    def setitem(self, w_dict, w_key, w_value):
        if self.is_correct_type(w_key):
            self.setitem_correct(w_dict, w_key, w_value)
            return
        else:
            self.switch_to_object_strategy(w_dict)
            w_dict.setitem(w_key, w_value)

    def setitem_correct(self, w_dict, w_key, w_value):
        self._setitem_correct_indirection(w_dict, w_key, w_value)

    @jit.look_inside_iff(lambda self, w_dict, w_key, w_value:
            jit.isconstant(self.length(w_dict)) and jit.isconstant(w_key))
    def _setitem_correct_indirection(self, w_dict, w_key, w_value):
        keys_w, values_w = self.unerase(w_dict.dstorage)
        for i in range(len(keys_w)):
            if keys_w[i].eq_w(w_key):
                values_w[i] = w_value
                break
        else:
            # limit the size so that the linear searches don't become too long
            if len(keys_w) >= 16:
                self.switch_to_unicode_strategy(w_dict)
                w_dict.setitem(w_key, w_value)
            else:
                keys_w.append(w_key)
                values_w.append(w_value)

    def setdefault(self, w_dict, w_key, w_default):
        if self.is_correct_type(w_key):
            w_result = self.getitem_correct(w_dict, w_key)
            if w_result is not None:
                return w_result
            self.setitem_correct(w_dict, w_key, w_default)
            return w_default
        else:
            self.switch_to_object_strategy(w_dict)
            return w_dict.setdefault(w_key, w_default)

    def delitem(self, w_dict, w_key):
        # XXX could do better, but is it worth it?
        self.switch_to_object_strategy(w_dict)
        return w_dict.delitem(w_key)

    def length(self, w_dict):
        return len(self.unerase(w_dict.dstorage)[0])

    def getitem_correct(self, w_dict, w_key):
        return self._getitem_correct_indirection(w_dict, w_key)

    @jit.look_inside_iff(lambda self, w_dict, w_key:
            jit.isconstant(self.length(w_dict)) and jit.isconstant(w_key))
    def _getitem_correct_indirection(self, w_dict, w_key):
        keys_w, values_w = self.unerase(w_dict.dstorage)
        for i in range(len(keys_w)):
            if keys_w[i].eq_w(w_key):
                return values_w[i]
        return None

    def getitem(self, w_dict, w_key):
        space = self.space
        if self.is_correct_type(w_key):
            return self.getitem_correct(w_dict, w_key)
        elif self._never_equal_to(space.type(w_key)):
            return None
        else:
            self.switch_to_object_strategy(w_dict)
            return w_dict.getitem(w_key)

    def w_keys(self, w_dict):
        l = self.unerase(w_dict.dstorage)[0]
        return self.space.newlist(l[:])

    def values(self, w_dict):
        return self.unerase(w_dict.dstorage)[1][:] # to make non-resizable

    def items(self, w_dict):
        space = self.space
<<<<<<< HEAD
        keys_w, values_w = self.unerase(w_dict.dstorage)
        return [space.newtuple([keys_w[i], values_w[i]])
                for i in range(len(keys_w))]
=======
        keys, values_w = self.unerase(w_dict.dstorage)
        return [space.newtuple2(self.wrap(keys[i]), values_w[i])
                for i in range(len(keys))]
>>>>>>> 8d749d6c

    def popitem(self, w_dict):
        keys_w, values_w = self.unerase(w_dict.dstorage)
        if not keys_w:
            raise KeyError
        w_key = keys_w.pop()
        w_value = values_w.pop()
        return w_key, w_value

    def clear(self, w_dict):
        w_dict.dstorage = self.get_empty_storage()

    def switch_to_object_strategy(self, w_dict):
        strategy = self.space.fromcache(ObjectDictStrategy)
        keys_w, values_w = self.unerase(w_dict.dstorage)
        d_new = strategy.unerase(strategy.get_empty_storage())
        for i in range(len(keys_w)):
            d_new[keys_w[i]] = values_w[i]
        w_dict.set_strategy(strategy)
        w_dict.dstorage = strategy.erase(d_new)

    def switch_to_unicode_strategy(self, w_dict):
        strategy = self.space.fromcache(UnicodeDictStrategy)
        keys_w, values_w = self.unerase(w_dict.dstorage)
        storage = strategy.get_empty_storage()
        w_dict.set_strategy(strategy)
        w_dict.dstorage = storage
        for i in range(len(keys_w)):
            # NB: this can turn the dict into an object strategy, if a key is
            # not ASCII!
            w_dict.setitem(keys_w[i], values_w[i])

    def view_as_kwargs(self, w_dict):
        keys_w, values_w = self.unerase(w_dict.dstorage)
        return keys_w[:], values_w[:] # copy to make non-resizable

    def getiterkeys(self, w_dict):
        return iter(self.unerase(w_dict.dstorage)[0])

    def getitervalues(self, w_dict):
        return iter(self.unerase(w_dict.dstorage)[1])

    def getiteritems_with_hash(self, w_dict):
        keys_w, values_w = self.unerase(w_dict.dstorage)
        return ZipItemsWithHash(keys_w, values_w)

    def copy(self, w_dict):
        dstorage = self.unerase(w_dict.dstorage)
        return W_DictObject(self.space, self,
                self.erase((dstorage[0][:], dstorage[1][:])))

    def getiterreversed(self, w_dict):
        l = self.unerase(w_dict.dstorage)[0]
        l = l[:] # inefficient, but who cares
        l.reverse()
        return iter(l)


class ZipItemsWithHash(object):
    def __init__(self, list1, list2):
        assert len(list1) == len(list2)
        self.list1 = list1
        self.list2 = list2
        self.i = 0

    def __iter__(self):
        return self

    def next(self):
        i = self.i
        if i >= len(self.list1):
            raise StopIteration
        self.i = i + 1
        w_key = self.list1[i]
        return (w_key, self.list2[i], w_key.hash_w())

create_iterator_classes(KwargsDictStrategy)<|MERGE_RESOLUTION|>--- conflicted
+++ resolved
@@ -116,15 +116,9 @@
 
     def items(self, w_dict):
         space = self.space
-<<<<<<< HEAD
         keys_w, values_w = self.unerase(w_dict.dstorage)
-        return [space.newtuple([keys_w[i], values_w[i]])
+        return [space.newtuple2(keys_w[i], values_w[i])
                 for i in range(len(keys_w))]
-=======
-        keys, values_w = self.unerase(w_dict.dstorage)
-        return [space.newtuple2(self.wrap(keys[i]), values_w[i])
-                for i in range(len(keys))]
->>>>>>> 8d749d6c
 
     def popitem(self, w_dict):
         keys_w, values_w = self.unerase(w_dict.dstorage)
