"""dict implementation specialized for keyword argument dicts.

Based on two lists containing unwrapped key value pairs.
"""

from rpython.rlib import jit, rerased, objectmodel, rutf8

from pypy.objspace.std.dictmultiobject import (
<<<<<<< HEAD
    DictStrategy, EmptyDictStrategy, ObjectDictStrategy, UnicodeDictStrategy,
    create_iterator_classes)
=======
    BytesDictStrategy, DictStrategy, EmptyDictStrategy, ObjectDictStrategy,
    create_iterator_classes, W_DictObject)
>>>>>>> ce806e9d


def _wrapkey(space, key):
    return space.newtext(key)


class EmptyKwargsDictStrategy(EmptyDictStrategy):
    def switch_to_unicode_strategy(self, w_dict):
        strategy = self.space.fromcache(KwargsDictStrategy)
        storage = strategy.get_empty_storage()
        w_dict.set_strategy(strategy)
        w_dict.dstorage = storage

    def copy(self, w_dict):
        dstorage = self.unerase(w_dict.dstorage)
        return W_DictObject(self.space, self, self.get_empty_storage())


class KwargsDictStrategy(DictStrategy):
    erase, unerase = rerased.new_erasing_pair("kwargsdict")
    erase = staticmethod(erase)
    unerase = staticmethod(unerase)

    def wrap(self, key):
        return _wrapkey(self.space, key)

    def unwrap(self, wrapped):
        return self.space.text_w(wrapped)

    def get_empty_storage(self):
        d = ([], [])
        return self.erase(d)

    def is_correct_type(self, w_obj):
        space = self.space
        return space.is_w(space.type(w_obj), space.w_text)

    def _never_equal_to(self, w_lookup_type):
        return False

    def setitem(self, w_dict, w_key, w_value):
        if self.is_correct_type(w_key):
            self.setitem_str(w_dict, self.unwrap(w_key), w_value)
            return
        else:
            self.switch_to_object_strategy(w_dict)
            w_dict.setitem(w_key, w_value)

    def setitem_str(self, w_dict, key, w_value):
        self._setitem_str_indirection(w_dict, key, w_value)

    @jit.look_inside_iff(lambda self, w_dict, key, w_value:
            jit.isconstant(self.length(w_dict)) and jit.isconstant(key))
    def _setitem_str_indirection(self, w_dict, key, w_value):
        keys, values_w = self.unerase(w_dict.dstorage)
        for i in range(len(keys)):
            if keys[i] == key:
                values_w[i] = w_value
                break
        else:
            # limit the size so that the linear searches don't become too long
            if len(keys) >= 16:
                self.switch_to_unicode_strategy(w_dict)
                w_dict.setitem_str(key, w_value)
            else:
                keys.append(key)
                values_w.append(w_value)

    def setdefault(self, w_dict, w_key, w_default):
        if self.is_correct_type(w_key):
            key = self.unwrap(w_key)
            w_result = self.getitem_str(w_dict, key)
            if w_result is not None:
                return w_result
            self.setitem_str(w_dict, key, w_default)
            return w_default
        else:
            self.switch_to_object_strategy(w_dict)
            return w_dict.setdefault(w_key, w_default)

    def delitem(self, w_dict, w_key):
        # XXX could do better, but is it worth it?
        self.switch_to_object_strategy(w_dict)
        return w_dict.delitem(w_key)

    def length(self, w_dict):
        return len(self.unerase(w_dict.dstorage)[0])

    def getitem_str(self, w_dict, key):
        return self._getitem_str_indirection(w_dict, key)

    @jit.look_inside_iff(lambda self, w_dict, key:
            jit.isconstant(self.length(w_dict)) and jit.isconstant(key))
    def _getitem_str_indirection(self, w_dict, key):
        keys, values_w = self.unerase(w_dict.dstorage)
        for i in range(len(keys)):
            if keys[i] == key:
                return values_w[i]
        return None

    def getitem(self, w_dict, w_key):
        space = self.space
        if self.is_correct_type(w_key):
            return self.getitem_str(w_dict, self.unwrap(w_key))
        elif self._never_equal_to(space.type(w_key)):
            return None
        else:
            self.switch_to_object_strategy(w_dict)
            return w_dict.getitem(w_key)

    def w_keys(self, w_dict):
        l = self.unerase(w_dict.dstorage)[0]
        return self.space.newlist_text(l[:])

    def values(self, w_dict):
        return self.unerase(w_dict.dstorage)[1][:] # to make non-resizable

    def items(self, w_dict):
        space = self.space
        keys, values_w = self.unerase(w_dict.dstorage)
        return [space.newtuple([self.wrap(keys[i]), values_w[i]])
                for i in range(len(keys))]

    def popitem(self, w_dict):
        keys, values_w = self.unerase(w_dict.dstorage)
        if not keys:
            raise KeyError
        key = keys.pop()
        w_value = values_w.pop()
        return self.wrap(key), w_value

    def clear(self, w_dict):
        w_dict.dstorage = self.get_empty_storage()

    def switch_to_object_strategy(self, w_dict):
        strategy = self.space.fromcache(ObjectDictStrategy)
        keys, values_w = self.unerase(w_dict.dstorage)
        d_new = strategy.unerase(strategy.get_empty_storage())
        for i in range(len(keys)):
            d_new[self.wrap(keys[i])] = values_w[i]
        w_dict.set_strategy(strategy)
        w_dict.dstorage = strategy.erase(d_new)

    def switch_to_unicode_strategy(self, w_dict):
        strategy = self.space.fromcache(UnicodeDictStrategy)
        keys, values_w = self.unerase(w_dict.dstorage)
        storage = strategy.get_empty_storage()
        w_dict.set_strategy(strategy)
        w_dict.dstorage = storage
        for i in range(len(keys)):
            # NB: this can turn the dict into an object strategy, if a key is
            # not ASCII!
            w_dict.setitem_str(keys[i], values_w[i])

    def view_as_kwargs(self, w_dict):
        keys, values_w = self.unerase(w_dict.dstorage)
        return keys[:], values_w[:] # copy to make non-resizable

    def getiterkeys(self, w_dict):
        return iter(self.unerase(w_dict.dstorage)[0])

    def getitervalues(self, w_dict):
        return iter(self.unerase(w_dict.dstorage)[1])

    def getiteritems_with_hash(self, w_dict):
        keys, values_w = self.unerase(w_dict.dstorage)
        return ZipItemsWithHash(keys, values_w)

    def copy(self, w_dict):
        dstorage = self.unerase(w_dict.dstorage)
        return W_DictObject(self.space, self,
                self.erase((dstorage[0][:], dstorage[1][:])))

    wrapkey = _wrapkey


class ZipItemsWithHash(object):
    def __init__(self, list1, list2):
        assert len(list1) == len(list2)
        self.list1 = list1
        self.list2 = list2
        self.i = 0

    def __iter__(self):
        return self

    def next(self):
        i = self.i
        if i >= len(self.list1):
            raise StopIteration
        self.i = i + 1
        key = self.list1[i]
        return (key, self.list2[i], objectmodel.compute_hash(key))

create_iterator_classes(KwargsDictStrategy)<|MERGE_RESOLUTION|>--- conflicted
+++ resolved
@@ -6,13 +6,8 @@
 from rpython.rlib import jit, rerased, objectmodel, rutf8
 
 from pypy.objspace.std.dictmultiobject import (
-<<<<<<< HEAD
     DictStrategy, EmptyDictStrategy, ObjectDictStrategy, UnicodeDictStrategy,
-    create_iterator_classes)
-=======
-    BytesDictStrategy, DictStrategy, EmptyDictStrategy, ObjectDictStrategy,
     create_iterator_classes, W_DictObject)
->>>>>>> ce806e9d
 
 
 def _wrapkey(space, key):
