--- conflicted
+++ resolved
@@ -461,18 +461,11 @@
     if SUBCLASSES_MIN_FIELDS == SUBCLASSES_MAX_FIELDS:
         return classes[0]
     size = map.size_estimate()
-<<<<<<< HEAD
-    try:
-        return classes[size]
-    except IndexError:
-        return classes[-1]
-=======
     debug.check_nonneg(size)
     if size < len(classes):
         return classes[size]
     else:
         return classes[len(classes)-1]
->>>>>>> e7a9a02d
 get_subclass_of_correct_size._annspecialcase_ = "specialize:arg(1)"
 
 SUBCLASSES_MIN_FIELDS = 5 # XXX tweak these numbers
@@ -485,45 +478,39 @@
     except KeyError:
         assert not hasattr(supercls, "__del__")
         result = []
-<<<<<<< HEAD
         if space.config.translation.compressptr:
-            # with 'compressptr', there are two issues: first we only need
-            # half as many classes, because there is no point in having a
+            # with 'compressptr', there are two issues: first we would only
+            # need half as many classes, because there is no point in having a
             # class that contains an odd number of hiddengcrefs (there is
             # one too for the map, so there is no point in having an even
             # number of attributes); and we avoid using rlib.rerased because
             # such an erased pointer cannot be compressed, as it might point
-            # to a list.
-            for i in range(0, NUM_SUBCLASSES // 2 + 1):
-                subcls = _make_subclass_size_n(supercls, i * 2 + 1,
-                                               use_erased=False)
-                result.append(subcls)
-                result.append(subcls)
+            # to a list.  For now we assume that SUBCLASSES_MIN_FIELDS ==
+            # SUBCLASSES_MAX_FIELDS == odd number.
+            assert SUBCLASSES_MIN_FIELDS == SUBCLASSES_MAX_FIELDS
+            assert SUBCLASSES_MAX_FIELDS % 2 == 1
+            result.append(_make_subclass_size_n(supercls,
+                                                SUBCLASSES_MAX_FIELDS,
+                                                use_erased=False))
         else:
             # common case
-            for i in range(1, NUM_SUBCLASSES+1):
-                result.append(_make_subclass_size_n(supercls, i,
-                                                    use_erased=True))
-            result.insert(0, result[0])
-=======
-        for i in range(SUBCLASSES_MIN_FIELDS, SUBCLASSES_MAX_FIELDS+1):
-            result.append(_make_subclass_size_n(supercls, i))
+            for i in range(SUBCLASSES_MIN_FIELDS, SUBCLASSES_MAX_FIELDS+1):
+                result.append(_make_subclass_size_n(supercls, i))
+        #
         for i in range(SUBCLASSES_MIN_FIELDS):
             result.insert(0, result[0])
         if SUBCLASSES_MIN_FIELDS == SUBCLASSES_MAX_FIELDS:
             assert len(set(result)) == 1
->>>>>>> e7a9a02d
         _subclass_cache[key] = result
         return result
 memo_get_subclass_of_correct_size._annspecialcase_ = "specialize:memo"
 _subclass_cache = {}
 
-def _make_subclass_size_n(supercls, n, use_erased):
+def _make_subclass_size_n(supercls, n, use_erased=True):
     from pypy.rlib import unroll
     rangen = unroll.unrolling_iterable(range(n))
     nmin1 = n - 1
     rangenmin1 = unroll.unrolling_iterable(range(nmin1))
-<<<<<<< HEAD
     if use_erased:
         from pypy.rlib import rerased
         erase = rerased.erase
@@ -539,9 +526,6 @@
             locals()["_value%s" % _i] = None
         locals()["_value%s" % nmin1] = erase(None)
 
-=======
-    class subcls(BaseMapdictObject, supercls):
->>>>>>> e7a9a02d
         def _init_empty(self, map):
             self.map = map
 
@@ -557,18 +541,9 @@
                 return erased.storage
 
         def _mapdict_read_storage(self, index):
-<<<<<<< HEAD
             for i in rangenmin1:
                 if index == i:
                     return getattr(self, "_value%s" % i)
-=======
-            assert index >= 0
-            if index < nmin1:
-                for i in rangenmin1:
-                    if index == i:
-                        erased = getattr(self, "_value%s" % i)
-                        return rerased.unerase(erased, W_Root)
->>>>>>> e7a9a02d
             if self._has_storage_list():
                 return self._mapdict_get_storage_list()[index - nmin1]
             erased = getattr(self, "_value%s" % nmin1)
