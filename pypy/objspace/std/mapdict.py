--- conflicted
+++ resolved
@@ -425,14 +425,9 @@
 
     def materialize_str_dict(self, space, obj, str_dict):
         new_obj = self.back.materialize_str_dict(space, obj, str_dict)
-<<<<<<< HEAD
-        if self.index == DICT:
+        if self.attrkind == DICT:
             w_key = space.newtext(self.name)
             str_dict[w_key] = obj._mapdict_read_storage(self.storageindex)
-=======
-        if self.attrkind == DICT:
-            str_dict[self.name] = obj._mapdict_read_storage(self.storageindex)
->>>>>>> 4be3012f
         else:
             self._copy_attr(obj, new_obj)
         return new_obj
