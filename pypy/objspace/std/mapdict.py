import weakref, sys

from rpython.rlib import jit, objectmodel, debug, rerased
from rpython.rlib.rarithmetic import intmask, r_uint

from pypy.interpreter.baseobjspace import W_Root
from pypy.objspace.std.dictmultiobject import (
    W_DictMultiObject, DictStrategy, ObjectDictStrategy, BaseKeyIterator,
    BaseValueIterator, BaseItemIterator, _never_equal_to_string,
    W_DictObject,
)
from pypy.objspace.std.typeobject import MutableCell


erase_item, unerase_item = rerased.new_erasing_pair("mapdict storage item")
erase_map,  unerase_map = rerased.new_erasing_pair("map")
erase_list, unerase_list = rerased.new_erasing_pair("mapdict storage list")


# ____________________________________________________________
# attribute shapes

NUM_DIGITS = 4
NUM_DIGITS_POW2 = 1 << NUM_DIGITS
# note: we use "x * NUM_DIGITS_POW2" instead of "x << NUM_DIGITS" because
# we want to propagate knowledge that the result cannot be negative


class AbstractAttribute(object):
    _immutable_fields_ = ['terminator']
    cache_attrs = None
    _size_estimate = 0

    def __init__(self, space, terminator):
        self.space = space
        assert isinstance(terminator, Terminator)
        self.terminator = terminator

    def read(self, obj, name, index):
        attr = self.find_map_attr(name, index)
        if attr is None:
            return self.terminator._read_terminator(obj, name, index)
        if (
            jit.isconstant(attr.storageindex) and
            jit.isconstant(obj) and
            not attr.ever_mutated
        ):
            return self._pure_mapdict_read_storage(obj, attr.storageindex)
        else:
            return obj._mapdict_read_storage(attr.storageindex)

    @jit.elidable
    def _pure_mapdict_read_storage(self, obj, storageindex):
        return obj._mapdict_read_storage(storageindex)

    def write(self, obj, name, index, w_value):
        attr = self.find_map_attr(name, index)
        if attr is None:
            return self.terminator._write_terminator(obj, name, index, w_value)
        if not attr.ever_mutated:
            attr.ever_mutated = True
        obj._mapdict_write_storage(attr.storageindex, w_value)
        return True

    def delete(self, obj, name, index):
        pass

    @jit.elidable
    def find_map_attr(self, name, index):
        # attr cache
        space = self.space
        cache = space.fromcache(MapAttrCache)
        SHIFT2 = r_uint.BITS - space.config.objspace.std.methodcachesizeexp
        SHIFT1 = SHIFT2 - 5
        attrs_as_int = objectmodel.current_object_addr_as_int(self)
        # ^^^Note: see comment in typeobject.py for
        # _pure_lookup_where_with_method_cache()

        # unrolled hash computation for 2-tuple
        c1 = 0x345678
        c2 = 1000003
        hash_name = objectmodel.compute_hash(name)
        hash_selector = intmask((c2 * ((c2 * c1) ^ hash_name)) ^ index)
        product = intmask(attrs_as_int * hash_selector)
        attr_hash = (r_uint(product) ^ (r_uint(product) << SHIFT1)) >> SHIFT2
        # ^^^Note2: same comment too
        cached_attr = cache.attrs[attr_hash]
        if cached_attr is self:
            cached_name = cache.names[attr_hash]
            cached_index = cache.indexes[attr_hash]
            if cached_name == name and cached_index == index:
                attr = cache.cached_attrs[attr_hash]
                if space.config.objspace.std.withmethodcachecounter:
                    cache.hits[name] = cache.hits.get(name, 0) + 1
                return attr
        attr = self._find_map_attr(name, index)
        cache.attrs[attr_hash] = self
        cache.names[attr_hash] = name
        cache.indexes[attr_hash] = index
        cache.cached_attrs[attr_hash] = attr
        if space.config.objspace.std.withmethodcachecounter:
            cache.misses[name] = cache.misses.get(name, 0) + 1
        return attr

    def _find_map_attr(self, name, index):
        while isinstance(self, PlainAttribute):
            if index == self.index and name == self.name:
                return self
            self = self.back
        return None

    def copy(self, obj):
        raise NotImplementedError("abstract base class")

    def length(self):
        raise NotImplementedError("abstract base class")

    def get_terminator(self):
        return self.terminator

    def set_terminator(self, obj, terminator):
        raise NotImplementedError("abstract base class")

    @jit.elidable
    def size_estimate(self):
        return self._size_estimate >> NUM_DIGITS

    def search(self, attrtype):
        return None

    @jit.elidable
    def _get_new_attr(self, name, index):
        cache = self.cache_attrs
        if cache is None:
            cache = self.cache_attrs = {}
        attr = cache.get((name, index), None)
        if attr is None:
            attr = PlainAttribute(name, index, self)
            cache[name, index] = attr
        return attr

    def add_attr(self, obj, name, index, w_value):
        self._reorder_and_add(obj, name, index, w_value)
        if not jit.we_are_jitted():
            oldattr = self
            attr = obj._get_mapdict_map()
            size_est = (oldattr._size_estimate + attr.size_estimate()
                                               - oldattr.size_estimate())
            assert size_est >= (oldattr.length() * NUM_DIGITS_POW2)
            oldattr._size_estimate = size_est

    def _add_attr_without_reordering(self, obj, name, index, w_value):
        attr = self._get_new_attr(name, index)
        attr._switch_map_and_write_storage(obj, w_value)

    @jit.unroll_safe
    def _switch_map_and_write_storage(self, obj, w_value):
        if self.length() > obj._mapdict_storage_length():
            # note that self.size_estimate() is always at least self.length()
            new_storage = [None] * self.size_estimate()
            for i in range(obj._mapdict_storage_length()):
                new_storage[i] = obj._mapdict_read_storage(i)
            obj._set_mapdict_storage_and_map(new_storage, self)

        # the order is important here: first change the map, then the storage,
        # for the benefit of the special subclasses
        obj._set_mapdict_map(self)
        obj._mapdict_write_storage(self.storageindex, w_value)


    @jit.elidable
    def _find_branch_to_move_into(self, name, index):
        # walk up the map chain to find an ancestor with lower order that
        # already has the current name as a child inserted
        current_order = sys.maxint
        number_to_readd = 0
        current = self
        key = (name, index)
        while True:
            attr = None
            if current.cache_attrs is not None:
                attr = current.cache_attrs.get(key, None)
            if attr is None or attr.order > current_order:
                # we reached the top, so we didn't find it anywhere,
                # just add it to the top attribute
                if not isinstance(current, PlainAttribute):
                    return 0, self._get_new_attr(name, index)

            else:
                return number_to_readd, attr
            # if not found try parent
            number_to_readd += 1
            current_order = current.order
            current = current.back

    @jit.look_inside_iff(lambda self, obj, name, index, w_value:
            jit.isconstant(self) and
            jit.isconstant(name) and
            jit.isconstant(index))
    def _reorder_and_add(self, obj, name, index, w_value):
        # the idea is as follows: the subtrees of any map are ordered by
        # insertion.  the invariant is that subtrees that are inserted later
        # must not contain the name of the attribute of any earlier inserted
        # attribute anywhere
        #                              m______
        #         inserted first      / \ ... \   further attributes
        #           attrname a      0/  1\    n\
        #                           m  a must not appear here anywhere
        #
        # when inserting a new attribute in an object we check whether any
        # parent of lower order has seen that attribute yet. if yes, we follow
        # that branch. if not, we normally append that attribute. When we
        # follow a prior branch, we necessarily remove some attributes to be
        # able to do that. They need to be re-added, which has to follow the
        # reordering procedure recusively.

        # we store the to-be-readded attribute in the stack, with the map and
        # the value paired up those are lazily initialized to a list large
        # enough to store all current attributes
        stack = None
        stack_index = 0
        while True:
            current = self
            number_to_readd = 0
            number_to_readd, attr = self._find_branch_to_move_into(name, index)
            # we found the attributes further up, need to save the
            # previous values of the attributes we passed
            if number_to_readd:
                if stack is None:
                    stack = [erase_map(None)] * (self.length() * 2)
                current = self
                for i in range(number_to_readd):
                    assert isinstance(current, PlainAttribute)
                    w_self_value = obj._mapdict_read_storage(
                            current.storageindex)
                    stack[stack_index] = erase_map(current)
                    stack[stack_index + 1] = erase_item(w_self_value)
                    stack_index += 2
                    current = current.back
            attr._switch_map_and_write_storage(obj, w_value)

            if not stack_index:
                return

            # readd the current top of the stack
            stack_index -= 2
            next_map = unerase_map(stack[stack_index])
            w_value = unerase_item(stack[stack_index + 1])
            name = next_map.name
            index = next_map.index
            self = obj._get_mapdict_map()

    def materialize_r_dict(self, space, obj, dict_w):
        raise NotImplementedError("abstract base class")

    def remove_dict_entries(self, obj):
        raise NotImplementedError("abstract base class")

    def __repr__(self):
        return "<%s>" % (self.__class__.__name__,)


class Terminator(AbstractAttribute):
    _immutable_fields_ = ['w_cls']

    def __init__(self, space, w_cls):
        AbstractAttribute.__init__(self, space, self)
        self.w_cls = w_cls

    def _read_terminator(self, obj, name, index):
        return None

    def _write_terminator(self, obj, name, index, w_value):
        obj._get_mapdict_map().add_attr(obj, name, index, w_value)
        return True

    def copy(self, obj):
        result = Object()
        result.space = self.space
        result._init_empty(self)
        return result

    def length(self):
        return 0

    def set_terminator(self, obj, terminator):
        result = Object()
        result.space = self.space
        result._init_empty(terminator)
        return result

    def remove_dict_entries(self, obj):
        return self.copy(obj)

    def __repr__(self):
        return "<%s w_cls=%s>" % (self.__class__.__name__, self.w_cls)

class DictTerminator(Terminator):
    _immutable_fields_ = ['devolved_dict_terminator']
    def __init__(self, space, w_cls):
        Terminator.__init__(self, space, w_cls)
        self.devolved_dict_terminator = DevolvedDictTerminator(space, w_cls)

    def materialize_r_dict(self, space, obj, dict_w):
        result = Object()
        result.space = space
        result._init_empty(self.devolved_dict_terminator)
        return result


class NoDictTerminator(Terminator):
    def _write_terminator(self, obj, name, index, w_value):
        if index == DICT:
            return False
        return Terminator._write_terminator(self, obj, name, index, w_value)


class DevolvedDictTerminator(Terminator):
    def _read_terminator(self, obj, name, index):
        if index == DICT:
            space = self.space
            w_dict = obj.getdict(space)
            return space.finditem_str(w_dict, name)
        return Terminator._read_terminator(self, obj, name, index)

    def _write_terminator(self, obj, name, index, w_value):
        if index == DICT:
            space = self.space
            w_dict = obj.getdict(space)
            space.setitem_str(w_dict, name, w_value)
            return True
        return Terminator._write_terminator(self, obj, name, index, w_value)

    def delete(self, obj, name, index):
        from pypy.interpreter.error import OperationError
        if index == DICT:
            space = self.space
            w_dict = obj.getdict(space)
            try:
                space.delitem(w_dict, space.wrap(name))
            except OperationError, ex:
                if not ex.match(space, space.w_KeyError):
                    raise
            return Terminator.copy(self, obj)
        return Terminator.delete(self, obj, name, index)

    def remove_dict_entries(self, obj):
        assert 0, "should be unreachable"

    def set_terminator(self, obj, terminator):
        if not isinstance(terminator, DevolvedDictTerminator):
            assert isinstance(terminator, DictTerminator)
            terminator = terminator.devolved_dict_terminator
        return Terminator.set_terminator(self, obj, terminator)

class PlainAttribute(AbstractAttribute):
    _immutable_fields_ = ['name', 'index', 'storageindex', 'back', 'ever_mutated?', 'order']

    def __init__(self, name, index, back):
        AbstractAttribute.__init__(self, back.space, back.terminator)
        self.name = name
        self.index = index
        self.storageindex = back.length()
        self.back = back
        self._size_estimate = self.length() * NUM_DIGITS_POW2
        self.ever_mutated = False
        self.order = len(back.cache_attrs) if back.cache_attrs else 0

    def _copy_attr(self, obj, new_obj):
        w_value = self.read(obj, self.name, self.index)
        new_obj._get_mapdict_map().add_attr(new_obj, self.name, self.index, w_value)

    def delete(self, obj, name, index):
        if index == self.index and name == self.name:
            # ok, attribute is deleted
            if not self.ever_mutated:
                self.ever_mutated = True
            return self.back.copy(obj)
        new_obj = self.back.delete(obj, name, index)
        if new_obj is not None:
            self._copy_attr(obj, new_obj)
        return new_obj

    def copy(self, obj):
        new_obj = self.back.copy(obj)
        self._copy_attr(obj, new_obj)
        return new_obj

    def length(self):
        return self.storageindex + 1

    def set_terminator(self, obj, terminator):
        new_obj = self.back.set_terminator(obj, terminator)
        self._copy_attr(obj, new_obj)
        return new_obj

    def search(self, attrtype):
        if self.index == attrtype:
            return self
        return self.back.search(attrtype)

    def materialize_r_dict(self, space, obj, dict_w):
        new_obj = self.back.materialize_r_dict(space, obj, dict_w)
        if self.index == DICT:
            w_attr = space.wrap(self.name)
            dict_w[w_attr] = obj._mapdict_read_storage(self.storageindex)
        else:
            self._copy_attr(obj, new_obj)
        return new_obj

    def remove_dict_entries(self, obj):
        new_obj = self.back.remove_dict_entries(obj)
        if self.index != DICT:
            self._copy_attr(obj, new_obj)
        return new_obj

    def __repr__(self):
        return "<PlainAttribute %s %s %s %r>" % (self.name, self.index, self.storageindex, self.back)

def _become(w_obj, new_obj):
    # this is like the _become method, really, but we cannot use that due to
    # RPython reasons
    w_obj._set_mapdict_storage_and_map(new_obj.storage, new_obj.map)

class MapAttrCache(object):
    def __init__(self, space):
        SIZE = 1 << space.config.objspace.std.methodcachesizeexp
        self.attrs = [None] * SIZE
        self.names = [None] * SIZE
        self.indexes = [INVALID] * SIZE
        self.cached_attrs = [None] * SIZE
        if space.config.objspace.std.withmethodcachecounter:
            self.hits = {}
            self.misses = {}

    def clear(self):
        for i in range(len(self.attrs)):
            self.attrs[i] = None
        for i in range(len(self.names)):
            self.names[i] = None
            self.indexes[i] = INVALID
        for i in range(len(self.cached_attrs)):
            self.cached_attrs[i] = None

# ____________________________________________________________
# object implementation

DICT = 0
SPECIAL = 1
INVALID = 2
SLOTS_STARTING_FROM = 3

# a little bit of a mess of mixin classes that implement various pieces of
# objspace user object functionality in terms of mapdict

class BaseUserClassMapdict:
    # everything that's needed to use mapdict for a user subclass at all.
    # This immediately makes slots possible.

    # assumes presence of _init_empty, _mapdict_read_storage,
    # _mapdict_write_storage, _mapdict_storage_length,
    # _set_mapdict_storage_and_map

    # _____________________________________________
    # methods needed for mapdict

    def _become(self, new_obj):
        self._set_mapdict_storage_and_map(new_obj.storage, new_obj.map)

    def _get_mapdict_map(self):
        return jit.promote(self.map)
    def _set_mapdict_map(self, map):
        self.map = map

    # _____________________________________________
    # objspace interface

    # class access

    def getclass(self, space):
        return self._get_mapdict_map().terminator.w_cls

    def setclass(self, space, w_cls):
        new_obj = self._get_mapdict_map().set_terminator(self, w_cls.terminator)
        self._become(new_obj)

    def user_setup(self, space, w_subtype):
        self.space = space
<<<<<<< HEAD
        assert not self.typedef.hasdict
=======
        assert (not self.typedef.hasdict or
                isinstance(w_subtype.terminator, NoDictTerminator) or
                self.typedef is W_InstanceObject.typedef)
>>>>>>> 1147415b
        self._init_empty(w_subtype.terminator)


    # methods needed for slots

    def getslotvalue(self, slotindex):
        index = SLOTS_STARTING_FROM + slotindex
        return self._get_mapdict_map().read(self, "slot", index)

    def setslotvalue(self, slotindex, w_value):
        index = SLOTS_STARTING_FROM + slotindex
        self._get_mapdict_map().write(self, "slot", index, w_value)

    def delslotvalue(self, slotindex):
        index = SLOTS_STARTING_FROM + slotindex
        new_obj = self._get_mapdict_map().delete(self, "slot", index)
        if new_obj is None:
            return False
        self._become(new_obj)
        return True


class MapdictWeakrefSupport(object):
    # stuff used by the _weakref implementation

    def getweakref(self):
        from pypy.module._weakref.interp__weakref import WeakrefLifeline
        lifeline = self._get_mapdict_map().read(self, "weakref", SPECIAL)
        if lifeline is None:
            return None
        assert isinstance(lifeline, WeakrefLifeline)
        return lifeline
    getweakref._cannot_really_call_random_things_ = True

    def setweakref(self, space, weakreflifeline):
        from pypy.module._weakref.interp__weakref import WeakrefLifeline
        assert isinstance(weakreflifeline, WeakrefLifeline)
        self._get_mapdict_map().write(self, "weakref", SPECIAL, weakreflifeline)
    setweakref._cannot_really_call_random_things_ = True

    def delweakref(self):
        self._get_mapdict_map().write(self, "weakref", SPECIAL, None)
    delweakref._cannot_really_call_random_things_ = True


class MapdictDictSupport(object):

    # objspace interface for dictionary operations

    def getdictvalue(self, space, attrname):
        return self._get_mapdict_map().read(self, attrname, DICT)

    def setdictvalue(self, space, attrname, w_value):
        return self._get_mapdict_map().write(self, attrname, DICT, w_value)

    def deldictvalue(self, space, attrname):
        new_obj = self._get_mapdict_map().delete(self, attrname, DICT)
        if new_obj is None:
            return False
        self._become(new_obj)
        return True

    def getdict(self, space):
        return _obj_getdict(self, space)

    def setdict(self, space, w_dict):
        _obj_setdict(self, space, w_dict)

# a couple of helpers for the classes above, factored out to reduce
# the translated code size

@objectmodel.dont_inline
def _obj_getdict(self, space):
    terminator = self._get_mapdict_map().terminator
    assert isinstance(terminator, DictTerminator) or isinstance(terminator, DevolvedDictTerminator)
    w_dict = self._get_mapdict_map().read(self, "dict", SPECIAL)
    if w_dict is not None:
        assert isinstance(w_dict, W_DictMultiObject)
        return w_dict

    strategy = space.fromcache(MapDictStrategy)
    storage = strategy.erase(self)
    w_dict = W_DictObject(space, strategy, storage)
    flag = self._get_mapdict_map().write(self, "dict", SPECIAL, w_dict)
    assert flag
    return w_dict

@objectmodel.dont_inline
def _obj_setdict(self, space, w_dict):
    from pypy.interpreter.error import OperationError
    terminator = self._get_mapdict_map().terminator
    assert isinstance(terminator, DictTerminator) or isinstance(terminator, DevolvedDictTerminator)
    if not space.isinstance_w(w_dict, space.w_dict):
        raise OperationError(space.w_TypeError,
                space.wrap("setting dictionary to a non-dict"))
    assert isinstance(w_dict, W_DictMultiObject)
    w_olddict = self.getdict(space)
    assert isinstance(w_olddict, W_DictMultiObject)
    # The old dict has got 'self' as dstorage, but we are about to
    # change self's ("dict", SPECIAL) attribute to point to the
    # new dict.  If the old dict was using the MapDictStrategy, we
    # have to force it now: otherwise it would remain an empty
    # shell that continues to delegate to 'self'.
    if type(w_olddict.get_strategy()) is MapDictStrategy:
        w_olddict.get_strategy().switch_to_object_strategy(w_olddict)
    flag = self._get_mapdict_map().write(self, "dict", SPECIAL, w_dict)
    assert flag

class MapdictStorageMixin(object):
    def _init_empty(self, map):
        from rpython.rlib.debug import make_sure_not_resized
        self.map = map
        self.storage = make_sure_not_resized([None] * map.size_estimate())

    def _mapdict_read_storage(self, storageindex):
        assert storageindex >= 0
        return self.storage[storageindex]

    def _mapdict_write_storage(self, storageindex, value):
        self.storage[storageindex] = value

    def _mapdict_storage_length(self):
        return len(self.storage)
    def _set_mapdict_storage_and_map(self, storage, map):
        self.storage = storage
        self.map = map

class ObjectWithoutDict(W_Root):
    # mainly for tests
    objectmodel.import_from_mixin(MapdictStorageMixin)

    objectmodel.import_from_mixin(BaseUserClassMapdict)
    objectmodel.import_from_mixin(MapdictWeakrefSupport)


class Object(W_Root):
    # mainly for tests
    objectmodel.import_from_mixin(MapdictStorageMixin)

    objectmodel.import_from_mixin(BaseUserClassMapdict)
    objectmodel.import_from_mixin(MapdictWeakrefSupport)
    objectmodel.import_from_mixin(MapdictDictSupport)


SUBCLASSES_NUM_FIELDS = 5

def _make_storage_mixin_size_n(n=SUBCLASSES_NUM_FIELDS):
    from rpython.rlib import unroll
    rangen = unroll.unrolling_iterable(range(n))
    nmin1 = n - 1
    rangenmin1 = unroll.unrolling_iterable(range(nmin1))
    valnmin1 = "_value%s" % nmin1
    class subcls(object):
        def _init_empty(self, map):
            for i in rangenmin1:
                setattr(self, "_value%s" % i, None)
            setattr(self, valnmin1, erase_item(None))
            self.map = map

        def _has_storage_list(self):
            return self.map.length() > n

        def _mapdict_get_storage_list(self):
            erased = getattr(self, valnmin1)
            return unerase_list(erased)

        def _mapdict_read_storage(self, storageindex):
            assert storageindex >= 0
            if storageindex < nmin1:
                for i in rangenmin1:
                    if storageindex == i:
                        return getattr(self, "_value%s" % i)
            if self._has_storage_list():
                return self._mapdict_get_storage_list()[storageindex - nmin1]
            erased = getattr(self, "_value%s" % nmin1)
            return unerase_item(erased)

        def _mapdict_write_storage(self, storageindex, value):
            for i in rangenmin1:
                if storageindex == i:
                    setattr(self, "_value%s" % i, value)
                    return
            if self._has_storage_list():
                self._mapdict_get_storage_list()[storageindex - nmin1] = value
                return
            setattr(self, "_value%s" % nmin1, erase_item(value))

        def _mapdict_storage_length(self):
            if self._has_storage_list():
                return len(self._mapdict_get_storage_list()) + (n - 1)
            return n

        def _set_mapdict_storage_and_map(self, storage, map):
            self.map = map
            len_storage = len(storage)
            for i in rangenmin1:
                if i < len_storage:
                    erased = storage[i]
                else:
                    erased = None
                setattr(self, "_value%s" % i, erased)
            has_storage_list = self._has_storage_list()
            if len_storage < n:
                assert not has_storage_list
                erased = erase_item(None)
            elif len_storage == n:
                assert not has_storage_list
                erased = erase_item(storage[nmin1])
            elif not has_storage_list:
                # storage is longer than self.map.length() only due to
                # overallocation
                erased = erase_item(storage[nmin1])
                # in theory, we should be ultra-paranoid and check all entries,
                # but checking just one should catch most problems anyway:
                assert storage[n] is None
            else:
                storage_list = storage[nmin1:]
                erased = erase_list(storage_list)
            setattr(self, "_value%s" % nmin1, erased)

    subcls.__name__ = "Size%s" % n
    return subcls

# ____________________________________________________________
# dict implementation

def get_terminator_for_dicts(space):
    return DictTerminator(space, None)

class MapDictStrategy(DictStrategy):

    erase, unerase = rerased.new_erasing_pair("map")
    erase = staticmethod(erase)
    unerase = staticmethod(unerase)

    def __init__(self, space):
        self.space = space

    def get_empty_storage(self):
        w_result = Object()
        terminator = self.space.fromcache(get_terminator_for_dicts)
        w_result._init_empty(terminator)
        return self.erase(w_result)

    def switch_to_object_strategy(self, w_dict):
        w_obj = self.unerase(w_dict.dstorage)
        strategy = self.space.fromcache(ObjectDictStrategy)
        dict_w = strategy.unerase(strategy.get_empty_storage())
        w_dict.set_strategy(strategy)
        w_dict.dstorage = strategy.erase(dict_w)
        assert w_obj.getdict(self.space) is w_dict or w_obj._get_mapdict_map().terminator.w_cls is None
        materialize_r_dict(self.space, w_obj, dict_w)

    def getitem(self, w_dict, w_key):
        space = self.space
        w_lookup_type = space.type(w_key)
        if space.is_w(w_lookup_type, space.w_unicode):
            return self.getitem_str(w_dict, space.str_w(w_key))
        elif _never_equal_to_string(space, w_lookup_type):
            return None
        else:
            self.switch_to_object_strategy(w_dict)
            return w_dict.getitem(w_key)

    def getitem_str(self, w_dict, key):
        w_obj = self.unerase(w_dict.dstorage)
        return w_obj.getdictvalue(self.space, key)

    def setitem_str(self, w_dict, key, w_value):
        w_obj = self.unerase(w_dict.dstorage)
        flag = w_obj.setdictvalue(self.space, key, w_value)
        assert flag

    def setitem(self, w_dict, w_key, w_value):
        space = self.space
        if space.is_w(space.type(w_key), space.w_unicode):
            self.setitem_str(w_dict, self.space.str_w(w_key), w_value)
        else:
            self.switch_to_object_strategy(w_dict)
            w_dict.setitem(w_key, w_value)

    def setdefault(self, w_dict, w_key, w_default):
        space = self.space
        if space.is_w(space.type(w_key), space.w_unicode):
            key = space.str_w(w_key)
            w_result = self.getitem_str(w_dict, key)
            if w_result is not None:
                return w_result
            self.setitem_str(w_dict, key, w_default)
            return w_default
        else:
            self.switch_to_object_strategy(w_dict)
            return w_dict.setdefault(w_key, w_default)

    def delitem(self, w_dict, w_key):
        space = self.space
        w_key_type = space.type(w_key)
        w_obj = self.unerase(w_dict.dstorage)
        if space.is_w(w_key_type, space.w_unicode):
            key = self.space.str_w(w_key)
            flag = w_obj.deldictvalue(space, key)
            if not flag:
                raise KeyError
        elif _never_equal_to_string(space, w_key_type):
            raise KeyError
        else:
            self.switch_to_object_strategy(w_dict)
            w_dict.delitem(w_key)

    def length(self, w_dict):
        res = 0
        curr = self.unerase(w_dict.dstorage)._get_mapdict_map().search(DICT)
        while curr is not None:
            curr = curr.back
            curr = curr.search(DICT)
            res += 1
        return res

    def clear(self, w_dict):
        w_obj = self.unerase(w_dict.dstorage)
        new_obj = w_obj._get_mapdict_map().remove_dict_entries(w_obj)
        _become(w_obj, new_obj)

    def popitem(self, w_dict):
        curr = self.unerase(w_dict.dstorage)._get_mapdict_map().search(DICT)
        if curr is None:
            raise KeyError
        key = curr.name
        w_value = self.getitem_str(w_dict, key)
        w_key = self.space.wrap(key)
        self.delitem(w_dict, w_key)
        return (w_key, w_value)

    # XXX could implement a more efficient w_keys based on space.newlist_bytes

    def iterkeys(self, w_dict):
        return MapDictIteratorKeys(self.space, self, w_dict)
    def itervalues(self, w_dict):
        return MapDictIteratorValues(self.space, self, w_dict)
    def iteritems(self, w_dict):
        return MapDictIteratorItems(self.space, self, w_dict)


def materialize_r_dict(space, obj, dict_w):
    map = obj._get_mapdict_map()
    new_obj = map.materialize_r_dict(space, obj, dict_w)
    _become(obj, new_obj)

class MapDictIteratorKeys(BaseKeyIterator):
    def __init__(self, space, strategy, w_dict):
        BaseKeyIterator.__init__(self, space, strategy, w_dict)
        w_obj = strategy.unerase(w_dict.dstorage)
        self.w_obj = w_obj
        self.orig_map = self.curr_map = w_obj._get_mapdict_map()

    def next_key_entry(self):
        implementation = self.w_dict
        assert isinstance(implementation.get_strategy(), MapDictStrategy)
        if self.orig_map is not self.w_obj._get_mapdict_map():
            return None
        if self.curr_map:
            curr_map = self.curr_map.search(DICT)
            if curr_map:
                self.curr_map = curr_map.back
                attr = curr_map.name
                w_attr = self.space.wrap(attr)
                return w_attr
        return None


class MapDictIteratorValues(BaseValueIterator):
    def __init__(self, space, strategy, w_dict):
        BaseValueIterator.__init__(self, space, strategy, w_dict)
        w_obj = strategy.unerase(w_dict.dstorage)
        self.w_obj = w_obj
        self.orig_map = self.curr_map = w_obj._get_mapdict_map()

    def next_value_entry(self):
        implementation = self.w_dict
        assert isinstance(implementation.get_strategy(), MapDictStrategy)
        if self.orig_map is not self.w_obj._get_mapdict_map():
            return None
        if self.curr_map:
            curr_map = self.curr_map.search(DICT)
            if curr_map:
                self.curr_map = curr_map.back
                attr = curr_map.name
                return self.w_obj.getdictvalue(self.space, attr)
        return None


class MapDictIteratorItems(BaseItemIterator):
    def __init__(self, space, strategy, w_dict):
        BaseItemIterator.__init__(self, space, strategy, w_dict)
        w_obj = strategy.unerase(w_dict.dstorage)
        self.w_obj = w_obj
        self.orig_map = self.curr_map = w_obj._get_mapdict_map()

    def next_item_entry(self):
        implementation = self.w_dict
        assert isinstance(implementation.get_strategy(), MapDictStrategy)
        if self.orig_map is not self.w_obj._get_mapdict_map():
            return None, None
        if self.curr_map:
            curr_map = self.curr_map.search(DICT)
            if curr_map:
                self.curr_map = curr_map.back
                attr = curr_map.name
                w_attr = self.space.wrap(attr)
                return w_attr, self.w_obj.getdictvalue(self.space, attr)
        return None, None


# ____________________________________________________________
# Magic caching

class CacheEntry(object):
    version_tag = None
    storageindex = 0
    w_method = None # for callmethod
    success_counter = 0
    failure_counter = 0

    def is_valid_for_obj(self, w_obj):
        map = w_obj._get_mapdict_map()
        return self.is_valid_for_map(map)

    @jit.dont_look_inside
    def is_valid_for_map(self, map):
        # note that 'map' can be None here
        mymap = self.map_wref()
        if mymap is not None and mymap is map:
            version_tag = map.terminator.w_cls.version_tag()
            if version_tag is self.version_tag:
                # everything matches, it's incredibly fast
                if map.space.config.objspace.std.withmethodcachecounter:
                    self.success_counter += 1
                return True
        return False

_invalid_cache_entry_map = objectmodel.instantiate(AbstractAttribute)
_invalid_cache_entry_map.terminator = None
INVALID_CACHE_ENTRY = CacheEntry()
INVALID_CACHE_ENTRY.map_wref = weakref.ref(_invalid_cache_entry_map)
                                 # different from any real map ^^^

def init_mapdict_cache(pycode):
    num_entries = len(pycode.co_names_w)
    pycode._mapdict_caches = [INVALID_CACHE_ENTRY] * num_entries

@jit.dont_look_inside
def _fill_cache(pycode, nameindex, map, version_tag, storageindex, w_method=None):
    entry = pycode._mapdict_caches[nameindex]
    if entry is INVALID_CACHE_ENTRY:
        entry = CacheEntry()
        pycode._mapdict_caches[nameindex] = entry
    entry.map_wref = weakref.ref(map)
    entry.version_tag = version_tag
    entry.storageindex = storageindex
    entry.w_method = w_method
    if pycode.space.config.objspace.std.withmethodcachecounter:
        entry.failure_counter += 1

def LOAD_ATTR_caching(pycode, w_obj, nameindex):
    # this whole mess is to make the interpreter quite a bit faster; it's not
    # used if we_are_jitted().
    entry = pycode._mapdict_caches[nameindex]
    map = w_obj._get_mapdict_map()
    if entry.is_valid_for_map(map) and entry.w_method is None:
        # everything matches, it's incredibly fast
        return w_obj._mapdict_read_storage(entry.storageindex)
    return LOAD_ATTR_slowpath(pycode, w_obj, nameindex, map)
LOAD_ATTR_caching._always_inline_ = True

def LOAD_ATTR_slowpath(pycode, w_obj, nameindex, map):
    space = pycode.space
    w_name = pycode.co_names_w[nameindex]
    if map is not None:
        w_type = map.terminator.w_cls
        w_descr = w_type.getattribute_if_not_from_object()
        if w_descr is not None:
            return space._handle_getattribute(w_descr, w_obj, w_name)
        version_tag = w_type.version_tag()
        if version_tag is not None:
            name = space.str_w(w_name)
            # We need to care for obscure cases in which the w_descr is
            # a MutableCell, which may change without changing the version_tag
            _, w_descr = w_type._pure_lookup_where_with_method_cache(
                name, version_tag)
            #
            attrname, index = ("", INVALID)
            if w_descr is None:
                attrname, index = (name, DICT) # common case: no such attr in the class
            elif isinstance(w_descr, MutableCell):
                pass              # we have a MutableCell in the class: give up
            elif space.is_data_descr(w_descr):
                # we have a data descriptor, which means the dictionary value
                # (if any) has no relevance.
                from pypy.interpreter.typedef import Member
                if isinstance(w_descr, Member):    # it is a slot -- easy case
                    attrname, index = ("slot", SLOTS_STARTING_FROM + w_descr.index)
            else:
                # There is a non-data descriptor in the class.  If there is
                # also a dict attribute, use the latter, caching its storageindex.
                # If not, we loose.  We could do better in this case too,
                # but we don't care too much; the common case of a method
                # invocation is handled by LOOKUP_METHOD_xxx below.
                attrname = name
                index = DICT
            #
            if index != INVALID:
                attr = map.find_map_attr(attrname, index)
                if attr is not None:
                    # Note that if map.terminator is a DevolvedDictTerminator,
                    # map.find_map_attr will always return None if index==DICT.
                    _fill_cache(pycode, nameindex, map, version_tag, attr.storageindex)
                    return w_obj._mapdict_read_storage(attr.storageindex)
    if space.config.objspace.std.withmethodcachecounter:
        INVALID_CACHE_ENTRY.failure_counter += 1
    return space.getattr(w_obj, w_name)
LOAD_ATTR_slowpath._dont_inline_ = True

def LOOKUP_METHOD_mapdict(f, nameindex, w_obj):
    pycode = f.getcode()
    entry = pycode._mapdict_caches[nameindex]
    if entry.is_valid_for_obj(w_obj):
        w_method = entry.w_method
        if w_method is not None:
            f.pushvalue(w_method)
            f.pushvalue(w_obj)
            return True
    return False

def LOOKUP_METHOD_mapdict_fill_cache_method(space, pycode, name, nameindex,
                                            w_obj, w_type, w_method):
    if w_method is None or isinstance(w_method, MutableCell):
        # don't cache the MutableCell XXX could be fixed
        return
    version_tag = w_type.version_tag()
    assert version_tag is not None
    map = w_obj._get_mapdict_map()
    if map is None or isinstance(map.terminator, DevolvedDictTerminator):
        return
    _fill_cache(pycode, nameindex, map, version_tag, -1, w_method)

# XXX fix me: if a function contains a loop with both LOAD_ATTR and
# XXX LOOKUP_METHOD on the same attribute name, it keeps trashing and
# XXX rebuilding the cache<|MERGE_RESOLUTION|>--- conflicted
+++ resolved
@@ -486,13 +486,8 @@
 
     def user_setup(self, space, w_subtype):
         self.space = space
-<<<<<<< HEAD
-        assert not self.typedef.hasdict
-=======
         assert (not self.typedef.hasdict or
-                isinstance(w_subtype.terminator, NoDictTerminator) or
-                self.typedef is W_InstanceObject.typedef)
->>>>>>> 1147415b
+                isinstance(w_subtype.terminator, NoDictTerminator))
         self._init_empty(w_subtype.terminator)
 
 
