import weakref

from rpython.rlib import jit, objectmodel, debug, rerased
from rpython.rlib.rarithmetic import intmask, r_uint

from pypy.interpreter.baseobjspace import W_Root
from pypy.objspace.std.dictmultiobject import (
    W_DictMultiObject, DictStrategy, ObjectDictStrategy, BaseKeyIterator,
    BaseValueIterator, BaseItemIterator, _never_equal_to_string,
    W_DictObject,
)
from pypy.objspace.std.typeobject import MutableCell


# ____________________________________________________________
# attribute shapes

NUM_DIGITS = 4
NUM_DIGITS_POW2 = 1 << NUM_DIGITS
# note: we use "x * NUM_DIGITS_POW2" instead of "x << NUM_DIGITS" because
# we want to propagate knowledge that the result cannot be negative

class AbstractAttribute(object):
    _immutable_fields_ = ['terminator']
    cache_attrs = None
    _size_estimate = 0

    def __init__(self, space, terminator):
        self.space = space
        assert isinstance(terminator, Terminator)
        self.terminator = terminator

    def read(self, obj, name, index):
        attr = self.find_map_attr(name, index)
        if attr is None:
            return self.terminator._read_terminator(obj, name, index)
        if (
            jit.isconstant(attr.storageindex) and
            jit.isconstant(obj) and
            not attr.ever_mutated
        ):
            return self._pure_mapdict_read_storage(obj, attr.storageindex)
        else:
            return obj._mapdict_read_storage(attr.storageindex)

    @jit.elidable
    def _pure_mapdict_read_storage(self, obj, storageindex):
        return obj._mapdict_read_storage(storageindex)

    def write(self, obj, name, index, w_value):
        attr = self.find_map_attr(name, index)
        if attr is None:
            return self.terminator._write_terminator(obj, name, index, w_value)
        if not attr.ever_mutated:
            attr.ever_mutated = True
        obj._mapdict_write_storage(attr.storageindex, w_value)
        return True

    def delete(self, obj, name, index):
        pass

    def find_map_attr(self, name, index):
        if jit.we_are_jitted():
            # hack for the jit:
            # the _find_map_attr method is pure too, but its argument is never
            # constant, because it is always a new tuple
            return self._find_map_attr_jit_pure(name, index)
        else:
            return self._find_map_attr_indirection(name, index)

    @jit.elidable
    def _find_map_attr_jit_pure(self, name, index):
        return self._find_map_attr_indirection(name, index)

    @jit.dont_look_inside
    def _find_map_attr_indirection(self, name, index):
        if (self.space.config.objspace.std.withmethodcache):
            return self._find_map_attr_cache(name, index)
        return self._find_map_attr(name, index)

    @jit.dont_look_inside
    def _find_map_attr_cache(self, name, index):
        space = self.space
        cache = space.fromcache(MapAttrCache)
        SHIFT2 = r_uint.BITS - space.config.objspace.std.methodcachesizeexp
        SHIFT1 = SHIFT2 - 5
        attrs_as_int = objectmodel.current_object_addr_as_int(self)
        # ^^^Note: see comment in typeobject.py for
        # _pure_lookup_where_with_method_cache()

        # unrolled hash computation for 2-tuple
        c1 = 0x345678
        c2 = 1000003
        hash_name = objectmodel.compute_hash(name)
        hash_selector = intmask((c2 * ((c2 * c1) ^ hash_name)) ^ index)
        product = intmask(attrs_as_int * hash_selector)
        attr_hash = (r_uint(product) ^ (r_uint(product) << SHIFT1)) >> SHIFT2
        # ^^^Note2: same comment too
        cached_attr = cache.attrs[attr_hash]
        if cached_attr is self:
            cached_name = cache.names[attr_hash]
            cached_index = cache.indexes[attr_hash]
            if cached_name == name and cached_index == index:
                attr = cache.cached_attrs[attr_hash]
                if space.config.objspace.std.withmethodcachecounter:
                    cache.hits[name] = cache.hits.get(name, 0) + 1
                return attr
        attr = self._find_map_attr(name, index)
        cache.attrs[attr_hash] = self
        cache.names[attr_hash] = name
        cache.indexes[attr_hash] = index
        cache.cached_attrs[attr_hash] = attr
        if space.config.objspace.std.withmethodcachecounter:
            cache.misses[name] = cache.misses.get(name, 0) + 1
        return attr

    def _find_map_attr(self, name, index):
        while isinstance(self, PlainAttribute):
            if index == self.index and name == self.name:
                return self
            self = self.back
        return None

    def copy(self, obj):
        raise NotImplementedError("abstract base class")

    def length(self):
        raise NotImplementedError("abstract base class")

    def get_terminator(self):
        return self.terminator

    def set_terminator(self, obj, terminator):
        raise NotImplementedError("abstract base class")

    @jit.elidable
    def size_estimate(self):
        return self._size_estimate >> NUM_DIGITS

    def search(self, attrtype):
        return None

    @jit.elidable
    def _get_new_attr(self, name, index):
        cache = self.cache_attrs
        if cache is None:
            cache = self.cache_attrs = {}
        attr = cache.get((name, index), None)
        if attr is None:
            attr = PlainAttribute(name, index, self)
            cache[name, index] = attr
        return attr

    @jit.look_inside_iff(lambda self, obj, name, index, w_value:
            jit.isconstant(self) and
            jit.isconstant(name) and
            jit.isconstant(index))
    def add_attr(self, obj, name, index, w_value):
        attr = self._get_new_attr(name, index)
        oldattr = obj._get_mapdict_map()
        if not jit.we_are_jitted():
            size_est = (oldattr._size_estimate + attr.size_estimate()
                                               - oldattr.size_estimate())
            assert size_est >= (oldattr.length() * NUM_DIGITS_POW2)
            oldattr._size_estimate = size_est
        if attr.length() > obj._mapdict_storage_length():
            # note that attr.size_estimate() is always at least attr.length()
            new_storage = [None] * attr.size_estimate()
            for i in range(obj._mapdict_storage_length()):
                new_storage[i] = obj._mapdict_read_storage(i)
            obj._set_mapdict_storage_and_map(new_storage, attr)

        # the order is important here: first change the map, then the storage,
        # for the benefit of the special subclasses
        obj._set_mapdict_map(attr)
        obj._mapdict_write_storage(attr.storageindex, w_value)

    def materialize_r_dict(self, space, obj, dict_w):
        raise NotImplementedError("abstract base class")

    def remove_dict_entries(self, obj):
        raise NotImplementedError("abstract base class")

    def __repr__(self):
        return "<%s>" % (self.__class__.__name__,)


class Terminator(AbstractAttribute):
    _immutable_fields_ = ['w_cls']

    def __init__(self, space, w_cls):
        AbstractAttribute.__init__(self, space, self)
        self.w_cls = w_cls

    def _read_terminator(self, obj, name, index):
        return None

    def _write_terminator(self, obj, name, index, w_value):
        obj._get_mapdict_map().add_attr(obj, name, index, w_value)
        return True

    def copy(self, obj):
        result = Object()
        result.space = self.space
        result._init_empty(self)
        return result

    def length(self):
        return 0

    def set_terminator(self, obj, terminator):
        result = Object()
        result.space = self.space
        result._init_empty(terminator)
        return result

    def remove_dict_entries(self, obj):
        return self.copy(obj)

    def __repr__(self):
        return "<%s w_cls=%s>" % (self.__class__.__name__, self.w_cls)

class DictTerminator(Terminator):
    _immutable_fields_ = ['devolved_dict_terminator']
    def __init__(self, space, w_cls):
        Terminator.__init__(self, space, w_cls)
        self.devolved_dict_terminator = DevolvedDictTerminator(space, w_cls)

    def materialize_r_dict(self, space, obj, dict_w):
        result = Object()
        result.space = space
        result._init_empty(self.devolved_dict_terminator)
        return result


class NoDictTerminator(Terminator):
    def _write_terminator(self, obj, name, index, w_value):
        if index == DICT:
            return False
        return Terminator._write_terminator(self, obj, name, index, w_value)


class DevolvedDictTerminator(Terminator):
    def _read_terminator(self, obj, name, index):
        if index == DICT:
            space = self.space
            w_dict = obj.getdict(space)
            return space.finditem_str(w_dict, name)
        return Terminator._read_terminator(self, obj, name, index)

    def _write_terminator(self, obj, name, index, w_value):
        if index == DICT:
            space = self.space
            w_dict = obj.getdict(space)
            space.setitem_str(w_dict, name, w_value)
            return True
        return Terminator._write_terminator(self, obj, name, index, w_value)

    def delete(self, obj, name, index):
        from pypy.interpreter.error import OperationError
        if index == DICT:
            space = self.space
            w_dict = obj.getdict(space)
            try:
                space.delitem(w_dict, space.wrap(name))
            except OperationError, ex:
                if not ex.match(space, space.w_KeyError):
                    raise
            return Terminator.copy(self, obj)
        return Terminator.delete(self, obj, name, index)

    def remove_dict_entries(self, obj):
        assert 0, "should be unreachable"

    def set_terminator(self, obj, terminator):
        if not isinstance(terminator, DevolvedDictTerminator):
            assert isinstance(terminator, DictTerminator)
            terminator = terminator.devolved_dict_terminator
        return Terminator.set_terminator(self, obj, terminator)

class PlainAttribute(AbstractAttribute):
    _immutable_fields_ = ['name', 'index', 'storageindex', 'back', 'ever_mutated?']

    def __init__(self, name, index, back):
        AbstractAttribute.__init__(self, back.space, back.terminator)
        self.name = name
        self.index = index
        self.storageindex = back.length()
        self.back = back
        self._size_estimate = self.length() * NUM_DIGITS_POW2
        self.ever_mutated = False

    def _copy_attr(self, obj, new_obj):
        w_value = self.read(obj, self.name, self.index)
        new_obj._get_mapdict_map().add_attr(new_obj, self.name, self.index, w_value)

    def delete(self, obj, name, index):
        if index == self.index and name == self.name:
            # ok, attribute is deleted
            if not self.ever_mutated:
                self.ever_mutated = True
            return self.back.copy(obj)
        new_obj = self.back.delete(obj, name, index)
        if new_obj is not None:
            self._copy_attr(obj, new_obj)
        return new_obj

    def copy(self, obj):
        new_obj = self.back.copy(obj)
        self._copy_attr(obj, new_obj)
        return new_obj

    def length(self):
        return self.storageindex + 1

    def set_terminator(self, obj, terminator):
        new_obj = self.back.set_terminator(obj, terminator)
        self._copy_attr(obj, new_obj)
        return new_obj

    def search(self, attrtype):
        if self.index == attrtype:
            return self
        return self.back.search(attrtype)

    def materialize_r_dict(self, space, obj, dict_w):
        new_obj = self.back.materialize_r_dict(space, obj, dict_w)
        if self.index == DICT:
            w_attr = space.wrap(self.name)
            dict_w[w_attr] = obj._mapdict_read_storage(self.storageindex)
        else:
            self._copy_attr(obj, new_obj)
        return new_obj

    def remove_dict_entries(self, obj):
        new_obj = self.back.remove_dict_entries(obj)
        if self.index != DICT:
            self._copy_attr(obj, new_obj)
        return new_obj

    def __repr__(self):
        return "<PlainAttribute %s %s %s %r>" % (self.name, self.index, self.storageindex, self.back)

def _become(w_obj, new_obj):
    # this is like the _become method, really, but we cannot use that due to
    # RPython reasons
    w_obj._set_mapdict_storage_and_map(new_obj.storage, new_obj.map)

class MapAttrCache(object):
    def __init__(self, space):
        assert space.config.objspace.std.withmethodcache
        SIZE = 1 << space.config.objspace.std.methodcachesizeexp
        self.attrs = [None] * SIZE
        self.names = [None] * SIZE
        self.indexes = [INVALID] * SIZE
        self.cached_attrs = [None] * SIZE
        if space.config.objspace.std.withmethodcachecounter:
            self.hits = {}
            self.misses = {}

    def clear(self):
        for i in range(len(self.attrs)):
            self.attrs[i] = None
        for i in range(len(self.names)):
            self.names[i] = None
            self.indexes[i] = INVALID
        for i in range(len(self.cached_attrs)):
            self.cached_attrs[i] = None

# ____________________________________________________________
# object implementation

DICT = 0
SPECIAL = 1
INVALID = 2
SLOTS_STARTING_FROM = 3


class BaseMapdictObject:
    _mixin_ = True

    def _init_empty(self, map):
        raise NotImplementedError("abstract base class")

    def _become(self, new_obj):
        self._set_mapdict_storage_and_map(new_obj.storage, new_obj.map)

    def _get_mapdict_map(self):
        return jit.promote(self.map)
    def _set_mapdict_map(self, map):
        self.map = map
    # _____________________________________________
    # objspace interface

    def getdictvalue(self, space, attrname):
        return self._get_mapdict_map().read(self, attrname, DICT)

    def setdictvalue(self, space, attrname, w_value):
        return self._get_mapdict_map().write(self, attrname, DICT, w_value)

    def deldictvalue(self, space, attrname):
        new_obj = self._get_mapdict_map().delete(self, attrname, DICT)
        if new_obj is None:
            return False
        self._become(new_obj)
        return True

    def getdict(self, space):
        w_dict = self._get_mapdict_map().read(self, "dict", SPECIAL)
        if w_dict is not None:
            assert isinstance(w_dict, W_DictMultiObject)
            return w_dict

        strategy = space.fromcache(MapDictStrategy)
        storage = strategy.erase(self)
        w_dict = W_DictObject(space, strategy, storage)
        flag = self._get_mapdict_map().write(self, "dict", SPECIAL, w_dict)
        assert flag
        return w_dict

    def setdict(self, space, w_dict):
        from pypy.interpreter.typedef import check_new_dictionary
        w_dict = check_new_dictionary(space, w_dict)
        w_olddict = self.getdict(space)
        assert isinstance(w_dict, W_DictMultiObject)
        # The old dict has got 'self' as dstorage, but we are about to
        # change self's ("dict", SPECIAL) attribute to point to the
        # new dict.  If the old dict was using the MapDictStrategy, we
        # have to force it now: otherwise it would remain an empty
        # shell that continues to delegate to 'self'.
        if type(w_olddict.get_strategy()) is MapDictStrategy:
            w_olddict.get_strategy().switch_to_object_strategy(w_olddict)
        flag = self._get_mapdict_map().write(self, "dict", SPECIAL, w_dict)
        assert flag

    def getclass(self, space):
        return self._get_mapdict_map().terminator.w_cls

    def setclass(self, space, w_cls):
        new_obj = self._get_mapdict_map().set_terminator(self, w_cls.terminator)
        self._become(new_obj)

    def user_setup(self, space, w_subtype):
        self.space = space
        assert not self.typedef.hasdict
        self._init_empty(w_subtype.terminator)

    def getslotvalue(self, slotindex):
        index = SLOTS_STARTING_FROM + slotindex
        return self._get_mapdict_map().read(self, "slot", index)

    def setslotvalue(self, slotindex, w_value):
        index = SLOTS_STARTING_FROM + slotindex
        self._get_mapdict_map().write(self, "slot", index, w_value)

    def delslotvalue(self, slotindex):
        index = SLOTS_STARTING_FROM + slotindex
        new_obj = self._get_mapdict_map().delete(self, "slot", index)
        if new_obj is None:
            return False
        self._become(new_obj)
        return True

    # used by _weakref implemenation

    def getweakref(self):
        from pypy.module._weakref.interp__weakref import WeakrefLifeline
        lifeline = self._get_mapdict_map().read(self, "weakref", SPECIAL)
        if lifeline is None:
            return None
        assert isinstance(lifeline, WeakrefLifeline)
        return lifeline
    getweakref._cannot_really_call_random_things_ = True

    def setweakref(self, space, weakreflifeline):
        from pypy.module._weakref.interp__weakref import WeakrefLifeline
        assert isinstance(weakreflifeline, WeakrefLifeline)
        self._get_mapdict_map().write(self, "weakref", SPECIAL, weakreflifeline)
    setweakref._cannot_really_call_random_things_ = True

    def delweakref(self):
        self._get_mapdict_map().write(self, "weakref", SPECIAL, None)
    delweakref._cannot_really_call_random_things_ = True

class ObjectMixin(object):
    _mixin_ = True
    def _init_empty(self, map):
        from rpython.rlib.debug import make_sure_not_resized
        self.map = map
        self.storage = make_sure_not_resized([None] * map.size_estimate())

    def _mapdict_read_storage(self, storageindex):
        assert storageindex >= 0
        return self.storage[storageindex]

    def _mapdict_write_storage(self, storageindex, value):
        self.storage[storageindex] = value

    def _mapdict_storage_length(self):
        return len(self.storage)
    def _set_mapdict_storage_and_map(self, storage, map):
        self.storage = storage
        self.map = map

class Object(ObjectMixin, BaseMapdictObject, W_Root):
    pass # mainly for tests

def get_subclass_of_correct_size(space, cls, w_type):
    assert space.config.objspace.std.withmapdict
    map = w_type.terminator
    classes = memo_get_subclass_of_correct_size(space, cls)
    if SUBCLASSES_MIN_FIELDS == SUBCLASSES_MAX_FIELDS:
        return classes[0]
    size = map.size_estimate()
    debug.check_nonneg(size)
    if size < len(classes):
        return classes[size]
    else:
        return classes[len(classes)-1]
get_subclass_of_correct_size._annspecialcase_ = "specialize:arg(1)"

SUBCLASSES_MIN_FIELDS = 5 # XXX tweak these numbers
SUBCLASSES_MAX_FIELDS = 5

def memo_get_subclass_of_correct_size(space, supercls):
    key = space, supercls
    try:
        return _subclass_cache[key]
    except KeyError:
        assert not hasattr(supercls, "__del__")
        result = []
        for i in range(SUBCLASSES_MIN_FIELDS, SUBCLASSES_MAX_FIELDS+1):
            result.append(_make_subclass_size_n(supercls, i))
        for i in range(SUBCLASSES_MIN_FIELDS):
            result.insert(0, result[0])
        if SUBCLASSES_MIN_FIELDS == SUBCLASSES_MAX_FIELDS:
            assert len(set(result)) == 1
        _subclass_cache[key] = result
        return result
memo_get_subclass_of_correct_size._annspecialcase_ = "specialize:memo"
_subclass_cache = {}

erase_item, unerase_item = rerased.new_erasing_pair("mapdict storage item")
erase_list, unerase_list = rerased.new_erasing_pair("mapdict storage list")

def _make_subclass_size_n(supercls, n):
    from rpython.rlib import unroll
    rangen = unroll.unrolling_iterable(range(n))
    nmin1 = n - 1
    rangenmin1 = unroll.unrolling_iterable(range(nmin1))
    valnmin1 = "_value%s" % nmin1
    class subcls(BaseMapdictObject, supercls):
        def _init_empty(self, map):
            for i in rangenmin1:
                setattr(self, "_value%s" % i, None)
            setattr(self, valnmin1, erase_item(None))
            self.map = map

        def _has_storage_list(self):
            return self.map.length() > n

        def _mapdict_get_storage_list(self):
            erased = getattr(self, valnmin1)
            return unerase_list(erased)

        def _mapdict_read_storage(self, storageindex):
            assert storageindex >= 0
            if storageindex < nmin1:
                for i in rangenmin1:
                    if storageindex == i:
                        return getattr(self, "_value%s" % i)
            if self._has_storage_list():
                return self._mapdict_get_storage_list()[storageindex - nmin1]
            erased = getattr(self, "_value%s" % nmin1)
            return unerase_item(erased)

        def _mapdict_write_storage(self, storageindex, value):
            for i in rangenmin1:
                if storageindex == i:
                    setattr(self, "_value%s" % i, value)
                    return
            if self._has_storage_list():
                self._mapdict_get_storage_list()[storageindex - nmin1] = value
                return
            setattr(self, "_value%s" % nmin1, erase_item(value))

        def _mapdict_storage_length(self):
            if self._has_storage_list():
                return len(self._mapdict_get_storage_list()) + (n - 1)
            return n

        def _set_mapdict_storage_and_map(self, storage, map):
            self.map = map
            len_storage = len(storage)
            for i in rangenmin1:
                if i < len_storage:
                    erased = storage[i]
                else:
                    erased = None
                setattr(self, "_value%s" % i, erased)
            has_storage_list = self._has_storage_list()
            if len_storage < n:
                assert not has_storage_list
                erased = erase_item(None)
            elif len_storage == n:
                assert not has_storage_list
                erased = erase_item(storage[nmin1])
            elif not has_storage_list:
                # storage is longer than self.map.length() only due to
                # overallocation
                erased = erase_item(storage[nmin1])
                # in theory, we should be ultra-paranoid and check all entries,
                # but checking just one should catch most problems anyway:
                assert storage[n] is None
            else:
                storage_list = storage[nmin1:]
                erased = erase_list(storage_list)
            setattr(self, "_value%s" % nmin1, erased)

    subcls.__name__ = supercls.__name__ + "Size%s" % n
    return subcls

# ____________________________________________________________
# dict implementation

def get_terminator_for_dicts(space):
    return DictTerminator(space, None)

class MapDictStrategy(DictStrategy):

    erase, unerase = rerased.new_erasing_pair("map")
    erase = staticmethod(erase)
    unerase = staticmethod(unerase)

    def __init__(self, space):
        self.space = space

    def get_empty_storage(self):
        w_result = Object()
        terminator = self.space.fromcache(get_terminator_for_dicts)
        w_result._init_empty(terminator)
        return self.erase(w_result)

    def switch_to_object_strategy(self, w_dict):
        w_obj = self.unerase(w_dict.dstorage)
        strategy = self.space.fromcache(ObjectDictStrategy)
        dict_w = strategy.unerase(strategy.get_empty_storage())
        w_dict.set_strategy(strategy)
        w_dict.dstorage = strategy.erase(dict_w)
        assert w_obj.getdict(self.space) is w_dict or w_obj._get_mapdict_map().terminator.w_cls is None
        materialize_r_dict(self.space, w_obj, dict_w)

    def getitem(self, w_dict, w_key):
        space = self.space
        w_lookup_type = space.type(w_key)
        if space.is_w(w_lookup_type, space.w_unicode):
            return self.getitem_str(w_dict, space.str_w(w_key))
        elif _never_equal_to_string(space, w_lookup_type):
            return None
        else:
            self.switch_to_object_strategy(w_dict)
            return w_dict.getitem(w_key)

    def getitem_str(self, w_dict, key):
        w_obj = self.unerase(w_dict.dstorage)
        return w_obj.getdictvalue(self.space, key)

    def setitem_str(self, w_dict, key, w_value):
        w_obj = self.unerase(w_dict.dstorage)
        flag = w_obj.setdictvalue(self.space, key, w_value)
        assert flag

    def setitem(self, w_dict, w_key, w_value):
        space = self.space
        if space.is_w(space.type(w_key), space.w_unicode):
            self.setitem_str(w_dict, self.space.str_w(w_key), w_value)
        else:
            self.switch_to_object_strategy(w_dict)
            w_dict.setitem(w_key, w_value)

    def setdefault(self, w_dict, w_key, w_default):
        space = self.space
        if space.is_w(space.type(w_key), space.w_unicode):
            key = space.str_w(w_key)
            w_result = self.getitem_str(w_dict, key)
            if w_result is not None:
                return w_result
            self.setitem_str(w_dict, key, w_default)
            return w_default
        else:
            self.switch_to_object_strategy(w_dict)
            return w_dict.setdefault(w_key, w_default)

    def delitem(self, w_dict, w_key):
        space = self.space
        w_key_type = space.type(w_key)
        w_obj = self.unerase(w_dict.dstorage)
        if space.is_w(w_key_type, space.w_unicode):
            key = self.space.str_w(w_key)
            flag = w_obj.deldictvalue(space, key)
            if not flag:
                raise KeyError
        elif _never_equal_to_string(space, w_key_type):
            raise KeyError
        else:
            self.switch_to_object_strategy(w_dict)
            w_dict.delitem(w_key)

    def length(self, w_dict):
        res = 0
        curr = self.unerase(w_dict.dstorage)._get_mapdict_map().search(DICT)
        while curr is not None:
            curr = curr.back
            curr = curr.search(DICT)
            res += 1
        return res

    def clear(self, w_dict):
        w_obj = self.unerase(w_dict.dstorage)
        new_obj = w_obj._get_mapdict_map().remove_dict_entries(w_obj)
        _become(w_obj, new_obj)

    def popitem(self, w_dict):
        curr = self.unerase(w_dict.dstorage)._get_mapdict_map().search(DICT)
        if curr is None:
            raise KeyError
        key = curr.name
        w_value = self.getitem_str(w_dict, key)
        w_key = self.space.wrap(key)
        self.delitem(w_dict, w_key)
        return (w_key, w_value)

    # XXX could implement a more efficient w_keys based on space.newlist_bytes

    def iterkeys(self, w_dict):
        return MapDictIteratorKeys(self.space, self, w_dict)
    def itervalues(self, w_dict):
        return MapDictIteratorValues(self.space, self, w_dict)
    def iteritems(self, w_dict):
        return MapDictIteratorItems(self.space, self, w_dict)


def materialize_r_dict(space, obj, dict_w):
    map = obj._get_mapdict_map()
    new_obj = map.materialize_r_dict(space, obj, dict_w)
    _become(obj, new_obj)

class MapDictIteratorKeys(BaseKeyIterator):
    def __init__(self, space, strategy, w_dict):
        BaseKeyIterator.__init__(self, space, strategy, w_dict)
        w_obj = strategy.unerase(w_dict.dstorage)
        self.w_obj = w_obj
        self.orig_map = self.curr_map = w_obj._get_mapdict_map()

    def next_key_entry(self):
<<<<<<< HEAD
        implementation = self.w_dict
        assert isinstance(implementation.strategy, MapDictStrategy)
=======
        implementation = self.dictimplementation
        assert isinstance(implementation.get_strategy(), MapDictStrategy)
>>>>>>> 240bf406
        if self.orig_map is not self.w_obj._get_mapdict_map():
            return None
        if self.curr_map:
            curr_map = self.curr_map.search(DICT)
            if curr_map:
                self.curr_map = curr_map.back
                attr = curr_map.name
                w_attr = self.space.wrap(attr)
                return w_attr
        return None


class MapDictIteratorValues(BaseValueIterator):
    def __init__(self, space, strategy, w_dict):
        BaseValueIterator.__init__(self, space, strategy, w_dict)
        w_obj = strategy.unerase(w_dict.dstorage)
        self.w_obj = w_obj
        self.orig_map = self.curr_map = w_obj._get_mapdict_map()

    def next_value_entry(self):
<<<<<<< HEAD
        implementation = self.w_dict
        assert isinstance(implementation.strategy, MapDictStrategy)
=======
        implementation = self.dictimplementation
        assert isinstance(implementation.get_strategy(), MapDictStrategy)
>>>>>>> 240bf406
        if self.orig_map is not self.w_obj._get_mapdict_map():
            return None
        if self.curr_map:
            curr_map = self.curr_map.search(DICT)
            if curr_map:
                self.curr_map = curr_map.back
                attr = curr_map.name
                return self.w_obj.getdictvalue(self.space, attr)
        return None


class MapDictIteratorItems(BaseItemIterator):
    def __init__(self, space, strategy, w_dict):
        BaseItemIterator.__init__(self, space, strategy, w_dict)
        w_obj = strategy.unerase(w_dict.dstorage)
        self.w_obj = w_obj
        self.orig_map = self.curr_map = w_obj._get_mapdict_map()

    def next_item_entry(self):
<<<<<<< HEAD
        implementation = self.w_dict
        assert isinstance(implementation.strategy, MapDictStrategy)
=======
        implementation = self.dictimplementation
        assert isinstance(implementation.get_strategy(), MapDictStrategy)
>>>>>>> 240bf406
        if self.orig_map is not self.w_obj._get_mapdict_map():
            return None, None
        if self.curr_map:
            curr_map = self.curr_map.search(DICT)
            if curr_map:
                self.curr_map = curr_map.back
                attr = curr_map.name
                w_attr = self.space.wrap(attr)
                return w_attr, self.w_obj.getdictvalue(self.space, attr)
        return None, None


# ____________________________________________________________
# Magic caching

class CacheEntry(object):
    version_tag = None
    storageindex = 0
    w_method = None # for callmethod
    success_counter = 0
    failure_counter = 0

    def is_valid_for_obj(self, w_obj):
        map = w_obj._get_mapdict_map()
        return self.is_valid_for_map(map)

    @jit.dont_look_inside
    def is_valid_for_map(self, map):
        # note that 'map' can be None here
        mymap = self.map_wref()
        if mymap is not None and mymap is map:
            version_tag = map.terminator.w_cls.version_tag()
            if version_tag is self.version_tag:
                # everything matches, it's incredibly fast
                if map.space.config.objspace.std.withmethodcachecounter:
                    self.success_counter += 1
                return True
        return False

_invalid_cache_entry_map = objectmodel.instantiate(AbstractAttribute)
_invalid_cache_entry_map.terminator = None
INVALID_CACHE_ENTRY = CacheEntry()
INVALID_CACHE_ENTRY.map_wref = weakref.ref(_invalid_cache_entry_map)
                                 # different from any real map ^^^

def init_mapdict_cache(pycode):
    num_entries = len(pycode.co_names_w)
    pycode._mapdict_caches = [INVALID_CACHE_ENTRY] * num_entries

@jit.dont_look_inside
def _fill_cache(pycode, nameindex, map, version_tag, storageindex, w_method=None):
    entry = pycode._mapdict_caches[nameindex]
    if entry is INVALID_CACHE_ENTRY:
        entry = CacheEntry()
        pycode._mapdict_caches[nameindex] = entry
    entry.map_wref = weakref.ref(map)
    entry.version_tag = version_tag
    entry.storageindex = storageindex
    entry.w_method = w_method
    if pycode.space.config.objspace.std.withmethodcachecounter:
        entry.failure_counter += 1

def LOAD_ATTR_caching(pycode, w_obj, nameindex):
    # this whole mess is to make the interpreter quite a bit faster; it's not
    # used if we_are_jitted().
    entry = pycode._mapdict_caches[nameindex]
    map = w_obj._get_mapdict_map()
    if entry.is_valid_for_map(map) and entry.w_method is None:
        # everything matches, it's incredibly fast
        return w_obj._mapdict_read_storage(entry.storageindex)
    return LOAD_ATTR_slowpath(pycode, w_obj, nameindex, map)
LOAD_ATTR_caching._always_inline_ = True

def LOAD_ATTR_slowpath(pycode, w_obj, nameindex, map):
    space = pycode.space
    w_name = pycode.co_names_w[nameindex]
    if map is not None:
        w_type = map.terminator.w_cls
        w_descr = w_type.getattribute_if_not_from_object()
        if w_descr is not None:
            return space._handle_getattribute(w_descr, w_obj, w_name)
        version_tag = w_type.version_tag()
        if version_tag is not None:
            name = space.str_w(w_name)
            # We need to care for obscure cases in which the w_descr is
            # a MutableCell, which may change without changing the version_tag
            _, w_descr = w_type._pure_lookup_where_possibly_with_method_cache(
                name, version_tag)
            #
            attrname, index = ("", INVALID)
            if w_descr is None:
                attrname, index = (name, DICT) # common case: no such attr in the class
            elif isinstance(w_descr, MutableCell):
                pass              # we have a MutableCell in the class: give up
            elif space.is_data_descr(w_descr):
                # we have a data descriptor, which means the dictionary value
                # (if any) has no relevance.
                from pypy.interpreter.typedef import Member
                if isinstance(w_descr, Member):    # it is a slot -- easy case
                    attrname, index = ("slot", SLOTS_STARTING_FROM + w_descr.index)
            else:
                # There is a non-data descriptor in the class.  If there is
                # also a dict attribute, use the latter, caching its storageindex.
                # If not, we loose.  We could do better in this case too,
                # but we don't care too much; the common case of a method
                # invocation is handled by LOOKUP_METHOD_xxx below.
                attrname = name
                index = DICT
            #
            if index != INVALID:
                attr = map.find_map_attr(attrname, index)
                if attr is not None:
                    # Note that if map.terminator is a DevolvedDictTerminator,
                    # map.find_map_attr will always return None if index==DICT.
                    _fill_cache(pycode, nameindex, map, version_tag, attr.storageindex)
                    return w_obj._mapdict_read_storage(attr.storageindex)
    if space.config.objspace.std.withmethodcachecounter:
        INVALID_CACHE_ENTRY.failure_counter += 1
    return space.getattr(w_obj, w_name)
LOAD_ATTR_slowpath._dont_inline_ = True

def LOOKUP_METHOD_mapdict(f, nameindex, w_obj):
    pycode = f.getcode()
    entry = pycode._mapdict_caches[nameindex]
    if entry.is_valid_for_obj(w_obj):
        w_method = entry.w_method
        if w_method is not None:
            f.pushvalue(w_method)
            f.pushvalue(w_obj)
            return True
    return False

def LOOKUP_METHOD_mapdict_fill_cache_method(space, pycode, name, nameindex,
                                            w_obj, w_type):
    version_tag = w_type.version_tag()
    if version_tag is None:
        return
    map = w_obj._get_mapdict_map()
    if map is None or isinstance(map.terminator, DevolvedDictTerminator):
        return
    # We know here that w_obj.getdictvalue(space, name) just returned None,
    # so the 'name' is not in the instance.  We repeat the lookup to find it
    # in the class, this time taking care of the result: it can be either a
    # quasi-constant class attribute, or actually a MutableCell --- which we
    # must not cache.  (It should not be None here, but you never know...)
    _, w_method = w_type._pure_lookup_where_possibly_with_method_cache(
        name, version_tag)
    if w_method is None or isinstance(w_method, MutableCell):
        return
    _fill_cache(pycode, nameindex, map, version_tag, -1, w_method)

# XXX fix me: if a function contains a loop with both LOAD_ATTR and
# XXX LOOKUP_METHOD on the same attribute name, it keeps trashing and
# XXX rebuilding the cache<|MERGE_RESOLUTION|>--- conflicted
+++ resolved
@@ -753,13 +753,8 @@
         self.orig_map = self.curr_map = w_obj._get_mapdict_map()
 
     def next_key_entry(self):
-<<<<<<< HEAD
         implementation = self.w_dict
-        assert isinstance(implementation.strategy, MapDictStrategy)
-=======
-        implementation = self.dictimplementation
         assert isinstance(implementation.get_strategy(), MapDictStrategy)
->>>>>>> 240bf406
         if self.orig_map is not self.w_obj._get_mapdict_map():
             return None
         if self.curr_map:
@@ -780,13 +775,8 @@
         self.orig_map = self.curr_map = w_obj._get_mapdict_map()
 
     def next_value_entry(self):
-<<<<<<< HEAD
         implementation = self.w_dict
-        assert isinstance(implementation.strategy, MapDictStrategy)
-=======
-        implementation = self.dictimplementation
         assert isinstance(implementation.get_strategy(), MapDictStrategy)
->>>>>>> 240bf406
         if self.orig_map is not self.w_obj._get_mapdict_map():
             return None
         if self.curr_map:
@@ -806,13 +796,8 @@
         self.orig_map = self.curr_map = w_obj._get_mapdict_map()
 
     def next_item_entry(self):
-<<<<<<< HEAD
         implementation = self.w_dict
-        assert isinstance(implementation.strategy, MapDictStrategy)
-=======
-        implementation = self.dictimplementation
         assert isinstance(implementation.get_strategy(), MapDictStrategy)
->>>>>>> 240bf406
         if self.orig_map is not self.w_obj._get_mapdict_map():
             return None, None
         if self.curr_map:
