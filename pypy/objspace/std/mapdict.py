import weakref, sys

from rpython.rlib import jit, objectmodel, debug, rerased
from rpython.rlib.rarithmetic import intmask, r_uint
from rpython.rlib.jit import we_are_jitted

from pypy.interpreter.baseobjspace import W_Root
from pypy.objspace.std.dictmultiobject import (
    W_DictMultiObject, DictStrategy, ObjectDictStrategy, BaseKeyIterator,
    BaseValueIterator, BaseItemIterator, _never_equal_to_string,
    W_DictObject,
)
from pypy.objspace.std.typeobject import MutableCell


erase_item, unerase_item = rerased.new_erasing_pair("mapdict storage item")
erase_map,  unerase_map = rerased.new_erasing_pair("map")
erase_list, unerase_list = rerased.new_erasing_pair("mapdict storage list")


# ____________________________________________________________
# attribute shapes

NUM_DIGITS = 4
NUM_DIGITS_POW2 = 1 << NUM_DIGITS
# note: we use "x * NUM_DIGITS_POW2" instead of "x << NUM_DIGITS" because
# we want to propagate knowledge that the result cannot be negative

NOATTR = -1
NOATTR_DEVOLVED_TERMINATOR = -2

class Version(object):
    pass

class AbstractAttribute(object):
    _immutable_fields_ = ['terminator', 'version?']
    cache_attrs = None
    _size_estimate = 0

    def __init__(self, space, terminator):
        self.space = space
        assert isinstance(terminator, Terminator)
        self.terminator = terminator
        # the maps have their own versions, if the terminator version is not
        # None
        if terminator.version is not None:
            self.version = Version()
        else:
            self.version = None

    @jit.elidable_compatible()
    def getclass_from_terminator(self):
        # objects with different maps can have the same class
        return self.terminator.w_cls

    @jit.elidable_compatible()
    def _get_terminator(self):
        return self.terminator

    def read(self, obj, name, index):
        storageindex = self.find_map_storageindex(name, index)
        if storageindex == NOATTR:
            return None
        if storageindex == NOATTR_DEVOLVED_TERMINATOR:
            # XXX can improve the devolved case
            terminator = self._get_terminator()
            return terminator._read_terminator(obj, name, index)
        #if ( # XXX in the guard_compatible world the following isconstant may never be true?
        #    jit.isconstant(attr.storageindex) and
        #    jit.isconstant(obj) and
        #    not attr.ever_mutated
        #):
        #    return self._pure_mapdict_read_storage(obj, attr.storageindex)
        #else:
        return obj._mapdict_read_storage(storageindex)

    @jit.elidable
    def _pure_mapdict_read_storage(self, obj, storageindex):
        return obj._mapdict_read_storage(storageindex)

    def write(self, obj, name, index, w_value):
        storageindex = self.find_map_storageindex(name, index)
        if storageindex < 0:
            return self._get_terminator()._write_terminator(obj, name, index, w_value)
        obj._mapdict_write_storage(storageindex, w_value)
        return True

    def delete(self, obj, name, index):
        pass

    @jit.elidable_compatible()
    def find_map_attr(self, name, index):
<<<<<<< HEAD
        if (self.space.config.objspace.std.withmethodcache):
            return self._find_map_attr_cache(name, index)
        return self._find_map_attr(name, index)

    @jit.elidable_compatible()
    def find_map_storageindex(self, name, index):
        """ return an index of the attributes, or a negative number if the
        attribute is not there. returns -1 if the attribute does not exist and
        the object does *not* have a devolved terminator, and -2 if the
        terminator *is* devolved """
        attr = self.find_map_attr(name, index)
        if attr is None:
            if isinstance(self.terminator, DevolvedDictTerminator):
                return NOATTR_DEVOLVED_TERMINATOR
            return NOATTR
        return attr.storageindex

    @jit.dont_look_inside
    def _find_map_attr_cache(self, name, index):
=======
        # attr cache
>>>>>>> 19fb77b6
        space = self.space
        cache = space.fromcache(MapAttrCache)
        SHIFT2 = r_uint.BITS - space.config.objspace.std.methodcachesizeexp
        SHIFT1 = SHIFT2 - 5
        attrs_as_int = objectmodel.current_object_addr_as_int(self)
        # ^^^Note: see comment in typeobject.py for
        # _pure_lookup_where_with_method_cache()

        # unrolled hash computation for 2-tuple
        c1 = 0x345678
        c2 = 1000003
        hash_name = objectmodel.compute_hash(name)
        hash_selector = intmask((c2 * ((c2 * c1) ^ hash_name)) ^ index)
        product = intmask(attrs_as_int * hash_selector)
        attr_hash = (r_uint(product) ^ (r_uint(product) << SHIFT1)) >> SHIFT2
        # ^^^Note2: same comment too
        cached_attr = cache.attrs[attr_hash]
        if cached_attr is self:
            cached_name = cache.names[attr_hash]
            cached_index = cache.indexes[attr_hash]
            if cached_name == name and cached_index == index:
                attr = cache.cached_attrs[attr_hash]
                if space.config.objspace.std.withmethodcachecounter:
                    cache.hits[name] = cache.hits.get(name, 0) + 1
                return attr
        attr = self._find_map_attr(name, index)
        cache.attrs[attr_hash] = self
        cache.names[attr_hash] = name
        cache.indexes[attr_hash] = index
        cache.cached_attrs[attr_hash] = attr
        if space.config.objspace.std.withmethodcachecounter:
            cache.misses[name] = cache.misses.get(name, 0) + 1
        return attr

    def _find_map_attr(self, name, index):
        while isinstance(self, PlainAttribute):
            if index == self.index and name == self.name:
                return self
            self = self.back
        return None

    def copy(self, obj):
        raise NotImplementedError("abstract base class")

    def length(self):
        raise NotImplementedError("abstract base class")

    @jit.elidable_compatible()
    def _length_larger_than(self, n):
        return self.length() > n

    def get_terminator(self):
        return self.terminator

    def set_terminator(self, obj, terminator):
        raise NotImplementedError("abstract base class")

    @jit.elidable
    def size_estimate(self):
        return self._size_estimate >> NUM_DIGITS

    def search(self, attrtype):
        return None

    @jit.elidable
    def _get_new_attr(self, name, index):
        cache = self.cache_attrs
        if cache is None:
            cache = self.cache_attrs = {}
        attr = cache.get((name, index), None)
        if attr is None:
            attr = PlainAttribute(name, index, self)
            if self.terminator.all_children is None:
                self.terminator.all_children = []
            self.terminator.all_children.append(attr)
            cache[name, index] = attr
        return attr

    def add_attr(self, obj, name, index, w_value):
        self._reorder_and_add(obj, name, index, w_value)
        if not jit.we_are_jitted():
            oldattr = self
            attr = obj._get_mapdict_map()
            size_est = (oldattr._size_estimate + attr.size_estimate()
                                               - oldattr.size_estimate())
            assert size_est >= (oldattr.length() * NUM_DIGITS_POW2)
            oldattr._size_estimate = size_est

    def _add_attr_without_reordering(self, obj, name, index, w_value):
        attr = self._get_new_attr(name, index)
        attr._switch_map_and_write_storage(obj, w_value)

    @jit.unroll_safe
    def _switch_map_and_write_storage(self, obj, w_value):
        if self.length() > obj._mapdict_storage_length():
            # note that self.size_estimate() is always at least self.length()
            new_storage = [None] * self.size_estimate()
            for i in range(obj._mapdict_storage_length()):
                new_storage[i] = obj._mapdict_read_storage(i)
            obj._set_mapdict_storage_and_map(new_storage, self)

        # the order is important here: first change the map, then the storage,
        # for the benefit of the special subclasses
        obj._set_mapdict_map(self)
        obj._mapdict_write_storage(self.storageindex, w_value)


    @jit.elidable
    def _find_branch_to_move_into(self, name, index):
        # walk up the map chain to find an ancestor with lower order that
        # already has the current name as a child inserted
        current_order = sys.maxint
        number_to_readd = 0
        current = self
        key = (name, index)
        while True:
            attr = None
            if current.cache_attrs is not None:
                attr = current.cache_attrs.get(key, None)
            if attr is None or attr.order > current_order:
                # we reached the top, so we didn't find it anywhere,
                # just add it to the top attribute
                if not isinstance(current, PlainAttribute):
                    return 0, self._get_new_attr(name, index)

            else:
                return number_to_readd, attr
            # if not found try parent
            number_to_readd += 1
            current_order = current.order
            current = current.back

    @jit.look_inside_iff(lambda self, obj, name, index, w_value:
            jit.isconstant(self) and
            jit.isconstant(name) and
            jit.isconstant(index))
    def _reorder_and_add(self, obj, name, index, w_value):
        # XXX it might be worth it to change reordering such that instances of
        # different classes end up with the same order of attributes.

        # the idea is as follows: the subtrees of any map are ordered by
        # insertion.  the invariant is that subtrees that are inserted later
        # must not contain the name of the attribute of any earlier inserted
        # attribute anywhere
        #                              m______
        #         inserted first      / \ ... \   further attributes
        #           attrname a      0/  1\    n\
        #                           m  a must not appear here anywhere
        #
        # when inserting a new attribute in an object we check whether any
        # parent of lower order has seen that attribute yet. if yes, we follow
        # that branch. if not, we normally append that attribute. When we
        # follow a prior branch, we necessarily remove some attributes to be
        # able to do that. They need to be re-added, which has to follow the
        # reordering procedure recusively.

        # we store the to-be-readded attribute in the stack, with the map and
        # the value paired up those are lazily initialized to a list large
        # enough to store all current attributes
        stack = None
        stack_index = 0
        while True:
            current = self
            number_to_readd = 0
            number_to_readd, attr = self._find_branch_to_move_into(name, index)
            # we found the attributes further up, need to save the
            # previous values of the attributes we passed
            if number_to_readd:
                if stack is None:
                    stack = [erase_map(None)] * (self.length() * 2)
                current = self
                for i in range(number_to_readd):
                    assert isinstance(current, PlainAttribute)
                    w_self_value = obj._mapdict_read_storage(
                            current.storageindex)
                    stack[stack_index] = erase_map(current)
                    stack[stack_index + 1] = erase_item(w_self_value)
                    stack_index += 2
                    current = current.back
            attr._switch_map_and_write_storage(obj, w_value)

            if not stack_index:
                return

            # readd the current top of the stack
            stack_index -= 2
            next_map = unerase_map(stack[stack_index])
            w_value = unerase_item(stack[stack_index + 1])
            name = next_map.name
            index = next_map.index
            self = obj._get_mapdict_map()

    def materialize_r_dict(self, space, obj, dict_w):
        raise NotImplementedError("abstract base class")

    def remove_dict_entries(self, obj):
        raise NotImplementedError("abstract base class")

    def __repr__(self):
        return "<%s>" % (self.__class__.__name__,)

    # ____________________________________________________________
    # a few things that also interact with the type
    # the important idea is: don't read self.terminator.w_cls outside of an
    # elidable_compatible function

    @jit.elidable_compatible(quasi_immut_field_name_for_second_arg="version")
    def _type_safe_to_do_getattr(self, version):
        from pypy.objspace.descroperation import object_getattribute
        # it's safe if the version is not None and the type does not define its
        # own __getattribute__
        if version is None:
            return False
        w_type = self.terminator.w_cls
        w_descr = self._type_lookup_pure('__getattribute__')
        return w_descr is object_getattribute(self.space)

    def _type_lookup(self, name):
        if not self._type_safe_to_do_getattr():
            return self.getclass_from_terminator().lookup(name)
        return self._type_lookup_safe(name)

    def _type_lookup_safe(self, name):
        w_descr = self._type_lookup_pure(name)
        if isinstance(w_descr, MutableCell):
            w_descr = w_descr.unwrap_cell(self.space)
        return w_descr

    @jit.elidable_compatible(quasi_immut_field_name_for_second_arg="version")
    def _type_lookup_pure(self, version, name):
        assert version is not None
        w_type = self.terminator.w_cls
        w_res = w_type._pure_lookup_where_with_method_cache(
            name, w_type.version_tag())[1]
        return w_res

    @jit.elidable_compatible(quasi_immut_field_name_for_second_arg="version")
    def _type_issubtype(self, version, w_type):
        from pypy.objspace.std.typeobject import _issubtype
        return _issubtype(self.terminator.w_cls, w_type)


class Terminator(AbstractAttribute):
    _immutable_fields_ = ['w_cls']

    def __init__(self, space, w_cls):
        if w_cls is None or w_cls._version_tag is None:
            self.version = None
        else:
            self.version = Version()
        AbstractAttribute.__init__(self, space, self)
        self.w_cls = w_cls
        self.all_children = None

    def mutated_w_cls_version(self, version):
        if version is None:
            self.version = None
        else:
            self.version = Version()
        if self.all_children is not None:
            for map in self.all_children:
                if version is None:
                    map.version = None
                else:
                    map.version = Version()

    def _read_terminator(self, obj, name, index):
        return None

    def _write_terminator(self, obj, name, index, w_value):
        obj._get_mapdict_map().add_attr(obj, name, index, w_value)
        return True

    def copy(self, obj):
        result = Object()
        result.space = self.space
        result._mapdict_init_empty(self)
        return result

    def length(self):
        return 0

    def set_terminator(self, obj, terminator):
        result = Object()
        result.space = self.space
        result._mapdict_init_empty(terminator)
        return result

    def remove_dict_entries(self, obj):
        return self.copy(obj)

    def __repr__(self):
        return "<%s w_cls=%s>" % (self.__class__.__name__, self.w_cls)

class DictTerminator(Terminator):
    _immutable_fields_ = ['devolved_dict_terminator']
    def __init__(self, space, w_cls):
        Terminator.__init__(self, space, w_cls)
        self.devolved_dict_terminator = DevolvedDictTerminator(space, w_cls)

    def mutated_w_cls_version(self, version):
        self.devolved_dict_terminator.mutated_w_cls_version(version)
        Terminator.mutated_w_cls_version(self, version)

    def materialize_r_dict(self, space, obj, dict_w):
        result = Object()
        result.space = space
        result._mapdict_init_empty(self.devolved_dict_terminator)
        return result


class NoDictTerminator(Terminator):
    def _write_terminator(self, obj, name, index, w_value):
        if index == DICT:
            return False
        return Terminator._write_terminator(self, obj, name, index, w_value)


class DevolvedDictTerminator(Terminator):
    def _read_terminator(self, obj, name, index):
        if index == DICT:
            space = self.space
            w_dict = obj.getdict(space)
            return space.finditem_str(w_dict, name)
        return Terminator._read_terminator(self, obj, name, index)

    def _write_terminator(self, obj, name, index, w_value):
        if index == DICT:
            space = self.space
            w_dict = obj.getdict(space)
            space.setitem_str(w_dict, name, w_value)
            return True
        return Terminator._write_terminator(self, obj, name, index, w_value)

    def delete(self, obj, name, index):
        from pypy.interpreter.error import OperationError
        if index == DICT:
            space = self.space
            w_dict = obj.getdict(space)
            try:
                space.delitem(w_dict, space.wrap(name))
            except OperationError as ex:
                if not ex.match(space, space.w_KeyError):
                    raise
            return Terminator.copy(self, obj)
        return Terminator.delete(self, obj, name, index)

    def remove_dict_entries(self, obj):
        assert 0, "should be unreachable"

    def set_terminator(self, obj, terminator):
        if not isinstance(terminator, DevolvedDictTerminator):
            assert isinstance(terminator, DictTerminator)
            terminator = terminator.devolved_dict_terminator
        return Terminator.set_terminator(self, obj, terminator)

class PlainAttribute(AbstractAttribute):
    _immutable_fields_ = ['name', 'index', 'storageindex', 'back', 'ever_mutated?', 'order']

    def __init__(self, name, index, back):
        AbstractAttribute.__init__(self, back.space, back.terminator)
        self.name = name
        self.index = index
        self.storageindex = back.length()
        self.back = back
        self._size_estimate = self.length() * NUM_DIGITS_POW2
        #self.ever_mutated = False # XXX XXX XXX immutability is disabled for now
        self.order = len(back.cache_attrs) if back.cache_attrs else 0

    def _copy_attr(self, obj, new_obj):
        w_value = self.read(obj, self.name, self.index)
        new_obj._get_mapdict_map().add_attr(new_obj, self.name, self.index, w_value)

    def delete(self, obj, name, index):
        if index == self.index and name == self.name:
            # ok, attribute is deleted
            #if not self.ever_mutated:
            #    self.ever_mutated = True
            return self.back.copy(obj)
        new_obj = self.back.delete(obj, name, index)
        if new_obj is not None:
            self._copy_attr(obj, new_obj)
        return new_obj

    def copy(self, obj):
        new_obj = self.back.copy(obj)
        self._copy_attr(obj, new_obj)
        return new_obj

    def length(self):
        return self.storageindex + 1

    def set_terminator(self, obj, terminator):
        new_obj = self.back.set_terminator(obj, terminator)
        self._copy_attr(obj, new_obj)
        return new_obj

    def search(self, attrtype):
        if self.index == attrtype:
            return self
        return self.back.search(attrtype)

    def materialize_r_dict(self, space, obj, dict_w):
        new_obj = self.back.materialize_r_dict(space, obj, dict_w)
        if self.index == DICT:
            w_attr = space.wrap(self.name)
            dict_w[w_attr] = obj._mapdict_read_storage(self.storageindex)
        else:
            self._copy_attr(obj, new_obj)
        return new_obj

    def remove_dict_entries(self, obj):
        new_obj = self.back.remove_dict_entries(obj)
        if self.index != DICT:
            self._copy_attr(obj, new_obj)
        return new_obj

    def __repr__(self):
        return "<PlainAttribute %s %s %s %r>" % (self.name, self.index, self.storageindex, self.back)

class MapAttrCache(object):
    def __init__(self, space):
        SIZE = 1 << space.config.objspace.std.methodcachesizeexp
        self.attrs = [None] * SIZE
        self.names = [None] * SIZE
        self.indexes = [INVALID] * SIZE
        self.cached_attrs = [None] * SIZE
        if space.config.objspace.std.withmethodcachecounter:
            self.hits = {}
            self.misses = {}

    def clear(self):
        for i in range(len(self.attrs)):
            self.attrs[i] = None
        for i in range(len(self.names)):
            self.names[i] = None
            self.indexes[i] = INVALID
        for i in range(len(self.cached_attrs)):
            self.cached_attrs[i] = None

# ____________________________________________________________
# object implementation

DICT = 0
SPECIAL = 1
INVALID = 2
SLOTS_STARTING_FROM = 3

# a little bit of a mess of mixin classes that implement various pieces of
# objspace user object functionality in terms of mapdict

class BaseUserClassMapdict:
    # everything that's needed to use mapdict for a user subclass at all.
    # This immediately makes slots possible.

    # assumes presence of _get_mapdict_map, _set_mapdict_map
    # _mapdict_init_empty, _mapdict_read_storage,
    # _mapdict_write_storage, _mapdict_storage_length,
    # _set_mapdict_storage_and_map

<<<<<<< HEAD
    def _get_mapdict_map(self):
        return jit.promote(self.map)

    def _get_mapdict_map_no_promote(self):
        return self.map

    def _set_mapdict_map(self, map):
        self.map = map
    # _____________________________________________
    # objspace interface

    def getdictvalue(self, space, attrname):
        return self._get_mapdict_map_no_promote().read(self, attrname, DICT)

    def setdictvalue(self, space, attrname, w_value):
        return self._get_mapdict_map_no_promote().write(self, attrname, DICT, w_value)

    def deldictvalue(self, space, attrname):
        # deleting needs to promote, we need the whole shape
        new_obj = self._get_mapdict_map().delete(self, attrname, DICT)
        if new_obj is None:
            return False
        self._become(new_obj)
        return True

    def getdict(self, space):
        w_dict = self._get_mapdict_map_no_promote().read(self, "dict", SPECIAL)
        if w_dict is not None:
            assert isinstance(w_dict, W_DictMultiObject)
            return w_dict

        strategy = space.fromcache(MapDictStrategy)
        storage = strategy.erase(self)
        w_dict = W_DictObject(space, strategy, storage)
        flag = self._get_mapdict_map_no_promote().write(self, "dict", SPECIAL, w_dict)
        assert flag
        return w_dict

    def setdict(self, space, w_dict):
        from pypy.interpreter.typedef import check_new_dictionary
        w_dict = check_new_dictionary(space, w_dict)
        w_olddict = self.getdict(space)
        assert isinstance(w_dict, W_DictMultiObject)
        # The old dict has got 'self' as dstorage, but we are about to
        # change self's ("dict", SPECIAL) attribute to point to the
        # new dict.  If the old dict was using the MapDictStrategy, we
        # have to force it now: otherwise it would remain an empty
        # shell that continues to delegate to 'self'.
        if type(w_olddict.get_strategy()) is MapDictStrategy:
            w_olddict.get_strategy().switch_to_object_strategy(w_olddict)
        flag = self._get_mapdict_map_no_promote().write(self, "dict", SPECIAL, w_dict)
        assert flag
=======
    # _____________________________________________
    # objspace interface

    # class access
>>>>>>> 19fb77b6

    def getclass(self, space):
        return self._get_mapdict_map_no_promote().getclass_from_terminator()

    def setclass(self, space, w_cls):
        new_obj = self._get_mapdict_map().set_terminator(self, w_cls.terminator)
        self._set_mapdict_storage_and_map(new_obj.storage, new_obj.map)

    def user_setup(self, space, w_subtype):
        from pypy.module.__builtin__.interp_classobj import W_InstanceObject
        assert (not self.typedef.hasdict or
                isinstance(w_subtype.terminator, NoDictTerminator) or
                self.typedef is W_InstanceObject.typedef)
        self._mapdict_init_empty(w_subtype.terminator)


    # methods needed for slots

    def getslotvalue(self, slotindex):
        index = SLOTS_STARTING_FROM + slotindex
        return self._get_mapdict_map_no_promote().read(self, "slot", index)

    def setslotvalue(self, slotindex, w_value):
        index = SLOTS_STARTING_FROM + slotindex
        self._get_mapdict_map_no_promote().write(self, "slot", index, w_value)

    def delslotvalue(self, slotindex):
        index = SLOTS_STARTING_FROM + slotindex
        new_obj = self._get_mapdict_map().delete(self, "slot", index)
        if new_obj is None:
            return False
        self._set_mapdict_storage_and_map(new_obj.storage, new_obj.map)
        return True


class MapdictWeakrefSupport(object):
    # stuff used by the _weakref implementation

    def getweakref(self):
        from pypy.module._weakref.interp__weakref import WeakrefLifeline
        lifeline = self._get_mapdict_map_no_promote().read(self, "weakref", SPECIAL)
        if lifeline is None:
            return None
        assert isinstance(lifeline, WeakrefLifeline)
        return lifeline
    getweakref._cannot_really_call_random_things_ = True

    def setweakref(self, space, weakreflifeline):
        from pypy.module._weakref.interp__weakref import WeakrefLifeline
        assert isinstance(weakreflifeline, WeakrefLifeline)
        self._get_mapdict_map_no_promote().write(self, "weakref", SPECIAL, weakreflifeline)
    setweakref._cannot_really_call_random_things_ = True

    def delweakref(self):
        self._get_mapdict_map_no_promote().write(self, "weakref", SPECIAL, None)
    delweakref._cannot_really_call_random_things_ = True


class MapdictDictSupport(object):

    # objspace interface for dictionary operations

    def getdictvalue(self, space, attrname):
        return self._get_mapdict_map().read(self, attrname, DICT)

    def setdictvalue(self, space, attrname, w_value):
        return self._get_mapdict_map().write(self, attrname, DICT, w_value)

    def deldictvalue(self, space, attrname):
        new_obj = self._get_mapdict_map().delete(self, attrname, DICT)
        if new_obj is None:
            return False
        self._set_mapdict_storage_and_map(new_obj.storage, new_obj.map)
        return True

    def getdict(self, space):
        return _obj_getdict(self, space)

    def setdict(self, space, w_dict):
        _obj_setdict(self, space, w_dict)

# a couple of helpers for the classes above, factored out to reduce
# the translated code size

@objectmodel.dont_inline
def _obj_getdict(self, space):
    terminator = self._get_mapdict_map().terminator
    assert isinstance(terminator, DictTerminator) or isinstance(terminator, DevolvedDictTerminator)
    w_dict = self._get_mapdict_map().read(self, "dict", SPECIAL)
    if w_dict is not None:
        assert isinstance(w_dict, W_DictMultiObject)
        return w_dict

    strategy = space.fromcache(MapDictStrategy)
    storage = strategy.erase(self)
    w_dict = W_DictObject(space, strategy, storage)
    flag = self._get_mapdict_map().write(self, "dict", SPECIAL, w_dict)
    assert flag
    return w_dict

@objectmodel.dont_inline
def _obj_setdict(self, space, w_dict):
    from pypy.interpreter.error import oefmt
    terminator = self._get_mapdict_map().terminator
    assert isinstance(terminator, DictTerminator) or isinstance(terminator, DevolvedDictTerminator)
    if not space.isinstance_w(w_dict, space.w_dict):
        raise oefmt(space.w_TypeError, "setting dictionary to a non-dict")
    assert isinstance(w_dict, W_DictMultiObject)
    w_olddict = self.getdict(space)
    assert isinstance(w_olddict, W_DictMultiObject)
    # The old dict has got 'self' as dstorage, but we are about to
    # change self's ("dict", SPECIAL) attribute to point to the
    # new dict.  If the old dict was using the MapDictStrategy, we
    # have to force it now: otherwise it would remain an empty
    # shell that continues to delegate to 'self'.
    if type(w_olddict.get_strategy()) is MapDictStrategy:
        w_olddict.get_strategy().switch_to_object_strategy(w_olddict)
    flag = self._get_mapdict_map().write(self, "dict", SPECIAL, w_dict)
    assert flag

class MapdictStorageMixin(object):
    def _get_mapdict_map(self):
        return jit.promote(self.map)
    def _set_mapdict_map(self, map):
        self.map = map

    def _mapdict_init_empty(self, map):
        from rpython.rlib.debug import make_sure_not_resized
        self.map = map
        self.storage = make_sure_not_resized([None] * map.size_estimate())

    def _mapdict_read_storage(self, storageindex):
        assert storageindex >= 0
        return self.storage[storageindex]

    def _mapdict_write_storage(self, storageindex, value):
        self.storage[storageindex] = value

    def _mapdict_storage_length(self):
        return len(self.storage)

    def _set_mapdict_storage_and_map(self, storage, map):
        self.storage = storage
        self.map = map

class ObjectWithoutDict(W_Root):
    # mainly for tests
    objectmodel.import_from_mixin(MapdictStorageMixin)

    objectmodel.import_from_mixin(BaseUserClassMapdict)
    objectmodel.import_from_mixin(MapdictWeakrefSupport)


class Object(W_Root):
    # mainly for tests
    objectmodel.import_from_mixin(MapdictStorageMixin)

    objectmodel.import_from_mixin(BaseUserClassMapdict)
    objectmodel.import_from_mixin(MapdictWeakrefSupport)
    objectmodel.import_from_mixin(MapdictDictSupport)


SUBCLASSES_NUM_FIELDS = 5

def _make_storage_mixin_size_n(n=SUBCLASSES_NUM_FIELDS):
    from rpython.rlib import unroll
    rangen = unroll.unrolling_iterable(range(n))
    nmin1 = n - 1
    rangenmin1 = unroll.unrolling_iterable(range(nmin1))
    valnmin1 = "_value%s" % nmin1
    class subcls(object):
        def _get_mapdict_map(self):
            return jit.promote(self.map)
        def _set_mapdict_map(self, map):
            self.map = map
        def _mapdict_init_empty(self, map):
            for i in rangenmin1:
                setattr(self, "_value%s" % i, None)
            setattr(self, valnmin1, erase_item(None))
            self.map = map

        def _has_storage_list(self):
            return self.map._length_larger_than(n)

        def _mapdict_get_storage_list(self):
            erased = getattr(self, valnmin1)
            return unerase_list(erased)

        def _mapdict_read_storage(self, storageindex):
            assert storageindex >= 0
            if storageindex < nmin1:
                for i in rangenmin1:
                    if storageindex == i:
                        return getattr(self, "_value%s" % i)
            if self._has_storage_list():
                return self._mapdict_get_storage_list()[storageindex - nmin1]
            erased = getattr(self, "_value%s" % nmin1)
            return unerase_item(erased)

        def _mapdict_write_storage(self, storageindex, value):
            for i in rangenmin1:
                if storageindex == i:
                    setattr(self, "_value%s" % i, value)
                    return
            if self._has_storage_list():
                self._mapdict_get_storage_list()[storageindex - nmin1] = value
                return
            setattr(self, "_value%s" % nmin1, erase_item(value))

        def _mapdict_storage_length(self):
            if self._has_storage_list():
                return len(self._mapdict_get_storage_list()) + (n - 1)
            return n

        def _set_mapdict_storage_and_map(self, storage, map):
            self.map = map
            len_storage = len(storage)
            for i in rangenmin1:
                if i < len_storage:
                    erased = storage[i]
                else:
                    erased = None
                setattr(self, "_value%s" % i, erased)
            has_storage_list = self._has_storage_list()
            if len_storage < n:
                assert not has_storage_list
                erased = erase_item(None)
            elif len_storage == n:
                assert not has_storage_list
                erased = erase_item(storage[nmin1])
            elif not has_storage_list:
                # storage is longer than self.map.length() only due to
                # overallocation
                erased = erase_item(storage[nmin1])
                # in theory, we should be ultra-paranoid and check all entries,
                # but checking just one should catch most problems anyway:
                assert storage[n] is None
            else:
                storage_list = storage[nmin1:]
                erased = erase_list(storage_list)
            setattr(self, "_value%s" % nmin1, erased)

    subcls.__name__ = "Size%s" % n
    return subcls

# ____________________________________________________________
# dict implementation

def get_terminator_for_dicts(space):
    return DictTerminator(space, None)

class MapDictStrategy(DictStrategy):

    erase, unerase = rerased.new_erasing_pair("map")
    erase = staticmethod(erase)
    unerase = staticmethod(unerase)

    def __init__(self, space):
        self.space = space

    def get_empty_storage(self):
        w_result = Object()
        terminator = self.space.fromcache(get_terminator_for_dicts)
        w_result._mapdict_init_empty(terminator)
        return self.erase(w_result)

    def switch_to_object_strategy(self, w_dict):
        w_obj = self.unerase(w_dict.dstorage)
        strategy = self.space.fromcache(ObjectDictStrategy)
        dict_w = strategy.unerase(strategy.get_empty_storage())
        w_dict.set_strategy(strategy)
        w_dict.dstorage = strategy.erase(dict_w)
        assert w_obj.getdict(self.space) is w_dict or w_obj._get_mapdict_map().terminator.w_cls is None
        materialize_r_dict(self.space, w_obj, dict_w)

    def getitem(self, w_dict, w_key):
        space = self.space
        w_lookup_type = space.type(w_key)
        if space.is_w(w_lookup_type, space.w_str):
            return self.getitem_str(w_dict, space.str_w(w_key))
        elif _never_equal_to_string(space, w_lookup_type):
            return None
        else:
            self.switch_to_object_strategy(w_dict)
            return w_dict.getitem(w_key)

    def getitem_str(self, w_dict, key):
        w_obj = self.unerase(w_dict.dstorage)
        return w_obj.getdictvalue(self.space, key)

    def setitem_str(self, w_dict, key, w_value):
        w_obj = self.unerase(w_dict.dstorage)
        flag = w_obj.setdictvalue(self.space, key, w_value)
        assert flag

    def setitem(self, w_dict, w_key, w_value):
        space = self.space
        if space.is_w(space.type(w_key), space.w_str):
            self.setitem_str(w_dict, self.space.str_w(w_key), w_value)
        else:
            self.switch_to_object_strategy(w_dict)
            w_dict.setitem(w_key, w_value)

    def setdefault(self, w_dict, w_key, w_default):
        space = self.space
        if space.is_w(space.type(w_key), space.w_str):
            key = space.str_w(w_key)
            w_result = self.getitem_str(w_dict, key)
            if w_result is not None:
                return w_result
            self.setitem_str(w_dict, key, w_default)
            return w_default
        else:
            self.switch_to_object_strategy(w_dict)
            return w_dict.setdefault(w_key, w_default)

    def delitem(self, w_dict, w_key):
        space = self.space
        w_key_type = space.type(w_key)
        w_obj = self.unerase(w_dict.dstorage)
        if space.is_w(w_key_type, space.w_str):
            key = self.space.str_w(w_key)
            flag = w_obj.deldictvalue(space, key)
            if not flag:
                raise KeyError
        elif _never_equal_to_string(space, w_key_type):
            raise KeyError
        else:
            self.switch_to_object_strategy(w_dict)
            w_dict.delitem(w_key)

    def length(self, w_dict):
        res = 0
        curr = self.unerase(w_dict.dstorage)._get_mapdict_map().search(DICT)
        while curr is not None:
            curr = curr.back
            curr = curr.search(DICT)
            res += 1
        return res

    def clear(self, w_dict):
        w_obj = self.unerase(w_dict.dstorage)
        new_obj = w_obj._get_mapdict_map().remove_dict_entries(w_obj)
        w_obj._set_mapdict_storage_and_map(new_obj.storage, new_obj.map)

    def popitem(self, w_dict):
        curr = self.unerase(w_dict.dstorage)._get_mapdict_map().search(DICT)
        if curr is None:
            raise KeyError
        key = curr.name
        w_value = self.getitem_str(w_dict, key)
        w_key = self.space.wrap(key)
        self.delitem(w_dict, w_key)
        return (w_key, w_value)

    # XXX could implement a more efficient w_keys based on space.newlist_bytes

    def iterkeys(self, w_dict):
        return MapDictIteratorKeys(self.space, self, w_dict)
    def itervalues(self, w_dict):
        return MapDictIteratorValues(self.space, self, w_dict)
    def iteritems(self, w_dict):
        return MapDictIteratorItems(self.space, self, w_dict)


def materialize_r_dict(space, obj, dict_w):
    map = obj._get_mapdict_map()
    new_obj = map.materialize_r_dict(space, obj, dict_w)
    obj._set_mapdict_storage_and_map(new_obj.storage, new_obj.map)

class MapDictIteratorKeys(BaseKeyIterator):
    def __init__(self, space, strategy, w_dict):
        BaseKeyIterator.__init__(self, space, strategy, w_dict)
        w_obj = strategy.unerase(w_dict.dstorage)
        self.w_obj = w_obj
        self.orig_map = self.curr_map = w_obj._get_mapdict_map()

    def next_key_entry(self):
        assert isinstance(self.w_dict.get_strategy(), MapDictStrategy)
        if self.orig_map is not self.w_obj._get_mapdict_map():
            return None
        if self.curr_map:
            curr_map = self.curr_map.search(DICT)
            if curr_map:
                self.curr_map = curr_map.back
                attr = curr_map.name
                w_attr = self.space.wrap(attr)
                return w_attr
        return None


class MapDictIteratorValues(BaseValueIterator):
    def __init__(self, space, strategy, w_dict):
        BaseValueIterator.__init__(self, space, strategy, w_dict)
        w_obj = strategy.unerase(w_dict.dstorage)
        self.w_obj = w_obj
        self.orig_map = self.curr_map = w_obj._get_mapdict_map()

    def next_value_entry(self):
        assert isinstance(self.w_dict.get_strategy(), MapDictStrategy)
        if self.orig_map is not self.w_obj._get_mapdict_map():
            return None
        if self.curr_map:
            curr_map = self.curr_map.search(DICT)
            if curr_map:
                self.curr_map = curr_map.back
                attr = curr_map.name
                return self.w_obj.getdictvalue(self.space, attr)
        return None


class MapDictIteratorItems(BaseItemIterator):
    def __init__(self, space, strategy, w_dict):
        BaseItemIterator.__init__(self, space, strategy, w_dict)
        w_obj = strategy.unerase(w_dict.dstorage)
        self.w_obj = w_obj
        self.orig_map = self.curr_map = w_obj._get_mapdict_map()

    def next_item_entry(self):
        assert isinstance(self.w_dict.get_strategy(), MapDictStrategy)
        if self.orig_map is not self.w_obj._get_mapdict_map():
            return None, None
        if self.curr_map:
            curr_map = self.curr_map.search(DICT)
            if curr_map:
                self.curr_map = curr_map.back
                attr = curr_map.name
                w_attr = self.space.wrap(attr)
                return w_attr, self.w_obj.getdictvalue(self.space, attr)
        return None, None


# ____________________________________________________________
# Magic caching

class CacheEntry(object):
    mapversion = None
    storageindex = 0
    w_method = None # for callmethod
    success_counter = 0
    failure_counter = 0

    def is_valid_for_obj(self, w_obj):
        map = w_obj._get_mapdict_map()
        return self.is_valid_for_map(map)

    @jit.dont_look_inside
    def is_valid_for_map(self, map):
        # since map.version can be None, self.mapversion must never be
        # thus the INVALID_CACHE_ENTRY has a fake but non-None Version()
        if map is not None and self.mapversion is map.version:
            # everything matches, it's incredibly fast
            if map.space.config.objspace.std.withmethodcachecounter:
                self.success_counter += 1
            return True
        return False

INVALID_CACHE_ENTRY = CacheEntry()
INVALID_CACHE_ENTRY.mapversion = Version()
# different from any real map's version ^^^

def init_mapdict_cache(pycode):
    num_entries = len(pycode.co_names_w)
    pycode._mapdict_caches = [INVALID_CACHE_ENTRY] * num_entries

@jit.dont_look_inside
def _fill_cache(pycode, nameindex, mapversion, storageindex, w_method=None):
    assert isinstance(mapversion, Version)
    entry = pycode._mapdict_caches[nameindex]
    if entry is INVALID_CACHE_ENTRY:
        entry = CacheEntry()
        pycode._mapdict_caches[nameindex] = entry
    entry.mapversion = mapversion
    entry.storageindex = storageindex
    entry.w_method = w_method
    if pycode.space.config.objspace.std.withmethodcachecounter:
        entry.failure_counter += 1

def LOAD_ATTR_caching(pycode, w_obj, nameindex):
    # this whole mess is to make the interpreter quite a bit faster; it's not
    # used if we_are_jitted().
    entry = pycode._mapdict_caches[nameindex]
    map = w_obj._get_mapdict_map()
    if entry.is_valid_for_map(map) and entry.w_method is None:
        # everything matches, it's incredibly fast
        return w_obj._mapdict_read_storage(entry.storageindex)
    return LOAD_ATTR_slowpath(pycode, w_obj, nameindex, map)
LOAD_ATTR_caching._always_inline_ = True

def LOAD_ATTR_slowpath(pycode, w_obj, nameindex, map):
    space = pycode.space
    w_name = pycode.co_names_w[nameindex]
    if map is not None:
        w_type = map.terminator.w_cls
        w_descr = w_type.getattribute_if_not_from_object()
        if w_descr is not None:
            return space._handle_getattribute(w_descr, w_obj, w_name)
        mapversion = map.version
        if mapversion is not None:
            version_tag = w_type.version_tag()
            assert version_tag is not None
            name = space.str_w(w_name)
            # We need to care for obscure cases in which the w_descr is
            # a MutableCell, which may change without changing the version_tag
            _, w_descr = w_type._pure_lookup_where_with_method_cache(
                name, version_tag)
            #
            attrname, index = ("", INVALID)
            if w_descr is None:
                attrname, index = (name, DICT) # common case: no such attr in the class
            elif isinstance(w_descr, MutableCell):
                pass              # we have a MutableCell in the class: give up
            elif space.is_data_descr(w_descr):
                # we have a data descriptor, which means the dictionary value
                # (if any) has no relevance.
                from pypy.interpreter.typedef import Member
                if isinstance(w_descr, Member):    # it is a slot -- easy case
                    attrname, index = ("slot", SLOTS_STARTING_FROM + w_descr.index)
            else:
                # There is a non-data descriptor in the class.  If there is
                # also a dict attribute, use the latter, caching its storageindex.
                # If not, we loose.  We could do better in this case too,
                # but we don't care too much; the common case of a method
                # invocation is handled by LOOKUP_METHOD_xxx below.
                attrname = name
                index = DICT
            #
            if index != INVALID:
                attr = map.find_map_attr(attrname, index)
                if attr is not None:
                    # Note that if map.terminator is a DevolvedDictTerminator,
                    # map.find_map_attr will always return None if index==DICT.
                    _fill_cache(pycode, nameindex, mapversion, attr.storageindex)
                    return w_obj._mapdict_read_storage(attr.storageindex)
    if space.config.objspace.std.withmethodcachecounter:
        INVALID_CACHE_ENTRY.failure_counter += 1
    return space.getattr(w_obj, w_name)
LOAD_ATTR_slowpath._dont_inline_ = True

def LOOKUP_METHOD_mapdict(f, nameindex, w_obj):
    pycode = f.getcode()
    entry = pycode._mapdict_caches[nameindex]
    if entry.is_valid_for_obj(w_obj):
        w_method = entry.w_method
        if w_method is not None:
            f.pushvalue(w_method)
            f.pushvalue(w_obj)
            return True
    return False

def LOOKUP_METHOD_mapdict_fill_cache_method(space, pycode, name, nameindex,
                                            w_obj, w_type, w_method):
    if w_method is None or isinstance(w_method, MutableCell):
        # don't cache the MutableCell XXX could be fixed
        return
    version_tag = w_type.version_tag()
    assert version_tag is not None
    map = w_obj._get_mapdict_map()
    if map is None or isinstance(map.terminator, DevolvedDictTerminator):
        return
<<<<<<< HEAD
    # We know here that w_obj.getdictvalue(space, name) just returned None,
    # so the 'name' is not in the instance.  We repeat the lookup to find it
    # in the class, this time taking care of the result: it can be either a
    # quasi-constant class attribute, or actually a MutableCell --- which we
    # must not cache.  (It should not be None here, but you never know...)
    _, w_method = w_type._pure_lookup_where_possibly_with_method_cache(
        name, version_tag)
    if w_method is None or isinstance(w_method, MutableCell):
        return
    _fill_cache(pycode, nameindex, map.version, -1, w_method)
=======
    _fill_cache(pycode, nameindex, map, version_tag, -1, w_method)
>>>>>>> 19fb77b6

# XXX fix me: if a function contains a loop with both LOAD_ATTR and
# XXX LOOKUP_METHOD on the same attribute name, it keeps trashing and
# XXX rebuilding the cache


# ____________________________________________________________
# various functions that replace objspace implementations

@objectmodel.specialize.arg_or_var(2)
def mapdict_lookup(space, w_obj, name):
    if we_are_jitted():
        map = w_obj._get_mapdict_map_no_promote()
        if map is not None:
            return map._type_lookup(name)
    return space._lookup(w_obj, name)


def mapdict_type_isinstance(space, w_obj, w_type):
    if we_are_jitted():
        map = w_obj._get_mapdict_map_no_promote()
        if map is not None and map.version is not None:
            version_tag = w_type.version_tag()
            if version_tag is not None:
                return map._type_issubtype(w_type)
    return space.type(w_obj).issubtype(w_type)<|MERGE_RESOLUTION|>--- conflicted
+++ resolved
@@ -56,6 +56,11 @@
     @jit.elidable_compatible()
     def _get_terminator(self):
         return self.terminator
+
+    @jit.elidable_compatible()
+    def _check_has_dict_terminator(self):
+        return (isinstance(self.terminator, DictTerminator) or
+                isinstance(self.terminator, DevolvedDictTerminator))
 
     def read(self, obj, name, index):
         storageindex = self.find_map_storageindex(name, index)
@@ -89,13 +94,6 @@
         pass
 
     @jit.elidable_compatible()
-    def find_map_attr(self, name, index):
-<<<<<<< HEAD
-        if (self.space.config.objspace.std.withmethodcache):
-            return self._find_map_attr_cache(name, index)
-        return self._find_map_attr(name, index)
-
-    @jit.elidable_compatible()
     def find_map_storageindex(self, name, index):
         """ return an index of the attributes, or a negative number if the
         attribute is not there. returns -1 if the attribute does not exist and
@@ -108,11 +106,9 @@
             return NOATTR
         return attr.storageindex
 
-    @jit.dont_look_inside
-    def _find_map_attr_cache(self, name, index):
-=======
+    @jit.elidable_compatible()
+    def find_map_attr(self, name, index):
         # attr cache
->>>>>>> 19fb77b6
         space = self.space
         cache = space.fromcache(MapAttrCache)
         SHIFT2 = r_uint.BITS - space.config.objspace.std.methodcachesizeexp
@@ -573,65 +569,10 @@
     # _mapdict_write_storage, _mapdict_storage_length,
     # _set_mapdict_storage_and_map
 
-<<<<<<< HEAD
-    def _get_mapdict_map(self):
-        return jit.promote(self.map)
-
-    def _get_mapdict_map_no_promote(self):
-        return self.map
-
-    def _set_mapdict_map(self, map):
-        self.map = map
     # _____________________________________________
     # objspace interface
 
-    def getdictvalue(self, space, attrname):
-        return self._get_mapdict_map_no_promote().read(self, attrname, DICT)
-
-    def setdictvalue(self, space, attrname, w_value):
-        return self._get_mapdict_map_no_promote().write(self, attrname, DICT, w_value)
-
-    def deldictvalue(self, space, attrname):
-        # deleting needs to promote, we need the whole shape
-        new_obj = self._get_mapdict_map().delete(self, attrname, DICT)
-        if new_obj is None:
-            return False
-        self._become(new_obj)
-        return True
-
-    def getdict(self, space):
-        w_dict = self._get_mapdict_map_no_promote().read(self, "dict", SPECIAL)
-        if w_dict is not None:
-            assert isinstance(w_dict, W_DictMultiObject)
-            return w_dict
-
-        strategy = space.fromcache(MapDictStrategy)
-        storage = strategy.erase(self)
-        w_dict = W_DictObject(space, strategy, storage)
-        flag = self._get_mapdict_map_no_promote().write(self, "dict", SPECIAL, w_dict)
-        assert flag
-        return w_dict
-
-    def setdict(self, space, w_dict):
-        from pypy.interpreter.typedef import check_new_dictionary
-        w_dict = check_new_dictionary(space, w_dict)
-        w_olddict = self.getdict(space)
-        assert isinstance(w_dict, W_DictMultiObject)
-        # The old dict has got 'self' as dstorage, but we are about to
-        # change self's ("dict", SPECIAL) attribute to point to the
-        # new dict.  If the old dict was using the MapDictStrategy, we
-        # have to force it now: otherwise it would remain an empty
-        # shell that continues to delegate to 'self'.
-        if type(w_olddict.get_strategy()) is MapDictStrategy:
-            w_olddict.get_strategy().switch_to_object_strategy(w_olddict)
-        flag = self._get_mapdict_map_no_promote().write(self, "dict", SPECIAL, w_dict)
-        assert flag
-=======
-    # _____________________________________________
-    # objspace interface
-
     # class access
->>>>>>> 19fb77b6
 
     def getclass(self, space):
         return self._get_mapdict_map_no_promote().getclass_from_terminator()
@@ -695,10 +636,10 @@
     # objspace interface for dictionary operations
 
     def getdictvalue(self, space, attrname):
-        return self._get_mapdict_map().read(self, attrname, DICT)
+        return self._get_mapdict_map_no_promote().read(self, attrname, DICT)
 
     def setdictvalue(self, space, attrname, w_value):
-        return self._get_mapdict_map().write(self, attrname, DICT, w_value)
+        return self._get_mapdict_map_no_promote().write(self, attrname, DICT, w_value)
 
     def deldictvalue(self, space, attrname):
         new_obj = self._get_mapdict_map().delete(self, attrname, DICT)
@@ -718,9 +659,9 @@
 
 @objectmodel.dont_inline
 def _obj_getdict(self, space):
-    terminator = self._get_mapdict_map().terminator
-    assert isinstance(terminator, DictTerminator) or isinstance(terminator, DevolvedDictTerminator)
-    w_dict = self._get_mapdict_map().read(self, "dict", SPECIAL)
+    map = self._get_mapdict_map_no_promote()
+    assert map._check_has_dict_terminator()
+    w_dict = map.read(self, "dict", SPECIAL)
     if w_dict is not None:
         assert isinstance(w_dict, W_DictMultiObject)
         return w_dict
@@ -728,15 +669,15 @@
     strategy = space.fromcache(MapDictStrategy)
     storage = strategy.erase(self)
     w_dict = W_DictObject(space, strategy, storage)
-    flag = self._get_mapdict_map().write(self, "dict", SPECIAL, w_dict)
+    flag = map.write(self, "dict", SPECIAL, w_dict)
     assert flag
     return w_dict
 
 @objectmodel.dont_inline
 def _obj_setdict(self, space, w_dict):
     from pypy.interpreter.error import oefmt
-    terminator = self._get_mapdict_map().terminator
-    assert isinstance(terminator, DictTerminator) or isinstance(terminator, DevolvedDictTerminator)
+    map = self._get_mapdict_map_no_promote()
+    assert map._check_has_dict_terminator()
     if not space.isinstance_w(w_dict, space.w_dict):
         raise oefmt(space.w_TypeError, "setting dictionary to a non-dict")
     assert isinstance(w_dict, W_DictMultiObject)
@@ -749,12 +690,15 @@
     # shell that continues to delegate to 'self'.
     if type(w_olddict.get_strategy()) is MapDictStrategy:
         w_olddict.get_strategy().switch_to_object_strategy(w_olddict)
-    flag = self._get_mapdict_map().write(self, "dict", SPECIAL, w_dict)
+    map = self._get_mapdict_map_no_promote()
+    flag = map.write(self, "dict", SPECIAL, w_dict)
     assert flag
 
 class MapdictStorageMixin(object):
     def _get_mapdict_map(self):
         return jit.promote(self.map)
+    def _get_mapdict_map_no_promote(self):
+        return self.map
     def _set_mapdict_map(self, map):
         self.map = map
 
@@ -805,6 +749,8 @@
     class subcls(object):
         def _get_mapdict_map(self):
             return jit.promote(self.map)
+        def _get_mapdict_map_no_promote(self):
+            return self.map
         def _set_mapdict_map(self, map):
             self.map = map
         def _mapdict_init_empty(self, map):
@@ -1192,20 +1138,7 @@
     map = w_obj._get_mapdict_map()
     if map is None or isinstance(map.terminator, DevolvedDictTerminator):
         return
-<<<<<<< HEAD
-    # We know here that w_obj.getdictvalue(space, name) just returned None,
-    # so the 'name' is not in the instance.  We repeat the lookup to find it
-    # in the class, this time taking care of the result: it can be either a
-    # quasi-constant class attribute, or actually a MutableCell --- which we
-    # must not cache.  (It should not be None here, but you never know...)
-    _, w_method = w_type._pure_lookup_where_possibly_with_method_cache(
-        name, version_tag)
-    if w_method is None or isinstance(w_method, MutableCell):
-        return
     _fill_cache(pycode, nameindex, map.version, -1, w_method)
-=======
-    _fill_cache(pycode, nameindex, map, version_tag, -1, w_method)
->>>>>>> 19fb77b6
 
 # XXX fix me: if a function contains a loop with both LOAD_ATTR and
 # XXX LOOKUP_METHOD on the same attribute name, it keeps trashing and
