import weakref, sys

from rpython.rlib import jit, objectmodel, debug, rerased
from rpython.rlib.rarithmetic import intmask, r_uint

from pypy.interpreter.baseobjspace import W_Root
from pypy.objspace.std.dictmultiobject import (
    W_DictMultiObject, DictStrategy, ObjectDictStrategy, BaseKeyIterator,
    BaseValueIterator, BaseItemIterator, _never_equal_to_string,
    W_DictObject,
)
from pypy.objspace.std.typeobject import MutableCell


erase_item, unerase_item = rerased.new_erasing_pair("mapdict storage item")
erase_map,  unerase_map = rerased.new_erasing_pair("map")
erase_list, unerase_list = rerased.new_erasing_pair("mapdict storage list")


# ____________________________________________________________
# attribute shapes

NUM_DIGITS = 4
NUM_DIGITS_POW2 = 1 << NUM_DIGITS
# note: we use "x * NUM_DIGITS_POW2" instead of "x << NUM_DIGITS" because
# we want to propagate knowledge that the result cannot be negative


class AbstractAttribute(object):
    _immutable_fields_ = ['terminator']
    cache_attrs = None
    _size_estimate = 0

    def __init__(self, space, terminator):
        self.space = space
        assert isinstance(terminator, Terminator)
        self.terminator = terminator

    def read(self, obj, name, index):
        attr = self.find_map_attr(name, index)
        if attr is None:
            return self.terminator._read_terminator(obj, name, index)
        if (
            jit.isconstant(attr.storageindex) and
            jit.isconstant(obj) and
            not attr.ever_mutated
        ):
            return self._pure_mapdict_read_storage(obj, attr.storageindex)
        else:
            return obj._mapdict_read_storage(attr.storageindex)

    @jit.elidable
    def _pure_mapdict_read_storage(self, obj, storageindex):
        return obj._mapdict_read_storage(storageindex)

    def write(self, obj, name, index, w_value):
        attr = self.find_map_attr(name, index)
        if attr is None:
            return self.terminator._write_terminator(obj, name, index, w_value)
        if not attr.ever_mutated:
            attr.ever_mutated = True
        obj._mapdict_write_storage(attr.storageindex, w_value)
        return True

    def delete(self, obj, name, index):
        pass

    @jit.elidable
    def find_map_attr(self, name, index):
        # attr cache
        space = self.space
        cache = space.fromcache(MapAttrCache)
        SHIFT2 = r_uint.BITS - space.config.objspace.std.methodcachesizeexp
        SHIFT1 = SHIFT2 - 5
        attrs_as_int = objectmodel.current_object_addr_as_int(self)
        # ^^^Note: see comment in typeobject.py for
        # _pure_lookup_where_with_method_cache()

        # unrolled hash computation for 2-tuple
        c1 = 0x345678
        c2 = 1000003
        hash_name = objectmodel.compute_hash(name)
        hash_selector = intmask((c2 * ((c2 * c1) ^ hash_name)) ^ index)
        product = intmask(attrs_as_int * hash_selector)
        attr_hash = (r_uint(product) ^ (r_uint(product) << SHIFT1)) >> SHIFT2
        # ^^^Note2: same comment too
        cached_attr = cache.attrs[attr_hash]
        if cached_attr is self:
            cached_name = cache.names[attr_hash]
            cached_index = cache.indexes[attr_hash]
            if cached_name == name and cached_index == index:
                attr = cache.cached_attrs[attr_hash]
                if space.config.objspace.std.withmethodcachecounter:
                    cache.hits[name] = cache.hits.get(name, 0) + 1
                return attr
        attr = self._find_map_attr(name, index)
        cache.attrs[attr_hash] = self
        cache.names[attr_hash] = name
        cache.indexes[attr_hash] = index
        cache.cached_attrs[attr_hash] = attr
        if space.config.objspace.std.withmethodcachecounter:
            cache.misses[name] = cache.misses.get(name, 0) + 1
        return attr

    def _find_map_attr(self, name, index):
        while isinstance(self, PlainAttribute):
            if index == self.index and name == self.name:
                return self
            self = self.back
        return None

    def copy(self, obj):
        raise NotImplementedError("abstract base class")

    def length(self):
        raise NotImplementedError("abstract base class")

    def get_terminator(self):
        return self.terminator

    def set_terminator(self, obj, terminator):
        raise NotImplementedError("abstract base class")

    @jit.elidable
    def size_estimate(self):
        return self._size_estimate >> NUM_DIGITS

    def search(self, attrtype):
        return None

    @jit.elidable
    def _get_new_attr(self, name, index):
        cache = self.cache_attrs
        if cache is None:
            cache = self.cache_attrs = {}
        attr = cache.get((name, index), None)
        if attr is None:
            attr = PlainAttribute(name, index, self)
            cache[name, index] = attr
        return attr

    def add_attr(self, obj, name, index, w_value):
        self._reorder_and_add(obj, name, index, w_value)
        if not jit.we_are_jitted():
            oldattr = self
            attr = obj._get_mapdict_map()
            size_est = (oldattr._size_estimate + attr.size_estimate()
                                               - oldattr.size_estimate())
            assert size_est >= (oldattr.length() * NUM_DIGITS_POW2)
            oldattr._size_estimate = size_est

    def _add_attr_without_reordering(self, obj, name, index, w_value):
        attr = self._get_new_attr(name, index)
        attr._switch_map_and_write_storage(obj, w_value)

    @jit.unroll_safe
    def _switch_map_and_write_storage(self, obj, w_value):
        if self.length() > obj._mapdict_storage_length():
            # note that self.size_estimate() is always at least self.length()
            new_storage = [None] * self.size_estimate()
            for i in range(obj._mapdict_storage_length()):
                new_storage[i] = obj._mapdict_read_storage(i)
            obj._set_mapdict_storage_and_map(new_storage, self)

        # the order is important here: first change the map, then the storage,
        # for the benefit of the special subclasses
        obj._set_mapdict_map(self)
        obj._mapdict_write_storage(self.storageindex, w_value)


    @jit.elidable
    def _find_branch_to_move_into(self, name, index):
        # walk up the map chain to find an ancestor with lower order that
        # already has the current name as a child inserted
        current_order = sys.maxint
        number_to_readd = 0
        current = self
        key = (name, index)
        while True:
            attr = None
            if current.cache_attrs is not None:
                attr = current.cache_attrs.get(key, None)
            if attr is None or attr.order > current_order:
                # we reached the top, so we didn't find it anywhere,
                # just add it to the top attribute
                if not isinstance(current, PlainAttribute):
                    return 0, self._get_new_attr(name, index)

            else:
                return number_to_readd, attr
            # if not found try parent
            number_to_readd += 1
            current_order = current.order
            current = current.back

    @jit.look_inside_iff(lambda self, obj, name, index, w_value:
            jit.isconstant(self) and
            jit.isconstant(name) and
            jit.isconstant(index))
    def _reorder_and_add(self, obj, name, index, w_value):
        # the idea is as follows: the subtrees of any map are ordered by
        # insertion.  the invariant is that subtrees that are inserted later
        # must not contain the name of the attribute of any earlier inserted
        # attribute anywhere
        #                              m______
        #         inserted first      / \ ... \   further attributes
        #           attrname a      0/  1\    n\
        #                           m  a must not appear here anywhere
        #
        # when inserting a new attribute in an object we check whether any
        # parent of lower order has seen that attribute yet. if yes, we follow
        # that branch. if not, we normally append that attribute. When we
        # follow a prior branch, we necessarily remove some attributes to be
        # able to do that. They need to be re-added, which has to follow the
        # reordering procedure recusively.

        # we store the to-be-readded attribute in the stack, with the map and
        # the value paired up those are lazily initialized to a list large
        # enough to store all current attributes
        stack = None
        stack_index = 0
        while True:
            current = self
            number_to_readd = 0
            number_to_readd, attr = self._find_branch_to_move_into(name, index)
            # we found the attributes further up, need to save the
            # previous values of the attributes we passed
            if number_to_readd:
                if stack is None:
                    stack = [erase_map(None)] * (self.length() * 2)
                current = self
                for i in range(number_to_readd):
                    assert isinstance(current, PlainAttribute)
                    w_self_value = obj._mapdict_read_storage(
                            current.storageindex)
                    stack[stack_index] = erase_map(current)
                    stack[stack_index + 1] = erase_item(w_self_value)
                    stack_index += 2
                    current = current.back
            attr._switch_map_and_write_storage(obj, w_value)

            if not stack_index:
                return

            # readd the current top of the stack
            stack_index -= 2
            next_map = unerase_map(stack[stack_index])
            w_value = unerase_item(stack[stack_index + 1])
            name = next_map.name
            index = next_map.index
            self = obj._get_mapdict_map()

    def materialize_r_dict(self, space, obj, dict_w):
        raise NotImplementedError("abstract base class")

    def remove_dict_entries(self, obj):
        raise NotImplementedError("abstract base class")

    def __repr__(self):
        return "<%s>" % (self.__class__.__name__,)


class Terminator(AbstractAttribute):
    _immutable_fields_ = ['w_cls']

    def __init__(self, space, w_cls):
        AbstractAttribute.__init__(self, space, self)
        self.w_cls = w_cls

    def _read_terminator(self, obj, name, index):
        return None

    def _write_terminator(self, obj, name, index, w_value):
        obj._get_mapdict_map().add_attr(obj, name, index, w_value)
        return True

    def copy(self, obj):
        result = Object()
        result.space = self.space
        result._mapdict_init_empty(self)
        return result

    def length(self):
        return 0

    def set_terminator(self, obj, terminator):
        result = Object()
        result.space = self.space
        result._mapdict_init_empty(terminator)
        return result

    def remove_dict_entries(self, obj):
        return self.copy(obj)

    def __repr__(self):
        return "<%s w_cls=%s>" % (self.__class__.__name__, self.w_cls)

class DictTerminator(Terminator):
    _immutable_fields_ = ['devolved_dict_terminator']
    def __init__(self, space, w_cls):
        Terminator.__init__(self, space, w_cls)
        self.devolved_dict_terminator = DevolvedDictTerminator(space, w_cls)

    def materialize_r_dict(self, space, obj, dict_w):
        result = Object()
        result.space = space
        result._mapdict_init_empty(self.devolved_dict_terminator)
        return result


class NoDictTerminator(Terminator):
    def _write_terminator(self, obj, name, index, w_value):
        if index == DICT:
            return False
        return Terminator._write_terminator(self, obj, name, index, w_value)


class DevolvedDictTerminator(Terminator):
    def _read_terminator(self, obj, name, index):
        if index == DICT:
            space = self.space
            w_dict = obj.getdict(space)
            return space.finditem_str(w_dict, name)
        return Terminator._read_terminator(self, obj, name, index)

    def _write_terminator(self, obj, name, index, w_value):
        if index == DICT:
            space = self.space
            w_dict = obj.getdict(space)
            space.setitem_str(w_dict, name, w_value)
            return True
        return Terminator._write_terminator(self, obj, name, index, w_value)

    def delete(self, obj, name, index):
        from pypy.interpreter.error import OperationError
        if index == DICT:
            space = self.space
            w_dict = obj.getdict(space)
            try:
                space.delitem(w_dict, space.wrap(name))
            except OperationError as ex:
                if not ex.match(space, space.w_KeyError):
                    raise
            return Terminator.copy(self, obj)
        return Terminator.delete(self, obj, name, index)

    def remove_dict_entries(self, obj):
        assert 0, "should be unreachable"

    def set_terminator(self, obj, terminator):
        if not isinstance(terminator, DevolvedDictTerminator):
            assert isinstance(terminator, DictTerminator)
            terminator = terminator.devolved_dict_terminator
        return Terminator.set_terminator(self, obj, terminator)

class PlainAttribute(AbstractAttribute):
    _immutable_fields_ = ['name', 'index', 'storageindex', 'back', 'ever_mutated?', 'order']

    def __init__(self, name, index, back):
        AbstractAttribute.__init__(self, back.space, back.terminator)
        self.name = name
        self.index = index
        self.storageindex = back.length()
        self.back = back
        self._size_estimate = self.length() * NUM_DIGITS_POW2
        self.ever_mutated = False
        self.order = len(back.cache_attrs) if back.cache_attrs else 0

    def _copy_attr(self, obj, new_obj):
        w_value = self.read(obj, self.name, self.index)
        new_obj._get_mapdict_map().add_attr(new_obj, self.name, self.index, w_value)

    def delete(self, obj, name, index):
        if index == self.index and name == self.name:
            # ok, attribute is deleted
            if not self.ever_mutated:
                self.ever_mutated = True
            return self.back.copy(obj)
        new_obj = self.back.delete(obj, name, index)
        if new_obj is not None:
            self._copy_attr(obj, new_obj)
        return new_obj

    def copy(self, obj):
        new_obj = self.back.copy(obj)
        self._copy_attr(obj, new_obj)
        return new_obj

    def length(self):
        return self.storageindex + 1

    def set_terminator(self, obj, terminator):
        new_obj = self.back.set_terminator(obj, terminator)
        self._copy_attr(obj, new_obj)
        return new_obj

    def search(self, attrtype):
        if self.index == attrtype:
            return self
        return self.back.search(attrtype)

    def materialize_r_dict(self, space, obj, dict_w):
        new_obj = self.back.materialize_r_dict(space, obj, dict_w)
        if self.index == DICT:
            w_attr = space.wrap(self.name)
            dict_w[w_attr] = obj._mapdict_read_storage(self.storageindex)
        else:
            self._copy_attr(obj, new_obj)
        return new_obj

    def remove_dict_entries(self, obj):
        new_obj = self.back.remove_dict_entries(obj)
        if self.index != DICT:
            self._copy_attr(obj, new_obj)
        return new_obj

    def __repr__(self):
        return "<PlainAttribute %s %s %s %r>" % (self.name, self.index, self.storageindex, self.back)

class MapAttrCache(object):
    def __init__(self, space):
        SIZE = 1 << space.config.objspace.std.methodcachesizeexp
        self.attrs = [None] * SIZE
        self.names = [None] * SIZE
        self.indexes = [INVALID] * SIZE
        self.cached_attrs = [None] * SIZE
        if space.config.objspace.std.withmethodcachecounter:
            self.hits = {}
            self.misses = {}

    def clear(self):
        for i in range(len(self.attrs)):
            self.attrs[i] = None
        for i in range(len(self.names)):
            self.names[i] = None
            self.indexes[i] = INVALID
        for i in range(len(self.cached_attrs)):
            self.cached_attrs[i] = None

# ____________________________________________________________
# object implementation

DICT = 0
SPECIAL = 1
INVALID = 2
SLOTS_STARTING_FROM = 3

# a little bit of a mess of mixin classes that implement various pieces of
# objspace user object functionality in terms of mapdict

class BaseUserClassMapdict:
    # everything that's needed to use mapdict for a user subclass at all.
    # This immediately makes slots possible.

    # assumes presence of _get_mapdict_map, _set_mapdict_map
    # _mapdict_init_empty, _mapdict_read_storage,
    # _mapdict_write_storage, _mapdict_storage_length,
    # _set_mapdict_storage_and_map

    # _____________________________________________
    # objspace interface

    # class access

    def getclass(self, space):
        return self._get_mapdict_map().terminator.w_cls

    def setclass(self, space, w_cls):
        new_obj = self._get_mapdict_map().set_terminator(self, w_cls.terminator)
        self._set_mapdict_storage_and_map(new_obj.storage, new_obj.map)

    def user_setup(self, space, w_subtype):
        assert (not self.typedef.hasdict or
                isinstance(w_subtype.terminator, NoDictTerminator))
        self._mapdict_init_empty(w_subtype.terminator)


    # methods needed for slots

    def getslotvalue(self, slotindex):
        index = SLOTS_STARTING_FROM + slotindex
        return self._get_mapdict_map().read(self, "slot", index)

    def setslotvalue(self, slotindex, w_value):
        index = SLOTS_STARTING_FROM + slotindex
        self._get_mapdict_map().write(self, "slot", index, w_value)

    def delslotvalue(self, slotindex):
        index = SLOTS_STARTING_FROM + slotindex
        new_obj = self._get_mapdict_map().delete(self, "slot", index)
        if new_obj is None:
            return False
        self._set_mapdict_storage_and_map(new_obj.storage, new_obj.map)
        return True


class MapdictWeakrefSupport(object):
    # stuff used by the _weakref implementation

    def getweakref(self):
        from pypy.module._weakref.interp__weakref import WeakrefLifeline
        lifeline = self._get_mapdict_map().read(self, "weakref", SPECIAL)
        if lifeline is None:
            return None
        assert isinstance(lifeline, WeakrefLifeline)
        return lifeline
    getweakref._cannot_really_call_random_things_ = True

    def setweakref(self, space, weakreflifeline):
        from pypy.module._weakref.interp__weakref import WeakrefLifeline
        assert isinstance(weakreflifeline, WeakrefLifeline)
        self._get_mapdict_map().write(self, "weakref", SPECIAL, weakreflifeline)
    setweakref._cannot_really_call_random_things_ = True

    def delweakref(self):
        self._get_mapdict_map().write(self, "weakref", SPECIAL, None)
    delweakref._cannot_really_call_random_things_ = True


class MapdictDictSupport(object):

    # objspace interface for dictionary operations

    def getdictvalue(self, space, attrname):
        return self._get_mapdict_map().read(self, attrname, DICT)

    def setdictvalue(self, space, attrname, w_value):
        return self._get_mapdict_map().write(self, attrname, DICT, w_value)

    def deldictvalue(self, space, attrname):
        new_obj = self._get_mapdict_map().delete(self, attrname, DICT)
        if new_obj is None:
            return False
        self._set_mapdict_storage_and_map(new_obj.storage, new_obj.map)
        return True

    def getdict(self, space):
        return _obj_getdict(self, space)

    def setdict(self, space, w_dict):
        _obj_setdict(self, space, w_dict)

# a couple of helpers for the classes above, factored out to reduce
# the translated code size

@objectmodel.dont_inline
def _obj_getdict(self, space):
    terminator = self._get_mapdict_map().terminator
    assert isinstance(terminator, DictTerminator) or isinstance(terminator, DevolvedDictTerminator)
    w_dict = self._get_mapdict_map().read(self, "dict", SPECIAL)
    if w_dict is not None:
        assert isinstance(w_dict, W_DictMultiObject)
        return w_dict

    strategy = space.fromcache(MapDictStrategy)
    storage = strategy.erase(self)
    w_dict = W_DictObject(space, strategy, storage)
    flag = self._get_mapdict_map().write(self, "dict", SPECIAL, w_dict)
    assert flag
    return w_dict

@objectmodel.dont_inline
def _obj_setdict(self, space, w_dict):
    from pypy.interpreter.error import OperationError
    terminator = self._get_mapdict_map().terminator
    assert isinstance(terminator, DictTerminator) or isinstance(terminator, DevolvedDictTerminator)
    if not space.isinstance_w(w_dict, space.w_dict):
        raise OperationError(space.w_TypeError,
                space.wrap("setting dictionary to a non-dict"))
    assert isinstance(w_dict, W_DictMultiObject)
    w_olddict = self.getdict(space)
    assert isinstance(w_olddict, W_DictMultiObject)
    # The old dict has got 'self' as dstorage, but we are about to
    # change self's ("dict", SPECIAL) attribute to point to the
    # new dict.  If the old dict was using the MapDictStrategy, we
    # have to force it now: otherwise it would remain an empty
    # shell that continues to delegate to 'self'.
    if type(w_olddict.get_strategy()) is MapDictStrategy:
        w_olddict.get_strategy().switch_to_object_strategy(w_olddict)
    flag = self._get_mapdict_map().write(self, "dict", SPECIAL, w_dict)
    assert flag

class MapdictStorageMixin(object):
    def _get_mapdict_map(self):
        return jit.promote(self.map)
    def _set_mapdict_map(self, map):
        self.map = map

    def _mapdict_init_empty(self, map):
        from rpython.rlib.debug import make_sure_not_resized
        self.map = map
        self.storage = make_sure_not_resized([None] * map.size_estimate())

    def _mapdict_read_storage(self, storageindex):
        assert storageindex >= 0
        return self.storage[storageindex]

    def _mapdict_write_storage(self, storageindex, value):
        self.storage[storageindex] = value

    def _mapdict_storage_length(self):
        return len(self.storage)

    def _set_mapdict_storage_and_map(self, storage, map):
        self.storage = storage
        self.map = map

class ObjectWithoutDict(W_Root):
    # mainly for tests
    objectmodel.import_from_mixin(MapdictStorageMixin)

    objectmodel.import_from_mixin(BaseUserClassMapdict)
    objectmodel.import_from_mixin(MapdictWeakrefSupport)


class Object(W_Root):
    # mainly for tests
    objectmodel.import_from_mixin(MapdictStorageMixin)

    objectmodel.import_from_mixin(BaseUserClassMapdict)
    objectmodel.import_from_mixin(MapdictWeakrefSupport)
    objectmodel.import_from_mixin(MapdictDictSupport)


SUBCLASSES_NUM_FIELDS = 5

def _make_storage_mixin_size_n(n=SUBCLASSES_NUM_FIELDS):
    from rpython.rlib import unroll
    rangen = unroll.unrolling_iterable(range(n))
    nmin1 = n - 1
    rangenmin1 = unroll.unrolling_iterable(range(nmin1))
    valnmin1 = "_value%s" % nmin1
    class subcls(object):
        def _get_mapdict_map(self):
            return jit.promote(self.map)
        def _set_mapdict_map(self, map):
            self.map = map
        def _mapdict_init_empty(self, map):
            for i in rangenmin1:
                setattr(self, "_value%s" % i, None)
            setattr(self, valnmin1, erase_item(None))
            self.map = map

        def _has_storage_list(self):
            return self.map.length() > n

        def _mapdict_get_storage_list(self):
            erased = getattr(self, valnmin1)
            return unerase_list(erased)

        def _mapdict_read_storage(self, storageindex):
            assert storageindex >= 0
            if storageindex < nmin1:
                for i in rangenmin1:
                    if storageindex == i:
                        return getattr(self, "_value%s" % i)
            if self._has_storage_list():
                return self._mapdict_get_storage_list()[storageindex - nmin1]
            erased = getattr(self, "_value%s" % nmin1)
            return unerase_item(erased)

        def _mapdict_write_storage(self, storageindex, value):
            for i in rangenmin1:
                if storageindex == i:
                    setattr(self, "_value%s" % i, value)
                    return
            if self._has_storage_list():
                self._mapdict_get_storage_list()[storageindex - nmin1] = value
                return
            setattr(self, "_value%s" % nmin1, erase_item(value))

        def _mapdict_storage_length(self):
            if self._has_storage_list():
                return len(self._mapdict_get_storage_list()) + (n - 1)
            return n

        def _set_mapdict_storage_and_map(self, storage, map):
            self.map = map
            len_storage = len(storage)
            for i in rangenmin1:
                if i < len_storage:
                    erased = storage[i]
                else:
                    erased = None
                setattr(self, "_value%s" % i, erased)
            has_storage_list = self._has_storage_list()
            if len_storage < n:
                assert not has_storage_list
                erased = erase_item(None)
            elif len_storage == n:
                assert not has_storage_list
                erased = erase_item(storage[nmin1])
            elif not has_storage_list:
                # storage is longer than self.map.length() only due to
                # overallocation
                erased = erase_item(storage[nmin1])
                # in theory, we should be ultra-paranoid and check all entries,
                # but checking just one should catch most problems anyway:
                assert storage[n] is None
            else:
                storage_list = storage[nmin1:]
                erased = erase_list(storage_list)
            setattr(self, "_value%s" % nmin1, erased)

    subcls.__name__ = "Size%s" % n
    return subcls

# ____________________________________________________________
# dict implementation

def get_terminator_for_dicts(space):
    return DictTerminator(space, None)

class MapDictStrategy(DictStrategy):

    erase, unerase = rerased.new_erasing_pair("map")
    erase = staticmethod(erase)
    unerase = staticmethod(unerase)

    def __init__(self, space):
        self.space = space

    def get_empty_storage(self):
        w_result = Object()
        terminator = self.space.fromcache(get_terminator_for_dicts)
        w_result._mapdict_init_empty(terminator)
        return self.erase(w_result)

    def switch_to_object_strategy(self, w_dict):
        w_obj = self.unerase(w_dict.dstorage)
        strategy = self.space.fromcache(ObjectDictStrategy)
        dict_w = strategy.unerase(strategy.get_empty_storage())
        w_dict.set_strategy(strategy)
        w_dict.dstorage = strategy.erase(dict_w)
        assert w_obj.getdict(self.space) is w_dict or w_obj._get_mapdict_map().terminator.w_cls is None
        materialize_r_dict(self.space, w_obj, dict_w)

    def getitem(self, w_dict, w_key):
        space = self.space
        w_lookup_type = space.type(w_key)
        if space.is_w(w_lookup_type, space.w_unicode):
            return self.getitem_str(w_dict, space.str_w(w_key))
        elif _never_equal_to_string(space, w_lookup_type):
            return None
        else:
            self.switch_to_object_strategy(w_dict)
            return w_dict.getitem(w_key)

    def getitem_str(self, w_dict, key):
        w_obj = self.unerase(w_dict.dstorage)
        return w_obj.getdictvalue(self.space, key)

    def setitem_str(self, w_dict, key, w_value):
        w_obj = self.unerase(w_dict.dstorage)
        flag = w_obj.setdictvalue(self.space, key, w_value)
        assert flag

    def setitem(self, w_dict, w_key, w_value):
        space = self.space
        if space.is_w(space.type(w_key), space.w_unicode):
            self.setitem_str(w_dict, self.space.str_w(w_key), w_value)
        else:
            self.switch_to_object_strategy(w_dict)
            w_dict.setitem(w_key, w_value)

    def setdefault(self, w_dict, w_key, w_default):
        space = self.space
        if space.is_w(space.type(w_key), space.w_unicode):
            key = space.str_w(w_key)
            w_result = self.getitem_str(w_dict, key)
            if w_result is not None:
                return w_result
            self.setitem_str(w_dict, key, w_default)
            return w_default
        else:
            self.switch_to_object_strategy(w_dict)
            return w_dict.setdefault(w_key, w_default)

    def delitem(self, w_dict, w_key):
        space = self.space
        w_key_type = space.type(w_key)
        w_obj = self.unerase(w_dict.dstorage)
        if space.is_w(w_key_type, space.w_unicode):
            key = self.space.str_w(w_key)
            flag = w_obj.deldictvalue(space, key)
            if not flag:
                raise KeyError
        elif _never_equal_to_string(space, w_key_type):
            raise KeyError
        else:
            self.switch_to_object_strategy(w_dict)
            w_dict.delitem(w_key)

    def length(self, w_dict):
        res = 0
        curr = self.unerase(w_dict.dstorage)._get_mapdict_map().search(DICT)
        while curr is not None:
            curr = curr.back
            curr = curr.search(DICT)
            res += 1
        return res

    def clear(self, w_dict):
        w_obj = self.unerase(w_dict.dstorage)
        new_obj = w_obj._get_mapdict_map().remove_dict_entries(w_obj)
        w_obj._set_mapdict_storage_and_map(new_obj.storage, new_obj.map)

    def popitem(self, w_dict):
        curr = self.unerase(w_dict.dstorage)._get_mapdict_map().search(DICT)
        if curr is None:
            raise KeyError
        key = curr.name
        w_value = self.getitem_str(w_dict, key)
        w_key = self.space.wrap(key)
        self.delitem(w_dict, w_key)
        return (w_key, w_value)

    # XXX could implement a more efficient w_keys based on space.newlist_bytes

    def iterkeys(self, w_dict):
        return MapDictIteratorKeys(self.space, self, w_dict)
    def itervalues(self, w_dict):
        return MapDictIteratorValues(self.space, self, w_dict)
    def iteritems(self, w_dict):
        return MapDictIteratorItems(self.space, self, w_dict)


def materialize_r_dict(space, obj, dict_w):
    map = obj._get_mapdict_map()
    new_obj = map.materialize_r_dict(space, obj, dict_w)
    obj._set_mapdict_storage_and_map(new_obj.storage, new_obj.map)

class MapDictIteratorKeys(BaseKeyIterator):
    def __init__(self, space, strategy, w_dict):
        BaseKeyIterator.__init__(self, space, strategy, w_dict)
        w_obj = strategy.unerase(w_dict.dstorage)
        self.w_obj = w_obj
        self.orig_map = self.curr_map = w_obj._get_mapdict_map()

    def next_key_entry(self):
<<<<<<< HEAD
        implementation = self.w_dict
        assert isinstance(implementation.get_strategy(), MapDictStrategy)
=======
        assert isinstance(self.w_dict.get_strategy(), MapDictStrategy)
>>>>>>> 1415b711
        if self.orig_map is not self.w_obj._get_mapdict_map():
            return None
        if self.curr_map:
            curr_map = self.curr_map.search(DICT)
            if curr_map:
                self.curr_map = curr_map.back
                attr = curr_map.name
                w_attr = self.space.wrap(attr)
                return w_attr
        return None


class MapDictIteratorValues(BaseValueIterator):
    def __init__(self, space, strategy, w_dict):
        BaseValueIterator.__init__(self, space, strategy, w_dict)
        w_obj = strategy.unerase(w_dict.dstorage)
        self.w_obj = w_obj
        self.orig_map = self.curr_map = w_obj._get_mapdict_map()

    def next_value_entry(self):
<<<<<<< HEAD
        implementation = self.w_dict
        assert isinstance(implementation.get_strategy(), MapDictStrategy)
=======
        assert isinstance(self.w_dict.get_strategy(), MapDictStrategy)
>>>>>>> 1415b711
        if self.orig_map is not self.w_obj._get_mapdict_map():
            return None
        if self.curr_map:
            curr_map = self.curr_map.search(DICT)
            if curr_map:
                self.curr_map = curr_map.back
                attr = curr_map.name
                return self.w_obj.getdictvalue(self.space, attr)
        return None


class MapDictIteratorItems(BaseItemIterator):
    def __init__(self, space, strategy, w_dict):
        BaseItemIterator.__init__(self, space, strategy, w_dict)
        w_obj = strategy.unerase(w_dict.dstorage)
        self.w_obj = w_obj
        self.orig_map = self.curr_map = w_obj._get_mapdict_map()

    def next_item_entry(self):
<<<<<<< HEAD
        implementation = self.w_dict
        assert isinstance(implementation.get_strategy(), MapDictStrategy)
=======
        assert isinstance(self.w_dict.get_strategy(), MapDictStrategy)
>>>>>>> 1415b711
        if self.orig_map is not self.w_obj._get_mapdict_map():
            return None, None
        if self.curr_map:
            curr_map = self.curr_map.search(DICT)
            if curr_map:
                self.curr_map = curr_map.back
                attr = curr_map.name
                w_attr = self.space.wrap(attr)
                return w_attr, self.w_obj.getdictvalue(self.space, attr)
        return None, None


# ____________________________________________________________
# Magic caching

class CacheEntry(object):
    version_tag = None
    storageindex = 0
    w_method = None # for callmethod
    success_counter = 0
    failure_counter = 0

    def is_valid_for_obj(self, w_obj):
        map = w_obj._get_mapdict_map()
        return self.is_valid_for_map(map)

    @jit.dont_look_inside
    def is_valid_for_map(self, map):
        # note that 'map' can be None here
        mymap = self.map_wref()
        if mymap is not None and mymap is map:
            version_tag = map.terminator.w_cls.version_tag()
            if version_tag is self.version_tag:
                # everything matches, it's incredibly fast
                if map.space.config.objspace.std.withmethodcachecounter:
                    self.success_counter += 1
                return True
        return False

_invalid_cache_entry_map = objectmodel.instantiate(AbstractAttribute)
_invalid_cache_entry_map.terminator = None
INVALID_CACHE_ENTRY = CacheEntry()
INVALID_CACHE_ENTRY.map_wref = weakref.ref(_invalid_cache_entry_map)
                                 # different from any real map ^^^

def init_mapdict_cache(pycode):
    num_entries = len(pycode.co_names_w)
    pycode._mapdict_caches = [INVALID_CACHE_ENTRY] * num_entries

@jit.dont_look_inside
def _fill_cache(pycode, nameindex, map, version_tag, storageindex, w_method=None):
    entry = pycode._mapdict_caches[nameindex]
    if entry is INVALID_CACHE_ENTRY:
        entry = CacheEntry()
        pycode._mapdict_caches[nameindex] = entry
    entry.map_wref = weakref.ref(map)
    entry.version_tag = version_tag
    entry.storageindex = storageindex
    entry.w_method = w_method
    if pycode.space.config.objspace.std.withmethodcachecounter:
        entry.failure_counter += 1

def LOAD_ATTR_caching(pycode, w_obj, nameindex):
    # this whole mess is to make the interpreter quite a bit faster; it's not
    # used if we_are_jitted().
    entry = pycode._mapdict_caches[nameindex]
    map = w_obj._get_mapdict_map()
    if entry.is_valid_for_map(map) and entry.w_method is None:
        # everything matches, it's incredibly fast
        return w_obj._mapdict_read_storage(entry.storageindex)
    return LOAD_ATTR_slowpath(pycode, w_obj, nameindex, map)
LOAD_ATTR_caching._always_inline_ = True

def LOAD_ATTR_slowpath(pycode, w_obj, nameindex, map):
    space = pycode.space
    w_name = pycode.co_names_w[nameindex]
    if map is not None:
        w_type = map.terminator.w_cls
        w_descr = w_type.getattribute_if_not_from_object()
        if w_descr is not None:
            return space._handle_getattribute(w_descr, w_obj, w_name)
        version_tag = w_type.version_tag()
        if version_tag is not None:
            name = space.str_w(w_name)
            # We need to care for obscure cases in which the w_descr is
            # a MutableCell, which may change without changing the version_tag
            _, w_descr = w_type._pure_lookup_where_with_method_cache(
                name, version_tag)
            #
            attrname, index = ("", INVALID)
            if w_descr is None:
                attrname, index = (name, DICT) # common case: no such attr in the class
            elif isinstance(w_descr, MutableCell):
                pass              # we have a MutableCell in the class: give up
            elif space.is_data_descr(w_descr):
                # we have a data descriptor, which means the dictionary value
                # (if any) has no relevance.
                from pypy.interpreter.typedef import Member
                if isinstance(w_descr, Member):    # it is a slot -- easy case
                    attrname, index = ("slot", SLOTS_STARTING_FROM + w_descr.index)
            else:
                # There is a non-data descriptor in the class.  If there is
                # also a dict attribute, use the latter, caching its storageindex.
                # If not, we loose.  We could do better in this case too,
                # but we don't care too much; the common case of a method
                # invocation is handled by LOOKUP_METHOD_xxx below.
                attrname = name
                index = DICT
            #
            if index != INVALID:
                attr = map.find_map_attr(attrname, index)
                if attr is not None:
                    # Note that if map.terminator is a DevolvedDictTerminator,
                    # map.find_map_attr will always return None if index==DICT.
                    _fill_cache(pycode, nameindex, map, version_tag, attr.storageindex)
                    return w_obj._mapdict_read_storage(attr.storageindex)
    if space.config.objspace.std.withmethodcachecounter:
        INVALID_CACHE_ENTRY.failure_counter += 1
    return space.getattr(w_obj, w_name)
LOAD_ATTR_slowpath._dont_inline_ = True

def LOOKUP_METHOD_mapdict(f, nameindex, w_obj):
    pycode = f.getcode()
    entry = pycode._mapdict_caches[nameindex]
    if entry.is_valid_for_obj(w_obj):
        w_method = entry.w_method
        if w_method is not None:
            f.pushvalue(w_method)
            f.pushvalue(w_obj)
            return True
    return False

def LOOKUP_METHOD_mapdict_fill_cache_method(space, pycode, name, nameindex,
                                            w_obj, w_type, w_method):
    if w_method is None or isinstance(w_method, MutableCell):
        # don't cache the MutableCell XXX could be fixed
        return
    version_tag = w_type.version_tag()
    assert version_tag is not None
    map = w_obj._get_mapdict_map()
    if map is None or isinstance(map.terminator, DevolvedDictTerminator):
        return
    _fill_cache(pycode, nameindex, map, version_tag, -1, w_method)

# XXX fix me: if a function contains a loop with both LOAD_ATTR and
# XXX LOOKUP_METHOD on the same attribute name, it keeps trashing and
# XXX rebuilding the cache<|MERGE_RESOLUTION|>--- conflicted
+++ resolved
@@ -838,12 +838,7 @@
         self.orig_map = self.curr_map = w_obj._get_mapdict_map()
 
     def next_key_entry(self):
-<<<<<<< HEAD
-        implementation = self.w_dict
-        assert isinstance(implementation.get_strategy(), MapDictStrategy)
-=======
         assert isinstance(self.w_dict.get_strategy(), MapDictStrategy)
->>>>>>> 1415b711
         if self.orig_map is not self.w_obj._get_mapdict_map():
             return None
         if self.curr_map:
@@ -864,12 +859,7 @@
         self.orig_map = self.curr_map = w_obj._get_mapdict_map()
 
     def next_value_entry(self):
-<<<<<<< HEAD
-        implementation = self.w_dict
-        assert isinstance(implementation.get_strategy(), MapDictStrategy)
-=======
         assert isinstance(self.w_dict.get_strategy(), MapDictStrategy)
->>>>>>> 1415b711
         if self.orig_map is not self.w_obj._get_mapdict_map():
             return None
         if self.curr_map:
@@ -889,12 +879,7 @@
         self.orig_map = self.curr_map = w_obj._get_mapdict_map()
 
     def next_item_entry(self):
-<<<<<<< HEAD
-        implementation = self.w_dict
-        assert isinstance(implementation.get_strategy(), MapDictStrategy)
-=======
         assert isinstance(self.w_dict.get_strategy(), MapDictStrategy)
->>>>>>> 1415b711
         if self.orig_map is not self.w_obj._get_mapdict_map():
             return None, None
         if self.curr_map:
