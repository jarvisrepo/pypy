import weakref, sys

from rpython.rlib import jit, objectmodel, debug, rerased
from rpython.rlib.rarithmetic import intmask, r_uint

from pypy.interpreter.baseobjspace import W_Root
from pypy.objspace.std.dictmultiobject import (
    W_DictMultiObject, DictStrategy, ObjectDictStrategy, BaseKeyIterator,
    BaseValueIterator, BaseItemIterator, _never_equal_to_string,
    W_DictObject,
)
from pypy.objspace.std.typeobject import MutableCell


erase_item, unerase_item = rerased.new_erasing_pair("mapdict storage item")
erase_map,  unerase_map = rerased.new_erasing_pair("map")
erase_list, unerase_list = rerased.new_erasing_pair("mapdict storage list")


# ____________________________________________________________
# attribute shapes

NUM_DIGITS = 4
NUM_DIGITS_POW2 = 1 << NUM_DIGITS
# note: we use "x * NUM_DIGITS_POW2" instead of "x << NUM_DIGITS" because
# we want to propagate knowledge that the result cannot be negative


class AbstractAttribute(object):
    _immutable_fields_ = ['terminator']
    cache_attrs = None
    _size_estimate = 0

    def __init__(self, space, terminator):
        self.space = space
        assert isinstance(terminator, Terminator)
        self.terminator = terminator

    def read(self, obj, name, index):
        attr = self.find_map_attr(name, index)
        if attr is None:
            return self.terminator._read_terminator(obj, name, index)
        if (
            jit.isconstant(attr.storageindex) and
            jit.isconstant(obj) and
            not attr.ever_mutated
        ):
            return self._pure_mapdict_read_storage(obj, attr.storageindex)
        else:
            return obj._mapdict_read_storage(attr.storageindex)

    @jit.elidable
    def _pure_mapdict_read_storage(self, obj, storageindex):
        return obj._mapdict_read_storage(storageindex)

    def write(self, obj, name, index, w_value):
        attr = self.find_map_attr(name, index)
        if attr is None:
            return self.terminator._write_terminator(obj, name, index, w_value)
        if not attr.ever_mutated:
            attr.ever_mutated = True
        obj._mapdict_write_storage(attr.storageindex, w_value)
        return True

    def delete(self, obj, name, index):
        pass

    def find_map_attr(self, name, index):
        if jit.we_are_jitted():
            # hack for the jit:
            # the _find_map_attr method is pure too, but its argument is never
            # constant, because it is always a new tuple
            return self._find_map_attr_jit_pure(name, index)
        else:
            return self._find_map_attr_indirection(name, index)

    @jit.elidable
    def _find_map_attr_jit_pure(self, name, index):
        return self._find_map_attr_indirection(name, index)

    @jit.dont_look_inside
    def _find_map_attr_indirection(self, name, index):
        if (self.space.config.objspace.std.withmethodcache):
            return self._find_map_attr_cache(name, index)
        return self._find_map_attr(name, index)

    @jit.dont_look_inside
    def _find_map_attr_cache(self, name, index):
        space = self.space
        cache = space.fromcache(MapAttrCache)
        SHIFT2 = r_uint.BITS - space.config.objspace.std.methodcachesizeexp
        SHIFT1 = SHIFT2 - 5
        attrs_as_int = objectmodel.current_object_addr_as_int(self)
        # ^^^Note: see comment in typeobject.py for
        # _pure_lookup_where_with_method_cache()

        # unrolled hash computation for 2-tuple
        c1 = 0x345678
        c2 = 1000003
        hash_name = objectmodel.compute_hash(name)
        hash_selector = intmask((c2 * ((c2 * c1) ^ hash_name)) ^ index)
        product = intmask(attrs_as_int * hash_selector)
        attr_hash = (r_uint(product) ^ (r_uint(product) << SHIFT1)) >> SHIFT2
        # ^^^Note2: same comment too
        cached_attr = cache.attrs[attr_hash]
        if cached_attr is self:
            cached_name = cache.names[attr_hash]
            cached_index = cache.indexes[attr_hash]
            if cached_name == name and cached_index == index:
                attr = cache.cached_attrs[attr_hash]
                if space.config.objspace.std.withmethodcachecounter:
                    cache.hits[name] = cache.hits.get(name, 0) + 1
                return attr
        attr = self._find_map_attr(name, index)
        cache.attrs[attr_hash] = self
        cache.names[attr_hash] = name
        cache.indexes[attr_hash] = index
        cache.cached_attrs[attr_hash] = attr
        if space.config.objspace.std.withmethodcachecounter:
            cache.misses[name] = cache.misses.get(name, 0) + 1
        return attr

    def _find_map_attr(self, name, index):
        while isinstance(self, PlainAttribute):
            if index == self.index and name == self.name:
                return self
            self = self.back
        return None

    def copy(self, obj):
        raise NotImplementedError("abstract base class")

    def length(self):
        raise NotImplementedError("abstract base class")

    def get_terminator(self):
        return self.terminator

    def set_terminator(self, obj, terminator):
        raise NotImplementedError("abstract base class")

    @jit.elidable
    def size_estimate(self):
        return self._size_estimate >> NUM_DIGITS

    def search(self, attrtype):
        return None

    @jit.elidable
    def _get_new_attr(self, name, index):
        cache = self.cache_attrs
        if cache is None:
            cache = self.cache_attrs = {}
        attr = cache.get((name, index), None)
        if attr is None:
            attr = PlainAttribute(name, index, self)
            cache[name, index] = attr
        return attr

    @jit.elidable
    def _get_cache_attr(self, name, index):
        key = name, index
        # this method is not actually elidable, but it's fine anyway
        if self.cache_attrs is not None:
            return self.cache_attrs.get(key, None)
        return None

    def add_attr(self, obj, name, index, w_value):
<<<<<<< HEAD
        attr = self._get_new_attr(name, index)
        oldattr = obj._get_mapdict_map()
=======
        self._reorder_and_add(obj, name, index, w_value)
>>>>>>> eb812c16
        if not jit.we_are_jitted():
            oldattr = self
            attr = obj._get_mapdict_map()
            size_est = (oldattr._size_estimate + attr.size_estimate()
                                               - oldattr.size_estimate())
            assert size_est >= (oldattr.length() * NUM_DIGITS_POW2)
            oldattr._size_estimate = size_est

    def _add_attr_without_reordering(self, obj, name, index, w_value):
        attr = self._get_new_attr(name, index)
        attr._switch_map_and_write_storage(obj, w_value)

    @jit.unroll_safe
    def _switch_map_and_write_storage(self, obj, w_value):
        if self.length() > obj._mapdict_storage_length():
            # note that self.size_estimate() is always at least self.length()
            new_storage = [None] * self.size_estimate()
            for i in range(obj._mapdict_storage_length()):
                new_storage[i] = obj._mapdict_read_storage(i)
            obj._set_mapdict_storage_and_map(new_storage, self)

        # the order is important here: first change the map, then the storage,
        # for the benefit of the special subclasses
        obj._set_mapdict_map(self)
        obj._mapdict_write_storage(self.storageindex, w_value)


    @jit.elidable
    def _find_branch_to_move_into(self, name, index):
        # walk up the map chain to find an ancestor with lower order that
        # already has the current name as a child inserted
        current_order = sys.maxint
        number_to_readd = 0
        current = self
        key = (name, index)
        while True:
            attr = None
            if current.cache_attrs is not None:
                attr = current.cache_attrs.get(key, None)
            if attr is None or attr.order > current_order:
                # we reached the top, so we didn't find it anywhere,
                # just add it to the top attribute
                if not isinstance(current, PlainAttribute):
                    return 0, self._get_new_attr(name, index)

            else:
                return number_to_readd, attr
            # if not found try parent
            number_to_readd += 1
            current_order = current.order
            current = current.back

    @jit.look_inside_iff(lambda self, obj, name, index, w_value:
            jit.isconstant(self) and
            jit.isconstant(name) and
            jit.isconstant(index))
    def _reorder_and_add(self, obj, name, index, w_value):
        # the idea is as follows: the subtrees of any map are ordered by
        # insertion.  the invariant is that subtrees that are inserted later
        # must not contain the name of the attribute of any earlier inserted
        # attribute anywhere
        #                              m______
        #         inserted first      / \ ... \   further attributes
        #           attrname a      0/  1\    n\
        #                           m  a must not appear here anywhere
        #
        # when inserting a new attribute in an object we check whether any
        # parent of lower order has seen that attribute yet. if yes, we follow
        # that branch. if not, we normally append that attribute. When we
        # follow a prior branch, we necessarily remove some attributes to be
        # able to do that. They need to be re-added, which has to follow the
        # reordering procedure recusively.

        # we store the to-be-readded attribute in the stack, with the map and
        # the value paired up those are lazily initialized to a list large
        # enough to store all current attributes
        stack = None
        stack_index = 0
        while True:
            current = self
            number_to_readd = 0
            number_to_readd, attr = self._find_branch_to_move_into(name, index)
            # we found the attributes further up, need to save the
            # previous values of the attributes we passed
            if number_to_readd:
                if stack is None:
                    stack = [erase_map(None)] * (self.length() * 2)
                current = self
                for i in range(number_to_readd):
                    assert isinstance(current, PlainAttribute)
                    w_self_value = obj._mapdict_read_storage(
                            current.storageindex)
                    stack[stack_index] = erase_map(current)
                    stack[stack_index + 1] = erase_item(w_self_value)
                    stack_index += 2
                    current = current.back
            attr._switch_map_and_write_storage(obj, w_value)

            if not stack_index:
                return

            # readd the current top of the stack
            stack_index -= 2
            next_map = unerase_map(stack[stack_index])
            w_value = unerase_item(stack[stack_index + 1])
            name = next_map.name
            index = next_map.index
            self = obj._get_mapdict_map()

    def materialize_r_dict(self, space, obj, dict_w):
        raise NotImplementedError("abstract base class")

    def remove_dict_entries(self, obj):
        raise NotImplementedError("abstract base class")

    def __repr__(self):
        return "<%s>" % (self.__class__.__name__,)


class Terminator(AbstractAttribute):
    _immutable_fields_ = ['w_cls']

    def __init__(self, space, w_cls):
        AbstractAttribute.__init__(self, space, self)
        self.w_cls = w_cls

    def _read_terminator(self, obj, name, index):
        return None

    def _write_terminator(self, obj, name, index, w_value):
        obj._get_mapdict_map().add_attr(obj, name, index, w_value)
        return True

    def copy(self, obj):
        result = Object()
        result.space = self.space
        result._init_empty(self)
        return result

    def length(self):
        return 0

    def set_terminator(self, obj, terminator):
        result = Object()
        result.space = self.space
        result._init_empty(terminator)
        return result

    def remove_dict_entries(self, obj):
        return self.copy(obj)

    def __repr__(self):
        return "<%s w_cls=%s>" % (self.__class__.__name__, self.w_cls)

class DictTerminator(Terminator):
    _immutable_fields_ = ['devolved_dict_terminator']
    def __init__(self, space, w_cls):
        Terminator.__init__(self, space, w_cls)
        self.devolved_dict_terminator = DevolvedDictTerminator(space, w_cls)

    def materialize_r_dict(self, space, obj, dict_w):
        result = Object()
        result.space = space
        result._init_empty(self.devolved_dict_terminator)
        return result


class NoDictTerminator(Terminator):
    def _write_terminator(self, obj, name, index, w_value):
        if index == DICT:
            return False
        return Terminator._write_terminator(self, obj, name, index, w_value)


class DevolvedDictTerminator(Terminator):
    def _read_terminator(self, obj, name, index):
        if index == DICT:
            space = self.space
            w_dict = obj.getdict(space)
            return space.finditem_str(w_dict, name)
        return Terminator._read_terminator(self, obj, name, index)

    def _write_terminator(self, obj, name, index, w_value):
        if index == DICT:
            space = self.space
            w_dict = obj.getdict(space)
            space.setitem_str(w_dict, name, w_value)
            return True
        return Terminator._write_terminator(self, obj, name, index, w_value)

    def delete(self, obj, name, index):
        from pypy.interpreter.error import OperationError
        if index == DICT:
            space = self.space
            w_dict = obj.getdict(space)
            try:
                space.delitem(w_dict, space.wrap(name))
            except OperationError, ex:
                if not ex.match(space, space.w_KeyError):
                    raise
            return Terminator.copy(self, obj)
        return Terminator.delete(self, obj, name, index)

    def remove_dict_entries(self, obj):
        assert 0, "should be unreachable"

    def set_terminator(self, obj, terminator):
        if not isinstance(terminator, DevolvedDictTerminator):
            assert isinstance(terminator, DictTerminator)
            terminator = terminator.devolved_dict_terminator
        return Terminator.set_terminator(self, obj, terminator)

class PlainAttribute(AbstractAttribute):
    _immutable_fields_ = ['name', 'index', 'storageindex', 'back', 'ever_mutated?', 'order']

    def __init__(self, name, index, back):
        AbstractAttribute.__init__(self, back.space, back.terminator)
        self.name = name
        self.index = index
        self.storageindex = back.length()
        self.back = back
        self._size_estimate = self.length() * NUM_DIGITS_POW2
        self.ever_mutated = False
        self.order = len(back.cache_attrs) if back.cache_attrs else 0

    def _copy_attr(self, obj, new_obj):
        w_value = self.read(obj, self.name, self.index)
        new_obj._get_mapdict_map().add_attr(new_obj, self.name, self.index, w_value)

    def delete(self, obj, name, index):
        if index == self.index and name == self.name:
            # ok, attribute is deleted
            if not self.ever_mutated:
                self.ever_mutated = True
            return self.back.copy(obj)
        new_obj = self.back.delete(obj, name, index)
        if new_obj is not None:
            self._copy_attr(obj, new_obj)
        return new_obj

    def copy(self, obj):
        new_obj = self.back.copy(obj)
        self._copy_attr(obj, new_obj)
        return new_obj

    def length(self):
        return self.storageindex + 1

    def set_terminator(self, obj, terminator):
        new_obj = self.back.set_terminator(obj, terminator)
        self._copy_attr(obj, new_obj)
        return new_obj

    def search(self, attrtype):
        if self.index == attrtype:
            return self
        return self.back.search(attrtype)

    def materialize_r_dict(self, space, obj, dict_w):
        new_obj = self.back.materialize_r_dict(space, obj, dict_w)
        if self.index == DICT:
            w_attr = space.wrap(self.name)
            dict_w[w_attr] = obj._mapdict_read_storage(self.storageindex)
        else:
            self._copy_attr(obj, new_obj)
        return new_obj

    def remove_dict_entries(self, obj):
        new_obj = self.back.remove_dict_entries(obj)
        if self.index != DICT:
            self._copy_attr(obj, new_obj)
        return new_obj

    def __repr__(self):
        return "<PlainAttribute %s %s %s %r>" % (self.name, self.index, self.storageindex, self.back)

def _become(w_obj, new_obj):
    # this is like the _become method, really, but we cannot use that due to
    # RPython reasons
    w_obj._set_mapdict_storage_and_map(new_obj.storage, new_obj.map)

class MapAttrCache(object):
    def __init__(self, space):
        assert space.config.objspace.std.withmethodcache
        SIZE = 1 << space.config.objspace.std.methodcachesizeexp
        self.attrs = [None] * SIZE
        self.names = [None] * SIZE
        self.indexes = [INVALID] * SIZE
        self.cached_attrs = [None] * SIZE
        if space.config.objspace.std.withmethodcachecounter:
            self.hits = {}
            self.misses = {}

    def clear(self):
        for i in range(len(self.attrs)):
            self.attrs[i] = None
        for i in range(len(self.names)):
            self.names[i] = None
            self.indexes[i] = INVALID
        for i in range(len(self.cached_attrs)):
            self.cached_attrs[i] = None

# ____________________________________________________________
# object implementation

DICT = 0
SPECIAL = 1
INVALID = 2
SLOTS_STARTING_FROM = 3


class BaseMapdictObject:
    _mixin_ = True

    def _init_empty(self, map):
        raise NotImplementedError("abstract base class")

    def _become(self, new_obj):
        self._set_mapdict_storage_and_map(new_obj.storage, new_obj.map)

    def _get_mapdict_map(self):
        return jit.promote(self.map)
    def _set_mapdict_map(self, map):
        self.map = map
    # _____________________________________________
    # objspace interface

    def getdictvalue(self, space, attrname):
        return self._get_mapdict_map().read(self, attrname, DICT)

    def setdictvalue(self, space, attrname, w_value):
        return self._get_mapdict_map().write(self, attrname, DICT, w_value)

    def deldictvalue(self, space, attrname):
        new_obj = self._get_mapdict_map().delete(self, attrname, DICT)
        if new_obj is None:
            return False
        self._become(new_obj)
        return True

    def getdict(self, space):
        w_dict = self._get_mapdict_map().read(self, "dict", SPECIAL)
        if w_dict is not None:
            assert isinstance(w_dict, W_DictMultiObject)
            return w_dict

        strategy = space.fromcache(MapDictStrategy)
        storage = strategy.erase(self)
        w_dict = W_DictObject(space, strategy, storage)
        flag = self._get_mapdict_map().write(self, "dict", SPECIAL, w_dict)
        assert flag
        return w_dict

    def setdict(self, space, w_dict):
        from pypy.interpreter.typedef import check_new_dictionary
        w_dict = check_new_dictionary(space, w_dict)
        w_olddict = self.getdict(space)
        assert isinstance(w_dict, W_DictMultiObject)
        # The old dict has got 'self' as dstorage, but we are about to
        # change self's ("dict", SPECIAL) attribute to point to the
        # new dict.  If the old dict was using the MapDictStrategy, we
        # have to force it now: otherwise it would remain an empty
        # shell that continues to delegate to 'self'.
        if type(w_olddict.get_strategy()) is MapDictStrategy:
            w_olddict.get_strategy().switch_to_object_strategy(w_olddict)
        flag = self._get_mapdict_map().write(self, "dict", SPECIAL, w_dict)
        assert flag

    def getclass(self, space):
        return self._get_mapdict_map().terminator.w_cls

    def setclass(self, space, w_cls):
        new_obj = self._get_mapdict_map().set_terminator(self, w_cls.terminator)
        self._become(new_obj)

    def user_setup(self, space, w_subtype):
        from pypy.module.__builtin__.interp_classobj import W_InstanceObject
        self.space = space
        assert (not self.typedef.hasdict or
                self.typedef is W_InstanceObject.typedef)
        self._init_empty(w_subtype.terminator)

    def getslotvalue(self, slotindex):
        index = SLOTS_STARTING_FROM + slotindex
        return self._get_mapdict_map().read(self, "slot", index)

    def setslotvalue(self, slotindex, w_value):
        index = SLOTS_STARTING_FROM + slotindex
        self._get_mapdict_map().write(self, "slot", index, w_value)

    def delslotvalue(self, slotindex):
        index = SLOTS_STARTING_FROM + slotindex
        new_obj = self._get_mapdict_map().delete(self, "slot", index)
        if new_obj is None:
            return False
        self._become(new_obj)
        return True

    # used by _weakref implemenation

    def getweakref(self):
        from pypy.module._weakref.interp__weakref import WeakrefLifeline
        lifeline = self._get_mapdict_map().read(self, "weakref", SPECIAL)
        if lifeline is None:
            return None
        assert isinstance(lifeline, WeakrefLifeline)
        return lifeline
    getweakref._cannot_really_call_random_things_ = True

    def setweakref(self, space, weakreflifeline):
        from pypy.module._weakref.interp__weakref import WeakrefLifeline
        assert isinstance(weakreflifeline, WeakrefLifeline)
        self._get_mapdict_map().write(self, "weakref", SPECIAL, weakreflifeline)
    setweakref._cannot_really_call_random_things_ = True

    def delweakref(self):
        self._get_mapdict_map().write(self, "weakref", SPECIAL, None)
    delweakref._cannot_really_call_random_things_ = True

class ObjectMixin(object):
    _mixin_ = True
    def _init_empty(self, map):
        from rpython.rlib.debug import make_sure_not_resized
        self.map = map
        self.storage = make_sure_not_resized([None] * map.size_estimate())

    def _mapdict_read_storage(self, storageindex):
        assert storageindex >= 0
        return self.storage[storageindex]

    def _mapdict_write_storage(self, storageindex, value):
        self.storage[storageindex] = value

    def _mapdict_storage_length(self):
        return len(self.storage)
    def _set_mapdict_storage_and_map(self, storage, map):
        self.storage = storage
        self.map = map

class Object(ObjectMixin, BaseMapdictObject, W_Root):
    pass # mainly for tests

def get_subclass_of_correct_size(space, cls, w_type):
    assert space.config.objspace.std.withmapdict
    map = w_type.terminator
    classes = memo_get_subclass_of_correct_size(space, cls)
    if SUBCLASSES_MIN_FIELDS == SUBCLASSES_MAX_FIELDS:
        return classes[0]
    size = map.size_estimate()
    debug.check_nonneg(size)
    if size < len(classes):
        return classes[size]
    else:
        return classes[len(classes)-1]
get_subclass_of_correct_size._annspecialcase_ = "specialize:arg(1)"

SUBCLASSES_MIN_FIELDS = 5 # XXX tweak these numbers
SUBCLASSES_MAX_FIELDS = 5

def memo_get_subclass_of_correct_size(space, supercls):
    key = space, supercls
    try:
        return _subclass_cache[key]
    except KeyError:
        assert not hasattr(supercls, "__del__")
        result = []
        for i in range(SUBCLASSES_MIN_FIELDS, SUBCLASSES_MAX_FIELDS+1):
            result.append(_make_subclass_size_n(supercls, i))
        for i in range(SUBCLASSES_MIN_FIELDS):
            result.insert(0, result[0])
        if SUBCLASSES_MIN_FIELDS == SUBCLASSES_MAX_FIELDS:
            assert len(set(result)) == 1
        _subclass_cache[key] = result
        return result
memo_get_subclass_of_correct_size._annspecialcase_ = "specialize:memo"
_subclass_cache = {}

def _make_subclass_size_n(supercls, n):
    from rpython.rlib import unroll
    rangen = unroll.unrolling_iterable(range(n))
    nmin1 = n - 1
    rangenmin1 = unroll.unrolling_iterable(range(nmin1))
    valnmin1 = "_value%s" % nmin1
    class subcls(BaseMapdictObject, supercls):
        def _init_empty(self, map):
            for i in rangenmin1:
                setattr(self, "_value%s" % i, None)
            setattr(self, valnmin1, erase_item(None))
            self.map = map

        def _has_storage_list(self):
            return self.map.length() > n

        def _mapdict_get_storage_list(self):
            erased = getattr(self, valnmin1)
            return unerase_list(erased)

        def _mapdict_read_storage(self, storageindex):
            assert storageindex >= 0
            if storageindex < nmin1:
                for i in rangenmin1:
                    if storageindex == i:
                        return getattr(self, "_value%s" % i)
            if self._has_storage_list():
                return self._mapdict_get_storage_list()[storageindex - nmin1]
            erased = getattr(self, "_value%s" % nmin1)
            return unerase_item(erased)

        def _mapdict_write_storage(self, storageindex, value):
            for i in rangenmin1:
                if storageindex == i:
                    setattr(self, "_value%s" % i, value)
                    return
            if self._has_storage_list():
                self._mapdict_get_storage_list()[storageindex - nmin1] = value
                return
            setattr(self, "_value%s" % nmin1, erase_item(value))

        def _mapdict_storage_length(self):
            if self._has_storage_list():
                return len(self._mapdict_get_storage_list()) + (n - 1)
            return n

        def _set_mapdict_storage_and_map(self, storage, map):
            self.map = map
            len_storage = len(storage)
            for i in rangenmin1:
                if i < len_storage:
                    erased = storage[i]
                else:
                    erased = None
                setattr(self, "_value%s" % i, erased)
            has_storage_list = self._has_storage_list()
            if len_storage < n:
                assert not has_storage_list
                erased = erase_item(None)
            elif len_storage == n:
                assert not has_storage_list
                erased = erase_item(storage[nmin1])
            elif not has_storage_list:
                # storage is longer than self.map.length() only due to
                # overallocation
                erased = erase_item(storage[nmin1])
                # in theory, we should be ultra-paranoid and check all entries,
                # but checking just one should catch most problems anyway:
                assert storage[n] is None
            else:
                storage_list = storage[nmin1:]
                erased = erase_list(storage_list)
            setattr(self, "_value%s" % nmin1, erased)

    subcls.__name__ = supercls.__name__ + "Size%s" % n
    return subcls

# ____________________________________________________________
# dict implementation

def get_terminator_for_dicts(space):
    return DictTerminator(space, None)

class MapDictStrategy(DictStrategy):

    erase, unerase = rerased.new_erasing_pair("map")
    erase = staticmethod(erase)
    unerase = staticmethod(unerase)

    def __init__(self, space):
        self.space = space

    def get_empty_storage(self):
        w_result = Object()
        terminator = self.space.fromcache(get_terminator_for_dicts)
        w_result._init_empty(terminator)
        return self.erase(w_result)

    def switch_to_object_strategy(self, w_dict):
        w_obj = self.unerase(w_dict.dstorage)
        strategy = self.space.fromcache(ObjectDictStrategy)
        dict_w = strategy.unerase(strategy.get_empty_storage())
        w_dict.set_strategy(strategy)
        w_dict.dstorage = strategy.erase(dict_w)
        assert w_obj.getdict(self.space) is w_dict or w_obj._get_mapdict_map().terminator.w_cls is None
        materialize_r_dict(self.space, w_obj, dict_w)

    def getitem(self, w_dict, w_key):
        space = self.space
        w_lookup_type = space.type(w_key)
        if space.is_w(w_lookup_type, space.w_str):
            return self.getitem_str(w_dict, space.str_w(w_key))
        elif _never_equal_to_string(space, w_lookup_type):
            return None
        else:
            self.switch_to_object_strategy(w_dict)
            return w_dict.getitem(w_key)

    def getitem_str(self, w_dict, key):
        w_obj = self.unerase(w_dict.dstorage)
        return w_obj.getdictvalue(self.space, key)

    def setitem_str(self, w_dict, key, w_value):
        w_obj = self.unerase(w_dict.dstorage)
        flag = w_obj.setdictvalue(self.space, key, w_value)
        assert flag

    def setitem(self, w_dict, w_key, w_value):
        space = self.space
        if space.is_w(space.type(w_key), space.w_str):
            self.setitem_str(w_dict, self.space.str_w(w_key), w_value)
        else:
            self.switch_to_object_strategy(w_dict)
            w_dict.setitem(w_key, w_value)

    def setdefault(self, w_dict, w_key, w_default):
        space = self.space
        if space.is_w(space.type(w_key), space.w_str):
            key = space.str_w(w_key)
            w_result = self.getitem_str(w_dict, key)
            if w_result is not None:
                return w_result
            self.setitem_str(w_dict, key, w_default)
            return w_default
        else:
            self.switch_to_object_strategy(w_dict)
            return w_dict.setdefault(w_key, w_default)

    def delitem(self, w_dict, w_key):
        space = self.space
        w_key_type = space.type(w_key)
        w_obj = self.unerase(w_dict.dstorage)
        if space.is_w(w_key_type, space.w_str):
            key = self.space.str_w(w_key)
            flag = w_obj.deldictvalue(space, key)
            if not flag:
                raise KeyError
        elif _never_equal_to_string(space, w_key_type):
            raise KeyError
        else:
            self.switch_to_object_strategy(w_dict)
            w_dict.delitem(w_key)

    def length(self, w_dict):
        res = 0
        curr = self.unerase(w_dict.dstorage)._get_mapdict_map().search(DICT)
        while curr is not None:
            curr = curr.back
            curr = curr.search(DICT)
            res += 1
        return res

    def clear(self, w_dict):
        w_obj = self.unerase(w_dict.dstorage)
        new_obj = w_obj._get_mapdict_map().remove_dict_entries(w_obj)
        _become(w_obj, new_obj)

    def popitem(self, w_dict):
        curr = self.unerase(w_dict.dstorage)._get_mapdict_map().search(DICT)
        if curr is None:
            raise KeyError
        key = curr.name
        w_value = self.getitem_str(w_dict, key)
        w_key = self.space.wrap(key)
        self.delitem(w_dict, w_key)
        return (w_key, w_value)

    # XXX could implement a more efficient w_keys based on space.newlist_bytes

    def iterkeys(self, w_dict):
        return MapDictIteratorKeys(self.space, self, w_dict)
    def itervalues(self, w_dict):
        return MapDictIteratorValues(self.space, self, w_dict)
    def iteritems(self, w_dict):
        return MapDictIteratorItems(self.space, self, w_dict)


def materialize_r_dict(space, obj, dict_w):
    map = obj._get_mapdict_map()
    new_obj = map.materialize_r_dict(space, obj, dict_w)
    _become(obj, new_obj)

class MapDictIteratorKeys(BaseKeyIterator):
    def __init__(self, space, strategy, dictimplementation):
        BaseKeyIterator.__init__(self, space, strategy, dictimplementation)
        w_obj = strategy.unerase(dictimplementation.dstorage)
        self.w_obj = w_obj
        self.orig_map = self.curr_map = w_obj._get_mapdict_map()

    def next_key_entry(self):
        implementation = self.dictimplementation
        assert isinstance(implementation.get_strategy(), MapDictStrategy)
        if self.orig_map is not self.w_obj._get_mapdict_map():
            return None
        if self.curr_map:
            curr_map = self.curr_map.search(DICT)
            if curr_map:
                self.curr_map = curr_map.back
                attr = curr_map.name
                w_attr = self.space.wrap(attr)
                return w_attr
        return None


class MapDictIteratorValues(BaseValueIterator):
    def __init__(self, space, strategy, dictimplementation):
        BaseValueIterator.__init__(self, space, strategy, dictimplementation)
        w_obj = strategy.unerase(dictimplementation.dstorage)
        self.w_obj = w_obj
        self.orig_map = self.curr_map = w_obj._get_mapdict_map()

    def next_value_entry(self):
        implementation = self.dictimplementation
        assert isinstance(implementation.get_strategy(), MapDictStrategy)
        if self.orig_map is not self.w_obj._get_mapdict_map():
            return None
        if self.curr_map:
            curr_map = self.curr_map.search(DICT)
            if curr_map:
                self.curr_map = curr_map.back
                attr = curr_map.name
                return self.w_obj.getdictvalue(self.space, attr)
        return None


class MapDictIteratorItems(BaseItemIterator):
    def __init__(self, space, strategy, dictimplementation):
        BaseItemIterator.__init__(self, space, strategy, dictimplementation)
        w_obj = strategy.unerase(dictimplementation.dstorage)
        self.w_obj = w_obj
        self.orig_map = self.curr_map = w_obj._get_mapdict_map()

    def next_item_entry(self):
        implementation = self.dictimplementation
        assert isinstance(implementation.get_strategy(), MapDictStrategy)
        if self.orig_map is not self.w_obj._get_mapdict_map():
            return None, None
        if self.curr_map:
            curr_map = self.curr_map.search(DICT)
            if curr_map:
                self.curr_map = curr_map.back
                attr = curr_map.name
                w_attr = self.space.wrap(attr)
                return w_attr, self.w_obj.getdictvalue(self.space, attr)
        return None, None


# ____________________________________________________________
# Magic caching

class CacheEntry(object):
    version_tag = None
    storageindex = 0
    w_method = None # for callmethod
    success_counter = 0
    failure_counter = 0

    def is_valid_for_obj(self, w_obj):
        map = w_obj._get_mapdict_map()
        return self.is_valid_for_map(map)

    @jit.dont_look_inside
    def is_valid_for_map(self, map):
        # note that 'map' can be None here
        mymap = self.map_wref()
        if mymap is not None and mymap is map:
            version_tag = map.terminator.w_cls.version_tag()
            if version_tag is self.version_tag:
                # everything matches, it's incredibly fast
                if map.space.config.objspace.std.withmethodcachecounter:
                    self.success_counter += 1
                return True
        return False

_invalid_cache_entry_map = objectmodel.instantiate(AbstractAttribute)
_invalid_cache_entry_map.terminator = None
INVALID_CACHE_ENTRY = CacheEntry()
INVALID_CACHE_ENTRY.map_wref = weakref.ref(_invalid_cache_entry_map)
                                 # different from any real map ^^^

def init_mapdict_cache(pycode):
    num_entries = len(pycode.co_names_w)
    pycode._mapdict_caches = [INVALID_CACHE_ENTRY] * num_entries

@jit.dont_look_inside
def _fill_cache(pycode, nameindex, map, version_tag, storageindex, w_method=None):
    entry = pycode._mapdict_caches[nameindex]
    if entry is INVALID_CACHE_ENTRY:
        entry = CacheEntry()
        pycode._mapdict_caches[nameindex] = entry
    entry.map_wref = weakref.ref(map)
    entry.version_tag = version_tag
    entry.storageindex = storageindex
    entry.w_method = w_method
    if pycode.space.config.objspace.std.withmethodcachecounter:
        entry.failure_counter += 1

def LOAD_ATTR_caching(pycode, w_obj, nameindex):
    # this whole mess is to make the interpreter quite a bit faster; it's not
    # used if we_are_jitted().
    entry = pycode._mapdict_caches[nameindex]
    map = w_obj._get_mapdict_map()
    if entry.is_valid_for_map(map) and entry.w_method is None:
        # everything matches, it's incredibly fast
        return w_obj._mapdict_read_storage(entry.storageindex)
    return LOAD_ATTR_slowpath(pycode, w_obj, nameindex, map)
LOAD_ATTR_caching._always_inline_ = True

def LOAD_ATTR_slowpath(pycode, w_obj, nameindex, map):
    space = pycode.space
    w_name = pycode.co_names_w[nameindex]
    if map is not None:
        w_type = map.terminator.w_cls
        w_descr = w_type.getattribute_if_not_from_object()
        if w_descr is not None:
            return space._handle_getattribute(w_descr, w_obj, w_name)
        version_tag = w_type.version_tag()
        if version_tag is not None:
            name = space.str_w(w_name)
            # We need to care for obscure cases in which the w_descr is
            # a MutableCell, which may change without changing the version_tag
            _, w_descr = w_type._pure_lookup_where_possibly_with_method_cache(
                name, version_tag)
            #
            attrname, index = ("", INVALID)
            if w_descr is None:
                attrname, index = (name, DICT) # common case: no such attr in the class
            elif isinstance(w_descr, MutableCell):
                pass              # we have a MutableCell in the class: give up
            elif space.is_data_descr(w_descr):
                # we have a data descriptor, which means the dictionary value
                # (if any) has no relevance.
                from pypy.interpreter.typedef import Member
                if isinstance(w_descr, Member):    # it is a slot -- easy case
                    attrname, index = ("slot", SLOTS_STARTING_FROM + w_descr.index)
            else:
                # There is a non-data descriptor in the class.  If there is
                # also a dict attribute, use the latter, caching its storageindex.
                # If not, we loose.  We could do better in this case too,
                # but we don't care too much; the common case of a method
                # invocation is handled by LOOKUP_METHOD_xxx below.
                attrname = name
                index = DICT
            #
            if index != INVALID:
                attr = map.find_map_attr(attrname, index)
                if attr is not None:
                    # Note that if map.terminator is a DevolvedDictTerminator,
                    # map.find_map_attr will always return None if index==DICT.
                    _fill_cache(pycode, nameindex, map, version_tag, attr.storageindex)
                    return w_obj._mapdict_read_storage(attr.storageindex)
    if space.config.objspace.std.withmethodcachecounter:
        INVALID_CACHE_ENTRY.failure_counter += 1
    return space.getattr(w_obj, w_name)
LOAD_ATTR_slowpath._dont_inline_ = True

def LOOKUP_METHOD_mapdict(f, nameindex, w_obj):
    pycode = f.getcode()
    entry = pycode._mapdict_caches[nameindex]
    if entry.is_valid_for_obj(w_obj):
        w_method = entry.w_method
        if w_method is not None:
            f.pushvalue(w_method)
            f.pushvalue(w_obj)
            return True
    return False

def LOOKUP_METHOD_mapdict_fill_cache_method(space, pycode, name, nameindex,
                                            w_obj, w_type):
    version_tag = w_type.version_tag()
    if version_tag is None:
        return
    map = w_obj._get_mapdict_map()
    if map is None or isinstance(map.terminator, DevolvedDictTerminator):
        return
    # We know here that w_obj.getdictvalue(space, name) just returned None,
    # so the 'name' is not in the instance.  We repeat the lookup to find it
    # in the class, this time taking care of the result: it can be either a
    # quasi-constant class attribute, or actually a MutableCell --- which we
    # must not cache.  (It should not be None here, but you never know...)
    _, w_method = w_type._pure_lookup_where_possibly_with_method_cache(
        name, version_tag)
    if w_method is None or isinstance(w_method, MutableCell):
        return
    _fill_cache(pycode, nameindex, map, version_tag, -1, w_method)

# XXX fix me: if a function contains a loop with both LOAD_ATTR and
# XXX LOOKUP_METHOD on the same attribute name, it keeps trashing and
# XXX rebuilding the cache<|MERGE_RESOLUTION|>--- conflicted
+++ resolved
@@ -166,12 +166,7 @@
         return None
 
     def add_attr(self, obj, name, index, w_value):
-<<<<<<< HEAD
-        attr = self._get_new_attr(name, index)
-        oldattr = obj._get_mapdict_map()
-=======
         self._reorder_and_add(obj, name, index, w_value)
->>>>>>> eb812c16
         if not jit.we_are_jitted():
             oldattr = self
             attr = obj._get_mapdict_map()
