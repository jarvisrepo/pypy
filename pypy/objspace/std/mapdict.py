--- conflicted
+++ resolved
@@ -1,7 +1,6 @@
 import weakref
 from pypy.rlib import jit, objectmodel, debug
 from pypy.rlib.rarithmetic import intmask, r_uint
-from pypy.rlib import rerased
 
 from pypy.interpreter.baseobjspace import W_Root
 from pypy.objspace.std.dictmultiobject import W_DictMultiObject
@@ -507,14 +506,10 @@
 memo_get_subclass_of_correct_size._annspecialcase_ = "specialize:memo"
 _subclass_cache = {}
 
-<<<<<<< HEAD
-def _make_subclass_size_n(supercls, n, use_erased=True):
-=======
 erase_item, unerase_item = rerased.new_erasing_pair("mapdict storage item")
 erase_list, unerase_list = rerased.new_erasing_pair("mapdict storage list")
 
-def _make_subclass_size_n(supercls, n):
->>>>>>> 4ed47235
+def _make_subclass_size_n(supercls, n, use_erased=True):
     from pypy.rlib import unroll
     rangen = unroll.unrolling_iterable(range(n))
     nmin1 = n - 1
@@ -535,12 +530,6 @@
         locals()["_value%s" % nmin1] = erase(None)
 
         def _init_empty(self, map):
-<<<<<<< HEAD
-=======
-            from pypy.rlib.debug import make_sure_not_resized
-            for i in rangen:
-                setattr(self, "_value%s" % i, erase_item(None))
->>>>>>> 4ed47235
             self.map = map
 
         def _has_storage_list(self):
@@ -548,25 +537,11 @@
 
         def _mapdict_get_storage_list(self):
             erased = getattr(self, "_value%s" % nmin1)
-<<<<<<< HEAD
             if use_erased:
-                return rerased.unerase_fixedsizelist(erased, W_Root)
+                return unerase_list(erased)
             else:
                 assert isinstance(erased, ExtraAttributes)
                 return erased.storage
-
-        def _mapdict_read_storage(self, index):
-            for i in rangenmin1:
-                if index == i:
-                    return getattr(self, "_value%s" % i)
-            if self._has_storage_list():
-                return self._mapdict_get_storage_list()[index - nmin1]
-            erased = getattr(self, "_value%s" % nmin1)
-            return unerase(erased, W_Root)
-
-        def _mapdict_write_storage(self, index, value):
-=======
-            return unerase_list(erased)
 
         def _mapdict_read_storage(self, index):
             assert index >= 0
@@ -581,8 +556,6 @@
             return unerase_item(erased)
 
         def _mapdict_write_storage(self, index, value):
-            erased = erase_item(value)
->>>>>>> 4ed47235
             for i in rangenmin1:
                 if index == i:
                     setattr(self, "_value%s" % i, value)
@@ -590,7 +563,7 @@
             if self._has_storage_list():
                 self._mapdict_get_storage_list()[index - nmin1] = value
                 return
-            erased = erase(value)
+            erased = erase_item(value)
             setattr(self, "_value%s" % nmin1, erased)
 
         def _mapdict_storage_length(self):
@@ -603,27 +576,10 @@
             len_storage = len(storage)
             for i in rangenmin1:
                 if i < len_storage:
-<<<<<<< HEAD
                     value = storage[i]
                 else:
                     value = None
                 setattr(self, "_value%s" % i, value)
-            has_storage_list = self._has_storage_list()
-            if len_storage < n:
-                assert not has_storage_list
-                erased = erase(None)
-            elif len_storage == n:
-                assert not has_storage_list
-                erased = erase(storage[nmin1])
-            elif not has_storage_list:
-                # storage is longer than self.map.length() only due to
-                # overallocation
-                erased = erase(storage[nmin1])
-=======
-                    erased = erase_item(storage[i])
-                else:
-                    erased = erase_item(None)
-                setattr(self, "_value%s" % i, erased)
             has_storage_list = self._has_storage_list()
             if len_storage < n:
                 assert not has_storage_list
@@ -635,20 +591,15 @@
                 # storage is longer than self.map.length() only due to
                 # overallocation
                 erased = erase_item(storage[nmin1])
->>>>>>> 4ed47235
                 # in theory, we should be ultra-paranoid and check all entries,
                 # but checking just one should catch most problems anyway:
                 assert storage[n] is None
             else:
                 storage_list = storage[nmin1:]
-<<<<<<< HEAD
                 if use_erased:
-                    erased = rerased.erase_fixedsizelist(storage_list, W_Root)
+                    erased = erase_list(storage_list)
                 else:
                     erased = ExtraAttributes(storage_list)
-=======
-                erased = erase_list(storage_list)
->>>>>>> 4ed47235
             setattr(self, "_value%s" % nmin1, erased)
 
     subcls.__name__ = supercls.__name__ + "Size%s" % n
