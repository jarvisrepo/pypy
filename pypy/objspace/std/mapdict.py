import weakref, sys

from rpython.rlib import jit, objectmodel, debug, rerased
from rpython.rlib.rarithmetic import intmask, r_uint

from pypy.interpreter.baseobjspace import W_Root
from rpython.rlib import heapprof
from pypy.objspace.std.dictmultiobject import (
    W_DictMultiObject, DictStrategy, ObjectDictStrategy, BaseKeyIterator,
    BaseValueIterator, BaseItemIterator, _never_equal_to_string,
    W_DictObject, BytesDictStrategy, UnicodeDictStrategy
)
from pypy.objspace.std.typeobject import (
    MutableCell, IntMutableCell, FloatMutableCell, ObjectMutableCell,
    unwrap_cell)

erase_item, unerase_item = rerased.new_erasing_pair("mapdict storage item")
erase_map,  unerase_map = rerased.new_erasing_pair("map")
erase_list, unerase_list = rerased.new_erasing_pair("mapdict storage list")


# ____________________________________________________________
# attribute shapes

NUM_DIGITS = 4
NUM_DIGITS_POW2 = 1 << NUM_DIGITS
# note: we use "x * NUM_DIGITS_POW2" instead of "x << NUM_DIGITS" because
# we want to propagate knowledge that the result cannot be negative

# the maximum number of attributes stored in mapdict (afterwards just use a
# dict)
LIMIT_MAP_ATTRIBUTES = 80


class AbstractAttribute(object):
    _immutable_fields_ = ['terminator']
    cache_attrs = None
    _size_estimate = 0

    def __init__(self, space, terminator):
        self.space = space
        assert isinstance(terminator, Terminator)
        self.terminator = terminator

    def read(self, obj, name, index):
        from pypy.objspace.std.intobject import W_IntObject
        from pypy.objspace.std.floatobject import W_FloatObject
        attr = self.find_map_attr(name, index)
        if attr is None:
            return self.terminator._read_terminator(obj, name, index)
        # XXX move to PlainAttribute?
        if jit.we_are_jitted():
            if attr.can_fold_read_int():
                return W_IntObject(attr.read_constant_int())
            elif attr.can_fold_read_obj():
                w_res = attr.try_read_constant_obj()
                if w_res is not None:
                    return w_res
        if (
            jit.isconstant(attr) and
            jit.isconstant(obj) and
            not attr.ever_mutated
        ):
            return attr._pure_read(obj)
        else:
            result = obj._mapdict_read_storage(attr.storageindex)
            if jit.we_are_jitted() and attr.class_is_known():
                cls = attr.read_constant_cls()
                if cls is W_IntObject:
                    # this means that the class stored in the storage is an
                    # IntMutableCell
                    assert isinstance(result, IntMutableCell)
                    return W_IntObject(result.intvalue)
                if cls is W_FloatObject:
                    # ditto
                    assert isinstance(result, FloatMutableCell)
                    return W_FloatObject(result.floatvalue)
                jit.record_exact_class(result, cls)
            return attr._read_cell(result)

    def write(self, obj, name, index, w_value):
        from pypy.objspace.std.intobject import W_IntObject
        from pypy.objspace.std.floatobject import W_FloatObject
        attr = self.find_map_attr(name, index)
        if attr is None:
            return self.terminator._write_terminator(obj, name, index, w_value)
        # if the write is not necessary, the storage is already filled from the
        # time we did the map transition. Therefore, if the value profiler says
        # so, we can not do the write
        write_necessary = attr.write_necessary(w_value)
        if not write_necessary:
            return True
        if not attr.ever_mutated:
            attr.ever_mutated = True
        attr.see_write(w_value)
        cell = obj._mapdict_read_storage(attr.storageindex)
        if jit.we_are_jitted() and attr.class_is_known():
            cls = attr.read_constant_cls()
            if cls is W_IntObject:
                # this means that the class stored in the storage is an
                # IntMutableCell
                assert isinstance(cell, IntMutableCell)
                assert isinstance(w_value, W_IntObject)
                cell.intvalue = w_value.intval
                return True
            if cls is W_FloatObject:
                # ditto
                assert isinstance(cell, FloatMutableCell)
                assert isinstance(w_value, W_FloatObject)
                cell.floatvalue = w_value.floatval
                return True
        w_value = attr._write_cell(cell, w_value)
        if w_value is not None:
            obj._mapdict_write_storage(attr.storageindex, w_value)
        return True

    def delete(self, obj, name, index):
        pass

    @jit.elidable
    def find_map_attr(self, name, index):
        # attr cache
        space = self.space
        cache = space.fromcache(MapAttrCache)
        SHIFT2 = r_uint.BITS - space.config.objspace.std.methodcachesizeexp
        SHIFT1 = SHIFT2 - 5
        attrs_as_int = objectmodel.current_object_addr_as_int(self)
        # ^^^Note: see comment in typeobject.py for
        # _pure_lookup_where_with_method_cache()

        # unrolled hash computation for 2-tuple
        c1 = 0x345678
        c2 = 1000003
        hash_name = objectmodel.compute_hash(name)
        hash_selector = intmask((c2 * ((c2 * c1) ^ hash_name)) ^ index)
        product = intmask(attrs_as_int * hash_selector)
        attr_hash = (r_uint(product) ^ (r_uint(product) << SHIFT1)) >> SHIFT2
        # ^^^Note2: same comment too
        cached_attr = cache.attrs[attr_hash]
        if cached_attr is self:
            cached_name = cache.names[attr_hash]
            cached_index = cache.indexes[attr_hash]
            if cached_name == name and cached_index == index:
                attr = cache.cached_attrs[attr_hash]
                if space.config.objspace.std.withmethodcachecounter:
                    cache.hits[name] = cache.hits.get(name, 0) + 1
                return attr
        attr = self._find_map_attr(name, index)
        if space._side_effects_ok():
            cache.attrs[attr_hash] = self
            cache.names[attr_hash] = name
            cache.indexes[attr_hash] = index
            cache.cached_attrs[attr_hash] = attr
            if space.config.objspace.std.withmethodcachecounter:
                cache.misses[name] = cache.misses.get(name, 0) + 1
        return attr

    def _find_map_attr(self, name, index):
        while isinstance(self, PlainAttribute):
            if index == self.index and name == self.name:
                return self
            self = self.back
        return None

    def copy(self, obj):
        raise NotImplementedError("abstract base class")

    def length(self):
        raise NotImplementedError("abstract base class")

    def get_terminator(self):
        return self.terminator

    def set_terminator(self, obj, terminator):
        raise NotImplementedError("abstract base class")

    @jit.elidable
    def size_estimate(self):
        return self._size_estimate >> NUM_DIGITS

    def search(self, attrtype):
        return None

    @jit.elidable
    def _get_new_attr(self, name, index):
        cache = self.cache_attrs
        if cache is None:
            cache = self.cache_attrs = {}
        attr = cache.get((name, index), None)
        if attr is None:
            attr = PlainAttribute(name, index, self)
            cache[name, index] = attr
        return attr

    def add_attr(self, obj, name, index, w_value):
        self._reorder_and_add(obj, name, index, w_value)
        if not jit.we_are_jitted():
            oldattr = self
            attr = obj._get_mapdict_map()
            size_est = (oldattr._size_estimate + attr.size_estimate()
                                               - oldattr.size_estimate())
            assert size_est >= (oldattr.length() * NUM_DIGITS_POW2)
            oldattr._size_estimate = size_est

    def _add_attr_without_reordering(self, obj, name, index, w_value):
        attr = self._get_new_attr(name, index)
        attr._switch_map_and_write_storage(obj, w_value)

    @jit.unroll_safe
    def _switch_map_and_write_storage(self, obj, w_value):
        if self.length() > obj._mapdict_storage_length():
            # note that self.size_estimate() is always at least self.length()
            new_storage = [None] * self.size_estimate()
            for i in range(obj._mapdict_storage_length()):
                new_storage[i] = obj._mapdict_read_storage(i)
            obj._set_mapdict_storage_and_map(new_storage, self)

        # the order is important here: first change the map, then the storage,
        # for the benefit of the special subclasses
<<<<<<< HEAD
        obj._set_mapdict_map(attr)
        # important to see the write of the original value, not the cell
        attr.see_write(w_value)
        w_value = attr._write_cell(None, w_value)
        assert w_value is not None
        obj._mapdict_write_storage(attr.storageindex, w_value)
=======
        obj._set_mapdict_map(self)
        obj._mapdict_write_storage(self.storageindex, w_value)


    @jit.elidable
    def _find_branch_to_move_into(self, name, index):
        # walk up the map chain to find an ancestor with lower order that
        # already has the current name as a child inserted
        current_order = sys.maxint
        number_to_readd = 0
        current = self
        key = (name, index)
        while True:
            attr = None
            if current.cache_attrs is not None:
                attr = current.cache_attrs.get(key, None)
            if attr is None or attr.order > current_order:
                # we reached the top, so we didn't find it anywhere,
                # just add it to the top attribute
                if not isinstance(current, PlainAttribute):
                    return 0, self._get_new_attr(name, index)

            else:
                return number_to_readd, attr
            # if not found try parent
            number_to_readd += 1
            current_order = current.order
            current = current.back

    @jit.look_inside_iff(lambda self, obj, name, index, w_value:
            jit.isconstant(self) and
            jit.isconstant(name) and
            jit.isconstant(index))
    def _reorder_and_add(self, obj, name, index, w_value):
        # the idea is as follows: the subtrees of any map are ordered by
        # insertion.  the invariant is that subtrees that are inserted later
        # must not contain the name of the attribute of any earlier inserted
        # attribute anywhere
        #                              m______
        #         inserted first      / \ ... \   further attributes
        #           attrname a      0/  1\    n\
        #                           m  a must not appear here anywhere
        #
        # when inserting a new attribute in an object we check whether any
        # parent of lower order has seen that attribute yet. if yes, we follow
        # that branch. if not, we normally append that attribute. When we
        # follow a prior branch, we necessarily remove some attributes to be
        # able to do that. They need to be re-added, which has to follow the
        # reordering procedure recusively.

        # we store the to-be-readded attribute in the stack, with the map and
        # the value paired up those are lazily initialized to a list large
        # enough to store all current attributes
        stack = None
        stack_index = 0
        while True:
            current = self
            number_to_readd, attr = self._find_branch_to_move_into(name, index)
            # we found the attributes further up, need to save the
            # previous values of the attributes we passed
            if number_to_readd:
                if stack is None:
                    stack = [erase_map(None)] * (self.length() * 2)
                current = self
                for i in range(number_to_readd):
                    assert isinstance(current, PlainAttribute)
                    w_self_value = obj._mapdict_read_storage(
                            current.storageindex)
                    stack[stack_index] = erase_map(current)
                    stack[stack_index + 1] = erase_item(w_self_value)
                    stack_index += 2
                    current = current.back
            attr._switch_map_and_write_storage(obj, w_value)

            if not stack_index:
                return

            # readd the current top of the stack
            stack_index -= 2
            next_map = unerase_map(stack[stack_index])
            w_value = unerase_item(stack[stack_index + 1])
            name = next_map.name
            index = next_map.index
            self = obj._get_mapdict_map()
>>>>>>> c52f43cb

    def materialize_r_dict(self, space, obj, dict_w):
        raise NotImplementedError("abstract base class")

    def materialize_str_dict(self, space, obj, str_dict):
        raise NotImplementedError("abstract base class")

    def remove_dict_entries(self, obj):
        raise NotImplementedError("abstract base class")

    def __repr__(self):
        return "<%s>" % (self.__class__.__name__,)


class Terminator(AbstractAttribute):
    _immutable_fields_ = ['w_cls']

    def __init__(self, space, w_cls):
        AbstractAttribute.__init__(self, space, self)
        self.w_cls = w_cls

    def _read_terminator(self, obj, name, index):
        return None

    def _write_terminator(self, obj, name, index, w_value):
        obj._get_mapdict_map().add_attr(obj, name, index, w_value)
        if index == DICT and obj._get_mapdict_map().length() >= LIMIT_MAP_ATTRIBUTES:
            space = self.space
            w_dict = obj.getdict(space)
            assert isinstance(w_dict, W_DictMultiObject)
            strategy = w_dict.get_strategy()
            assert isinstance(strategy, MapDictStrategy)
            strategy.switch_to_text_strategy(w_dict)
        return True

    def copy(self, obj):
        result = Object()
        result.space = self.space
        result._mapdict_init_empty(self)
        return result

    def length(self):
        return 0

    def set_terminator(self, obj, terminator):
        result = Object()
        result.space = self.space
        result._mapdict_init_empty(terminator)
        return result

    def remove_dict_entries(self, obj):
        return self.copy(obj)

    def __repr__(self):
        return "<%s w_cls=%s>" % (self.__class__.__name__, self.w_cls)

class DictTerminator(Terminator):
    _immutable_fields_ = ['devolved_dict_terminator']
    def __init__(self, space, w_cls):
        Terminator.__init__(self, space, w_cls)
        self.devolved_dict_terminator = DevolvedDictTerminator(space, w_cls)

    def materialize_r_dict(self, space, obj, dict_w):
        return self._make_devolved(space)

    def materialize_str_dict(self, space, obj, dict_w):
        return self._make_devolved(space)

    def _make_devolved(self, space):
        result = Object()
        result.space = space
        result._mapdict_init_empty(self.devolved_dict_terminator)
        return result


class NoDictTerminator(Terminator):
    def _write_terminator(self, obj, name, index, w_value):
        if index == DICT:
            return False
        return Terminator._write_terminator(self, obj, name, index, w_value)


class DevolvedDictTerminator(Terminator):
    def _read_terminator(self, obj, name, index):
        if index == DICT:
            space = self.space
            w_dict = obj.getdict(space)
            return space.finditem_str(w_dict, name)
        return Terminator._read_terminator(self, obj, name, index)

    def _write_terminator(self, obj, name, index, w_value):
        if index == DICT:
            space = self.space
            w_dict = obj.getdict(space)
            space.setitem_str(w_dict, name, w_value)
            return True
        return Terminator._write_terminator(self, obj, name, index, w_value)

    def delete(self, obj, name, index):
        from pypy.interpreter.error import OperationError
        if index == DICT:
            space = self.space
            w_dict = obj.getdict(space)
            try:
                space.delitem(w_dict, space.newtext(name))
            except OperationError as ex:
                if not ex.match(space, space.w_KeyError):
                    raise
            return Terminator.copy(self, obj)
        return Terminator.delete(self, obj, name, index)

    def remove_dict_entries(self, obj):
        assert 0, "should be unreachable"

    def set_terminator(self, obj, terminator):
        if not isinstance(terminator, DevolvedDictTerminator):
            assert isinstance(terminator, DictTerminator)
            terminator = terminator.devolved_dict_terminator
        return Terminator.set_terminator(self, obj, terminator)


class PlainAttribute(AbstractAttribute):
<<<<<<< HEAD
    _immutable_fields_ = ['name', 'index', 'storageindex', 'back',
                          'ever_mutated?', 'can_contain_mutable_cell?']
    objectmodel.import_from_mixin(heapprof.HeapProf)
=======
    _immutable_fields_ = ['name', 'index', 'storageindex', 'back', 'ever_mutated?', 'order']
>>>>>>> c52f43cb

    def __init__(self, name, index, back):
        AbstractAttribute.__init__(self, back.space, back.terminator)
        self.name = name
        self.index = index
        self.storageindex = back.length()
        self.back = back
        self._size_estimate = self.length() * NUM_DIGITS_POW2
        self.ever_mutated = False
<<<<<<< HEAD
        self.init_heapprof('%s.%s' % (back.terminator.w_cls.name if back.terminator.w_cls else '???', name))
        # this flag means: at some point there was an instance that used a
        # derivative of this map that had a MutableCell stored into the
        # corresponding field.
        # if the flag is False, we don't need to unbox the attribute.
        self.can_contain_mutable_cell = False

    @jit.elidable
    def _pure_read(self, obj):
        # this is safe even if the mapdict stores a mutable cell. the cell can
        # only be changed is ever_mutated is set to True
        result = obj._mapdict_read_storage(self.storageindex)
        return self._read_cell(result)

    # ____________________________________________________________
    # methods for HeapProf mixin
    def is_int(self, w_obj):
        from pypy.objspace.std.intobject import W_IntObject
        return type(w_obj) is W_IntObject

    def get_int_val(self, w_obj):
        from pypy.objspace.std.intobject import W_IntObject
        assert isinstance(w_obj, W_IntObject)
        return w_obj.intval
    # ____________________________________________________________

    def _read_cell(self, w_cell):
        if not self.can_contain_mutable_cell:
            return w_cell
        return unwrap_cell(self.space, w_cell)

    def _write_cell(self, w_cell, w_value):
        from pypy.objspace.std.intobject import W_IntObject
        from pypy.objspace.std.floatobject import W_FloatObject
        assert not isinstance(w_cell, ObjectMutableCell)
        if type(w_value) is W_IntObject:
            if isinstance(w_cell, IntMutableCell):
                w_cell.intvalue = w_value.intval
                return None
            check = self._ensure_can_contain_mutable_cell()
            assert check
            return IntMutableCell(w_value.intval)
        if type(w_value) is W_FloatObject:
            if isinstance(w_cell, FloatMutableCell):
                w_cell.floatvalue = w_value.floatval
                return None
            check = self._ensure_can_contain_mutable_cell()
            assert check
            return FloatMutableCell(w_value.floatval)
        return w_value

    @jit.elidable
    def _ensure_can_contain_mutable_cell(self):
        if not self.can_contain_mutable_cell:
            self.can_contain_mutable_cell = True
        return True
=======
        self.order = len(back.cache_attrs) if back.cache_attrs else 0
>>>>>>> c52f43cb

    def _copy_attr(self, obj, new_obj):
        w_value = self.read(obj, self.name, self.index)
        new_obj._get_mapdict_map().add_attr(new_obj, self.name, self.index, w_value)

    def delete(self, obj, name, index):
        if index == self.index and name == self.name:
            # ok, attribute is deleted
            if not self.ever_mutated:
                self.ever_mutated = True
            return self.back.copy(obj)
        new_obj = self.back.delete(obj, name, index)
        if new_obj is not None:
            self._copy_attr(obj, new_obj)
        return new_obj

    def copy(self, obj):
        new_obj = self.back.copy(obj)
        self._copy_attr(obj, new_obj)
        return new_obj

    def length(self):
        return self.storageindex + 1

    def set_terminator(self, obj, terminator):
        new_obj = self.back.set_terminator(obj, terminator)
        self._copy_attr(obj, new_obj)
        return new_obj

    def search(self, attrtype):
        if self.index == attrtype:
            return self
        return self.back.search(attrtype)

    def materialize_r_dict(self, space, obj, dict_w):
        new_obj = self.back.materialize_r_dict(space, obj, dict_w)
        if self.index == DICT:
<<<<<<< HEAD
            w_attr = space.wrap(self.name)
            dict_w[w_attr] = unwrap_cell(
                    space, obj._mapdict_read_storage(self.storageindex))
=======
            w_attr = space.newtext(self.name)
            dict_w[w_attr] = obj._mapdict_read_storage(self.storageindex)
>>>>>>> c52f43cb
        else:
            self._copy_attr(obj, new_obj)
        return new_obj

    def materialize_str_dict(self, space, obj, str_dict):
        new_obj = self.back.materialize_str_dict(space, obj, str_dict)
        if self.index == DICT:
            str_dict[self.name] = obj._mapdict_read_storage(self.storageindex)
        else:
            self._copy_attr(obj, new_obj)
        return new_obj

    def remove_dict_entries(self, obj):
        new_obj = self.back.remove_dict_entries(obj)
        if self.index != DICT:
            self._copy_attr(obj, new_obj)
        return new_obj

    def __repr__(self):
        return "<PlainAttribute %s %s %s %r>" % (self.name, self.index, self.storageindex, self.back)

class MapAttrCache(object):
    def __init__(self, space):
        SIZE = 1 << space.config.objspace.std.methodcachesizeexp
        self.attrs = [None] * SIZE
        self.names = [None] * SIZE
        self.indexes = [INVALID] * SIZE
        self.cached_attrs = [None] * SIZE
        if space.config.objspace.std.withmethodcachecounter:
            self.hits = {}
            self.misses = {}

    def clear(self):
        for i in range(len(self.attrs)):
            self.attrs[i] = None
        for i in range(len(self.names)):
            self.names[i] = None
            self.indexes[i] = INVALID
        for i in range(len(self.cached_attrs)):
            self.cached_attrs[i] = None

    def _cleanup_(self):
        self.clear()

# ____________________________________________________________
# object implementation

DICT = 0
SPECIAL = 1
INVALID = 2
SLOTS_STARTING_FROM = 3

# a little bit of a mess of mixin classes that implement various pieces of
# objspace user object functionality in terms of mapdict

class BaseUserClassMapdict:
    # everything that's needed to use mapdict for a user subclass at all.
    # This immediately makes slots possible.

    # assumes presence of _get_mapdict_map, _set_mapdict_map
    # _mapdict_init_empty, _mapdict_read_storage,
    # _mapdict_write_storage, _mapdict_storage_length,
    # _set_mapdict_storage_and_map

    # _____________________________________________
    # objspace interface

    # class access

    def getclass(self, space):
        return self._get_mapdict_map().terminator.w_cls

    def setclass(self, space, w_cls):
        new_obj = self._get_mapdict_map().set_terminator(self, w_cls.terminator)
        self._set_mapdict_storage_and_map(new_obj.storage, new_obj.map)

    def user_setup(self, space, w_subtype):
        from pypy.module.__builtin__.interp_classobj import W_InstanceObject
        assert (not self.typedef.hasdict or
                isinstance(w_subtype.terminator, NoDictTerminator) or
                self.typedef is W_InstanceObject.typedef)
        self._mapdict_init_empty(w_subtype.terminator)


    # methods needed for slots

    def getslotvalue(self, slotindex):
        index = SLOTS_STARTING_FROM + slotindex
        return self._get_mapdict_map().read(self, "slot", index)

    def setslotvalue(self, slotindex, w_value):
        index = SLOTS_STARTING_FROM + slotindex
        self._get_mapdict_map().write(self, "slot", index, w_value)

    def delslotvalue(self, slotindex):
        index = SLOTS_STARTING_FROM + slotindex
        new_obj = self._get_mapdict_map().delete(self, "slot", index)
        if new_obj is None:
            return False
        self._set_mapdict_storage_and_map(new_obj.storage, new_obj.map)
        return True


class MapdictWeakrefSupport(object):
    # stuff used by the _weakref implementation

    def getweakref(self):
        from pypy.module._weakref.interp__weakref import WeakrefLifeline
        lifeline = self._get_mapdict_map().read(self, "weakref", SPECIAL)
        if lifeline is None:
            return None
        assert isinstance(lifeline, WeakrefLifeline)
        return lifeline
    getweakref._cannot_really_call_random_things_ = True

    def setweakref(self, space, weakreflifeline):
        from pypy.module._weakref.interp__weakref import WeakrefLifeline
        assert isinstance(weakreflifeline, WeakrefLifeline)
        self._get_mapdict_map().write(self, "weakref", SPECIAL, weakreflifeline)
    setweakref._cannot_really_call_random_things_ = True

    def delweakref(self):
        self._get_mapdict_map().write(self, "weakref", SPECIAL, None)
    delweakref._cannot_really_call_random_things_ = True


class MapdictDictSupport(object):

    # objspace interface for dictionary operations

    def getdictvalue(self, space, attrname):
        return self._get_mapdict_map().read(self, attrname, DICT)

    def setdictvalue(self, space, attrname, w_value):
        return self._get_mapdict_map().write(self, attrname, DICT, w_value)

    def deldictvalue(self, space, attrname):
        new_obj = self._get_mapdict_map().delete(self, attrname, DICT)
        if new_obj is None:
            return False
        self._set_mapdict_storage_and_map(new_obj.storage, new_obj.map)
        return True

    def getdict(self, space):
        return _obj_getdict(self, space)

    def setdict(self, space, w_dict):
        _obj_setdict(self, space, w_dict)

# a couple of helpers for the classes above, factored out to reduce
# the translated code size

@objectmodel.dont_inline
def _obj_getdict(self, space):
    terminator = self._get_mapdict_map().terminator
    assert isinstance(terminator, DictTerminator) or isinstance(terminator, DevolvedDictTerminator)
    w_dict = self._get_mapdict_map().read(self, "dict", SPECIAL)
    if w_dict is not None:
        assert isinstance(w_dict, W_DictMultiObject)
        return w_dict

    strategy = space.fromcache(MapDictStrategy)
    storage = strategy.erase(self)
    w_dict = W_DictObject(space, strategy, storage)
    flag = self._get_mapdict_map().write(self, "dict", SPECIAL, w_dict)
    assert flag
    return w_dict

@objectmodel.dont_inline
def _obj_setdict(self, space, w_dict):
    from pypy.interpreter.error import oefmt
    terminator = self._get_mapdict_map().terminator
    assert isinstance(terminator, DictTerminator) or isinstance(terminator, DevolvedDictTerminator)
    if not space.isinstance_w(w_dict, space.w_dict):
        raise oefmt(space.w_TypeError, "setting dictionary to a non-dict")
    assert isinstance(w_dict, W_DictMultiObject)
    w_olddict = self.getdict(space)
    assert isinstance(w_olddict, W_DictMultiObject)
    # The old dict has got 'self' as dstorage, but we are about to
    # change self's ("dict", SPECIAL) attribute to point to the
    # new dict.  If the old dict was using the MapDictStrategy, we
    # have to force it now: otherwise it would remain an empty
    # shell that continues to delegate to 'self'.
    if type(w_olddict.get_strategy()) is MapDictStrategy:
        w_olddict.get_strategy().switch_to_object_strategy(w_olddict)
    flag = self._get_mapdict_map().write(self, "dict", SPECIAL, w_dict)
    assert flag

class MapdictStorageMixin(object):
    def _get_mapdict_map(self):
        return jit.promote(self.map)
    def _set_mapdict_map(self, map):
        self.map = map

    def _mapdict_init_empty(self, map):
        from rpython.rlib.debug import make_sure_not_resized
        self.map = map
        self.storage = make_sure_not_resized([None] * map.size_estimate())

    def _mapdict_read_storage(self, storageindex):
        assert storageindex >= 0
        return self.storage[storageindex]

    def _mapdict_write_storage(self, storageindex, value):
        self.storage[storageindex] = value

    def _mapdict_storage_length(self):
        return len(self.storage)

    def _set_mapdict_storage_and_map(self, storage, map):
        self.storage = storage
        self.map = map

class ObjectWithoutDict(W_Root):
    # mainly for tests
    objectmodel.import_from_mixin(MapdictStorageMixin)

    objectmodel.import_from_mixin(BaseUserClassMapdict)
    objectmodel.import_from_mixin(MapdictWeakrefSupport)


class Object(W_Root):
    # mainly for tests
    objectmodel.import_from_mixin(MapdictStorageMixin)

    objectmodel.import_from_mixin(BaseUserClassMapdict)
    objectmodel.import_from_mixin(MapdictWeakrefSupport)
    objectmodel.import_from_mixin(MapdictDictSupport)


SUBCLASSES_NUM_FIELDS = 5

def _make_storage_mixin_size_n(n=SUBCLASSES_NUM_FIELDS):
    from rpython.rlib import unroll
    rangen = unroll.unrolling_iterable(range(n))
    nmin1 = n - 1
    rangenmin1 = unroll.unrolling_iterable(range(nmin1))
    valnmin1 = "_value%s" % nmin1
    class subcls(object):
        def _get_mapdict_map(self):
            return jit.promote(self.map)
        def _set_mapdict_map(self, map):
            self.map = map
        def _mapdict_init_empty(self, map):
            for i in rangenmin1:
                setattr(self, "_value%s" % i, None)
            setattr(self, valnmin1, erase_item(None))
            self.map = map

        def _has_storage_list(self):
            return self.map.length() > n

        def _mapdict_get_storage_list(self):
            erased = getattr(self, valnmin1)
            return unerase_list(erased)

        def _mapdict_read_storage(self, storageindex):
            assert storageindex >= 0
            if storageindex < nmin1:
                for i in rangenmin1:
                    if storageindex == i:
                        return getattr(self, "_value%s" % i)
            if self._has_storage_list():
                return self._mapdict_get_storage_list()[storageindex - nmin1]
            erased = getattr(self, "_value%s" % nmin1)
            return unerase_item(erased)

        def _mapdict_write_storage(self, storageindex, value):
            for i in rangenmin1:
                if storageindex == i:
                    setattr(self, "_value%s" % i, value)
                    return
            if self._has_storage_list():
                self._mapdict_get_storage_list()[storageindex - nmin1] = value
                return
            setattr(self, "_value%s" % nmin1, erase_item(value))

        def _mapdict_storage_length(self):
            if self._has_storage_list():
                return len(self._mapdict_get_storage_list()) + (n - 1)
            return n

        def _set_mapdict_storage_and_map(self, storage, map):
            self.map = map
            len_storage = len(storage)
            for i in rangenmin1:
                if i < len_storage:
                    erased = storage[i]
                else:
                    erased = None
                setattr(self, "_value%s" % i, erased)
            has_storage_list = self._has_storage_list()
            if len_storage < n:
                assert not has_storage_list
                erased = erase_item(None)
            elif len_storage == n:
                assert not has_storage_list
                erased = erase_item(storage[nmin1])
            elif not has_storage_list:
                # storage is longer than self.map.length() only due to
                # overallocation
                erased = erase_item(storage[nmin1])
                # in theory, we should be ultra-paranoid and check all entries,
                # but checking just one should catch most problems anyway:
                assert storage[n] is None
            else:
                storage_list = storage[nmin1:]
                erased = erase_list(storage_list)
            setattr(self, "_value%s" % nmin1, erased)

    subcls.__name__ = "Size%s" % n
    return subcls

# ____________________________________________________________
# dict implementation

def get_terminator_for_dicts(space):
    return DictTerminator(space, None)

class MapDictStrategy(DictStrategy):

    erase, unerase = rerased.new_erasing_pair("map")
    erase = staticmethod(erase)
    unerase = staticmethod(unerase)

    def __init__(self, space):
        self.space = space

    def get_empty_storage(self):
        w_result = Object()
        terminator = self.space.fromcache(get_terminator_for_dicts)
        w_result._mapdict_init_empty(terminator)
        return self.erase(w_result)

    def switch_to_object_strategy(self, w_dict):
        w_obj = self.unerase(w_dict.dstorage)
        strategy = self.space.fromcache(ObjectDictStrategy)
        dict_w = strategy.unerase(strategy.get_empty_storage())
        w_dict.set_strategy(strategy)
        w_dict.dstorage = strategy.erase(dict_w)
        assert w_obj.getdict(self.space) is w_dict or w_obj._get_mapdict_map().terminator.w_cls is None
        materialize_r_dict(self.space, w_obj, dict_w)

    def switch_to_text_strategy(self, w_dict):
        w_obj = self.unerase(w_dict.dstorage)
        strategy = self.space.fromcache(BytesDictStrategy)
        str_dict = strategy.unerase(strategy.get_empty_storage())
        w_dict.set_strategy(strategy)
        w_dict.dstorage = strategy.erase(str_dict)
        assert w_obj.getdict(self.space) is w_dict or w_obj._get_mapdict_map().terminator.w_cls is None
        materialize_str_dict(self.space, w_obj, str_dict)

    def getitem(self, w_dict, w_key):
        space = self.space
        w_lookup_type = space.type(w_key)
        if space.is_w(w_lookup_type, space.w_text):
            return self.getitem_str(w_dict, space.text_w(w_key))
        elif _never_equal_to_string(space, w_lookup_type):
            return None
        else:
            self.switch_to_object_strategy(w_dict)
            return w_dict.getitem(w_key)

    def getitem_str(self, w_dict, key):
        w_obj = self.unerase(w_dict.dstorage)
        return w_obj.getdictvalue(self.space, key)

    def setitem_str(self, w_dict, key, w_value):
        w_obj = self.unerase(w_dict.dstorage)
        flag = w_obj.setdictvalue(self.space, key, w_value)
        assert flag

    def setitem(self, w_dict, w_key, w_value):
        space = self.space
        if space.is_w(space.type(w_key), space.w_text):
            self.setitem_str(w_dict, self.space.text_w(w_key), w_value)
        else:
            self.switch_to_object_strategy(w_dict)
            w_dict.setitem(w_key, w_value)

    def setdefault(self, w_dict, w_key, w_default):
        space = self.space
        if space.is_w(space.type(w_key), space.w_text):
            key = space.text_w(w_key)
            w_result = self.getitem_str(w_dict, key)
            if w_result is not None:
                return w_result
            self.setitem_str(w_dict, key, w_default)
            return w_default
        else:
            self.switch_to_object_strategy(w_dict)
            return w_dict.setdefault(w_key, w_default)

    def delitem(self, w_dict, w_key):
        space = self.space
        w_key_type = space.type(w_key)
        w_obj = self.unerase(w_dict.dstorage)
        if space.is_w(w_key_type, space.w_text):
            key = self.space.text_w(w_key)
            flag = w_obj.deldictvalue(space, key)
            if not flag:
                raise KeyError
        elif _never_equal_to_string(space, w_key_type):
            raise KeyError
        else:
            self.switch_to_object_strategy(w_dict)
            w_dict.delitem(w_key)

    def length(self, w_dict):
        res = 0
        curr = self.unerase(w_dict.dstorage)._get_mapdict_map().search(DICT)
        while curr is not None:
            curr = curr.back
            curr = curr.search(DICT)
            res += 1
        return res

    def clear(self, w_dict):
        w_obj = self.unerase(w_dict.dstorage)
        new_obj = w_obj._get_mapdict_map().remove_dict_entries(w_obj)
        w_obj._set_mapdict_storage_and_map(new_obj.storage, new_obj.map)

    def popitem(self, w_dict):
        curr = self.unerase(w_dict.dstorage)._get_mapdict_map().search(DICT)
        if curr is None:
            raise KeyError
        key = curr.name
        w_value = self.getitem_str(w_dict, key)
        w_key = self.space.newtext(key)
        self.delitem(w_dict, w_key)
        return (w_key, w_value)

    # XXX could implement a more efficient w_keys based on space.newlist_bytes

    def iterkeys(self, w_dict):
        return MapDictIteratorKeys(self.space, self, w_dict)
    def itervalues(self, w_dict):
        return MapDictIteratorValues(self.space, self, w_dict)
    def iteritems(self, w_dict):
        return MapDictIteratorItems(self.space, self, w_dict)


def materialize_r_dict(space, obj, dict_w):
    map = obj._get_mapdict_map()
    new_obj = map.materialize_r_dict(space, obj, dict_w)
    obj._set_mapdict_storage_and_map(new_obj.storage, new_obj.map)

def materialize_str_dict(space, obj, dict_w):
    map = obj._get_mapdict_map()
    new_obj = map.materialize_str_dict(space, obj, dict_w)
    obj._set_mapdict_storage_and_map(new_obj.storage, new_obj.map)


class IteratorMixin(object):

    def _init(self, strategy, w_dict):
        w_obj = strategy.unerase(w_dict.dstorage)
        self.w_obj = w_obj
        self.orig_map = curr_map = w_obj._get_mapdict_map()
        # We enumerate non-lazily the attributes, and store them in the
        # 'attrs' list.  We then walk that list in opposite order.  This
        # gives an ordering that is more natural (roughly corresponding
        # to oldest-first) than the one we get in the direct algorithm
        # (from leaves to root, looks like backward order).  See issue
        # #2426: it should improve the performance of code like
        # copy.copy().
        attrs = []
        while True:
            curr_map = curr_map.search(DICT)
            if curr_map is None:
                break
            attrs.append(curr_map.name)
            curr_map = curr_map.back
        self.attrs = attrs


class MapDictIteratorKeys(BaseKeyIterator):
    objectmodel.import_from_mixin(IteratorMixin)

    def __init__(self, space, strategy, w_dict):
        BaseKeyIterator.__init__(self, space, strategy, w_dict)
        self._init(strategy, w_dict)

    def next_key_entry(self):
        assert isinstance(self.w_dict.get_strategy(), MapDictStrategy)
        if self.orig_map is not self.w_obj._get_mapdict_map():
            return None
        attrs = self.attrs
        if len(attrs) > 0:
            attr = attrs.pop()
            w_attr = self.space.newtext(attr)
            return w_attr
        return None


class MapDictIteratorValues(BaseValueIterator):
    objectmodel.import_from_mixin(IteratorMixin)

    def __init__(self, space, strategy, w_dict):
        BaseValueIterator.__init__(self, space, strategy, w_dict)
        self._init(strategy, w_dict)

    def next_value_entry(self):
        assert isinstance(self.w_dict.get_strategy(), MapDictStrategy)
        if self.orig_map is not self.w_obj._get_mapdict_map():
            return None
        attrs = self.attrs
        if len(attrs) > 0:
            attr = attrs.pop()
            return self.w_obj.getdictvalue(self.space, attr)
        return None


class MapDictIteratorItems(BaseItemIterator):
    objectmodel.import_from_mixin(IteratorMixin)

    def __init__(self, space, strategy, w_dict):
        BaseItemIterator.__init__(self, space, strategy, w_dict)
        self._init(strategy, w_dict)

    def next_item_entry(self):
        assert isinstance(self.w_dict.get_strategy(), MapDictStrategy)
        if self.orig_map is not self.w_obj._get_mapdict_map():
            return None, None
        attrs = self.attrs
        if len(attrs) > 0:
            attr = attrs.pop()
            w_attr = self.space.newtext(attr)
            return w_attr, self.w_obj.getdictvalue(self.space, attr)
        return None, None


# ____________________________________________________________
# Magic caching

class CacheEntry(object):
    version_tag = None
    storageindex = 0
    w_method = None # for callmethod
    success_counter = 0
    failure_counter = 0

    def is_valid_for_obj(self, w_obj):
        map = w_obj._get_mapdict_map()
        return self.is_valid_for_map(map)

    @jit.dont_look_inside
    def is_valid_for_map(self, map):
        # note that 'map' can be None here
        mymap = self.map_wref()
        if mymap is not None and mymap is map:
            version_tag = map.terminator.w_cls.version_tag()
            if version_tag is self.version_tag:
                # everything matches, it's incredibly fast
                if map.space.config.objspace.std.withmethodcachecounter:
                    self.success_counter += 1
                return True
        return False

_invalid_cache_entry_map = objectmodel.instantiate(AbstractAttribute)
_invalid_cache_entry_map.terminator = None
INVALID_CACHE_ENTRY = CacheEntry()
INVALID_CACHE_ENTRY.map_wref = weakref.ref(_invalid_cache_entry_map)
                                 # different from any real map ^^^

def init_mapdict_cache(pycode):
    num_entries = len(pycode.co_names_w)
    pycode._mapdict_caches = [INVALID_CACHE_ENTRY] * num_entries

@jit.dont_look_inside
def _fill_cache(pycode, nameindex, map, version_tag, storageindex, w_method=None):
    if not pycode.space._side_effects_ok():
        return
    entry = pycode._mapdict_caches[nameindex]
    if entry is INVALID_CACHE_ENTRY:
        entry = CacheEntry()
        pycode._mapdict_caches[nameindex] = entry
    entry.map_wref = weakref.ref(map)
    entry.version_tag = version_tag
    entry.storageindex = storageindex
    entry.w_method = w_method
    if pycode.space.config.objspace.std.withmethodcachecounter:
        entry.failure_counter += 1

def LOAD_ATTR_caching(pycode, w_obj, nameindex):
    # this whole mess is to make the interpreter quite a bit faster; it's not
    # used if we_are_jitted().
    entry = pycode._mapdict_caches[nameindex]
    map = w_obj._get_mapdict_map()
    if entry.is_valid_for_map(map) and entry.w_method is None:
        # everything matches, it's incredibly fast
        return unwrap_cell(
                map.space, w_obj._mapdict_read_storage(entry.storageindex))
    return LOAD_ATTR_slowpath(pycode, w_obj, nameindex, map)
LOAD_ATTR_caching._always_inline_ = True

def LOAD_ATTR_slowpath(pycode, w_obj, nameindex, map):
    space = pycode.space
    w_name = pycode.co_names_w[nameindex]
    if map is not None:
        w_type = map.terminator.w_cls
        w_descr = w_type.getattribute_if_not_from_object()
        if w_descr is not None:
            return space._handle_getattribute(w_descr, w_obj, w_name)
        version_tag = w_type.version_tag()
        if version_tag is not None:
            name = space.text_w(w_name)
            # We need to care for obscure cases in which the w_descr is
            # a MutableCell, which may change without changing the version_tag
            _, w_descr = w_type._pure_lookup_where_with_method_cache(
                name, version_tag)
            #
            attrname, index = ("", INVALID)
            if w_descr is None:
                attrname, index = (name, DICT) # common case: no such attr in the class
            elif isinstance(w_descr, MutableCell):
                pass              # we have a MutableCell in the class: give up
            elif space.is_data_descr(w_descr):
                # we have a data descriptor, which means the dictionary value
                # (if any) has no relevance.
                from pypy.interpreter.typedef import Member
                if isinstance(w_descr, Member):    # it is a slot -- easy case
                    attrname, index = ("slot", SLOTS_STARTING_FROM + w_descr.index)
            else:
                # There is a non-data descriptor in the class.  If there is
                # also a dict attribute, use the latter, caching its storageindex.
                # If not, we loose.  We could do better in this case too,
                # but we don't care too much; the common case of a method
                # invocation is handled by LOOKUP_METHOD_xxx below.
                attrname = name
                index = DICT
            #
            if index != INVALID:
                attr = map.find_map_attr(attrname, index)
                if attr is not None:
                    # Note that if map.terminator is a DevolvedDictTerminator
                    # or the class provides its own dict, not using mapdict, then:
                    # map.find_map_attr will always return None if index==DICT.
                    _fill_cache(pycode, nameindex, map, version_tag, attr.storageindex)
                    return unwrap_cell(
                            space, w_obj._mapdict_read_storage(attr.storageindex))
    if space.config.objspace.std.withmethodcachecounter:
        INVALID_CACHE_ENTRY.failure_counter += 1
    return space.getattr(w_obj, w_name)
LOAD_ATTR_slowpath._dont_inline_ = True

def LOOKUP_METHOD_mapdict(f, nameindex, w_obj):
    pycode = f.getcode()
    entry = pycode._mapdict_caches[nameindex]
    if entry.is_valid_for_obj(w_obj):
        w_method = entry.w_method
        if w_method is not None:
            f.pushvalue(w_method)
            f.pushvalue(w_obj)
            return True
    return False

def LOOKUP_METHOD_mapdict_fill_cache_method(space, pycode, name, nameindex,
                                            w_obj, w_type, w_method):
    # if the layout has a dict itself, then mapdict is not used for normal
    # attributes. Then the cache won't be able to spot changes to the dict.
    # Thus we don't cache. see test_bug_builtin_types_callmethod
    if w_type.layout.typedef.hasdict:
        return

    if w_method is None or isinstance(w_method, MutableCell):
        # don't cache the MutableCell XXX could be fixed
        return
    version_tag = w_type.version_tag()
    assert version_tag is not None
    map = w_obj._get_mapdict_map()
    if map is None or isinstance(map.terminator, DevolvedDictTerminator):
        return
    _fill_cache(pycode, nameindex, map, version_tag, -1, w_method)

# XXX fix me: if a function contains a loop with both LOAD_ATTR and
# XXX LOOKUP_METHOD on the same attribute name, it keeps trashing and
# XXX rebuilding the cache<|MERGE_RESOLUTION|>--- conflicted
+++ resolved
@@ -217,14 +217,6 @@
 
         # the order is important here: first change the map, then the storage,
         # for the benefit of the special subclasses
-<<<<<<< HEAD
-        obj._set_mapdict_map(attr)
-        # important to see the write of the original value, not the cell
-        attr.see_write(w_value)
-        w_value = attr._write_cell(None, w_value)
-        assert w_value is not None
-        obj._mapdict_write_storage(attr.storageindex, w_value)
-=======
         obj._set_mapdict_map(self)
         obj._mapdict_write_storage(self.storageindex, w_value)
 
@@ -309,7 +301,6 @@
             name = next_map.name
             index = next_map.index
             self = obj._get_mapdict_map()
->>>>>>> c52f43cb
 
     def materialize_r_dict(self, space, obj, dict_w):
         raise NotImplementedError("abstract base class")
@@ -432,13 +423,9 @@
 
 
 class PlainAttribute(AbstractAttribute):
-<<<<<<< HEAD
-    _immutable_fields_ = ['name', 'index', 'storageindex', 'back',
+    _immutable_fields_ = ['name', 'index', 'storageindex', 'back', 'order',
                           'ever_mutated?', 'can_contain_mutable_cell?']
     objectmodel.import_from_mixin(heapprof.HeapProf)
-=======
-    _immutable_fields_ = ['name', 'index', 'storageindex', 'back', 'ever_mutated?', 'order']
->>>>>>> c52f43cb
 
     def __init__(self, name, index, back):
         AbstractAttribute.__init__(self, back.space, back.terminator)
@@ -448,7 +435,8 @@
         self.back = back
         self._size_estimate = self.length() * NUM_DIGITS_POW2
         self.ever_mutated = False
-<<<<<<< HEAD
+        self.order = len(back.cache_attrs) if back.cache_attrs else 0
+  
         self.init_heapprof('%s.%s' % (back.terminator.w_cls.name if back.terminator.w_cls else '???', name))
         # this flag means: at some point there was an instance that used a
         # derivative of this map that had a MutableCell stored into the
@@ -505,9 +493,6 @@
         if not self.can_contain_mutable_cell:
             self.can_contain_mutable_cell = True
         return True
-=======
-        self.order = len(back.cache_attrs) if back.cache_attrs else 0
->>>>>>> c52f43cb
 
     def _copy_attr(self, obj, new_obj):
         w_value = self.read(obj, self.name, self.index)
@@ -545,14 +530,9 @@
     def materialize_r_dict(self, space, obj, dict_w):
         new_obj = self.back.materialize_r_dict(space, obj, dict_w)
         if self.index == DICT:
-<<<<<<< HEAD
-            w_attr = space.wrap(self.name)
+            w_attr = space.newtext(self.name)
             dict_w[w_attr] = unwrap_cell(
                     space, obj._mapdict_read_storage(self.storageindex))
-=======
-            w_attr = space.newtext(self.name)
-            dict_w[w_attr] = obj._mapdict_read_storage(self.storageindex)
->>>>>>> c52f43cb
         else:
             self._copy_attr(obj, new_obj)
         return new_obj
