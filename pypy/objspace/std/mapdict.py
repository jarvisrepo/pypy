--- conflicted
+++ resolved
@@ -865,21 +865,11 @@
         assert isinstance(self.w_dict.get_strategy(), MapDictStrategy)
         if self.orig_map is not self.w_obj._get_mapdict_map():
             return None
-<<<<<<< HEAD
-        if self.curr_map:
-            curr_map = self.curr_map.search(DICT)
-            if curr_map:
-                self.curr_map = curr_map.back
-                attr = curr_map.name
-                w_attr = self.space.newtext(attr)
-                return w_attr
-=======
         attrs = self.attrs
         if len(attrs) > 0:
             attr = attrs.pop()
-            w_attr = self.space.wrap(attr)
+            w_attr = self.space.newtext(attr)
             return w_attr
->>>>>>> 3aab8391
         return None
 
 
@@ -912,21 +902,11 @@
         assert isinstance(self.w_dict.get_strategy(), MapDictStrategy)
         if self.orig_map is not self.w_obj._get_mapdict_map():
             return None, None
-<<<<<<< HEAD
-        if self.curr_map:
-            curr_map = self.curr_map.search(DICT)
-            if curr_map:
-                self.curr_map = curr_map.back
-                attr = curr_map.name
-                w_attr = self.space.newtext(attr)
-                return w_attr, self.w_obj.getdictvalue(self.space, attr)
-=======
         attrs = self.attrs
         if len(attrs) > 0:
             attr = attrs.pop()
-            w_attr = self.space.wrap(attr)
+            w_attr = self.space.newtext(attr)
             return w_attr, self.w_obj.getdictvalue(self.space, attr)
->>>>>>> 3aab8391
         return None, None
 
 
