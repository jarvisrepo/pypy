from pypy.interpreter.baseobjspace import ObjSpace, W_Root
from pypy.interpreter.error import OperationError
from pypy.interpreter.gateway import interp2app
from pypy.objspace.std.register_all import register_all
from pypy.objspace.std.stdtypedef import StdTypeDef, SMM

from pypy.objspace.std.stringtype import (
    str_decode,
    str_count, str_index, str_rindex, str_find, str_rfind, str_replace,
    str_startswith, str_endswith, str_islower, str_isupper, str_isalpha,
    str_isalnum, str_isdigit, str_isspace, str_istitle,
    str_upper, str_lower, str_title, str_swapcase, str_capitalize,
    str_expandtabs, str_ljust, str_rjust, str_center, str_zfill,
    str_join, str_split, str_rsplit, str_partition, str_rpartition,
    str_splitlines, str_translate)
from pypy.objspace.std.stringtype import makebytesdata_w
from pypy.objspace.std.listtype import (
    list_append, list_extend)


bytearray_insert  = SMM('insert', 3,
                    doc="B.insert(index, int) -> None\n\n"
                    "Insert a single item into the bytearray before "
                    "the given index.")

bytearray_pop  = SMM('pop', 2, defaults=(-1,),
                    doc="B.pop([index]) -> int\n\nRemove and return a "
                    "single item from B. If no index\nargument is given, "
                    "will pop the last value.")

bytearray_remove  = SMM('remove', 2,
                    doc="B.remove(int) -> None\n\n"
                    "Remove the first occurance of a value in B.")

bytearray_reverse  = SMM('reverse', 1,
                    doc="B.reverse() -> None\n\n"
                    "Reverse the order of the values in B in place.")

bytearray_strip  = SMM('strip', 2, defaults=(None,),
                    doc="B.strip([bytes]) -> bytearray\n\nStrip leading "
                    "and trailing bytes contained in the argument.\nIf "
                    "the argument is omitted, strip ASCII whitespace.")

bytearray_lstrip  = SMM('lstrip', 2, defaults=(None,),
                    doc="B.lstrip([bytes]) -> bytearray\n\nStrip leading "
                    "bytes contained in the argument.\nIf the argument is "
                    "omitted, strip leading ASCII whitespace.")

bytearray_rstrip  = SMM('rstrip', 2, defaults=(None,),
                    doc="'B.rstrip([bytes]) -> bytearray\n\nStrip trailing "
                    "bytes contained in the argument.\nIf the argument is "
                    "omitted, strip trailing ASCII whitespace.")

def new_bytearray(space, w_bytearraytype, data):
    from pypy.objspace.std.bytearrayobject import W_BytearrayObject
    w_obj = space.allocate_instance(W_BytearrayObject, w_bytearraytype)
    W_BytearrayObject.__init__(w_obj, data)
    return w_obj


def descr__new__(space, w_bytearraytype, __args__):
    return new_bytearray(space,w_bytearraytype, [])

@gateway.unwrap_spec(encoding='str_or_None', errors='str_or_None')
def descr__init__(space, w_self, w_source=gateway.NoneNotWrapped,
                  encoding=None, errors=None):
    from pypy.objspace.std.bytearrayobject import W_BytearrayObject
    assert isinstance(w_self, W_BytearrayObject)
    data = makebytesdata_w(space, w_source, encoding, errors)
    w_self.data = data


def descr_bytearray__reduce__(space, w_self):
    from pypy.objspace.std.bytearrayobject import W_BytearrayObject
    assert isinstance(w_self, W_BytearrayObject)
    w_dict = w_self.getdict(space)
    if w_dict is None:
        w_dict = space.w_None
    return space.newtuple([
        space.type(w_self), space.newtuple([
            space.wrap(''.join(w_self.data).decode('latin-1')),
            space.wrap('latin-1')]),
        w_dict])

def _hex_digit_to_int(d):
    val = ord(d)
    if 47 < val < 58:
        return val - 48
    if 64 < val < 71:
        return val - 55
    if 96 < val < 103:
        return val - 87
    return -1

def _hexstring_to_array(space, s):
    data = []
    length = len(s)
    i = -2
    while True:
        i += 2
        while i < length and s[i] == ' ':
            i += 1
        if i >= length:
            break
        if i+1 == length:
            raise OperationError(space.w_ValueError, space.wrap(
                "non-hexadecimal number found in fromhex() arg at position %d" % i))

        top = _hex_digit_to_int(s[i])
        if top == -1:
            raise OperationError(space.w_ValueError, space.wrap(
                "non-hexadecimal number found in fromhex() arg at position %d" % i))
        bot = _hex_digit_to_int(s[i+1])
        if bot == -1:
            raise OperationError(space.w_ValueError, space.wrap(
                "non-hexadecimal number found in fromhex() arg at position %d" % (i+1,)))
        data.append(chr(top*16 + bot))
    return data

def descr_fromhex(space, w_type, w_hexstring):
    "bytearray.fromhex(string) -> bytearray\n"
    "\n"
    "Create a bytearray object from a string of hexadecimal numbers.\n"
    "Spaces between two numbers are accepted.\n"
    "Example: bytearray.fromhex('B9 01EF') -> bytearray(b'\\xb9\\x01\\xef')."
    if not space.is_w(space.type(w_hexstring), space.w_unicode):
        raise OperationError(space.w_TypeError, space.wrap(
                "must be str, not %s" % space.type(w_hexstring).name))
    hexstring = space.unicode_w(w_hexstring)
    
    data = _hexstring_to_array(space, hexstring)
    # in CPython bytearray.fromhex is a staticmethod, so
    # we ignore w_type and always return a bytearray
    return new_bytearray(space, space.w_bytearray, data)

# ____________________________________________________________

bytearray_typedef = StdTypeDef("bytearray",
    __doc__ = '''bytearray() -> an empty bytearray
bytearray(sequence) -> bytearray initialized from sequence\'s items

If the argument is a bytearray, the return value is the same object.''',
<<<<<<< HEAD
    __new__ = gateway.interp2app(descr__new__),
    __init__ = gateway.interp2app(descr__init__),
=======
    __new__ = interp2app(descr__new__),
>>>>>>> 437194fe
    __hash__ = None,
    __reduce__ = interp2app(descr_bytearray__reduce__),
    fromhex = interp2app(descr_fromhex, as_classmethod=True)
    )
bytearray_typedef.registermethods(globals())<|MERGE_RESOLUTION|>--- conflicted
+++ resolved
@@ -1,6 +1,6 @@
 from pypy.interpreter.baseobjspace import ObjSpace, W_Root
 from pypy.interpreter.error import OperationError
-from pypy.interpreter.gateway import interp2app
+from pypy.interpreter.gateway import interp2app, unwrap_spec
 from pypy.objspace.std.register_all import register_all
 from pypy.objspace.std.stdtypedef import StdTypeDef, SMM
 
@@ -61,9 +61,8 @@
 def descr__new__(space, w_bytearraytype, __args__):
     return new_bytearray(space,w_bytearraytype, [])
 
-@gateway.unwrap_spec(encoding='str_or_None', errors='str_or_None')
-def descr__init__(space, w_self, w_source=gateway.NoneNotWrapped,
-                  encoding=None, errors=None):
+@unwrap_spec(encoding='str_or_None', errors='str_or_None')
+def descr__init__(space, w_self, w_source=None, encoding=None, errors=None):
     from pypy.objspace.std.bytearrayobject import W_BytearrayObject
     assert isinstance(w_self, W_BytearrayObject)
     data = makebytesdata_w(space, w_source, encoding, errors)
@@ -140,12 +139,8 @@
 bytearray(sequence) -> bytearray initialized from sequence\'s items
 
 If the argument is a bytearray, the return value is the same object.''',
-<<<<<<< HEAD
-    __new__ = gateway.interp2app(descr__new__),
-    __init__ = gateway.interp2app(descr__init__),
-=======
     __new__ = interp2app(descr__new__),
->>>>>>> 437194fe
+    __init__ = interp2app(descr__init__),
     __hash__ = None,
     __reduce__ = interp2app(descr_bytearray__reduce__),
     fromhex = interp2app(descr_fromhex, as_classmethod=True)
