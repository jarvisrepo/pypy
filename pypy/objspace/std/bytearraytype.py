--- conflicted
+++ resolved
@@ -93,18 +93,7 @@
         return val - 87
     return -1
 
-<<<<<<< HEAD
 def _hexstring_to_array(space, s):
-=======
-def descr_fromhex(space, w_type, w_hexstring):
-    "bytearray.fromhex(string) -> bytearray\n"
-    "\n"
-    "Create a bytearray object from a string of hexadecimal numbers.\n"
-    "Spaces between two numbers are accepted.\n"
-    "Example: bytearray.fromhex('B9 01EF') -> bytearray(b'\\xb9\\x01\\xef')."
-    hexstring = space.str_w(w_hexstring)
-    hexstring = hexstring.lower()
->>>>>>> bd74f406
     data = []
     length = len(s)
     i = -2
@@ -130,10 +119,11 @@
     return data
 
 def descr_fromhex(space, w_type, w_hexstring):
-    "bytearray.fromhex(string) -> bytearray\n\nCreate a bytearray object "
-    "from a string of hexadecimal numbers.\nSpaces between two numbers are "
-    "accepted.\nExample: bytearray.fromhex('B9 01EF') -> "
-    "bytearray(b'\\xb9\\x01\\xef')."
+    "bytearray.fromhex(string) -> bytearray\n"
+    "\n"
+    "Create a bytearray object from a string of hexadecimal numbers.\n"
+    "Spaces between two numbers are accepted.\n"
+    "Example: bytearray.fromhex('B9 01EF') -> bytearray(b'\\xb9\\x01\\xef')."
     if not space.is_w(space.type(w_hexstring), space.w_unicode):
         raise OperationError(space.w_TypeError, space.wrap(
                 "must be str, not %s" % space.type(w_hexstring).name))
