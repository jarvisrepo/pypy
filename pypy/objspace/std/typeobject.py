import weakref
from pypy.interpreter import gateway
from pypy.interpreter.baseobjspace import W_Root, SpaceCache
from pypy.interpreter.error import OperationError, oefmt
from pypy.interpreter.function import (
    Function, StaticMethod, ClassMethod, FunctionWithFixedCode)
from pypy.interpreter.typedef import (
    weakref_descr, GetSetProperty, dict_descr, Member, TypeDef)
from pypy.interpreter.astcompiler.misc import mangle
from pypy.module.__builtin__ import abstractinst

from rpython.rlib.jit import (promote, elidable_promote, we_are_jitted,
     elidable, dont_look_inside, unroll_safe)
from rpython.rlib.objectmodel import current_object_addr_as_int, compute_hash
from rpython.rlib.objectmodel import we_are_translated, not_rpython
from rpython.rlib.rarithmetic import intmask, r_uint

class MutableCell(W_Root):
    def unwrap_cell(self, space):
        raise NotImplementedError("abstract base")

class ObjectMutableCell(MutableCell):
    def __init__(self, w_value=None):
        self.w_value = w_value

    def unwrap_cell(self, space):
        return self.w_value

    def __repr__(self):
        return "<ObjectMutableCell: %s>" % (self.w_value, )


class IntMutableCell(MutableCell):
    def __init__(self, intvalue):
        self.intvalue = intvalue

    def unwrap_cell(self, space):
        return space.newint(self.intvalue)

    def __repr__(self):
        return "<IntMutableCell: %s>" % (self.intvalue, )


def unwrap_cell(space, w_value):
    if isinstance(w_value, MutableCell):
        return w_value.unwrap_cell(space)
    return w_value

def write_cell(space, w_cell, w_value):
    from pypy.objspace.std.intobject import W_IntObject
    if w_cell is None:
        # attribute does not exist at all, write it without a cell first
        return w_value
    if isinstance(w_cell, ObjectMutableCell):
        w_cell.w_value = w_value
        return None
    elif isinstance(w_cell, IntMutableCell) and type(w_value) is W_IntObject:
        w_cell.intvalue = w_value.intval
        return None
    elif space.is_w(w_cell, w_value):
        # If the new value and the current value are the same, don't
        # create a level of indirection, or mutate the version.
        return None
    if type(w_value) is W_IntObject:
        return IntMutableCell(w_value.intval)
    else:
        return ObjectMutableCell(w_value)

class VersionTag(object):
    pass

class MethodCache(object):

    def __init__(self, space):
        # Note: these attributes never change which object they contain,
        # so reading 'cache.versions' for example is constant-folded.
        # The actual list in 'cache.versions' is not a constant, of
        # course.
        SIZE = 1 << space.config.objspace.std.methodcachesizeexp
        self.versions = [None] * SIZE
        self.names = [None] * SIZE
        self.lookup_where = [(None, None)] * SIZE
        if space.config.objspace.std.withmethodcachecounter:
            self.hits = {}
            self.misses = {}

    def clear(self):
        None_None = (None, None)
        for i in range(len(self.versions)):
            self.versions[i] = None
        for i in range(len(self.names)):
            self.names[i] = None
        for i in range(len(self.lookup_where)):
            self.lookup_where[i] = None_None

    def _cleanup_(self):
        self.clear()

class _Global(object):
    weakref_warning_printed = False
_global = _Global()


class Layout(object):
    """A Layout is attached to every W_TypeObject to represent the
    layout of instances.  Some W_TypeObjects share the same layout.
    If a W_TypeObject is a base of another, then the layout of
    the first is either the same or a parent layout of the second.
    The Layouts have single inheritance, unlike W_TypeObjects.
    """
    _immutable_ = True

    def __init__(self, typedef, nslots, newslotnames=[], base_layout=None):
        self.typedef = typedef
        self.nslots = nslots
        self.newslotnames = newslotnames[:]    # make a fixed-size list
        self.base_layout = base_layout

    def issublayout(self, parent):
        while self is not parent:
            self = self.base_layout
            if self is None:
                return False
        return True

    def expand(self, hasdict, weakrefable):
        """Turn this Layout into a tuple.  If two classes get equal
        tuples, it means their instances have a fully compatible layout."""
        return (self.typedef, self.newslotnames, self.base_layout,
                hasdict, weakrefable)


# possible values of compares_by_identity_status
UNKNOWN = 0
COMPARES_BY_IDENTITY = 1
OVERRIDES_EQ_CMP_OR_HASH = 2

class W_TypeObject(W_Root):
    lazyloaders = {} # can be overridden by specific instances

    # the version_tag changes if the dict or the inheritance hierarchy changes
    # other changes to the type (e.g. the name) leave it unchanged
    _version_tag = None

    _immutable_fields_ = ["flag_heaptype",
                          "flag_cpytype",
                          "flag_abstract?",
                          "flag_sequence_bug_compat",
                          "flag_map_or_seq",    # '?' or 'M' or 'S'
                          "compares_by_identity_status?",
                          'hasuserdel',
                          'weakrefable',
                          'hasdict',
                          'layout',
                          'terminator',
                          '_version_tag?',
                          'name?',
                          'mro_w?[*]',
                          ]

    # wether the class has an overridden __getattribute__
    # (False is a conservative default, fixed during real usage)
    uses_object_getattribute = False

    # for the IdentityDictStrategy
    compares_by_identity_status = UNKNOWN

    # used to cache the type's __new__ function
    w_new_function = None

    # set to True by cpyext _before_ it even calls __init__() below
    flag_cpytype = False

    @dont_look_inside
    def __init__(self, space, name, bases_w, dict_w,
                 overridetypedef=None, force_new_layout=False,
                 is_heaptype=True):
        self.space = space
        self.name = name
        self.qualname = None
        self.bases_w = bases_w
        self.dict_w = dict_w
        self.hasdict = False
        self.hasuserdel = False
        self.weakrefable = False
        self.w_doc = space.w_None
        self.weak_subclasses = []
        self.flag_heaptype = is_heaptype
        self.flag_abstract = False
        self.flag_sequence_bug_compat = False
        self.flag_map_or_seq = '?'   # '?' means "don't know, check otherwise"

        if overridetypedef is not None:
            assert not force_new_layout
            layout = setup_builtin_type(self, overridetypedef)
        else:
            layout = setup_user_defined_type(self, force_new_layout)
        self.layout = layout
        self.qualname = self.getname(space)
        if self.flag_heaptype:
            w_qualname = self.dict_w.pop('__qualname__', None)
            if w_qualname is not None:
                if space.isinstance_w(w_qualname, space.w_unicode):
                    self.qualname = space.unicode_w(w_qualname)
                elif not self.flag_cpytype:
                    raise oefmt(space.w_TypeError,
                                "type __qualname__ must be a str, not %T",
                                w_qualname)

        if not is_mro_purely_of_types(self.mro_w):
            pass
        else:
            # the _version_tag should change, whenever the content of
            # dict_w of any of the types in the mro changes, or if the mro
            # itself changes
            self._version_tag = VersionTag()
        from pypy.objspace.std.mapdict import DictTerminator, NoDictTerminator
        # if the typedef has a dict, then the rpython-class does all the dict
        # management, which means from the point of view of mapdict there is no
        # dict.
        typedef = self.layout.typedef
        if (self.hasdict and not typedef.hasdict):
            self.terminator = DictTerminator(space, self)
        else:
            self.terminator = NoDictTerminator(space, self)

    @not_rpython
    def __repr__(self):
        return '<W_TypeObject %r at 0x%x>' % (self.name, id(self))

    def mutated(self, key):
        """
        The type is being mutated. key is either the string containing the
        specific attribute which is being deleted/set or None to indicate a
        generic mutation.
        """
        space = self.space
        assert self.is_heaptype() or self.is_cpytype()

        self.uses_object_getattribute = False
        # ^^^ conservative default, fixed during real usage

        if (key is None or key == '__eq__' or key == '__hash__'):
            self.compares_by_identity_status = UNKNOWN

        if space.config.objspace.std.newshortcut:
            self.w_new_function = None

        if self._version_tag is not None:
            self._version_tag = VersionTag()

        subclasses_w = self.get_subclasses()
        for w_subclass in subclasses_w:
            assert isinstance(w_subclass, W_TypeObject)
            w_subclass.mutated(key)

    def version_tag(self):
        if not we_are_jitted() or self.is_heaptype():
            return self._version_tag
        # prebuilt objects cannot get their version_tag changed
        return self._pure_version_tag()

    @elidable_promote()
    def _pure_version_tag(self):
        return self._version_tag

    def getattribute_if_not_from_object(self):
        """ this method returns the applevel __getattribute__ if that is not
        the one from object, in which case it returns None """
        from pypy.objspace.descroperation import object_getattribute
        if not we_are_jitted():
            if not self.uses_object_getattribute:
                # slow path: look for a custom __getattribute__ on the class
                w_descr = self.lookup('__getattribute__')
                # if it was not actually overriden in the class, we remember this
                # fact for the next time.
                if w_descr is object_getattribute(self.space):
                    self.uses_object_getattribute = True
                else:
                    return w_descr
            return None
        # in the JIT case, just use a lookup, because it is folded away
        # correctly using the version_tag
        w_descr = self.lookup('__getattribute__')
        if w_descr is not object_getattribute(self.space):
            return w_descr

    def has_object_getattribute(self):
        return self.getattribute_if_not_from_object() is None

    def compares_by_identity(self):
        from pypy.objspace.descroperation import object_hash, type_eq
        #
        if self.compares_by_identity_status != UNKNOWN:
            # fast path
            return self.compares_by_identity_status == COMPARES_BY_IDENTITY
        #
        default_hash = object_hash(self.space)
        my_eq = self.lookup('__eq__')
        overrides_eq = (my_eq and my_eq is not type_eq(self.space))
        overrides_eq_cmp_or_hash = (overrides_eq or
                                    self.lookup('__hash__') is not default_hash)
        if overrides_eq_cmp_or_hash:
            self.compares_by_identity_status = OVERRIDES_EQ_CMP_OR_HASH
        else:
            self.compares_by_identity_status = COMPARES_BY_IDENTITY
        return self.compares_by_identity_status == COMPARES_BY_IDENTITY

    def ready(self):
        for w_base in self.bases_w:
            if not isinstance(w_base, W_TypeObject):
                continue
            w_base.add_subclass(self)

    # compute a tuple that fully describes the instance layout
    def get_full_instance_layout(self):
        return self.layout.expand(self.hasdict, self.weakrefable)

    def compute_default_mro(self):
        return compute_C3_mro(self.space, self)

    def getdictvalue(self, space, attr):
        version_tag = self.version_tag()
        if version_tag is not None:
            return unwrap_cell(
                space,
                self._pure_getdictvalue_no_unwrapping(
                    space, version_tag, attr))
        w_value = self._getdictvalue_no_unwrapping(space, attr)
        return unwrap_cell(space, w_value)

    def _getdictvalue_no_unwrapping(self, space, attr):
        w_value = self.dict_w.get(attr, None)
        if self.lazyloaders and w_value is None:
            if attr in self.lazyloaders:
                # very clever next line: it forces the attr string
                # to be interned.
                space.new_interned_str(attr)
                loader = self.lazyloaders[attr]
                del self.lazyloaders[attr]
                w_value = loader()
                if w_value is not None:   # None means no such attribute
                    self.dict_w[attr] = w_value
                    return w_value
        return w_value

    @elidable
    def _pure_getdictvalue_no_unwrapping(self, space, version_tag, attr):
        return self._getdictvalue_no_unwrapping(space, attr)

    def setdictvalue(self, space, name, w_value):
        if not self.is_heaptype():
            raise oefmt(space.w_TypeError,
                        "can't set attributes on type object '%N'", self)
        if name == "__del__" and name not in self.dict_w:
            msg = ("a __del__ method added to an existing type will not be "
                   "called")
            space.warn(space.newtext(msg), space.w_RuntimeWarning)
        version_tag = self.version_tag()
        if version_tag is not None:
            w_curr = self._pure_getdictvalue_no_unwrapping(
                    space, version_tag, name)
            w_value = write_cell(space, w_curr, w_value)
            if w_value is None:
                return True
        self.mutated(name)
        self.dict_w[name] = w_value
        return True

    def deldictvalue(self, space, key):
        if self.lazyloaders:
            self._cleanup_()    # force un-lazification
        if not (self.is_heaptype() or self.is_cpytype()):
            raise oefmt(space.w_TypeError,
                        "can't delete attributes on type object '%N'", self)
        try:
            del self.dict_w[key]
        except KeyError:
            return False
        else:
            self.mutated(key)
            return True

    def lookup(self, name):
        # note that this doesn't call __get__ on the result at all
        space = self.space
        return self.lookup_where_with_method_cache(name)[1]

    def lookup_where(self, name):
        space = self.space
        return self.lookup_where_with_method_cache(name)

    @unroll_safe
    def lookup_starting_at(self, w_starttype, name):
        space = self.space
        look = False
        for w_class in self.mro_w:
            if w_class is w_starttype:
                look = True
            elif look:
                w_value = w_class.getdictvalue(space, name)
                if w_value is not None:
                    return w_value
        return None

    @unroll_safe
    def _lookup(self, key):
        # nowadays, only called from ../../tool/ann_override.py
        space = self.space
        for w_class in self.mro_w:
            w_value = w_class.getdictvalue(space, key)
            if w_value is not None:
                return w_value
        return None

    @unroll_safe
    def _lookup_where(self, key):
        # like _lookup() but also returns the parent class in which the
        # attribute was found
        space = self.space
        for w_class in self.mro_w:
            w_value = w_class.getdictvalue(space, key)
            if w_value is not None:
                return w_class, w_value
        return None, None

    def _lookup_where_all_typeobjects(self, key):
        # like _lookup_where(), but when we know that self.mro_w only
        # contains W_TypeObjects.  (It differs from _lookup_where() mostly
        # from a JIT point of view: it cannot invoke arbitrary Python code.)
        space = self.space
        for w_class in self.mro_w:
            assert isinstance(w_class, W_TypeObject)
            w_value = w_class._getdictvalue_no_unwrapping(space, key)
            if w_value is not None:
                return w_class, w_value
        return None, None

    def lookup_where_with_method_cache(self, name):
        space = self.space
        promote(self)
        version_tag = promote(self.version_tag())
        if version_tag is None:
            tup = self._lookup_where(name)
            return tup
        tup_w = self._pure_lookup_where_with_method_cache(name, version_tag)
        w_class, w_value = tup_w
        if isinstance(w_value, MutableCell):
            return w_class, w_value.unwrap_cell(space)
        return tup_w   # don't make a new tuple, reuse the old one

    @elidable
    def _pure_lookup_where_with_method_cache(self, name, version_tag):
        space = self.space
        cache = space.fromcache(MethodCache)
        SHIFT2 = r_uint.BITS - space.config.objspace.std.methodcachesizeexp
        SHIFT1 = SHIFT2 - 5
        version_tag_as_int = current_object_addr_as_int(version_tag)
        # ^^^Note: if the version_tag object is moved by a moving GC, the
        # existing method cache entries won't be found any more; new
        # entries will be created based on the new address.  The
        # assumption is that the version_tag object won't keep moving all
        # the time - so using the fast current_object_addr_as_int() instead
        # of a slower solution like hash() is still a good trade-off.
        hash_name = compute_hash(name)
        product = intmask(version_tag_as_int * hash_name)
        method_hash = (r_uint(product) ^ (r_uint(product) << SHIFT1)) >> SHIFT2
        # ^^^Note2: we used to just take product>>SHIFT2, but on 64-bit
        # platforms SHIFT2 is really large, and we loose too much information
        # that way (as shown by failures of the tests that typically have
        # method names like 'f' who hash to a number that has only ~33 bits).
        cached_version_tag = cache.versions[method_hash]
        if cached_version_tag is version_tag:
            cached_name = cache.names[method_hash]
            if cached_name == name:
                tup = cache.lookup_where[method_hash]
                if space.config.objspace.std.withmethodcachecounter:
                    cache.hits[name] = cache.hits.get(name, 0) + 1
#                print "hit", self, name
                return tup
        tup = self._lookup_where_all_typeobjects(name)
        cache.versions[method_hash] = version_tag
        cache.names[method_hash] = name
        cache.lookup_where[method_hash] = tup
        if space.config.objspace.std.withmethodcachecounter:
            cache.misses[name] = cache.misses.get(name, 0) + 1
#        print "miss", self, name
        return tup

    def check_user_subclass(self, w_subtype):
        space = self.space
        if not isinstance(w_subtype, W_TypeObject):
            raise oefmt(space.w_TypeError,
                        "X is not a type object ('%T')", w_subtype)
        if not w_subtype.issubtype(self):
            raise oefmt(space.w_TypeError,
                        "%N.__new__(%N): %N is not a subtype of %N",
                        self, w_subtype, w_subtype, self)
        if self.layout.typedef is not w_subtype.layout.typedef:
            raise oefmt(space.w_TypeError,
                        "%N.__new__(%N) is not safe, use %N.__new__()",
                        self, w_subtype, w_subtype)
        return w_subtype

    @not_rpython
    def _cleanup_(self):
        "Forces the lazy attributes to be computed."
        if 'lazyloaders' in self.__dict__:
            for attr in self.lazyloaders.keys():
                self.getdictvalue(self.space, attr)
            del self.lazyloaders

    def getdict(self, space):
        from pypy.objspace.std.classdict import ClassDictStrategy
        from pypy.objspace.std.dictmultiobject import W_DictObject
        if self.lazyloaders:
            self._cleanup_()    # force un-lazification
        strategy = space.fromcache(ClassDictStrategy)
        storage = strategy.erase(self)
        return W_DictObject(space, strategy, storage)

    def is_heaptype(self):
        return self.flag_heaptype

    def is_cpytype(self):
        return self.flag_cpytype

    def is_abstract(self):
        return self.flag_abstract

    def set_abstract(self, abstract):
        self.flag_abstract = bool(abstract)

    def issubtype(self, w_type):
        promote(self)
        promote(w_type)
        if we_are_jitted():
            version_tag1 = self.version_tag()
            version_tag2 = w_type.version_tag()
            if version_tag1 is not None and version_tag2 is not None:
                res = _pure_issubtype(self, w_type, version_tag1, version_tag2)
                return res
        return _issubtype(self, w_type)

    def get_module(self):
        space = self.space
        if self.is_heaptype():
            return self.getdictvalue(space, '__module__')
        elif self.is_cpytype():
            dot = self.name.rfind('.')
        else:
            dot = self.name.find('.')
        if dot >= 0:
            mod = self.name[:dot]
        else:
            mod = "builtins"
        return space.newtext(mod)

    def getname(self, space):
        if self.is_heaptype():
            result = self.name
        else:
            if self.is_cpytype():
                dot = self.name.rfind('.')
            else:
                dot = self.name.find('.')
            if dot >= 0:
                result = self.name[dot+1:]
            else:
                result = self.name
        return result.decode('utf-8')

    def getqualname(self, space):
        return self.qualname

    def add_subclass(self, w_subclass):
        space = self.space
        if not space.config.translation.rweakref:
            # We don't have weakrefs!  In this case, every class stores
            # subclasses in a non-weak list.  ALL CLASSES LEAK!  To make
            # the user aware of this annoying fact, print a warning.
            if we_are_translated() and not _global.weakref_warning_printed:
                from rpython.rlib import debug
                debug.debug_print("Warning: no weakref support in this PyPy. "
                                  "All user-defined classes will leak!")
                _global.weakref_warning_printed = True

        assert isinstance(w_subclass, W_TypeObject)
        newref = weakref.ref(w_subclass)
        for i in range(len(self.weak_subclasses)):
            ref = self.weak_subclasses[i]
            if ref() is None:
                self.weak_subclasses[i] = newref
                return
        else:
            self.weak_subclasses.append(newref)

    def remove_subclass(self, w_subclass):
        space = self.space
        for i in range(len(self.weak_subclasses)):
            ref = self.weak_subclasses[i]
            if ref() is w_subclass:
                del self.weak_subclasses[i]
                return

    def get_subclasses(self):
        space = self.space
        subclasses_w = []
        for ref in self.weak_subclasses:
            w_ob = ref()
            if w_ob is not None:
                subclasses_w.append(w_ob)
        return subclasses_w

    # for now, weakref support for W_TypeObject is hard to get automatically
    _lifeline_ = None

    def getweakref(self):
        return self._lifeline_

    def setweakref(self, space, weakreflifeline):
        self._lifeline_ = weakreflifeline

    def delweakref(self):
        self._lifeline_ = None

    def descr_call(self, space, __args__):
        promote(self)
        # invoke the __new__ of the type
        if not we_are_jitted():
            # note that the annotator will figure out that self.w_new_function
            # can only be None if the newshortcut config option is not set
            w_newfunc = self.w_new_function
        else:
            # for the JIT it is better to take the slow path because normal lookup
            # is nicely optimized, but the self.w_new_function attribute is not
            # known to the JIT
            w_newfunc = None
        if w_newfunc is None:
            w_newtype, w_newdescr = self.lookup_where('__new__')
            if w_newdescr is None:    # see test_crash_mro_without_object_1
                raise oefmt(space.w_TypeError, "cannot create '%N' instances",
                            self)
<<<<<<< HEAD
            w_newfunc = space.get(w_newdescr, space.w_None, w_type=self)
=======
            #
            # issue #2666
            if space.config.objspace.usemodules.cpyext:
                w_newtype, w_newdescr = self.hack_which_new_to_call(
                    w_newtype, w_newdescr)
            #
            w_newfunc = space.get(w_newdescr, self)
>>>>>>> 30e858f7
            if (space.config.objspace.std.newshortcut and
                not we_are_jitted() and
                isinstance(w_newtype, W_TypeObject)):
                self.w_new_function = w_newfunc
        w_newobject = space.call_obj_args(w_newfunc, self, __args__)
        call_init = space.isinstance_w(w_newobject, self)

        # maybe invoke the __init__ of the type
        if (call_init and not (space.is_w(self, space.w_type) and
            not __args__.keywords and len(__args__.arguments_w) == 1)):
            w_descr = space.lookup(w_newobject, '__init__')
            if w_descr is not None:    # see test_crash_mro_without_object_2
                w_result = space.get_and_call_args(w_descr, w_newobject,
                                                   __args__)
                if not space.is_w(w_result, space.w_None):
                    raise oefmt(space.w_TypeError,
                                "__init__() should return None")
        return w_newobject

    def hack_which_new_to_call(self, w_newtype, w_newdescr):
        # issue #2666: for cpyext, we need to hack in order to reproduce
        # an "optimization" of CPython that actually changes behaviour
        # in corner cases.
        #
        # * Normally, we use the __new__ found in the MRO in the normal way.
        #
        # * If by chance this __new__ happens to be implemented as a C
        #   function, then instead, we discard it and use directly
        #   self.__base__.tp_new.
        #
        # * Most of the time this is the same (and faster for CPython), but
        #   it can fail if self.__base__ happens not to be the first base.
        #
        from pypy.module.cpyext.methodobject import W_PyCFunctionObject
        from pypy.module.cpyext.typeobject import is_tp_new_wrapper

        if (isinstance(w_newdescr, W_PyCFunctionObject) and
                is_tp_new_wrapper(self.space, w_newdescr.ml)):
            w_bestbase = find_best_base(self.bases_w)
            return w_bestbase.lookup_where('__new__')
        else:
            return w_newtype, w_newdescr

    def descr_repr(self, space):
        w_mod = self.get_module()
        if w_mod is None or not space.isinstance_w(w_mod, space.w_text):
            mod = None
        else:
            mod = space.unicode_w(w_mod)
        if mod is not None and mod != u'builtins':
            return space.newunicode(u"<class '%s.%s'>" % (mod, self.getqualname(space)))
        else:
            return space.newtext("<class '%s'>" % (self.name,))

    def descr_getattribute(self, space, w_name):
        name = space.text_w(w_name)
        w_descr = space.lookup(self, name)
        if w_descr is not None:
            if space.is_data_descr(w_descr):
                w_get = space.lookup(w_descr, "__get__")
                if w_get is not None:
                    return space.get_and_call_function(w_get, w_descr, self,
                                                       space.type(self))
        w_value = self.lookup(name)
        if w_value is not None:
            # __get__(None, type): turns e.g. functions into unbound methods
            return space.get(w_value, space.w_None, self)
        if w_descr is not None:
            return space.get(w_descr, self)
        raise oefmt(space.w_AttributeError,
                    "type object '%N' has no attribute %R", self, w_name)

    def descr_ne(self, space, w_other):
        if not isinstance(w_other, W_TypeObject):
            return space.w_NotImplemented
        return space.newbool(not space.is_w(self, w_other))


def descr__new__(space, w_typetype, w_name, w_bases=None, w_dict=None):
    """This is used to create user-defined classes only."""
    w_typetype = _precheck_for_new(space, w_typetype)

    # special case for type(x)
    if (space.is_w(space.type(w_typetype), space.w_type) and
        w_bases is None and w_dict is None):
        return space.type(w_name)
    return _create_new_type(space, w_typetype, w_name, w_bases, w_dict)


def _check_new_args(space, w_name, w_bases, w_dict):
    if w_bases is None or w_dict is None:
        raise oefmt(space.w_TypeError, "type() takes 1 or 3 arguments")
    if not space.isinstance_w(w_name, space.w_text):
        raise oefmt(space.w_TypeError,
                    "type() argument 1 must be string, not %T", w_name)
    if not space.isinstance_w(w_bases, space.w_tuple):
        raise oefmt(space.w_TypeError,
                    "type() argument 2 must be tuple, not %T", w_bases)
    if not space.isinstance_w(w_dict, space.w_dict):
        raise oefmt(space.w_TypeError,
                    "type() argument 3 must be dict, not %T", w_dict)


def _create_new_type(space, w_typetype, w_name, w_bases, w_dict):
    # this is in its own function because we want the special case 'type(x)'
    # above to be seen by the jit.
    _check_new_args(space, w_name, w_bases, w_dict)
    bases_w = space.fixedview(w_bases)

    w_winner = _calculate_metaclass(space, w_typetype, bases_w)
    if not space.is_w(w_winner, w_typetype):
        newfunc = space.getattr(w_winner, space.newtext('__new__'))
        if not space.is_w(newfunc, space.getattr(space.w_type, space.newtext('__new__'))):
            return space.call_function(newfunc, w_winner, w_name, w_bases, w_dict)
        w_typetype = w_winner

    name = space.text_w(w_name) # NB. CPython forbids surrogates here
    assert isinstance(name, str)
    if '\x00' in name:
        raise oefmt(space.w_ValueError, "type name must not contain null characters")
    dict_w = {}
    dictkeys_w = space.listview(w_dict)
    for w_key in dictkeys_w:
        key = space.text_w(w_key)
        dict_w[key] = space.getitem(w_dict, w_key)
    w_type = space.allocate_instance(W_TypeObject, w_typetype)
    W_TypeObject.__init__(w_type, space, name, bases_w or [space.w_object],
                          dict_w, is_heaptype=True)
    w_type.ready()
    return w_type

def _calculate_metaclass(space, w_metaclass, bases_w):
    """Determine the most derived metatype"""
    w_winner = w_metaclass
    for base in bases_w:
        w_typ = space.type(base)
        if space.issubtype_w(w_winner, w_typ):
            continue
        if space.issubtype_w(w_typ, w_winner):
            w_winner = w_typ
            continue
        msg = ("metaclass conflict: the metaclass of a derived class must be "
               "a (non-strict) subclass of the metaclasses of all its bases")
        raise oefmt(space.w_TypeError, msg)
    return w_winner

def _precheck_for_new(space, w_type):
    if not isinstance(w_type, W_TypeObject):
        raise oefmt(space.w_TypeError, "X is not a type object (%T)", w_type)
    return w_type


def descr__init__(space, w_type, __args__):
    if __args__.keywords:
        raise oefmt(space.w_TypeError,
                    "type.__init__() takes no keyword arguments")
    if len(__args__.arguments_w) not in (1, 3):
        raise oefmt(space.w_TypeError,
                    "type.__init__() takes 1 or 3 arguments")


# ____________________________________________________________

def _check(space, w_type, msg="descriptor is for 'type'"):
    if not isinstance(w_type, W_TypeObject):
        raise OperationError(space.w_TypeError, space.newtext(msg))
    return w_type


def descr_get__name__(space, w_type):
    w_type = _check(space, w_type)
    return space.newunicode(w_type.getname(space))

def descr_set__name__(space, w_type, w_value):
    w_type = _check(space, w_type)
    if not w_type.is_heaptype():
        raise oefmt(space.w_TypeError, "can't set %N.__name__", w_type)
    if not space.isinstance_w(w_value, space.w_text):
        raise oefmt(space.w_TypeError,
                    "can only assign string to %N.__name__, not '%T'",
                    w_type, w_value)
    name = space.text_w(w_value)
    if '\x00' in name:
        raise oefmt(space.w_ValueError, "type name must not contain null characters")
    w_type.name = name

def descr_get__qualname__(space, w_type):
    w_type = _check(space, w_type)
    return space.newunicode(w_type.getqualname(space))

def descr_set__qualname__(space, w_type, w_value):
    w_type = _check(space, w_type)
    if not w_type.is_heaptype():
        raise oefmt(space.w_TypeError, "can't set %N.__qualname__", w_type)
    w_type.qualname = space.unicode_w(w_value)

def descr_get__mro__(space, w_type):
    w_type = _check(space, w_type)
    if w_type.hasmro:
        return space.newtuple(w_type.mro_w)
    else:
        return space.w_None

def descr_mro(space, w_type):
    """Return a type's method resolution order."""
    w_type = _check(space, w_type, "expected type")
    return space.newlist(w_type.compute_default_mro())

def descr_get__bases__(space, w_type):
    w_type = _check(space, w_type)
    return space.newtuple(w_type.bases_w)

def mro_subclasses(space, w_type, temp):
    old_mro_w = w_type.mro_w
    compute_mro(w_type)
    temp.append((w_type, old_mro_w, w_type.mro_w))
    for w_sc in w_type.get_subclasses():
        assert isinstance(w_sc, W_TypeObject)
        mro_subclasses(space, w_sc, temp)

def descr_set__bases__(space, w_type, w_value):
    # this assumes all app-level type objects are W_TypeObject
    w_type = _check(space, w_type)
    if not w_type.is_heaptype():
        raise oefmt(space.w_TypeError, "can't set %N.__bases__", w_type)
    if not space.isinstance_w(w_value, space.w_tuple):
        raise oefmt(space.w_TypeError,
                    "can only assign tuple to %N.__bases__, not %T",
                    w_type, w_value)
    newbases_w = space.fixedview(w_value)
    if len(newbases_w) == 0:
        raise oefmt(space.w_TypeError,
                    "can only assign non-empty tuple to %N.__bases__, not ()",
                    w_type)

    for w_newbase in newbases_w:
        if isinstance(w_newbase, W_TypeObject):
            if w_type in w_newbase.compute_default_mro():
                raise oefmt(space.w_TypeError,
                            "a __bases__ item causes an inheritance cycle")

    w_oldbestbase = check_and_find_best_base(space, w_type.bases_w)
    w_newbestbase = check_and_find_best_base(space, newbases_w)
    oldlayout = w_oldbestbase.get_full_instance_layout()
    newlayout = w_newbestbase.get_full_instance_layout()

    if oldlayout != newlayout:
        raise oefmt(space.w_TypeError,
                    "__bases__ assignment: '%N' object layout differs from "
                    "'%N'", w_newbestbase, w_oldbestbase)

    # invalidate the version_tag of all the current subclasses
    w_type.mutated(None)

    # now we can go ahead and change 'w_type.bases_w'
    saved_bases_w = w_type.bases_w
    temp = []
    try:
        for w_oldbase in saved_bases_w:
            if isinstance(w_oldbase, W_TypeObject):
                w_oldbase.remove_subclass(w_type)
        w_type.bases_w = newbases_w
        for w_newbase in newbases_w:
            if isinstance(w_newbase, W_TypeObject):
                w_newbase.add_subclass(w_type)
        # try to recompute all MROs
        mro_subclasses(space, w_type, temp)
    except:
        for cls, old_mro, new_mro in temp:
            if cls.mro_w is new_mro:      # don't revert if it changed again
                cls.mro_w = old_mro
        if w_type.bases_w is newbases_w:  # don't revert if it changed again
            w_type.bases_w = saved_bases_w
        raise
    if (w_type.version_tag() is not None and
        not is_mro_purely_of_types(w_type.mro_w)):
        # Disable method cache if the hierarchy isn't pure.
        w_type._version_tag = None
        for w_subclass in w_type.get_subclasses():
            if isinstance(w_subclass, W_TypeObject):
                w_subclass._version_tag = None

def descr__base(space, w_type):
    w_type = _check(space, w_type)
    return find_best_base(w_type.bases_w)

def descr__doc(space, w_type):
    if space.is_w(w_type, space.w_type):
        return space.newtext("""type(object) -> the object's type
type(name, bases, dict) -> a new type""")
    w_type = _check(space, w_type)
    if not w_type.is_heaptype():
        return w_type.w_doc
    w_result = w_type.getdictvalue(space, '__doc__')
    if w_result is None:
        return space.w_None
    else:
        return space.get(w_result, space.w_None, w_type)

def descr_set__doc(space, w_type, w_value):
    w_type = _check(space, w_type)
    if not w_type.is_heaptype():
        raise oefmt(space.w_TypeError, "can't set %N.__doc__", w_type)
    w_type.setdictvalue(space, '__doc__', w_value)

def descr__dir(space, w_type):
    from pypy.objspace.std.util import _classdir
    return space.call_function(space.w_list, _classdir(space, w_type))

def descr__flags(space, w_type):
    from copy_reg import _HEAPTYPE
    _CPYTYPE = 1 # used for non-heap types defined in C
    _ABSTRACT = 1 << 20
    #
    w_type = _check(space, w_type)
    flags = 0
    if w_type.flag_heaptype:
        flags |= _HEAPTYPE
    if w_type.flag_cpytype:
        flags |= _CPYTYPE
    if w_type.flag_abstract:
        flags |= _ABSTRACT
    return space.newint(flags)

def descr_get__module(space, w_type):
    w_type = _check(space, w_type)
    return w_type.get_module()

def descr_set__module(space, w_type, w_value):
    w_type = _check(space, w_type)
    w_type.setdictvalue(space, '__module__', w_value)

def descr_get___abstractmethods__(space, w_type):
    w_type = _check(space, w_type)
    # type itself has an __abstractmethods__ descriptor (this). Don't return it
    if not space.is_w(w_type, space.w_type):
        w_result = w_type.getdictvalue(space, "__abstractmethods__")
        if w_result is not None:
            return w_result
    raise oefmt(space.w_AttributeError, "__abstractmethods__")

def descr_set___abstractmethods__(space, w_type, w_new):
    w_type = _check(space, w_type)
    w_type.setdictvalue(space, "__abstractmethods__", w_new)
    w_type.set_abstract(space.is_true(w_new))

def descr_del___abstractmethods__(space, w_type):
    w_type = _check(space, w_type)
    if not w_type.deldictvalue(space, "__abstractmethods__"):
        raise oefmt(space.w_AttributeError, "__abstractmethods__")
    w_type.set_abstract(False)

def descr___subclasses__(space, w_type):
    """Return the list of immediate subclasses."""
    w_type = _check(space, w_type)
    return space.newlist(w_type.get_subclasses())

def descr___prepare__(space, __args__):
    # XXX: space.newdict(strdict=True)? (XXX: which should be
    # UnicodeDictStrategy but is currently BytesDictStrategy)
    return space.newdict()

# ____________________________________________________________

@gateway.unwrap_spec(w_obj=W_TypeObject)
def type_issubtype(w_obj, space, w_sub):
    return space.newbool(
        abstractinst.p_recursive_issubclass_w(space, w_sub, w_obj))

@gateway.unwrap_spec(w_obj=W_TypeObject)
def type_isinstance(w_obj, space, w_inst):
    return space.newbool(
        abstractinst.p_recursive_isinstance_type_w(space, w_inst, w_obj))

def type_get_dict(space, w_cls):
    w_cls = _check(space, w_cls)
    from pypy.objspace.std.dictproxyobject import W_DictProxyObject
    w_dict = w_cls.getdict(space)
    if w_dict is None:
        return space.w_None
    return W_DictProxyObject(w_dict)

W_TypeObject.typedef = TypeDef("type",
    __new__ = gateway.interp2app(descr__new__),
    __init__ = gateway.interp2app(descr__init__),
    __name__ = GetSetProperty(descr_get__name__, descr_set__name__),
    __qualname__ = GetSetProperty(descr_get__qualname__, descr_set__qualname__),
    __bases__ = GetSetProperty(descr_get__bases__, descr_set__bases__),
    __base__ = GetSetProperty(descr__base),
    __mro__ = GetSetProperty(descr_get__mro__),
    __dict__=GetSetProperty(type_get_dict),
    __doc__ = GetSetProperty(descr__doc, descr_set__doc, cls=W_TypeObject, name='__doc__'),
    __dir__ = gateway.interp2app(descr__dir),
    mro = gateway.interp2app(descr_mro),
    __flags__ = GetSetProperty(descr__flags),
    __module__ = GetSetProperty(descr_get__module, descr_set__module),
    __abstractmethods__ = GetSetProperty(descr_get___abstractmethods__,
                                         descr_set___abstractmethods__,
                                         descr_del___abstractmethods__),
    __subclasses__ = gateway.interp2app(descr___subclasses__),
    __weakref__ = weakref_descr,
    __instancecheck__ = gateway.interp2app(type_isinstance),
    __subclasscheck__ = gateway.interp2app(type_issubtype),

    __call__ = gateway.interp2app(W_TypeObject.descr_call),
    __repr__ = gateway.interp2app(W_TypeObject.descr_repr),
    __getattribute__ = gateway.interp2app(W_TypeObject.descr_getattribute),
    __ne__ = gateway.interp2app(W_TypeObject.descr_ne),
    __prepare__ = gateway.interp2app(descr___prepare__, as_classmethod=True),
)


# ____________________________________________________________
# Initialization of type objects

def find_best_base(bases_w):
    """The best base is one of the bases in the given list: the one
       whose layout a new type should use as a starting point.
    """
    w_bestbase = None
    for w_candidate in bases_w:
        if not isinstance(w_candidate, W_TypeObject):
            continue
        if not w_candidate.hasmro:
            raise oefmt(w_candidate.space.w_TypeError,
                        "Cannot extend an incomplete type '%N'", w_candidate)
        if w_bestbase is None:
            w_bestbase = w_candidate   # for now
            continue
        cand_layout = w_candidate.layout
        best_layout = w_bestbase.layout
        if (cand_layout is not best_layout and
            cand_layout.issublayout(best_layout)):
            w_bestbase = w_candidate
    return w_bestbase

def check_and_find_best_base(space, bases_w):
    """The best base is one of the bases in the given list: the one
       whose layout a new type should use as a starting point.
       This version checks that bases_w is an acceptable tuple of bases.
    """
    w_bestbase = find_best_base(bases_w)
    if w_bestbase is None:
        raise oefmt(space.w_TypeError,
                    "a new-style class can't have only classic bases")
    if not w_bestbase.layout.typedef.acceptable_as_base_class:
        raise oefmt(space.w_TypeError,
                    "type '%N' is not an acceptable base class", w_bestbase)

    # check that all other bases' layouts are "super-layouts" of the
    # bestbase's layout
    best_layout = w_bestbase.layout
    for w_base in bases_w:
        if isinstance(w_base, W_TypeObject):
            layout = w_base.layout
            if not best_layout.issublayout(layout):
                raise oefmt(space.w_TypeError,
                            "instance layout conflicts in multiple inheritance")
    return w_bestbase

def copy_flags_from_bases(w_self, w_bestbase):
    hasoldstylebase = False
    for w_base in w_self.bases_w:
        if not isinstance(w_base, W_TypeObject):
            hasoldstylebase = True
            continue
        w_self.hasdict = w_self.hasdict or w_base.hasdict
        w_self.hasuserdel = w_self.hasuserdel or w_base.hasuserdel
        w_self.weakrefable = w_self.weakrefable or w_base.weakrefable
    return hasoldstylebase

def slot_w(space, w_name):
    from pypy.objspace.std.unicodeobject import _isidentifier
    if not space.isinstance_w(w_name, space.w_text):
        raise oefmt(space.w_TypeError,
            "__slots__ items must be strings, not '%T'", w_name)
    if not _isidentifier(space.unicode_w(w_name)):
        raise oefmt(space.w_TypeError, "__slots__ must be identifiers")
    return w_name.text_w(space)

def create_all_slots(w_self, hasoldstylebase, w_bestbase, force_new_layout):
    from pypy.interpreter.miscutils import string_sort

    base_layout = w_bestbase.layout
    index_next_extra_slot = base_layout.nslots
    space = w_self.space
    dict_w = w_self.dict_w
    newslotnames = []
    if '__slots__' not in dict_w:
        wantdict = True
        wantweakref = True
    else:
        wantdict = False
        wantweakref = False
        w_slots = dict_w['__slots__']
        if space.isinstance_w(w_slots, space.w_text):
            slot_names_w = [w_slots]
        else:
            slot_names_w = space.unpackiterable(w_slots)
        for w_slot_name in slot_names_w:
            slot_name = slot_w(space, w_slot_name)
            if slot_name == '__dict__':
                if wantdict or w_bestbase.hasdict:
                    raise oefmt(space.w_TypeError,
                                "__dict__ slot disallowed: we already got one")
                wantdict = True
            elif slot_name == '__weakref__':
                if wantweakref or w_bestbase.weakrefable:
                    raise oefmt(space.w_TypeError,
                                "__weakref__ slot disallowed: we already got one")
                wantweakref = True
            else:
                newslotnames.append(slot_name)
        # Sort the list of names collected so far
        string_sort(newslotnames)
        # Try to create all slots in order.  The creation of some of
        # them might silently fail; then we delete the name from the
        # list.  At the end, 'index_next_extra_slot' has been advanced
        # by the final length of 'newslotnames'.
        i = 0
        while i < len(newslotnames):
            if create_slot(w_self, newslotnames[i], index_next_extra_slot):
                index_next_extra_slot += 1
                i += 1
            else:
                del newslotnames[i]
    #
    wantdict = wantdict or hasoldstylebase
    if wantdict:
        create_dict_slot(w_self)
    if wantweakref:
        create_weakref_slot(w_self)
    if '__del__' in dict_w:
        w_self.hasuserdel = True
    #
    assert index_next_extra_slot == base_layout.nslots + len(newslotnames)
    if index_next_extra_slot == base_layout.nslots and not force_new_layout:
        return base_layout
    else:
        return Layout(base_layout.typedef, index_next_extra_slot,
                      newslotnames, base_layout=base_layout)

def create_slot(w_self, slot_name, index_next_extra_slot):
    space = w_self.space
    # create member
    slot_name = mangle(slot_name, w_self.name)
    if slot_name not in w_self.dict_w:
        # Force interning of slot names.
        slot_name = space.text_w(space.new_interned_str(slot_name))
        # in cpython it is ignored less, but we probably don't care
        member = Member(index_next_extra_slot, slot_name, w_self)
        w_self.dict_w[slot_name] = member
        return True
    else:
        w_prev = w_self.dict_w[slot_name]
        if isinstance(w_prev, Member) and w_prev.w_cls is w_self:
            return False   # special case: duplicate __slots__ entry, ignored
                           # (e.g. occurs in datetime.py, fwiw)
        raise oefmt(space.w_ValueError,
                    "'%8' in __slots__ conflicts with class variable",
                    slot_name)

def create_dict_slot(w_self):
    if not w_self.hasdict:
        descr = dict_descr.copy_for_type(w_self)
        w_self.dict_w.setdefault('__dict__', descr)
        w_self.hasdict = True

def create_weakref_slot(w_self):
    if not w_self.weakrefable:
        descr = weakref_descr.copy_for_type(w_self)
        w_self.dict_w.setdefault('__weakref__', descr)
        w_self.weakrefable = True

def setup_user_defined_type(w_self, force_new_layout):
    if len(w_self.bases_w) == 0:
        w_self.bases_w = [w_self.space.w_object]
    w_bestbase = check_and_find_best_base(w_self.space, w_self.bases_w)
    for w_base in w_self.bases_w:
        if not isinstance(w_base, W_TypeObject):
            continue
        w_self.flag_cpytype |= w_base.flag_cpytype
        w_self.flag_abstract |= w_base.flag_abstract
        if w_self.flag_map_or_seq == '?':
            w_self.flag_map_or_seq = w_base.flag_map_or_seq

    hasoldstylebase = copy_flags_from_bases(w_self, w_bestbase)
    layout = create_all_slots(w_self, hasoldstylebase, w_bestbase,
                              force_new_layout)

    ensure_common_attributes(w_self)
    return layout

def setup_builtin_type(w_self, instancetypedef):
    w_self.hasdict = instancetypedef.hasdict
    w_self.weakrefable = instancetypedef.weakrefable
    if isinstance(instancetypedef.doc, W_Root):
        w_doc = instancetypedef.doc
    else:
        w_doc = w_self.space.newtext_or_none(instancetypedef.doc)
    w_self.w_doc = w_doc
    ensure_common_attributes(w_self)
    #
    # usually 'instancetypedef' is new, i.e. not seen in any base,
    # but not always (see Exception class)
    w_bestbase = find_best_base(w_self.bases_w)
    if w_bestbase is None:
        parent_layout = None
    else:
        parent_layout = w_bestbase.layout
        if parent_layout.typedef is instancetypedef:
            return parent_layout
    return Layout(instancetypedef, 0, base_layout=parent_layout)

def ensure_common_attributes(w_self):
    ensure_static_new(w_self)
    w_self.dict_w.setdefault('__doc__', w_self.w_doc)
    if w_self.is_heaptype():
        ensure_module_attr(w_self)
    ensure_hash(w_self)
    w_self.mro_w = []      # temporarily
    w_self.hasmro = False
    compute_mro(w_self)

def ensure_static_new(w_self):
    # special-case __new__, as in CPython:
    # if it is a Function, turn it into a static method
    if '__new__' in w_self.dict_w:
        w_new = w_self.dict_w['__new__']
        if isinstance(w_new, Function):
            w_self.dict_w['__new__'] = StaticMethod(w_new)

def ensure_module_attr(w_self):
    # initialize __module__ in the dict (user-defined types only)
    if '__module__' not in w_self.dict_w:
        space = w_self.space
        caller = space.getexecutioncontext().gettopframe_nohidden()
        if caller is not None:
            w_globals = caller.get_w_globals()
            w_name = space.finditem(w_globals, space.newtext('__name__'))
            if w_name is not None:
                w_self.dict_w['__module__'] = w_name

def ensure_hash(w_self):
    # if we define __eq__ but not __hash__, we force __hash__ to be None to
    # prevent inheriting it
    if '__eq__' in w_self.dict_w and '__hash__' not in w_self.dict_w:
        w_self.dict_w['__hash__'] = w_self.space.w_None

def compute_mro(w_self):
    if w_self.is_heaptype():
        space = w_self.space
        w_metaclass = space.type(w_self)
        w_where, w_mro_func = space.lookup_in_type_where(w_metaclass, 'mro')
        if w_mro_func is not None and not space.is_w(w_where, space.w_type):
            w_mro_meth = space.get(w_mro_func, w_self)
            w_mro = space.call_function(w_mro_meth)
            mro_w = space.fixedview(w_mro)
            w_self.mro_w = validate_custom_mro(space, mro_w)
            w_self.hasmro = True
            return    # done
    w_self.mro_w = w_self.compute_default_mro()[:]
    w_self.hasmro = True

def validate_custom_mro(space, mro_w):
    # do some checking here.  Note that unlike CPython, strange MROs
    # cannot really segfault PyPy.  At a minimum, we check that all
    # the elements in the mro seem to be (old- or new-style) classes.
    for w_class in mro_w:
        if not space.abstract_isclass_w(w_class):
            raise oefmt(space.w_TypeError, "mro() returned a non-class")
    return mro_w

def is_mro_purely_of_types(mro_w):
    for w_class in mro_w:
        if not isinstance(w_class, W_TypeObject):
            return False
    return True

# ____________________________________________________________

def _issubtype(w_sub, w_type):
    return w_type in w_sub.mro_w

@elidable_promote()
def _pure_issubtype(w_sub, w_type, version_tag1, version_tag2):
    return _issubtype(w_sub, w_type)


# ____________________________________________________________


abstract_mro = gateway.applevel("""
    def abstract_mro(klass):
        # abstract/classic mro
        mro = []
        stack = [klass]
        while stack:
            klass = stack.pop()
            if klass not in mro:
                mro.append(klass)
                if not isinstance(klass.__bases__, tuple):
                    raise TypeError('__bases__ must be a tuple')
                stack += klass.__bases__[::-1]
        return mro
""", filename=__file__).interphook("abstract_mro")

def get_mro(space, klass):
    if isinstance(klass, W_TypeObject):
        return list(klass.mro_w)
    else:
        return space.unpackiterable(abstract_mro(space, klass))


def compute_C3_mro(space, cls):
    order = []
    orderlists = [get_mro(space, base) for base in cls.bases_w]
    orderlists.append([cls] + cls.bases_w)
    while orderlists:
        for candidatelist in orderlists:
            candidate = candidatelist[0]
            if mro_blockinglist(candidate, orderlists) is None:
                break    # good candidate
        else:
            return mro_error(space, orderlists)  # no candidate found
        assert candidate not in order
        order.append(candidate)
        for i in range(len(orderlists) - 1, -1, -1):
            if orderlists[i][0] is candidate:
                del orderlists[i][0]
                if len(orderlists[i]) == 0:
                    del orderlists[i]
    return order


def mro_blockinglist(candidate, orderlists):
    for lst in orderlists:
        if candidate in lst[1:]:
            return lst
    return None # good candidate

def mro_error(space, orderlists):
    cycle = []
    candidate = orderlists[-1][0]
    if candidate in orderlists[-1][1:]:
        # explicit error message for this specific case
        raise oefmt(space.w_TypeError, "duplicate base class '%N'", candidate)
    while candidate not in cycle:
        cycle.append(candidate)
        nextblockinglist = mro_blockinglist(candidate, orderlists)
        candidate = nextblockinglist[0]
    del cycle[:cycle.index(candidate)]
    cycle.append(candidate)
    cycle.reverse()
    names = [cls.getname(space) for cls in cycle]
    # Can't use oefmt() here, since names is a list of unicodes
    raise OperationError(space.w_TypeError, space.newunicode(
        u"cycle among base classes: " + u' < '.join(names)))


class TypeCache(SpaceCache):
    @not_rpython
    def build(self, typedef):
        "initialization-time only."
        from pypy.objspace.std.objectobject import W_ObjectObject
        from pypy.interpreter.typedef import GetSetProperty
        from rpython.rlib.objectmodel import instantiate

        space = self.space
        rawdict = typedef.rawdict
        lazyloaders = {}
        w_type = instantiate(W_TypeObject)

        # compute the bases
        if typedef is W_ObjectObject.typedef:
            bases_w = []
        else:
            bases = typedef.bases or [W_ObjectObject.typedef]
            bases_w = [space.gettypeobject(base) for base in bases]

        # wrap everything
        dict_w = {}
        for descrname, descrvalue in rawdict.items():
            # special case for GetSetProperties' __objclass__:
            if isinstance(descrvalue, GetSetProperty):
                descrvalue = descrvalue.copy_for_type(w_type)
            dict_w[descrname] = space.wrap(descrvalue)

        if typedef.applevel_subclasses_base is not None:
            overridetypedef = typedef.applevel_subclasses_base.typedef
        else:
            overridetypedef = typedef
        w_type.__init__(space, typedef.name, bases_w, dict_w,
                              overridetypedef=overridetypedef,
                              is_heaptype=overridetypedef.heaptype)
        if typedef is not overridetypedef:
            w_type.w_doc = space.newtext_or_none(typedef.doc)
        else:
            # Set the __qualname__ of member functions
            for name in rawdict:
                w_obj = dict_w[name]
                if isinstance(w_obj, ClassMethod):
                    w_obj = w_obj.w_function
                if isinstance(w_obj, FunctionWithFixedCode):
                    qualname = (w_type.getqualname(space).encode('utf-8')
                                + '.' + name)
                    w_obj.fset_func_qualname(space, space.newtext(qualname))

        if hasattr(typedef, 'flag_sequence_bug_compat'):
            w_type.flag_sequence_bug_compat = typedef.flag_sequence_bug_compat
        w_type.lazyloaders = lazyloaders
        return w_type

    def ready(self, w_type):
        w_type.ready()<|MERGE_RESOLUTION|>--- conflicted
+++ resolved
@@ -641,17 +641,13 @@
             if w_newdescr is None:    # see test_crash_mro_without_object_1
                 raise oefmt(space.w_TypeError, "cannot create '%N' instances",
                             self)
-<<<<<<< HEAD
-            w_newfunc = space.get(w_newdescr, space.w_None, w_type=self)
-=======
             #
             # issue #2666
             if space.config.objspace.usemodules.cpyext:
                 w_newtype, w_newdescr = self.hack_which_new_to_call(
                     w_newtype, w_newdescr)
             #
-            w_newfunc = space.get(w_newdescr, self)
->>>>>>> 30e858f7
+            w_newfunc = space.get(w_newdescr, space.w_None, w_type=self)
             if (space.config.objspace.std.newshortcut and
                 not we_are_jitted() and
                 isinstance(w_newtype, W_TypeObject)):
