import weakref
from pypy.interpreter import gateway
from pypy.interpreter.baseobjspace import W_Root, SpaceCache
from pypy.interpreter.error import OperationError, oefmt
from pypy.interpreter.function import Function, StaticMethod
from pypy.interpreter.typedef import (
    weakref_descr, GetSetProperty, dict_descr, Member, TypeDef)
from pypy.interpreter.astcompiler.misc import mangle
from pypy.module.__builtin__ import abstractinst

from rpython.rlib.jit import (promote, elidable_promote, we_are_jitted,
     elidable, dont_look_inside, unroll_safe)
from rpython.rlib.objectmodel import current_object_addr_as_int, compute_hash
from rpython.rlib.objectmodel import we_are_translated
from rpython.rlib.rarithmetic import intmask, r_uint

class MutableCell(W_Root):
    def unwrap_cell(self, space):
        raise NotImplementedError("abstract base")

class ObjectMutableCell(MutableCell):
    def __init__(self, w_value=None):
        self.w_value = w_value

    def unwrap_cell(self, space):
        return self.w_value

    def __repr__(self):
        return "<ObjectMutableCell: %s>" % (self.w_value, )


class IntMutableCell(MutableCell):
    def __init__(self, intvalue):
        self.intvalue = intvalue

    def unwrap_cell(self, space):
        return space.wrap(self.intvalue)

    def __repr__(self):
        return "<IntMutableCell: %s>" % (self.intvalue, )


def unwrap_cell(space, w_value):
    if isinstance(w_value, MutableCell):
        return w_value.unwrap_cell(space)
    return w_value

def write_cell(space, w_cell, w_value):
    from pypy.objspace.std.intobject import W_IntObject
    if w_cell is None:
        # attribute does not exist at all, write it without a cell first
        return w_value
    if isinstance(w_cell, ObjectMutableCell):
        w_cell.w_value = w_value
        return None
    elif isinstance(w_cell, IntMutableCell) and type(w_value) is W_IntObject:
        w_cell.intvalue = w_value.intval
        return None
    elif space.is_w(w_cell, w_value):
        # If the new value and the current value are the same, don't
        # create a level of indirection, or mutate the version.
        return None
    if type(w_value) is W_IntObject:
        return IntMutableCell(w_value.intval)
    else:
        return ObjectMutableCell(w_value)

class VersionTag(object):
    pass

class MethodCache(object):

    def __init__(self, space):
        SIZE = 1 << space.config.objspace.std.methodcachesizeexp
        self.versions = [None] * SIZE
        self.names = [None] * SIZE
        self.lookup_where = [(None, None)] * SIZE
        if space.config.objspace.std.withmethodcachecounter:
            self.hits = {}
            self.misses = {}

    def clear(self):
        None_None = (None, None)
        for i in range(len(self.versions)):
            self.versions[i] = None
        for i in range(len(self.names)):
            self.names[i] = None
        for i in range(len(self.lookup_where)):
            self.lookup_where[i] = None_None

class _Global(object):
    weakref_warning_printed = False
_global = _Global()


class Layout(object):
    """A Layout is attached to every W_TypeObject to represent the
    layout of instances.  Some W_TypeObjects share the same layout.
    If a W_TypeObject is a base of another, then the layout of
    the first is either the same or a parent layout of the second.
    The Layouts have single inheritance, unlike W_TypeObjects.
    """
    _immutable_ = True

    def __init__(self, typedef, nslots, newslotnames=[], base_layout=None):
        self.typedef = typedef
        self.nslots = nslots
        self.newslotnames = newslotnames[:]    # make a fixed-size list
        self.base_layout = base_layout

    def issublayout(self, parent):
        while self is not parent:
            self = self.base_layout
            if self is None:
                return False
        return True

    def expand(self, hasdict, weakrefable):
        """Turn this Layout into a tuple.  If two classes get equal
        tuples, it means their instances have a fully compatible layout."""
        return (self.typedef, self.newslotnames, self.base_layout,
                hasdict, weakrefable)


# possible values of compares_by_identity_status
UNKNOWN = 0
COMPARES_BY_IDENTITY = 1
OVERRIDES_EQ_CMP_OR_HASH = 2

class W_TypeObject(W_Root):
    lazyloaders = {} # can be overridden by specific instances

    # the version_tag changes if the dict or the inheritance hierarchy changes
    # other changes to the type (e.g. the name) leave it unchanged
    _version_tag = None

    _immutable_fields_ = ["flag_heaptype",
                          "flag_cpytype",
                          "flag_abstract?",
                          "flag_sequence_bug_compat",
                          "flag_map_or_seq",    # '?' or 'M' or 'S'
                          "compares_by_identity_status?",
                          'hasuserdel',
                          'weakrefable',
                          'hasdict',
                          'layout',
                          'terminator',
                          '_version_tag?',
                          'name?',
                          'mro_w?[*]',
                          ]

    # wether the class has an overridden __getattribute__
    # (False is a conservative default, fixed during real usage)
    uses_object_getattribute = False

    # for the IdentityDictStrategy
    compares_by_identity_status = UNKNOWN

    # used to cache the type's __new__ function
    w_new_function = None

    @dont_look_inside
    def __init__(self, space, name, bases_w, dict_w,
                 overridetypedef=None, force_new_layout=False):
        self.space = space
        self.name = name
        self.bases_w = bases_w
        self.dict_w = dict_w
        self.hasdict = False
        self.hasuserdel = False
        self.weakrefable = False
        self.w_doc = space.w_None
        self.weak_subclasses = []
        self.flag_heaptype = False
        self.flag_cpytype = False
        self.flag_abstract = False
        self.flag_sequence_bug_compat = False
        self.flag_map_or_seq = '?'   # '?' means "don't know, check otherwise"

        if overridetypedef is not None:
            assert not force_new_layout
            layout = setup_builtin_type(self, overridetypedef)
        else:
            layout = setup_user_defined_type(self, force_new_layout)
        self.layout = layout

        if not is_mro_purely_of_types(self.mro_w):
            pass
        else:
            # the _version_tag should change, whenever the content of
            # dict_w of any of the types in the mro changes, or if the mro
            # itself changes
            self._version_tag = VersionTag()
        from pypy.objspace.std.mapdict import DictTerminator, NoDictTerminator
        # if the typedef has a dict, then the rpython-class does all the dict
        # management, which means from the point of view of mapdict there is no
        # dict. However, W_InstanceObjects are an exception to this
        from pypy.module.__builtin__.interp_classobj import W_InstanceObject
        typedef = self.layout.typedef
        if (self.hasdict and not typedef.hasdict or
                typedef is W_InstanceObject.typedef):
            self.terminator = DictTerminator(space, self)
        else:
            self.terminator = NoDictTerminator(space, self)

    def __repr__(self):
        "NOT_RPYTHON"
        return '<W_TypeObject %r at 0x%x>' % (self.name, id(self))

    def mutated(self, key):
        """
        The type is being mutated. key is either the string containing the
        specific attribute which is being deleted/set or None to indicate a
        generic mutation.
        """
        space = self.space
        assert self.is_heaptype() or self.is_cpytype()

        self.uses_object_getattribute = False
        # ^^^ conservative default, fixed during real usage

        if (key is None or key == '__eq__' or
            key == '__cmp__' or key == '__hash__'):
            self.compares_by_identity_status = UNKNOWN

        if space.config.objspace.std.newshortcut:
            self.w_new_function = None

        if self._version_tag is not None:
            self._version_tag = VersionTag()

        subclasses_w = self.get_subclasses()
        for w_subclass in subclasses_w:
            assert isinstance(w_subclass, W_TypeObject)
            w_subclass.mutated(key)

    def version_tag(self):
        if not we_are_jitted() or self.is_heaptype():
            return self._version_tag
        # prebuilt objects cannot get their version_tag changed
        return self._pure_version_tag()

    @elidable_promote()
    def _pure_version_tag(self):
        return self._version_tag

    def getattribute_if_not_from_object(self):
        """ this method returns the applevel __getattribute__ if that is not
        the one from object, in which case it returns None """
        from pypy.objspace.descroperation import object_getattribute
        if not we_are_jitted():
            if not self.uses_object_getattribute:
                # slow path: look for a custom __getattribute__ on the class
                w_descr = self.lookup('__getattribute__')
                # if it was not actually overriden in the class, we remember this
                # fact for the next time.
                if w_descr is object_getattribute(self.space):
                    self.uses_object_getattribute = True
                else:
                    return w_descr
            return None
        # in the JIT case, just use a lookup, because it is folded away
        # correctly using the version_tag
        w_descr = self.lookup('__getattribute__')
        if w_descr is not object_getattribute(self.space):
            return w_descr

    def has_object_getattribute(self):
        return self.getattribute_if_not_from_object() is None

    def compares_by_identity(self):
        from pypy.objspace.descroperation import object_hash, type_eq
        #
        if self.compares_by_identity_status != UNKNOWN:
            # fast path
            return self.compares_by_identity_status == COMPARES_BY_IDENTITY
        #
        default_hash = object_hash(self.space)
        my_eq = self.lookup('__eq__')
        overrides_eq = (my_eq and my_eq is not type_eq(self.space))
        overrides_eq_cmp_or_hash = (overrides_eq or
                                    self.lookup('__cmp__') or
                                    self.lookup('__hash__') is not default_hash)
        if overrides_eq_cmp_or_hash:
            self.compares_by_identity_status = OVERRIDES_EQ_CMP_OR_HASH
        else:
            self.compares_by_identity_status = COMPARES_BY_IDENTITY
        return self.compares_by_identity_status == COMPARES_BY_IDENTITY

    def ready(self):
        for w_base in self.bases_w:
            if not isinstance(w_base, W_TypeObject):
                continue
            w_base.add_subclass(self)

    # compute a tuple that fully describes the instance layout
    def get_full_instance_layout(self):
        return self.layout.expand(self.hasdict, self.weakrefable)

    def compute_default_mro(self):
        return compute_C3_mro(self.space, self)

    def getdictvalue(self, space, attr):
        version_tag = self.version_tag()
        if version_tag is not None:
            return unwrap_cell(
                space,
                self._pure_getdictvalue_no_unwrapping(
                    space, version_tag, attr))
        w_value = self._getdictvalue_no_unwrapping(space, attr)
        return unwrap_cell(space, w_value)

    def _getdictvalue_no_unwrapping(self, space, attr):
        w_value = self.dict_w.get(attr, None)
        if self.lazyloaders and w_value is None:
            if attr in self.lazyloaders:
                # very clever next line: it forces the attr string
                # to be interned.
                space.new_interned_str(attr)
                loader = self.lazyloaders[attr]
                del self.lazyloaders[attr]
                w_value = loader()
                if w_value is not None:   # None means no such attribute
                    self.dict_w[attr] = w_value
                    return w_value
        return w_value

    @elidable
    def _pure_getdictvalue_no_unwrapping(self, space, version_tag, attr):
        return self._getdictvalue_no_unwrapping(space, attr)

    def setdictvalue(self, space, name, w_value):
        if not self.is_heaptype():
            raise oefmt(space.w_TypeError,
                        "can't set attributes on type object '%N'", self)
        if name == "__del__" and name not in self.dict_w:
            msg = ("a __del__ method added to an existing type will not be "
                   "called")
            space.warn(space.wrap(msg), space.w_RuntimeWarning)
        version_tag = self.version_tag()
        if version_tag is not None:
            w_curr = self._pure_getdictvalue_no_unwrapping(
                    space, version_tag, name)
            w_value = write_cell(space, w_curr, w_value)
            if w_value is None:
                return True
        self.mutated(name)
        self.dict_w[name] = w_value
        return True

    def deldictvalue(self, space, key):
        if self.lazyloaders:
            self._cleanup_()    # force un-lazification
        if not (self.is_heaptype() or self.is_cpytype()):
            raise oefmt(space.w_TypeError,
                        "can't delete attributes on type object '%N'", self)
        try:
            del self.dict_w[key]
        except KeyError:
            return False
        else:
            self.mutated(key)
            return True

    def lookup(self, name):
        # note that this doesn't call __get__ on the result at all
        space = self.space
        return self.lookup_where_with_method_cache(name)[1]

    def lookup_where(self, name):
        space = self.space
        return self.lookup_where_with_method_cache(name)

    @unroll_safe
    def lookup_starting_at(self, w_starttype, name):
        space = self.space
        look = False
        for w_class in self.mro_w:
            if w_class is w_starttype:
                look = True
            elif look:
                w_value = w_class.getdictvalue(space, name)
                if w_value is not None:
                    return w_value
        return None

    @unroll_safe
    def _lookup(self, key):
        # nowadays, only called from ../../tool/ann_override.py
        space = self.space
        for w_class in self.mro_w:
            w_value = w_class.getdictvalue(space, key)
            if w_value is not None:
                return w_value
        return None

    @unroll_safe
    def _lookup_where(self, key):
        # like _lookup() but also returns the parent class in which the
        # attribute was found
        space = self.space
        for w_class in self.mro_w:
            w_value = w_class.getdictvalue(space, key)
            if w_value is not None:
                return w_class, w_value
        return None, None

    def _lookup_where_all_typeobjects(self, key):
        # like _lookup_where(), but when we know that self.mro_w only
        # contains W_TypeObjects.  (It differs from _lookup_where() mostly
        # from a JIT point of view: it cannot invoke arbitrary Python code.)
        space = self.space
        for w_class in self.mro_w:
            assert isinstance(w_class, W_TypeObject)
            w_value = w_class._getdictvalue_no_unwrapping(space, key)
            if w_value is not None:
                return w_class, w_value
        return None, None

    def lookup_where_with_method_cache(self, name):
        space = self.space
        promote(self)
        version_tag = promote(self.version_tag())
        if version_tag is None:
            tup = self._lookup_where(name)
            return tup
        tup_w = self._pure_lookup_where_with_method_cache(name, version_tag)
        w_class, w_value = tup_w
        if isinstance(w_value, MutableCell):
            return w_class, w_value.unwrap_cell(space)
        return tup_w   # don't make a new tuple, reuse the old one

    @elidable
<<<<<<< HEAD
    def _pure_lookup_where_with_method_cache(w_self, name, version_tag):
        space = w_self.space
        if space.config.translation.stm:
            # with stm, it's important to use one method cache per thread;
            # otherwise, we get all the time spurious transaction conflicts.
            cache = space.getexecutioncontext()._methodcache
        else:
            cache = space.fromcache(MethodCache)
=======
    def _pure_lookup_where_with_method_cache(self, name, version_tag):
        space = self.space
        cache = space.fromcache(MethodCache)
>>>>>>> f317d70f
        SHIFT2 = r_uint.BITS - space.config.objspace.std.methodcachesizeexp
        SHIFT1 = SHIFT2 - 5
        version_tag_as_int = current_object_addr_as_int(version_tag)
        # ^^^Note: if the version_tag object is moved by a moving GC, the
        # existing method cache entries won't be found any more; new
        # entries will be created based on the new address.  The
        # assumption is that the version_tag object won't keep moving all
        # the time - so using the fast current_object_addr_as_int() instead
        # of a slower solution like hash() is still a good trade-off.
        hash_name = compute_hash(name)
        product = intmask(version_tag_as_int * hash_name)
        method_hash = (r_uint(product) ^ (r_uint(product) << SHIFT1)) >> SHIFT2
        # ^^^Note2: we used to just take product>>SHIFT2, but on 64-bit
        # platforms SHIFT2 is really large, and we loose too much information
        # that way (as shown by failures of the tests that typically have
        # method names like 'f' who hash to a number that has only ~33 bits).
        cached_version_tag = cache.versions[method_hash]
        if cached_version_tag is version_tag:
            cached_name = cache.names[method_hash]
            if cached_name is name:
                tup = cache.lookup_where[method_hash]
                if space.config.objspace.std.withmethodcachecounter:
                    cache.hits[name] = cache.hits.get(name, 0) + 1
#                print "hit", self, name
                return tup
        tup = self._lookup_where_all_typeobjects(name)
        cache.versions[method_hash] = version_tag
        cache.names[method_hash] = name
        cache.lookup_where[method_hash] = tup
        if space.config.objspace.std.withmethodcachecounter:
            cache.misses[name] = cache.misses.get(name, 0) + 1
#        print "miss", self, name
        return tup

    def check_user_subclass(self, w_subtype):
        space = self.space
        if not isinstance(w_subtype, W_TypeObject):
            raise oefmt(space.w_TypeError,
                        "X is not a type object ('%T')", w_subtype)
        if not w_subtype.issubtype(self):
            raise oefmt(space.w_TypeError,
                        "%N.__new__(%N): %N is not a subtype of %N",
                        self, w_subtype, w_subtype, self)
        if self.layout.typedef is not w_subtype.layout.typedef:
            raise oefmt(space.w_TypeError,
                        "%N.__new__(%N) is not safe, use %N.__new__()",
                        self, w_subtype, w_subtype)
        return w_subtype

    def _cleanup_(self):
        "NOT_RPYTHON.  Forces the lazy attributes to be computed."
        if 'lazyloaders' in self.__dict__:
            for attr in self.lazyloaders.keys():
                self.getdictvalue(self.space, attr)
            del self.lazyloaders

    def getdict(self, space):
        from pypy.objspace.std.classdict import ClassDictStrategy
        from pypy.objspace.std.dictmultiobject import W_DictObject
        if self.lazyloaders:
            self._cleanup_()    # force un-lazification
        strategy = space.fromcache(ClassDictStrategy)
        storage = strategy.erase(self)
        return W_DictObject(space, strategy, storage)

    def is_heaptype(self):
        return self.flag_heaptype

    def is_cpytype(self):
        return self.flag_cpytype

    def is_abstract(self):
        return self.flag_abstract

    def set_abstract(self, abstract):
        self.flag_abstract = bool(abstract)

    def issubtype(self, w_type):
        promote(self)
        promote(w_type)
        if we_are_jitted():
            version_tag1 = self.version_tag()
            version_tag2 = w_type.version_tag()
            if version_tag1 is not None and version_tag2 is not None:
                res = _pure_issubtype(self, w_type, version_tag1, version_tag2)
                return res
        return _issubtype(self, w_type)

    def get_module(self):
        space = self.space
        if self.is_heaptype():
            return self.getdictvalue(space, '__module__')
        else:
            dot = self.name.find('.')
            if dot >= 0:
                mod = self.name[:dot]
            else:
                mod = "__builtin__"
            return space.wrap(mod)

    def getname(self, space):
        if self.is_heaptype():
            return self.name
        else:
            dot = self.name.find('.')
            if dot >= 0:
                return self.name[dot+1:]
            else:
                return self.name

    def add_subclass(self, w_subclass):
        space = self.space
        if not space.config.translation.rweakref:
            # We don't have weakrefs!  In this case, every class stores
            # subclasses in a non-weak list.  ALL CLASSES LEAK!  To make
            # the user aware of this annoying fact, print a warning.
            if we_are_translated() and not _global.weakref_warning_printed:
                from rpython.rlib import debug
                debug.debug_print("Warning: no weakref support in this PyPy. "
                                  "All user-defined classes will leak!")
                _global.weakref_warning_printed = True

        assert isinstance(w_subclass, W_TypeObject)
        newref = weakref.ref(w_subclass)
        for i in range(len(self.weak_subclasses)):
            ref = self.weak_subclasses[i]
            if ref() is None:
                self.weak_subclasses[i] = newref
                return
        else:
            self.weak_subclasses.append(newref)

    def remove_subclass(self, w_subclass):
        space = self.space
        for i in range(len(self.weak_subclasses)):
            ref = self.weak_subclasses[i]
            if ref() is w_subclass:
                del self.weak_subclasses[i]
                return

    def get_subclasses(self):
        space = self.space
        subclasses_w = []
        for ref in self.weak_subclasses:
            w_ob = ref()
            if w_ob is not None:
                subclasses_w.append(w_ob)
        return subclasses_w

    # for now, weakref support for W_TypeObject is hard to get automatically
    _lifeline_ = None

    def getweakref(self):
        return self._lifeline_

    def setweakref(self, space, weakreflifeline):
        self._lifeline_ = weakreflifeline

    def delweakref(self):
        self._lifeline_ = None

    def descr_call(self, space, __args__):
        promote(self)
        # invoke the __new__ of the type
        if not we_are_jitted():
            # note that the annotator will figure out that self.w_new_function
            # can only be None if the newshortcut config option is not set
            w_newfunc = self.w_new_function
        else:
            # for the JIT it is better to take the slow path because normal lookup
            # is nicely optimized, but the self.w_new_function attribute is not
            # known to the JIT
            w_newfunc = None
        if w_newfunc is None:
            w_newtype, w_newdescr = self.lookup_where('__new__')
            if w_newdescr is None:    # see test_crash_mro_without_object_1
                raise oefmt(space.w_TypeError, "cannot create '%N' instances",
                            self)
            w_newfunc = space.get(w_newdescr, self)
            if (space.config.objspace.std.newshortcut and
                not we_are_jitted() and
                isinstance(w_newtype, W_TypeObject)):
                self.w_new_function = w_newfunc
        w_newobject = space.call_obj_args(w_newfunc, self, __args__)
        call_init = space.isinstance_w(w_newobject, self)

        # maybe invoke the __init__ of the type
        if (call_init and not (space.is_w(self, space.w_type) and
            not __args__.keywords and len(__args__.arguments_w) == 1)):
            w_descr = space.lookup(w_newobject, '__init__')
            if w_descr is not None:    # see test_crash_mro_without_object_2
                w_result = space.get_and_call_args(w_descr, w_newobject,
                                                   __args__)
                if not space.is_w(w_result, space.w_None):
                    raise oefmt(space.w_TypeError,
                                "__init__() should return None")
        return w_newobject

    def descr_repr(self, space):
        w_mod = self.get_module()
        if w_mod is None or not space.isinstance_w(w_mod, space.w_str):
            mod = None
        else:
            mod = space.str_w(w_mod)
        if not self.is_heaptype():
            kind = 'type'
        else:
            kind = 'class'
        if mod is not None and mod != '__builtin__':
            return space.wrap("<%s '%s.%s'>" % (kind, mod, self.getname(space)))
        else:
            return space.wrap("<%s '%s'>" % (kind, self.name))

    def descr_getattribute(self, space, w_name):
        name = space.str_w(w_name)
        w_descr = space.lookup(self, name)
        if w_descr is not None:
            if space.is_data_descr(w_descr):
                w_get = space.lookup(w_descr, "__get__")
                if w_get is not None:
                    return space.get_and_call_function(w_get, w_descr, self,
                                                       space.type(self))
        w_value = self.lookup(name)
        if w_value is not None:
            # __get__(None, type): turns e.g. functions into unbound methods
            return space.get(w_value, space.w_None, self)
        if w_descr is not None:
            return space.get(w_descr, self)
        raise oefmt(space.w_AttributeError,
                    "type object '%N' has no attribute %R", self, w_name)

    def descr_eq(self, space, w_other):
        if not isinstance(w_other, W_TypeObject):
            return space.w_NotImplemented
        return space.is_(self, w_other)

    def descr_ne(self, space, w_other):
        if not isinstance(w_other, W_TypeObject):
            return space.w_NotImplemented
        return space.newbool(not space.is_w(self, w_other))


def descr__new__(space, w_typetype, w_name, w_bases=None, w_dict=None):
    """This is used to create user-defined classes only."""
    w_typetype = _precheck_for_new(space, w_typetype)

    # special case for type(x)
    if (space.is_w(space.type(w_typetype), space.w_type) and
        w_bases is None and w_dict is None):
        return space.type(w_name)
    return _create_new_type(space, w_typetype, w_name, w_bases, w_dict)


def _check_new_args(space, w_name, w_bases, w_dict):
    if w_bases is None or w_dict is None:
        raise oefmt(space.w_TypeError, "type() takes 1 or 3 arguments")
    if not space.isinstance_w(w_name, space.w_str):
        raise oefmt(space.w_TypeError,
                    "type() argument 1 must be string, not %T", w_name)
    if not space.isinstance_w(w_bases, space.w_tuple):
        raise oefmt(space.w_TypeError,
                    "type() argument 2 must be tuple, not %T", w_bases)
    if not space.isinstance_w(w_dict, space.w_dict):
        raise oefmt(space.w_TypeError,
                    "type() argument 3 must be dict, not %T", w_dict)


def _create_new_type(space, w_typetype, w_name, w_bases, w_dict):
    # this is in its own function because we want the special case 'type(x)'
    # above to be seen by the jit.
    _check_new_args(space, w_name, w_bases, w_dict)
    bases_w = space.fixedview(w_bases)

    w_winner = w_typetype
    for base in bases_w:
        w_typ = space.type(base)
        if space.is_w(w_typ, space.w_classobj):
            continue # special-case old-style classes
        if space.issubtype_w(w_winner, w_typ):
            continue
        if space.issubtype_w(w_typ, w_winner):
            w_winner = w_typ
            continue
        raise oefmt(space.w_TypeError,
                    "metaclass conflict: the metaclass of a derived class must"
                    " be a (non-strict) subclass of the metaclasses of all its"
                    " bases")

    if not space.is_w(w_winner, w_typetype):
        newfunc = space.getattr(w_winner, space.wrap('__new__'))
        if not space.is_w(newfunc, space.getattr(space.w_type, space.wrap('__new__'))):
            return space.call_function(newfunc, w_winner, w_name, w_bases, w_dict)
        w_typetype = w_winner

    name = space.str_w(w_name)
    assert isinstance(name, str)
    if '\x00' in name:
        raise oefmt(space.w_ValueError, "type name must not contain null characters")
    dict_w = {}
    dictkeys_w = space.listview(w_dict)
    for w_key in dictkeys_w:
        key = space.str_w(w_key)
        dict_w[key] = space.getitem(w_dict, w_key)
    w_type = space.allocate_instance(W_TypeObject, w_typetype)
    W_TypeObject.__init__(w_type, space, name, bases_w or [space.w_object],
                          dict_w)
    w_type.ready()
    return w_type

def _precheck_for_new(space, w_type):
    if not isinstance(w_type, W_TypeObject):
        raise oefmt(space.w_TypeError, "X is not a type object (%T)", w_type)
    return w_type


def descr__init__(space, w_type, __args__):
    if __args__.keywords:
        raise oefmt(space.w_TypeError,
                    "type.__init__() takes no keyword arguments")
    if len(__args__.arguments_w) not in (1, 3):
        raise oefmt(space.w_TypeError,
                    "type.__init__() takes 1 or 3 arguments")


# ____________________________________________________________

def _check(space, w_type, msg="descriptor is for 'type'"):
    if not isinstance(w_type, W_TypeObject):
        raise OperationError(space.w_TypeError, space.wrap(msg))
    return w_type


def descr_get__name__(space, w_type):
    w_type = _check(space, w_type)
    return space.wrap(w_type.getname(space))

def descr_set__name__(space, w_type, w_value):
    w_type = _check(space, w_type)
    if not w_type.is_heaptype():
        raise oefmt(space.w_TypeError, "can't set %N.__name__", w_type)
    if not space.isinstance_w(w_value, space.w_str):
        raise oefmt(space.w_TypeError,
                    "can only assign string to %N.__name__, not '%T'",
                    w_type, w_value)
    name = space.str_w(w_value)
    if '\x00' in name:
        raise oefmt(space.w_ValueError, "type name must not contain null characters")
    w_type.name = name

def descr_get__mro__(space, w_type):
    w_type = _check(space, w_type)
    return space.newtuple(w_type.mro_w)

def descr_mro(space, w_type):
    """Return a type's method resolution order."""
    w_type = _check(space, w_type, "expected type")
    return space.newlist(w_type.compute_default_mro())

def descr_get__bases__(space, w_type):
    w_type = _check(space, w_type)
    return space.newtuple(w_type.bases_w)

def mro_subclasses(space, w_type, temp):
    temp.append((w_type, w_type.mro_w))
    compute_mro(w_type)
    for w_sc in w_type.get_subclasses():
        assert isinstance(w_sc, W_TypeObject)
        mro_subclasses(space, w_sc, temp)

def descr_set__bases__(space, w_type, w_value):
    # this assumes all app-level type objects are W_TypeObject
    w_type = _check(space, w_type)
    if not w_type.is_heaptype():
        raise oefmt(space.w_TypeError, "can't set %N.__bases__", w_type)
    if not space.isinstance_w(w_value, space.w_tuple):
        raise oefmt(space.w_TypeError,
                    "can only assign tuple to %N.__bases__, not %T",
                    w_type, w_value)
    newbases_w = space.fixedview(w_value)
    if len(newbases_w) == 0:
        raise oefmt(space.w_TypeError,
                    "can only assign non-empty tuple to %N.__bases__, not ()",
                    w_type)

    for w_newbase in newbases_w:
        if isinstance(w_newbase, W_TypeObject):
            if w_type in w_newbase.compute_default_mro():
                raise oefmt(space.w_TypeError,
                            "a __bases__ item causes an inheritance cycle")

    w_oldbestbase = check_and_find_best_base(space, w_type.bases_w)
    w_newbestbase = check_and_find_best_base(space, newbases_w)
    oldlayout = w_oldbestbase.get_full_instance_layout()
    newlayout = w_newbestbase.get_full_instance_layout()

    if oldlayout != newlayout:
        raise oefmt(space.w_TypeError,
                    "__bases__ assignment: '%N' object layout differs from "
                    "'%N'", w_newbestbase, w_oldbestbase)

    # invalidate the version_tag of all the current subclasses
    w_type.mutated(None)

    # now we can go ahead and change 'w_type.bases_w'
    saved_bases_w = w_type.bases_w
    temp = []
    try:
        for w_oldbase in saved_bases_w:
            if isinstance(w_oldbase, W_TypeObject):
                w_oldbase.remove_subclass(w_type)
        w_type.bases_w = newbases_w
        for w_newbase in newbases_w:
            if isinstance(w_newbase, W_TypeObject):
                w_newbase.add_subclass(w_type)
        # try to recompute all MROs
        mro_subclasses(space, w_type, temp)
    except:
        for cls, old_mro in temp:
            cls.mro_w = old_mro
        w_type.bases_w = saved_bases_w
        raise
    if (w_type.version_tag() is not None and
        not is_mro_purely_of_types(w_type.mro_w)):
        # Disable method cache if the hierarchy isn't pure.
        w_type._version_tag = None
        for w_subclass in w_type.get_subclasses():
            if isinstance(w_subclass, W_TypeObject):
                w_subclass._version_tag = None

def descr__base(space, w_type):
    w_type = _check(space, w_type)
    return find_best_base(w_type.bases_w)

def descr__doc(space, w_type):
    if space.is_w(w_type, space.w_type):
        return space.wrap("""type(object) -> the object's type
type(name, bases, dict) -> a new type""")
    w_type = _check(space, w_type)
    if not w_type.is_heaptype():
        return w_type.w_doc
    w_result = w_type.getdictvalue(space, '__doc__')
    if w_result is None:
        return space.w_None
    else:
        return space.get(w_result, space.w_None, w_type)

def descr__flags(space, w_type):
    from copy_reg import _HEAPTYPE
    _CPYTYPE = 1 # used for non-heap types defined in C
    _ABSTRACT = 1 << 20
    #
    w_type = _check(space, w_type)
    flags = 0
    if w_type.flag_heaptype:
        flags |= _HEAPTYPE
    if w_type.flag_cpytype:
        flags |= _CPYTYPE
    if w_type.flag_abstract:
        flags |= _ABSTRACT
    return space.wrap(flags)

def descr_get__module(space, w_type):
    w_type = _check(space, w_type)
    return w_type.get_module()

def descr_set__module(space, w_type, w_value):
    w_type = _check(space, w_type)
    w_type.setdictvalue(space, '__module__', w_value)

def descr_get___abstractmethods__(space, w_type):
    w_type = _check(space, w_type)
    # type itself has an __abstractmethods__ descriptor (this). Don't return it
    if not space.is_w(w_type, space.w_type):
        w_result = w_type.getdictvalue(space, "__abstractmethods__")
        if w_result is not None:
            return w_result
    raise oefmt(space.w_AttributeError, "__abstractmethods__")

def descr_set___abstractmethods__(space, w_type, w_new):
    w_type = _check(space, w_type)
    w_type.setdictvalue(space, "__abstractmethods__", w_new)
    w_type.set_abstract(space.is_true(w_new))

def descr_del___abstractmethods__(space, w_type):
    w_type = _check(space, w_type)
    if not w_type.deldictvalue(space, "__abstractmethods__"):
        raise oefmt(space.w_AttributeError, "__abstractmethods__")
    w_type.set_abstract(False)

def descr___subclasses__(space, w_type):
    """Return the list of immediate subclasses."""
    w_type = _check(space, w_type)
    return space.newlist(w_type.get_subclasses())

# ____________________________________________________________

@gateway.unwrap_spec(w_obj=W_TypeObject)
def type_issubtype(w_obj, space, w_sub):
    return space.newbool(
        abstractinst.p_recursive_issubclass_w(space, w_sub, w_obj))

@gateway.unwrap_spec(w_obj=W_TypeObject)
def type_isinstance(w_obj, space, w_inst):
    return space.newbool(
        abstractinst.p_recursive_isinstance_type_w(space, w_inst, w_obj))

def type_get_dict(space, w_cls):
    w_cls = _check(space, w_cls)
    from pypy.objspace.std.dictproxyobject import W_DictProxyObject
    w_dict = w_cls.getdict(space)
    if w_dict is None:
        return space.w_None
    return W_DictProxyObject(w_dict)

W_TypeObject.typedef = TypeDef("type",
    __new__ = gateway.interp2app(descr__new__),
    __init__ = gateway.interp2app(descr__init__),
    __name__ = GetSetProperty(descr_get__name__, descr_set__name__),
    __bases__ = GetSetProperty(descr_get__bases__, descr_set__bases__),
    __base__ = GetSetProperty(descr__base),
    __mro__ = GetSetProperty(descr_get__mro__),
    __dict__=GetSetProperty(type_get_dict),
    __doc__ = GetSetProperty(descr__doc),
    mro = gateway.interp2app(descr_mro),
    __flags__ = GetSetProperty(descr__flags),
    __module__ = GetSetProperty(descr_get__module, descr_set__module),
    __abstractmethods__ = GetSetProperty(descr_get___abstractmethods__,
                                         descr_set___abstractmethods__,
                                         descr_del___abstractmethods__),
    __subclasses__ = gateway.interp2app(descr___subclasses__),
    __weakref__ = weakref_descr,
    __instancecheck__ = gateway.interp2app(type_isinstance),
    __subclasscheck__ = gateway.interp2app(type_issubtype),

    __call__ = gateway.interp2app(W_TypeObject.descr_call),
    __repr__ = gateway.interp2app(W_TypeObject.descr_repr),
    __getattribute__ = gateway.interp2app(W_TypeObject.descr_getattribute),
    __eq__ = gateway.interp2app(W_TypeObject.descr_eq),
    __ne__ = gateway.interp2app(W_TypeObject.descr_ne),
)


# ____________________________________________________________
# Initialization of type objects

def find_best_base(bases_w):
    """The best base is one of the bases in the given list: the one
       whose layout a new type should use as a starting point.
    """
    w_bestbase = None
    for w_candidate in bases_w:
        if not isinstance(w_candidate, W_TypeObject):
            continue
        if w_bestbase is None:
            w_bestbase = w_candidate   # for now
            continue
        cand_layout = w_candidate.layout
        best_layout = w_bestbase.layout
        if (cand_layout is not best_layout and
            cand_layout.issublayout(best_layout)):
            w_bestbase = w_candidate
    return w_bestbase

def check_and_find_best_base(space, bases_w):
    """The best base is one of the bases in the given list: the one
       whose layout a new type should use as a starting point.
       This version checks that bases_w is an acceptable tuple of bases.
    """
    w_bestbase = find_best_base(bases_w)
    if w_bestbase is None:
        raise oefmt(space.w_TypeError,
                    "a new-style class can't have only classic bases")
    if not w_bestbase.layout.typedef.acceptable_as_base_class:
        raise oefmt(space.w_TypeError,
                    "type '%N' is not an acceptable base class", w_bestbase)

    # check that all other bases' layouts are "super-layouts" of the
    # bestbase's layout
    best_layout = w_bestbase.layout
    for w_base in bases_w:
        if isinstance(w_base, W_TypeObject):
            layout = w_base.layout
            if not best_layout.issublayout(layout):
                raise oefmt(space.w_TypeError,
                            "instance layout conflicts in multiple inheritance")
    return w_bestbase

def copy_flags_from_bases(w_self, w_bestbase):
    hasoldstylebase = False
    for w_base in w_self.bases_w:
        if not isinstance(w_base, W_TypeObject):
            hasoldstylebase = True
            continue
        w_self.hasdict = w_self.hasdict or w_base.hasdict
        w_self.hasuserdel = w_self.hasuserdel or w_base.hasuserdel
        w_self.weakrefable = w_self.weakrefable or w_base.weakrefable
    return hasoldstylebase


def create_all_slots(w_self, hasoldstylebase, w_bestbase, force_new_layout):
    from pypy.objspace.std.listobject import StringSort

    base_layout = w_bestbase.layout
    index_next_extra_slot = base_layout.nslots
    space = w_self.space
    dict_w = w_self.dict_w
    newslotnames = []
    if '__slots__' not in dict_w:
        wantdict = True
        wantweakref = True
    else:
        wantdict = False
        wantweakref = False
        w_slots = dict_w['__slots__']
        if (space.isinstance_w(w_slots, space.w_str) or
            space.isinstance_w(w_slots, space.w_unicode)):
            slot_names_w = [w_slots]
        else:
            slot_names_w = space.unpackiterable(w_slots)
        for w_slot_name in slot_names_w:
            slot_name = space.str_w(w_slot_name)
            if slot_name == '__dict__':
                if wantdict or w_bestbase.hasdict:
                    raise oefmt(space.w_TypeError,
                                "__dict__ slot disallowed: we already got one")
                wantdict = True
            elif slot_name == '__weakref__':
                if wantweakref or w_bestbase.weakrefable:
                    raise oefmt(space.w_TypeError,
                                "__weakref__ slot disallowed: we already got one")
                wantweakref = True
            else:
                newslotnames.append(slot_name)
        # Sort the list of names collected so far
        sorter = StringSort(newslotnames, len(newslotnames))
        sorter.sort()
        # Try to create all slots in order.  The creation of some of
        # them might silently fail; then we delete the name from the
        # list.  At the end, 'index_next_extra_slot' has been advanced
        # by the final length of 'newslotnames'.
        i = 0
        while i < len(newslotnames):
            if create_slot(w_self, newslotnames[i], index_next_extra_slot):
                index_next_extra_slot += 1
                i += 1
            else:
                del newslotnames[i]
    #
    wantdict = wantdict or hasoldstylebase
    if wantdict:
        create_dict_slot(w_self)
    if wantweakref:
        create_weakref_slot(w_self)
    if '__del__' in dict_w:
        w_self.hasuserdel = True
    #
    assert index_next_extra_slot == base_layout.nslots + len(newslotnames)
    if index_next_extra_slot == base_layout.nslots and not force_new_layout:
        return base_layout
    else:
        return Layout(base_layout.typedef, index_next_extra_slot,
                      newslotnames, base_layout=base_layout)

def create_slot(w_self, slot_name, index_next_extra_slot):
    space = w_self.space
    if not valid_slot_name(slot_name):
        raise oefmt(space.w_TypeError, "__slots__ must be identifiers")
    # create member
    slot_name = mangle(slot_name, w_self.name)
    if slot_name not in w_self.dict_w:
        # Force interning of slot names.
        slot_name = space.str_w(space.new_interned_str(slot_name))
        # in cpython it is ignored less, but we probably don't care
        member = Member(index_next_extra_slot, slot_name, w_self)
        w_self.dict_w[slot_name] = space.wrap(member)
        return True
    else:
        return False

def create_dict_slot(w_self):
    if not w_self.hasdict:
        w_self.dict_w.setdefault('__dict__',
                                 w_self.space.wrap(dict_descr))
        w_self.hasdict = True

def create_weakref_slot(w_self):
    if not w_self.weakrefable:
        w_self.dict_w.setdefault('__weakref__',
                                 w_self.space.wrap(weakref_descr))
        w_self.weakrefable = True

def valid_slot_name(slot_name):
    if len(slot_name) == 0 or slot_name[0].isdigit():
        return False
    for c in slot_name:
        if not c.isalnum() and c != '_':
            return False
    return True

def setup_user_defined_type(w_self, force_new_layout):
    if len(w_self.bases_w) == 0:
        w_self.bases_w = [w_self.space.w_object]
    w_bestbase = check_and_find_best_base(w_self.space, w_self.bases_w)
    w_self.flag_heaptype = True
    for w_base in w_self.bases_w:
        if not isinstance(w_base, W_TypeObject):
            continue
        w_self.flag_cpytype |= w_base.flag_cpytype
        w_self.flag_abstract |= w_base.flag_abstract
        if w_self.flag_map_or_seq == '?':
            w_self.flag_map_or_seq = w_base.flag_map_or_seq

    hasoldstylebase = copy_flags_from_bases(w_self, w_bestbase)
    layout = create_all_slots(w_self, hasoldstylebase, w_bestbase,
                              force_new_layout)

    ensure_common_attributes(w_self)
    return layout

def setup_builtin_type(w_self, instancetypedef):
    w_self.hasdict = instancetypedef.hasdict
    w_self.weakrefable = instancetypedef.weakrefable
    w_self.w_doc = w_self.space.wrap(instancetypedef.doc)
    ensure_common_attributes(w_self)
    w_self.flag_heaptype = instancetypedef.heaptype
    #
    # usually 'instancetypedef' is new, i.e. not seen in any base,
    # but not always (see Exception class)
    w_bestbase = find_best_base(w_self.bases_w)
    if w_bestbase is None:
        parent_layout = None
    else:
        parent_layout = w_bestbase.layout
        if parent_layout.typedef is instancetypedef:
            return parent_layout
    return Layout(instancetypedef, 0, base_layout=parent_layout)

def ensure_common_attributes(w_self):
    ensure_static_new(w_self)
    w_self.dict_w.setdefault('__doc__', w_self.w_doc)
    if w_self.is_heaptype():
        ensure_module_attr(w_self)
    w_self.mro_w = []      # temporarily
    compute_mro(w_self)

def ensure_static_new(w_self):
    # special-case __new__, as in CPython:
    # if it is a Function, turn it into a static method
    if '__new__' in w_self.dict_w:
        w_new = w_self.dict_w['__new__']
        if isinstance(w_new, Function):
            w_self.dict_w['__new__'] = StaticMethod(w_new)

def ensure_module_attr(w_self):
    # initialize __module__ in the dict (user-defined types only)
    if '__module__' not in w_self.dict_w:
        space = w_self.space
        caller = space.getexecutioncontext().gettopframe_nohidden()
        if caller is not None:
            w_globals = caller.get_w_globals()
            w_name = space.finditem(w_globals, space.wrap('__name__'))
            if w_name is not None:
                w_self.dict_w['__module__'] = w_name

def compute_mro(w_self):
    if w_self.is_heaptype():
        space = w_self.space
        w_metaclass = space.type(w_self)
        w_where, w_mro_func = space.lookup_in_type_where(w_metaclass, 'mro')
        if w_mro_func is not None and not space.is_w(w_where, space.w_type):
            w_mro_meth = space.get(w_mro_func, w_self)
            w_mro = space.call_function(w_mro_meth)
            mro_w = space.fixedview(w_mro)
            w_self.mro_w = validate_custom_mro(space, mro_w)
            return    # done
    w_self.mro_w = w_self.compute_default_mro()[:]

def validate_custom_mro(space, mro_w):
    # do some checking here.  Note that unlike CPython, strange MROs
    # cannot really segfault PyPy.  At a minimum, we check that all
    # the elements in the mro seem to be (old- or new-style) classes.
    for w_class in mro_w:
        if not space.abstract_isclass_w(w_class):
            raise oefmt(space.w_TypeError, "mro() returned a non-class")
    return mro_w

def is_mro_purely_of_types(mro_w):
    for w_class in mro_w:
        if not isinstance(w_class, W_TypeObject):
            return False
    return True

# ____________________________________________________________

def _issubtype(w_sub, w_type):
    return w_type in w_sub.mro_w

@elidable_promote()
def _pure_issubtype(w_sub, w_type, version_tag1, version_tag2):
    return _issubtype(w_sub, w_type)


# ____________________________________________________________


abstract_mro = gateway.applevel("""
    def abstract_mro(klass):
        # abstract/classic mro
        mro = []
        stack = [klass]
        while stack:
            klass = stack.pop()
            if klass not in mro:
                mro.append(klass)
                if not isinstance(klass.__bases__, tuple):
                    raise TypeError, '__bases__ must be a tuple'
                stack += klass.__bases__[::-1]
        return mro
""", filename=__file__).interphook("abstract_mro")

def get_mro(space, klass):
    if isinstance(klass, W_TypeObject):
        return list(klass.mro_w)
    else:
        return space.unpackiterable(abstract_mro(space, klass))


def compute_C3_mro(space, cls):
    order = []
    orderlists = [get_mro(space, base) for base in cls.bases_w]
    orderlists.append([cls] + cls.bases_w)
    while orderlists:
        for candidatelist in orderlists:
            candidate = candidatelist[0]
            if mro_blockinglist(candidate, orderlists) is None:
                break    # good candidate
        else:
            return mro_error(space, orderlists)  # no candidate found
        assert candidate not in order
        order.append(candidate)
        for i in range(len(orderlists) - 1, -1, -1):
            if orderlists[i][0] is candidate:
                del orderlists[i][0]
                if len(orderlists[i]) == 0:
                    del orderlists[i]
    return order


def mro_blockinglist(candidate, orderlists):
    for lst in orderlists:
        if candidate in lst[1:]:
            return lst
    return None # good candidate

def mro_error(space, orderlists):
    cycle = []
    candidate = orderlists[-1][0]
    if candidate in orderlists[-1][1:]:
        # explicit error message for this specific case
        raise oefmt(space.w_TypeError, "duplicate base class '%N'", candidate)
    while candidate not in cycle:
        cycle.append(candidate)
        nextblockinglist = mro_blockinglist(candidate, orderlists)
        candidate = nextblockinglist[0]
    del cycle[:cycle.index(candidate)]
    cycle.append(candidate)
    cycle.reverse()
    names = [cls.getname(space) for cls in cycle]
    raise oefmt(space.w_TypeError,
                "cycle among base classes: %s", ' < '.join(names))


class TypeCache(SpaceCache):
    def build(self, typedef):
        "NOT_RPYTHON: initialization-time only."
        from pypy.objspace.std.objectobject import W_ObjectObject

        space = self.space
        rawdict = typedef.rawdict
        lazyloaders = {}

        # compute the bases
        if typedef is W_ObjectObject.typedef:
            bases_w = []
        else:
            bases = typedef.bases or [W_ObjectObject.typedef]
            bases_w = [space.gettypeobject(base) for base in bases]

        # wrap everything
        dict_w = {}
        for descrname, descrvalue in rawdict.items():
            dict_w[descrname] = space.wrap(descrvalue)

        if typedef.applevel_subclasses_base is not None:
            overridetypedef = typedef.applevel_subclasses_base.typedef
        else:
            overridetypedef = typedef
        w_type = W_TypeObject(space, typedef.name, bases_w, dict_w,
                              overridetypedef=overridetypedef)
        if typedef is not overridetypedef:
            w_type.w_doc = space.wrap(typedef.doc)
        if hasattr(typedef, 'flag_sequence_bug_compat'):
            w_type.flag_sequence_bug_compat = typedef.flag_sequence_bug_compat
        w_type.lazyloaders = lazyloaders
        return w_type

    def ready(self, w_type):
        w_type.ready()<|MERGE_RESOLUTION|>--- conflicted
+++ resolved
@@ -432,20 +432,14 @@
         return tup_w   # don't make a new tuple, reuse the old one
 
     @elidable
-<<<<<<< HEAD
-    def _pure_lookup_where_with_method_cache(w_self, name, version_tag):
-        space = w_self.space
+    def _pure_lookup_where_with_method_cache(self, name, version_tag):
+        space = self.space
         if space.config.translation.stm:
             # with stm, it's important to use one method cache per thread;
             # otherwise, we get all the time spurious transaction conflicts.
             cache = space.getexecutioncontext()._methodcache
         else:
             cache = space.fromcache(MethodCache)
-=======
-    def _pure_lookup_where_with_method_cache(self, name, version_tag):
-        space = self.space
-        cache = space.fromcache(MethodCache)
->>>>>>> f317d70f
         SHIFT2 = r_uint.BITS - space.config.objspace.std.methodcachesizeexp
         SHIFT1 = SHIFT2 - 5
         version_tag_as_int = current_object_addr_as_int(version_tag)
