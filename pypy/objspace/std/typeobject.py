--- conflicted
+++ resolved
@@ -2,12 +2,8 @@
 from pypy.interpreter import gateway
 from pypy.interpreter.baseobjspace import W_Root, SpaceCache
 from pypy.interpreter.error import OperationError, oefmt
-<<<<<<< HEAD
 from pypy.interpreter.function import (
     Function, StaticMethod, ClassMethod, FunctionWithFixedCode)
-=======
-from pypy.interpreter.function import Function, StaticMethod
->>>>>>> 9d53abc1
 from pypy.interpreter.typedef import (
     weakref_descr, GetSetProperty, dict_descr, Member, TypeDef)
 from pypy.interpreter.astcompiler.misc import mangle
@@ -934,10 +930,7 @@
         abstractinst.p_recursive_isinstance_type_w(space, w_inst, w_obj))
 
 def type_get_dict(space, w_cls):
-<<<<<<< HEAD
-=======
     w_cls = _check(space, w_cls)
->>>>>>> 9d53abc1
     from pypy.objspace.std.dictproxyobject import W_DictProxyObject
     w_dict = w_cls.getdict(space)
     if w_dict is None:
@@ -952,12 +945,8 @@
     __base__ = GetSetProperty(descr__base),
     __mro__ = GetSetProperty(descr_get__mro__),
     __dict__=GetSetProperty(type_get_dict),
-<<<<<<< HEAD
     __doc__ = GetSetProperty(descr__doc, descr_set__doc),
     __dir__ = gateway.interp2app(descr__dir),
-=======
-    __doc__ = GetSetProperty(descr__doc),
->>>>>>> 9d53abc1
     mro = gateway.interp2app(descr_mro),
     __flags__ = GetSetProperty(descr__flags),
     __module__ = GetSetProperty(descr_get__module, descr_set__module),
@@ -1299,8 +1288,8 @@
     cycle.append(candidate)
     cycle.reverse()
     names = [cls.getname(space) for cls in cycle]
-    raise OperationError(space.w_TypeError, space.wrap(
-        u"cycle among base classes: " + u' < '.join(names)))
+    raise oefmt(space.w_TypeError,
+                "cycle among base classes: %s", ' < '.join(names))
 
 
 class TypeCache(SpaceCache):
