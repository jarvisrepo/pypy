import weakref
from pypy.interpreter import gateway
from pypy.interpreter.baseobjspace import W_Root, SpaceCache
from pypy.interpreter.error import OperationError, oefmt
from pypy.interpreter.function import (
    Function, StaticMethod, ClassMethod, FunctionWithFixedCode)
from pypy.interpreter.typedef import (
    weakref_descr, GetSetProperty, dict_descr, Member, TypeDef)
from pypy.interpreter.astcompiler.misc import mangle
from pypy.module.__builtin__ import abstractinst

from rpython.rlib.jit import (promote, elidable_promote, we_are_jitted,
     elidable, dont_look_inside, unroll_safe)
from rpython.rlib.objectmodel import current_object_addr_as_int, compute_hash
from rpython.rlib.objectmodel import we_are_translated
from rpython.rlib.rarithmetic import intmask, r_uint

class MutableCell(W_Root):
    def unwrap_cell(self, space):
        raise NotImplementedError("abstract base")

class ObjectMutableCell(MutableCell):
    def __init__(self, w_value=None):
        self.w_value = w_value

    def unwrap_cell(self, space):
        return self.w_value

    def __repr__(self):
        return "<ObjectMutableCell: %s>" % (self.w_value, )


class IntMutableCell(MutableCell):
    def __init__(self, intvalue):
        self.intvalue = intvalue

    def unwrap_cell(self, space):
        return space.newint(self.intvalue)

    def __repr__(self):
        return "<IntMutableCell: %s>" % (self.intvalue, )


def unwrap_cell(space, w_value):
    if isinstance(w_value, MutableCell):
        return w_value.unwrap_cell(space)
    return w_value

def write_cell(space, w_cell, w_value):
    from pypy.objspace.std.intobject import W_IntObject
    if w_cell is None:
        # attribute does not exist at all, write it without a cell first
        return w_value
    if isinstance(w_cell, ObjectMutableCell):
        w_cell.w_value = w_value
        return None
    elif isinstance(w_cell, IntMutableCell) and type(w_value) is W_IntObject:
        w_cell.intvalue = w_value.intval
        return None
    elif space.is_w(w_cell, w_value):
        # If the new value and the current value are the same, don't
        # create a level of indirection, or mutate the version.
        return None
    if type(w_value) is W_IntObject:
        return IntMutableCell(w_value.intval)
    else:
        return ObjectMutableCell(w_value)

class VersionTag(object):
    pass

class MethodCache(object):

    def __init__(self, space):
        SIZE = 1 << space.config.objspace.std.methodcachesizeexp
        self.versions = [None] * SIZE
        self.names = [None] * SIZE
        self.lookup_where = [(None, None)] * SIZE
        if space.config.objspace.std.withmethodcachecounter:
            self.hits = {}
            self.misses = {}

    def clear(self):
        None_None = (None, None)
        for i in range(len(self.versions)):
            self.versions[i] = None
        for i in range(len(self.names)):
            self.names[i] = None
        for i in range(len(self.lookup_where)):
            self.lookup_where[i] = None_None

class _Global(object):
    weakref_warning_printed = False
_global = _Global()


class Layout(object):
    """A Layout is attached to every W_TypeObject to represent the
    layout of instances.  Some W_TypeObjects share the same layout.
    If a W_TypeObject is a base of another, then the layout of
    the first is either the same or a parent layout of the second.
    The Layouts have single inheritance, unlike W_TypeObjects.
    """
    _immutable_ = True

    def __init__(self, typedef, nslots, newslotnames=[], base_layout=None):
        self.typedef = typedef
        self.nslots = nslots
        self.newslotnames = newslotnames[:]    # make a fixed-size list
        self.base_layout = base_layout

    def issublayout(self, parent):
        while self is not parent:
            self = self.base_layout
            if self is None:
                return False
        return True

    def expand(self, hasdict, weakrefable):
        """Turn this Layout into a tuple.  If two classes get equal
        tuples, it means their instances have a fully compatible layout."""
        return (self.typedef, self.newslotnames, self.base_layout,
                hasdict, weakrefable)


# possible values of compares_by_identity_status
UNKNOWN = 0
COMPARES_BY_IDENTITY = 1
OVERRIDES_EQ_CMP_OR_HASH = 2

class W_TypeObject(W_Root):
    lazyloaders = {} # can be overridden by specific instances

    # the version_tag changes if the dict or the inheritance hierarchy changes
    # other changes to the type (e.g. the name) leave it unchanged
    _version_tag = None

    _immutable_fields_ = ["flag_heaptype",
                          "flag_cpytype",
                          "flag_abstract?",
                          "flag_sequence_bug_compat",
                          "flag_map_or_seq",    # '?' or 'M' or 'S'
                          "compares_by_identity_status?",
                          'hasuserdel',
                          'weakrefable',
                          'hasdict',
                          'layout',
                          'terminator',
                          '_version_tag?',
                          'name?',
                          'mro_w?[*]',
                          ]

    # wether the class has an overridden __getattribute__
    # (False is a conservative default, fixed during real usage)
    uses_object_getattribute = False

    # for the IdentityDictStrategy
    compares_by_identity_status = UNKNOWN

    # used to cache the type's __new__ function
    w_new_function = None

    @dont_look_inside
    def __init__(self, space, name, bases_w, dict_w,
                 overridetypedef=None, force_new_layout=False,
                 is_heaptype=True):
        self.space = space
        self.name = name
        self.qualname = None
        self.bases_w = bases_w
        self.dict_w = dict_w
        self.hasdict = False
        self.hasuserdel = False
        self.weakrefable = False
        self.w_doc = space.w_None
        self.weak_subclasses = []
        self.flag_heaptype = is_heaptype
        self.flag_cpytype = False
        self.flag_abstract = False
        self.flag_sequence_bug_compat = False
        self.flag_map_or_seq = '?'   # '?' means "don't know, check otherwise"

        if overridetypedef is not None:
            assert not force_new_layout
            layout = setup_builtin_type(self, overridetypedef)
        else:
            layout = setup_user_defined_type(self, force_new_layout)
        self.layout = layout
        if self.flag_heaptype:
            w_qualname = self.dict_w.pop('__qualname__', None)
            if w_qualname is not None:
                self.qualname = space.unicode_w(w_qualname)
            else:
                self.qualname = self.getname(space)
        else:
            self.qualname = self.getname(space)

        if not is_mro_purely_of_types(self.mro_w):
            pass
        else:
            # the _version_tag should change, whenever the content of
            # dict_w of any of the types in the mro changes, or if the mro
            # itself changes
            self._version_tag = VersionTag()
        from pypy.objspace.std.mapdict import DictTerminator, NoDictTerminator
        # if the typedef has a dict, then the rpython-class does all the dict
        # management, which means from the point of view of mapdict there is no
        # dict.
        typedef = self.layout.typedef
        if (self.hasdict and not typedef.hasdict):
            self.terminator = DictTerminator(space, self)
        else:
            self.terminator = NoDictTerminator(space, self)

    def __repr__(self):
        "NOT_RPYTHON"
        return '<W_TypeObject %r at 0x%x>' % (self.name, id(self))

    def mutated(self, key):
        """
        The type is being mutated. key is either the string containing the
        specific attribute which is being deleted/set or None to indicate a
        generic mutation.
        """
        space = self.space
        assert self.is_heaptype() or self.is_cpytype()

        self.uses_object_getattribute = False
        # ^^^ conservative default, fixed during real usage

        if (key is None or key == '__eq__' or key == '__hash__'):
            self.compares_by_identity_status = UNKNOWN

        if space.config.objspace.std.newshortcut:
            self.w_new_function = None

        if self._version_tag is not None:
            self._version_tag = VersionTag()

        subclasses_w = self.get_subclasses()
        for w_subclass in subclasses_w:
            assert isinstance(w_subclass, W_TypeObject)
            w_subclass.mutated(key)

    def version_tag(self):
        if not we_are_jitted() or self.is_heaptype():
            return self._version_tag
        # prebuilt objects cannot get their version_tag changed
        return self._pure_version_tag()

    @elidable_promote()
    def _pure_version_tag(self):
        return self._version_tag

    def getattribute_if_not_from_object(self):
        """ this method returns the applevel __getattribute__ if that is not
        the one from object, in which case it returns None """
        from pypy.objspace.descroperation import object_getattribute
        if not we_are_jitted():
            if not self.uses_object_getattribute:
                # slow path: look for a custom __getattribute__ on the class
                w_descr = self.lookup('__getattribute__')
                # if it was not actually overriden in the class, we remember this
                # fact for the next time.
                if w_descr is object_getattribute(self.space):
                    self.uses_object_getattribute = True
                else:
                    return w_descr
            return None
        # in the JIT case, just use a lookup, because it is folded away
        # correctly using the version_tag
        w_descr = self.lookup('__getattribute__')
        if w_descr is not object_getattribute(self.space):
            return w_descr

    def has_object_getattribute(self):
        return self.getattribute_if_not_from_object() is None

    def compares_by_identity(self):
        from pypy.objspace.descroperation import object_hash, type_eq
        #
        if self.compares_by_identity_status != UNKNOWN:
            # fast path
            return self.compares_by_identity_status == COMPARES_BY_IDENTITY
        #
        default_hash = object_hash(self.space)
        my_eq = self.lookup('__eq__')
        overrides_eq = (my_eq and my_eq is not type_eq(self.space))
        overrides_eq_cmp_or_hash = (overrides_eq or
                                    self.lookup('__hash__') is not default_hash)
        if overrides_eq_cmp_or_hash:
            self.compares_by_identity_status = OVERRIDES_EQ_CMP_OR_HASH
        else:
            self.compares_by_identity_status = COMPARES_BY_IDENTITY
        return self.compares_by_identity_status == COMPARES_BY_IDENTITY

    def ready(self):
        for w_base in self.bases_w:
            if not isinstance(w_base, W_TypeObject):
                continue
            w_base.add_subclass(self)

    # compute a tuple that fully describes the instance layout
    def get_full_instance_layout(self):
        return self.layout.expand(self.hasdict, self.weakrefable)

    def compute_default_mro(self):
        return compute_C3_mro(self.space, self)

    def getdictvalue(self, space, attr):
        version_tag = self.version_tag()
        if version_tag is not None:
            return unwrap_cell(
                space,
                self._pure_getdictvalue_no_unwrapping(
                    space, version_tag, attr))
        w_value = self._getdictvalue_no_unwrapping(space, attr)
        return unwrap_cell(space, w_value)

    def _getdictvalue_no_unwrapping(self, space, attr):
        w_value = self.dict_w.get(attr, None)
        if self.lazyloaders and w_value is None:
            if attr in self.lazyloaders:
                # very clever next line: it forces the attr string
                # to be interned.
                space.new_interned_str(attr)
                loader = self.lazyloaders[attr]
                del self.lazyloaders[attr]
                w_value = loader()
                if w_value is not None:   # None means no such attribute
                    self.dict_w[attr] = w_value
                    return w_value
        return w_value

    @elidable
    def _pure_getdictvalue_no_unwrapping(self, space, version_tag, attr):
        return self._getdictvalue_no_unwrapping(space, attr)

    def setdictvalue(self, space, name, w_value):
        if not self.is_heaptype():
            raise oefmt(space.w_TypeError,
                        "can't set attributes on type object '%N'", self)
        if name == "__del__" and name not in self.dict_w:
            msg = ("a __del__ method added to an existing type will not be "
                   "called")
            space.warn(space.newtext(msg), space.w_RuntimeWarning)
        version_tag = self.version_tag()
        if version_tag is not None:
            w_curr = self._pure_getdictvalue_no_unwrapping(
                    space, version_tag, name)
            w_value = write_cell(space, w_curr, w_value)
            if w_value is None:
                return True
        self.mutated(name)
        self.dict_w[name] = w_value
        return True

    def deldictvalue(self, space, key):
        if self.lazyloaders:
            self._cleanup_()    # force un-lazification
        if not (self.is_heaptype() or self.is_cpytype()):
            raise oefmt(space.w_TypeError,
                        "can't delete attributes on type object '%N'", self)
        try:
            del self.dict_w[key]
        except KeyError:
            return False
        else:
            self.mutated(key)
            return True

    def lookup(self, name):
        # note that this doesn't call __get__ on the result at all
        space = self.space
        return self.lookup_where_with_method_cache(name)[1]

    def lookup_where(self, name):
        space = self.space
        return self.lookup_where_with_method_cache(name)

    @unroll_safe
    def lookup_starting_at(self, w_starttype, name):
        space = self.space
        look = False
        for w_class in self.mro_w:
            if w_class is w_starttype:
                look = True
            elif look:
                w_value = w_class.getdictvalue(space, name)
                if w_value is not None:
                    return w_value
        return None

    @unroll_safe
    def _lookup(self, key):
        # nowadays, only called from ../../tool/ann_override.py
        space = self.space
        for w_class in self.mro_w:
            w_value = w_class.getdictvalue(space, key)
            if w_value is not None:
                return w_value
        return None

    @unroll_safe
    def _lookup_where(self, key):
        # like _lookup() but also returns the parent class in which the
        # attribute was found
        space = self.space
        for w_class in self.mro_w:
            w_value = w_class.getdictvalue(space, key)
            if w_value is not None:
                return w_class, w_value
        return None, None

    def _lookup_where_all_typeobjects(self, key):
        # like _lookup_where(), but when we know that self.mro_w only
        # contains W_TypeObjects.  (It differs from _lookup_where() mostly
        # from a JIT point of view: it cannot invoke arbitrary Python code.)
        space = self.space
        for w_class in self.mro_w:
            assert isinstance(w_class, W_TypeObject)
            w_value = w_class._getdictvalue_no_unwrapping(space, key)
            if w_value is not None:
                return w_class, w_value
        return None, None

    def lookup_where_with_method_cache(self, name):
        space = self.space
        promote(self)
        version_tag = promote(self.version_tag())
        if version_tag is None:
            tup = self._lookup_where(name)
            return tup
        tup_w = self._pure_lookup_where_with_method_cache(name, version_tag)
        w_class, w_value = tup_w
        if isinstance(w_value, MutableCell):
            return w_class, w_value.unwrap_cell(space)
        return tup_w   # don't make a new tuple, reuse the old one

    @elidable
    def _pure_lookup_where_with_method_cache(self, name, version_tag):
        space = self.space
        cache = space.fromcache(MethodCache)
        SHIFT2 = r_uint.BITS - space.config.objspace.std.methodcachesizeexp
        SHIFT1 = SHIFT2 - 5
        version_tag_as_int = current_object_addr_as_int(version_tag)
        # ^^^Note: if the version_tag object is moved by a moving GC, the
        # existing method cache entries won't be found any more; new
        # entries will be created based on the new address.  The
        # assumption is that the version_tag object won't keep moving all
        # the time - so using the fast current_object_addr_as_int() instead
        # of a slower solution like hash() is still a good trade-off.
        hash_name = compute_hash(name)
        product = intmask(version_tag_as_int * hash_name)
        method_hash = (r_uint(product) ^ (r_uint(product) << SHIFT1)) >> SHIFT2
        # ^^^Note2: we used to just take product>>SHIFT2, but on 64-bit
        # platforms SHIFT2 is really large, and we loose too much information
        # that way (as shown by failures of the tests that typically have
        # method names like 'f' who hash to a number that has only ~33 bits).
        cached_version_tag = cache.versions[method_hash]
        if cached_version_tag is version_tag:
            cached_name = cache.names[method_hash]
            if cached_name == name:
                tup = cache.lookup_where[method_hash]
                if space.config.objspace.std.withmethodcachecounter:
                    cache.hits[name] = cache.hits.get(name, 0) + 1
#                print "hit", self, name
                return tup
        tup = self._lookup_where_all_typeobjects(name)
        cache.versions[method_hash] = version_tag
        cache.names[method_hash] = name
        cache.lookup_where[method_hash] = tup
        if space.config.objspace.std.withmethodcachecounter:
            cache.misses[name] = cache.misses.get(name, 0) + 1
#        print "miss", self, name
        return tup

    def check_user_subclass(self, w_subtype):
        space = self.space
        if not isinstance(w_subtype, W_TypeObject):
            raise oefmt(space.w_TypeError,
                        "X is not a type object ('%T')", w_subtype)
        if not w_subtype.issubtype(self):
            raise oefmt(space.w_TypeError,
                        "%N.__new__(%N): %N is not a subtype of %N",
                        self, w_subtype, w_subtype, self)
        if self.layout.typedef is not w_subtype.layout.typedef:
            raise oefmt(space.w_TypeError,
                        "%N.__new__(%N) is not safe, use %N.__new__()",
                        self, w_subtype, w_subtype)
        return w_subtype

    def _cleanup_(self):
        "NOT_RPYTHON.  Forces the lazy attributes to be computed."
        if 'lazyloaders' in self.__dict__:
            for attr in self.lazyloaders.keys():
                self.getdictvalue(self.space, attr)
            del self.lazyloaders

    def getdict(self, space):
        from pypy.objspace.std.classdict import ClassDictStrategy
        from pypy.objspace.std.dictmultiobject import W_DictObject
        if self.lazyloaders:
            self._cleanup_()    # force un-lazification
        strategy = space.fromcache(ClassDictStrategy)
        storage = strategy.erase(self)
        return W_DictObject(space, strategy, storage)

    def is_heaptype(self):
        return self.flag_heaptype

    def is_cpytype(self):
        return self.flag_cpytype

    def is_abstract(self):
        return self.flag_abstract

    def set_abstract(self, abstract):
        self.flag_abstract = bool(abstract)

    def issubtype(self, w_type):
        promote(self)
        promote(w_type)
        if we_are_jitted():
            version_tag1 = self.version_tag()
            version_tag2 = w_type.version_tag()
            if version_tag1 is not None and version_tag2 is not None:
                res = _pure_issubtype(self, w_type, version_tag1, version_tag2)
                return res
        return _issubtype(self, w_type)

    def get_module(self):
        space = self.space
        if self.is_heaptype():
            return self.getdictvalue(space, '__module__')
        else:
            dot = self.name.find('.')
            if dot >= 0:
                mod = self.name[:dot]
            else:
<<<<<<< HEAD
                mod = "builtins"
            return space.wrap(mod)
=======
                mod = "__builtin__"
            return space.newtext(mod)
>>>>>>> 8471fce0

    def getname(self, space):
        if self.is_heaptype():
            result = self.name
        else:
            dot = self.name.find('.')
            if dot >= 0:
                result = self.name[dot+1:]
            else:
                result = self.name
        return result.decode('utf-8')

    def getqualname(self, space):
        return self.qualname

    def add_subclass(self, w_subclass):
        space = self.space
        if not space.config.translation.rweakref:
            # We don't have weakrefs!  In this case, every class stores
            # subclasses in a non-weak list.  ALL CLASSES LEAK!  To make
            # the user aware of this annoying fact, print a warning.
            if we_are_translated() and not _global.weakref_warning_printed:
                from rpython.rlib import debug
                debug.debug_print("Warning: no weakref support in this PyPy. "
                                  "All user-defined classes will leak!")
                _global.weakref_warning_printed = True

        assert isinstance(w_subclass, W_TypeObject)
        newref = weakref.ref(w_subclass)
        for i in range(len(self.weak_subclasses)):
            ref = self.weak_subclasses[i]
            if ref() is None:
                self.weak_subclasses[i] = newref
                return
        else:
            self.weak_subclasses.append(newref)

    def remove_subclass(self, w_subclass):
        space = self.space
        for i in range(len(self.weak_subclasses)):
            ref = self.weak_subclasses[i]
            if ref() is w_subclass:
                del self.weak_subclasses[i]
                return

    def get_subclasses(self):
        space = self.space
        subclasses_w = []
        for ref in self.weak_subclasses:
            w_ob = ref()
            if w_ob is not None:
                subclasses_w.append(w_ob)
        return subclasses_w

    # for now, weakref support for W_TypeObject is hard to get automatically
    _lifeline_ = None

    def getweakref(self):
        return self._lifeline_

    def setweakref(self, space, weakreflifeline):
        self._lifeline_ = weakreflifeline

    def delweakref(self):
        self._lifeline_ = None

    def descr_call(self, space, __args__):
        promote(self)
        # invoke the __new__ of the type
        if not we_are_jitted():
            # note that the annotator will figure out that self.w_new_function
            # can only be None if the newshortcut config option is not set
            w_newfunc = self.w_new_function
        else:
            # for the JIT it is better to take the slow path because normal lookup
            # is nicely optimized, but the self.w_new_function attribute is not
            # known to the JIT
            w_newfunc = None
        if w_newfunc is None:
            w_newtype, w_newdescr = self.lookup_where('__new__')
            if w_newdescr is None:    # see test_crash_mro_without_object_1
                raise oefmt(space.w_TypeError, "cannot create '%N' instances",
                            self)
            w_newfunc = space.get(w_newdescr, self)
            if (space.config.objspace.std.newshortcut and
                not we_are_jitted() and
                isinstance(w_newtype, W_TypeObject)):
                self.w_new_function = w_newfunc
        w_newobject = space.call_obj_args(w_newfunc, self, __args__)
        call_init = space.isinstance_w(w_newobject, self)

        # maybe invoke the __init__ of the type
        if (call_init and not (space.is_w(self, space.w_type) and
            not __args__.keywords and len(__args__.arguments_w) == 1)):
            w_descr = space.lookup(w_newobject, '__init__')
            if w_descr is not None:    # see test_crash_mro_without_object_2
                w_result = space.get_and_call_args(w_descr, w_newobject,
                                                   __args__)
                if not space.is_w(w_result, space.w_None):
                    raise oefmt(space.w_TypeError,
                                "__init__() should return None")
        return w_newobject

    def descr_repr(self, space):
        w_mod = self.get_module()
        if w_mod is None or not space.isinstance_w(w_mod, space.w_unicode):
            mod = None
        else:
<<<<<<< HEAD
            mod = space.unicode_w(w_mod)
        if mod is not None and mod != u'builtins':
            return space.wrap(u"<class '%s.%s'>" % (mod, self.getqualname(space)))
        else:
            return space.wrap(u"<class '%s'>" % (self.name.decode('utf-8')))
=======
            mod = space.str_w(w_mod)
        if not self.is_heaptype():
            kind = 'type'
        else:
            kind = 'class'
        if mod is not None and mod != '__builtin__':
            return space.newtext("<%s '%s.%s'>" % (kind, mod, self.getname(space)))
        else:
            return space.newtext("<%s '%s'>" % (kind, self.name))
>>>>>>> 8471fce0

    def descr_getattribute(self, space, w_name):
        name = space.str_w(w_name)
        w_descr = space.lookup(self, name)
        if w_descr is not None:
            if space.is_data_descr(w_descr):
                w_get = space.lookup(w_descr, "__get__")
                if w_get is not None:
                    return space.get_and_call_function(w_get, w_descr, self,
                                                       space.type(self))
        w_value = self.lookup(name)
        if w_value is not None:
            # __get__(None, type): turns e.g. functions into unbound methods
            return space.get(w_value, space.w_None, self)
        if w_descr is not None:
            return space.get(w_descr, self)
        raise oefmt(space.w_AttributeError,
                    "type object '%N' has no attribute %R", self, w_name)

    def descr_ne(self, space, w_other):
        if not isinstance(w_other, W_TypeObject):
            return space.w_NotImplemented
        return space.newbool(not space.is_w(self, w_other))


def descr__new__(space, w_typetype, w_name, w_bases=None, w_dict=None):
    """This is used to create user-defined classes only."""
    w_typetype = _precheck_for_new(space, w_typetype)

    # special case for type(x)
    if (space.is_w(space.type(w_typetype), space.w_type) and
        w_bases is None and w_dict is None):
        return space.type(w_name)
    return _create_new_type(space, w_typetype, w_name, w_bases, w_dict)


def _check_new_args(space, w_name, w_bases, w_dict):
    if w_bases is None or w_dict is None:
        raise oefmt(space.w_TypeError, "type() takes 1 or 3 arguments")
    if not space.isinstance_w(w_name, space.w_text):
        raise oefmt(space.w_TypeError,
                    "type() argument 1 must be string, not %T", w_name)
    if not space.isinstance_w(w_bases, space.w_tuple):
        raise oefmt(space.w_TypeError,
                    "type() argument 2 must be tuple, not %T", w_bases)
    if not space.isinstance_w(w_dict, space.w_dict):
        raise oefmt(space.w_TypeError,
                    "type() argument 3 must be dict, not %T", w_dict)


def _create_new_type(space, w_typetype, w_name, w_bases, w_dict):
    # this is in its own function because we want the special case 'type(x)'
    # above to be seen by the jit.
    _check_new_args(space, w_name, w_bases, w_dict)
    bases_w = space.fixedview(w_bases)

    w_winner = _calculate_metaclass(space, w_typetype, bases_w)
    if not space.is_w(w_winner, w_typetype):
        newfunc = space.getattr(w_winner, space.newtext('__new__'))
        if not space.is_w(newfunc, space.getattr(space.w_type, space.newtext('__new__'))):
            return space.call_function(newfunc, w_winner, w_name, w_bases, w_dict)
        w_typetype = w_winner

    name = space.str_w(w_name)
    assert isinstance(name, str)
    if '\x00' in name:
        raise oefmt(space.w_ValueError, "type name must not contain null characters")
    dict_w = {}
    dictkeys_w = space.listview(w_dict)
    for w_key in dictkeys_w:
        key = space.str_w(w_key)
        dict_w[key] = space.getitem(w_dict, w_key)
    w_type = space.allocate_instance(W_TypeObject, w_typetype)
    W_TypeObject.__init__(w_type, space, name, bases_w or [space.w_object],
                          dict_w, is_heaptype=True)
    w_type.ready()
    return w_type

def _calculate_metaclass(space, w_metaclass, bases_w):
    """Determine the most derived metatype"""
    w_winner = w_metaclass
    for base in bases_w:
        w_typ = space.type(base)
        if space.issubtype_w(w_winner, w_typ):
            continue
        if space.issubtype_w(w_typ, w_winner):
            w_winner = w_typ
            continue
        msg = ("metaclass conflict: the metaclass of a derived class must be "
               "a (non-strict) subclass of the metaclasses of all its bases")
        raise OperationError(space.w_TypeError, space.wrap(msg))
    return w_winner

def _precheck_for_new(space, w_type):
    if not isinstance(w_type, W_TypeObject):
        raise oefmt(space.w_TypeError, "X is not a type object (%T)", w_type)
    return w_type


def descr__init__(space, w_type, __args__):
    if __args__.keywords:
        raise oefmt(space.w_TypeError,
                    "type.__init__() takes no keyword arguments")
    if len(__args__.arguments_w) not in (1, 3):
        raise oefmt(space.w_TypeError,
                    "type.__init__() takes 1 or 3 arguments")


# ____________________________________________________________

def _check(space, w_type, msg="descriptor is for 'type'"):
    if not isinstance(w_type, W_TypeObject):
        raise OperationError(space.w_TypeError, space.newtext(msg))
    return w_type


def descr_get__name__(space, w_type):
    w_type = _check(space, w_type)
    return space.newtext(w_type.getname(space))

def descr_set__name__(space, w_type, w_value):
    w_type = _check(space, w_type)
    if not w_type.is_heaptype():
        raise oefmt(space.w_TypeError, "can't set %N.__name__", w_type)
    if not space.isinstance_w(w_value, space.w_text):
        raise oefmt(space.w_TypeError,
                    "can only assign string to %N.__name__, not '%T'",
                    w_type, w_value)
    name = space.str_w(w_value)
    if '\x00' in name:
        raise oefmt(space.w_ValueError, "type name must not contain null characters")
    w_type.name = name

def descr_get__qualname__(space, w_type):
    w_type = _check(space, w_type)
    return space.wrap(w_type.getqualname(space))

def descr_set__qualname__(space, w_type, w_value):
    w_type = _check(space, w_type)
    if not w_type.is_heaptype():
        raise oefmt(space.w_TypeError, "can't set %N.__qualname__", w_type)
    w_type.qualname = space.unicode_w(w_value)

def descr_get__mro__(space, w_type):
    w_type = _check(space, w_type)
    return space.newtuple(w_type.mro_w)

def descr_mro(space, w_type):
    """Return a type's method resolution order."""
    w_type = _check(space, w_type, "expected type")
    return space.newlist(w_type.compute_default_mro())

def descr_get__bases__(space, w_type):
    w_type = _check(space, w_type)
    return space.newtuple(w_type.bases_w)

def mro_subclasses(space, w_type, temp):
    old_mro_w = w_type.mro_w
    compute_mro(w_type)
    temp.append((w_type, old_mro_w, w_type.mro_w))
    for w_sc in w_type.get_subclasses():
        assert isinstance(w_sc, W_TypeObject)
        mro_subclasses(space, w_sc, temp)

def descr_set__bases__(space, w_type, w_value):
    # this assumes all app-level type objects are W_TypeObject
    w_type = _check(space, w_type)
    if not w_type.is_heaptype():
        raise oefmt(space.w_TypeError, "can't set %N.__bases__", w_type)
    if not space.isinstance_w(w_value, space.w_tuple):
        raise oefmt(space.w_TypeError,
                    "can only assign tuple to %N.__bases__, not %T",
                    w_type, w_value)
    newbases_w = space.fixedview(w_value)
    if len(newbases_w) == 0:
        raise oefmt(space.w_TypeError,
                    "can only assign non-empty tuple to %N.__bases__, not ()",
                    w_type)

    for w_newbase in newbases_w:
        if isinstance(w_newbase, W_TypeObject):
            if w_type in w_newbase.compute_default_mro():
                raise oefmt(space.w_TypeError,
                            "a __bases__ item causes an inheritance cycle")

    w_oldbestbase = check_and_find_best_base(space, w_type.bases_w)
    w_newbestbase = check_and_find_best_base(space, newbases_w)
    oldlayout = w_oldbestbase.get_full_instance_layout()
    newlayout = w_newbestbase.get_full_instance_layout()

    if oldlayout != newlayout:
        raise oefmt(space.w_TypeError,
                    "__bases__ assignment: '%N' object layout differs from "
                    "'%N'", w_newbestbase, w_oldbestbase)

    # invalidate the version_tag of all the current subclasses
    w_type.mutated(None)

    # now we can go ahead and change 'w_type.bases_w'
    saved_bases_w = w_type.bases_w
    temp = []
    try:
        for w_oldbase in saved_bases_w:
            if isinstance(w_oldbase, W_TypeObject):
                w_oldbase.remove_subclass(w_type)
        w_type.bases_w = newbases_w
        for w_newbase in newbases_w:
            if isinstance(w_newbase, W_TypeObject):
                w_newbase.add_subclass(w_type)
        # try to recompute all MROs
        mro_subclasses(space, w_type, temp)
    except:
        for cls, old_mro, new_mro in temp:
            if cls.mro_w is new_mro:      # don't revert if it changed again
                cls.mro_w = old_mro
        if w_type.bases_w is newbases_w:  # don't revert if it changed again
            w_type.bases_w = saved_bases_w
        raise
    if (w_type.version_tag() is not None and
        not is_mro_purely_of_types(w_type.mro_w)):
        # Disable method cache if the hierarchy isn't pure.
        w_type._version_tag = None
        for w_subclass in w_type.get_subclasses():
            if isinstance(w_subclass, W_TypeObject):
                w_subclass._version_tag = None

def descr__base(space, w_type):
    w_type = _check(space, w_type)
    return find_best_base(w_type.bases_w)

def descr__doc(space, w_type):
    if space.is_w(w_type, space.w_type):
        return space.newtext("""type(object) -> the object's type
type(name, bases, dict) -> a new type""")
    w_type = _check(space, w_type)
    if not w_type.is_heaptype():
        return w_type.w_doc
    w_result = w_type.getdictvalue(space, '__doc__')
    if w_result is None:
        return space.w_None
    else:
        return space.get(w_result, space.w_None, w_type)

def descr_set__doc(space, w_type, w_value):
    w_type = _check(space, w_type)
    if not w_type.is_heaptype():
        raise oefmt(space.w_TypeError, "can't set %N.__doc__", w_type)
    w_type.setdictvalue(space, '__doc__', w_value)

def descr__dir(space, w_type):
    from pypy.objspace.std.util import _classdir
    return space.call_function(space.w_list, _classdir(space, w_type))

def descr__flags(space, w_type):
    from copy_reg import _HEAPTYPE
    _CPYTYPE = 1 # used for non-heap types defined in C
    _ABSTRACT = 1 << 20
    #
    w_type = _check(space, w_type)
    flags = 0
    if w_type.flag_heaptype:
        flags |= _HEAPTYPE
    if w_type.flag_cpytype:
        flags |= _CPYTYPE
    if w_type.flag_abstract:
        flags |= _ABSTRACT
    return space.newint(flags)

def descr_get__module(space, w_type):
    w_type = _check(space, w_type)
    return w_type.get_module()

def descr_set__module(space, w_type, w_value):
    w_type = _check(space, w_type)
    w_type.setdictvalue(space, '__module__', w_value)

def descr_get___abstractmethods__(space, w_type):
    w_type = _check(space, w_type)
    # type itself has an __abstractmethods__ descriptor (this). Don't return it
    if not space.is_w(w_type, space.w_type):
        w_result = w_type.getdictvalue(space, "__abstractmethods__")
        if w_result is not None:
            return w_result
    raise oefmt(space.w_AttributeError, "__abstractmethods__")

def descr_set___abstractmethods__(space, w_type, w_new):
    w_type = _check(space, w_type)
    w_type.setdictvalue(space, "__abstractmethods__", w_new)
    w_type.set_abstract(space.is_true(w_new))

def descr_del___abstractmethods__(space, w_type):
    w_type = _check(space, w_type)
    if not w_type.deldictvalue(space, "__abstractmethods__"):
        raise oefmt(space.w_AttributeError, "__abstractmethods__")
    w_type.set_abstract(False)

def descr___subclasses__(space, w_type):
    """Return the list of immediate subclasses."""
    w_type = _check(space, w_type)
    return space.newlist(w_type.get_subclasses())

def descr___prepare__(space, __args__):
    # XXX: space.newdict(strdict=True)? (XXX: which should be
    # UnicodeDictStrategy but is currently BytesDictStrategy)
    return space.newdict()

# ____________________________________________________________

@gateway.unwrap_spec(w_obj=W_TypeObject)
def type_issubtype(w_obj, space, w_sub):
    return space.newbool(
        abstractinst.p_recursive_issubclass_w(space, w_sub, w_obj))

@gateway.unwrap_spec(w_obj=W_TypeObject)
def type_isinstance(w_obj, space, w_inst):
    return space.newbool(
        abstractinst.p_recursive_isinstance_type_w(space, w_inst, w_obj))

def type_get_dict(space, w_cls):
    w_cls = _check(space, w_cls)
    from pypy.objspace.std.dictproxyobject import W_DictProxyObject
    w_dict = w_cls.getdict(space)
    if w_dict is None:
        return space.w_None
    return W_DictProxyObject(w_dict)

W_TypeObject.typedef = TypeDef("type",
    __new__ = gateway.interp2app(descr__new__),
    __init__ = gateway.interp2app(descr__init__),
    __name__ = GetSetProperty(descr_get__name__, descr_set__name__),
    __qualname__ = GetSetProperty(descr_get__qualname__, descr_set__qualname__),
    __bases__ = GetSetProperty(descr_get__bases__, descr_set__bases__),
    __base__ = GetSetProperty(descr__base),
    __mro__ = GetSetProperty(descr_get__mro__),
    __dict__=GetSetProperty(type_get_dict),
    __doc__ = GetSetProperty(descr__doc, descr_set__doc),
    __dir__ = gateway.interp2app(descr__dir),
    mro = gateway.interp2app(descr_mro),
    __flags__ = GetSetProperty(descr__flags),
    __module__ = GetSetProperty(descr_get__module, descr_set__module),
    __abstractmethods__ = GetSetProperty(descr_get___abstractmethods__,
                                         descr_set___abstractmethods__,
                                         descr_del___abstractmethods__),
    __subclasses__ = gateway.interp2app(descr___subclasses__),
    __weakref__ = weakref_descr,
    __instancecheck__ = gateway.interp2app(type_isinstance),
    __subclasscheck__ = gateway.interp2app(type_issubtype),

    __call__ = gateway.interp2app(W_TypeObject.descr_call),
    __repr__ = gateway.interp2app(W_TypeObject.descr_repr),
    __getattribute__ = gateway.interp2app(W_TypeObject.descr_getattribute),
    __ne__ = gateway.interp2app(W_TypeObject.descr_ne),
    __prepare__ = gateway.interp2app(descr___prepare__, as_classmethod=True),
)


# ____________________________________________________________
# Initialization of type objects

def find_best_base(bases_w):
    """The best base is one of the bases in the given list: the one
       whose layout a new type should use as a starting point.
    """
    w_bestbase = None
    for w_candidate in bases_w:
        if not isinstance(w_candidate, W_TypeObject):
            continue
        if w_bestbase is None:
            w_bestbase = w_candidate   # for now
            continue
        cand_layout = w_candidate.layout
        best_layout = w_bestbase.layout
        if (cand_layout is not best_layout and
            cand_layout.issublayout(best_layout)):
            w_bestbase = w_candidate
    return w_bestbase

def check_and_find_best_base(space, bases_w):
    """The best base is one of the bases in the given list: the one
       whose layout a new type should use as a starting point.
       This version checks that bases_w is an acceptable tuple of bases.
    """
    w_bestbase = find_best_base(bases_w)
    if w_bestbase is None:
        raise oefmt(space.w_TypeError,
                    "a new-style class can't have only classic bases")
    if not w_bestbase.layout.typedef.acceptable_as_base_class:
        raise oefmt(space.w_TypeError,
                    "type '%N' is not an acceptable base class", w_bestbase)

    # check that all other bases' layouts are "super-layouts" of the
    # bestbase's layout
    best_layout = w_bestbase.layout
    for w_base in bases_w:
        if isinstance(w_base, W_TypeObject):
            layout = w_base.layout
            if not best_layout.issublayout(layout):
                raise oefmt(space.w_TypeError,
                            "instance layout conflicts in multiple inheritance")
    return w_bestbase

def copy_flags_from_bases(w_self, w_bestbase):
    hasoldstylebase = False
    for w_base in w_self.bases_w:
        if not isinstance(w_base, W_TypeObject):
            hasoldstylebase = True
            continue
        w_self.hasdict = w_self.hasdict or w_base.hasdict
        w_self.hasuserdel = w_self.hasuserdel or w_base.hasuserdel
        w_self.weakrefable = w_self.weakrefable or w_base.weakrefable
    return hasoldstylebase

def slot_w(space, w_name):
    from pypy.objspace.std.unicodeobject import _isidentifier
    if not space.isinstance_w(w_name, space.w_text):
        raise oefmt(space.w_TypeError,
            "__slots__ items must be strings, not '%T'", w_name)
    if not _isidentifier(space.unicode_w(w_name)):
        raise oefmt(space.w_TypeError, "__slots__ must be identifiers")
    return w_name.text_w(space)

def create_all_slots(w_self, hasoldstylebase, w_bestbase, force_new_layout):
    from pypy.objspace.std.listobject import StringSort

    base_layout = w_bestbase.layout
    index_next_extra_slot = base_layout.nslots
    space = w_self.space
    dict_w = w_self.dict_w
    newslotnames = []
    if '__slots__' not in dict_w:
        wantdict = True
        wantweakref = True
    else:
        wantdict = False
        wantweakref = False
        w_slots = dict_w['__slots__']
        if space.isinstance_w(w_slots, space.w_text):
            slot_names_w = [w_slots]
        else:
            slot_names_w = space.unpackiterable(w_slots)
        for w_slot_name in slot_names_w:
            slot_name = slot_w(space, w_slot_name)
            if slot_name == '__dict__':
                if wantdict or w_bestbase.hasdict:
                    raise oefmt(space.w_TypeError,
                                "__dict__ slot disallowed: we already got one")
                wantdict = True
            elif slot_name == '__weakref__':
                if wantweakref or w_bestbase.weakrefable:
                    raise oefmt(space.w_TypeError,
                                "__weakref__ slot disallowed: we already got one")
                wantweakref = True
            else:
                newslotnames.append(slot_name)
        # Sort the list of names collected so far
        sorter = StringSort(newslotnames, len(newslotnames))
        sorter.sort()
        # Try to create all slots in order.  The creation of some of
        # them might silently fail; then we delete the name from the
        # list.  At the end, 'index_next_extra_slot' has been advanced
        # by the final length of 'newslotnames'.
        i = 0
        while i < len(newslotnames):
            if create_slot(w_self, newslotnames[i], index_next_extra_slot):
                index_next_extra_slot += 1
                i += 1
            else:
                del newslotnames[i]
    #
    wantdict = wantdict or hasoldstylebase
    if wantdict:
        create_dict_slot(w_self)
    if wantweakref:
        create_weakref_slot(w_self)
    if '__del__' in dict_w:
        w_self.hasuserdel = True
    #
    assert index_next_extra_slot == base_layout.nslots + len(newslotnames)
    if index_next_extra_slot == base_layout.nslots and not force_new_layout:
        return base_layout
    else:
        return Layout(base_layout.typedef, index_next_extra_slot,
                      newslotnames, base_layout=base_layout)

def create_slot(w_self, slot_name, index_next_extra_slot):
    space = w_self.space
    # create member
    slot_name = mangle(slot_name, w_self.name)
    if slot_name not in w_self.dict_w:
        # Force interning of slot names.
        slot_name = space.str_w(space.new_interned_str(slot_name))
        # in cpython it is ignored less, but we probably don't care
        member = Member(index_next_extra_slot, slot_name, w_self)
        w_self.dict_w[slot_name] = space.wrap(member)
        return True
    else:
        w_prev = w_self.dict_w[slot_name]
        if isinstance(w_prev, Member) and w_prev.w_cls is w_self:
            return False   # special case: duplicate __slots__ entry, ignored
                           # (e.g. occurs in datetime.py, fwiw)
        raise oefmt(space.w_ValueError,
                    "'%8' in __slots__ conflicts with class variable",
                    slot_name)

def create_dict_slot(w_self):
    if not w_self.hasdict:
        w_self.dict_w.setdefault('__dict__',
                                 w_self.space.wrap(dict_descr))
        w_self.hasdict = True

def create_weakref_slot(w_self):
    if not w_self.weakrefable:
        w_self.dict_w.setdefault('__weakref__',
                                 w_self.space.wrap(weakref_descr))
        w_self.weakrefable = True

def setup_user_defined_type(w_self, force_new_layout):
    if len(w_self.bases_w) == 0:
        w_self.bases_w = [w_self.space.w_object]
    w_bestbase = check_and_find_best_base(w_self.space, w_self.bases_w)
    for w_base in w_self.bases_w:
        if not isinstance(w_base, W_TypeObject):
            continue
        w_self.flag_cpytype |= w_base.flag_cpytype
        w_self.flag_abstract |= w_base.flag_abstract
        if w_self.flag_map_or_seq == '?':
            w_self.flag_map_or_seq = w_base.flag_map_or_seq

    hasoldstylebase = copy_flags_from_bases(w_self, w_bestbase)
    layout = create_all_slots(w_self, hasoldstylebase, w_bestbase,
                              force_new_layout)

    ensure_common_attributes(w_self)
    return layout

def setup_builtin_type(w_self, instancetypedef):
    w_self.hasdict = instancetypedef.hasdict
    w_self.weakrefable = instancetypedef.weakrefable
    w_self.w_doc = w_self.space.wrap(instancetypedef.doc)
    ensure_common_attributes(w_self)
    #
    # usually 'instancetypedef' is new, i.e. not seen in any base,
    # but not always (see Exception class)
    w_bestbase = find_best_base(w_self.bases_w)
    if w_bestbase is None:
        parent_layout = None
    else:
        parent_layout = w_bestbase.layout
        if parent_layout.typedef is instancetypedef:
            return parent_layout
    return Layout(instancetypedef, 0, base_layout=parent_layout)

def ensure_common_attributes(w_self):
    ensure_static_new(w_self)
    w_self.dict_w.setdefault('__doc__', w_self.w_doc)
    if w_self.is_heaptype():
        ensure_module_attr(w_self)
    ensure_hash(w_self)
    w_self.mro_w = []      # temporarily
    compute_mro(w_self)

def ensure_static_new(w_self):
    # special-case __new__, as in CPython:
    # if it is a Function, turn it into a static method
    if '__new__' in w_self.dict_w:
        w_new = w_self.dict_w['__new__']
        if isinstance(w_new, Function):
            w_self.dict_w['__new__'] = StaticMethod(w_new)

def ensure_module_attr(w_self):
    # initialize __module__ in the dict (user-defined types only)
    if '__module__' not in w_self.dict_w:
        space = w_self.space
        caller = space.getexecutioncontext().gettopframe_nohidden()
        if caller is not None:
            w_globals = caller.get_w_globals()
            w_name = space.finditem(w_globals, space.newtext('__name__'))
            if w_name is not None:
                w_self.dict_w['__module__'] = w_name

def ensure_hash(w_self):
    # if we define __eq__ but not __hash__, we force __hash__ to be None to
    # prevent inheriting it
    if '__eq__' in w_self.dict_w and '__hash__' not in w_self.dict_w:
        w_self.dict_w['__hash__'] = w_self.space.w_None

def compute_mro(w_self):
    if w_self.is_heaptype():
        space = w_self.space
        w_metaclass = space.type(w_self)
        w_where, w_mro_func = space.lookup_in_type_where(w_metaclass, 'mro')
        if w_mro_func is not None and not space.is_w(w_where, space.w_type):
            w_mro_meth = space.get(w_mro_func, w_self)
            w_mro = space.call_function(w_mro_meth)
            mro_w = space.fixedview(w_mro)
            w_self.mro_w = validate_custom_mro(space, mro_w)
            return    # done
    w_self.mro_w = w_self.compute_default_mro()[:]

def validate_custom_mro(space, mro_w):
    # do some checking here.  Note that unlike CPython, strange MROs
    # cannot really segfault PyPy.  At a minimum, we check that all
    # the elements in the mro seem to be (old- or new-style) classes.
    for w_class in mro_w:
        if not space.abstract_isclass_w(w_class):
            raise oefmt(space.w_TypeError, "mro() returned a non-class")
    return mro_w

def is_mro_purely_of_types(mro_w):
    for w_class in mro_w:
        if not isinstance(w_class, W_TypeObject):
            return False
    return True

# ____________________________________________________________

def _issubtype(w_sub, w_type):
    return w_type in w_sub.mro_w

@elidable_promote()
def _pure_issubtype(w_sub, w_type, version_tag1, version_tag2):
    return _issubtype(w_sub, w_type)


# ____________________________________________________________


abstract_mro = gateway.applevel("""
    def abstract_mro(klass):
        # abstract/classic mro
        mro = []
        stack = [klass]
        while stack:
            klass = stack.pop()
            if klass not in mro:
                mro.append(klass)
                if not isinstance(klass.__bases__, tuple):
                    raise TypeError('__bases__ must be a tuple')
                stack += klass.__bases__[::-1]
        return mro
""", filename=__file__).interphook("abstract_mro")

def get_mro(space, klass):
    if isinstance(klass, W_TypeObject):
        return list(klass.mro_w)
    else:
        return space.unpackiterable(abstract_mro(space, klass))


def compute_C3_mro(space, cls):
    order = []
    orderlists = [get_mro(space, base) for base in cls.bases_w]
    orderlists.append([cls] + cls.bases_w)
    while orderlists:
        for candidatelist in orderlists:
            candidate = candidatelist[0]
            if mro_blockinglist(candidate, orderlists) is None:
                break    # good candidate
        else:
            return mro_error(space, orderlists)  # no candidate found
        assert candidate not in order
        order.append(candidate)
        for i in range(len(orderlists) - 1, -1, -1):
            if orderlists[i][0] is candidate:
                del orderlists[i][0]
                if len(orderlists[i]) == 0:
                    del orderlists[i]
    return order


def mro_blockinglist(candidate, orderlists):
    for lst in orderlists:
        if candidate in lst[1:]:
            return lst
    return None # good candidate

def mro_error(space, orderlists):
    cycle = []
    candidate = orderlists[-1][0]
    if candidate in orderlists[-1][1:]:
        # explicit error message for this specific case
        raise oefmt(space.w_TypeError, "duplicate base class '%N'", candidate)
    while candidate not in cycle:
        cycle.append(candidate)
        nextblockinglist = mro_blockinglist(candidate, orderlists)
        candidate = nextblockinglist[0]
    del cycle[:cycle.index(candidate)]
    cycle.append(candidate)
    cycle.reverse()
    names = [cls.getname(space) for cls in cycle]
    # Can't use oefmt() here, since names is a list of unicodes
    raise OperationError(space.w_TypeError, space.newunicode(
        u"cycle among base classes: " + u' < '.join(names)))


class TypeCache(SpaceCache):
    def build(self, typedef):
        "NOT_RPYTHON: initialization-time only."
        from pypy.objspace.std.objectobject import W_ObjectObject

        space = self.space
        rawdict = typedef.rawdict
        lazyloaders = {}

        # compute the bases
        if typedef is W_ObjectObject.typedef:
            bases_w = []
        else:
            bases = typedef.bases or [W_ObjectObject.typedef]
            bases_w = [space.gettypeobject(base) for base in bases]

        # wrap everything
        dict_w = {}
        for descrname, descrvalue in rawdict.items():
            dict_w[descrname] = space.wrap(descrvalue)

        if typedef.applevel_subclasses_base is not None:
            overridetypedef = typedef.applevel_subclasses_base.typedef
        else:
            overridetypedef = typedef
        w_type = W_TypeObject(space, typedef.name, bases_w, dict_w,
                              overridetypedef=overridetypedef,
                              is_heaptype=overridetypedef.heaptype)
        if typedef is not overridetypedef:
            w_type.w_doc = space.wrap(typedef.doc)
        else:
            # Set the __qualname__ of member functions
            for name in rawdict:
                w_obj = dict_w[name]
                if isinstance(w_obj, ClassMethod):
                    w_obj = w_obj.w_function
                if isinstance(w_obj, FunctionWithFixedCode):
                    qualname = w_type.getqualname(space) + '.' + name
                    w_obj.fset_func_qualname(space, space.wrap(qualname))

        if hasattr(typedef, 'flag_sequence_bug_compat'):
            w_type.flag_sequence_bug_compat = typedef.flag_sequence_bug_compat
        w_type.lazyloaders = lazyloaders
        return w_type

    def ready(self, w_type):
        w_type.ready()<|MERGE_RESOLUTION|>--- conflicted
+++ resolved
@@ -539,13 +539,8 @@
             if dot >= 0:
                 mod = self.name[:dot]
             else:
-<<<<<<< HEAD
                 mod = "builtins"
-            return space.wrap(mod)
-=======
-                mod = "__builtin__"
             return space.newtext(mod)
->>>>>>> 8471fce0
 
     def getname(self, space):
         if self.is_heaptype():
@@ -654,23 +649,11 @@
         if w_mod is None or not space.isinstance_w(w_mod, space.w_unicode):
             mod = None
         else:
-<<<<<<< HEAD
             mod = space.unicode_w(w_mod)
         if mod is not None and mod != u'builtins':
-            return space.wrap(u"<class '%s.%s'>" % (mod, self.getqualname(space)))
-        else:
-            return space.wrap(u"<class '%s'>" % (self.name.decode('utf-8')))
-=======
-            mod = space.str_w(w_mod)
-        if not self.is_heaptype():
-            kind = 'type'
-        else:
-            kind = 'class'
-        if mod is not None and mod != '__builtin__':
-            return space.newtext("<%s '%s.%s'>" % (kind, mod, self.getname(space)))
-        else:
-            return space.newtext("<%s '%s'>" % (kind, self.name))
->>>>>>> 8471fce0
+            return space.newunicode(u"<class '%s.%s'>" % (mod, self.getqualname(space)))
+        else:
+            return space.newtext("<class '%s'>" % (self.name,))
 
     def descr_getattribute(self, space, w_name):
         name = space.str_w(w_name)
