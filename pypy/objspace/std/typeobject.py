--- conflicted
+++ resolved
@@ -187,11 +187,10 @@
         from pypy.objspace.std.mapdict import DictTerminator, NoDictTerminator
         # if the typedef has a dict, then the rpython-class does all the dict
         # management, which means from the point of view of mapdict there is no
-        # dict. However, W_InstanceObjects are an exception to this
+        # dict.
         from pypy.module.__builtin__.interp_classobj import W_InstanceObject
         typedef = w_self.layout.typedef
-        if (w_self.hasdict and not typedef.hasdict or
-                typedef is W_InstanceObject.typedef):
+        if (w_self.hasdict and not typedef.hasdict):
             w_self.terminator = DictTerminator(space, w_self)
         else:
             w_self.terminator = NoDictTerminator(space, w_self)
@@ -212,15 +211,8 @@
         w_self.uses_object_getattribute = False
         # ^^^ conservative default, fixed during real usage
 
-<<<<<<< HEAD
-        if space.config.objspace.std.withidentitydict:
-            if (key is None or key == '__eq__' or key == '__hash__'):
-                w_self.compares_by_identity_status = UNKNOWN
-=======
-        if (key is None or key == '__eq__' or
-            key == '__cmp__' or key == '__hash__'):
+        if (key is None or key == '__eq__' or key == '__hash__'):
             w_self.compares_by_identity_status = UNKNOWN
->>>>>>> 1147415b
 
         if space.config.objspace.std.newshortcut:
             w_self.w_new_function = None
@@ -1301,7 +1293,6 @@
             overridetypedef = typedef
         w_type = W_TypeObject(space, typedef.name, bases_w, dict_w,
                               overridetypedef=overridetypedef)
-
         if typedef is not overridetypedef:
             w_type.w_doc = space.wrap(typedef.doc)
         else:
