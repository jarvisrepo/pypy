import weakref
from pypy.interpreter import gateway
from pypy.interpreter.baseobjspace import W_Root, SpaceCache
from pypy.interpreter.error import OperationError, oefmt
from pypy.interpreter.function import (
    Function, StaticMethod, ClassMethod, FunctionWithFixedCode)
from pypy.interpreter.typedef import (
    weakref_descr, GetSetProperty, dict_descr, Member, TypeDef)
from pypy.interpreter.astcompiler.misc import mangle
from pypy.module.__builtin__ import abstractinst

from rpython.rlib.jit import (promote, elidable_promote, we_are_jitted,
     elidable, dont_look_inside, unroll_safe)
from rpython.rlib.objectmodel import current_object_addr_as_int, compute_hash
from rpython.rlib.objectmodel import we_are_translated, not_rpython
from rpython.rlib.rarithmetic import intmask, r_uint
from rpython.rlib.rutf8 import CheckError, check_utf8, surrogate_in_utf8

class MutableCell(W_Root):
    def unwrap_cell(self, space):
        raise NotImplementedError("abstract base")

class ObjectMutableCell(MutableCell):
    def __init__(self, w_value=None):
        self.w_value = w_value

    def unwrap_cell(self, space):
        return self.w_value

    def __repr__(self):
        return "<ObjectMutableCell: %s>" % (self.w_value, )


class IntMutableCell(MutableCell):
    def __init__(self, intvalue):
        self.intvalue = intvalue

    def unwrap_cell(self, space):
        return space.newint(self.intvalue)

    def __repr__(self):
        return "<IntMutableCell: %s>" % (self.intvalue, )


def unwrap_cell(space, w_value):
    if isinstance(w_value, MutableCell):
        return w_value.unwrap_cell(space)
    return w_value

def write_cell(space, w_cell, w_value):
    from pypy.objspace.std.listobject import is_plain_int1, plain_int_w
    if w_cell is None:
        # attribute does not exist at all, write it without a cell first
        return w_value
    if isinstance(w_cell, ObjectMutableCell):
        w_cell.w_value = w_value
        return None
    elif isinstance(w_cell, IntMutableCell) and is_plain_int1(w_value):
        w_cell.intvalue = plain_int_w(space, w_value)
        return None
    elif space.is_w(w_cell, w_value):
        # If the new value and the current value are the same, don't
        # create a level of indirection, or mutate the version.
        return None
    if is_plain_int1(w_value):
        return IntMutableCell(plain_int_w(space, w_value))
    else:
        return ObjectMutableCell(w_value)

class VersionTag(object):
    pass

class MethodCache(object):

    def __init__(self, space):
        # Note: these attributes never change which object they contain,
        # so reading 'cache.versions' for example is constant-folded.
        # The actual list in 'cache.versions' is not a constant, of
        # course.
        SIZE = 1 << space.config.objspace.std.methodcachesizeexp
        self.versions = [None] * SIZE
        self.names = [None] * SIZE
        self.lookup_where = [(None, None)] * SIZE
        if space.config.objspace.std.withmethodcachecounter:
            self.hits = {}
            self.misses = {}

    def clear(self):
        None_None = (None, None)
        for i in range(len(self.versions)):
            self.versions[i] = None
        for i in range(len(self.names)):
            self.names[i] = None
        for i in range(len(self.lookup_where)):
            self.lookup_where[i] = None_None

    def _cleanup_(self):
        self.clear()

class _Global(object):
    weakref_warning_printed = False
_global = _Global()


class Layout(object):
    """A Layout is attached to every W_TypeObject to represent the
    layout of instances.  Some W_TypeObjects share the same layout.
    If a W_TypeObject is a base of another, then the layout of
    the first is either the same or a parent layout of the second.
    The Layouts have single inheritance, unlike W_TypeObjects.
    """
    _immutable_ = True

    def __init__(self, typedef, nslots, newslotnames=[], base_layout=None):
        self.typedef = typedef
        self.nslots = nslots
        self.newslotnames = newslotnames[:]    # make a fixed-size list
        self.base_layout = base_layout

    def issublayout(self, parent):
        while self is not parent:
            self = self.base_layout
            if self is None:
                return False
        return True

    def expand(self, hasdict, weakrefable):
        """Turn this Layout into a tuple.  If two classes get equal
        tuples, it means their instances have a fully compatible layout."""
        return (self.typedef, self.newslotnames, self.base_layout,
                hasdict, weakrefable)


# possible values of compares_by_identity_status
UNKNOWN = 0
COMPARES_BY_IDENTITY = 1
OVERRIDES_EQ_CMP_OR_HASH = 2

class W_TypeObject(W_Root):
    lazyloaders = {} # can be overridden by specific instances

    # the version_tag changes if the dict or the inheritance hierarchy changes
    # other changes to the type (e.g. the name) leave it unchanged
    _version_tag = None

    _immutable_fields_ = ["flag_heaptype",
                          "flag_cpytype",
                          "flag_abstract?",
                          "flag_sequence_bug_compat",
                          "flag_map_or_seq",    # '?' or 'M' or 'S'
                          "compares_by_identity_status?",
                          'hasuserdel',
                          'weakrefable',
                          'hasdict',
                          'layout?',
                          'terminator',
                          '_version_tag?',
                          'name?',
                          'mro_w?[*]',
                          'hasmro?',
                          ]

    # wether the class has an overridden __getattribute__
    # (False is a conservative default, fixed during real usage)
    uses_object_getattribute = False

    # for the IdentityDictStrategy
    compares_by_identity_status = UNKNOWN

    # used to cache the type's __new__ function
    w_new_function = None

    # set to True by cpyext _before_ it even calls __init__() below
    flag_cpytype = False

    @dont_look_inside
    def __init__(self, space, name, bases_w, dict_w,
                 overridetypedef=None, force_new_layout=False,
                 is_heaptype=True):
        self.space = space
        try:
            check_utf8(name, False)
        except CheckError as e:
            raise OperationError(space.w_UnicodeEncodeError,
                 space.newtuple([space.newtext('utf8'),
                                 space.newtext(name),
                                 space.newint(e.pos),
                                 space.newint(e.pos + 1),
                                 space.newtext('surrogates not allowed')]))
        self.name = name
        self.qualname = None
        self.bases_w = bases_w
        self.dict_w = dict_w
        self.hasdict = False
        self.hasuserdel = False
        self.weakrefable = False
        self.w_doc = space.w_None
        self.text_signature = None
        self.weak_subclasses = []
        self.flag_heaptype = is_heaptype
        self.flag_abstract = False
        self.flag_sequence_bug_compat = False
        self.flag_map_or_seq = '?'   # '?' means "don't know, check otherwise"

        self.layout = None  # the lines below may try to access self.layout
        if overridetypedef is not None:
            assert not force_new_layout
            layout = setup_builtin_type(self, overridetypedef)
        else:
            layout = setup_user_defined_type(self, force_new_layout)
        self.layout = layout
        self.qualname = self.getname(space)
        if self.flag_heaptype:
            w_qualname = self.dict_w.pop('__qualname__', None)
            if w_qualname is not None:
                if space.isinstance_w(w_qualname, space.w_unicode):
                    self.qualname = space.utf8_w(w_qualname)
                elif not self.flag_cpytype:
                    raise oefmt(space.w_TypeError,
                                "type __qualname__ must be a str, not %T",
                                w_qualname)

        if not is_mro_purely_of_types(self.mro_w):
            pass
        else:
            # the _version_tag should change, whenever the content of
            # dict_w of any of the types in the mro changes, or if the mro
            # itself changes
            self._version_tag = VersionTag()
        from pypy.objspace.std.mapdict import DictTerminator, NoDictTerminator
        # if the typedef has a dict, then the rpython-class does all the dict
        # management, which means from the point of view of mapdict there is no
        # dict.
        typedef = self.layout.typedef
        if (self.hasdict and not typedef.hasdict):
            self.terminator = DictTerminator(space, self)
        else:
            self.terminator = NoDictTerminator(space, self)

    @not_rpython
    def __repr__(self):
        return '<W_TypeObject %r at 0x%x>' % (self.name, id(self))

    def mutated(self, key):
        """
        The type is being mutated. key is either the string containing the
        specific attribute which is being deleted/set or None to indicate a
        generic mutation.
        """
        space = self.space
        assert self.is_heaptype() or self.is_cpytype()

        self.uses_object_getattribute = False
        # ^^^ conservative default, fixed during real usage

        if (key is None or key == '__eq__' or key == '__hash__'):
            self.compares_by_identity_status = UNKNOWN

        if space.config.objspace.std.newshortcut:
            self.w_new_function = None

        if self._version_tag is not None:
            self._version_tag = VersionTag()

        subclasses_w = self.get_subclasses()
        for w_subclass in subclasses_w:
            assert isinstance(w_subclass, W_TypeObject)
            w_subclass.mutated(key)

    def version_tag(self):
        if not we_are_jitted() or self.is_heaptype():
            return self._version_tag
        # prebuilt objects cannot get their version_tag changed
        return self._pure_version_tag()

    @elidable_promote()
    def _pure_version_tag(self):
        return self._version_tag

    def getattribute_if_not_from_object(self):
        """ this method returns the applevel __getattribute__ if that is not
        the one from object, in which case it returns None """
        from pypy.objspace.descroperation import object_getattribute
        if not we_are_jitted():
            if not self.uses_object_getattribute:
                # slow path: look for a custom __getattribute__ on the class
                w_descr = self.lookup('__getattribute__')
                # if it was not actually overriden in the class, we remember this
                # fact for the next time.
                if w_descr is object_getattribute(self.space):
                    if self.space._side_effects_ok():
                        self.uses_object_getattribute = True
                else:
                    return w_descr
            return None
        # in the JIT case, just use a lookup, because it is folded away
        # correctly using the version_tag
        w_descr = self.lookup('__getattribute__')
        if w_descr is not object_getattribute(self.space):
            return w_descr

    def has_object_getattribute(self):
        return self.getattribute_if_not_from_object() is None

    def compares_by_identity(self):
        from pypy.objspace.descroperation import object_hash, type_eq
        #
        if self.compares_by_identity_status != UNKNOWN:
            # fast path
            return self.compares_by_identity_status == COMPARES_BY_IDENTITY
        #
        default_hash = object_hash(self.space)
        my_eq = self.lookup('__eq__')
        overrides_eq = (my_eq and my_eq is not type_eq(self.space))
        overrides_eq_cmp_or_hash = (overrides_eq or
                                    self.lookup('__hash__') is not default_hash)
        if overrides_eq_cmp_or_hash:
            result = OVERRIDES_EQ_CMP_OR_HASH
        else:
            result = COMPARES_BY_IDENTITY
        if self.space._side_effects_ok():
            self.compares_by_identity_status = result
        return result == COMPARES_BY_IDENTITY

    def ready(self):
        for w_base in self.bases_w:
            if not isinstance(w_base, W_TypeObject):
                continue
            w_base.add_subclass(self)

    # compute a tuple that fully describes the instance layout
    def get_full_instance_layout(self):
        return self.layout.expand(self.hasdict, self.weakrefable)

    def compute_default_mro(self):
        return compute_C3_mro(self.space, self)

    def getdictvalue(self, space, attr):
        version_tag = self.version_tag()
        if version_tag is not None:
            return unwrap_cell(
                space,
                self._pure_getdictvalue_no_unwrapping(
                    space, version_tag, attr))
        w_value = self._getdictvalue_no_unwrapping(space, attr)
        return unwrap_cell(space, w_value)

    def _getdictvalue_no_unwrapping(self, space, attr):
        w_value = self.dict_w.get(attr, None)
        if self.lazyloaders and w_value is None:
            if attr in self.lazyloaders:
                # very clever next line: it forces the attr string
                # to be interned.
                space.new_interned_str(attr)
                loader = self.lazyloaders[attr]
                del self.lazyloaders[attr]
                w_value = loader()
                if w_value is not None:   # None means no such attribute
                    self.dict_w[attr] = w_value
                    return w_value
        return w_value

    @elidable
    def _pure_getdictvalue_no_unwrapping(self, space, version_tag, attr):
        return self._getdictvalue_no_unwrapping(space, attr)

    def setdictvalue(self, space, name, w_value):
        if not self.is_heaptype():
            raise oefmt(space.w_TypeError,
                        "can't set attributes on type object '%N'", self)
        if name == "__del__" and name not in self.dict_w:
            msg = ("a __del__ method added to an existing type will not be "
                   "called")
            space.warn(space.newtext(msg), space.w_RuntimeWarning)
        version_tag = self.version_tag()
        if version_tag is not None:
            w_curr = self._pure_getdictvalue_no_unwrapping(
                    space, version_tag, name)
            w_value = write_cell(space, w_curr, w_value)
            if w_value is None:
                return True
        self.mutated(name)
        self.dict_w[name] = w_value
        return True

    def deldictvalue(self, space, key):
        if self.lazyloaders:
            self._cleanup_()    # force un-lazification
        if not (self.is_heaptype() or self.is_cpytype()):
            raise oefmt(space.w_TypeError,
                        "can't delete attributes on type object '%N'", self)
        try:
            del self.dict_w[key]
        except KeyError:
            return False
        else:
            self.mutated(key)
            return True

    def lookup(self, name):
        # note that this doesn't call __get__ on the result at all
        space = self.space
        return self.lookup_where_with_method_cache(name)[1]

    def lookup_where(self, name):
        space = self.space
        return self.lookup_where_with_method_cache(name)

    @unroll_safe
    def lookup_starting_at(self, w_starttype, name):
        space = self.space
        look = False
        for w_class in self.mro_w:
            if w_class is w_starttype:
                look = True
            elif look:
                w_value = w_class.getdictvalue(space, name)
                if w_value is not None:
                    return w_value
        return None

    @unroll_safe
    def _lookup(self, key):
        # nowadays, only called from ../../tool/ann_override.py
        space = self.space
        for w_class in self.mro_w:
            w_value = w_class.getdictvalue(space, key)
            if w_value is not None:
                return w_value
        return None

    @unroll_safe
    def _lookup_where(self, key):
        # like _lookup() but also returns the parent class in which the
        # attribute was found
        space = self.space
        for w_class in self.mro_w:
            w_value = w_class.getdictvalue(space, key)
            if w_value is not None:
                return w_class, w_value
        return None, None

    def _lookup_where_all_typeobjects(self, key):
        # like _lookup_where(), but when we know that self.mro_w only
        # contains W_TypeObjects.  (It differs from _lookup_where() mostly
        # from a JIT point of view: it cannot invoke arbitrary Python code.)
        space = self.space
        for w_class in self.mro_w:
            assert isinstance(w_class, W_TypeObject)
            w_value = w_class._getdictvalue_no_unwrapping(space, key)
            if w_value is not None:
                return w_class, w_value
        return None, None

    def lookup_where_with_method_cache(self, name):
        space = self.space
        promote(self)
        version_tag = promote(self.version_tag())
        if version_tag is None:
            tup = self._lookup_where(name)
            return tup
        tup_w = self._pure_lookup_where_with_method_cache(name, version_tag)
        w_class, w_value = tup_w
        if isinstance(w_value, MutableCell):
            return w_class, w_value.unwrap_cell(space)
        return tup_w   # don't make a new tuple, reuse the old one

    @elidable
    def _pure_lookup_where_with_method_cache(self, name, version_tag):
        space = self.space
        cache = space.fromcache(MethodCache)
        SHIFT2 = r_uint.BITS - space.config.objspace.std.methodcachesizeexp
        SHIFT1 = SHIFT2 - 5
        version_tag_as_int = current_object_addr_as_int(version_tag)
        # ^^^Note: if the version_tag object is moved by a moving GC, the
        # existing method cache entries won't be found any more; new
        # entries will be created based on the new address.  The
        # assumption is that the version_tag object won't keep moving all
        # the time - so using the fast current_object_addr_as_int() instead
        # of a slower solution like hash() is still a good trade-off.
        hash_name = compute_hash(name)
        product = intmask(version_tag_as_int * hash_name)
        method_hash = (r_uint(product) ^ (r_uint(product) << SHIFT1)) >> SHIFT2
        # ^^^Note2: we used to just take product>>SHIFT2, but on 64-bit
        # platforms SHIFT2 is really large, and we loose too much information
        # that way (as shown by failures of the tests that typically have
        # method names like 'f' who hash to a number that has only ~33 bits).
        cached_version_tag = cache.versions[method_hash]
        if cached_version_tag is version_tag:
            cached_name = cache.names[method_hash]
            if cached_name == name:
                tup = cache.lookup_where[method_hash]
                if space.config.objspace.std.withmethodcachecounter:
                    cache.hits[name] = cache.hits.get(name, 0) + 1
#                print "hit", self, name
                return tup
        tup = self._lookup_where_all_typeobjects(name)
        if space._side_effects_ok():
            cache.versions[method_hash] = version_tag
            cache.names[method_hash] = name
            cache.lookup_where[method_hash] = tup
            if space.config.objspace.std.withmethodcachecounter:
                cache.misses[name] = cache.misses.get(name, 0) + 1
#        print "miss", self, name
        return tup

    def check_user_subclass(self, w_subtype):
        space = self.space
        if not isinstance(w_subtype, W_TypeObject):
            raise oefmt(space.w_TypeError,
                        "X is not a type object ('%T')", w_subtype)
        if not w_subtype.layout:
            raise oefmt(space.w_TypeError,
                "%N.__new__(%N): uninitialized type %N may not be instantiated yet.",
                self, w_subtype, w_subtype)
        if not w_subtype.issubtype(self):
            raise oefmt(space.w_TypeError,
                        "%N.__new__(%N): %N is not a subtype of %N",
                        self, w_subtype, w_subtype, self)
        if self.layout.typedef is not w_subtype.layout.typedef:
            raise oefmt(space.w_TypeError,
                        "%N.__new__(%N) is not safe, use %N.__new__()",
                        self, w_subtype, w_subtype)
        return w_subtype

    @not_rpython
    def _cleanup_(self):
        "Forces the lazy attributes to be computed."
        if 'lazyloaders' in self.__dict__:
            for attr in self.lazyloaders.keys():
                self.getdictvalue(self.space, attr)
            del self.lazyloaders

    def getdict(self, space):
        from pypy.objspace.std.classdict import ClassDictStrategy
        from pypy.objspace.std.dictmultiobject import W_DictObject
        if self.lazyloaders:
            self._cleanup_()    # force un-lazification
        strategy = space.fromcache(ClassDictStrategy)
        storage = strategy.erase(self)
        return W_DictObject(space, strategy, storage)

    def is_heaptype(self):
        return self.flag_heaptype

    def is_cpytype(self):
        return self.flag_cpytype

    def is_abstract(self):
        return self.flag_abstract

    def set_abstract(self, abstract):
        self.flag_abstract = bool(abstract)

    def issubtype(self, w_type):
        promote(self)
        promote(w_type)
        if we_are_jitted():
            version_tag1 = self.version_tag()
            version_tag2 = w_type.version_tag()
            if version_tag1 is not None and version_tag2 is not None:
                res = _pure_issubtype(self, w_type, version_tag1, version_tag2)
                return res
        return _issubtype(self, w_type)

    def get_module(self):
        space = self.space
        if self.is_heaptype():
            return self.getdictvalue(space, '__module__')
        elif self.is_cpytype():
            dot = self.name.rfind('.')
        else:
            dot = self.name.find('.')
        if dot >= 0:
            mod = self.name[:dot]
        else:
            mod = "builtins"
        return space.newtext(mod)

    def getname(self, space):
        if self.is_heaptype():
            result = self.name
        else:
            if self.is_cpytype():
                dot = self.name.rfind('.')
            else:
                dot = self.name.find('.')
            if dot >= 0:
                result = self.name[dot+1:]
            else:
                result = self.name
        return result

    def getqualname(self, space):
        return self.qualname

    def add_subclass(self, w_subclass):
        space = self.space
        if not space.config.translation.rweakref:
            # We don't have weakrefs!  In this case, every class stores
            # subclasses in a non-weak list.  ALL CLASSES LEAK!  To make
            # the user aware of this annoying fact, print a warning.
            if we_are_translated() and not _global.weakref_warning_printed:
                from rpython.rlib import debug
                debug.debug_print("Warning: no weakref support in this PyPy. "
                                  "All user-defined classes will leak!")
                _global.weakref_warning_printed = True

        assert isinstance(w_subclass, W_TypeObject)
        newref = weakref.ref(w_subclass)
        for i in range(len(self.weak_subclasses)):
            ref = self.weak_subclasses[i]
            if ref() is None:
                self.weak_subclasses[i] = newref
                return
        else:
            self.weak_subclasses.append(newref)

    def remove_subclass(self, w_subclass):
        space = self.space
        for i in range(len(self.weak_subclasses)):
            ref = self.weak_subclasses[i]
            if ref() is w_subclass:
                del self.weak_subclasses[i]
                return

    def get_subclasses(self):
        space = self.space
        subclasses_w = []
        for ref in self.weak_subclasses:
            w_ob = ref()
            if w_ob is not None:
                subclasses_w.append(w_ob)
        return subclasses_w

    # for now, weakref support for W_TypeObject is hard to get automatically
    _lifeline_ = None

    def getweakref(self):
        return self._lifeline_

    def setweakref(self, space, weakreflifeline):
        self._lifeline_ = weakreflifeline

    def delweakref(self):
        self._lifeline_ = None

    def descr_call(self, space, __args__):
        promote(self)
        # invoke the __new__ of the type
        if not we_are_jitted():
            # note that the annotator will figure out that self.w_new_function
            # can only be None if the newshortcut config option is not set
            w_newfunc = self.w_new_function
        else:
            # for the JIT it is better to take the slow path because normal lookup
            # is nicely optimized, but the self.w_new_function attribute is not
            # known to the JIT
            w_newfunc = None
        if w_newfunc is None:
            w_newtype, w_newdescr = self.lookup_where('__new__')
            if w_newdescr is None:    # see test_crash_mro_without_object_1
                raise oefmt(space.w_TypeError, "cannot create '%N' instances",
                            self)
            #
            # issue #2666
            if space.config.objspace.usemodules.cpyext:
                w_newtype, w_newdescr = self.hack_which_new_to_call(
                    w_newtype, w_newdescr)
            #
            w_newfunc = space.get(w_newdescr, space.w_None, w_type=self)
            if (space.config.objspace.std.newshortcut and
                not we_are_jitted() and space._side_effects_ok() and
                isinstance(w_newtype, W_TypeObject)):
                self.w_new_function = w_newfunc
        w_newobject = space.call_obj_args(w_newfunc, self, __args__)
        call_init = space.isinstance_w(w_newobject, self)

        # maybe invoke the __init__ of the type
        if (call_init and not (space.is_w(self, space.w_type) and
            not __args__.keywords and len(__args__.arguments_w) == 1)):
            w_descr = space.lookup(w_newobject, '__init__')
            if w_descr is not None:    # see test_crash_mro_without_object_2
                w_result = space.get_and_call_args(w_descr, w_newobject,
                                                   __args__)
                if not space.is_w(w_result, space.w_None):
                    raise oefmt(space.w_TypeError,
                                "__init__() should return None")
        return w_newobject

    def hack_which_new_to_call(self, w_newtype, w_newdescr):
        # issue #2666: for cpyext, we need to hack in order to reproduce
        # an "optimization" of CPython that actually changes behaviour
        # in corner cases.
        #
        # * Normally, we use the __new__ found in the MRO in the normal way.
        #
        # * If by chance this __new__ happens to be implemented as a C
        #   function, then instead, we discard it and use directly
        #   self.__base__.tp_new.
        #
        # * Most of the time this is the same (and faster for CPython), but
        #   it can fail if self.__base__ happens not to be the first base.
        #
        from pypy.module.cpyext.methodobject import W_PyCFunctionObject

        if isinstance(w_newdescr, W_PyCFunctionObject):
            return self._really_hack_which_new_to_call(w_newtype, w_newdescr)
        else:
            return w_newtype, w_newdescr

    def _really_hack_which_new_to_call(self, w_newtype, w_newdescr):
        # This logic is moved in yet another helper function that
        # is recursive.  We call this only if we see a
        # W_PyCFunctionObject.  That's a performance optimization
        # because in the common case, we won't call any function that
        # contains the stack checks.
        from pypy.module.cpyext.methodobject import W_PyCFunctionObject
        from pypy.module.cpyext.typeobject import is_tp_new_wrapper

        if (isinstance(w_newdescr, W_PyCFunctionObject) and
                w_newtype is not self and
                is_tp_new_wrapper(self.space, w_newdescr.ml)):
            w_bestbase = find_best_base(self.bases_w)
            if w_bestbase is not None:
                w_newtype, w_newdescr = w_bestbase.lookup_where('__new__')
                return w_bestbase._really_hack_which_new_to_call(w_newtype,
                                                                 w_newdescr)
        return w_newtype, w_newdescr

    def descr_repr(self, space):
        w_mod = self.get_module()
        if w_mod is None or not space.isinstance_w(w_mod, space.w_text):
            mod = None
        else:
            mod = space.utf8_w(w_mod)
        if mod is not None and mod != b'builtins':
            return space.newtext(b"<class '%s.%s'>" % (mod, self.getqualname(space)))
        else:
            return space.newtext("<class '%s'>" % (self.name,))

    def iterator_greenkey_printable(self):
        return self.name

    def descr_getattribute(self, space, w_name):
        name = space.text_w(w_name)
        w_descr = space.lookup(self, name)
        if w_descr is not None:
            if space.is_data_descr(w_descr):
                w_get = space.lookup(w_descr, "__get__")
                if w_get is not None:
                    return space.get_and_call_function(w_get, w_descr, self,
                                                       space.type(self))
        w_value = self.lookup(name)
        if w_value is not None:
            # __get__(None, type): turns e.g. functions into unbound methods
            return space.get(w_value, space.w_None, self)
        if w_descr is not None:
            return space.get(w_descr, self)
        raise oefmt(space.w_AttributeError,
                    "type object '%N' has no attribute %R", self, w_name)

    def descr_ne(self, space, w_other):
        if not isinstance(w_other, W_TypeObject):
            return space.w_NotImplemented
        return space.newbool(not space.is_w(self, w_other))


def descr__new__(space, w_typetype, __args__):
    """This is used to create user-defined classes only."""
    if len(__args__.arguments_w) not in (1, 3):
        if space.is_w(w_typetype, space.w_type):
            raise oefmt(space.w_TypeError,
                        "type.__new__() takes 1 or 3 arguments")
        else:
            raise oefmt(space.w_TypeError,
                        "%N.__new__() takes exactly 3 arguments (1 given)",
                        w_typetype)

    w_name = __args__.arguments_w[0]

    w_typetype = _precheck_for_new(space, w_typetype)

    # special case for type(x), but not Metaclass(x)
    if len(__args__.arguments_w) == 1:
        if space.is_w(w_typetype, space.w_type):
            return space.type(w_name)
        else:
            raise oefmt(space.w_TypeError,
                        "%N.__new__() takes exactly 3 arguments (1 given)",
                        w_typetype)
    w_bases = __args__.arguments_w[1]
    w_dict = __args__.arguments_w[2]
    return _create_new_type(space, w_typetype, w_name, w_bases, w_dict, __args__)


def _check_new_args(space, w_name, w_bases, w_dict):
    if not space.isinstance_w(w_name, space.w_text):
        raise oefmt(space.w_TypeError,
                    "type() argument 1 must be string, not %T", w_name)
    if not space.isinstance_w(w_bases, space.w_tuple):
        raise oefmt(space.w_TypeError,
                    "type() argument 2 must be tuple, not %T", w_bases)
    if not space.isinstance_w(w_dict, space.w_dict):
        raise oefmt(space.w_TypeError,
                    "type() argument 3 must be dict, not %T", w_dict)


def _create_new_type(space, w_typetype, w_name, w_bases, w_dict, __args__):
    # this is in its own function because we want the special case 'type(x)'
    # above to be seen by the jit.
    _check_new_args(space, w_name, w_bases, w_dict)
    bases_w = space.fixedview(w_bases)

    w_winner = _calculate_metaclass(space, w_typetype, bases_w)
    if not space.is_w(w_winner, w_typetype):
        newfunc = space.getattr(w_winner, space.newtext('__new__'))
        if not space.is_w(newfunc, space.getattr(space.w_type, space.newtext('__new__'))):
            return space.call_function(newfunc, w_winner, w_name, w_bases, w_dict)
        w_typetype = w_winner

    name = space.text_w(w_name)
    if '\x00' in name:
        raise oefmt(space.w_ValueError, "type name must not contain null characters")
    pos = surrogate_in_utf8(name)
    if pos >= 0:
        raise oefmt(space.w_ValueError, "can't encode character in position "
                    "%d, surrogates not allowed", pos)
    dict_w = {}
    dictkeys_w = space.listview(w_dict)
    for w_key in dictkeys_w:
        key = space.text_w(w_key)
        dict_w[key] = space.getitem(w_dict, w_key)
    w_type = space.allocate_instance(W_TypeObject, w_typetype)

    # store the w_type in __classcell__
    w_classcell = dict_w.get("__classcell__", None)
    if w_classcell:
        _store_type_in_classcell(space, w_type, w_classcell, dict_w)

    W_TypeObject.__init__(w_type, space, name, bases_w or [space.w_object],
                          dict_w, is_heaptype=True)


    w_type.ready()

    _set_names(space, w_type)
    _init_subclass(space, w_type, __args__)
    return w_type

<<<<<<< HEAD
def _store_type_in_classcell(space, w_type, w_classcell, dict_w):
    from pypy.interpreter.nestedscope import Cell
    if isinstance(w_classcell, Cell):
        w_classcell.set(w_type)
    else:
        raise oefmt(space.w_TypeError,
                    "__classcell__ must be a nonlocal cell, not %T",
                    w_classcell)
    del dict_w['__classcell__']

=======
>>>>>>> d87a6d8b
def _calculate_metaclass(space, w_metaclass, bases_w):
    """Determine the most derived metatype"""
    w_winner = w_metaclass
    for base in bases_w:
        w_typ = space.type(base)
<<<<<<< HEAD
=======
        if space.is_w(w_typ, space.w_classobj):
            continue # special-case old-style classes
>>>>>>> d87a6d8b
        if space.issubtype_w(w_winner, w_typ):
            continue
        if space.issubtype_w(w_typ, w_winner):
            w_winner = w_typ
            continue
        msg = ("metaclass conflict: the metaclass of a derived class must be "
               "a (non-strict) subclass of the metaclasses of all its bases")
        raise oefmt(space.w_TypeError, msg)
    return w_winner

def _precheck_for_new(space, w_type):
    if not isinstance(w_type, W_TypeObject):
        raise oefmt(space.w_TypeError, "X is not a type object (%T)", w_type)
    return w_type

def _set_names(space, w_type):
    for key, w_value in w_type.dict_w.iteritems():
        w_meth = space.lookup(w_value, '__set_name__')
        if w_meth is not None:
            try:
                space.get_and_call_function(w_meth, w_value, w_type, space.newtext(key))
            except OperationError as e:
                e2 = oefmt(space.w_RuntimeError,
                           "Error calling __set_name__ on '%T' instance '%s' in '%N'",
                           w_value, key, w_type)
                e2.chain_exceptions_from_cause(space, e)
                raise e2

def _init_subclass(space, w_type, __args__):
    # bit of a mess, but I didn't feel like implementing the super logic
    w_super = space.getattr(space.builtin, space.newtext("super"))
    w_func = space.getattr(space.call_function(w_super, w_type, w_type),
                           space.newtext("__init_subclass__"))
    args = __args__.replace_arguments([])
    space.call_args(w_func, args)

def descr__init__(space, w_type, __args__):
    if len(__args__.arguments_w) not in (1, 3):
        raise oefmt(space.w_TypeError,
                    "type.__init__() takes 1 or 3 arguments")


# ____________________________________________________________

def _check(space, w_type, msg="descriptor is for 'type'"):
    if not isinstance(w_type, W_TypeObject):
        raise OperationError(space.w_TypeError, space.newtext(msg))
    return w_type


def descr_get__name__(space, w_type):
    w_type = _check(space, w_type)
    return space.newtext(w_type.getname(space))

def descr_set__name__(space, w_type, w_value):
    w_type = _check(space, w_type)
    if not w_type.is_heaptype():
        raise oefmt(space.w_TypeError, "can't set %N.__name__", w_type)
    if not space.isinstance_w(w_value, space.w_text):
        raise oefmt(space.w_TypeError,
                    "can only assign string to %N.__name__, not '%T'",
                    w_type, w_value)
    name = space.text_w(w_value)
    if '\x00' in name:
        raise oefmt(space.w_ValueError, "type name must not contain null characters")
    pos = surrogate_in_utf8(name)
    if pos >= 0:
        raise oefmt(space.w_ValueError, "can't encode character in position "
                    "%d, surrogates not allowed", pos)
    w_type.name = name

def descr_get__qualname__(space, w_type):
    w_type = _check(space, w_type)
    return space.newtext(w_type.getqualname(space))

def descr_set__qualname__(space, w_type, w_value):
    w_type = _check(space, w_type)
    if not w_type.is_heaptype():
        raise oefmt(space.w_TypeError, "can't set %N.__qualname__", w_type)
    if not space.isinstance_w(w_value, space.w_text):
        raise oefmt(space.w_TypeError,
                    "can only assign string to %N.__name__, not '%T'",
                    w_type, w_value)
    w_type.qualname = space.utf8_w(w_value)

def descr_get__mro__(space, w_type):
    w_type = _check(space, w_type)
    if w_type.hasmro:
        return space.newtuple(w_type.mro_w)
    else:
        return space.w_None

def descr_mro(space, w_type):
    """Return a type's method resolution order."""
    w_type = _check(space, w_type, "expected type")
    return space.newlist(w_type.compute_default_mro())

def descr_get__bases__(space, w_type):
    w_type = _check(space, w_type)
    return space.newtuple(w_type.bases_w)

def mro_subclasses(space, w_type, temp):
    old_mro_w = w_type.mro_w
    compute_mro(w_type)
    temp.append((w_type, old_mro_w, w_type.mro_w))
    for w_sc in w_type.get_subclasses():
        assert isinstance(w_sc, W_TypeObject)
        mro_subclasses(space, w_sc, temp)

def descr_set__bases__(space, w_type, w_value):
    # this assumes all app-level type objects are W_TypeObject
    w_type = _check(space, w_type)
    if not w_type.is_heaptype():
        raise oefmt(space.w_TypeError, "can't set %N.__bases__", w_type)
    if not space.isinstance_w(w_value, space.w_tuple):
        raise oefmt(space.w_TypeError,
                    "can only assign tuple to %N.__bases__, not %T",
                    w_type, w_value)
    newbases_w = space.fixedview(w_value)
    if len(newbases_w) == 0:
        raise oefmt(space.w_TypeError,
                    "can only assign non-empty tuple to %N.__bases__, not ()",
                    w_type)

    for w_newbase in newbases_w:
        if isinstance(w_newbase, W_TypeObject):
            if w_type in w_newbase.compute_default_mro():
                raise oefmt(space.w_TypeError,
                            "a __bases__ item causes an inheritance cycle")

    w_oldbestbase = check_and_find_best_base(space, w_type.bases_w)
    w_newbestbase = check_and_find_best_base(space, newbases_w)
    oldlayout = w_oldbestbase.get_full_instance_layout()
    newlayout = w_newbestbase.get_full_instance_layout()

    if oldlayout != newlayout:
        raise oefmt(space.w_TypeError,
                    "__bases__ assignment: '%N' object layout differs from "
                    "'%N'", w_newbestbase, w_oldbestbase)

    # invalidate the version_tag of all the current subclasses
    w_type.mutated(None)

    # now we can go ahead and change 'w_type.bases_w'
    saved_bases_w = w_type.bases_w
    temp = []
    try:
        for w_oldbase in saved_bases_w:
            if isinstance(w_oldbase, W_TypeObject):
                w_oldbase.remove_subclass(w_type)
        w_type.bases_w = newbases_w
        for w_newbase in newbases_w:
            if isinstance(w_newbase, W_TypeObject):
                w_newbase.add_subclass(w_type)
        # try to recompute all MROs
        mro_subclasses(space, w_type, temp)
    except:
        for cls, old_mro, new_mro in temp:
            if cls.mro_w is new_mro:      # don't revert if it changed again
                cls.mro_w = old_mro
        if w_type.bases_w is newbases_w:  # don't revert if it changed again
            w_type.bases_w = saved_bases_w
        raise
    if (w_type.version_tag() is not None and
        not is_mro_purely_of_types(w_type.mro_w)):
        # Disable method cache if the hierarchy isn't pure.
        w_type._version_tag = None
        for w_subclass in w_type.get_subclasses():
            if isinstance(w_subclass, W_TypeObject):
                w_subclass._version_tag = None

def descr__base(space, w_type):
    w_type = _check(space, w_type)
    return find_best_base(w_type.bases_w)

def descr__doc(space, w_type):
    if space.is_w(w_type, space.w_type):
        return space.newtext("""type(object) -> the object's type
type(name, bases, dict) -> a new type""")
    w_type = _check(space, w_type)
    if not w_type.is_heaptype():
        return w_type.w_doc
    w_result = w_type.getdictvalue(space, '__doc__')
    if w_result is None:
        return space.w_None
    else:
        return space.get(w_result, space.w_None, w_type)

def descr_set__doc(space, w_type, w_value):
    w_type = _check(space, w_type)
    if not w_type.is_heaptype():
        raise oefmt(space.w_TypeError, "can't set %N.__doc__", w_type)
    w_type.setdictvalue(space, '__doc__', w_value)

def type_get_txtsig(space, w_type):
    w_type = _check(space, w_type)
    if w_type.text_signature is None:
        return space.w_None
    return space.newtext(w_type.text_signature)

def descr__dir(space, w_type):
    from pypy.objspace.std.util import _classdir
    return space.call_function(space.w_list, _classdir(space, w_type))

def descr__flags(space, w_type):
    from copy_reg import _HEAPTYPE
    _CPYTYPE = 1 # used for non-heap types defined in C
    _ABSTRACT = 1 << 20
    #
    w_type = _check(space, w_type)
    flags = 0
    if w_type.flag_heaptype:
        flags |= _HEAPTYPE
    if w_type.flag_cpytype:
        flags |= _CPYTYPE
    if w_type.flag_abstract:
        flags |= _ABSTRACT
    return space.newint(flags)

def descr_get__module(space, w_type):
    w_type = _check(space, w_type)
    return w_type.get_module()

def descr_set__module(space, w_type, w_value):
    w_type = _check(space, w_type)
    w_type.setdictvalue(space, '__module__', w_value)

def descr_get___abstractmethods__(space, w_type):
    w_type = _check(space, w_type)
    # type itself has an __abstractmethods__ descriptor (this). Don't return it
    if not space.is_w(w_type, space.w_type):
        w_result = w_type.getdictvalue(space, "__abstractmethods__")
        if w_result is not None:
            return w_result
    raise oefmt(space.w_AttributeError, "__abstractmethods__")

def descr_set___abstractmethods__(space, w_type, w_new):
    w_type = _check(space, w_type)
    w_type.setdictvalue(space, "__abstractmethods__", w_new)
    w_type.set_abstract(space.is_true(w_new))

def descr_del___abstractmethods__(space, w_type):
    w_type = _check(space, w_type)
    if not w_type.deldictvalue(space, "__abstractmethods__"):
        raise oefmt(space.w_AttributeError, "__abstractmethods__")
    w_type.set_abstract(False)

def descr___subclasses__(space, w_type):
    """Return the list of immediate subclasses."""
    w_type = _check(space, w_type)
    return space.newlist(w_type.get_subclasses())

def descr___prepare__(space, __args__):
    # XXX: space.newdict(strdict=True)? (XXX: which should be
    # UnicodeDictStrategy but is currently BytesDictStrategy)
    return space.newdict()

# ____________________________________________________________

@gateway.unwrap_spec(w_obj=W_TypeObject)
def type_issubtype(w_obj, space, w_sub):
    return space.newbool(
        abstractinst.p_recursive_issubclass_w(space, w_sub, w_obj))

@gateway.unwrap_spec(w_obj=W_TypeObject)
def type_isinstance(w_obj, space, w_inst):
    return space.newbool(
        abstractinst.p_recursive_isinstance_type_w(space, w_inst, w_obj))

def type_get_dict(space, w_cls):
    w_cls = _check(space, w_cls)
    from pypy.objspace.std.dictproxyobject import W_DictProxyObject
    w_dict = w_cls.getdict(space)
    if w_dict is None:
        return space.w_None
    return W_DictProxyObject(w_dict)

W_TypeObject.typedef = TypeDef("type",
    __new__ = gateway.interp2app(descr__new__),
    __init__ = gateway.interp2app(descr__init__),
    __name__ = GetSetProperty(descr_get__name__, descr_set__name__),
    __qualname__ = GetSetProperty(descr_get__qualname__, descr_set__qualname__),
    __bases__ = GetSetProperty(descr_get__bases__, descr_set__bases__),
    __base__ = GetSetProperty(descr__base),
    __mro__ = GetSetProperty(descr_get__mro__),
    __dict__=GetSetProperty(type_get_dict),
    __doc__ = GetSetProperty(descr__doc, descr_set__doc, cls=W_TypeObject, name='__doc__'),
    __text_signature__=GetSetProperty(type_get_txtsig),
    __dir__ = gateway.interp2app(descr__dir),
    mro = gateway.interp2app(descr_mro),
    __flags__ = GetSetProperty(descr__flags),
    __module__ = GetSetProperty(descr_get__module, descr_set__module),
    __abstractmethods__ = GetSetProperty(descr_get___abstractmethods__,
                                         descr_set___abstractmethods__,
                                         descr_del___abstractmethods__),
    __subclasses__ = gateway.interp2app(descr___subclasses__),
    __weakref__ = weakref_descr,
    __instancecheck__ = gateway.interp2app(type_isinstance),
    __subclasscheck__ = gateway.interp2app(type_issubtype),

    __call__ = gateway.interp2app(W_TypeObject.descr_call),
    __repr__ = gateway.interp2app(W_TypeObject.descr_repr),
    __getattribute__ = gateway.interp2app(W_TypeObject.descr_getattribute),
    __ne__ = gateway.interp2app(W_TypeObject.descr_ne),
    __prepare__ = gateway.interp2app(descr___prepare__, as_classmethod=True),
)


# ____________________________________________________________
# Initialization of type objects

def find_best_base(bases_w):
    """The best base is one of the bases in the given list: the one
       whose layout a new type should use as a starting point.
    """
    w_bestbase = None
    for w_candidate in bases_w:
        if not isinstance(w_candidate, W_TypeObject):
            continue
        if not w_candidate.hasmro:
            raise oefmt(w_candidate.space.w_TypeError,
                        "Cannot extend an incomplete type '%N'", w_candidate)
        if w_bestbase is None:
            w_bestbase = w_candidate   # for now
            continue
        cand_layout = w_candidate.layout
        best_layout = w_bestbase.layout
        if (cand_layout is not best_layout and
            cand_layout.issublayout(best_layout)):
            w_bestbase = w_candidate
    return w_bestbase

def check_and_find_best_base(space, bases_w):
    """The best base is one of the bases in the given list: the one
       whose layout a new type should use as a starting point.
       This version checks that bases_w is an acceptable tuple of bases.
    """
    w_bestbase = find_best_base(bases_w)
    if w_bestbase is None:
        raise oefmt(space.w_TypeError,
                    "a new-style class can't have only classic bases")
    if not w_bestbase.layout.typedef.acceptable_as_base_class:
        raise oefmt(space.w_TypeError,
                    "type '%N' is not an acceptable base class", w_bestbase)

    # check that all other bases' layouts are "super-layouts" of the
    # bestbase's layout
    best_layout = w_bestbase.layout
    for w_base in bases_w:
        if isinstance(w_base, W_TypeObject):
            layout = w_base.layout
            if not best_layout.issublayout(layout):
                raise oefmt(space.w_TypeError,
                            "instance layout conflicts in multiple inheritance")
    return w_bestbase

def copy_flags_from_bases(w_self, w_bestbase):
    hasoldstylebase = False
    for w_base in w_self.bases_w:
        if not isinstance(w_base, W_TypeObject):
            hasoldstylebase = True
            continue
        w_self.hasdict = w_self.hasdict or w_base.hasdict
        w_self.hasuserdel = w_self.hasuserdel or w_base.hasuserdel
        w_self.weakrefable = w_self.weakrefable or w_base.weakrefable
    return hasoldstylebase

def slot_w(space, w_name):
    from pypy.objspace.std.unicodeobject import _isidentifier
    if not space.isinstance_w(w_name, space.w_text):
        raise oefmt(space.w_TypeError,
            "__slots__ items must be strings, not '%T'", w_name)
    s = space.utf8_w(w_name)
    if not _isidentifier(s):
        raise oefmt(space.w_TypeError, "__slots__ must be identifiers")
    return s

def create_all_slots(w_self, hasoldstylebase, w_bestbase, force_new_layout):
    from pypy.interpreter.miscutils import string_sort

    base_layout = w_bestbase.layout
    index_next_extra_slot = base_layout.nslots
    space = w_self.space
    dict_w = w_self.dict_w
    newslotnames = []
    if '__slots__' not in dict_w:
        wantdict = True
        wantweakref = True
    else:
        wantdict = False
        wantweakref = False
        w_slots = dict_w['__slots__']
        if space.isinstance_w(w_slots, space.w_text):
            slot_names_w = [w_slots]
        else:
            slot_names_w = space.unpackiterable(w_slots)
        for w_slot_name in slot_names_w:
            slot_name = slot_w(space, w_slot_name)
            if slot_name == '__dict__':
                if wantdict or w_bestbase.hasdict:
                    raise oefmt(space.w_TypeError,
                                "__dict__ slot disallowed: we already got one")
                wantdict = True
            elif slot_name == '__weakref__':
                if wantweakref or w_bestbase.weakrefable:
                    raise oefmt(space.w_TypeError,
                                "__weakref__ slot disallowed: we already got one")
                wantweakref = True
            else:
                newslotnames.append(slot_name)
        # Sort the list of names collected so far
        string_sort(newslotnames)
        # Try to create all slots in order.  The creation of some of
        # them might silently fail; then we delete the name from the
        # list.  At the end, 'index_next_extra_slot' has been advanced
        # by the final length of 'newslotnames'.
        i = 0
        while i < len(newslotnames):
            if create_slot(w_self, newslotnames[i], index_next_extra_slot):
                index_next_extra_slot += 1
                i += 1
            else:
                del newslotnames[i]
    #
    wantdict = wantdict or hasoldstylebase
    if wantdict:
        create_dict_slot(w_self)
    if wantweakref:
        create_weakref_slot(w_self)
    if '__del__' in dict_w:
        w_self.hasuserdel = True
    #
    assert index_next_extra_slot == base_layout.nslots + len(newslotnames)
    if index_next_extra_slot == base_layout.nslots and not force_new_layout:
        return base_layout
    else:
        return Layout(base_layout.typedef, index_next_extra_slot,
                      newslotnames, base_layout=base_layout)

def create_slot(w_self, slot_name, index_next_extra_slot):
    space = w_self.space
    # create member
    slot_name = mangle(slot_name, w_self.name)
    if slot_name not in w_self.dict_w:
        # Force interning of slot names.
        slot_name = space.text_w(space.new_interned_str(slot_name))
        # in cpython it is ignored less, but we probably don't care
        member = Member(index_next_extra_slot, slot_name, w_self)
        w_self.dict_w[slot_name] = member
        return True
    else:
        w_prev = w_self.dict_w[slot_name]
        if isinstance(w_prev, Member) and w_prev.w_cls is w_self:
            return False   # special case: duplicate __slots__ entry, ignored
                           # (e.g. occurs in datetime.py, fwiw)
        raise oefmt(space.w_ValueError,
                    "'%8' in __slots__ conflicts with class variable",
                    slot_name)

def create_dict_slot(w_self):
    if not w_self.hasdict:
        descr = dict_descr.copy_for_type(w_self)
        w_self.dict_w.setdefault('__dict__', descr)
        w_self.hasdict = True

def create_weakref_slot(w_self):
    if not w_self.weakrefable:
        descr = weakref_descr.copy_for_type(w_self)
        w_self.dict_w.setdefault('__weakref__', descr)
        w_self.weakrefable = True

def setup_user_defined_type(w_self, force_new_layout):
    if len(w_self.bases_w) == 0:
        w_self.bases_w = [w_self.space.w_object]
    w_bestbase = check_and_find_best_base(w_self.space, w_self.bases_w)
    for w_base in w_self.bases_w:
        if not isinstance(w_base, W_TypeObject):
            continue
        w_self.flag_cpytype |= w_base.flag_cpytype
        if w_self.flag_map_or_seq == '?':
            w_self.flag_map_or_seq = w_base.flag_map_or_seq

    hasoldstylebase = copy_flags_from_bases(w_self, w_bestbase)
    layout = create_all_slots(w_self, hasoldstylebase, w_bestbase,
                              force_new_layout)

    ensure_common_attributes(w_self)
    return layout

def setup_builtin_type(w_self, instancetypedef):
    w_self.hasdict = instancetypedef.hasdict
    w_self.weakrefable = instancetypedef.weakrefable
    if isinstance(instancetypedef.doc, W_Root):
        w_doc = instancetypedef.doc
    else:
        w_doc = w_self.space.newtext_or_none(instancetypedef.doc)
    w_self.w_doc = w_doc
    w_self.text_signature = instancetypedef.text_signature
    ensure_common_attributes(w_self)
    #
    # usually 'instancetypedef' is new, i.e. not seen in any base,
    # but not always (see Exception class)
    w_bestbase = find_best_base(w_self.bases_w)
    if w_bestbase is None:
        parent_layout = None
    else:
        parent_layout = w_bestbase.layout
        if parent_layout.typedef is instancetypedef:
            return parent_layout
    return Layout(instancetypedef, 0, base_layout=parent_layout)

def ensure_common_attributes(w_self):
    ensure_static_new(w_self)
    w_self.dict_w.setdefault('__doc__', w_self.w_doc)
    if w_self.is_heaptype():
        ensure_module_attr(w_self)
    ensure_hash(w_self)
    w_self.mro_w = []      # temporarily
    w_self.hasmro = False
    compute_mro(w_self)
    ensure_classmethod_init_subclass(w_self)

def ensure_static_new(w_self):
    # special-case __new__, as in CPython:
    # if it is a Function, turn it into a static method
    if '__new__' in w_self.dict_w:
        w_new = w_self.dict_w['__new__']
        if isinstance(w_new, Function):
            w_self.dict_w['__new__'] = StaticMethod(w_new)

def ensure_classmethod_init_subclass(w_self):
    if '__init_subclass__' in w_self.dict_w:
        w_init_subclass = w_self.dict_w['__init_subclass__']
        if isinstance(w_init_subclass, Function):
            w_self.dict_w['__init_subclass__'] = ClassMethod(w_init_subclass)

def ensure_module_attr(w_self):
    # initialize __module__ in the dict (user-defined types only)
    if '__module__' not in w_self.dict_w:
        space = w_self.space
        caller = space.getexecutioncontext().gettopframe_nohidden()
        if caller is not None:
            w_globals = caller.get_w_globals()
            w_name = space.finditem(w_globals, space.newtext('__name__'))
            if w_name is not None:
                w_self.dict_w['__module__'] = w_name

def ensure_hash(w_self):
    # if we define __eq__ but not __hash__, we force __hash__ to be None to
    # prevent inheriting it
    if '__eq__' in w_self.dict_w and '__hash__' not in w_self.dict_w:
        w_self.dict_w['__hash__'] = w_self.space.w_None

def compute_mro(w_self):
    if w_self.is_heaptype():
        space = w_self.space
        w_metaclass = space.type(w_self)
        w_where, w_mro_func = space.lookup_in_type_where(w_metaclass, 'mro')
        if w_mro_func is not None and not space.is_w(w_where, space.w_type):
            w_mro_meth = space.get(w_mro_func, w_self)
            w_mro = space.call_function(w_mro_meth)
            mro_w = space.fixedview(w_mro)
            w_self.mro_w = validate_custom_mro(space, mro_w)
            w_self.hasmro = True
            return    # done
    w_self.mro_w = w_self.compute_default_mro()[:]
    w_self.hasmro = True

def validate_custom_mro(space, mro_w):
    # do some checking here.  Note that unlike CPython, strange MROs
    # cannot really segfault PyPy.  At a minimum, we check that all
    # the elements in the mro seem to be (old- or new-style) classes.
    for w_class in mro_w:
        if not space.abstract_isclass_w(w_class):
            raise oefmt(space.w_TypeError, "mro() returned a non-class")
    return mro_w

def is_mro_purely_of_types(mro_w):
    for w_class in mro_w:
        if not isinstance(w_class, W_TypeObject):
            return False
    return True

# ____________________________________________________________

def _issubtype(w_sub, w_type):
    if w_sub.hasmro:
        return w_type in w_sub.mro_w
    else:
        return _issubtype_slow_and_wrong(w_sub, w_type)

def _issubtype_slow_and_wrong(w_sub, w_type):
    # This is only called in strange cases where w_sub is partially initialised,
    # like from a custom MetaCls.mro(). Note that it's broken wrt. multiple
    # inheritance, but that's what CPython does.
    w_cls = w_sub
    while w_cls:
        if w_cls is w_type:
            return True
        w_cls = find_best_base(w_cls.bases_w)
    return False

@elidable_promote()
def _pure_issubtype(w_sub, w_type, version_tag1, version_tag2):
    return _issubtype(w_sub, w_type)


# ____________________________________________________________


abstract_mro = gateway.applevel("""
    def abstract_mro(klass):
        # abstract/classic mro
        mro = []
        stack = [klass]
        while stack:
            klass = stack.pop()
            if klass not in mro:
                mro.append(klass)
                if not isinstance(klass.__bases__, tuple):
                    raise TypeError('__bases__ must be a tuple')
                stack += klass.__bases__[::-1]
        return mro
""", filename=__file__).interphook("abstract_mro")

def get_mro(space, klass):
    if isinstance(klass, W_TypeObject):
        return list(klass.mro_w)
    else:
        return space.unpackiterable(abstract_mro(space, klass))


def compute_C3_mro(space, cls):
    order = []
    orderlists = [get_mro(space, base) for base in cls.bases_w]
    orderlists.append([cls] + cls.bases_w)
    while orderlists:
        for candidatelist in orderlists:
            candidate = candidatelist[0]
            if mro_blockinglist(candidate, orderlists) is None:
                break    # good candidate
        else:
            return mro_error(space, orderlists)  # no candidate found
        assert candidate not in order
        order.append(candidate)
        for i in range(len(orderlists) - 1, -1, -1):
            if orderlists[i][0] is candidate:
                del orderlists[i][0]
                if len(orderlists[i]) == 0:
                    del orderlists[i]
    return order


def mro_blockinglist(candidate, orderlists):
    for lst in orderlists:
        if candidate in lst[1:]:
            return lst
    return None # good candidate

def mro_error(space, orderlists):
    cycle = []
    candidate = orderlists[-1][0]
    if candidate in orderlists[-1][1:]:
        # explicit error message for this specific case
        raise oefmt(space.w_TypeError, "duplicate base class '%N'", candidate)
    while candidate not in cycle:
        cycle.append(candidate)
        nextblockinglist = mro_blockinglist(candidate, orderlists)
        candidate = nextblockinglist[0]
    del cycle[:cycle.index(candidate)]
    cycle.append(candidate)
    cycle.reverse()
    names = [cls.getname(space) for cls in cycle]
    # Can't use oefmt() here, since names is a list of unicodes
    raise OperationError(space.w_TypeError, space.newtext(
        "cycle among base classes: " + ' < '.join(names)))


class TypeCache(SpaceCache):
    @not_rpython
    def build(self, typedef):
        "initialization-time only."
        from pypy.objspace.std.objectobject import W_ObjectObject
        from pypy.interpreter.typedef import GetSetProperty
        from rpython.rlib.objectmodel import instantiate

        space = self.space
        rawdict = typedef.rawdict
        lazyloaders = {}
        w_type = instantiate(W_TypeObject)

        # compute the bases
        if typedef is W_ObjectObject.typedef:
            bases_w = []
        else:
            bases = typedef.bases or [W_ObjectObject.typedef]
            bases_w = [space.gettypeobject(base) for base in bases]

        # wrap everything
        dict_w = {}
        for descrname, descrvalue in rawdict.items():
            # special case for GetSetProperties' __objclass__:
            if isinstance(descrvalue, GetSetProperty):
                descrvalue = descrvalue.copy_for_type(w_type)
            dict_w[descrname] = space.wrap(descrvalue)

        if typedef.applevel_subclasses_base is not None:
            overridetypedef = typedef.applevel_subclasses_base.typedef
        else:
            overridetypedef = typedef
        w_type.__init__(space, typedef.name, bases_w, dict_w,
                              overridetypedef=overridetypedef,
                              is_heaptype=overridetypedef.heaptype)
        if typedef is not overridetypedef:
            w_type.w_doc = space.newtext_or_none(typedef.doc)
        else:
            # Set the __qualname__ of member functions
            for name in rawdict:
                w_obj = dict_w[name]
                if isinstance(w_obj, ClassMethod):
                    w_obj = w_obj.w_function
                if isinstance(w_obj, StaticMethod):
                    w_obj = w_obj.w_function
                if isinstance(w_obj, FunctionWithFixedCode):
                    qualname = (w_type.getqualname(space).encode('utf-8')
                                + '.' + name)
                    w_obj.set_qualname(qualname)

        if hasattr(typedef, 'flag_sequence_bug_compat'):
            w_type.flag_sequence_bug_compat = typedef.flag_sequence_bug_compat
        w_type.lazyloaders = lazyloaders
        return w_type

    def ready(self, w_type):
        w_type.ready()<|MERGE_RESOLUTION|>--- conflicted
+++ resolved
@@ -848,7 +848,23 @@
     _init_subclass(space, w_type, __args__)
     return w_type
 
-<<<<<<< HEAD
+def _calculate_metaclass(space, w_metaclass, bases_w):
+    """Determine the most derived metatype"""
+    w_winner = w_metaclass
+    for base in bases_w:
+        w_typ = space.type(base)
+        if space.is_w(w_typ, space.w_classobj):
+            continue # special-case old-style classes
+        if space.issubtype_w(w_winner, w_typ):
+            continue
+        if space.issubtype_w(w_typ, w_winner):
+            w_winner = w_typ
+            continue
+        msg = ("metaclass conflict: the metaclass of a derived class must be "
+               "a (non-strict) subclass of the metaclasses of all its bases")
+        raise oefmt(space.w_TypeError, msg)
+    return w_winner
+
 def _store_type_in_classcell(space, w_type, w_classcell, dict_w):
     from pypy.interpreter.nestedscope import Cell
     if isinstance(w_classcell, Cell):
@@ -859,18 +875,11 @@
                     w_classcell)
     del dict_w['__classcell__']
 
-=======
->>>>>>> d87a6d8b
 def _calculate_metaclass(space, w_metaclass, bases_w):
     """Determine the most derived metatype"""
     w_winner = w_metaclass
     for base in bases_w:
         w_typ = space.type(base)
-<<<<<<< HEAD
-=======
-        if space.is_w(w_typ, space.w_classobj):
-            continue # special-case old-style classes
->>>>>>> d87a6d8b
         if space.issubtype_w(w_winner, w_typ):
             continue
         if space.issubtype_w(w_typ, w_winner):
