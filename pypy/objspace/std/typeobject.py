--- conflicted
+++ resolved
@@ -219,14 +219,8 @@
         if space.config.objspace.std.newshortcut:
             w_self.w_new_function = None
 
-<<<<<<< HEAD
-        if (space.config.objspace.std.withtypeversion
-            and w_self._version_tag is not None):
+        if w_self._version_tag is not None:
             w_self._set_version_tag(VersionTag())
-=======
-        if w_self._version_tag is not None:
-            w_self._version_tag = VersionTag()
->>>>>>> 19fb77b6
 
         subclasses_w = w_self.get_subclasses()
         for w_subclass in subclasses_w:
@@ -245,8 +239,7 @@
 
     def _set_version_tag(self, version_tag):
         self._version_tag = version_tag
-        if self.space.config.objspace.std.withmapdict:
-            self.terminator.mutated_w_cls_version(version_tag)
+        self.terminator.mutated_w_cls_version(version_tag)
 
     def getattribute_if_not_from_object(w_self):
         """ this method returns the applevel __getattribute__ if that is not
