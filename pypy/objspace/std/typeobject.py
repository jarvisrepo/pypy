import weakref
from pypy.interpreter import gateway
from pypy.interpreter.baseobjspace import W_Root, SpaceCache
from pypy.interpreter.error import OperationError, oefmt
from pypy.interpreter.function import Function, StaticMethod
from pypy.interpreter.typedef import (
    weakref_descr, GetSetProperty, dict_descr, Member, TypeDef)
from pypy.interpreter.astcompiler.misc import mangle
from pypy.module.__builtin__ import abstractinst

from rpython.rlib.jit import (promote, elidable_promote, we_are_jitted,
     elidable, dont_look_inside, unroll_safe)
from rpython.rlib.objectmodel import current_object_addr_as_int, compute_hash
from rpython.rlib.objectmodel import we_are_translated
from rpython.rlib.rarithmetic import intmask, r_uint

class MutableCell(W_Root):
    def unwrap_cell(self, space):
        raise NotImplementedError("abstract base")

class ObjectMutableCell(MutableCell):
    def __init__(self, w_value=None):
        self.w_value = w_value

    def unwrap_cell(self, space):
        return self.w_value

    def __repr__(self):
        return "<ObjectMutableCell: %s>" % (self.w_value, )


class IntMutableCell(MutableCell):
    def __init__(self, intvalue):
        self.intvalue = intvalue

    def unwrap_cell(self, space):
        return space.newint(self.intvalue)

    def __repr__(self):
        return "<IntMutableCell: %s>" % (self.intvalue, )


def unwrap_cell(space, w_value):
    if isinstance(w_value, MutableCell):
        return w_value.unwrap_cell(space)
    return w_value

def write_cell(space, w_cell, w_value):
    from pypy.objspace.std.intobject import W_IntObject
    if w_cell is None:
        # attribute does not exist at all, write it without a cell first
        return w_value
    if isinstance(w_cell, ObjectMutableCell):
        w_cell.w_value = w_value
        return None
    elif isinstance(w_cell, IntMutableCell) and type(w_value) is W_IntObject:
        w_cell.intvalue = w_value.intval
        return None
    elif space.is_w(w_cell, w_value):
        # If the new value and the current value are the same, don't
        # create a level of indirection, or mutate the version.
        return None
    if type(w_value) is W_IntObject:
        return IntMutableCell(w_value.intval)
    else:
        return ObjectMutableCell(w_value)

class VersionTag(object):
    pass

class MethodCache(object):

    def __init__(self, space):
        # Note: these attributes never change which object they contain,
        # so reading 'cache.versions' for example is constant-folded.
        # The actual list in 'cache.versions' is not a constant, of
        # course.
        SIZE = 1 << space.config.objspace.std.methodcachesizeexp
        self.versions = [None] * SIZE
        self.names = [None] * SIZE
        self.lookup_where = [(None, None)] * SIZE
        if space.config.objspace.std.withmethodcachecounter:
            self.hits = {}
            self.misses = {}

    def clear(self):
        None_None = (None, None)
        for i in range(len(self.versions)):
            self.versions[i] = None
        for i in range(len(self.names)):
            self.names[i] = None
        for i in range(len(self.lookup_where)):
            self.lookup_where[i] = None_None

    def _cleanup_(self):
        self.clear()

class _Global(object):
    weakref_warning_printed = False
_global = _Global()


class Layout(object):
    """A Layout is attached to every W_TypeObject to represent the
    layout of instances.  Some W_TypeObjects share the same layout.
    If a W_TypeObject is a base of another, then the layout of
    the first is either the same or a parent layout of the second.
    The Layouts have single inheritance, unlike W_TypeObjects.
    """
    _immutable_ = True

    def __init__(self, typedef, nslots, newslotnames=[], base_layout=None):
        self.typedef = typedef
        self.nslots = nslots
        self.newslotnames = newslotnames[:]    # make a fixed-size list
        self.base_layout = base_layout

    def issublayout(self, parent):
        while self is not parent:
            self = self.base_layout
            if self is None:
                return False
        return True

    def expand(self, hasdict, weakrefable):
        """Turn this Layout into a tuple.  If two classes get equal
        tuples, it means their instances have a fully compatible layout."""
        return (self.typedef, self.newslotnames, self.base_layout,
                hasdict, weakrefable)


# possible values of compares_by_identity_status
UNKNOWN = 0
COMPARES_BY_IDENTITY = 1
OVERRIDES_EQ_CMP_OR_HASH = 2

class W_TypeObject(W_Root):
    lazyloaders = {} # can be overridden by specific instances

    # the version_tag changes if the dict or the inheritance hierarchy changes
    # other changes to the type (e.g. the name) leave it unchanged
    _version_tag = None

    _immutable_fields_ = ["flag_heaptype",
                          "flag_cpytype",
                          "flag_abstract?",
                          "flag_sequence_bug_compat",
                          "flag_map_or_seq",    # '?' or 'M' or 'S'
                          "compares_by_identity_status?",
                          'hasuserdel',
                          'weakrefable',
                          'hasdict',
                          'layout',
                          'terminator',
                          '_version_tag?',
                          'name?',
                          'mro_w?[*]',
                          ]

    # wether the class has an overridden __getattribute__
    # (False is a conservative default, fixed during real usage)
    uses_object_getattribute = False

    # for the IdentityDictStrategy
    compares_by_identity_status = UNKNOWN

    # used to cache the type's __new__ function
    w_new_function = None

    @dont_look_inside
    def __init__(self, space, name, bases_w, dict_w,
                 overridetypedef=None, force_new_layout=False,
                 is_heaptype=True):
        self.space = space
        self.name = name
        self.bases_w = bases_w
        self.dict_w = dict_w
        self.hasdict = False
        self.hasuserdel = False
        self.weakrefable = False
        self.w_doc = space.w_None
        self.weak_subclasses = []
        self.flag_heaptype = is_heaptype
        self.flag_cpytype = False
        self.flag_abstract = False
        self.flag_sequence_bug_compat = False
        self.flag_map_or_seq = '?'   # '?' means "don't know, check otherwise"

        if overridetypedef is not None:
            assert not force_new_layout
            layout = setup_builtin_type(self, overridetypedef)
        else:
            layout = setup_user_defined_type(self, force_new_layout)
        self.layout = layout

        if not is_mro_purely_of_types(self.mro_w):
            pass
        else:
            # the _version_tag should change, whenever the content of
            # dict_w of any of the types in the mro changes, or if the mro
            # itself changes
            self._version_tag = VersionTag()
        from pypy.objspace.std.mapdict import DictTerminator, NoDictTerminator
        # if the typedef has a dict, then the rpython-class does all the dict
        # management, which means from the point of view of mapdict there is no
        # dict. However, W_InstanceObjects are an exception to this
        from pypy.module.__builtin__.interp_classobj import W_InstanceObject
        typedef = self.layout.typedef
        if (self.hasdict and not typedef.hasdict or
                typedef is W_InstanceObject.typedef):
            self.terminator = DictTerminator(space, self)
        else:
            self.terminator = NoDictTerminator(space, self)

    def __repr__(self):
        "NOT_RPYTHON"
        return '<W_TypeObject %r at 0x%x>' % (self.name, id(self))

    def mutated(self, key):
        """
        The type is being mutated. key is either the string containing the
        specific attribute which is being deleted/set or None to indicate a
        generic mutation.
        """
        space = self.space
        assert self.is_heaptype() or self.is_cpytype()

        self.uses_object_getattribute = False
        # ^^^ conservative default, fixed during real usage

        if (key is None or key == '__eq__' or
            key == '__cmp__' or key == '__hash__'):
            self.compares_by_identity_status = UNKNOWN

        if space.config.objspace.std.newshortcut:
            self.w_new_function = None

        if self._version_tag is not None:
            self._version_tag = VersionTag()

        subclasses_w = self.get_subclasses()
        for w_subclass in subclasses_w:
            assert isinstance(w_subclass, W_TypeObject)
            w_subclass.mutated(key)

    def version_tag(self):
        if not we_are_jitted() or self.is_heaptype():
            return self._version_tag
        # prebuilt objects cannot get their version_tag changed
        return self._pure_version_tag()

    @elidable_promote()
    def _pure_version_tag(self):
        return self._version_tag

    def getattribute_if_not_from_object(self):
        """ this method returns the applevel __getattribute__ if that is not
        the one from object, in which case it returns None """
        from pypy.objspace.descroperation import object_getattribute
        if not we_are_jitted():
            if not self.uses_object_getattribute:
                # slow path: look for a custom __getattribute__ on the class
                w_descr = self.lookup('__getattribute__')
                # if it was not actually overriden in the class, we remember this
                # fact for the next time.
                if w_descr is object_getattribute(self.space):
                    self.uses_object_getattribute = True
                else:
                    return w_descr
            return None
        # in the JIT case, just use a lookup, because it is folded away
        # correctly using the version_tag
        w_descr = self.lookup('__getattribute__')
        if w_descr is not object_getattribute(self.space):
            return w_descr

    def has_object_getattribute(self):
        return self.getattribute_if_not_from_object() is None

    def compares_by_identity(self):
        from pypy.objspace.descroperation import object_hash, type_eq
        #
        if self.compares_by_identity_status != UNKNOWN:
            # fast path
            return self.compares_by_identity_status == COMPARES_BY_IDENTITY
        #
        default_hash = object_hash(self.space)
        my_eq = self.lookup('__eq__')
        overrides_eq = (my_eq and my_eq is not type_eq(self.space))
        overrides_eq_cmp_or_hash = (overrides_eq or
                                    self.lookup('__cmp__') or
                                    self.lookup('__hash__') is not default_hash)
        if overrides_eq_cmp_or_hash:
            self.compares_by_identity_status = OVERRIDES_EQ_CMP_OR_HASH
        else:
            self.compares_by_identity_status = COMPARES_BY_IDENTITY
        return self.compares_by_identity_status == COMPARES_BY_IDENTITY

    def ready(self):
        for w_base in self.bases_w:
            if not isinstance(w_base, W_TypeObject):
                continue
            w_base.add_subclass(self)

    # compute a tuple that fully describes the instance layout
    def get_full_instance_layout(self):
        return self.layout.expand(self.hasdict, self.weakrefable)

    def compute_default_mro(self):
        return compute_C3_mro(self.space, self)

    def getdictvalue(self, space, attr):
        version_tag = self.version_tag()
        if version_tag is not None:
            return unwrap_cell(
                space,
                self._pure_getdictvalue_no_unwrapping(
                    space, version_tag, attr))
        w_value = self._getdictvalue_no_unwrapping(space, attr)
        return unwrap_cell(space, w_value)

    def _getdictvalue_no_unwrapping(self, space, attr):
        w_value = self.dict_w.get(attr, None)
        if self.lazyloaders and w_value is None:
            if attr in self.lazyloaders:
                # very clever next line: it forces the attr string
                # to be interned.
                space.new_interned_str(attr)
                loader = self.lazyloaders[attr]
                del self.lazyloaders[attr]
                w_value = loader()
                if w_value is not None:   # None means no such attribute
                    self.dict_w[attr] = w_value
                    return w_value
        return w_value

    @elidable
    def _pure_getdictvalue_no_unwrapping(self, space, version_tag, attr):
        return self._getdictvalue_no_unwrapping(space, attr)

    def setdictvalue(self, space, name, w_value):
        if not self.is_heaptype():
            raise oefmt(space.w_TypeError,
                        "can't set attributes on type object '%N'", self)
        if name == "__del__" and name not in self.dict_w:
            msg = ("a __del__ method added to an existing type will not be "
                   "called")
            space.warn(space.newtext(msg), space.w_RuntimeWarning)
        version_tag = self.version_tag()
        if version_tag is not None:
            w_curr = self._pure_getdictvalue_no_unwrapping(
                    space, version_tag, name)
            w_value = write_cell(space, w_curr, w_value)
            if w_value is None:
                return True
        self.mutated(name)
        self.dict_w[name] = w_value
        return True

    def deldictvalue(self, space, key):
        if self.lazyloaders:
            self._cleanup_()    # force un-lazification
        if not (self.is_heaptype() or self.is_cpytype()):
            raise oefmt(space.w_TypeError,
                        "can't delete attributes on type object '%N'", self)
        try:
            del self.dict_w[key]
        except KeyError:
            return False
        else:
            self.mutated(key)
            return True

    def lookup(self, name):
        # note that this doesn't call __get__ on the result at all
        space = self.space
        return self.lookup_where_with_method_cache(name)[1]

    def lookup_where(self, name):
        space = self.space
        return self.lookup_where_with_method_cache(name)

    @unroll_safe
    def lookup_starting_at(self, w_starttype, name):
        space = self.space
        look = False
        for w_class in self.mro_w:
            if w_class is w_starttype:
                look = True
            elif look:
                w_value = w_class.getdictvalue(space, name)
                if w_value is not None:
                    return w_value
        return None

    @unroll_safe
    def _lookup(self, key):
        # nowadays, only called from ../../tool/ann_override.py
        space = self.space
        for w_class in self.mro_w:
            w_value = w_class.getdictvalue(space, key)
            if w_value is not None:
                return w_value
        return None

    @unroll_safe
    def _lookup_where(self, key):
        # like _lookup() but also returns the parent class in which the
        # attribute was found
        space = self.space
        for w_class in self.mro_w:
            w_value = w_class.getdictvalue(space, key)
            if w_value is not None:
                return w_class, w_value
        return None, None

    def _lookup_where_all_typeobjects(self, key):
        # like _lookup_where(), but when we know that self.mro_w only
        # contains W_TypeObjects.  (It differs from _lookup_where() mostly
        # from a JIT point of view: it cannot invoke arbitrary Python code.)
        space = self.space
        for w_class in self.mro_w:
            assert isinstance(w_class, W_TypeObject)
            w_value = w_class._getdictvalue_no_unwrapping(space, key)
            if w_value is not None:
                return w_class, w_value
        return None, None

    def lookup_where_with_method_cache(self, name):
        space = self.space
        promote(self)
        version_tag = promote(self.version_tag())
        if version_tag is None:
            tup = self._lookup_where(name)
            return tup
        tup_w = self._pure_lookup_where_with_method_cache(name, version_tag)
        w_class, w_value = tup_w
        if isinstance(w_value, MutableCell):
            return w_class, w_value.unwrap_cell(space)
        return tup_w   # don't make a new tuple, reuse the old one

    @elidable
    def _pure_lookup_where_with_method_cache(self, name, version_tag):
        space = self.space
        cache = space.fromcache(MethodCache)
        SHIFT2 = r_uint.BITS - space.config.objspace.std.methodcachesizeexp
        SHIFT1 = SHIFT2 - 5
        version_tag_as_int = current_object_addr_as_int(version_tag)
        # ^^^Note: if the version_tag object is moved by a moving GC, the
        # existing method cache entries won't be found any more; new
        # entries will be created based on the new address.  The
        # assumption is that the version_tag object won't keep moving all
        # the time - so using the fast current_object_addr_as_int() instead
        # of a slower solution like hash() is still a good trade-off.
        hash_name = compute_hash(name)
        product = intmask(version_tag_as_int * hash_name)
        method_hash = (r_uint(product) ^ (r_uint(product) << SHIFT1)) >> SHIFT2
        # ^^^Note2: we used to just take product>>SHIFT2, but on 64-bit
        # platforms SHIFT2 is really large, and we loose too much information
        # that way (as shown by failures of the tests that typically have
        # method names like 'f' who hash to a number that has only ~33 bits).
        cached_version_tag = cache.versions[method_hash]
        if cached_version_tag is version_tag:
            cached_name = cache.names[method_hash]
            if cached_name is name:
                tup = cache.lookup_where[method_hash]
                if space.config.objspace.std.withmethodcachecounter:
                    cache.hits[name] = cache.hits.get(name, 0) + 1
#                print "hit", self, name
                return tup
        tup = self._lookup_where_all_typeobjects(name)
        cache.versions[method_hash] = version_tag
        cache.names[method_hash] = name
        cache.lookup_where[method_hash] = tup
        if space.config.objspace.std.withmethodcachecounter:
            cache.misses[name] = cache.misses.get(name, 0) + 1
#        print "miss", self, name
        return tup

    def check_user_subclass(self, w_subtype):
        space = self.space
        if not isinstance(w_subtype, W_TypeObject):
            raise oefmt(space.w_TypeError,
                        "X is not a type object ('%T')", w_subtype)
        if not w_subtype.issubtype(self):
            raise oefmt(space.w_TypeError,
                        "%N.__new__(%N): %N is not a subtype of %N",
                        self, w_subtype, w_subtype, self)
        if self.layout.typedef is not w_subtype.layout.typedef:
            raise oefmt(space.w_TypeError,
                        "%N.__new__(%N) is not safe, use %N.__new__()",
                        self, w_subtype, w_subtype)
        return w_subtype

    def _cleanup_(self):
        "NOT_RPYTHON.  Forces the lazy attributes to be computed."
        if 'lazyloaders' in self.__dict__:
            for attr in self.lazyloaders.keys():
                self.getdictvalue(self.space, attr)
            del self.lazyloaders

    def getdict(self, space):
        from pypy.objspace.std.classdict import ClassDictStrategy
        from pypy.objspace.std.dictmultiobject import W_DictObject
        if self.lazyloaders:
            self._cleanup_()    # force un-lazification
        strategy = space.fromcache(ClassDictStrategy)
        storage = strategy.erase(self)
        return W_DictObject(space, strategy, storage)

    def is_heaptype(self):
        return self.flag_heaptype

    def is_cpytype(self):
        return self.flag_cpytype

    def is_abstract(self):
        return self.flag_abstract

    def set_abstract(self, abstract):
        self.flag_abstract = bool(abstract)

    def issubtype(self, w_type):
        promote(self)
        promote(w_type)
        if we_are_jitted():
            version_tag1 = self.version_tag()
            version_tag2 = w_type.version_tag()
            if version_tag1 is not None and version_tag2 is not None:
                res = _pure_issubtype(self, w_type, version_tag1, version_tag2)
                return res
        return _issubtype(self, w_type)

    def get_module(self):
        space = self.space
        if self.is_heaptype():
            return self.getdictvalue(space, '__module__')
        else:
            dot = self.name.find('.')
            if dot >= 0:
                mod = self.name[:dot]
            else:
                mod = "__builtin__"
            return space.newtext(mod)

    def getname(self, space):
        if self.is_heaptype():
            return self.name
        else:
            dot = self.name.find('.')
            if dot >= 0:
                return self.name[dot+1:]
            else:
                return self.name

    def add_subclass(self, w_subclass):
        space = self.space
        if not space.config.translation.rweakref:
            # We don't have weakrefs!  In this case, every class stores
            # subclasses in a non-weak list.  ALL CLASSES LEAK!  To make
            # the user aware of this annoying fact, print a warning.
            if we_are_translated() and not _global.weakref_warning_printed:
                from rpython.rlib import debug
                debug.debug_print("Warning: no weakref support in this PyPy. "
                                  "All user-defined classes will leak!")
                _global.weakref_warning_printed = True

        assert isinstance(w_subclass, W_TypeObject)
        newref = weakref.ref(w_subclass)
        for i in range(len(self.weak_subclasses)):
            ref = self.weak_subclasses[i]
            if ref() is None:
                self.weak_subclasses[i] = newref
                return
        else:
            self.weak_subclasses.append(newref)

    def remove_subclass(self, w_subclass):
        space = self.space
        for i in range(len(self.weak_subclasses)):
            ref = self.weak_subclasses[i]
            if ref() is w_subclass:
                del self.weak_subclasses[i]
                return

    def get_subclasses(self):
        space = self.space
        subclasses_w = []
        for ref in self.weak_subclasses:
            w_ob = ref()
            if w_ob is not None:
                subclasses_w.append(w_ob)
        return subclasses_w

    # for now, weakref support for W_TypeObject is hard to get automatically
    _lifeline_ = None

    def getweakref(self):
        return self._lifeline_

    def setweakref(self, space, weakreflifeline):
        self._lifeline_ = weakreflifeline

    def delweakref(self):
        self._lifeline_ = None

    def descr_call(self, space, __args__):
        promote(self)
        # invoke the __new__ of the type
        if not we_are_jitted():
            # note that the annotator will figure out that self.w_new_function
            # can only be None if the newshortcut config option is not set
            w_newfunc = self.w_new_function
        else:
            # for the JIT it is better to take the slow path because normal lookup
            # is nicely optimized, but the self.w_new_function attribute is not
            # known to the JIT
            w_newfunc = None
        if w_newfunc is None:
            w_newtype, w_newdescr = self.lookup_where('__new__')
            if w_newdescr is None:    # see test_crash_mro_without_object_1
                raise oefmt(space.w_TypeError, "cannot create '%N' instances",
                            self)
            w_newfunc = space.get(w_newdescr, self)
            if (space.config.objspace.std.newshortcut and
                not we_are_jitted() and
                isinstance(w_newtype, W_TypeObject)):
                self.w_new_function = w_newfunc
        w_newobject = space.call_obj_args(w_newfunc, self, __args__)
        call_init = space.isinstance_w(w_newobject, self)

        # maybe invoke the __init__ of the type
        if (call_init and not (space.is_w(self, space.w_type) and
            not __args__.keywords and len(__args__.arguments_w) == 1)):
            w_descr = space.lookup(w_newobject, '__init__')
            if w_descr is not None:    # see test_crash_mro_without_object_2
                w_result = space.get_and_call_args(w_descr, w_newobject,
                                                   __args__)
                if not space.is_w(w_result, space.w_None):
                    raise oefmt(space.w_TypeError,
                                "__init__() should return None")
        return w_newobject

    def descr_repr(self, space):
        w_mod = self.get_module()
        if w_mod is None or not space.isinstance_w(w_mod, space.w_text):
            mod = None
        else:
            mod = space.text_w(w_mod)
        if not self.is_heaptype():
            kind = 'type'
        else:
            kind = 'class'
        if mod is not None and mod != '__builtin__':
            return space.newtext("<%s '%s.%s'>" % (kind, mod, self.getname(space)))
        else:
            return space.newtext("<%s '%s'>" % (kind, self.name))

    def descr_getattribute(self, space, w_name):
        name = space.text_w(w_name)
        w_descr = space.lookup(self, name)
        if w_descr is not None:
            if space.is_data_descr(w_descr):
                w_get = space.lookup(w_descr, "__get__")
                if w_get is not None:
                    return space.get_and_call_function(w_get, w_descr, self,
                                                       space.type(self))
        w_value = self.lookup(name)
        if w_value is not None:
            # __get__(None, type): turns e.g. functions into unbound methods
            return space.get(w_value, space.w_None, self)
        if w_descr is not None:
            return space.get(w_descr, self)
        raise oefmt(space.w_AttributeError,
                    "type object '%N' has no attribute %R", self, w_name)

    def descr_eq(self, space, w_other):
        if not isinstance(w_other, W_TypeObject):
            return space.w_NotImplemented
        return space.is_(self, w_other)

    def descr_ne(self, space, w_other):
        if not isinstance(w_other, W_TypeObject):
            return space.w_NotImplemented
        return space.newbool(not space.is_w(self, w_other))


def descr__new__(space, w_typetype, w_name, w_bases=None, w_dict=None):
    """This is used to create user-defined classes only."""
    w_typetype = _precheck_for_new(space, w_typetype)

    # special case for type(x)
    if (space.is_w(space.type(w_typetype), space.w_type) and
        w_bases is None and w_dict is None):
        return space.type(w_name)
    return _create_new_type(space, w_typetype, w_name, w_bases, w_dict)


def _check_new_args(space, w_name, w_bases, w_dict):
    if w_bases is None or w_dict is None:
        raise oefmt(space.w_TypeError, "type() takes 1 or 3 arguments")
    if not space.isinstance_w(w_name, space.w_text):
        raise oefmt(space.w_TypeError,
                    "type() argument 1 must be string, not %T", w_name)
    if not space.isinstance_w(w_bases, space.w_tuple):
        raise oefmt(space.w_TypeError,
                    "type() argument 2 must be tuple, not %T", w_bases)
    if not space.isinstance_w(w_dict, space.w_dict):
        raise oefmt(space.w_TypeError,
                    "type() argument 3 must be dict, not %T", w_dict)


def _create_new_type(space, w_typetype, w_name, w_bases, w_dict):
    # this is in its own function because we want the special case 'type(x)'
    # above to be seen by the jit.
    _check_new_args(space, w_name, w_bases, w_dict)
    bases_w = space.fixedview(w_bases)

    w_winner = w_typetype
    for base in bases_w:
        w_typ = space.type(base)
        if space.is_w(w_typ, space.w_classobj):
            continue # special-case old-style classes
        if space.issubtype_w(w_winner, w_typ):
            continue
        if space.issubtype_w(w_typ, w_winner):
            w_winner = w_typ
            continue
        raise oefmt(space.w_TypeError,
                    "metaclass conflict: the metaclass of a derived class must"
                    " be a (non-strict) subclass of the metaclasses of all its"
                    " bases")

    if not space.is_w(w_winner, w_typetype):
        newfunc = space.getattr(w_winner, space.newtext('__new__'))
        if not space.is_w(newfunc, space.getattr(space.w_type, space.newtext('__new__'))):
            return space.call_function(newfunc, w_winner, w_name, w_bases, w_dict)
        w_typetype = w_winner

    name = space.text_w(w_name)
    assert isinstance(name, str)
    if '\x00' in name:
        raise oefmt(space.w_ValueError, "type name must not contain null characters")
    dict_w = {}
    dictkeys_w = space.listview(w_dict)
    for w_key in dictkeys_w:
        key = space.text_w(w_key)
        dict_w[key] = space.getitem(w_dict, w_key)
    w_type = space.allocate_instance(W_TypeObject, w_typetype)
    W_TypeObject.__init__(w_type, space, name, bases_w or [space.w_object],
                          dict_w, is_heaptype=True)
    w_type.ready()
    return w_type

def _precheck_for_new(space, w_type):
    if not isinstance(w_type, W_TypeObject):
        raise oefmt(space.w_TypeError, "X is not a type object (%T)", w_type)
    return w_type


def descr__init__(space, w_type, __args__):
    if __args__.keywords:
        raise oefmt(space.w_TypeError,
                    "type.__init__() takes no keyword arguments")
    if len(__args__.arguments_w) not in (1, 3):
        raise oefmt(space.w_TypeError,
                    "type.__init__() takes 1 or 3 arguments")


# ____________________________________________________________

def _check(space, w_type, msg="descriptor is for 'type'"):
    if not isinstance(w_type, W_TypeObject):
        raise OperationError(space.w_TypeError, space.newtext(msg))
    return w_type


def descr_get__name__(space, w_type):
    w_type = _check(space, w_type)
    return space.newtext(w_type.getname(space))

def descr_set__name__(space, w_type, w_value):
    w_type = _check(space, w_type)
    if not w_type.is_heaptype():
        raise oefmt(space.w_TypeError, "can't set %N.__name__", w_type)
    if not space.isinstance_w(w_value, space.w_text):
        raise oefmt(space.w_TypeError,
                    "can only assign string to %N.__name__, not '%T'",
                    w_type, w_value)
    name = space.text_w(w_value)
    if '\x00' in name:
        raise oefmt(space.w_ValueError, "type name must not contain null characters")
    w_type.name = name

def descr_get__mro__(space, w_type):
    w_type = _check(space, w_type)
    return space.newtuple(w_type.mro_w)

def descr_mro(space, w_type):
    """Return a type's method resolution order."""
    w_type = _check(space, w_type, "expected type")
    return space.newlist(w_type.compute_default_mro())

def descr_get__bases__(space, w_type):
    w_type = _check(space, w_type)
    return space.newtuple(w_type.bases_w)

def mro_subclasses(space, w_type, temp):
    temp.append((w_type, w_type.mro_w))
    compute_mro(w_type)
    for w_sc in w_type.get_subclasses():
        assert isinstance(w_sc, W_TypeObject)
        mro_subclasses(space, w_sc, temp)

def descr_set__bases__(space, w_type, w_value):
    # this assumes all app-level type objects are W_TypeObject
    w_type = _check(space, w_type)
    if not w_type.is_heaptype():
        raise oefmt(space.w_TypeError, "can't set %N.__bases__", w_type)
    if not space.isinstance_w(w_value, space.w_tuple):
        raise oefmt(space.w_TypeError,
                    "can only assign tuple to %N.__bases__, not %T",
                    w_type, w_value)
    newbases_w = space.fixedview(w_value)
    if len(newbases_w) == 0:
        raise oefmt(space.w_TypeError,
                    "can only assign non-empty tuple to %N.__bases__, not ()",
                    w_type)

    for w_newbase in newbases_w:
        if isinstance(w_newbase, W_TypeObject):
            if w_type in w_newbase.compute_default_mro():
                raise oefmt(space.w_TypeError,
                            "a __bases__ item causes an inheritance cycle")

    w_oldbestbase = check_and_find_best_base(space, w_type.bases_w)
    w_newbestbase = check_and_find_best_base(space, newbases_w)
    oldlayout = w_oldbestbase.get_full_instance_layout()
    newlayout = w_newbestbase.get_full_instance_layout()

    if oldlayout != newlayout:
        raise oefmt(space.w_TypeError,
                    "__bases__ assignment: '%N' object layout differs from "
                    "'%N'", w_newbestbase, w_oldbestbase)

    # invalidate the version_tag of all the current subclasses
    w_type.mutated(None)

    # now we can go ahead and change 'w_type.bases_w'
    saved_bases_w = w_type.bases_w
    temp = []
    try:
        for w_oldbase in saved_bases_w:
            if isinstance(w_oldbase, W_TypeObject):
                w_oldbase.remove_subclass(w_type)
        w_type.bases_w = newbases_w
        for w_newbase in newbases_w:
            if isinstance(w_newbase, W_TypeObject):
                w_newbase.add_subclass(w_type)
        # try to recompute all MROs
        mro_subclasses(space, w_type, temp)
    except:
        for cls, old_mro in temp:
            cls.mro_w = old_mro
        w_type.bases_w = saved_bases_w
        raise
    if (w_type.version_tag() is not None and
        not is_mro_purely_of_types(w_type.mro_w)):
        # Disable method cache if the hierarchy isn't pure.
        w_type._version_tag = None
        for w_subclass in w_type.get_subclasses():
            if isinstance(w_subclass, W_TypeObject):
                w_subclass._version_tag = None

def descr__base(space, w_type):
    w_type = _check(space, w_type)
    return find_best_base(w_type.bases_w)

def descr__doc(space, w_type):
    if space.is_w(w_type, space.w_type):
        return space.newtext("""type(object) -> the object's type
type(name, bases, dict) -> a new type""")
    w_type = _check(space, w_type)
    if not w_type.is_heaptype():
        return w_type.w_doc
    w_result = w_type.getdictvalue(space, '__doc__')
    if w_result is None:
        return space.w_None
    else:
        return space.get(w_result, space.w_None, w_type)

def descr__flags(space, w_type):
    from copy_reg import _HEAPTYPE
    _CPYTYPE = 1 # used for non-heap types defined in C
    _ABSTRACT = 1 << 20
    #
    w_type = _check(space, w_type)
    flags = 0
    if w_type.flag_heaptype:
        flags |= _HEAPTYPE
    if w_type.flag_cpytype:
        flags |= _CPYTYPE
    if w_type.flag_abstract:
        flags |= _ABSTRACT
    return space.newint(flags)

def descr_get__module(space, w_type):
    w_type = _check(space, w_type)
    return w_type.get_module()

def descr_set__module(space, w_type, w_value):
    w_type = _check(space, w_type)
    w_type.setdictvalue(space, '__module__', w_value)

def descr_get___abstractmethods__(space, w_type):
    w_type = _check(space, w_type)
    # type itself has an __abstractmethods__ descriptor (this). Don't return it
    if not space.is_w(w_type, space.w_type):
        w_result = w_type.getdictvalue(space, "__abstractmethods__")
        if w_result is not None:
            return w_result
    raise oefmt(space.w_AttributeError, "__abstractmethods__")

def descr_set___abstractmethods__(space, w_type, w_new):
    w_type = _check(space, w_type)
    w_type.setdictvalue(space, "__abstractmethods__", w_new)
    w_type.set_abstract(space.is_true(w_new))

def descr_del___abstractmethods__(space, w_type):
    w_type = _check(space, w_type)
    if not w_type.deldictvalue(space, "__abstractmethods__"):
        raise oefmt(space.w_AttributeError, "__abstractmethods__")
    w_type.set_abstract(False)

def descr___subclasses__(space, w_type):
    """Return the list of immediate subclasses."""
    w_type = _check(space, w_type)
    return space.newlist(w_type.get_subclasses())

# ____________________________________________________________

@gateway.unwrap_spec(w_obj=W_TypeObject)
def type_issubtype(w_obj, space, w_sub):
    return space.newbool(
        abstractinst.p_recursive_issubclass_w(space, w_sub, w_obj))

@gateway.unwrap_spec(w_obj=W_TypeObject)
def type_isinstance(w_obj, space, w_inst):
    return space.newbool(
        abstractinst.p_recursive_isinstance_type_w(space, w_inst, w_obj))

def type_get_dict(space, w_cls):
    w_cls = _check(space, w_cls)
    from pypy.objspace.std.dictproxyobject import W_DictProxyObject
    w_dict = w_cls.getdict(space)
    if w_dict is None:
        return space.w_None
    return W_DictProxyObject(w_dict)

W_TypeObject.typedef = TypeDef("type",
    __new__ = gateway.interp2app(descr__new__),
    __init__ = gateway.interp2app(descr__init__),
    __name__ = GetSetProperty(descr_get__name__, descr_set__name__),
    __bases__ = GetSetProperty(descr_get__bases__, descr_set__bases__),
    __base__ = GetSetProperty(descr__base),
    __mro__ = GetSetProperty(descr_get__mro__),
    __dict__=GetSetProperty(type_get_dict),
    __doc__ = GetSetProperty(descr__doc, cls=W_TypeObject, name='__doc__'),
    mro = gateway.interp2app(descr_mro),
    __flags__ = GetSetProperty(descr__flags),
    __module__ = GetSetProperty(descr_get__module, descr_set__module),
    __abstractmethods__ = GetSetProperty(descr_get___abstractmethods__,
                                         descr_set___abstractmethods__,
                                         descr_del___abstractmethods__),
    __subclasses__ = gateway.interp2app(descr___subclasses__),
    __weakref__ = weakref_descr,
    __instancecheck__ = gateway.interp2app(type_isinstance),
    __subclasscheck__ = gateway.interp2app(type_issubtype),

    __call__ = gateway.interp2app(W_TypeObject.descr_call),
    __repr__ = gateway.interp2app(W_TypeObject.descr_repr),
    __getattribute__ = gateway.interp2app(W_TypeObject.descr_getattribute),
    __eq__ = gateway.interp2app(W_TypeObject.descr_eq),
    __ne__ = gateway.interp2app(W_TypeObject.descr_ne),
)


# ____________________________________________________________
# Initialization of type objects

def find_best_base(bases_w):
    """The best base is one of the bases in the given list: the one
       whose layout a new type should use as a starting point.
    """
    w_bestbase = None
    for w_candidate in bases_w:
        if not isinstance(w_candidate, W_TypeObject):
            continue
        if w_bestbase is None:
            w_bestbase = w_candidate   # for now
            continue
        cand_layout = w_candidate.layout
        best_layout = w_bestbase.layout
        if (cand_layout is not best_layout and
            cand_layout.issublayout(best_layout)):
            w_bestbase = w_candidate
    return w_bestbase

def check_and_find_best_base(space, bases_w):
    """The best base is one of the bases in the given list: the one
       whose layout a new type should use as a starting point.
       This version checks that bases_w is an acceptable tuple of bases.
    """
    w_bestbase = find_best_base(bases_w)
    if w_bestbase is None:
        raise oefmt(space.w_TypeError,
                    "a new-style class can't have only classic bases")
    if not w_bestbase.layout.typedef.acceptable_as_base_class:
        raise oefmt(space.w_TypeError,
                    "type '%N' is not an acceptable base class", w_bestbase)

    # check that all other bases' layouts are "super-layouts" of the
    # bestbase's layout
    best_layout = w_bestbase.layout
    for w_base in bases_w:
        if isinstance(w_base, W_TypeObject):
            layout = w_base.layout
            if not best_layout.issublayout(layout):
                raise oefmt(space.w_TypeError,
                            "instance layout conflicts in multiple inheritance")
    return w_bestbase

def copy_flags_from_bases(w_self, w_bestbase):
    hasoldstylebase = False
    for w_base in w_self.bases_w:
        if not isinstance(w_base, W_TypeObject):
            hasoldstylebase = True
            continue
        w_self.hasdict = w_self.hasdict or w_base.hasdict
        w_self.hasuserdel = w_self.hasuserdel or w_base.hasuserdel
        w_self.weakrefable = w_self.weakrefable or w_base.weakrefable
    return hasoldstylebase


def create_all_slots(w_self, hasoldstylebase, w_bestbase, force_new_layout):
    from pypy.objspace.std.listobject import StringSort

    base_layout = w_bestbase.layout
    index_next_extra_slot = base_layout.nslots
    space = w_self.space
    dict_w = w_self.dict_w
    newslotnames = []
    if '__slots__' not in dict_w:
        wantdict = True
        wantweakref = True
    else:
        wantdict = False
        wantweakref = False
        w_slots = dict_w['__slots__']
        if (space.isinstance_w(w_slots, space.w_bytes) or
            space.isinstance_w(w_slots, space.w_unicode)):
            slot_names_w = [w_slots]
        else:
            slot_names_w = space.unpackiterable(w_slots)
        for w_slot_name in slot_names_w:
            slot_name = space.text_w(w_slot_name)
            if slot_name == '__dict__':
                if wantdict or w_bestbase.hasdict:
                    raise oefmt(space.w_TypeError,
                                "__dict__ slot disallowed: we already got one")
                wantdict = True
            elif slot_name == '__weakref__':
                if wantweakref or w_bestbase.weakrefable:
                    raise oefmt(space.w_TypeError,
                                "__weakref__ slot disallowed: we already got one")
                wantweakref = True
            else:
                newslotnames.append(slot_name)
        # Sort the list of names collected so far
        sorter = StringSort(newslotnames, len(newslotnames))
        sorter.sort()
        # Try to create all slots in order.  The creation of some of
        # them might silently fail; then we delete the name from the
        # list.  At the end, 'index_next_extra_slot' has been advanced
        # by the final length of 'newslotnames'.
        i = 0
        while i < len(newslotnames):
            if create_slot(w_self, newslotnames[i], index_next_extra_slot):
                index_next_extra_slot += 1
                i += 1
            else:
                del newslotnames[i]
    #
    wantdict = wantdict or hasoldstylebase
    if wantdict:
        create_dict_slot(w_self)
    if wantweakref:
        create_weakref_slot(w_self)
    if '__del__' in dict_w:
        w_self.hasuserdel = True
    #
    assert index_next_extra_slot == base_layout.nslots + len(newslotnames)
    if index_next_extra_slot == base_layout.nslots and not force_new_layout:
        return base_layout
    else:
        return Layout(base_layout.typedef, index_next_extra_slot,
                      newslotnames, base_layout=base_layout)

def create_slot(w_self, slot_name, index_next_extra_slot):
    space = w_self.space
    if not valid_slot_name(slot_name):
        raise oefmt(space.w_TypeError, "__slots__ must be identifiers")
    # create member
    slot_name = mangle(slot_name, w_self.name)
    if slot_name not in w_self.dict_w:
        # Force interning of slot names.
        slot_name = space.text_w(space.new_interned_str(slot_name))
        # in cpython it is ignored less, but we probably don't care
        member = Member(index_next_extra_slot, slot_name, w_self)
        w_self.dict_w[slot_name] = member
        return True
    else:
        return False

def create_dict_slot(w_self):
    if not w_self.hasdict:
<<<<<<< HEAD
        w_self.dict_w.setdefault('__dict__', dict_descr)
=======
        descr = dict_descr.copy_for_type(w_self)
        w_self.dict_w.setdefault('__dict__',
                                 w_self.space.wrap(descr))
>>>>>>> e4f395ec
        w_self.hasdict = True

def create_weakref_slot(w_self):
    if not w_self.weakrefable:
<<<<<<< HEAD
        w_self.dict_w.setdefault('__weakref__', weakref_descr)
=======
        descr = weakref_descr.copy_for_type(w_self)
        w_self.dict_w.setdefault('__weakref__',
                                 w_self.space.wrap(descr))
>>>>>>> e4f395ec
        w_self.weakrefable = True

def valid_slot_name(slot_name):
    if len(slot_name) == 0 or slot_name[0].isdigit():
        return False
    for c in slot_name:
        if not c.isalnum() and c != '_':
            return False
    return True

def setup_user_defined_type(w_self, force_new_layout):
    if len(w_self.bases_w) == 0:
        w_self.bases_w = [w_self.space.w_object]
    w_bestbase = check_and_find_best_base(w_self.space, w_self.bases_w)
    for w_base in w_self.bases_w:
        if not isinstance(w_base, W_TypeObject):
            continue
        w_self.flag_cpytype |= w_base.flag_cpytype
        w_self.flag_abstract |= w_base.flag_abstract
        if w_self.flag_map_or_seq == '?':
            w_self.flag_map_or_seq = w_base.flag_map_or_seq

    hasoldstylebase = copy_flags_from_bases(w_self, w_bestbase)
    layout = create_all_slots(w_self, hasoldstylebase, w_bestbase,
                              force_new_layout)

    ensure_common_attributes(w_self)
    return layout

def setup_builtin_type(w_self, instancetypedef):
    w_self.hasdict = instancetypedef.hasdict
    w_self.weakrefable = instancetypedef.weakrefable
    if isinstance(instancetypedef.doc, W_Root):
        w_doc = instancetypedef.doc
    else:
        w_doc = w_self.space.newtext_or_none(instancetypedef.doc)
    w_self.w_doc = w_doc
    ensure_common_attributes(w_self)
    #
    # usually 'instancetypedef' is new, i.e. not seen in any base,
    # but not always (see Exception class)
    w_bestbase = find_best_base(w_self.bases_w)
    if w_bestbase is None:
        parent_layout = None
    else:
        parent_layout = w_bestbase.layout
        if parent_layout.typedef is instancetypedef:
            return parent_layout
    return Layout(instancetypedef, 0, base_layout=parent_layout)

def ensure_common_attributes(w_self):
    ensure_static_new(w_self)
    w_self.dict_w.setdefault('__doc__', w_self.w_doc)
    if w_self.is_heaptype():
        ensure_module_attr(w_self)
    w_self.mro_w = []      # temporarily
    compute_mro(w_self)

def ensure_static_new(w_self):
    # special-case __new__, as in CPython:
    # if it is a Function, turn it into a static method
    if '__new__' in w_self.dict_w:
        w_new = w_self.dict_w['__new__']
        if isinstance(w_new, Function):
            w_self.dict_w['__new__'] = StaticMethod(w_new)

def ensure_module_attr(w_self):
    # initialize __module__ in the dict (user-defined types only)
    if '__module__' not in w_self.dict_w:
        space = w_self.space
        caller = space.getexecutioncontext().gettopframe_nohidden()
        if caller is not None:
            w_globals = caller.get_w_globals()
            w_name = space.finditem(w_globals, space.newtext('__name__'))
            if w_name is not None:
                w_self.dict_w['__module__'] = w_name

def compute_mro(w_self):
    if w_self.is_heaptype():
        space = w_self.space
        w_metaclass = space.type(w_self)
        w_where, w_mro_func = space.lookup_in_type_where(w_metaclass, 'mro')
        if w_mro_func is not None and not space.is_w(w_where, space.w_type):
            w_mro_meth = space.get(w_mro_func, w_self)
            w_mro = space.call_function(w_mro_meth)
            mro_w = space.fixedview(w_mro)
            w_self.mro_w = validate_custom_mro(space, mro_w)
            return    # done
    w_self.mro_w = w_self.compute_default_mro()[:]

def validate_custom_mro(space, mro_w):
    # do some checking here.  Note that unlike CPython, strange MROs
    # cannot really segfault PyPy.  At a minimum, we check that all
    # the elements in the mro seem to be (old- or new-style) classes.
    for w_class in mro_w:
        if not space.abstract_isclass_w(w_class):
            raise oefmt(space.w_TypeError, "mro() returned a non-class")
    return mro_w

def is_mro_purely_of_types(mro_w):
    for w_class in mro_w:
        if not isinstance(w_class, W_TypeObject):
            return False
    return True

# ____________________________________________________________

def _issubtype(w_sub, w_type):
    return w_type in w_sub.mro_w

@elidable_promote()
def _pure_issubtype(w_sub, w_type, version_tag1, version_tag2):
    return _issubtype(w_sub, w_type)


# ____________________________________________________________


abstract_mro = gateway.applevel("""
    def abstract_mro(klass):
        # abstract/classic mro
        mro = []
        stack = [klass]
        while stack:
            klass = stack.pop()
            if klass not in mro:
                mro.append(klass)
                if not isinstance(klass.__bases__, tuple):
                    raise TypeError, '__bases__ must be a tuple'
                stack += klass.__bases__[::-1]
        return mro
""", filename=__file__).interphook("abstract_mro")

def get_mro(space, klass):
    if isinstance(klass, W_TypeObject):
        return list(klass.mro_w)
    else:
        return space.unpackiterable(abstract_mro(space, klass))


def compute_C3_mro(space, cls):
    order = []
    orderlists = [get_mro(space, base) for base in cls.bases_w]
    orderlists.append([cls] + cls.bases_w)
    while orderlists:
        for candidatelist in orderlists:
            candidate = candidatelist[0]
            if mro_blockinglist(candidate, orderlists) is None:
                break    # good candidate
        else:
            return mro_error(space, orderlists)  # no candidate found
        assert candidate not in order
        order.append(candidate)
        for i in range(len(orderlists) - 1, -1, -1):
            if orderlists[i][0] is candidate:
                del orderlists[i][0]
                if len(orderlists[i]) == 0:
                    del orderlists[i]
    return order


def mro_blockinglist(candidate, orderlists):
    for lst in orderlists:
        if candidate in lst[1:]:
            return lst
    return None # good candidate

def mro_error(space, orderlists):
    cycle = []
    candidate = orderlists[-1][0]
    if candidate in orderlists[-1][1:]:
        # explicit error message for this specific case
        raise oefmt(space.w_TypeError, "duplicate base class '%N'", candidate)
    while candidate not in cycle:
        cycle.append(candidate)
        nextblockinglist = mro_blockinglist(candidate, orderlists)
        candidate = nextblockinglist[0]
    del cycle[:cycle.index(candidate)]
    cycle.append(candidate)
    cycle.reverse()
    names = [cls.getname(space) for cls in cycle]
    raise oefmt(space.w_TypeError,
                "cycle among base classes: %s", ' < '.join(names))


class TypeCache(SpaceCache):
    def build(self, typedef):
        "NOT_RPYTHON: initialization-time only."
        from pypy.objspace.std.objectobject import W_ObjectObject
        from pypy.interpreter.typedef import GetSetProperty
        from rpython.rlib.objectmodel import instantiate

        space = self.space
        rawdict = typedef.rawdict
        lazyloaders = {}
        w_type = instantiate(W_TypeObject)

        # compute the bases
        if typedef is W_ObjectObject.typedef:
            bases_w = []
        else:
            bases = typedef.bases or [W_ObjectObject.typedef]
            bases_w = [space.gettypeobject(base) for base in bases]

        # wrap everything
        dict_w = {}
        for descrname, descrvalue in rawdict.items():
            # special case for GetSetProperties' __objclass__:
            if isinstance(descrvalue, GetSetProperty):
                descrvalue = descrvalue.copy_for_type(w_type)
            dict_w[descrname] = space.wrap(descrvalue)

        if typedef.applevel_subclasses_base is not None:
            overridetypedef = typedef.applevel_subclasses_base.typedef
        else:
            overridetypedef = typedef
        w_type.__init__(space, typedef.name, bases_w, dict_w,
                              overridetypedef=overridetypedef,
                              is_heaptype=overridetypedef.heaptype)
        if typedef is not overridetypedef:
            w_type.w_doc = space.newtext_or_none(typedef.doc)
        if hasattr(typedef, 'flag_sequence_bug_compat'):
            w_type.flag_sequence_bug_compat = typedef.flag_sequence_bug_compat
        w_type.lazyloaders = lazyloaders
        return w_type

    def ready(self, w_type):
        w_type.ready()<|MERGE_RESOLUTION|>--- conflicted
+++ resolved
@@ -1124,24 +1124,14 @@
 
 def create_dict_slot(w_self):
     if not w_self.hasdict:
-<<<<<<< HEAD
-        w_self.dict_w.setdefault('__dict__', dict_descr)
-=======
         descr = dict_descr.copy_for_type(w_self)
-        w_self.dict_w.setdefault('__dict__',
-                                 w_self.space.wrap(descr))
->>>>>>> e4f395ec
+        w_self.dict_w.setdefault('__dict__', descr)
         w_self.hasdict = True
 
 def create_weakref_slot(w_self):
     if not w_self.weakrefable:
-<<<<<<< HEAD
-        w_self.dict_w.setdefault('__weakref__', weakref_descr)
-=======
         descr = weakref_descr.copy_for_type(w_self)
-        w_self.dict_w.setdefault('__weakref__',
-                                 w_self.space.wrap(descr))
->>>>>>> e4f395ec
+        w_self.dict_w.setdefault('__weakref__', descr)
         w_self.weakrefable = True
 
 def valid_slot_name(slot_name):
