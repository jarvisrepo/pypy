from pypy.interpreter import gateway
from pypy.interpreter.baseobjspace import W_Root
from pypy.interpreter.error import OperationError, oefmt
from pypy.interpreter.function import Function, StaticMethod
from pypy.interpreter.typedef import weakref_descr, GetSetProperty, Member, \
     descr_get_dict
from pypy.interpreter.astcompiler.misc import mangle
from pypy.objspace.std.model import W_Object
from pypy.objspace.std.register_all import register_all
from pypy.objspace.std.stdtypedef import std_dict_descr, issubtypedef
from pypy.objspace.std.stdtypedef import StdTypeDef

from rpython.rlib.jit import (promote, elidable_promote, we_are_jitted,
     promote_string, elidable, dont_look_inside, unroll_safe)
from rpython.rlib.objectmodel import current_object_addr_as_int, compute_hash
from rpython.rlib.rarithmetic import intmask, r_uint


class TypeCell(W_Root):
    def __init__(self, w_value=None):
        self.w_value = w_value


def unwrap_cell(space, w_value):
    if (space.config.objspace.std.withtypeversion and
            isinstance(w_value, TypeCell)):
        return w_value.w_value
    return w_value


class VersionTag(object):
    pass

class MethodCache(object):

    def __init__(self, space):
        assert space.config.objspace.std.withmethodcache
        SIZE = 1 << space.config.objspace.std.methodcachesizeexp
        self.versions = [None] * SIZE
        self.names = [None] * SIZE
        self.lookup_where = [(None, None)] * SIZE
        if space.config.objspace.std.withmethodcachecounter:
            self.hits = {}
            self.misses = {}

    def clear(self):
        None_None = (None, None)
        for i in range(len(self.versions)):
            self.versions[i] = None
        for i in range(len(self.names)):
            self.names[i] = None
        for i in range(len(self.lookup_where)):
            self.lookup_where[i] = None_None

# possible values of compares_by_identity_status
UNKNOWN = 0
COMPARES_BY_IDENTITY = 1
OVERRIDES_EQ_CMP_OR_HASH = 2

class W_TypeObject(W_Object):
    lazyloaders = {} # can be overridden by specific instances

    # the version_tag changes if the dict or the inheritance hierarchy changes
    # other changes to the type (e.g. the name) leave it unchanged
    _version_tag = None

    _immutable_fields_ = ["flag_heaptype",
                          "flag_cpytype",
                          "flag_abstract?",
                          'needsdel',
                          'weakrefable',
                          'hasdict',
                          'nslots',
                          'instancetypedef',
                          'terminator',
                          '_version_tag?',
                          'name?',
                          'mro_w?[*]',
                          ]

    # for config.objspace.std.getattributeshortcut
    # (False is a conservative default, fixed during real usage)
    uses_object_getattribute = False

    # for config.objspace.std.withidentitydict
    compares_by_identity_status = UNKNOWN

    # used to cache the type's __new__ function
    w_new_function = None

    @dont_look_inside
    def __init__(w_self, space, name, bases_w, dict_w,
                 overridetypedef=None):
        w_self.space = space
        w_self.name = name
        w_self.bases_w = bases_w
        w_self.dict_w = dict_w
        w_self.nslots = 0
        w_self.hasdict = False
        w_self.needsdel = False
        w_self.weakrefable = False
        w_self.w_doc = space.w_None
        w_self.weak_subclasses = []
        w_self.flag_heaptype = False
        w_self.flag_cpytype = False
        w_self.flag_abstract = False
        w_self.instancetypedef = overridetypedef

        if overridetypedef is not None:
            setup_builtin_type(w_self)
        else:
            setup_user_defined_type(w_self)
        w_self.w_same_layout_as = get_parent_layout(w_self)

        if space.config.objspace.std.withtypeversion:
            if not is_mro_purely_of_types(w_self.mro_w):
                pass
            else:
                # the _version_tag should change, whenever the content of
                # dict_w of any of the types in the mro changes, or if the mro
                # itself changes
                w_self._version_tag = VersionTag()
        if space.config.objspace.std.withmapdict:
            from pypy.objspace.std.mapdict import DictTerminator, NoDictTerminator
            if w_self.hasdict:
                w_self.terminator = DictTerminator(space, w_self)
            else:
                w_self.terminator = NoDictTerminator(space, w_self)

    def mutated(w_self, key):
        """
        The type is being mutated. key is either the string containing the
        specific attribute which is being deleted/set or None to indicate a
        generic mutation.
        """
        space = w_self.space
        assert w_self.is_heaptype() or w_self.is_cpytype()
        if (not space.config.objspace.std.withtypeversion and
            not space.config.objspace.std.getattributeshortcut and
            not space.config.objspace.std.withidentitydict and
            not space.config.objspace.std.newshortcut):
            return

        if space.config.objspace.std.getattributeshortcut:
            w_self.uses_object_getattribute = False
            # ^^^ conservative default, fixed during real usage

        if space.config.objspace.std.withidentitydict:
            if (key is None or key == '__eq__' or key == '__hash__'):
                w_self.compares_by_identity_status = UNKNOWN

        if space.config.objspace.std.newshortcut:
            w_self.w_new_function = None

        if (space.config.objspace.std.withtypeversion
            and w_self._version_tag is not None):
            w_self._version_tag = VersionTag()

        subclasses_w = w_self.get_subclasses()
        for w_subclass in subclasses_w:
            assert isinstance(w_subclass, W_TypeObject)
            w_subclass.mutated(key)

    def version_tag(w_self):
        if not we_are_jitted() or w_self.is_heaptype():
            return w_self._version_tag
        # prebuilt objects cannot get their version_tag changed
        return w_self._pure_version_tag()

    @elidable_promote()
    def _pure_version_tag(w_self):
        return w_self._version_tag

    def getattribute_if_not_from_object(w_self):
        """ this method returns the applevel __getattribute__ if that is not
        the one from object, in which case it returns None """
        from pypy.objspace.descroperation import object_getattribute
        if not we_are_jitted():
            shortcut = w_self.space.config.objspace.std.getattributeshortcut
            if not shortcut or not w_self.uses_object_getattribute:
                # slow path: look for a custom __getattribute__ on the class
                w_descr = w_self.lookup('__getattribute__')
                # if it was not actually overriden in the class, we remember this
                # fact for the next time.
                if w_descr is object_getattribute(w_self.space):
                    if shortcut:
                        w_self.uses_object_getattribute = True
                else:
                    return w_descr
            return None
        # in the JIT case, just use a lookup, because it is folded away
        # correctly using the version_tag
        w_descr = w_self.lookup('__getattribute__')
        if w_descr is not object_getattribute(w_self.space):
            return w_descr

    def has_object_getattribute(w_self):
        return w_self.getattribute_if_not_from_object() is None

    def compares_by_identity(w_self):
        from pypy.objspace.descroperation import object_hash, type_eq
        if not w_self.space.config.objspace.std.withidentitydict:
            return False # conservative
        #
        if w_self.compares_by_identity_status != UNKNOWN:
            # fast path
            return w_self.compares_by_identity_status == COMPARES_BY_IDENTITY
        #
        default_hash = object_hash(w_self.space)
        my_eq = w_self.lookup('__eq__')
        overrides_eq = (my_eq and my_eq is not type_eq(w_self.space))
        overrides_eq_cmp_or_hash = (overrides_eq or
                                    w_self.lookup('__hash__') is not default_hash)
        if overrides_eq_cmp_or_hash:
            w_self.compares_by_identity_status = OVERRIDES_EQ_CMP_OR_HASH
        else:
            w_self.compares_by_identity_status = COMPARES_BY_IDENTITY
        return w_self.compares_by_identity_status == COMPARES_BY_IDENTITY

    def ready(w_self):
        for w_base in w_self.bases_w:
            if not isinstance(w_base, W_TypeObject):
                continue
            w_base.add_subclass(w_self)

    # compute a tuple that fully describes the instance layout
    def get_full_instance_layout(w_self):
        w_layout = w_self.w_same_layout_as or w_self
        return (w_layout, w_self.hasdict, w_self.needsdel, w_self.weakrefable)

    def compute_default_mro(w_self):
        return compute_C3_mro(w_self.space, w_self)

    def getdictvalue(w_self, space, attr):
        if space.config.objspace.std.withtypeversion:
            version_tag = w_self.version_tag()
            if version_tag is not None:
                return unwrap_cell(
                    space,
                    w_self._pure_getdictvalue_no_unwrapping(
                        space, version_tag, attr))
        w_value = w_self._getdictvalue_no_unwrapping(space, attr)
        return unwrap_cell(space, w_value)

    def _getdictvalue_no_unwrapping(w_self, space, attr):
        w_value = w_self.dict_w.get(attr, None)
        if w_self.lazyloaders and w_value is None:
            if attr in w_self.lazyloaders:
                # very clever next line: it forces the attr string
                # to be interned.
                space.new_interned_str(attr)
                loader = w_self.lazyloaders[attr]
                del w_self.lazyloaders[attr]
                w_value = loader()
                if w_value is not None:   # None means no such attribute
                    w_self.dict_w[attr] = w_value
                    return w_value
        return w_value

    @elidable
    def _pure_getdictvalue_no_unwrapping(w_self, space, version_tag, attr):
        return w_self._getdictvalue_no_unwrapping(space, attr)

    def setdictvalue(w_self, space, name, w_value):
        if not w_self.is_heaptype():
            raise oefmt(space.w_TypeError,
                        "can't set attributes on type object '%N'", w_self)
        if name == "__del__" and name not in w_self.dict_w:
            msg = ("a __del__ method added to an existing type will not be "
                   "called")
            space.warn(space.wrap(msg), space.w_RuntimeWarning)
        if space.config.objspace.std.withtypeversion:
            version_tag = w_self.version_tag()
            if version_tag is not None:
                w_curr = w_self._pure_getdictvalue_no_unwrapping(
                        space, version_tag, name)
                if w_curr is not None:
                    if isinstance(w_curr, TypeCell):
                        w_curr.w_value = w_value
                        return True
                    w_value = TypeCell(w_value)
        w_self.mutated(name)
        w_self.dict_w[name] = w_value
        return True

    def deldictvalue(w_self, space, key):
        if w_self.lazyloaders:
            w_self._cleanup_()    # force un-lazification
        if not w_self.is_heaptype():
            raise oefmt(space.w_TypeError,
                        "can't delete attributes on type object '%N'", w_self)
        try:
            del w_self.dict_w[key]
        except KeyError:
            return False
        else:
            w_self.mutated(key)
            return True

    def lookup(w_self, name):
        # note that this doesn't call __get__ on the result at all
        space = w_self.space
        if space.config.objspace.std.withmethodcache:
            return w_self.lookup_where_with_method_cache(name)[1]

        return w_self._lookup(name)

    def lookup_where(w_self, name):
        space = w_self.space
        if space.config.objspace.std.withmethodcache:
            return w_self.lookup_where_with_method_cache(name)

        return w_self._lookup_where(name)

    @unroll_safe
    def lookup_starting_at(w_self, w_starttype, name):
        space = w_self.space
        look = False
        for w_class in w_self.mro_w:
            if w_class is w_starttype:
                look = True
            elif look:
                w_value = w_class.getdictvalue(space, name)
                if w_value is not None:
                    return w_value
        return None

    @unroll_safe
    def _lookup(w_self, key):
        space = w_self.space
        for w_class in w_self.mro_w:
            w_value = w_class.getdictvalue(space, key)
            if w_value is not None:
                return w_value
        return None

    @unroll_safe
    def _lookup_where(w_self, key):
        # like lookup() but also returns the parent class in which the
        # attribute was found
        space = w_self.space
        for w_class in w_self.mro_w:
            w_value = w_class.getdictvalue(space, key)
            if w_value is not None:
                return w_class, w_value
        return None, None

    def _lookup_where_all_typeobjects(w_self, key):
        # like _lookup_where(), but when we know that w_self.mro_w only
        # contains W_TypeObjects.  (It differs from _lookup_where() mostly
        # from a JIT point of view: it cannot invoke arbitrary Python code.)
        space = w_self.space
        for w_class in w_self.mro_w:
            assert isinstance(w_class, W_TypeObject)
            w_value = w_class._getdictvalue_no_unwrapping(space, key)
            if w_value is not None:
                return w_class, w_value
        return None, None

    def lookup_where_with_method_cache(w_self, name):
        space = w_self.space
        promote(w_self)
        assert space.config.objspace.std.withmethodcache
        version_tag = promote(w_self.version_tag())
        if version_tag is None:
            tup = w_self._lookup_where(name)
            return tup
        name = promote_string(name)
        w_class, w_value = w_self._pure_lookup_where_with_method_cache(name, version_tag)
        return w_class, unwrap_cell(space, w_value)

    def _pure_lookup_where_possibly_with_method_cache(w_self, name, version_tag):
        if w_self.space.config.objspace.std.withmethodcache:
            return w_self._pure_lookup_where_with_method_cache(name, version_tag)
        else:
            return w_self._lookup_where_all_typeobjects(name)

    @elidable
    def _pure_lookup_where_with_method_cache(w_self, name, version_tag):
        space = w_self.space
        cache = space.fromcache(MethodCache)
        SHIFT2 = r_uint.BITS - space.config.objspace.std.methodcachesizeexp
        SHIFT1 = SHIFT2 - 5
        version_tag_as_int = current_object_addr_as_int(version_tag)
        # ^^^Note: if the version_tag object is moved by a moving GC, the
        # existing method cache entries won't be found any more; new
        # entries will be created based on the new address.  The
        # assumption is that the version_tag object won't keep moving all
        # the time - so using the fast current_object_addr_as_int() instead
        # of a slower solution like hash() is still a good trade-off.
        hash_name = compute_hash(name)
        product = intmask(version_tag_as_int * hash_name)
        method_hash = (r_uint(product) ^ (r_uint(product) << SHIFT1)) >> SHIFT2
        # ^^^Note2: we used to just take product>>SHIFT2, but on 64-bit
        # platforms SHIFT2 is really large, and we loose too much information
        # that way (as shown by failures of the tests that typically have
        # method names like 'f' who hash to a number that has only ~33 bits).
        cached_version_tag = cache.versions[method_hash]
        if cached_version_tag is version_tag:
            cached_name = cache.names[method_hash]
            if cached_name == name:
                tup = cache.lookup_where[method_hash]
                if space.config.objspace.std.withmethodcachecounter:
                    cache.hits[name] = cache.hits.get(name, 0) + 1
#                print "hit", w_self, name
                return tup
        tup = w_self._lookup_where_all_typeobjects(name)
        cache.versions[method_hash] = version_tag
        cache.names[method_hash] = name
        cache.lookup_where[method_hash] = tup
        if space.config.objspace.std.withmethodcachecounter:
            cache.misses[name] = cache.misses.get(name, 0) + 1
#        print "miss", w_self, name
        return tup

    def check_user_subclass(w_self, w_subtype):
        space = w_self.space
        if not isinstance(w_subtype, W_TypeObject):
            raise oefmt(space.w_TypeError,
                        "X is not a type object ('%T')", w_subtype)
        if not w_subtype.issubtype(w_self):
            raise oefmt(space.w_TypeError,
                        "%N.__new__(%N): %N is not a subtype of %N",
                        w_self, w_subtype, w_subtype, w_self)
        if w_self.instancetypedef is not w_subtype.instancetypedef:
            raise oefmt(space.w_TypeError,
                        "%N.__new__(%N) is not safe, use %N.__new__()",
                        w_self, w_subtype, w_subtype)
        return w_subtype

    def _cleanup_(w_self):
        "NOT_RPYTHON.  Forces the lazy attributes to be computed."
        if 'lazyloaders' in w_self.__dict__:
            for attr in w_self.lazyloaders.keys():
                w_self.getdictvalue(w_self.space, attr)
            del w_self.lazyloaders

    def getdict(w_self, space): # returning a dict-proxy!
        from pypy.objspace.std.dictproxyobject import DictProxyStrategy
        from pypy.objspace.std.dictmultiobject import W_DictMultiObject
        if w_self.lazyloaders:
            w_self._cleanup_()    # force un-lazification
        strategy = space.fromcache(DictProxyStrategy)
        storage = strategy.erase(w_self)
        return W_DictMultiObject(space, strategy, storage)

    def unwrap(w_self, space):
        from pypy.objspace.std.model import UnwrapError
        raise UnwrapError(w_self)

    def is_heaptype(w_self):
        return w_self.flag_heaptype

    def is_cpytype(w_self):
        return w_self.flag_cpytype

    def is_abstract(w_self):
        return w_self.flag_abstract

    def set_abstract(w_self, abstract):
        w_self.flag_abstract = bool(abstract)

    def issubtype(w_self, w_type):
        promote(w_self)
        promote(w_type)
        if w_self.space.config.objspace.std.withtypeversion and we_are_jitted():
            version_tag1 = w_self.version_tag()
            version_tag2 = w_type.version_tag()
            if version_tag1 is not None and version_tag2 is not None:
                res = _pure_issubtype(w_self, w_type, version_tag1, version_tag2)
                return res
        return _issubtype(w_self, w_type)

    def get_module(self):
        space = self.space
        if self.is_heaptype():
            return self.getdictvalue(space, '__module__')
        else:
<<<<<<< HEAD
            # for non-heap types, CPython checks for a module.name in the
            # type name.  That's a hack, so we're allowed to use a different
            # hack...
            if ('__module__' in w_self.dict_w and
                space.isinstance_w(w_self.getdictvalue(space, '__module__'),
                                               space.w_unicode)):
                return w_self.getdictvalue(space, '__module__')
            return space.wrap('builtins')

    def get_module_type_name(w_self):
        space = w_self.space
        if not w_self.is_heaptype():
            w_mod = w_self.get_module()
            if space.isinstance_w(w_mod, space.w_unicode):
                mod = space.unicode_w(w_mod)
                if mod != u'builtins':
                    return u'%s.%s' % (mod, w_self.name.decode('utf-8'))
        return w_self.name.decode('utf-8')

    def getname(w_self, space):
        name = w_self.name
        if name is None:
            name = '?'
        return name.decode('utf-8')
=======
            dot = self.name.find('.')
            if dot >= 0:
                mod = self.name[:dot]
            else:
                mod = "__builtin__"
            return space.wrap(mod)

    def getname(self, space):
        if self.is_heaptype():
            return self.name
        else:
            dot = self.name.find('.')
            if dot >= 0:
                return self.name[dot+1:]
            else:
                return self.name
>>>>>>> 39828c70

    def add_subclass(w_self, w_subclass):
        space = w_self.space
        if not space.config.translation.rweakref:
            return    # no weakref support, don't keep track of subclasses
        import weakref
        assert isinstance(w_subclass, W_TypeObject)
        newref = weakref.ref(w_subclass)
        for i in range(len(w_self.weak_subclasses)):
            ref = w_self.weak_subclasses[i]
            if ref() is None:
                w_self.weak_subclasses[i] = newref
                return
        else:
            w_self.weak_subclasses.append(newref)

    def remove_subclass(w_self, w_subclass):
        space = w_self.space
        if not space.config.translation.rweakref:
            return    # no weakref support, don't keep track of subclasses
        for i in range(len(w_self.weak_subclasses)):
            ref = w_self.weak_subclasses[i]
            if ref() is w_subclass:
                del w_self.weak_subclasses[i]
                return

    def get_subclasses(w_self):
        space = w_self.space
        if not space.config.translation.rweakref:
            msg = ("this feature requires weakrefs, "
                   "which are not available in this build of PyPy")
            raise OperationError(space.w_RuntimeError,
                                 space.wrap(msg))
        subclasses_w = []
        for ref in w_self.weak_subclasses:
            w_ob = ref()
            if w_ob is not None:
                subclasses_w.append(w_ob)
        return subclasses_w

    # for now, weakref support for W_TypeObject is hard to get automatically
    _lifeline_ = None

    def getweakref(self):
        return self._lifeline_

    def setweakref(self, space, weakreflifeline):
        self._lifeline_ = weakreflifeline

    def delweakref(self):
        self._lifeline_ = None

def descr__new__(space, w_typetype, w_name, w_bases=None, w_dict=None):
    "This is used to create user-defined classes only."
    # XXX check types

    w_typetype = _precheck_for_new(space, w_typetype)

    # special case for type(x)
    if (space.is_w(space.type(w_typetype), space.w_type) and w_bases is None and
        w_dict is None):
        return space.type(w_name)
    else:
        return _create_new_type(space, w_typetype, w_name, w_bases, w_dict)


def _create_new_type(space, w_typetype, w_name, w_bases, w_dict):
    # this is in its own function because we want the special case 'type(x)'
    # above to be seen by the jit.
    if w_bases is None or w_dict is None:
        raise OperationError(space.w_TypeError, space.wrap("type() takes 1 or 3 arguments"))

    bases_w = space.fixedview(w_bases)

    w_winner = _calculate_metaclass(space, w_typetype, bases_w)
    if not space.is_w(w_winner, w_typetype):
        newfunc = space.getattr(w_winner, space.wrap('__new__'))
        if not space.is_w(newfunc, space.getattr(space.w_type, space.wrap('__new__'))):
            return space.call_function(newfunc, w_winner, w_name, w_bases, w_dict)
        w_typetype = w_winner

    name = space.str_w(w_name)
    assert isinstance(name, str)
    dict_w = {}
    dictkeys_w = space.listview(w_dict)
    for w_key in dictkeys_w:
        key = space.str_w(w_key)
        dict_w[key] = space.getitem(w_dict, w_key)
    w_type = space.allocate_instance(W_TypeObject, w_typetype)
    W_TypeObject.__init__(w_type, space, name, bases_w or [space.w_object],
                          dict_w)
    w_type.ready()
    return w_type

def _calculate_metaclass(space, w_metaclass, bases_w):
    """Determine the most derived metatype"""
    w_winner = w_metaclass
    for base in bases_w:
        w_typ = space.type(base)
        if space.is_true(space.issubtype(w_winner, w_typ)):
            continue
        if space.is_true(space.issubtype(w_typ, w_winner)):
            w_winner = w_typ
            continue
        msg = ("metaclass conflict: the metaclass of a derived class must be "
               "a (non-strict) subclass of the metaclasses of all its bases")
        raise OperationError(space.w_TypeError, space.wrap(msg))
    return w_winner

def _precheck_for_new(space, w_type):
    if not isinstance(w_type, W_TypeObject):
        raise oefmt(space.w_TypeError, "X is not a type object (%T)", w_type)
    return w_type

# ____________________________________________________________

def _check(space, w_type, w_msg=None):
    if not isinstance(w_type, W_TypeObject):
        if w_msg is None:
            w_msg = space.wrap("descriptor is for 'type'")
        raise OperationError(space.w_TypeError, w_msg)
    return w_type


def descr_get__name__(space, w_type):
    w_type = _check(space, w_type)
<<<<<<< HEAD
    return space.wrap(w_type.name.decode('utf-8'))
=======
    return space.wrap(w_type.getname(space))
>>>>>>> 39828c70

def descr_set__name__(space, w_type, w_value):
    w_type = _check(space, w_type)
    if not w_type.is_heaptype():
        raise oefmt(space.w_TypeError, "can't set %N.__name__", w_type)
    name = space.str_w(w_value)
    if '\x00' in name:
        raise oefmt(space.w_ValueError, "__name__ must not contain null bytes")
    w_type.name = name

def descr_get__mro__(space, w_type):
    w_type = _check(space, w_type)
    return space.newtuple(w_type.mro_w)

def descr_mro(space, w_type):
    """Return a type's method resolution order."""
    w_type = _check(space, w_type, space.wrap("expected type"))
    return space.newlist(w_type.compute_default_mro())

def descr_get__bases__(space, w_type):
    w_type = _check(space, w_type)
    return space.newtuple(w_type.bases_w)

def mro_subclasses(space, w_type, temp):
    temp.append((w_type, w_type.mro_w))
    compute_mro(w_type)
    for w_sc in w_type.get_subclasses():
        assert isinstance(w_sc, W_TypeObject)
        mro_subclasses(space, w_sc, temp)

def descr_set__bases__(space, w_type, w_value):
    # this assumes all app-level type objects are W_TypeObject
    w_type = _check(space, w_type)
    if not w_type.is_heaptype():
        raise oefmt(space.w_TypeError, "can't set %N.__bases__", w_type)
    if not space.isinstance_w(w_value, space.w_tuple):
        raise oefmt(space.w_TypeError,
                    "can only assign tuple to %N.__bases__, not %T",
                    w_type, w_value)
    newbases_w = space.fixedview(w_value)
    if len(newbases_w) == 0:
        raise oefmt(space.w_TypeError,
                    "can only assign non-empty tuple to %N.__bases__, not ()",
                    w_type)

    for w_newbase in newbases_w:
        if isinstance(w_newbase, W_TypeObject):
            if w_type in w_newbase.compute_default_mro():
                raise OperationError(space.w_TypeError,
                                     space.wrap("a __bases__ item causes"
                                                " an inheritance cycle"))

    w_oldbestbase = check_and_find_best_base(space, w_type.bases_w)
    w_newbestbase = check_and_find_best_base(space, newbases_w)
    oldlayout = w_oldbestbase.get_full_instance_layout()
    newlayout = w_newbestbase.get_full_instance_layout()

    if oldlayout != newlayout:
        raise oefmt(space.w_TypeError,
                    "__bases__ assignment: '%N' object layout differs from "
                    "'%N'", w_newbestbase, w_oldbestbase)

    # invalidate the version_tag of all the current subclasses
    w_type.mutated(None)

    # now we can go ahead and change 'w_type.bases_w'
    saved_bases_w = w_type.bases_w
    temp = []
    try:
        for w_oldbase in saved_bases_w:
            if isinstance(w_oldbase, W_TypeObject):
                w_oldbase.remove_subclass(w_type)
        w_type.bases_w = newbases_w
        for w_newbase in newbases_w:
            if isinstance(w_newbase, W_TypeObject):
                w_newbase.add_subclass(w_type)
        # try to recompute all MROs
        mro_subclasses(space, w_type, temp)
    except:
        for cls, old_mro in temp:
            cls.mro_w = old_mro
        w_type.bases_w = saved_bases_w
        raise
    if (space.config.objspace.std.withtypeversion and
        w_type.version_tag() is not None and
        not is_mro_purely_of_types(w_type.mro_w)):
        # Disable method cache if the hierarchy isn't pure.
        w_type._version_tag = None
        for w_subclass in w_type.get_subclasses():
            if isinstance(w_subclass, W_TypeObject):
                w_subclass._version_tag = None
    assert w_type.w_same_layout_as is get_parent_layout(w_type)  # invariant

def descr__base(space, w_type):
    w_type = _check(space, w_type)
    return find_best_base(space, w_type.bases_w)

def descr__doc(space, w_type):
    if space.is_w(w_type, space.w_type):
        return space.wrap("""type(object) -> the object's type
type(name, bases, dict) -> a new type""")
    w_type = _check(space, w_type)
    if not w_type.is_heaptype():
        return w_type.w_doc
    w_result = w_type.getdictvalue(space, '__doc__')
    if w_result is None:
        return space.w_None
    else:
        return space.get(w_result, space.w_None, w_type)

def descr__flags(space, w_type):
    from copy_reg import _HEAPTYPE
    _CPYTYPE = 1 # used for non-heap types defined in C
    _ABSTRACT = 1 << 20
    #
    w_type = _check(space, w_type)
    flags = 0
    if w_type.flag_heaptype:
        flags |= _HEAPTYPE
    if w_type.flag_cpytype:
        flags |= _CPYTYPE
    if w_type.flag_abstract:
        flags |= _ABSTRACT
    return space.wrap(flags)

def descr_get__module(space, w_type):
    w_type = _check(space, w_type)
    return w_type.get_module()

def descr_set__module(space, w_type, w_value):
    w_type = _check(space, w_type)
    w_type.setdictvalue(space, '__module__', w_value)

def descr_get___abstractmethods__(space, w_type):
    w_type = _check(space, w_type)
    # type itself has an __abstractmethods__ descriptor (this). Don't return it
    if not space.is_w(w_type, space.w_type):
        w_result = w_type.getdictvalue(space, "__abstractmethods__")
        if w_result is not None:
            return w_result
    raise OperationError(space.w_AttributeError,
                         space.wrap("__abstractmethods__"))

def descr_set___abstractmethods__(space, w_type, w_new):
    w_type = _check(space, w_type)
    w_type.setdictvalue(space, "__abstractmethods__", w_new)
    w_type.set_abstract(space.is_true(w_new))

def descr_del___abstractmethods__(space, w_type):
    w_type = _check(space, w_type)
    if not w_type.deldictvalue(space, "__abstractmethods__"):
        raise OperationError(space.w_AttributeError,
                             space.wrap("__abstractmethods__"))
    w_type.set_abstract(False)

def descr___subclasses__(space, w_type):
    """Return the list of immediate subclasses."""
    w_type = _check(space, w_type)
    return space.newlist(w_type.get_subclasses())

def descr___prepare__(space, __args__):
    # XXX: space.newdict(strdict=True)? (XXX: which should be
    # UnicodeDictStrategy but is currently BytesDictStrategy)
    return space.newdict()

# ____________________________________________________________

@gateway.unwrap_spec(w_obj=W_TypeObject, w_sub=W_TypeObject)
def type_issubtype(w_obj, space, w_sub):
    return space.newbool(w_sub.issubtype(w_obj))

@gateway.unwrap_spec(w_obj=W_TypeObject)
def type_isinstance(w_obj, space, w_inst):
    return space.newbool(space.type(w_inst).issubtype(w_obj))

type_typedef = StdTypeDef("type",
    __new__ = gateway.interp2app(descr__new__),
    __name__ = GetSetProperty(descr_get__name__, descr_set__name__),
    __bases__ = GetSetProperty(descr_get__bases__, descr_set__bases__),
    __base__ = GetSetProperty(descr__base),
    __mro__ = GetSetProperty(descr_get__mro__),
    __dict__ = GetSetProperty(descr_get_dict),
    __doc__ = GetSetProperty(descr__doc),
    mro = gateway.interp2app(descr_mro),
    __flags__ = GetSetProperty(descr__flags),
    __module__ = GetSetProperty(descr_get__module, descr_set__module),
    __abstractmethods__ = GetSetProperty(descr_get___abstractmethods__,
                                         descr_set___abstractmethods__,
                                         descr_del___abstractmethods__),
    __subclasses__ = gateway.interp2app(descr___subclasses__),
    __weakref__ = weakref_descr,
    __instancecheck__ = gateway.interp2app(type_isinstance),
    __subclasscheck__ = gateway.interp2app(type_issubtype),
    __prepare__ = gateway.interp2app(descr___prepare__, as_classmethod=True),
    )
W_TypeObject.typedef = type_typedef

# ____________________________________________________________
# Initialization of type objects

def get_parent_layout(w_type):
    """Compute the most parent class of 'w_type' whose layout
       is the same as 'w_type', or None if all parents of 'w_type'
       have a different layout than 'w_type'.
    """
    w_starttype = w_type
    while len(w_type.bases_w) > 0:
        w_bestbase = find_best_base(w_type.space, w_type.bases_w)
        if w_type.instancetypedef is not w_bestbase.instancetypedef:
            break
        if w_type.nslots != w_bestbase.nslots:
            break
        w_type = w_bestbase
    if w_type is not w_starttype:
        return w_type
    else:
        return None

def issublayout(w_layout1, w_layout2):
    space = w_layout2.space
    while w_layout1 is not w_layout2:
        w_layout1 = find_best_base(space, w_layout1.bases_w)
        if w_layout1 is None:
            return False
        w_layout1 = w_layout1.w_same_layout_as or w_layout1
    return True

def find_best_base(space, bases_w):
    """The best base is one of the bases in the given list: the one
       whose layout a new type should use as a starting point.
    """
    w_bestbase = None
    for w_candidate in bases_w:
        if not isinstance(w_candidate, W_TypeObject):
            continue
        if w_bestbase is None:
            w_bestbase = w_candidate   # for now
            continue
        candtypedef = w_candidate.instancetypedef
        besttypedef = w_bestbase.instancetypedef
        if candtypedef is besttypedef:
            # two candidates with the same typedef are equivalent unless
            # one has extra slots over the other
            if w_candidate.nslots > w_bestbase.nslots:
                w_bestbase = w_candidate
        elif issubtypedef(candtypedef, besttypedef):
            w_bestbase = w_candidate
    return w_bestbase

def check_and_find_best_base(space, bases_w):
    """The best base is one of the bases in the given list: the one
       whose layout a new type should use as a starting point.
       This version checks that bases_w is an acceptable tuple of bases.
    """
    w_bestbase = find_best_base(space, bases_w)
    if w_bestbase is None:
        raise OperationError(space.w_TypeError,
                             space.wrap("a new-style class can't have "
                                        "only classic bases"))
    if not w_bestbase.instancetypedef.acceptable_as_base_class:
        raise oefmt(space.w_TypeError,
                    "type '%N' is not an acceptable base class", w_bestbase)

    # check that all other bases' layouts are superclasses of the bestbase
    w_bestlayout = w_bestbase.w_same_layout_as or w_bestbase
    for w_base in bases_w:
        if isinstance(w_base, W_TypeObject):
            w_layout = w_base.w_same_layout_as or w_base
            if not issublayout(w_bestlayout, w_layout):
                raise OperationError(space.w_TypeError,
                                     space.wrap("instance layout conflicts in "
                                                "multiple inheritance"))
    return w_bestbase

def copy_flags_from_bases(w_self, w_bestbase):
    hasoldstylebase = False
    for w_base in w_self.bases_w:
        if not isinstance(w_base, W_TypeObject):
            hasoldstylebase = True
            continue
        w_self.hasdict = w_self.hasdict or w_base.hasdict
        w_self.needsdel = w_self.needsdel or w_base.needsdel
        w_self.weakrefable = w_self.weakrefable or w_base.weakrefable
    w_self.nslots = w_bestbase.nslots
    return hasoldstylebase

def create_all_slots(w_self, hasoldstylebase):
    space = w_self.space
    dict_w = w_self.dict_w
    if '__slots__' not in dict_w:
        wantdict = True
        wantweakref = True
    else:
        wantdict = False
        wantweakref = False
        w_slots = dict_w['__slots__']
        if (space.isinstance_w(w_slots, space.w_str) or
            space.isinstance_w(w_slots, space.w_unicode)):
            slot_names_w = [w_slots]
        else:
            slot_names_w = space.unpackiterable(w_slots)
        for w_slot_name in slot_names_w:
            slot_name = space.str_w(w_slot_name)
            if slot_name == '__dict__':
                if wantdict or w_self.hasdict:
                    raise OperationError(space.w_TypeError,
                            space.wrap("__dict__ slot disallowed: "
                                       "we already got one"))
                wantdict = True
            elif slot_name == '__weakref__':
                if wantweakref or w_self.weakrefable:
                    raise OperationError(space.w_TypeError,
                            space.wrap("__weakref__ slot disallowed: "
                                       "we already got one"))
                wantweakref = True
            else:
                create_slot(w_self, slot_name)
    wantdict = wantdict or hasoldstylebase
    if wantdict:
        create_dict_slot(w_self)
    if wantweakref:
        create_weakref_slot(w_self)
    if '__del__' in dict_w:
        w_self.needsdel = True

def create_slot(w_self, slot_name):
    space = w_self.space
    if not valid_slot_name(slot_name):
        raise OperationError(space.w_TypeError,
                             space.wrap('__slots__ must be identifiers'))
    # create member
    slot_name = mangle(slot_name, w_self.name)
    if slot_name not in w_self.dict_w:
        # Force interning of slot names.
        slot_name = space.str_w(space.new_interned_str(slot_name))
        # in cpython it is ignored less, but we probably don't care
        member = Member(w_self.nslots, slot_name, w_self)
        w_self.dict_w[slot_name] = space.wrap(member)
        w_self.nslots += 1

def create_dict_slot(w_self):
    if not w_self.hasdict:
        w_self.dict_w.setdefault('__dict__',
                                 w_self.space.wrap(std_dict_descr))
        w_self.hasdict = True

def create_weakref_slot(w_self):
    if not w_self.weakrefable:
        w_self.dict_w.setdefault('__weakref__',
                                 w_self.space.wrap(weakref_descr))
        w_self.weakrefable = True

def valid_slot_name(slot_name):
    if len(slot_name) == 0 or slot_name[0].isdigit():
        return False
    for c in slot_name:
        if not c.isalnum() and c != '_':
            return False
    return True

def setup_user_defined_type(w_self):
    if len(w_self.bases_w) == 0:
        w_self.bases_w = [w_self.space.w_object]
    w_bestbase = check_and_find_best_base(w_self.space, w_self.bases_w)
    w_self.instancetypedef = w_bestbase.instancetypedef
    w_self.flag_heaptype = True
    for w_base in w_self.bases_w:
        if not isinstance(w_base, W_TypeObject):
            continue
        w_self.flag_cpytype |= w_base.flag_cpytype
        w_self.flag_abstract |= w_base.flag_abstract

    hasoldstylebase = copy_flags_from_bases(w_self, w_bestbase)
    create_all_slots(w_self, hasoldstylebase)

    ensure_common_attributes(w_self)

def setup_builtin_type(w_self):
    w_self.hasdict = w_self.instancetypedef.hasdict
    w_self.weakrefable = w_self.instancetypedef.weakrefable
    w_self.w_doc = w_self.space.wrap(w_self.instancetypedef.doc)
    ensure_common_attributes(w_self)
    w_self.flag_heaptype = w_self.instancetypedef.heaptype

def ensure_common_attributes(w_self):
    ensure_static_new(w_self)
    w_self.dict_w.setdefault('__doc__', w_self.w_doc)
    if w_self.is_heaptype():
        ensure_module_attr(w_self)
    ensure_hash(w_self)
    w_self.mro_w = []      # temporarily
    compute_mro(w_self)

def ensure_static_new(w_self):
    # special-case __new__, as in CPython:
    # if it is a Function, turn it into a static method
    if '__new__' in w_self.dict_w:
        w_new = w_self.dict_w['__new__']
        if isinstance(w_new, Function):
            w_self.dict_w['__new__'] = StaticMethod(w_new)

def ensure_module_attr(w_self):
    # initialize __module__ in the dict (user-defined types only)
    if '__module__' not in w_self.dict_w:
        space = w_self.space
        caller = space.getexecutioncontext().gettopframe_nohidden()
        if caller is not None:
            w_globals = caller.w_globals
            w_name = space.finditem(w_globals, space.wrap('__name__'))
            if w_name is not None:
                w_self.dict_w['__module__'] = w_name

def ensure_hash(w_self):
    # if we define __eq__ but not __hash__, we force __hash__ to be None to
    # prevent inheriting it
    if '__eq__' in w_self.dict_w and '__hash__' not in w_self.dict_w:
        w_self.dict_w['__hash__'] = w_self.space.w_None

def compute_mro(w_self):
    if w_self.is_heaptype():
        space = w_self.space
        w_metaclass = space.type(w_self)
        w_where, w_mro_func = space.lookup_in_type_where(w_metaclass, 'mro')
        if w_mro_func is not None and not space.is_w(w_where, space.w_type):
            w_mro_meth = space.get(w_mro_func, w_self)
            w_mro = space.call_function(w_mro_meth)
            mro_w = space.fixedview(w_mro)
            w_self.mro_w = validate_custom_mro(space, mro_w)
            return    # done
    w_self.mro_w = w_self.compute_default_mro()[:]

def validate_custom_mro(space, mro_w):
    # do some checking here.  Note that unlike CPython, strange MROs
    # cannot really segfault PyPy.  At a minimum, we check that all
    # the elements in the mro seem to be (old- or new-style) classes.
    for w_class in mro_w:
        if not space.abstract_isclass_w(w_class):
            raise OperationError(space.w_TypeError,
                                 space.wrap("mro() returned a non-class"))
    return mro_w

def is_mro_purely_of_types(mro_w):
    for w_class in mro_w:
        if not isinstance(w_class, W_TypeObject):
            return False
    return True

# ____________________________________________________________

def call__Type(space, w_type, __args__):
    promote(w_type)
    # invoke the __new__ of the type
    if not we_are_jitted():
        # note that the annotator will figure out that w_type.w_new_function
        # can only be None if the newshortcut config option is not set
        w_newfunc = w_type.w_new_function
    else:
        # for the JIT it is better to take the slow path because normal lookup
        # is nicely optimized, but the w_type.w_new_function attribute is not
        # known to the JIT
        w_newfunc = None
    if w_newfunc is None:
        w_newtype, w_newdescr = w_type.lookup_where('__new__')
        w_newfunc = space.get(w_newdescr, w_type)
        if (space.config.objspace.std.newshortcut and
            not we_are_jitted() and
            isinstance(w_newtype, W_TypeObject)):
            w_type.w_new_function = w_newfunc
    w_newobject = space.call_obj_args(w_newfunc, w_type, __args__)
    call_init = space.isinstance_w(w_newobject, w_type)

    # maybe invoke the __init__ of the type
    if (call_init and not (space.is_w(w_type, space.w_type) and
        not __args__.keywords and len(__args__.arguments_w) == 1)):
        w_descr = space.lookup(w_newobject, '__init__')
        w_result = space.get_and_call_args(w_descr, w_newobject, __args__)
        if not space.is_w(w_result, space.w_None):
            raise OperationError(space.w_TypeError,
                                 space.wrap("__init__() should return None"))
    return w_newobject

def _issubtype(w_sub, w_type):
    return w_type in w_sub.mro_w

@elidable_promote()
def _pure_issubtype(w_sub, w_type, version_tag1, version_tag2):
    return _issubtype(w_sub, w_type)

def repr__Type(space, w_obj):
    w_mod = w_obj.get_module()
<<<<<<< HEAD
    if not space.isinstance_w(w_mod, space.w_unicode):
=======
    if w_mod is None or not space.isinstance_w(w_mod, space.w_str):
>>>>>>> 39828c70
        mod = None
    else:
        mod = space.unicode_w(w_mod)
    name = w_obj.name.decode('utf-8')
    if mod is not None and mod != u'builtins':
        return space.wrap(u"<class '%s.%s'>" % (mod, name))
    else:
<<<<<<< HEAD
        return space.wrap(u"<class '%s'>" % (name))
=======
        kind = 'class'
    if mod is not None and mod != '__builtin__':
        return space.wrap("<%s '%s.%s'>" % (kind, mod, w_obj.getname(space)))
    else:
        return space.wrap("<%s '%s'>" % (kind, w_obj.name))
>>>>>>> 39828c70

def getattr__Type_ANY(space, w_type, w_name):
    name = space.str_w(w_name)
    w_descr = space.lookup(w_type, name)
    if w_descr is not None:
        if space.is_data_descr(w_descr):
            w_get = space.lookup(w_descr, "__get__")
            if w_get is not None:
                return space.get_and_call_function(w_get, w_descr, w_type,
                                                   space.type(w_type))
    w_value = w_type.lookup(name)
    if w_value is not None:
        # __get__(None, type): turns e.g. functions into unbound methods
        return space.get(w_value, space.w_None, w_type)
    if w_descr is not None:
        return space.get(w_descr, w_type)
    raise oefmt(space.w_AttributeError,
                "type object '%N' has no attribute %R", w_type, w_name)


# ____________________________________________________________


abstract_mro = gateway.applevel("""
    def abstract_mro(klass):
        # abstract/classic mro
        mro = []
        stack = [klass]
        while stack:
            klass = stack.pop()
            if klass not in mro:
                mro.append(klass)
                if not isinstance(klass.__bases__, tuple):
                    raise TypeError('__bases__ must be a tuple')
                stack += klass.__bases__[::-1]
        return mro
""", filename=__file__).interphook("abstract_mro")

def get_mro(space, klass):
    if isinstance(klass, W_TypeObject):
        return list(klass.mro_w)
    else:
        return space.unpackiterable(abstract_mro(space, klass))


def compute_C3_mro(space, cls):
    order = []
    orderlists = [get_mro(space, base) for base in cls.bases_w]
    orderlists.append([cls] + cls.bases_w)
    while orderlists:
        for candidatelist in orderlists:
            candidate = candidatelist[0]
            if mro_blockinglist(candidate, orderlists) is None:
                break    # good candidate
        else:
            return mro_error(space, orderlists)  # no candidate found
        assert candidate not in order
        order.append(candidate)
        for i in range(len(orderlists) - 1, -1, -1):
            if orderlists[i][0] is candidate:
                del orderlists[i][0]
                if len(orderlists[i]) == 0:
                    del orderlists[i]
    return order


def mro_blockinglist(candidate, orderlists):
    for lst in orderlists:
        if candidate in lst[1:]:
            return lst
    return None # good candidate

def mro_error(space, orderlists):
    cycle = []
    candidate = orderlists[-1][0]
    if candidate in orderlists[-1][1:]:
        # explicit error message for this specific case
        raise oefmt(space.w_TypeError, "duplicate base class '%N'", candidate)
    while candidate not in cycle:
        cycle.append(candidate)
        nextblockinglist = mro_blockinglist(candidate, orderlists)
        candidate = nextblockinglist[0]
    del cycle[:cycle.index(candidate)]
    cycle.append(candidate)
    cycle.reverse()
    names = [cls.getname(space) for cls in cycle]
    raise OperationError(space.w_TypeError,
        space.wrap(u"cycle among base classes: " + u' < '.join(names)))

# ____________________________________________________________

register_all(vars())<|MERGE_RESOLUTION|>--- conflicted
+++ resolved
@@ -476,49 +476,23 @@
         if self.is_heaptype():
             return self.getdictvalue(space, '__module__')
         else:
-<<<<<<< HEAD
-            # for non-heap types, CPython checks for a module.name in the
-            # type name.  That's a hack, so we're allowed to use a different
-            # hack...
-            if ('__module__' in w_self.dict_w and
-                space.isinstance_w(w_self.getdictvalue(space, '__module__'),
-                                               space.w_unicode)):
-                return w_self.getdictvalue(space, '__module__')
-            return space.wrap('builtins')
-
-    def get_module_type_name(w_self):
-        space = w_self.space
-        if not w_self.is_heaptype():
-            w_mod = w_self.get_module()
-            if space.isinstance_w(w_mod, space.w_unicode):
-                mod = space.unicode_w(w_mod)
-                if mod != u'builtins':
-                    return u'%s.%s' % (mod, w_self.name.decode('utf-8'))
-        return w_self.name.decode('utf-8')
-
-    def getname(w_self, space):
-        name = w_self.name
-        if name is None:
-            name = '?'
-        return name.decode('utf-8')
-=======
             dot = self.name.find('.')
             if dot >= 0:
                 mod = self.name[:dot]
             else:
-                mod = "__builtin__"
+                mod = "builtins"
             return space.wrap(mod)
 
     def getname(self, space):
         if self.is_heaptype():
-            return self.name
+            result = self.name
         else:
             dot = self.name.find('.')
             if dot >= 0:
-                return self.name[dot+1:]
+                result = self.name[dot+1:]
             else:
-                return self.name
->>>>>>> 39828c70
+                result = self.name
+        return result.decode('utf-8')
 
     def add_subclass(w_self, w_subclass):
         space = w_self.space
@@ -645,11 +619,7 @@
 
 def descr_get__name__(space, w_type):
     w_type = _check(space, w_type)
-<<<<<<< HEAD
-    return space.wrap(w_type.name.decode('utf-8'))
-=======
     return space.wrap(w_type.getname(space))
->>>>>>> 39828c70
 
 def descr_set__name__(space, w_type, w_value):
     w_type = _check(space, w_type)
@@ -1140,27 +1110,14 @@
 
 def repr__Type(space, w_obj):
     w_mod = w_obj.get_module()
-<<<<<<< HEAD
-    if not space.isinstance_w(w_mod, space.w_unicode):
-=======
-    if w_mod is None or not space.isinstance_w(w_mod, space.w_str):
->>>>>>> 39828c70
+    if w_mod is None or not space.isinstance_w(w_mod, space.w_unicode):
         mod = None
     else:
         mod = space.unicode_w(w_mod)
-    name = w_obj.name.decode('utf-8')
     if mod is not None and mod != u'builtins':
-        return space.wrap(u"<class '%s.%s'>" % (mod, name))
+        return space.wrap(u"<class '%s.%s'>" % (mod, w_obj.getname(space)))
     else:
-<<<<<<< HEAD
-        return space.wrap(u"<class '%s'>" % (name))
-=======
-        kind = 'class'
-    if mod is not None and mod != '__builtin__':
-        return space.wrap("<%s '%s.%s'>" % (kind, mod, w_obj.getname(space)))
-    else:
-        return space.wrap("<%s '%s'>" % (kind, w_obj.name))
->>>>>>> 39828c70
+        return space.wrap(u"<class '%s'>" % (w_obj.name.decode('utf-8')))
 
 def getattr__Type_ANY(space, w_type, w_name):
     name = space.str_w(w_name)
