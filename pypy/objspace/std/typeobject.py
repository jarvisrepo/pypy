import weakref
from pypy.interpreter import gateway
from pypy.interpreter.baseobjspace import W_Root, SpaceCache
from pypy.interpreter.error import OperationError, oefmt
from pypy.interpreter.function import (
    Function, StaticMethod, ClassMethod, FunctionWithFixedCode)
from pypy.interpreter.typedef import weakref_descr, GetSetProperty,\
     descr_get_dict, dict_descr, Member, TypeDef
from pypy.interpreter.astcompiler.misc import mangle

from rpython.rlib.jit import (promote, elidable_promote, we_are_jitted,
     elidable, dont_look_inside, unroll_safe)
from rpython.rlib.objectmodel import current_object_addr_as_int, compute_hash
from rpython.rlib.objectmodel import we_are_translated
from rpython.rlib.rarithmetic import intmask, r_uint

class MutableCell(W_Root):
    def unwrap_cell(self, space):
        raise NotImplementedError("abstract base")

class ObjectMutableCell(MutableCell):
    def __init__(self, w_value=None):
        self.w_value = w_value

    def unwrap_cell(self, space):
        return self.w_value

    def __repr__(self):
        return "<ObjectMutableCell: %s>" % (self.w_value, )


class IntMutableCell(MutableCell):
    def __init__(self, intvalue):
        self.intvalue = intvalue

    def unwrap_cell(self, space):
        return space.wrap(self.intvalue)

    def __repr__(self):
        return "<IntMutableCell: %s>" % (self.intvalue, )


def unwrap_cell(space, w_value):
    if isinstance(w_value, MutableCell):
        return w_value.unwrap_cell(space)
    return w_value

def write_cell(space, w_cell, w_value):
    from pypy.objspace.std.intobject import W_IntObject
    if w_cell is None:
        # attribute does not exist at all, write it without a cell first
        return w_value
    if isinstance(w_cell, ObjectMutableCell):
        w_cell.w_value = w_value
        return None
    elif isinstance(w_cell, IntMutableCell) and type(w_value) is W_IntObject:
        w_cell.intvalue = w_value.intval
        return None
    elif space.is_w(w_cell, w_value):
        # If the new value and the current value are the same, don't
        # create a level of indirection, or mutate the version.
        return None
    if type(w_value) is W_IntObject:
        return IntMutableCell(w_value.intval)
    else:
        return ObjectMutableCell(w_value)

class VersionTag(object):
    pass

class MethodCache(object):

    def __init__(self, space):
        SIZE = 1 << space.config.objspace.std.methodcachesizeexp
        self.versions = [None] * SIZE
        self.names = [None] * SIZE
        self.lookup_where = [(None, None)] * SIZE
        if space.config.objspace.std.withmethodcachecounter:
            self.hits = {}
            self.misses = {}

    def clear(self):
        None_None = (None, None)
        for i in range(len(self.versions)):
            self.versions[i] = None
        for i in range(len(self.names)):
            self.names[i] = None
        for i in range(len(self.lookup_where)):
            self.lookup_where[i] = None_None

class _Global(object):
    weakref_warning_printed = False
_global = _Global()


class Layout(object):
    """A Layout is attached to every W_TypeObject to represent the
    layout of instances.  Some W_TypeObjects share the same layout.
    If a W_TypeObject is a base of another, then the layout of
    the first is either the same or a parent layout of the second.
    The Layouts have single inheritance, unlike W_TypeObjects.
    """
    _immutable_ = True

    def __init__(self, typedef, nslots, base_layout=None):
        self.typedef = typedef
        self.nslots = nslots
        self.base_layout = base_layout

    def issublayout(self, parent):
        while self is not parent:
            self = self.base_layout
            if self is None:
                return False
        return True


# possible values of compares_by_identity_status
UNKNOWN = 0
COMPARES_BY_IDENTITY = 1
OVERRIDES_EQ_CMP_OR_HASH = 2

class W_TypeObject(W_Root):
    lazyloaders = {} # can be overridden by specific instances

    # the version_tag changes if the dict or the inheritance hierarchy changes
    # other changes to the type (e.g. the name) leave it unchanged
    _version_tag = None

    _immutable_fields_ = ["flag_heaptype",
                          "flag_cpytype",
                          "flag_abstract?",
                          "flag_sequence_bug_compat",
                          "flag_map_or_seq",    # '?' or 'M' or 'S'
                          "compares_by_identity_status?",
                          'hasuserdel',
                          'weakrefable',
                          'hasdict',
                          'layout',
                          'terminator',
                          '_version_tag?',
                          'name?',
                          'mro_w?[*]',
                          ]

    # wether the class has an overridden __getattribute__
    # (False is a conservative default, fixed during real usage)
    uses_object_getattribute = False

    # for the IdentityDictStrategy
    compares_by_identity_status = UNKNOWN

    # used to cache the type's __new__ function
    w_new_function = None

    @dont_look_inside
    def __init__(self, space, name, bases_w, dict_w,
                 overridetypedef=None, force_new_layout=False):
<<<<<<< HEAD
        w_self.space = space
        w_self.name = name
        w_self.qualname = None
        w_self.bases_w = bases_w
        w_self.dict_w = dict_w
        w_self.hasdict = False
        w_self.hasuserdel = False
        w_self.weakrefable = False
        w_self.w_doc = space.w_None
        w_self.weak_subclasses = []
        w_self.flag_heaptype = False
        w_self.flag_cpytype = False
        w_self.flag_abstract = False
        w_self.flag_sequence_bug_compat = False
        w_self.flag_map_or_seq = '?'   # '?' means "don't know, check otherwise"
=======
        self.space = space
        self.name = name
        self.bases_w = bases_w
        self.dict_w = dict_w
        self.hasdict = False
        self.hasuserdel = False
        self.weakrefable = False
        self.w_doc = space.w_None
        self.weak_subclasses = []
        self.flag_heaptype = False
        self.flag_cpytype = False
        self.flag_abstract = False
        self.flag_sequence_bug_compat = False
        self.flag_map_or_seq = '?'   # '?' means "don't know, check otherwise"
>>>>>>> cdc322fe

        if overridetypedef is not None:
            assert not force_new_layout
            layout = setup_builtin_type(self, overridetypedef)
        else:
            layout = setup_user_defined_type(self, force_new_layout)
        self.layout = layout

        if not is_mro_purely_of_types(self.mro_w):
            pass
        else:
            # the _version_tag should change, whenever the content of
            # dict_w of any of the types in the mro changes, or if the mro
            # itself changes
            self._version_tag = VersionTag()
        from pypy.objspace.std.mapdict import DictTerminator, NoDictTerminator
        # if the typedef has a dict, then the rpython-class does all the dict
        # management, which means from the point of view of mapdict there is no
<<<<<<< HEAD
        # dict.
        typedef = w_self.layout.typedef
        if (w_self.hasdict and not typedef.hasdict):
            w_self.terminator = DictTerminator(space, w_self)
=======
        # dict. However, W_InstanceObjects are an exception to this
        from pypy.module.__builtin__.interp_classobj import W_InstanceObject
        typedef = self.layout.typedef
        if (self.hasdict and not typedef.hasdict or
                typedef is W_InstanceObject.typedef):
            self.terminator = DictTerminator(space, self)
>>>>>>> cdc322fe
        else:
            self.terminator = NoDictTerminator(space, self)

    def __repr__(self):
        "NOT_RPYTHON"
        return '<W_TypeObject %r at 0x%x>' % (self.name, id(self))

    def mutated(self, key):
        """
        The type is being mutated. key is either the string containing the
        specific attribute which is being deleted/set or None to indicate a
        generic mutation.
        """
        space = self.space
        assert self.is_heaptype() or self.is_cpytype()

        self.uses_object_getattribute = False
        # ^^^ conservative default, fixed during real usage

<<<<<<< HEAD
        if (key is None or key == '__eq__' or key == '__hash__'):
            w_self.compares_by_identity_status = UNKNOWN
=======
        if (key is None or key == '__eq__' or
            key == '__cmp__' or key == '__hash__'):
            self.compares_by_identity_status = UNKNOWN
>>>>>>> cdc322fe

        if space.config.objspace.std.newshortcut:
            self.w_new_function = None

        if self._version_tag is not None:
            self._version_tag = VersionTag()

        subclasses_w = self.get_subclasses()
        for w_subclass in subclasses_w:
            assert isinstance(w_subclass, W_TypeObject)
            w_subclass.mutated(key)

    def version_tag(self):
        if not we_are_jitted() or self.is_heaptype():
            return self._version_tag
        # prebuilt objects cannot get their version_tag changed
        return self._pure_version_tag()

    @elidable_promote()
    def _pure_version_tag(self):
        return self._version_tag

    def getattribute_if_not_from_object(self):
        """ this method returns the applevel __getattribute__ if that is not
        the one from object, in which case it returns None """
        from pypy.objspace.descroperation import object_getattribute
        if not we_are_jitted():
            if not self.uses_object_getattribute:
                # slow path: look for a custom __getattribute__ on the class
                w_descr = self.lookup('__getattribute__')
                # if it was not actually overriden in the class, we remember this
                # fact for the next time.
                if w_descr is object_getattribute(self.space):
                    self.uses_object_getattribute = True
                else:
                    return w_descr
            return None
        # in the JIT case, just use a lookup, because it is folded away
        # correctly using the version_tag
        w_descr = self.lookup('__getattribute__')
        if w_descr is not object_getattribute(self.space):
            return w_descr

    def has_object_getattribute(self):
        return self.getattribute_if_not_from_object() is None

    def compares_by_identity(self):
        from pypy.objspace.descroperation import object_hash, type_eq
        #
        if self.compares_by_identity_status != UNKNOWN:
            # fast path
            return self.compares_by_identity_status == COMPARES_BY_IDENTITY
        #
        default_hash = object_hash(self.space)
        my_eq = self.lookup('__eq__')
        overrides_eq = (my_eq and my_eq is not type_eq(self.space))
        overrides_eq_cmp_or_hash = (overrides_eq or
<<<<<<< HEAD
                                    w_self.lookup('__hash__') is not default_hash)
=======
                                    self.lookup('__cmp__') or
                                    self.lookup('__hash__') is not default_hash)
>>>>>>> cdc322fe
        if overrides_eq_cmp_or_hash:
            self.compares_by_identity_status = OVERRIDES_EQ_CMP_OR_HASH
        else:
            self.compares_by_identity_status = COMPARES_BY_IDENTITY
        return self.compares_by_identity_status == COMPARES_BY_IDENTITY

    def ready(self):
        for w_base in self.bases_w:
            if not isinstance(w_base, W_TypeObject):
                continue
            w_base.add_subclass(self)

    # compute a tuple that fully describes the instance layout
    def get_full_instance_layout(self):
        layout = self.layout
        return (layout, self.hasdict, self.weakrefable)

    def compute_default_mro(self):
        return compute_C3_mro(self.space, self)

    def getdictvalue(self, space, attr):
        version_tag = self.version_tag()
        if version_tag is not None:
            return unwrap_cell(
                space,
                self._pure_getdictvalue_no_unwrapping(
                    space, version_tag, attr))
        w_value = self._getdictvalue_no_unwrapping(space, attr)
        return unwrap_cell(space, w_value)

    def _getdictvalue_no_unwrapping(self, space, attr):
        w_value = self.dict_w.get(attr, None)
        if self.lazyloaders and w_value is None:
            if attr in self.lazyloaders:
                # very clever next line: it forces the attr string
                # to be interned.
                space.new_interned_str(attr)
                loader = self.lazyloaders[attr]
                del self.lazyloaders[attr]
                w_value = loader()
                if w_value is not None:   # None means no such attribute
                    self.dict_w[attr] = w_value
                    return w_value
        return w_value

    @elidable
    def _pure_getdictvalue_no_unwrapping(self, space, version_tag, attr):
        return self._getdictvalue_no_unwrapping(space, attr)

    def setdictvalue(self, space, name, w_value):
        if not self.is_heaptype():
            raise oefmt(space.w_TypeError,
                        "can't set attributes on type object '%N'", self)
        if name == "__del__" and name not in self.dict_w:
            msg = ("a __del__ method added to an existing type will not be "
                   "called")
            space.warn(space.wrap(msg), space.w_RuntimeWarning)
        version_tag = self.version_tag()
        if version_tag is not None:
            w_curr = self._pure_getdictvalue_no_unwrapping(
                    space, version_tag, name)
            w_value = write_cell(space, w_curr, w_value)
            if w_value is None:
                return True
        self.mutated(name)
        self.dict_w[name] = w_value
        return True

    def deldictvalue(self, space, key):
        if self.lazyloaders:
            self._cleanup_()    # force un-lazification
        if not self.is_heaptype():
            raise oefmt(space.w_TypeError,
                        "can't delete attributes on type object '%N'", self)
        try:
            del self.dict_w[key]
        except KeyError:
            return False
        else:
            self.mutated(key)
            return True

    def lookup(self, name):
        # note that this doesn't call __get__ on the result at all
        space = self.space
        return self.lookup_where_with_method_cache(name)[1]

    def lookup_where(self, name):
        space = self.space
        return self.lookup_where_with_method_cache(name)

    @unroll_safe
    def lookup_starting_at(self, w_starttype, name):
        space = self.space
        look = False
        for w_class in self.mro_w:
            if w_class is w_starttype:
                look = True
            elif look:
                w_value = w_class.getdictvalue(space, name)
                if w_value is not None:
                    return w_value
        return None

    @unroll_safe
    def _lookup(self, key):
        # nowadays, only called from ../../tool/ann_override.py
        space = self.space
        for w_class in self.mro_w:
            w_value = w_class.getdictvalue(space, key)
            if w_value is not None:
                return w_value
        return None

    @unroll_safe
    def _lookup_where(self, key):
        # like _lookup() but also returns the parent class in which the
        # attribute was found
        space = self.space
        for w_class in self.mro_w:
            w_value = w_class.getdictvalue(space, key)
            if w_value is not None:
                return w_class, w_value
        return None, None

    def _lookup_where_all_typeobjects(self, key):
        # like _lookup_where(), but when we know that self.mro_w only
        # contains W_TypeObjects.  (It differs from _lookup_where() mostly
        # from a JIT point of view: it cannot invoke arbitrary Python code.)
        space = self.space
        for w_class in self.mro_w:
            assert isinstance(w_class, W_TypeObject)
            w_value = w_class._getdictvalue_no_unwrapping(space, key)
            if w_value is not None:
                return w_class, w_value
        return None, None

    def lookup_where_with_method_cache(self, name):
        space = self.space
        promote(self)
        version_tag = promote(self.version_tag())
        if version_tag is None:
            tup = self._lookup_where(name)
            return tup
        tup_w = self._pure_lookup_where_with_method_cache(name, version_tag)
        w_class, w_value = tup_w
        if isinstance(w_value, MutableCell):
            return w_class, w_value.unwrap_cell(space)
        return tup_w   # don't make a new tuple, reuse the old one

    @elidable
    def _pure_lookup_where_with_method_cache(self, name, version_tag):
        space = self.space
        cache = space.fromcache(MethodCache)
        SHIFT2 = r_uint.BITS - space.config.objspace.std.methodcachesizeexp
        SHIFT1 = SHIFT2 - 5
        version_tag_as_int = current_object_addr_as_int(version_tag)
        # ^^^Note: if the version_tag object is moved by a moving GC, the
        # existing method cache entries won't be found any more; new
        # entries will be created based on the new address.  The
        # assumption is that the version_tag object won't keep moving all
        # the time - so using the fast current_object_addr_as_int() instead
        # of a slower solution like hash() is still a good trade-off.
        hash_name = compute_hash(name)
        product = intmask(version_tag_as_int * hash_name)
        method_hash = (r_uint(product) ^ (r_uint(product) << SHIFT1)) >> SHIFT2
        # ^^^Note2: we used to just take product>>SHIFT2, but on 64-bit
        # platforms SHIFT2 is really large, and we loose too much information
        # that way (as shown by failures of the tests that typically have
        # method names like 'f' who hash to a number that has only ~33 bits).
        cached_version_tag = cache.versions[method_hash]
        if cached_version_tag is version_tag:
            cached_name = cache.names[method_hash]
            if cached_name is name:
                tup = cache.lookup_where[method_hash]
                if space.config.objspace.std.withmethodcachecounter:
                    cache.hits[name] = cache.hits.get(name, 0) + 1
#                print "hit", self, name
                return tup
        tup = self._lookup_where_all_typeobjects(name)
        cache.versions[method_hash] = version_tag
        cache.names[method_hash] = name
        cache.lookup_where[method_hash] = tup
        if space.config.objspace.std.withmethodcachecounter:
            cache.misses[name] = cache.misses.get(name, 0) + 1
#        print "miss", self, name
        return tup

    def check_user_subclass(self, w_subtype):
        space = self.space
        if not isinstance(w_subtype, W_TypeObject):
            raise oefmt(space.w_TypeError,
                        "X is not a type object ('%T')", w_subtype)
        if not w_subtype.issubtype(self):
            raise oefmt(space.w_TypeError,
                        "%N.__new__(%N): %N is not a subtype of %N",
                        self, w_subtype, w_subtype, self)
        if self.layout.typedef is not w_subtype.layout.typedef:
            raise oefmt(space.w_TypeError,
                        "%N.__new__(%N) is not safe, use %N.__new__()",
                        self, w_subtype, w_subtype)
        return w_subtype

    def _cleanup_(self):
        "NOT_RPYTHON.  Forces the lazy attributes to be computed."
        if 'lazyloaders' in self.__dict__:
            for attr in self.lazyloaders.keys():
                self.getdictvalue(self.space, attr)
            del self.lazyloaders

    def getdict(self, space): # returning a dict-proxy!
        from pypy.objspace.std.dictproxyobject import DictProxyStrategy
<<<<<<< HEAD
        from pypy.objspace.std.dictproxyobject import W_DictProxyObject
        if w_self.lazyloaders:
            w_self._cleanup_()    # force un-lazification
        strategy = space.fromcache(DictProxyStrategy)
        storage = strategy.erase(w_self)
        return W_DictProxyObject(space, strategy, storage)
=======
        from pypy.objspace.std.dictmultiobject import W_DictObject
        if self.lazyloaders:
            self._cleanup_()    # force un-lazification
        strategy = space.fromcache(DictProxyStrategy)
        storage = strategy.erase(self)
        return W_DictObject(space, strategy, storage)
>>>>>>> cdc322fe

    def is_heaptype(self):
        return self.flag_heaptype

    def is_cpytype(self):
        return self.flag_cpytype

    def is_abstract(self):
        return self.flag_abstract

    def set_abstract(self, abstract):
        self.flag_abstract = bool(abstract)

    def issubtype(self, w_type):
        promote(self)
        promote(w_type)
        if we_are_jitted():
            version_tag1 = self.version_tag()
            version_tag2 = w_type.version_tag()
            if version_tag1 is not None and version_tag2 is not None:
                res = _pure_issubtype(self, w_type, version_tag1, version_tag2)
                return res
        return _issubtype(self, w_type)

    def get_module(self):
        space = self.space
        if self.is_heaptype():
            return self.getdictvalue(space, '__module__')
        else:
            dot = self.name.find('.')
            if dot >= 0:
                mod = self.name[:dot]
            else:
                mod = "builtins"
            return space.wrap(mod)

    def getname(self, space):
        if self.is_heaptype():
            result = self.name
        else:
            dot = self.name.find('.')
            if dot >= 0:
                result = self.name[dot+1:]
            else:
                result = self.name
        return result.decode('utf-8')

    def getqualname(self, space):
        return self.qualname or self.getname(space)

    def add_subclass(self, w_subclass):
        space = self.space
        if not space.config.translation.rweakref:
            # We don't have weakrefs!  In this case, every class stores
            # subclasses in a non-weak list.  ALL CLASSES LEAK!  To make
            # the user aware of this annoying fact, print a warning.
            if we_are_translated() and not _global.weakref_warning_printed:
                from rpython.rlib import debug
                debug.debug_print("Warning: no weakref support in this PyPy. "
                                  "All user-defined classes will leak!")
                _global.weakref_warning_printed = True

        assert isinstance(w_subclass, W_TypeObject)
        newref = weakref.ref(w_subclass)
        for i in range(len(self.weak_subclasses)):
            ref = self.weak_subclasses[i]
            if ref() is None:
                self.weak_subclasses[i] = newref
                return
        else:
            self.weak_subclasses.append(newref)

    def remove_subclass(self, w_subclass):
        space = self.space
        for i in range(len(self.weak_subclasses)):
            ref = self.weak_subclasses[i]
            if ref() is w_subclass:
                del self.weak_subclasses[i]
                return

    def get_subclasses(self):
        space = self.space
        subclasses_w = []
        for ref in self.weak_subclasses:
            w_ob = ref()
            if w_ob is not None:
                subclasses_w.append(w_ob)
        return subclasses_w

    # for now, weakref support for W_TypeObject is hard to get automatically
    _lifeline_ = None

    def getweakref(self):
        return self._lifeline_

    def setweakref(self, space, weakreflifeline):
        self._lifeline_ = weakreflifeline

    def delweakref(self):
        self._lifeline_ = None

    def descr_call(self, space, __args__):
        promote(self)
        # invoke the __new__ of the type
        if not we_are_jitted():
            # note that the annotator will figure out that self.w_new_function
            # can only be None if the newshortcut config option is not set
            w_newfunc = self.w_new_function
        else:
            # for the JIT it is better to take the slow path because normal lookup
            # is nicely optimized, but the self.w_new_function attribute is not
            # known to the JIT
            w_newfunc = None
        if w_newfunc is None:
            w_newtype, w_newdescr = self.lookup_where('__new__')
            if w_newdescr is None:    # see test_crash_mro_without_object_1
                raise oefmt(space.w_TypeError, "cannot create '%N' instances",
                            self)
            w_newfunc = space.get(w_newdescr, self)
            if (space.config.objspace.std.newshortcut and
                not we_are_jitted() and
                isinstance(w_newtype, W_TypeObject)):
                self.w_new_function = w_newfunc
        w_newobject = space.call_obj_args(w_newfunc, self, __args__)
        call_init = space.isinstance_w(w_newobject, self)

        # maybe invoke the __init__ of the type
        if (call_init and not (space.is_w(self, space.w_type) and
            not __args__.keywords and len(__args__.arguments_w) == 1)):
            w_descr = space.lookup(w_newobject, '__init__')
            if w_descr is not None:    # see test_crash_mro_without_object_2
                w_result = space.get_and_call_args(w_descr, w_newobject,
                                                   __args__)
                if not space.is_w(w_result, space.w_None):
                    raise oefmt(space.w_TypeError,
                                "__init__() should return None")
        return w_newobject

    def descr_repr(self, space):
        w_mod = self.get_module()
        if w_mod is None or not space.isinstance_w(w_mod, space.w_unicode):
            mod = None
        else:
            mod = space.unicode_w(w_mod)
        if mod is not None and mod != u'builtins':
            return space.wrap(u"<class '%s.%s'>" % (mod, self.getqualname(space)))
        else:
            return space.wrap(u"<class '%s'>" % (self.name.decode('utf-8')))

    def descr_getattribute(self, space, w_name):
        name = space.str_w(w_name)
        w_descr = space.lookup(self, name)
        if w_descr is not None:
            if space.is_data_descr(w_descr):
                w_get = space.lookup(w_descr, "__get__")
                if w_get is not None:
                    return space.get_and_call_function(w_get, w_descr, self,
                                                       space.type(self))
        w_value = self.lookup(name)
        if w_value is not None:
            # __get__(None, type): turns e.g. functions into unbound methods
            return space.get(w_value, space.w_None, self)
        if w_descr is not None:
            return space.get(w_descr, self)
        raise oefmt(space.w_AttributeError,
                    "type object '%N' has no attribute %R", self, w_name)

    def descr_ne(self, space, w_other):
        if not isinstance(w_other, W_TypeObject):
            return space.w_NotImplemented
        return space.newbool(not space.is_w(self, w_other))


def descr__new__(space, w_typetype, w_name, w_bases=None, w_dict=None):
    "This is used to create user-defined classes only."
    # XXX check types

    w_typetype = _precheck_for_new(space, w_typetype)

    # special case for type(x)
    if (space.is_w(space.type(w_typetype), space.w_type) and w_bases is None and
        w_dict is None):
        return space.type(w_name)
    else:
        return _create_new_type(space, w_typetype, w_name, w_bases, w_dict)


def _create_new_type(space, w_typetype, w_name, w_bases, w_dict):
    # this is in its own function because we want the special case 'type(x)'
    # above to be seen by the jit.
    if w_bases is None or w_dict is None:
        raise oefmt(space.w_TypeError, "type() takes 1 or 3 arguments")

    bases_w = space.fixedview(w_bases)

    w_winner = _calculate_metaclass(space, w_typetype, bases_w)
    if not space.is_w(w_winner, w_typetype):
        newfunc = space.getattr(w_winner, space.wrap('__new__'))
        if not space.is_w(newfunc, space.getattr(space.w_type, space.wrap('__new__'))):
            return space.call_function(newfunc, w_winner, w_name, w_bases, w_dict)
        w_typetype = w_winner

    name = space.str_w(w_name)
    assert isinstance(name, str)
    dict_w = {}
    dictkeys_w = space.listview(w_dict)
    for w_key in dictkeys_w:
        key = space.str_w(w_key)
        dict_w[key] = space.getitem(w_dict, w_key)
    w_type = space.allocate_instance(W_TypeObject, w_typetype)
    W_TypeObject.__init__(w_type, space, name, bases_w or [space.w_object],
                          dict_w)
    w_type.ready()
    return w_type

def _calculate_metaclass(space, w_metaclass, bases_w):
    """Determine the most derived metatype"""
    w_winner = w_metaclass
    for base in bases_w:
        w_typ = space.type(base)
        if space.is_true(space.issubtype(w_winner, w_typ)):
            continue
        if space.is_true(space.issubtype(w_typ, w_winner)):
            w_winner = w_typ
            continue
        msg = ("metaclass conflict: the metaclass of a derived class must be "
               "a (non-strict) subclass of the metaclasses of all its bases")
        raise OperationError(space.w_TypeError, space.wrap(msg))
    return w_winner

def _precheck_for_new(space, w_type):
    if not isinstance(w_type, W_TypeObject):
        raise oefmt(space.w_TypeError, "X is not a type object (%T)", w_type)
    return w_type

# ____________________________________________________________

def _check(space, w_type, msg="descriptor is for 'type'"):
    if not isinstance(w_type, W_TypeObject):
        raise OperationError(space.w_TypeError, space.wrap(msg))
    return w_type


def descr_get__name__(space, w_type):
    w_type = _check(space, w_type)
    return space.wrap(w_type.getname(space))

def descr_set__name__(space, w_type, w_value):
    w_type = _check(space, w_type)
    if not w_type.is_heaptype():
        raise oefmt(space.w_TypeError, "can't set %N.__name__", w_type)
    name = space.str_w(w_value)
    if '\x00' in name:
        raise oefmt(space.w_ValueError, "__name__ must not contain null bytes")
    w_type.name = name

def descr_get__qualname__(space, w_type):
    w_type = _check(space, w_type)
    return space.wrap(w_type.getqualname(space))

def descr_set__qualname__(space, w_type, w_value):
    w_type = _check(space, w_type)
    if not w_type.is_heaptype():
        raise oefmt(space.w_TypeError, "can't set %N.__qualname__", w_type)
    w_type.qualname = space.unicode_w(w_value)

def descr_get__mro__(space, w_type):
    w_type = _check(space, w_type)
    return space.newtuple(w_type.mro_w)

def descr_mro(space, w_type):
    """Return a type's method resolution order."""
    w_type = _check(space, w_type, "expected type")
    return space.newlist(w_type.compute_default_mro())

def descr_get__bases__(space, w_type):
    w_type = _check(space, w_type)
    return space.newtuple(w_type.bases_w)

def mro_subclasses(space, w_type, temp):
    temp.append((w_type, w_type.mro_w))
    compute_mro(w_type)
    for w_sc in w_type.get_subclasses():
        assert isinstance(w_sc, W_TypeObject)
        mro_subclasses(space, w_sc, temp)

def descr_set__bases__(space, w_type, w_value):
    # this assumes all app-level type objects are W_TypeObject
    w_type = _check(space, w_type)
    if not w_type.is_heaptype():
        raise oefmt(space.w_TypeError, "can't set %N.__bases__", w_type)
    if not space.isinstance_w(w_value, space.w_tuple):
        raise oefmt(space.w_TypeError,
                    "can only assign tuple to %N.__bases__, not %T",
                    w_type, w_value)
    newbases_w = space.fixedview(w_value)
    if len(newbases_w) == 0:
        raise oefmt(space.w_TypeError,
                    "can only assign non-empty tuple to %N.__bases__, not ()",
                    w_type)

    for w_newbase in newbases_w:
        if isinstance(w_newbase, W_TypeObject):
            if w_type in w_newbase.compute_default_mro():
                raise oefmt(space.w_TypeError,
                            "a __bases__ item causes an inheritance cycle")

    w_oldbestbase = check_and_find_best_base(space, w_type.bases_w)
    w_newbestbase = check_and_find_best_base(space, newbases_w)
    oldlayout = w_oldbestbase.get_full_instance_layout()
    newlayout = w_newbestbase.get_full_instance_layout()

    if oldlayout != newlayout:
        raise oefmt(space.w_TypeError,
                    "__bases__ assignment: '%N' object layout differs from "
                    "'%N'", w_newbestbase, w_oldbestbase)

    # invalidate the version_tag of all the current subclasses
    w_type.mutated(None)

    # now we can go ahead and change 'w_type.bases_w'
    saved_bases_w = w_type.bases_w
    temp = []
    try:
        for w_oldbase in saved_bases_w:
            if isinstance(w_oldbase, W_TypeObject):
                w_oldbase.remove_subclass(w_type)
        w_type.bases_w = newbases_w
        for w_newbase in newbases_w:
            if isinstance(w_newbase, W_TypeObject):
                w_newbase.add_subclass(w_type)
        # try to recompute all MROs
        mro_subclasses(space, w_type, temp)
    except:
        for cls, old_mro in temp:
            cls.mro_w = old_mro
        w_type.bases_w = saved_bases_w
        raise
    if (w_type.version_tag() is not None and
        not is_mro_purely_of_types(w_type.mro_w)):
        # Disable method cache if the hierarchy isn't pure.
        w_type._version_tag = None
        for w_subclass in w_type.get_subclasses():
            if isinstance(w_subclass, W_TypeObject):
                w_subclass._version_tag = None

def descr__base(space, w_type):
    w_type = _check(space, w_type)
    return find_best_base(w_type.bases_w)

def descr__doc(space, w_type):
    if space.is_w(w_type, space.w_type):
        return space.wrap("""type(object) -> the object's type
type(name, bases, dict) -> a new type""")
    w_type = _check(space, w_type)
    if not w_type.is_heaptype():
        return w_type.w_doc
    w_result = w_type.getdictvalue(space, '__doc__')
    if w_result is None:
        return space.w_None
    else:
        return space.get(w_result, space.w_None, w_type)

def descr_set__doc(space, w_type, w_value):
    w_type = _check(space, w_type)
    if not w_type.is_heaptype():
        raise oefmt(space.w_TypeError, "can't set %N.__doc__", w_type)
    w_type.setdictvalue(space, '__doc__', w_value)

def descr__dir(space, w_type):
    from pypy.objspace.std.util import _classdir
    return space.call_function(space.w_list, _classdir(space, w_type))

def descr__flags(space, w_type):
    from copy_reg import _HEAPTYPE
    _CPYTYPE = 1 # used for non-heap types defined in C
    _ABSTRACT = 1 << 20
    #
    w_type = _check(space, w_type)
    flags = 0
    if w_type.flag_heaptype:
        flags |= _HEAPTYPE
    if w_type.flag_cpytype:
        flags |= _CPYTYPE
    if w_type.flag_abstract:
        flags |= _ABSTRACT
    return space.wrap(flags)

def descr_get__module(space, w_type):
    w_type = _check(space, w_type)
    return w_type.get_module()

def descr_set__module(space, w_type, w_value):
    w_type = _check(space, w_type)
    w_type.setdictvalue(space, '__module__', w_value)

def descr_get___abstractmethods__(space, w_type):
    w_type = _check(space, w_type)
    # type itself has an __abstractmethods__ descriptor (this). Don't return it
    if not space.is_w(w_type, space.w_type):
        w_result = w_type.getdictvalue(space, "__abstractmethods__")
        if w_result is not None:
            return w_result
    raise oefmt(space.w_AttributeError, "__abstractmethods__")

def descr_set___abstractmethods__(space, w_type, w_new):
    w_type = _check(space, w_type)
    w_type.setdictvalue(space, "__abstractmethods__", w_new)
    w_type.set_abstract(space.is_true(w_new))

def descr_del___abstractmethods__(space, w_type):
    w_type = _check(space, w_type)
    if not w_type.deldictvalue(space, "__abstractmethods__"):
        raise oefmt(space.w_AttributeError, "__abstractmethods__")
    w_type.set_abstract(False)

def descr___subclasses__(space, w_type):
    """Return the list of immediate subclasses."""
    w_type = _check(space, w_type)
    return space.newlist(w_type.get_subclasses())

def descr___prepare__(space, __args__):
    # XXX: space.newdict(strdict=True)? (XXX: which should be
    # UnicodeDictStrategy but is currently BytesDictStrategy)
    return space.newdict()

# ____________________________________________________________

@gateway.unwrap_spec(w_obj=W_TypeObject, w_sub=W_TypeObject)
def type_issubtype(w_obj, space, w_sub):
    return space.newbool(w_sub.issubtype(w_obj))

@gateway.unwrap_spec(w_obj=W_TypeObject)
def type_isinstance(w_obj, space, w_inst):
    return space.newbool(space.type(w_inst).issubtype(w_obj))

W_TypeObject.typedef = TypeDef("type",
    __new__ = gateway.interp2app(descr__new__),
    __name__ = GetSetProperty(descr_get__name__, descr_set__name__),
    __qualname__ = GetSetProperty(descr_get__qualname__, descr_set__qualname__),
    __bases__ = GetSetProperty(descr_get__bases__, descr_set__bases__),
    __base__ = GetSetProperty(descr__base),
    __mro__ = GetSetProperty(descr_get__mro__),
    __dict__ = GetSetProperty(descr_get_dict),
    __doc__ = GetSetProperty(descr__doc, descr_set__doc),
    __dir__ = gateway.interp2app(descr__dir),
    mro = gateway.interp2app(descr_mro),
    __flags__ = GetSetProperty(descr__flags),
    __module__ = GetSetProperty(descr_get__module, descr_set__module),
    __abstractmethods__ = GetSetProperty(descr_get___abstractmethods__,
                                         descr_set___abstractmethods__,
                                         descr_del___abstractmethods__),
    __subclasses__ = gateway.interp2app(descr___subclasses__),
    __weakref__ = weakref_descr,
    __instancecheck__ = gateway.interp2app(type_isinstance),
    __subclasscheck__ = gateway.interp2app(type_issubtype),

    __call__ = gateway.interp2app(W_TypeObject.descr_call),
    __repr__ = gateway.interp2app(W_TypeObject.descr_repr),
    __getattribute__ = gateway.interp2app(W_TypeObject.descr_getattribute),
    __ne__ = gateway.interp2app(W_TypeObject.descr_ne),
    __prepare__ = gateway.interp2app(descr___prepare__, as_classmethod=True),
)


# ____________________________________________________________
# Initialization of type objects

def find_best_base(bases_w):
    """The best base is one of the bases in the given list: the one
       whose layout a new type should use as a starting point.
    """
    w_bestbase = None
    for w_candidate in bases_w:
        if not isinstance(w_candidate, W_TypeObject):
            continue
        if w_bestbase is None:
            w_bestbase = w_candidate   # for now
            continue
        cand_layout = w_candidate.layout
        best_layout = w_bestbase.layout
        if (cand_layout is not best_layout and
            cand_layout.issublayout(best_layout)):
            w_bestbase = w_candidate
    return w_bestbase

def check_and_find_best_base(space, bases_w):
    """The best base is one of the bases in the given list: the one
       whose layout a new type should use as a starting point.
       This version checks that bases_w is an acceptable tuple of bases.
    """
    w_bestbase = find_best_base(bases_w)
    if w_bestbase is None:
        raise oefmt(space.w_TypeError,
                    "a new-style class can't have only classic bases")
    if not w_bestbase.layout.typedef.acceptable_as_base_class:
        raise oefmt(space.w_TypeError,
                    "type '%N' is not an acceptable base class", w_bestbase)

    # check that all other bases' layouts are "super-layouts" of the
    # bestbase's layout
    best_layout = w_bestbase.layout
    for w_base in bases_w:
        if isinstance(w_base, W_TypeObject):
            layout = w_base.layout
            if not best_layout.issublayout(layout):
                raise oefmt(space.w_TypeError,
                            "instance layout conflicts in multiple inheritance")
    return w_bestbase

def copy_flags_from_bases(w_self, w_bestbase):
    hasoldstylebase = False
    for w_base in w_self.bases_w:
        if not isinstance(w_base, W_TypeObject):
            hasoldstylebase = True
            continue
        w_self.hasdict = w_self.hasdict or w_base.hasdict
        w_self.hasuserdel = w_self.hasuserdel or w_base.hasuserdel
        w_self.weakrefable = w_self.weakrefable or w_base.weakrefable
    return hasoldstylebase

def create_all_slots(w_self, hasoldstylebase, w_bestbase, force_new_layout):
    base_layout = w_bestbase.layout
    index_next_extra_slot = base_layout.nslots
    space = w_self.space
    dict_w = w_self.dict_w
    if '__slots__' not in dict_w:
        wantdict = True
        wantweakref = True
    else:
        wantdict = False
        wantweakref = False
        w_slots = dict_w['__slots__']
        if (space.isinstance_w(w_slots, space.w_str) or
            space.isinstance_w(w_slots, space.w_unicode)):
            slot_names_w = [w_slots]
        else:
            slot_names_w = space.unpackiterable(w_slots)
        for w_slot_name in slot_names_w:
            slot_name = space.str_w(w_slot_name)
            if slot_name == '__dict__':
                if wantdict or w_bestbase.hasdict:
                    raise oefmt(space.w_TypeError,
                                "__dict__ slot disallowed: we already got one")
                wantdict = True
            elif slot_name == '__weakref__':
                if wantweakref or w_bestbase.weakrefable:
                    raise oefmt(space.w_TypeError,
                                "__weakref__ slot disallowed: we already got one")
                wantweakref = True
            else:
                index_next_extra_slot = create_slot(w_self, w_slot_name,
                                                    slot_name,
                                                    index_next_extra_slot)
    wantdict = wantdict or hasoldstylebase
    if wantdict:
        create_dict_slot(w_self)
    if wantweakref:
        create_weakref_slot(w_self)
    if '__del__' in dict_w:
        w_self.hasuserdel = True
    #
    if index_next_extra_slot == base_layout.nslots and not force_new_layout:
        return base_layout
    else:
        return Layout(base_layout.typedef, index_next_extra_slot,
                      base_layout=base_layout)

def create_slot(w_self, w_slot_name, slot_name, index_next_extra_slot):
    space = w_self.space
    if not valid_slot_name(slot_name):
        raise oefmt(space.w_TypeError, "__slots__ must be identifiers")
    # create member
    slot_name = mangle(slot_name, w_self.name)
    if slot_name in w_self.dict_w:
        raise oefmt(space.w_ValueError,
                    "%R in __slots__ conflicts with class variable",
                    w_slot_name)
    else:
        # Force interning of slot names.
        slot_name = space.str_w(space.new_interned_str(slot_name))
        # in cpython it is ignored less, but we probably don't care
        member = Member(index_next_extra_slot, slot_name, w_self)
        index_next_extra_slot += 1
        w_self.dict_w[slot_name] = space.wrap(member)
    return index_next_extra_slot

def create_dict_slot(w_self):
    if not w_self.hasdict:
        w_self.dict_w.setdefault('__dict__',
                                 w_self.space.wrap(dict_descr))
        w_self.hasdict = True

def create_weakref_slot(w_self):
    if not w_self.weakrefable:
        w_self.dict_w.setdefault('__weakref__',
                                 w_self.space.wrap(weakref_descr))
        w_self.weakrefable = True

def valid_slot_name(slot_name):
    if len(slot_name) == 0 or slot_name[0].isdigit():
        return False
    for c in slot_name:
        if not c.isalnum() and c != '_':
            return False
    return True

def setup_user_defined_type(w_self, force_new_layout):
    if len(w_self.bases_w) == 0:
        w_self.bases_w = [w_self.space.w_object]
    w_bestbase = check_and_find_best_base(w_self.space, w_self.bases_w)
    w_self.flag_heaptype = True
    for w_base in w_self.bases_w:
        if not isinstance(w_base, W_TypeObject):
            continue
        w_self.flag_cpytype |= w_base.flag_cpytype
        w_self.flag_abstract |= w_base.flag_abstract
        if w_self.flag_map_or_seq == '?':
            w_self.flag_map_or_seq = w_base.flag_map_or_seq

    hasoldstylebase = copy_flags_from_bases(w_self, w_bestbase)
    layout = create_all_slots(w_self, hasoldstylebase, w_bestbase,
                              force_new_layout)

    w_qualname = w_self.dict_w.pop('__qualname__', None)
    if w_qualname is not None:
        w_self.qualname = w_self.space.unicode_w(w_qualname)

    ensure_common_attributes(w_self)
    return layout

def setup_builtin_type(w_self, instancetypedef):
    w_self.hasdict = instancetypedef.hasdict
    w_self.weakrefable = instancetypedef.weakrefable
    w_self.w_doc = w_self.space.wrap(instancetypedef.doc)
    ensure_common_attributes(w_self)
    w_self.flag_heaptype = instancetypedef.heaptype
    #
    # usually 'instancetypedef' is new, i.e. not seen in any base,
    # but not always (see Exception class)
    w_bestbase = find_best_base(w_self.bases_w)
    if w_bestbase is None:
        parent_layout = None
    else:
        parent_layout = w_bestbase.layout
        if parent_layout.typedef is instancetypedef:
            return parent_layout
    return Layout(instancetypedef, 0, base_layout=parent_layout)

def ensure_common_attributes(w_self):
    ensure_static_new(w_self)
    w_self.dict_w.setdefault('__doc__', w_self.w_doc)
    if w_self.is_heaptype():
        ensure_module_attr(w_self)
    ensure_hash(w_self)
    w_self.mro_w = []      # temporarily
    compute_mro(w_self)

def ensure_static_new(w_self):
    # special-case __new__, as in CPython:
    # if it is a Function, turn it into a static method
    if '__new__' in w_self.dict_w:
        w_new = w_self.dict_w['__new__']
        if isinstance(w_new, Function):
            w_self.dict_w['__new__'] = StaticMethod(w_new)

def ensure_module_attr(w_self):
    # initialize __module__ in the dict (user-defined types only)
    if '__module__' not in w_self.dict_w:
        space = w_self.space
        caller = space.getexecutioncontext().gettopframe_nohidden()
        if caller is not None:
            w_globals = caller.get_w_globals()
            w_name = space.finditem(w_globals, space.wrap('__name__'))
            if w_name is not None:
                w_self.dict_w['__module__'] = w_name

def ensure_hash(w_self):
    # if we define __eq__ but not __hash__, we force __hash__ to be None to
    # prevent inheriting it
    if '__eq__' in w_self.dict_w and '__hash__' not in w_self.dict_w:
        w_self.dict_w['__hash__'] = w_self.space.w_None

def compute_mro(w_self):
    if w_self.is_heaptype():
        space = w_self.space
        w_metaclass = space.type(w_self)
        w_where, w_mro_func = space.lookup_in_type_where(w_metaclass, 'mro')
        if w_mro_func is not None and not space.is_w(w_where, space.w_type):
            w_mro_meth = space.get(w_mro_func, w_self)
            w_mro = space.call_function(w_mro_meth)
            mro_w = space.fixedview(w_mro)
            w_self.mro_w = validate_custom_mro(space, mro_w)
            return    # done
    w_self.mro_w = w_self.compute_default_mro()[:]

def validate_custom_mro(space, mro_w):
    # do some checking here.  Note that unlike CPython, strange MROs
    # cannot really segfault PyPy.  At a minimum, we check that all
    # the elements in the mro seem to be (old- or new-style) classes.
    for w_class in mro_w:
        if not space.abstract_isclass_w(w_class):
            raise oefmt(space.w_TypeError, "mro() returned a non-class")
    return mro_w

def is_mro_purely_of_types(mro_w):
    for w_class in mro_w:
        if not isinstance(w_class, W_TypeObject):
            return False
    return True

# ____________________________________________________________

def _issubtype(w_sub, w_type):
    return w_type in w_sub.mro_w

@elidable_promote()
def _pure_issubtype(w_sub, w_type, version_tag1, version_tag2):
    return _issubtype(w_sub, w_type)


# ____________________________________________________________


abstract_mro = gateway.applevel("""
    def abstract_mro(klass):
        # abstract/classic mro
        mro = []
        stack = [klass]
        while stack:
            klass = stack.pop()
            if klass not in mro:
                mro.append(klass)
                if not isinstance(klass.__bases__, tuple):
                    raise TypeError('__bases__ must be a tuple')
                stack += klass.__bases__[::-1]
        return mro
""", filename=__file__).interphook("abstract_mro")

def get_mro(space, klass):
    if isinstance(klass, W_TypeObject):
        return list(klass.mro_w)
    else:
        return space.unpackiterable(abstract_mro(space, klass))


def compute_C3_mro(space, cls):
    order = []
    orderlists = [get_mro(space, base) for base in cls.bases_w]
    orderlists.append([cls] + cls.bases_w)
    while orderlists:
        for candidatelist in orderlists:
            candidate = candidatelist[0]
            if mro_blockinglist(candidate, orderlists) is None:
                break    # good candidate
        else:
            return mro_error(space, orderlists)  # no candidate found
        assert candidate not in order
        order.append(candidate)
        for i in range(len(orderlists) - 1, -1, -1):
            if orderlists[i][0] is candidate:
                del orderlists[i][0]
                if len(orderlists[i]) == 0:
                    del orderlists[i]
    return order


def mro_blockinglist(candidate, orderlists):
    for lst in orderlists:
        if candidate in lst[1:]:
            return lst
    return None # good candidate

def mro_error(space, orderlists):
    cycle = []
    candidate = orderlists[-1][0]
    if candidate in orderlists[-1][1:]:
        # explicit error message for this specific case
        raise oefmt(space.w_TypeError, "duplicate base class '%N'", candidate)
    while candidate not in cycle:
        cycle.append(candidate)
        nextblockinglist = mro_blockinglist(candidate, orderlists)
        candidate = nextblockinglist[0]
    del cycle[:cycle.index(candidate)]
    cycle.append(candidate)
    cycle.reverse()
    names = [cls.getname(space) for cls in cycle]
    raise OperationError(space.w_TypeError, space.wrap(
        u"cycle among base classes: " + u' < '.join(names)))


class TypeCache(SpaceCache):
    def build(self, typedef):
        "NOT_RPYTHON: initialization-time only."
        from pypy.objspace.std.objectobject import W_ObjectObject

        space = self.space
        rawdict = typedef.rawdict
        lazyloaders = {}

        # compute the bases
        if typedef is W_ObjectObject.typedef:
            bases_w = []
        else:
            bases = typedef.bases or [W_ObjectObject.typedef]
            bases_w = [space.gettypeobject(base) for base in bases]

        # wrap everything
        dict_w = {}
        for descrname, descrvalue in rawdict.items():
            dict_w[descrname] = space.wrap(descrvalue)

        if typedef.applevel_subclasses_base is not None:
            overridetypedef = typedef.applevel_subclasses_base.typedef
        else:
            overridetypedef = typedef
        w_type = W_TypeObject(space, typedef.name, bases_w, dict_w,
                              overridetypedef=overridetypedef)
        if typedef is not overridetypedef:
            w_type.w_doc = space.wrap(typedef.doc)
        else:
            # Set the __qualname__ of member functions
            for name in rawdict:
                w_obj = dict_w[name]
                if isinstance(w_obj, ClassMethod):
                    w_obj = w_obj.w_function
                if isinstance(w_obj, FunctionWithFixedCode):
                    qualname = w_type.getqualname(space) + '.' + name
                    w_obj.fset_func_qualname(space, space.wrap(qualname))

        if hasattr(typedef, 'flag_sequence_bug_compat'):
            w_type.flag_sequence_bug_compat = typedef.flag_sequence_bug_compat
        w_type.lazyloaders = lazyloaders
        return w_type

    def ready(self, w_type):
        w_type.ready()<|MERGE_RESOLUTION|>--- conflicted
+++ resolved
@@ -156,25 +156,9 @@
     @dont_look_inside
     def __init__(self, space, name, bases_w, dict_w,
                  overridetypedef=None, force_new_layout=False):
-<<<<<<< HEAD
-        w_self.space = space
-        w_self.name = name
-        w_self.qualname = None
-        w_self.bases_w = bases_w
-        w_self.dict_w = dict_w
-        w_self.hasdict = False
-        w_self.hasuserdel = False
-        w_self.weakrefable = False
-        w_self.w_doc = space.w_None
-        w_self.weak_subclasses = []
-        w_self.flag_heaptype = False
-        w_self.flag_cpytype = False
-        w_self.flag_abstract = False
-        w_self.flag_sequence_bug_compat = False
-        w_self.flag_map_or_seq = '?'   # '?' means "don't know, check otherwise"
-=======
         self.space = space
         self.name = name
+        self.qualname = None
         self.bases_w = bases_w
         self.dict_w = dict_w
         self.hasdict = False
@@ -187,7 +171,6 @@
         self.flag_abstract = False
         self.flag_sequence_bug_compat = False
         self.flag_map_or_seq = '?'   # '?' means "don't know, check otherwise"
->>>>>>> cdc322fe
 
         if overridetypedef is not None:
             assert not force_new_layout
@@ -206,19 +189,10 @@
         from pypy.objspace.std.mapdict import DictTerminator, NoDictTerminator
         # if the typedef has a dict, then the rpython-class does all the dict
         # management, which means from the point of view of mapdict there is no
-<<<<<<< HEAD
         # dict.
-        typedef = w_self.layout.typedef
-        if (w_self.hasdict and not typedef.hasdict):
-            w_self.terminator = DictTerminator(space, w_self)
-=======
-        # dict. However, W_InstanceObjects are an exception to this
-        from pypy.module.__builtin__.interp_classobj import W_InstanceObject
         typedef = self.layout.typedef
-        if (self.hasdict and not typedef.hasdict or
-                typedef is W_InstanceObject.typedef):
+        if (self.hasdict and not typedef.hasdict):
             self.terminator = DictTerminator(space, self)
->>>>>>> cdc322fe
         else:
             self.terminator = NoDictTerminator(space, self)
 
@@ -238,14 +212,8 @@
         self.uses_object_getattribute = False
         # ^^^ conservative default, fixed during real usage
 
-<<<<<<< HEAD
         if (key is None or key == '__eq__' or key == '__hash__'):
-            w_self.compares_by_identity_status = UNKNOWN
-=======
-        if (key is None or key == '__eq__' or
-            key == '__cmp__' or key == '__hash__'):
             self.compares_by_identity_status = UNKNOWN
->>>>>>> cdc322fe
 
         if space.config.objspace.std.newshortcut:
             self.w_new_function = None
@@ -303,12 +271,7 @@
         my_eq = self.lookup('__eq__')
         overrides_eq = (my_eq and my_eq is not type_eq(self.space))
         overrides_eq_cmp_or_hash = (overrides_eq or
-<<<<<<< HEAD
-                                    w_self.lookup('__hash__') is not default_hash)
-=======
-                                    self.lookup('__cmp__') or
                                     self.lookup('__hash__') is not default_hash)
->>>>>>> cdc322fe
         if overrides_eq_cmp_or_hash:
             self.compares_by_identity_status = OVERRIDES_EQ_CMP_OR_HASH
         else:
@@ -521,21 +484,12 @@
 
     def getdict(self, space): # returning a dict-proxy!
         from pypy.objspace.std.dictproxyobject import DictProxyStrategy
-<<<<<<< HEAD
         from pypy.objspace.std.dictproxyobject import W_DictProxyObject
-        if w_self.lazyloaders:
-            w_self._cleanup_()    # force un-lazification
-        strategy = space.fromcache(DictProxyStrategy)
-        storage = strategy.erase(w_self)
-        return W_DictProxyObject(space, strategy, storage)
-=======
-        from pypy.objspace.std.dictmultiobject import W_DictObject
         if self.lazyloaders:
             self._cleanup_()    # force un-lazification
         strategy = space.fromcache(DictProxyStrategy)
         storage = strategy.erase(self)
-        return W_DictObject(space, strategy, storage)
->>>>>>> cdc322fe
+        return W_DictProxyObject(space, strategy, storage)
 
     def is_heaptype(self):
         return self.flag_heaptype
