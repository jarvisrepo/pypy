import weakref
from pypy.interpreter import gateway
from pypy.interpreter.baseobjspace import W_Root, SpaceCache
from pypy.interpreter.error import OperationError, oefmt
from pypy.interpreter.function import (
    Function, StaticMethod, ClassMethod, FunctionWithFixedCode)
from pypy.interpreter.typedef import (
    weakref_descr, GetSetProperty, dict_descr, Member, TypeDef)
from pypy.interpreter.astcompiler.misc import mangle
from pypy.module.__builtin__ import abstractinst

from rpython.rlib.jit import (promote, elidable_promote, we_are_jitted,
     elidable, dont_look_inside, unroll_safe)
from rpython.rlib.objectmodel import current_object_addr_as_int, compute_hash
from rpython.rlib.objectmodel import we_are_translated
from rpython.rlib.rarithmetic import intmask, r_uint

class MutableCell(W_Root):
    def unwrap_cell(self, space):
        raise NotImplementedError("abstract base")

class ObjectMutableCell(MutableCell):
    def __init__(self, w_value=None):
        self.w_value = w_value

    def unwrap_cell(self, space):
        return self.w_value

    def __repr__(self):
        return "<ObjectMutableCell: %s>" % (self.w_value, )


class IntMutableCell(MutableCell):
    def __init__(self, intvalue):
        self.intvalue = intvalue

    def unwrap_cell(self, space):
        return space.newint(self.intvalue)

    def __repr__(self):
        return "<IntMutableCell: %s>" % (self.intvalue, )


def unwrap_cell(space, w_value):
    if isinstance(w_value, MutableCell):
        return w_value.unwrap_cell(space)
    return w_value

def write_cell(space, w_cell, w_value):
    from pypy.objspace.std.intobject import W_IntObject
    if w_cell is None:
        # attribute does not exist at all, write it without a cell first
        return w_value
    if isinstance(w_cell, ObjectMutableCell):
        w_cell.w_value = w_value
        return None
    elif isinstance(w_cell, IntMutableCell) and type(w_value) is W_IntObject:
        w_cell.intvalue = w_value.intval
        return None
    elif space.is_w(w_cell, w_value):
        # If the new value and the current value are the same, don't
        # create a level of indirection, or mutate the version.
        return None
    if type(w_value) is W_IntObject:
        return IntMutableCell(w_value.intval)
    else:
        return ObjectMutableCell(w_value)

class VersionTag(object):
    pass

class MethodCache(object):

    def __init__(self, space):
        # Note: these attributes never change which object they contain,
        # so reading 'cache.versions' for example is constant-folded.
        # The actual list in 'cache.versions' is not a constant, of
        # course.
        SIZE = 1 << space.config.objspace.std.methodcachesizeexp
        self.versions = [None] * SIZE
        self.names = [None] * SIZE
        self.lookup_where = [(None, None)] * SIZE
        if space.config.objspace.std.withmethodcachecounter:
            self.hits = {}
            self.misses = {}

    def clear(self):
        None_None = (None, None)
        for i in range(len(self.versions)):
            self.versions[i] = None
        for i in range(len(self.names)):
            self.names[i] = None
        for i in range(len(self.lookup_where)):
            self.lookup_where[i] = None_None

    def _cleanup_(self):
        self.clear()

class _Global(object):
    weakref_warning_printed = False
_global = _Global()


class Layout(object):
    """A Layout is attached to every W_TypeObject to represent the
    layout of instances.  Some W_TypeObjects share the same layout.
    If a W_TypeObject is a base of another, then the layout of
    the first is either the same or a parent layout of the second.
    The Layouts have single inheritance, unlike W_TypeObjects.
    """
    _immutable_ = True

    def __init__(self, typedef, nslots, newslotnames=[], base_layout=None):
        self.typedef = typedef
        self.nslots = nslots
        self.newslotnames = newslotnames[:]    # make a fixed-size list
        self.base_layout = base_layout

    def issublayout(self, parent):
        while self is not parent:
            self = self.base_layout
            if self is None:
                return False
        return True

    def expand(self, hasdict, weakrefable):
        """Turn this Layout into a tuple.  If two classes get equal
        tuples, it means their instances have a fully compatible layout."""
        return (self.typedef, self.newslotnames, self.base_layout,
                hasdict, weakrefable)


# possible values of compares_by_identity_status
UNKNOWN = 0
COMPARES_BY_IDENTITY = 1
OVERRIDES_EQ_CMP_OR_HASH = 2

class W_TypeObject(W_Root):
    lazyloaders = {} # can be overridden by specific instances

    # the version_tag changes if the dict or the inheritance hierarchy changes
    # other changes to the type (e.g. the name) leave it unchanged
    _version_tag = None

    _immutable_fields_ = ["flag_heaptype",
                          "flag_cpytype",
                          "flag_abstract?",
                          "flag_sequence_bug_compat",
                          "flag_map_or_seq",    # '?' or 'M' or 'S'
                          "compares_by_identity_status?",
                          'hasuserdel',
                          'weakrefable',
                          'hasdict',
                          'layout',
                          'terminator',
                          '_version_tag?',
                          'name?',
                          'mro_w?[*]',
                          ]

    # wether the class has an overridden __getattribute__
    # (False is a conservative default, fixed during real usage)
    uses_object_getattribute = False

    # for the IdentityDictStrategy
    compares_by_identity_status = UNKNOWN

    # used to cache the type's __new__ function
    w_new_function = None

    @dont_look_inside
    def __init__(self, space, name, bases_w, dict_w,
                 overridetypedef=None, force_new_layout=False,
                 is_heaptype=True):
        self.space = space
        self.name = name
        self.qualname = None
        self.bases_w = bases_w
        self.dict_w = dict_w
        self.hasdict = False
        self.hasuserdel = False
        self.weakrefable = False
        self.w_doc = space.w_None
        self.weak_subclasses = []
        self.flag_heaptype = is_heaptype
        self.flag_cpytype = False
        self.flag_abstract = False
        self.flag_sequence_bug_compat = False
        self.flag_map_or_seq = '?'   # '?' means "don't know, check otherwise"

        if overridetypedef is not None:
            assert not force_new_layout
            layout = setup_builtin_type(self, overridetypedef)
        else:
            layout = setup_user_defined_type(self, force_new_layout)
        self.layout = layout
        if self.flag_heaptype:
            w_qualname = self.dict_w.pop('__qualname__', None)
            if w_qualname is not None:
                self.qualname = space.unicode_w(w_qualname)
            else:
                self.qualname = self.getname(space)
        else:
            self.qualname = self.getname(space)

        if not is_mro_purely_of_types(self.mro_w):
            pass
        else:
            # the _version_tag should change, whenever the content of
            # dict_w of any of the types in the mro changes, or if the mro
            # itself changes
            self._version_tag = VersionTag()
        from pypy.objspace.std.mapdict import DictTerminator, NoDictTerminator
        # if the typedef has a dict, then the rpython-class does all the dict
        # management, which means from the point of view of mapdict there is no
        # dict.
        typedef = self.layout.typedef
        if (self.hasdict and not typedef.hasdict):
            self.terminator = DictTerminator(space, self)
        else:
            self.terminator = NoDictTerminator(space, self)

    def __repr__(self):
        "NOT_RPYTHON"
        return '<W_TypeObject %r at 0x%x>' % (self.name, id(self))

    def mutated(self, key):
        """
        The type is being mutated. key is either the string containing the
        specific attribute which is being deleted/set or None to indicate a
        generic mutation.
        """
        space = self.space
        assert self.is_heaptype() or self.is_cpytype()

        self.uses_object_getattribute = False
        # ^^^ conservative default, fixed during real usage

        if (key is None or key == '__eq__' or key == '__hash__'):
            self.compares_by_identity_status = UNKNOWN

        if space.config.objspace.std.newshortcut:
            self.w_new_function = None

        if self._version_tag is not None:
            self._version_tag = VersionTag()

        subclasses_w = self.get_subclasses()
        for w_subclass in subclasses_w:
            assert isinstance(w_subclass, W_TypeObject)
            w_subclass.mutated(key)

    def version_tag(self):
        if not we_are_jitted() or self.is_heaptype():
            return self._version_tag
        # prebuilt objects cannot get their version_tag changed
        return self._pure_version_tag()

    @elidable_promote()
    def _pure_version_tag(self):
        return self._version_tag

    def getattribute_if_not_from_object(self):
        """ this method returns the applevel __getattribute__ if that is not
        the one from object, in which case it returns None """
        from pypy.objspace.descroperation import object_getattribute
        if not we_are_jitted():
            if not self.uses_object_getattribute:
                # slow path: look for a custom __getattribute__ on the class
                w_descr = self.lookup('__getattribute__')
                # if it was not actually overriden in the class, we remember this
                # fact for the next time.
                if w_descr is object_getattribute(self.space):
                    self.uses_object_getattribute = True
                else:
                    return w_descr
            return None
        # in the JIT case, just use a lookup, because it is folded away
        # correctly using the version_tag
        w_descr = self.lookup('__getattribute__')
        if w_descr is not object_getattribute(self.space):
            return w_descr

    def has_object_getattribute(self):
        return self.getattribute_if_not_from_object() is None

    def compares_by_identity(self):
        from pypy.objspace.descroperation import object_hash, type_eq
        #
        if self.compares_by_identity_status != UNKNOWN:
            # fast path
            return self.compares_by_identity_status == COMPARES_BY_IDENTITY
        #
        default_hash = object_hash(self.space)
        my_eq = self.lookup('__eq__')
        overrides_eq = (my_eq and my_eq is not type_eq(self.space))
        overrides_eq_cmp_or_hash = (overrides_eq or
                                    self.lookup('__hash__') is not default_hash)
        if overrides_eq_cmp_or_hash:
            self.compares_by_identity_status = OVERRIDES_EQ_CMP_OR_HASH
        else:
            self.compares_by_identity_status = COMPARES_BY_IDENTITY
        return self.compares_by_identity_status == COMPARES_BY_IDENTITY

    def ready(self):
        for w_base in self.bases_w:
            if not isinstance(w_base, W_TypeObject):
                continue
            w_base.add_subclass(self)

    # compute a tuple that fully describes the instance layout
    def get_full_instance_layout(self):
        return self.layout.expand(self.hasdict, self.weakrefable)

    def compute_default_mro(self):
        return compute_C3_mro(self.space, self)

    def getdictvalue(self, space, attr):
        version_tag = self.version_tag()
        if version_tag is not None:
            return unwrap_cell(
                space,
                self._pure_getdictvalue_no_unwrapping(
                    space, version_tag, attr))
        w_value = self._getdictvalue_no_unwrapping(space, attr)
        return unwrap_cell(space, w_value)

    def _getdictvalue_no_unwrapping(self, space, attr):
        w_value = self.dict_w.get(attr, None)
        if self.lazyloaders and w_value is None:
            if attr in self.lazyloaders:
                # very clever next line: it forces the attr string
                # to be interned.
                space.new_interned_str(attr)
                loader = self.lazyloaders[attr]
                del self.lazyloaders[attr]
                w_value = loader()
                if w_value is not None:   # None means no such attribute
                    self.dict_w[attr] = w_value
                    return w_value
        return w_value

    @elidable
    def _pure_getdictvalue_no_unwrapping(self, space, version_tag, attr):
        return self._getdictvalue_no_unwrapping(space, attr)

    def setdictvalue(self, space, name, w_value):
        if not self.is_heaptype():
            raise oefmt(space.w_TypeError,
                        "can't set attributes on type object '%N'", self)
        if name == "__del__" and name not in self.dict_w:
            msg = ("a __del__ method added to an existing type will not be "
                   "called")
            space.warn(space.newtext(msg), space.w_RuntimeWarning)
        version_tag = self.version_tag()
        if version_tag is not None:
            w_curr = self._pure_getdictvalue_no_unwrapping(
                    space, version_tag, name)
            w_value = write_cell(space, w_curr, w_value)
            if w_value is None:
                return True
        self.mutated(name)
        self.dict_w[name] = w_value
        return True

    def deldictvalue(self, space, key):
        if self.lazyloaders:
            self._cleanup_()    # force un-lazification
        if not (self.is_heaptype() or self.is_cpytype()):
            raise oefmt(space.w_TypeError,
                        "can't delete attributes on type object '%N'", self)
        try:
            del self.dict_w[key]
        except KeyError:
            return False
        else:
            self.mutated(key)
            return True

    def lookup(self, name):
        # note that this doesn't call __get__ on the result at all
        space = self.space
        return self.lookup_where_with_method_cache(name)[1]

    def lookup_where(self, name):
        space = self.space
        return self.lookup_where_with_method_cache(name)

    @unroll_safe
    def lookup_starting_at(self, w_starttype, name):
        space = self.space
        look = False
        for w_class in self.mro_w:
            if w_class is w_starttype:
                look = True
            elif look:
                w_value = w_class.getdictvalue(space, name)
                if w_value is not None:
                    return w_value
        return None

    @unroll_safe
    def _lookup(self, key):
        # nowadays, only called from ../../tool/ann_override.py
        space = self.space
        for w_class in self.mro_w:
            w_value = w_class.getdictvalue(space, key)
            if w_value is not None:
                return w_value
        return None

    @unroll_safe
    def _lookup_where(self, key):
        # like _lookup() but also returns the parent class in which the
        # attribute was found
        space = self.space
        for w_class in self.mro_w:
            w_value = w_class.getdictvalue(space, key)
            if w_value is not None:
                return w_class, w_value
        return None, None

    def _lookup_where_all_typeobjects(self, key):
        # like _lookup_where(), but when we know that self.mro_w only
        # contains W_TypeObjects.  (It differs from _lookup_where() mostly
        # from a JIT point of view: it cannot invoke arbitrary Python code.)
        space = self.space
        for w_class in self.mro_w:
            assert isinstance(w_class, W_TypeObject)
            w_value = w_class._getdictvalue_no_unwrapping(space, key)
            if w_value is not None:
                return w_class, w_value
        return None, None

    def lookup_where_with_method_cache(self, name):
        space = self.space
        promote(self)
        version_tag = promote(self.version_tag())
        if version_tag is None:
            tup = self._lookup_where(name)
            return tup
        tup_w = self._pure_lookup_where_with_method_cache(name, version_tag)
        w_class, w_value = tup_w
        if isinstance(w_value, MutableCell):
            return w_class, w_value.unwrap_cell(space)
        return tup_w   # don't make a new tuple, reuse the old one

    @elidable
    def _pure_lookup_where_with_method_cache(self, name, version_tag):
        space = self.space
        cache = space.fromcache(MethodCache)
        SHIFT2 = r_uint.BITS - space.config.objspace.std.methodcachesizeexp
        SHIFT1 = SHIFT2 - 5
        version_tag_as_int = current_object_addr_as_int(version_tag)
        # ^^^Note: if the version_tag object is moved by a moving GC, the
        # existing method cache entries won't be found any more; new
        # entries will be created based on the new address.  The
        # assumption is that the version_tag object won't keep moving all
        # the time - so using the fast current_object_addr_as_int() instead
        # of a slower solution like hash() is still a good trade-off.
        hash_name = compute_hash(name)
        product = intmask(version_tag_as_int * hash_name)
        method_hash = (r_uint(product) ^ (r_uint(product) << SHIFT1)) >> SHIFT2
        # ^^^Note2: we used to just take product>>SHIFT2, but on 64-bit
        # platforms SHIFT2 is really large, and we loose too much information
        # that way (as shown by failures of the tests that typically have
        # method names like 'f' who hash to a number that has only ~33 bits).
        cached_version_tag = cache.versions[method_hash]
        if cached_version_tag is version_tag:
            cached_name = cache.names[method_hash]
            if cached_name == name:
                tup = cache.lookup_where[method_hash]
                if space.config.objspace.std.withmethodcachecounter:
                    cache.hits[name] = cache.hits.get(name, 0) + 1
#                print "hit", self, name
                return tup
        tup = self._lookup_where_all_typeobjects(name)
        cache.versions[method_hash] = version_tag
        cache.names[method_hash] = name
        cache.lookup_where[method_hash] = tup
        if space.config.objspace.std.withmethodcachecounter:
            cache.misses[name] = cache.misses.get(name, 0) + 1
#        print "miss", self, name
        return tup

    def check_user_subclass(self, w_subtype):
        space = self.space
        if not isinstance(w_subtype, W_TypeObject):
            raise oefmt(space.w_TypeError,
                        "X is not a type object ('%T')", w_subtype)
        if not w_subtype.issubtype(self):
            raise oefmt(space.w_TypeError,
                        "%N.__new__(%N): %N is not a subtype of %N",
                        self, w_subtype, w_subtype, self)
        if self.layout.typedef is not w_subtype.layout.typedef:
            raise oefmt(space.w_TypeError,
                        "%N.__new__(%N) is not safe, use %N.__new__()",
                        self, w_subtype, w_subtype)
        return w_subtype

    def _cleanup_(self):
        "NOT_RPYTHON.  Forces the lazy attributes to be computed."
        if 'lazyloaders' in self.__dict__:
            for attr in self.lazyloaders.keys():
                self.getdictvalue(self.space, attr)
            del self.lazyloaders

    def getdict(self, space):
        from pypy.objspace.std.classdict import ClassDictStrategy
        from pypy.objspace.std.dictmultiobject import W_DictObject
        if self.lazyloaders:
            self._cleanup_()    # force un-lazification
        strategy = space.fromcache(ClassDictStrategy)
        storage = strategy.erase(self)
        return W_DictObject(space, strategy, storage)

    def is_heaptype(self):
        return self.flag_heaptype

    def is_cpytype(self):
        return self.flag_cpytype

    def is_abstract(self):
        return self.flag_abstract

    def set_abstract(self, abstract):
        self.flag_abstract = bool(abstract)

    def issubtype(self, w_type):
        promote(self)
        promote(w_type)
        if we_are_jitted():
            version_tag1 = self.version_tag()
            version_tag2 = w_type.version_tag()
            if version_tag1 is not None and version_tag2 is not None:
                res = _pure_issubtype(self, w_type, version_tag1, version_tag2)
                return res
        return _issubtype(self, w_type)

    def get_module(self):
        space = self.space
        if self.is_heaptype():
            return self.getdictvalue(space, '__module__')
        else:
            dot = self.name.find('.')
            if dot >= 0:
                mod = self.name[:dot]
            else:
<<<<<<< HEAD
                mod = "builtins"
=======
                mod = "__builtin__"
>>>>>>> ca3243bc
            return space.newtext(mod)

    def getname(self, space):
        if self.is_heaptype():
            result = self.name
        else:
            dot = self.name.find('.')
            if dot >= 0:
                result = self.name[dot+1:]
            else:
                result = self.name
        return result.decode('utf-8')

    def getqualname(self, space):
        return self.qualname

    def add_subclass(self, w_subclass):
        space = self.space
        if not space.config.translation.rweakref:
            # We don't have weakrefs!  In this case, every class stores
            # subclasses in a non-weak list.  ALL CLASSES LEAK!  To make
            # the user aware of this annoying fact, print a warning.
            if we_are_translated() and not _global.weakref_warning_printed:
                from rpython.rlib import debug
                debug.debug_print("Warning: no weakref support in this PyPy. "
                                  "All user-defined classes will leak!")
                _global.weakref_warning_printed = True

        assert isinstance(w_subclass, W_TypeObject)
        newref = weakref.ref(w_subclass)
        for i in range(len(self.weak_subclasses)):
            ref = self.weak_subclasses[i]
            if ref() is None:
                self.weak_subclasses[i] = newref
                return
        else:
            self.weak_subclasses.append(newref)

    def remove_subclass(self, w_subclass):
        space = self.space
        for i in range(len(self.weak_subclasses)):
            ref = self.weak_subclasses[i]
            if ref() is w_subclass:
                del self.weak_subclasses[i]
                return

    def get_subclasses(self):
        space = self.space
        subclasses_w = []
        for ref in self.weak_subclasses:
            w_ob = ref()
            if w_ob is not None:
                subclasses_w.append(w_ob)
        return subclasses_w

    # for now, weakref support for W_TypeObject is hard to get automatically
    _lifeline_ = None

    def getweakref(self):
        return self._lifeline_

    def setweakref(self, space, weakreflifeline):
        self._lifeline_ = weakreflifeline

    def delweakref(self):
        self._lifeline_ = None

    def descr_call(self, space, __args__):
        promote(self)
        # invoke the __new__ of the type
        if not we_are_jitted():
            # note that the annotator will figure out that self.w_new_function
            # can only be None if the newshortcut config option is not set
            w_newfunc = self.w_new_function
        else:
            # for the JIT it is better to take the slow path because normal lookup
            # is nicely optimized, but the self.w_new_function attribute is not
            # known to the JIT
            w_newfunc = None
        if w_newfunc is None:
            w_newtype, w_newdescr = self.lookup_where('__new__')
            if w_newdescr is None:    # see test_crash_mro_without_object_1
                raise oefmt(space.w_TypeError, "cannot create '%N' instances",
                            self)
            w_newfunc = space.get(w_newdescr, self)
            if (space.config.objspace.std.newshortcut and
                not we_are_jitted() and
                isinstance(w_newtype, W_TypeObject)):
                self.w_new_function = w_newfunc
        w_newobject = space.call_obj_args(w_newfunc, self, __args__)
        call_init = space.isinstance_w(w_newobject, self)

        # maybe invoke the __init__ of the type
        if (call_init and not (space.is_w(self, space.w_type) and
            not __args__.keywords and len(__args__.arguments_w) == 1)):
            w_descr = space.lookup(w_newobject, '__init__')
            if w_descr is not None:    # see test_crash_mro_without_object_2
                w_result = space.get_and_call_args(w_descr, w_newobject,
                                                   __args__)
                if not space.is_w(w_result, space.w_None):
                    raise oefmt(space.w_TypeError,
                                "__init__() should return None")
        return w_newobject

    def descr_repr(self, space):
        w_mod = self.get_module()
<<<<<<< HEAD
        if w_mod is None or not space.isinstance_w(w_mod, space.w_unicode):
            mod = None
        else:
            mod = space.unicode_w(w_mod)
        if mod is not None and mod != u'builtins':
            return space.newunicode(u"<class '%s.%s'>" % (mod, self.getqualname(space)))
        else:
            return space.newtext("<class '%s'>" % (self.name,))
=======
        if w_mod is None or not space.isinstance_w(w_mod, space.w_text):
            mod = None
        else:
            mod = space.text_w(w_mod)
        if not self.is_heaptype():
            kind = 'type'
        else:
            kind = 'class'
        if mod is not None and mod != '__builtin__':
            return space.newtext("<%s '%s.%s'>" % (kind, mod, self.getname(space)))
        else:
            return space.newtext("<%s '%s'>" % (kind, self.name))
>>>>>>> ca3243bc

    def descr_getattribute(self, space, w_name):
        name = space.text_w(w_name)
        w_descr = space.lookup(self, name)
        if w_descr is not None:
            if space.is_data_descr(w_descr):
                w_get = space.lookup(w_descr, "__get__")
                if w_get is not None:
                    return space.get_and_call_function(w_get, w_descr, self,
                                                       space.type(self))
        w_value = self.lookup(name)
        if w_value is not None:
            # __get__(None, type): turns e.g. functions into unbound methods
            return space.get(w_value, space.w_None, self)
        if w_descr is not None:
            return space.get(w_descr, self)
        raise oefmt(space.w_AttributeError,
                    "type object '%N' has no attribute %R", self, w_name)

    def descr_ne(self, space, w_other):
        if not isinstance(w_other, W_TypeObject):
            return space.w_NotImplemented
        return space.newbool(not space.is_w(self, w_other))


def descr__new__(space, w_typetype, w_name, w_bases=None, w_dict=None):
    """This is used to create user-defined classes only."""
    w_typetype = _precheck_for_new(space, w_typetype)

    # special case for type(x)
    if (space.is_w(space.type(w_typetype), space.w_type) and
        w_bases is None and w_dict is None):
        return space.type(w_name)
    return _create_new_type(space, w_typetype, w_name, w_bases, w_dict)


def _check_new_args(space, w_name, w_bases, w_dict):
    if w_bases is None or w_dict is None:
        raise oefmt(space.w_TypeError, "type() takes 1 or 3 arguments")
    if not space.isinstance_w(w_name, space.w_text):
        raise oefmt(space.w_TypeError,
                    "type() argument 1 must be string, not %T", w_name)
    if not space.isinstance_w(w_bases, space.w_tuple):
        raise oefmt(space.w_TypeError,
                    "type() argument 2 must be tuple, not %T", w_bases)
    if not space.isinstance_w(w_dict, space.w_dict):
        raise oefmt(space.w_TypeError,
                    "type() argument 3 must be dict, not %T", w_dict)


def _create_new_type(space, w_typetype, w_name, w_bases, w_dict):
    # this is in its own function because we want the special case 'type(x)'
    # above to be seen by the jit.
    _check_new_args(space, w_name, w_bases, w_dict)
    bases_w = space.fixedview(w_bases)

    w_winner = _calculate_metaclass(space, w_typetype, bases_w)
    if not space.is_w(w_winner, w_typetype):
        newfunc = space.getattr(w_winner, space.newtext('__new__'))
        if not space.is_w(newfunc, space.getattr(space.w_type, space.newtext('__new__'))):
            return space.call_function(newfunc, w_winner, w_name, w_bases, w_dict)
        w_typetype = w_winner

    name = space.text_w(w_name)
    assert isinstance(name, str)
    if '\x00' in name:
        raise oefmt(space.w_ValueError, "type name must not contain null characters")
    dict_w = {}
    dictkeys_w = space.listview(w_dict)
    for w_key in dictkeys_w:
        key = space.text_w(w_key)
        dict_w[key] = space.getitem(w_dict, w_key)
    w_type = space.allocate_instance(W_TypeObject, w_typetype)
    W_TypeObject.__init__(w_type, space, name, bases_w or [space.w_object],
                          dict_w, is_heaptype=True)
    w_type.ready()
    return w_type

def _calculate_metaclass(space, w_metaclass, bases_w):
    """Determine the most derived metatype"""
    w_winner = w_metaclass
    for base in bases_w:
        w_typ = space.type(base)
        if space.issubtype_w(w_winner, w_typ):
            continue
        if space.issubtype_w(w_typ, w_winner):
            w_winner = w_typ
            continue
        msg = ("metaclass conflict: the metaclass of a derived class must be "
               "a (non-strict) subclass of the metaclasses of all its bases")
        raise OperationError(space.w_TypeError, space.wrap(msg))
    return w_winner

def _precheck_for_new(space, w_type):
    if not isinstance(w_type, W_TypeObject):
        raise oefmt(space.w_TypeError, "X is not a type object (%T)", w_type)
    return w_type


def descr__init__(space, w_type, __args__):
    if __args__.keywords:
        raise oefmt(space.w_TypeError,
                    "type.__init__() takes no keyword arguments")
    if len(__args__.arguments_w) not in (1, 3):
        raise oefmt(space.w_TypeError,
                    "type.__init__() takes 1 or 3 arguments")


# ____________________________________________________________

def _check(space, w_type, msg="descriptor is for 'type'"):
    if not isinstance(w_type, W_TypeObject):
        raise OperationError(space.w_TypeError, space.newtext(msg))
    return w_type


def descr_get__name__(space, w_type):
    w_type = _check(space, w_type)
<<<<<<< HEAD
    return space.newunicode(w_type.getname(space))
=======
    return space.newtext(w_type.getname(space))
>>>>>>> ca3243bc

def descr_set__name__(space, w_type, w_value):
    w_type = _check(space, w_type)
    if not w_type.is_heaptype():
        raise oefmt(space.w_TypeError, "can't set %N.__name__", w_type)
    if not space.isinstance_w(w_value, space.w_text):
        raise oefmt(space.w_TypeError,
                    "can only assign string to %N.__name__, not '%T'",
                    w_type, w_value)
    name = space.text_w(w_value)
    if '\x00' in name:
        raise oefmt(space.w_ValueError, "type name must not contain null characters")
    w_type.name = name

def descr_get__qualname__(space, w_type):
    w_type = _check(space, w_type)
    return space.wrap(w_type.getqualname(space))

def descr_set__qualname__(space, w_type, w_value):
    w_type = _check(space, w_type)
    if not w_type.is_heaptype():
        raise oefmt(space.w_TypeError, "can't set %N.__qualname__", w_type)
    w_type.qualname = space.unicode_w(w_value)

def descr_get__mro__(space, w_type):
    w_type = _check(space, w_type)
    return space.newtuple(w_type.mro_w)

def descr_mro(space, w_type):
    """Return a type's method resolution order."""
    w_type = _check(space, w_type, "expected type")
    return space.newlist(w_type.compute_default_mro())

def descr_get__bases__(space, w_type):
    w_type = _check(space, w_type)
    return space.newtuple(w_type.bases_w)

def mro_subclasses(space, w_type, temp):
    old_mro_w = w_type.mro_w
    compute_mro(w_type)
    temp.append((w_type, old_mro_w, w_type.mro_w))
    for w_sc in w_type.get_subclasses():
        assert isinstance(w_sc, W_TypeObject)
        mro_subclasses(space, w_sc, temp)

def descr_set__bases__(space, w_type, w_value):
    # this assumes all app-level type objects are W_TypeObject
    w_type = _check(space, w_type)
    if not w_type.is_heaptype():
        raise oefmt(space.w_TypeError, "can't set %N.__bases__", w_type)
    if not space.isinstance_w(w_value, space.w_tuple):
        raise oefmt(space.w_TypeError,
                    "can only assign tuple to %N.__bases__, not %T",
                    w_type, w_value)
    newbases_w = space.fixedview(w_value)
    if len(newbases_w) == 0:
        raise oefmt(space.w_TypeError,
                    "can only assign non-empty tuple to %N.__bases__, not ()",
                    w_type)

    for w_newbase in newbases_w:
        if isinstance(w_newbase, W_TypeObject):
            if w_type in w_newbase.compute_default_mro():
                raise oefmt(space.w_TypeError,
                            "a __bases__ item causes an inheritance cycle")

    w_oldbestbase = check_and_find_best_base(space, w_type.bases_w)
    w_newbestbase = check_and_find_best_base(space, newbases_w)
    oldlayout = w_oldbestbase.get_full_instance_layout()
    newlayout = w_newbestbase.get_full_instance_layout()

    if oldlayout != newlayout:
        raise oefmt(space.w_TypeError,
                    "__bases__ assignment: '%N' object layout differs from "
                    "'%N'", w_newbestbase, w_oldbestbase)

    # invalidate the version_tag of all the current subclasses
    w_type.mutated(None)

    # now we can go ahead and change 'w_type.bases_w'
    saved_bases_w = w_type.bases_w
    temp = []
    try:
        for w_oldbase in saved_bases_w:
            if isinstance(w_oldbase, W_TypeObject):
                w_oldbase.remove_subclass(w_type)
        w_type.bases_w = newbases_w
        for w_newbase in newbases_w:
            if isinstance(w_newbase, W_TypeObject):
                w_newbase.add_subclass(w_type)
        # try to recompute all MROs
        mro_subclasses(space, w_type, temp)
    except:
        for cls, old_mro, new_mro in temp:
            if cls.mro_w is new_mro:      # don't revert if it changed again
                cls.mro_w = old_mro
        if w_type.bases_w is newbases_w:  # don't revert if it changed again
            w_type.bases_w = saved_bases_w
        raise
    if (w_type.version_tag() is not None and
        not is_mro_purely_of_types(w_type.mro_w)):
        # Disable method cache if the hierarchy isn't pure.
        w_type._version_tag = None
        for w_subclass in w_type.get_subclasses():
            if isinstance(w_subclass, W_TypeObject):
                w_subclass._version_tag = None

def descr__base(space, w_type):
    w_type = _check(space, w_type)
    return find_best_base(w_type.bases_w)

def descr__doc(space, w_type):
    if space.is_w(w_type, space.w_type):
        return space.newtext("""type(object) -> the object's type
type(name, bases, dict) -> a new type""")
    w_type = _check(space, w_type)
    if not w_type.is_heaptype():
        return w_type.w_doc
    w_result = w_type.getdictvalue(space, '__doc__')
    if w_result is None:
        return space.w_None
    else:
        return space.get(w_result, space.w_None, w_type)

def descr_set__doc(space, w_type, w_value):
    w_type = _check(space, w_type)
    if not w_type.is_heaptype():
        raise oefmt(space.w_TypeError, "can't set %N.__doc__", w_type)
    w_type.setdictvalue(space, '__doc__', w_value)

def descr__dir(space, w_type):
    from pypy.objspace.std.util import _classdir
    return space.call_function(space.w_list, _classdir(space, w_type))

def descr__flags(space, w_type):
    from copy_reg import _HEAPTYPE
    _CPYTYPE = 1 # used for non-heap types defined in C
    _ABSTRACT = 1 << 20
    #
    w_type = _check(space, w_type)
    flags = 0
    if w_type.flag_heaptype:
        flags |= _HEAPTYPE
    if w_type.flag_cpytype:
        flags |= _CPYTYPE
    if w_type.flag_abstract:
        flags |= _ABSTRACT
    return space.newint(flags)

def descr_get__module(space, w_type):
    w_type = _check(space, w_type)
    return w_type.get_module()

def descr_set__module(space, w_type, w_value):
    w_type = _check(space, w_type)
    w_type.setdictvalue(space, '__module__', w_value)

def descr_get___abstractmethods__(space, w_type):
    w_type = _check(space, w_type)
    # type itself has an __abstractmethods__ descriptor (this). Don't return it
    if not space.is_w(w_type, space.w_type):
        w_result = w_type.getdictvalue(space, "__abstractmethods__")
        if w_result is not None:
            return w_result
    raise oefmt(space.w_AttributeError, "__abstractmethods__")

def descr_set___abstractmethods__(space, w_type, w_new):
    w_type = _check(space, w_type)
    w_type.setdictvalue(space, "__abstractmethods__", w_new)
    w_type.set_abstract(space.is_true(w_new))

def descr_del___abstractmethods__(space, w_type):
    w_type = _check(space, w_type)
    if not w_type.deldictvalue(space, "__abstractmethods__"):
        raise oefmt(space.w_AttributeError, "__abstractmethods__")
    w_type.set_abstract(False)

def descr___subclasses__(space, w_type):
    """Return the list of immediate subclasses."""
    w_type = _check(space, w_type)
    return space.newlist(w_type.get_subclasses())

def descr___prepare__(space, __args__):
    # XXX: space.newdict(strdict=True)? (XXX: which should be
    # UnicodeDictStrategy but is currently BytesDictStrategy)
    return space.newdict()

# ____________________________________________________________

@gateway.unwrap_spec(w_obj=W_TypeObject)
def type_issubtype(w_obj, space, w_sub):
    return space.newbool(
        abstractinst.p_recursive_issubclass_w(space, w_sub, w_obj))

@gateway.unwrap_spec(w_obj=W_TypeObject)
def type_isinstance(w_obj, space, w_inst):
    return space.newbool(
        abstractinst.p_recursive_isinstance_type_w(space, w_inst, w_obj))

def type_get_dict(space, w_cls):
    w_cls = _check(space, w_cls)
    from pypy.objspace.std.dictproxyobject import W_DictProxyObject
    w_dict = w_cls.getdict(space)
    if w_dict is None:
        return space.w_None
    return W_DictProxyObject(w_dict)

W_TypeObject.typedef = TypeDef("type",
    __new__ = gateway.interp2app(descr__new__),
    __init__ = gateway.interp2app(descr__init__),
    __name__ = GetSetProperty(descr_get__name__, descr_set__name__),
    __qualname__ = GetSetProperty(descr_get__qualname__, descr_set__qualname__),
    __bases__ = GetSetProperty(descr_get__bases__, descr_set__bases__),
    __base__ = GetSetProperty(descr__base),
    __mro__ = GetSetProperty(descr_get__mro__),
    __dict__=GetSetProperty(type_get_dict),
    __doc__ = GetSetProperty(descr__doc, descr_set__doc, cls=W_TypeObject, name='__doc__'),
    __dir__ = gateway.interp2app(descr__dir),
    mro = gateway.interp2app(descr_mro),
    __flags__ = GetSetProperty(descr__flags),
    __module__ = GetSetProperty(descr_get__module, descr_set__module),
    __abstractmethods__ = GetSetProperty(descr_get___abstractmethods__,
                                         descr_set___abstractmethods__,
                                         descr_del___abstractmethods__),
    __subclasses__ = gateway.interp2app(descr___subclasses__),
    __weakref__ = weakref_descr,
    __instancecheck__ = gateway.interp2app(type_isinstance),
    __subclasscheck__ = gateway.interp2app(type_issubtype),

    __call__ = gateway.interp2app(W_TypeObject.descr_call),
    __repr__ = gateway.interp2app(W_TypeObject.descr_repr),
    __getattribute__ = gateway.interp2app(W_TypeObject.descr_getattribute),
    __ne__ = gateway.interp2app(W_TypeObject.descr_ne),
    __prepare__ = gateway.interp2app(descr___prepare__, as_classmethod=True),
)


# ____________________________________________________________
# Initialization of type objects

def find_best_base(bases_w):
    """The best base is one of the bases in the given list: the one
       whose layout a new type should use as a starting point.
    """
    w_bestbase = None
    for w_candidate in bases_w:
        if not isinstance(w_candidate, W_TypeObject):
            continue
        if w_bestbase is None:
            w_bestbase = w_candidate   # for now
            continue
        cand_layout = w_candidate.layout
        best_layout = w_bestbase.layout
        if (cand_layout is not best_layout and
            cand_layout.issublayout(best_layout)):
            w_bestbase = w_candidate
    return w_bestbase

def check_and_find_best_base(space, bases_w):
    """The best base is one of the bases in the given list: the one
       whose layout a new type should use as a starting point.
       This version checks that bases_w is an acceptable tuple of bases.
    """
    w_bestbase = find_best_base(bases_w)
    if w_bestbase is None:
        raise oefmt(space.w_TypeError,
                    "a new-style class can't have only classic bases")
    if not w_bestbase.layout.typedef.acceptable_as_base_class:
        raise oefmt(space.w_TypeError,
                    "type '%N' is not an acceptable base class", w_bestbase)

    # check that all other bases' layouts are "super-layouts" of the
    # bestbase's layout
    best_layout = w_bestbase.layout
    for w_base in bases_w:
        if isinstance(w_base, W_TypeObject):
            layout = w_base.layout
            if not best_layout.issublayout(layout):
                raise oefmt(space.w_TypeError,
                            "instance layout conflicts in multiple inheritance")
    return w_bestbase

def copy_flags_from_bases(w_self, w_bestbase):
    hasoldstylebase = False
    for w_base in w_self.bases_w:
        if not isinstance(w_base, W_TypeObject):
            hasoldstylebase = True
            continue
        w_self.hasdict = w_self.hasdict or w_base.hasdict
        w_self.hasuserdel = w_self.hasuserdel or w_base.hasuserdel
        w_self.weakrefable = w_self.weakrefable or w_base.weakrefable
    return hasoldstylebase

def slot_w(space, w_name):
    from pypy.objspace.std.unicodeobject import _isidentifier
    if not space.isinstance_w(w_name, space.w_text):
        raise oefmt(space.w_TypeError,
            "__slots__ items must be strings, not '%T'", w_name)
    if not _isidentifier(space.unicode_w(w_name)):
        raise oefmt(space.w_TypeError, "__slots__ must be identifiers")
    return w_name.text_w(space)

def create_all_slots(w_self, hasoldstylebase, w_bestbase, force_new_layout):
    from pypy.objspace.std.listobject import StringSort

    base_layout = w_bestbase.layout
    index_next_extra_slot = base_layout.nslots
    space = w_self.space
    dict_w = w_self.dict_w
    newslotnames = []
    if '__slots__' not in dict_w:
        wantdict = True
        wantweakref = True
    else:
        wantdict = False
        wantweakref = False
        w_slots = dict_w['__slots__']
<<<<<<< HEAD
        if space.isinstance_w(w_slots, space.w_text):
=======
        if (space.isinstance_w(w_slots, space.w_bytes) or
            space.isinstance_w(w_slots, space.w_unicode)):
>>>>>>> ca3243bc
            slot_names_w = [w_slots]
        else:
            slot_names_w = space.unpackiterable(w_slots)
        for w_slot_name in slot_names_w:
<<<<<<< HEAD
            slot_name = slot_w(space, w_slot_name)
=======
            slot_name = space.text_w(w_slot_name)
>>>>>>> ca3243bc
            if slot_name == '__dict__':
                if wantdict or w_bestbase.hasdict:
                    raise oefmt(space.w_TypeError,
                                "__dict__ slot disallowed: we already got one")
                wantdict = True
            elif slot_name == '__weakref__':
                if wantweakref or w_bestbase.weakrefable:
                    raise oefmt(space.w_TypeError,
                                "__weakref__ slot disallowed: we already got one")
                wantweakref = True
            else:
                newslotnames.append(slot_name)
        # Sort the list of names collected so far
        sorter = StringSort(newslotnames, len(newslotnames))
        sorter.sort()
        # Try to create all slots in order.  The creation of some of
        # them might silently fail; then we delete the name from the
        # list.  At the end, 'index_next_extra_slot' has been advanced
        # by the final length of 'newslotnames'.
        i = 0
        while i < len(newslotnames):
            if create_slot(w_self, newslotnames[i], index_next_extra_slot):
                index_next_extra_slot += 1
                i += 1
            else:
                del newslotnames[i]
    #
    wantdict = wantdict or hasoldstylebase
    if wantdict:
        create_dict_slot(w_self)
    if wantweakref:
        create_weakref_slot(w_self)
    if '__del__' in dict_w:
        w_self.hasuserdel = True
    #
    assert index_next_extra_slot == base_layout.nslots + len(newslotnames)
    if index_next_extra_slot == base_layout.nslots and not force_new_layout:
        return base_layout
    else:
        return Layout(base_layout.typedef, index_next_extra_slot,
                      newslotnames, base_layout=base_layout)

def create_slot(w_self, slot_name, index_next_extra_slot):
    space = w_self.space
    # create member
    slot_name = mangle(slot_name, w_self.name)
    if slot_name not in w_self.dict_w:
        # Force interning of slot names.
        slot_name = space.text_w(space.new_interned_str(slot_name))
        # in cpython it is ignored less, but we probably don't care
        member = Member(index_next_extra_slot, slot_name, w_self)
        w_self.dict_w[slot_name] = member
        return True
    else:
        w_prev = w_self.dict_w[slot_name]
        if isinstance(w_prev, Member) and w_prev.w_cls is w_self:
            return False   # special case: duplicate __slots__ entry, ignored
                           # (e.g. occurs in datetime.py, fwiw)
        raise oefmt(space.w_ValueError,
                    "'%8' in __slots__ conflicts with class variable",
                    slot_name)

def create_dict_slot(w_self):
    if not w_self.hasdict:
<<<<<<< HEAD
        descr = dict_descr.copy_for_type(w_self)
        w_self.dict_w.setdefault('__dict__', descr)
=======
        w_self.dict_w.setdefault('__dict__', dict_descr)
>>>>>>> ca3243bc
        w_self.hasdict = True

def create_weakref_slot(w_self):
    if not w_self.weakrefable:
<<<<<<< HEAD
        descr = weakref_descr.copy_for_type(w_self)
        w_self.dict_w.setdefault('__weakref__', descr)
=======
        w_self.dict_w.setdefault('__weakref__', weakref_descr)
>>>>>>> ca3243bc
        w_self.weakrefable = True

def setup_user_defined_type(w_self, force_new_layout):
    if len(w_self.bases_w) == 0:
        w_self.bases_w = [w_self.space.w_object]
    w_bestbase = check_and_find_best_base(w_self.space, w_self.bases_w)
    for w_base in w_self.bases_w:
        if not isinstance(w_base, W_TypeObject):
            continue
        w_self.flag_cpytype |= w_base.flag_cpytype
        w_self.flag_abstract |= w_base.flag_abstract
        if w_self.flag_map_or_seq == '?':
            w_self.flag_map_or_seq = w_base.flag_map_or_seq

    hasoldstylebase = copy_flags_from_bases(w_self, w_bestbase)
    layout = create_all_slots(w_self, hasoldstylebase, w_bestbase,
                              force_new_layout)

    ensure_common_attributes(w_self)
    return layout

def setup_builtin_type(w_self, instancetypedef):
    w_self.hasdict = instancetypedef.hasdict
    w_self.weakrefable = instancetypedef.weakrefable
    if isinstance(instancetypedef.doc, W_Root):
        w_doc = instancetypedef.doc
    else:
        w_doc = w_self.space.newtext_or_none(instancetypedef.doc)
    w_self.w_doc = w_doc
    ensure_common_attributes(w_self)
    #
    # usually 'instancetypedef' is new, i.e. not seen in any base,
    # but not always (see Exception class)
    w_bestbase = find_best_base(w_self.bases_w)
    if w_bestbase is None:
        parent_layout = None
    else:
        parent_layout = w_bestbase.layout
        if parent_layout.typedef is instancetypedef:
            return parent_layout
    return Layout(instancetypedef, 0, base_layout=parent_layout)

def ensure_common_attributes(w_self):
    ensure_static_new(w_self)
    w_self.dict_w.setdefault('__doc__', w_self.w_doc)
    if w_self.is_heaptype():
        ensure_module_attr(w_self)
    ensure_hash(w_self)
    w_self.mro_w = []      # temporarily
    compute_mro(w_self)

def ensure_static_new(w_self):
    # special-case __new__, as in CPython:
    # if it is a Function, turn it into a static method
    if '__new__' in w_self.dict_w:
        w_new = w_self.dict_w['__new__']
        if isinstance(w_new, Function):
            w_self.dict_w['__new__'] = StaticMethod(w_new)

def ensure_module_attr(w_self):
    # initialize __module__ in the dict (user-defined types only)
    if '__module__' not in w_self.dict_w:
        space = w_self.space
        caller = space.getexecutioncontext().gettopframe_nohidden()
        if caller is not None:
            w_globals = caller.get_w_globals()
            w_name = space.finditem(w_globals, space.newtext('__name__'))
            if w_name is not None:
                w_self.dict_w['__module__'] = w_name

def ensure_hash(w_self):
    # if we define __eq__ but not __hash__, we force __hash__ to be None to
    # prevent inheriting it
    if '__eq__' in w_self.dict_w and '__hash__' not in w_self.dict_w:
        w_self.dict_w['__hash__'] = w_self.space.w_None

def compute_mro(w_self):
    if w_self.is_heaptype():
        space = w_self.space
        w_metaclass = space.type(w_self)
        w_where, w_mro_func = space.lookup_in_type_where(w_metaclass, 'mro')
        if w_mro_func is not None and not space.is_w(w_where, space.w_type):
            w_mro_meth = space.get(w_mro_func, w_self)
            w_mro = space.call_function(w_mro_meth)
            mro_w = space.fixedview(w_mro)
            w_self.mro_w = validate_custom_mro(space, mro_w)
            return    # done
    w_self.mro_w = w_self.compute_default_mro()[:]

def validate_custom_mro(space, mro_w):
    # do some checking here.  Note that unlike CPython, strange MROs
    # cannot really segfault PyPy.  At a minimum, we check that all
    # the elements in the mro seem to be (old- or new-style) classes.
    for w_class in mro_w:
        if not space.abstract_isclass_w(w_class):
            raise oefmt(space.w_TypeError, "mro() returned a non-class")
    return mro_w

def is_mro_purely_of_types(mro_w):
    for w_class in mro_w:
        if not isinstance(w_class, W_TypeObject):
            return False
    return True

# ____________________________________________________________

def _issubtype(w_sub, w_type):
    return w_type in w_sub.mro_w

@elidable_promote()
def _pure_issubtype(w_sub, w_type, version_tag1, version_tag2):
    return _issubtype(w_sub, w_type)


# ____________________________________________________________


abstract_mro = gateway.applevel("""
    def abstract_mro(klass):
        # abstract/classic mro
        mro = []
        stack = [klass]
        while stack:
            klass = stack.pop()
            if klass not in mro:
                mro.append(klass)
                if not isinstance(klass.__bases__, tuple):
                    raise TypeError('__bases__ must be a tuple')
                stack += klass.__bases__[::-1]
        return mro
""", filename=__file__).interphook("abstract_mro")

def get_mro(space, klass):
    if isinstance(klass, W_TypeObject):
        return list(klass.mro_w)
    else:
        return space.unpackiterable(abstract_mro(space, klass))


def compute_C3_mro(space, cls):
    order = []
    orderlists = [get_mro(space, base) for base in cls.bases_w]
    orderlists.append([cls] + cls.bases_w)
    while orderlists:
        for candidatelist in orderlists:
            candidate = candidatelist[0]
            if mro_blockinglist(candidate, orderlists) is None:
                break    # good candidate
        else:
            return mro_error(space, orderlists)  # no candidate found
        assert candidate not in order
        order.append(candidate)
        for i in range(len(orderlists) - 1, -1, -1):
            if orderlists[i][0] is candidate:
                del orderlists[i][0]
                if len(orderlists[i]) == 0:
                    del orderlists[i]
    return order


def mro_blockinglist(candidate, orderlists):
    for lst in orderlists:
        if candidate in lst[1:]:
            return lst
    return None # good candidate

def mro_error(space, orderlists):
    cycle = []
    candidate = orderlists[-1][0]
    if candidate in orderlists[-1][1:]:
        # explicit error message for this specific case
        raise oefmt(space.w_TypeError, "duplicate base class '%N'", candidate)
    while candidate not in cycle:
        cycle.append(candidate)
        nextblockinglist = mro_blockinglist(candidate, orderlists)
        candidate = nextblockinglist[0]
    del cycle[:cycle.index(candidate)]
    cycle.append(candidate)
    cycle.reverse()
    names = [cls.getname(space) for cls in cycle]
    # Can't use oefmt() here, since names is a list of unicodes
    raise OperationError(space.w_TypeError, space.newunicode(
        u"cycle among base classes: " + u' < '.join(names)))


class TypeCache(SpaceCache):
    def build(self, typedef):
        "NOT_RPYTHON: initialization-time only."
        from pypy.objspace.std.objectobject import W_ObjectObject
        from pypy.interpreter.typedef import GetSetProperty
        from rpython.rlib.objectmodel import instantiate

        space = self.space
        rawdict = typedef.rawdict
        lazyloaders = {}
        w_type = instantiate(W_TypeObject)

        # compute the bases
        if typedef is W_ObjectObject.typedef:
            bases_w = []
        else:
            bases = typedef.bases or [W_ObjectObject.typedef]
            bases_w = [space.gettypeobject(base) for base in bases]

        # wrap everything
        dict_w = {}
        for descrname, descrvalue in rawdict.items():
            # special case for GetSetProperties' __objclass__:
            if isinstance(descrvalue, GetSetProperty):
                descrvalue = descrvalue.copy_for_type(w_type)
            dict_w[descrname] = space.wrap(descrvalue)

        if typedef.applevel_subclasses_base is not None:
            overridetypedef = typedef.applevel_subclasses_base.typedef
        else:
            overridetypedef = typedef
        w_type.__init__(space, typedef.name, bases_w, dict_w,
                              overridetypedef=overridetypedef,
                              is_heaptype=overridetypedef.heaptype)
        if typedef is not overridetypedef:
            w_type.w_doc = space.newtext_or_none(typedef.doc)
<<<<<<< HEAD
        else:
            # Set the __qualname__ of member functions
            for name in rawdict:
                w_obj = dict_w[name]
                if isinstance(w_obj, ClassMethod):
                    w_obj = w_obj.w_function
                if isinstance(w_obj, FunctionWithFixedCode):
                    qualname = (w_type.getqualname(space).encode('utf-8')
                                + '.' + name)
                    w_obj.fset_func_qualname(space, space.newtext(qualname))

=======
>>>>>>> ca3243bc
        if hasattr(typedef, 'flag_sequence_bug_compat'):
            w_type.flag_sequence_bug_compat = typedef.flag_sequence_bug_compat
        w_type.lazyloaders = lazyloaders
        return w_type

    def ready(self, w_type):
        w_type.ready()<|MERGE_RESOLUTION|>--- conflicted
+++ resolved
@@ -546,11 +546,7 @@
             if dot >= 0:
                 mod = self.name[:dot]
             else:
-<<<<<<< HEAD
                 mod = "builtins"
-=======
-                mod = "__builtin__"
->>>>>>> ca3243bc
             return space.newtext(mod)
 
     def getname(self, space):
@@ -657,8 +653,7 @@
 
     def descr_repr(self, space):
         w_mod = self.get_module()
-<<<<<<< HEAD
-        if w_mod is None or not space.isinstance_w(w_mod, space.w_unicode):
+        if w_mod is None or not space.isinstance_w(w_mod, space.w_text):
             mod = None
         else:
             mod = space.unicode_w(w_mod)
@@ -666,20 +661,6 @@
             return space.newunicode(u"<class '%s.%s'>" % (mod, self.getqualname(space)))
         else:
             return space.newtext("<class '%s'>" % (self.name,))
-=======
-        if w_mod is None or not space.isinstance_w(w_mod, space.w_text):
-            mod = None
-        else:
-            mod = space.text_w(w_mod)
-        if not self.is_heaptype():
-            kind = 'type'
-        else:
-            kind = 'class'
-        if mod is not None and mod != '__builtin__':
-            return space.newtext("<%s '%s.%s'>" % (kind, mod, self.getname(space)))
-        else:
-            return space.newtext("<%s '%s'>" % (kind, self.name))
->>>>>>> ca3243bc
 
     def descr_getattribute(self, space, w_name):
         name = space.text_w(w_name)
@@ -798,11 +779,7 @@
 
 def descr_get__name__(space, w_type):
     w_type = _check(space, w_type)
-<<<<<<< HEAD
     return space.newunicode(w_type.getname(space))
-=======
-    return space.newtext(w_type.getname(space))
->>>>>>> ca3243bc
 
 def descr_set__name__(space, w_type, w_value):
     w_type = _check(space, w_type)
@@ -1120,21 +1097,12 @@
         wantdict = False
         wantweakref = False
         w_slots = dict_w['__slots__']
-<<<<<<< HEAD
         if space.isinstance_w(w_slots, space.w_text):
-=======
-        if (space.isinstance_w(w_slots, space.w_bytes) or
-            space.isinstance_w(w_slots, space.w_unicode)):
->>>>>>> ca3243bc
             slot_names_w = [w_slots]
         else:
             slot_names_w = space.unpackiterable(w_slots)
         for w_slot_name in slot_names_w:
-<<<<<<< HEAD
             slot_name = slot_w(space, w_slot_name)
-=======
-            slot_name = space.text_w(w_slot_name)
->>>>>>> ca3243bc
             if slot_name == '__dict__':
                 if wantdict or w_bestbase.hasdict:
                     raise oefmt(space.w_TypeError,
@@ -1199,22 +1167,14 @@
 
 def create_dict_slot(w_self):
     if not w_self.hasdict:
-<<<<<<< HEAD
         descr = dict_descr.copy_for_type(w_self)
         w_self.dict_w.setdefault('__dict__', descr)
-=======
-        w_self.dict_w.setdefault('__dict__', dict_descr)
->>>>>>> ca3243bc
         w_self.hasdict = True
 
 def create_weakref_slot(w_self):
     if not w_self.weakrefable:
-<<<<<<< HEAD
         descr = weakref_descr.copy_for_type(w_self)
         w_self.dict_w.setdefault('__weakref__', descr)
-=======
-        w_self.dict_w.setdefault('__weakref__', weakref_descr)
->>>>>>> ca3243bc
         w_self.weakrefable = True
 
 def setup_user_defined_type(w_self, force_new_layout):
@@ -1436,7 +1396,6 @@
                               is_heaptype=overridetypedef.heaptype)
         if typedef is not overridetypedef:
             w_type.w_doc = space.newtext_or_none(typedef.doc)
-<<<<<<< HEAD
         else:
             # Set the __qualname__ of member functions
             for name in rawdict:
@@ -1448,8 +1407,6 @@
                                 + '.' + name)
                     w_obj.fset_func_qualname(space, space.newtext(qualname))
 
-=======
->>>>>>> ca3243bc
         if hasattr(typedef, 'flag_sequence_bug_compat'):
             w_type.flag_sequence_bug_compat = typedef.flag_sequence_bug_compat
         w_type.lazyloaders = lazyloaders
