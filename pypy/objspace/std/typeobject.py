--- conflicted
+++ resolved
@@ -635,23 +635,12 @@
         if (call_init and not (space.is_w(self, space.w_type) and
             not __args__.keywords and len(__args__.arguments_w) == 1)):
             w_descr = space.lookup(w_newobject, '__init__')
-<<<<<<< HEAD
-            if w_descr:
-                w_result = space.get_and_call_args(w_descr, w_newobject, __args__)
-                if not space.is_w(w_result, space.w_None):
-                    raise oefmt(space.w_TypeError, "__init__() should return None")
-            else:
-                # XXX FIXME - happens when running test_tp_new_in_subclass_of_type
-                # but only with pypy pytest.py -A ...
-                print "'__init__' not found when calling %s" % self.getname(space)
-=======
             if w_descr is not None:    # see test_crash_mro_without_object_2
                 w_result = space.get_and_call_args(w_descr, w_newobject,
                                                    __args__)
                 if not space.is_w(w_result, space.w_None):
                     raise oefmt(space.w_TypeError,
                                 "__init__() should return None")
->>>>>>> c7159ec6
         return w_newobject
 
     def descr_repr(self, space):
