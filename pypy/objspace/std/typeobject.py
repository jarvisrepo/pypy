--- conflicted
+++ resolved
@@ -203,7 +203,6 @@
         self.flag_map_or_seq = '?'   # '?' means "don't know, check otherwise"
 
         self.layout = None  # the lines below may try to access self.layout
-<<<<<<< HEAD
 
         # get and remove the __qualname__ from the dict *first*, so that if
         # e.g. a slot named "__qualname__" exists, the setup_user_defined_type
@@ -219,8 +218,6 @@
                                 "type __qualname__ must be a str, not %T",
                                 w_qualname)
 
-=======
->>>>>>> f5d939ee
         if overridetypedef is not None:
             assert not force_new_layout
             layout = setup_builtin_type(self, overridetypedef)
@@ -825,15 +822,12 @@
 
 
 def _create_new_type(space, w_typetype, w_name, w_bases, w_dict, __args__):
-<<<<<<< HEAD
-=======
     if hasattr(space, 'is_fake_objspace'):
         # this is for the various test_ztranslation around: if we are using
         # the fake objspace, we don't want to annotate all the code which is
         # specific to StdObjSpace. We just return a "random" W_Root.
         return space.newlong(42)
 
->>>>>>> f5d939ee
     # this is in its own function because we want the special case 'type(x)'
     # above to be seen by the jit.
     _check_new_args(space, w_name, w_bases, w_dict)
@@ -1432,11 +1426,7 @@
     w_self.mro_w = []      # temporarily
     w_self.hasmro = False
     compute_mro(w_self)
-<<<<<<< HEAD
     ensure_classmethods(w_self, ['__init_subclass__', '__class_getitem__'])
-=======
-    ensure_classmethod_init_subclass(w_self)
->>>>>>> f5d939ee
 
 def ensure_static_new(w_self):
     # special-case __new__, as in CPython:
@@ -1446,20 +1436,12 @@
         if isinstance(w_new, Function):
             w_self.dict_w['__new__'] = StaticMethod(w_new)
 
-<<<<<<< HEAD
 def ensure_classmethods(w_self, method_names):
     for method_name in method_names:
         if method_name in w_self.dict_w:
             w_method = w_self.dict_w[method_name]
             if isinstance(w_method, Function):
                 w_self.dict_w[method_name] = ClassMethod(w_method)
-=======
-def ensure_classmethod_init_subclass(w_self):
-    if '__init_subclass__' in w_self.dict_w:
-        w_init_subclass = w_self.dict_w['__init_subclass__']
-        if isinstance(w_init_subclass, Function):
-            w_self.dict_w['__init_subclass__'] = ClassMethod(w_init_subclass)
->>>>>>> f5d939ee
 
 def ensure_module_attr(w_self):
     # initialize __module__ in the dict (user-defined types only)
