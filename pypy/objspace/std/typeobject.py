import weakref
from pypy.interpreter import gateway
from pypy.interpreter.baseobjspace import W_Root, SpaceCache
from pypy.interpreter.error import OperationError, oefmt
from pypy.interpreter.function import (
    Function, StaticMethod, ClassMethod, FunctionWithFixedCode)
from pypy.interpreter.typedef import (
    weakref_descr, GetSetProperty, dict_descr, Member, TypeDef)
from pypy.interpreter.astcompiler.misc import mangle
from pypy.module.__builtin__ import abstractinst

from rpython.rlib.jit import (promote, elidable_promote, we_are_jitted,
     elidable, dont_look_inside, unroll_safe)
from rpython.rlib.objectmodel import current_object_addr_as_int, compute_hash
from rpython.rlib.objectmodel import we_are_translated
from rpython.rlib.rarithmetic import intmask, r_uint

class MutableCell(W_Root):
    def unwrap_cell(self, space):
        raise NotImplementedError("abstract base")

class ObjectMutableCell(MutableCell):
    def __init__(self, w_value=None):
        self.w_value = w_value

    def unwrap_cell(self, space):
        return self.w_value

    def __repr__(self):
        return "<ObjectMutableCell: %s>" % (self.w_value, )


class IntMutableCell(MutableCell):
    def __init__(self, intvalue):
        self.intvalue = intvalue

    def unwrap_cell(self, space):
        return space.newint(self.intvalue)

    def __repr__(self):
        return "<IntMutableCell: %s>" % (self.intvalue, )


def unwrap_cell(space, w_value):
    if isinstance(w_value, MutableCell):
        return w_value.unwrap_cell(space)
    return w_value

def write_cell(space, w_cell, w_value):
    from pypy.objspace.std.intobject import W_IntObject
    if w_cell is None:
        # attribute does not exist at all, write it without a cell first
        return w_value
    if isinstance(w_cell, ObjectMutableCell):
        w_cell.w_value = w_value
        return None
    elif isinstance(w_cell, IntMutableCell) and type(w_value) is W_IntObject:
        w_cell.intvalue = w_value.intval
        return None
    elif space.is_w(w_cell, w_value):
        # If the new value and the current value are the same, don't
        # create a level of indirection, or mutate the version.
        return None
    if type(w_value) is W_IntObject:
        return IntMutableCell(w_value.intval)
    else:
        return ObjectMutableCell(w_value)

class VersionTag(object):
    pass

class MethodCache(object):

    def __init__(self, space):
        # Note: these attributes never change which object they contain,
        # so reading 'cache.versions' for example is constant-folded.
        # The actual list in 'cache.versions' is not a constant, of
        # course.
        SIZE = 1 << space.config.objspace.std.methodcachesizeexp
        self.versions = [None] * SIZE
        self.names = [None] * SIZE
        self.lookup_where = [(None, None)] * SIZE
        if space.config.objspace.std.withmethodcachecounter:
            self.hits = {}
            self.misses = {}

    def clear(self):
        None_None = (None, None)
        for i in range(len(self.versions)):
            self.versions[i] = None
        for i in range(len(self.names)):
            self.names[i] = None
        for i in range(len(self.lookup_where)):
            self.lookup_where[i] = None_None

    def _cleanup_(self):
        self.clear()

class _Global(object):
    weakref_warning_printed = False
_global = _Global()


class Layout(object):
    """A Layout is attached to every W_TypeObject to represent the
    layout of instances.  Some W_TypeObjects share the same layout.
    If a W_TypeObject is a base of another, then the layout of
    the first is either the same or a parent layout of the second.
    The Layouts have single inheritance, unlike W_TypeObjects.
    """
    _immutable_ = True

    def __init__(self, typedef, nslots, newslotnames=[], base_layout=None):
        self.typedef = typedef
        self.nslots = nslots
        self.newslotnames = newslotnames[:]    # make a fixed-size list
        self.base_layout = base_layout

    def issublayout(self, parent):
        while self is not parent:
            self = self.base_layout
            if self is None:
                return False
        return True

    def expand(self, hasdict, weakrefable):
        """Turn this Layout into a tuple.  If two classes get equal
        tuples, it means their instances have a fully compatible layout."""
        return (self.typedef, self.newslotnames, self.base_layout,
                hasdict, weakrefable)


# possible values of compares_by_identity_status
UNKNOWN = 0
COMPARES_BY_IDENTITY = 1
OVERRIDES_EQ_CMP_OR_HASH = 2

class W_TypeObject(W_Root):
    lazyloaders = {} # can be overridden by specific instances

    # the version_tag changes if the dict or the inheritance hierarchy changes
    # other changes to the type (e.g. the name) leave it unchanged
    _version_tag = None

    _immutable_fields_ = ["flag_heaptype",
                          "flag_cpytype",
                          "flag_abstract?",
                          "flag_sequence_bug_compat",
                          "flag_map_or_seq",    # '?' or 'M' or 'S'
                          "compares_by_identity_status?",
                          'hasuserdel',
                          'weakrefable',
                          'hasdict',
                          'layout',
                          'terminator',
                          '_version_tag?',
                          'name?',
                          'mro_w?[*]',
                          ]

    # wether the class has an overridden __getattribute__
    # (False is a conservative default, fixed during real usage)
    uses_object_getattribute = False

    # for the IdentityDictStrategy
    compares_by_identity_status = UNKNOWN

    # used to cache the type's __new__ function
    w_new_function = None

    @dont_look_inside
    def __init__(self, space, name, bases_w, dict_w,
                 overridetypedef=None, force_new_layout=False,
                 is_heaptype=True):
        self.space = space
        self.name = name
        self.qualname = None
        self.bases_w = bases_w
        self.dict_w = dict_w
        self.hasdict = False
        self.hasuserdel = False
        self.weakrefable = False
        self.w_doc = space.w_None
        self.weak_subclasses = []
        self.flag_heaptype = is_heaptype
        self.flag_cpytype = False
        self.flag_abstract = False
        self.flag_sequence_bug_compat = False
        self.flag_map_or_seq = '?'   # '?' means "don't know, check otherwise"

        if overridetypedef is not None:
            assert not force_new_layout
            layout = setup_builtin_type(self, overridetypedef)
        else:
            layout = setup_user_defined_type(self, force_new_layout)
        self.layout = layout
        if self.flag_heaptype:
            w_qualname = self.dict_w.pop('__qualname__', None)
            if w_qualname is not None:
                self.qualname = space.unicode_w(w_qualname)
            else:
                self.qualname = self.getname(space)
        else:
            self.qualname = self.getname(space)

        if not is_mro_purely_of_types(self.mro_w):
            pass
        else:
            # the _version_tag should change, whenever the content of
            # dict_w of any of the types in the mro changes, or if the mro
            # itself changes
            self._version_tag = VersionTag()
        from pypy.objspace.std.mapdict import DictTerminator, NoDictTerminator
        # if the typedef has a dict, then the rpython-class does all the dict
        # management, which means from the point of view of mapdict there is no
        # dict.
        typedef = self.layout.typedef
        if (self.hasdict and not typedef.hasdict):
            self.terminator = DictTerminator(space, self)
        else:
            self.terminator = NoDictTerminator(space, self)

    def __repr__(self):
        "NOT_RPYTHON"
        return '<W_TypeObject %r at 0x%x>' % (self.name, id(self))

    def mutated(self, key):
        """
        The type is being mutated. key is either the string containing the
        specific attribute which is being deleted/set or None to indicate a
        generic mutation.
        """
        space = self.space
        assert self.is_heaptype() or self.is_cpytype()

        self.uses_object_getattribute = False
        # ^^^ conservative default, fixed during real usage

        if (key is None or key == '__eq__' or key == '__hash__'):
            self.compares_by_identity_status = UNKNOWN

        if space.config.objspace.std.newshortcut:
            self.w_new_function = None

        if self._version_tag is not None:
            self._version_tag = VersionTag()

        subclasses_w = self.get_subclasses()
        for w_subclass in subclasses_w:
            assert isinstance(w_subclass, W_TypeObject)
            w_subclass.mutated(key)

    def version_tag(self):
        if not we_are_jitted() or self.is_heaptype():
            return self._version_tag
        # prebuilt objects cannot get their version_tag changed
        return self._pure_version_tag()

    @elidable_promote()
    def _pure_version_tag(self):
        return self._version_tag

    def getattribute_if_not_from_object(self):
        """ this method returns the applevel __getattribute__ if that is not
        the one from object, in which case it returns None """
        from pypy.objspace.descroperation import object_getattribute
        if not we_are_jitted():
            if not self.uses_object_getattribute:
                # slow path: look for a custom __getattribute__ on the class
                w_descr = self.lookup('__getattribute__')
                # if it was not actually overriden in the class, we remember this
                # fact for the next time.
                if w_descr is object_getattribute(self.space):
                    self.uses_object_getattribute = True
                else:
                    return w_descr
            return None
        # in the JIT case, just use a lookup, because it is folded away
        # correctly using the version_tag
        w_descr = self.lookup('__getattribute__')
        if w_descr is not object_getattribute(self.space):
            return w_descr

    def has_object_getattribute(self):
        return self.getattribute_if_not_from_object() is None

    def compares_by_identity(self):
        from pypy.objspace.descroperation import object_hash, type_eq
        #
        if self.compares_by_identity_status != UNKNOWN:
            # fast path
            return self.compares_by_identity_status == COMPARES_BY_IDENTITY
        #
        default_hash = object_hash(self.space)
        my_eq = self.lookup('__eq__')
        overrides_eq = (my_eq and my_eq is not type_eq(self.space))
        overrides_eq_cmp_or_hash = (overrides_eq or
                                    self.lookup('__hash__') is not default_hash)
        if overrides_eq_cmp_or_hash:
            self.compares_by_identity_status = OVERRIDES_EQ_CMP_OR_HASH
        else:
            self.compares_by_identity_status = COMPARES_BY_IDENTITY
        return self.compares_by_identity_status == COMPARES_BY_IDENTITY

    def ready(self):
        for w_base in self.bases_w:
            if not isinstance(w_base, W_TypeObject):
                continue
            w_base.add_subclass(self)

    # compute a tuple that fully describes the instance layout
    def get_full_instance_layout(self):
        return self.layout.expand(self.hasdict, self.weakrefable)

    def compute_default_mro(self):
        return compute_C3_mro(self.space, self)

    def getdictvalue(self, space, attr):
        version_tag = self.version_tag()
        if version_tag is not None:
            return unwrap_cell(
                space,
                self._pure_getdictvalue_no_unwrapping(
                    space, version_tag, attr))
        w_value = self._getdictvalue_no_unwrapping(space, attr)
        return unwrap_cell(space, w_value)

    def _getdictvalue_no_unwrapping(self, space, attr):
        w_value = self.dict_w.get(attr, None)
        if self.lazyloaders and w_value is None:
            if attr in self.lazyloaders:
                # very clever next line: it forces the attr string
                # to be interned.
                space.new_interned_str(attr)
                loader = self.lazyloaders[attr]
                del self.lazyloaders[attr]
                w_value = loader()
                if w_value is not None:   # None means no such attribute
                    self.dict_w[attr] = w_value
                    return w_value
        return w_value

    @elidable
    def _pure_getdictvalue_no_unwrapping(self, space, version_tag, attr):
        return self._getdictvalue_no_unwrapping(space, attr)

    def setdictvalue(self, space, name, w_value):
        if not self.is_heaptype():
            raise oefmt(space.w_TypeError,
                        "can't set attributes on type object '%N'", self)
        if name == "__del__" and name not in self.dict_w:
            msg = ("a __del__ method added to an existing type will not be "
                   "called")
            space.warn(space.newtext(msg), space.w_RuntimeWarning)
        version_tag = self.version_tag()
        if version_tag is not None:
            w_curr = self._pure_getdictvalue_no_unwrapping(
                    space, version_tag, name)
            w_value = write_cell(space, w_curr, w_value)
            if w_value is None:
                return True
        self.mutated(name)
        self.dict_w[name] = w_value
        return True

    def deldictvalue(self, space, key):
        if self.lazyloaders:
            self._cleanup_()    # force un-lazification
        if not (self.is_heaptype() or self.is_cpytype()):
            raise oefmt(space.w_TypeError,
                        "can't delete attributes on type object '%N'", self)
        try:
            del self.dict_w[key]
        except KeyError:
            return False
        else:
            self.mutated(key)
            return True

    def lookup(self, name):
        # note that this doesn't call __get__ on the result at all
        space = self.space
        return self.lookup_where_with_method_cache(name)[1]

    def lookup_where(self, name):
        space = self.space
        return self.lookup_where_with_method_cache(name)

    @unroll_safe
    def lookup_starting_at(self, w_starttype, name):
        space = self.space
        look = False
        for w_class in self.mro_w:
            if w_class is w_starttype:
                look = True
            elif look:
                w_value = w_class.getdictvalue(space, name)
                if w_value is not None:
                    return w_value
        return None

    @unroll_safe
    def _lookup(self, key):
        # nowadays, only called from ../../tool/ann_override.py
        space = self.space
        for w_class in self.mro_w:
            w_value = w_class.getdictvalue(space, key)
            if w_value is not None:
                return w_value
        return None

    @unroll_safe
    def _lookup_where(self, key):
        # like _lookup() but also returns the parent class in which the
        # attribute was found
        space = self.space
        for w_class in self.mro_w:
            w_value = w_class.getdictvalue(space, key)
            if w_value is not None:
                return w_class, w_value
        return None, None

    def _lookup_where_all_typeobjects(self, key):
        # like _lookup_where(), but when we know that self.mro_w only
        # contains W_TypeObjects.  (It differs from _lookup_where() mostly
        # from a JIT point of view: it cannot invoke arbitrary Python code.)
        space = self.space
        for w_class in self.mro_w:
            assert isinstance(w_class, W_TypeObject)
            w_value = w_class._getdictvalue_no_unwrapping(space, key)
            if w_value is not None:
                return w_class, w_value
        return None, None

    def lookup_where_with_method_cache(self, name):
        space = self.space
        promote(self)
        version_tag = promote(self.version_tag())
        if version_tag is None:
            tup = self._lookup_where(name)
            return tup
        tup_w = self._pure_lookup_where_with_method_cache(name, version_tag)
        w_class, w_value = tup_w
        if isinstance(w_value, MutableCell):
            return w_class, w_value.unwrap_cell(space)
        return tup_w   # don't make a new tuple, reuse the old one

    @elidable
    def _pure_lookup_where_with_method_cache(self, name, version_tag):
        space = self.space
        cache = space.fromcache(MethodCache)
        SHIFT2 = r_uint.BITS - space.config.objspace.std.methodcachesizeexp
        SHIFT1 = SHIFT2 - 5
        version_tag_as_int = current_object_addr_as_int(version_tag)
        # ^^^Note: if the version_tag object is moved by a moving GC, the
        # existing method cache entries won't be found any more; new
        # entries will be created based on the new address.  The
        # assumption is that the version_tag object won't keep moving all
        # the time - so using the fast current_object_addr_as_int() instead
        # of a slower solution like hash() is still a good trade-off.
        hash_name = compute_hash(name)
        product = intmask(version_tag_as_int * hash_name)
        method_hash = (r_uint(product) ^ (r_uint(product) << SHIFT1)) >> SHIFT2
        # ^^^Note2: we used to just take product>>SHIFT2, but on 64-bit
        # platforms SHIFT2 is really large, and we loose too much information
        # that way (as shown by failures of the tests that typically have
        # method names like 'f' who hash to a number that has only ~33 bits).
        cached_version_tag = cache.versions[method_hash]
        if cached_version_tag is version_tag:
            cached_name = cache.names[method_hash]
            if cached_name == name:
                tup = cache.lookup_where[method_hash]
                if space.config.objspace.std.withmethodcachecounter:
                    cache.hits[name] = cache.hits.get(name, 0) + 1
#                print "hit", self, name
                return tup
        tup = self._lookup_where_all_typeobjects(name)
        cache.versions[method_hash] = version_tag
        cache.names[method_hash] = name
        cache.lookup_where[method_hash] = tup
        if space.config.objspace.std.withmethodcachecounter:
            cache.misses[name] = cache.misses.get(name, 0) + 1
#        print "miss", self, name
        return tup

    def check_user_subclass(self, w_subtype):
        space = self.space
        if not isinstance(w_subtype, W_TypeObject):
            raise oefmt(space.w_TypeError,
                        "X is not a type object ('%T')", w_subtype)
        if not w_subtype.issubtype(self):
            raise oefmt(space.w_TypeError,
                        "%N.__new__(%N): %N is not a subtype of %N",
                        self, w_subtype, w_subtype, self)
        if self.layout.typedef is not w_subtype.layout.typedef:
            raise oefmt(space.w_TypeError,
                        "%N.__new__(%N) is not safe, use %N.__new__()",
                        self, w_subtype, w_subtype)
        return w_subtype

    def _cleanup_(self):
        "NOT_RPYTHON.  Forces the lazy attributes to be computed."
        if 'lazyloaders' in self.__dict__:
            for attr in self.lazyloaders.keys():
                self.getdictvalue(self.space, attr)
            del self.lazyloaders

    def getdict(self, space):
        from pypy.objspace.std.classdict import ClassDictStrategy
        from pypy.objspace.std.dictmultiobject import W_DictObject
        if self.lazyloaders:
            self._cleanup_()    # force un-lazification
        strategy = space.fromcache(ClassDictStrategy)
        storage = strategy.erase(self)
        return W_DictObject(space, strategy, storage)

    def is_heaptype(self):
        return self.flag_heaptype

    def is_cpytype(self):
        return self.flag_cpytype

    def is_abstract(self):
        return self.flag_abstract

    def set_abstract(self, abstract):
        self.flag_abstract = bool(abstract)

    def issubtype(self, w_type):
        promote(self)
        promote(w_type)
        if we_are_jitted():
            version_tag1 = self.version_tag()
            version_tag2 = w_type.version_tag()
            if version_tag1 is not None and version_tag2 is not None:
                res = _pure_issubtype(self, w_type, version_tag1, version_tag2)
                return res
        return _issubtype(self, w_type)

    def get_module(self):
        space = self.space
        if self.is_heaptype():
            return self.getdictvalue(space, '__module__')
        else:
            dot = self.name.find('.')
            if dot >= 0:
                mod = self.name[:dot]
            else:
                mod = "builtins"
            return space.newtext(mod)

    def getname(self, space):
        if self.is_heaptype():
            result = self.name
        else:
            dot = self.name.find('.')
            if dot >= 0:
                result = self.name[dot+1:]
            else:
                result = self.name
        return result.decode('utf-8')

    def getqualname(self, space):
        return self.qualname

    def add_subclass(self, w_subclass):
        space = self.space
        if not space.config.translation.rweakref:
            # We don't have weakrefs!  In this case, every class stores
            # subclasses in a non-weak list.  ALL CLASSES LEAK!  To make
            # the user aware of this annoying fact, print a warning.
            if we_are_translated() and not _global.weakref_warning_printed:
                from rpython.rlib import debug
                debug.debug_print("Warning: no weakref support in this PyPy. "
                                  "All user-defined classes will leak!")
                _global.weakref_warning_printed = True

        assert isinstance(w_subclass, W_TypeObject)
        newref = weakref.ref(w_subclass)
        for i in range(len(self.weak_subclasses)):
            ref = self.weak_subclasses[i]
            if ref() is None:
                self.weak_subclasses[i] = newref
                return
        else:
            self.weak_subclasses.append(newref)

    def remove_subclass(self, w_subclass):
        space = self.space
        for i in range(len(self.weak_subclasses)):
            ref = self.weak_subclasses[i]
            if ref() is w_subclass:
                del self.weak_subclasses[i]
                return

    def get_subclasses(self):
        space = self.space
        subclasses_w = []
        for ref in self.weak_subclasses:
            w_ob = ref()
            if w_ob is not None:
                subclasses_w.append(w_ob)
        return subclasses_w

    # for now, weakref support for W_TypeObject is hard to get automatically
    _lifeline_ = None

    def getweakref(self):
        return self._lifeline_

    def setweakref(self, space, weakreflifeline):
        self._lifeline_ = weakreflifeline

    def delweakref(self):
        self._lifeline_ = None

    def descr_call(self, space, __args__):
        promote(self)
        # invoke the __new__ of the type
        if not we_are_jitted():
            # note that the annotator will figure out that self.w_new_function
            # can only be None if the newshortcut config option is not set
            w_newfunc = self.w_new_function
        else:
            # for the JIT it is better to take the slow path because normal lookup
            # is nicely optimized, but the self.w_new_function attribute is not
            # known to the JIT
            w_newfunc = None
        if w_newfunc is None:
            w_newtype, w_newdescr = self.lookup_where('__new__')
            if w_newdescr is None:    # see test_crash_mro_without_object_1
                raise oefmt(space.w_TypeError, "cannot create '%N' instances",
                            self)
            w_newfunc = space.get(w_newdescr, self)
            if (space.config.objspace.std.newshortcut and
                not we_are_jitted() and
                isinstance(w_newtype, W_TypeObject)):
                self.w_new_function = w_newfunc
        w_newobject = space.call_obj_args(w_newfunc, self, __args__)
        call_init = space.isinstance_w(w_newobject, self)

        # maybe invoke the __init__ of the type
        if (call_init and not (space.is_w(self, space.w_type) and
            not __args__.keywords and len(__args__.arguments_w) == 1)):
            w_descr = space.lookup(w_newobject, '__init__')
            if w_descr is not None:    # see test_crash_mro_without_object_2
                w_result = space.get_and_call_args(w_descr, w_newobject,
                                                   __args__)
                if not space.is_w(w_result, space.w_None):
                    raise oefmt(space.w_TypeError,
                                "__init__() should return None")
        return w_newobject

    def descr_repr(self, space):
        w_mod = self.get_module()
        if w_mod is None or not space.isinstance_w(w_mod, space.w_unicode):
            mod = None
        else:
            mod = space.unicode_w(w_mod)
        if mod is not None and mod != u'builtins':
            return space.newunicode(u"<class '%s.%s'>" % (mod, self.getqualname(space)))
        else:
            return space.newtext("<class '%s'>" % (self.name,))

    def descr_getattribute(self, space, w_name):
        name = space.str_w(w_name)
        w_descr = space.lookup(self, name)
        if w_descr is not None:
            if space.is_data_descr(w_descr):
                w_get = space.lookup(w_descr, "__get__")
                if w_get is not None:
                    return space.get_and_call_function(w_get, w_descr, self,
                                                       space.type(self))
        w_value = self.lookup(name)
        if w_value is not None:
            # __get__(None, type): turns e.g. functions into unbound methods
            return space.get(w_value, space.w_None, self)
        if w_descr is not None:
            return space.get(w_descr, self)
        raise oefmt(space.w_AttributeError,
                    "type object '%N' has no attribute %R", self, w_name)

    def descr_ne(self, space, w_other):
        if not isinstance(w_other, W_TypeObject):
            return space.w_NotImplemented
        return space.newbool(not space.is_w(self, w_other))


def descr__new__(space, w_typetype, w_name, w_bases=None, w_dict=None):
    """This is used to create user-defined classes only."""
    w_typetype = _precheck_for_new(space, w_typetype)

    # special case for type(x)
    if (space.is_w(space.type(w_typetype), space.w_type) and
        w_bases is None and w_dict is None):
        return space.type(w_name)
    return _create_new_type(space, w_typetype, w_name, w_bases, w_dict)


def _check_new_args(space, w_name, w_bases, w_dict):
    if w_bases is None or w_dict is None:
        raise oefmt(space.w_TypeError, "type() takes 1 or 3 arguments")
    if not space.isinstance_w(w_name, space.w_text):
        raise oefmt(space.w_TypeError,
                    "type() argument 1 must be string, not %T", w_name)
    if not space.isinstance_w(w_bases, space.w_tuple):
        raise oefmt(space.w_TypeError,
                    "type() argument 2 must be tuple, not %T", w_bases)
    if not space.isinstance_w(w_dict, space.w_dict):
        raise oefmt(space.w_TypeError,
                    "type() argument 3 must be dict, not %T", w_dict)


def _create_new_type(space, w_typetype, w_name, w_bases, w_dict):
    # this is in its own function because we want the special case 'type(x)'
    # above to be seen by the jit.
    _check_new_args(space, w_name, w_bases, w_dict)
    bases_w = space.fixedview(w_bases)

    w_winner = _calculate_metaclass(space, w_typetype, bases_w)
    if not space.is_w(w_winner, w_typetype):
        newfunc = space.getattr(w_winner, space.newtext('__new__'))
        if not space.is_w(newfunc, space.getattr(space.w_type, space.newtext('__new__'))):
            return space.call_function(newfunc, w_winner, w_name, w_bases, w_dict)
        w_typetype = w_winner

    name = space.str_w(w_name)
    assert isinstance(name, str)
    if '\x00' in name:
        raise oefmt(space.w_ValueError, "type name must not contain null characters")
    dict_w = {}
    dictkeys_w = space.listview(w_dict)
    for w_key in dictkeys_w:
        key = space.str_w(w_key)
        dict_w[key] = space.getitem(w_dict, w_key)
    w_type = space.allocate_instance(W_TypeObject, w_typetype)
    W_TypeObject.__init__(w_type, space, name, bases_w or [space.w_object],
                          dict_w, is_heaptype=True)
    w_type.ready()
    return w_type

def _calculate_metaclass(space, w_metaclass, bases_w):
    """Determine the most derived metatype"""
    w_winner = w_metaclass
    for base in bases_w:
        w_typ = space.type(base)
        if space.issubtype_w(w_winner, w_typ):
            continue
        if space.issubtype_w(w_typ, w_winner):
            w_winner = w_typ
            continue
        msg = ("metaclass conflict: the metaclass of a derived class must be "
               "a (non-strict) subclass of the metaclasses of all its bases")
        raise OperationError(space.w_TypeError, space.wrap(msg))
    return w_winner

def _precheck_for_new(space, w_type):
    if not isinstance(w_type, W_TypeObject):
        raise oefmt(space.w_TypeError, "X is not a type object (%T)", w_type)
    return w_type


def descr__init__(space, w_type, __args__):
    if __args__.keywords:
        raise oefmt(space.w_TypeError,
                    "type.__init__() takes no keyword arguments")
    if len(__args__.arguments_w) not in (1, 3):
        raise oefmt(space.w_TypeError,
                    "type.__init__() takes 1 or 3 arguments")


# ____________________________________________________________

def _check(space, w_type, msg="descriptor is for 'type'"):
    if not isinstance(w_type, W_TypeObject):
        raise OperationError(space.w_TypeError, space.newtext(msg))
    return w_type


def descr_get__name__(space, w_type):
    w_type = _check(space, w_type)
    return space.newunicode(w_type.getname(space))

def descr_set__name__(space, w_type, w_value):
    w_type = _check(space, w_type)
    if not w_type.is_heaptype():
        raise oefmt(space.w_TypeError, "can't set %N.__name__", w_type)
    if not space.isinstance_w(w_value, space.w_text):
        raise oefmt(space.w_TypeError,
                    "can only assign string to %N.__name__, not '%T'",
                    w_type, w_value)
    name = space.str_w(w_value)
    if '\x00' in name:
        raise oefmt(space.w_ValueError, "type name must not contain null characters")
    w_type.name = name

def descr_get__qualname__(space, w_type):
    w_type = _check(space, w_type)
    return space.wrap(w_type.getqualname(space))

def descr_set__qualname__(space, w_type, w_value):
    w_type = _check(space, w_type)
    if not w_type.is_heaptype():
        raise oefmt(space.w_TypeError, "can't set %N.__qualname__", w_type)
    w_type.qualname = space.unicode_w(w_value)

def descr_get__mro__(space, w_type):
    w_type = _check(space, w_type)
    return space.newtuple(w_type.mro_w)

def descr_mro(space, w_type):
    """Return a type's method resolution order."""
    w_type = _check(space, w_type, "expected type")
    return space.newlist(w_type.compute_default_mro())

def descr_get__bases__(space, w_type):
    w_type = _check(space, w_type)
    return space.newtuple(w_type.bases_w)

def mro_subclasses(space, w_type, temp):
    old_mro_w = w_type.mro_w
    compute_mro(w_type)
    temp.append((w_type, old_mro_w, w_type.mro_w))
    for w_sc in w_type.get_subclasses():
        assert isinstance(w_sc, W_TypeObject)
        mro_subclasses(space, w_sc, temp)

def descr_set__bases__(space, w_type, w_value):
    # this assumes all app-level type objects are W_TypeObject
    w_type = _check(space, w_type)
    if not w_type.is_heaptype():
        raise oefmt(space.w_TypeError, "can't set %N.__bases__", w_type)
    if not space.isinstance_w(w_value, space.w_tuple):
        raise oefmt(space.w_TypeError,
                    "can only assign tuple to %N.__bases__, not %T",
                    w_type, w_value)
    newbases_w = space.fixedview(w_value)
    if len(newbases_w) == 0:
        raise oefmt(space.w_TypeError,
                    "can only assign non-empty tuple to %N.__bases__, not ()",
                    w_type)

    for w_newbase in newbases_w:
        if isinstance(w_newbase, W_TypeObject):
            if w_type in w_newbase.compute_default_mro():
                raise oefmt(space.w_TypeError,
                            "a __bases__ item causes an inheritance cycle")

    w_oldbestbase = check_and_find_best_base(space, w_type.bases_w)
    w_newbestbase = check_and_find_best_base(space, newbases_w)
    oldlayout = w_oldbestbase.get_full_instance_layout()
    newlayout = w_newbestbase.get_full_instance_layout()

    if oldlayout != newlayout:
        raise oefmt(space.w_TypeError,
                    "__bases__ assignment: '%N' object layout differs from "
                    "'%N'", w_newbestbase, w_oldbestbase)

    # invalidate the version_tag of all the current subclasses
    w_type.mutated(None)

    # now we can go ahead and change 'w_type.bases_w'
    saved_bases_w = w_type.bases_w
    temp = []
    try:
        for w_oldbase in saved_bases_w:
            if isinstance(w_oldbase, W_TypeObject):
                w_oldbase.remove_subclass(w_type)
        w_type.bases_w = newbases_w
        for w_newbase in newbases_w:
            if isinstance(w_newbase, W_TypeObject):
                w_newbase.add_subclass(w_type)
        # try to recompute all MROs
        mro_subclasses(space, w_type, temp)
    except:
        for cls, old_mro, new_mro in temp:
            if cls.mro_w is new_mro:      # don't revert if it changed again
                cls.mro_w = old_mro
        if w_type.bases_w is newbases_w:  # don't revert if it changed again
            w_type.bases_w = saved_bases_w
        raise
    if (w_type.version_tag() is not None and
        not is_mro_purely_of_types(w_type.mro_w)):
        # Disable method cache if the hierarchy isn't pure.
        w_type._version_tag = None
        for w_subclass in w_type.get_subclasses():
            if isinstance(w_subclass, W_TypeObject):
                w_subclass._version_tag = None

def descr__base(space, w_type):
    w_type = _check(space, w_type)
    return find_best_base(w_type.bases_w)

def descr__doc(space, w_type):
    if space.is_w(w_type, space.w_type):
        return space.newtext("""type(object) -> the object's type
type(name, bases, dict) -> a new type""")
    w_type = _check(space, w_type)
    if not w_type.is_heaptype():
        return w_type.w_doc
    w_result = w_type.getdictvalue(space, '__doc__')
    if w_result is None:
        return space.w_None
    else:
        return space.get(w_result, space.w_None, w_type)

def descr_set__doc(space, w_type, w_value):
    w_type = _check(space, w_type)
    if not w_type.is_heaptype():
        raise oefmt(space.w_TypeError, "can't set %N.__doc__", w_type)
    w_type.setdictvalue(space, '__doc__', w_value)

def descr__dir(space, w_type):
    from pypy.objspace.std.util import _classdir
    return space.call_function(space.w_list, _classdir(space, w_type))

def descr__flags(space, w_type):
    from copy_reg import _HEAPTYPE
    _CPYTYPE = 1 # used for non-heap types defined in C
    _ABSTRACT = 1 << 20
    #
    w_type = _check(space, w_type)
    flags = 0
    if w_type.flag_heaptype:
        flags |= _HEAPTYPE
    if w_type.flag_cpytype:
        flags |= _CPYTYPE
    if w_type.flag_abstract:
        flags |= _ABSTRACT
    return space.newint(flags)

def descr_get__module(space, w_type):
    w_type = _check(space, w_type)
    return w_type.get_module()

def descr_set__module(space, w_type, w_value):
    w_type = _check(space, w_type)
    w_type.setdictvalue(space, '__module__', w_value)

def descr_get___abstractmethods__(space, w_type):
    w_type = _check(space, w_type)
    # type itself has an __abstractmethods__ descriptor (this). Don't return it
    if not space.is_w(w_type, space.w_type):
        w_result = w_type.getdictvalue(space, "__abstractmethods__")
        if w_result is not None:
            return w_result
    raise oefmt(space.w_AttributeError, "__abstractmethods__")

def descr_set___abstractmethods__(space, w_type, w_new):
    w_type = _check(space, w_type)
    w_type.setdictvalue(space, "__abstractmethods__", w_new)
    w_type.set_abstract(space.is_true(w_new))

def descr_del___abstractmethods__(space, w_type):
    w_type = _check(space, w_type)
    if not w_type.deldictvalue(space, "__abstractmethods__"):
        raise oefmt(space.w_AttributeError, "__abstractmethods__")
    w_type.set_abstract(False)

def descr___subclasses__(space, w_type):
    """Return the list of immediate subclasses."""
    w_type = _check(space, w_type)
    return space.newlist(w_type.get_subclasses())

def descr___prepare__(space, __args__):
    # XXX: space.newdict(strdict=True)? (XXX: which should be
    # UnicodeDictStrategy but is currently BytesDictStrategy)
    return space.newdict()

# ____________________________________________________________

@gateway.unwrap_spec(w_obj=W_TypeObject)
def type_issubtype(w_obj, space, w_sub):
    return space.newbool(
        abstractinst.p_recursive_issubclass_w(space, w_sub, w_obj))

@gateway.unwrap_spec(w_obj=W_TypeObject)
def type_isinstance(w_obj, space, w_inst):
    return space.newbool(
        abstractinst.p_recursive_isinstance_type_w(space, w_inst, w_obj))

def type_get_dict(space, w_cls):
    w_cls = _check(space, w_cls)
    from pypy.objspace.std.dictproxyobject import W_DictProxyObject
    w_dict = w_cls.getdict(space)
    if w_dict is None:
        return space.w_None
    return W_DictProxyObject(w_dict)

W_TypeObject.typedef = TypeDef("type",
    __new__ = gateway.interp2app(descr__new__),
    __init__ = gateway.interp2app(descr__init__),
    __name__ = GetSetProperty(descr_get__name__, descr_set__name__),
    __qualname__ = GetSetProperty(descr_get__qualname__, descr_set__qualname__),
    __bases__ = GetSetProperty(descr_get__bases__, descr_set__bases__),
    __base__ = GetSetProperty(descr__base),
    __mro__ = GetSetProperty(descr_get__mro__),
    __dict__=GetSetProperty(type_get_dict),
    __doc__ = GetSetProperty(descr__doc, descr_set__doc, cls=W_TypeObject, name='__doc__'),
    __dir__ = gateway.interp2app(descr__dir),
    mro = gateway.interp2app(descr_mro),
    __flags__ = GetSetProperty(descr__flags),
    __module__ = GetSetProperty(descr_get__module, descr_set__module),
    __abstractmethods__ = GetSetProperty(descr_get___abstractmethods__,
                                         descr_set___abstractmethods__,
                                         descr_del___abstractmethods__),
    __subclasses__ = gateway.interp2app(descr___subclasses__),
    __weakref__ = weakref_descr,
    __instancecheck__ = gateway.interp2app(type_isinstance),
    __subclasscheck__ = gateway.interp2app(type_issubtype),

    __call__ = gateway.interp2app(W_TypeObject.descr_call),
    __repr__ = gateway.interp2app(W_TypeObject.descr_repr),
    __getattribute__ = gateway.interp2app(W_TypeObject.descr_getattribute),
    __ne__ = gateway.interp2app(W_TypeObject.descr_ne),
    __prepare__ = gateway.interp2app(descr___prepare__, as_classmethod=True),
)


# ____________________________________________________________
# Initialization of type objects

def find_best_base(bases_w):
    """The best base is one of the bases in the given list: the one
       whose layout a new type should use as a starting point.
    """
    w_bestbase = None
    for w_candidate in bases_w:
        if not isinstance(w_candidate, W_TypeObject):
            continue
        if w_bestbase is None:
            w_bestbase = w_candidate   # for now
            continue
        cand_layout = w_candidate.layout
        best_layout = w_bestbase.layout
        if (cand_layout is not best_layout and
            cand_layout.issublayout(best_layout)):
            w_bestbase = w_candidate
    return w_bestbase

def check_and_find_best_base(space, bases_w):
    """The best base is one of the bases in the given list: the one
       whose layout a new type should use as a starting point.
       This version checks that bases_w is an acceptable tuple of bases.
    """
    w_bestbase = find_best_base(bases_w)
    if w_bestbase is None:
        raise oefmt(space.w_TypeError,
                    "a new-style class can't have only classic bases")
    if not w_bestbase.layout.typedef.acceptable_as_base_class:
        raise oefmt(space.w_TypeError,
                    "type '%N' is not an acceptable base class", w_bestbase)

    # check that all other bases' layouts are "super-layouts" of the
    # bestbase's layout
    best_layout = w_bestbase.layout
    for w_base in bases_w:
        if isinstance(w_base, W_TypeObject):
            layout = w_base.layout
            if not best_layout.issublayout(layout):
                raise oefmt(space.w_TypeError,
                            "instance layout conflicts in multiple inheritance")
    return w_bestbase

def copy_flags_from_bases(w_self, w_bestbase):
    hasoldstylebase = False
    for w_base in w_self.bases_w:
        if not isinstance(w_base, W_TypeObject):
            hasoldstylebase = True
            continue
        w_self.hasdict = w_self.hasdict or w_base.hasdict
        w_self.hasuserdel = w_self.hasuserdel or w_base.hasuserdel
        w_self.weakrefable = w_self.weakrefable or w_base.weakrefable
    return hasoldstylebase

def slot_w(space, w_name):
    from pypy.objspace.std.unicodeobject import _isidentifier
    if not space.isinstance_w(w_name, space.w_text):
        raise oefmt(space.w_TypeError,
            "__slots__ items must be strings, not '%T'", w_name)
    if not _isidentifier(space.unicode_w(w_name)):
        raise oefmt(space.w_TypeError, "__slots__ must be identifiers")
    return w_name.text_w(space)

def create_all_slots(w_self, hasoldstylebase, w_bestbase, force_new_layout):
    from pypy.objspace.std.listobject import StringSort

    base_layout = w_bestbase.layout
    index_next_extra_slot = base_layout.nslots
    space = w_self.space
    dict_w = w_self.dict_w
    newslotnames = []
    if '__slots__' not in dict_w:
        wantdict = True
        wantweakref = True
    else:
        wantdict = False
        wantweakref = False
        w_slots = dict_w['__slots__']
        if space.isinstance_w(w_slots, space.w_text):
            slot_names_w = [w_slots]
        else:
            slot_names_w = space.unpackiterable(w_slots)
        for w_slot_name in slot_names_w:
            slot_name = slot_w(space, w_slot_name)
            if slot_name == '__dict__':
                if wantdict or w_bestbase.hasdict:
                    raise oefmt(space.w_TypeError,
                                "__dict__ slot disallowed: we already got one")
                wantdict = True
            elif slot_name == '__weakref__':
                if wantweakref or w_bestbase.weakrefable:
                    raise oefmt(space.w_TypeError,
                                "__weakref__ slot disallowed: we already got one")
                wantweakref = True
            else:
                newslotnames.append(slot_name)
        # Sort the list of names collected so far
        sorter = StringSort(newslotnames, len(newslotnames))
        sorter.sort()
        # Try to create all slots in order.  The creation of some of
        # them might silently fail; then we delete the name from the
        # list.  At the end, 'index_next_extra_slot' has been advanced
        # by the final length of 'newslotnames'.
        i = 0
        while i < len(newslotnames):
            if create_slot(w_self, newslotnames[i], index_next_extra_slot):
                index_next_extra_slot += 1
                i += 1
            else:
                del newslotnames[i]
    #
    wantdict = wantdict or hasoldstylebase
    if wantdict:
        create_dict_slot(w_self)
    if wantweakref:
        create_weakref_slot(w_self)
    if '__del__' in dict_w:
        w_self.hasuserdel = True
    #
    assert index_next_extra_slot == base_layout.nslots + len(newslotnames)
    if index_next_extra_slot == base_layout.nslots and not force_new_layout:
        return base_layout
    else:
        return Layout(base_layout.typedef, index_next_extra_slot,
                      newslotnames, base_layout=base_layout)

def create_slot(w_self, slot_name, index_next_extra_slot):
    space = w_self.space
    # create member
    slot_name = mangle(slot_name, w_self.name)
    if slot_name not in w_self.dict_w:
        # Force interning of slot names.
        slot_name = space.str_w(space.new_interned_str(slot_name))
        # in cpython it is ignored less, but we probably don't care
        member = Member(index_next_extra_slot, slot_name, w_self)
        w_self.dict_w[slot_name] = member
        return True
    else:
        w_prev = w_self.dict_w[slot_name]
        if isinstance(w_prev, Member) and w_prev.w_cls is w_self:
            return False   # special case: duplicate __slots__ entry, ignored
                           # (e.g. occurs in datetime.py, fwiw)
        raise oefmt(space.w_ValueError,
                    "'%8' in __slots__ conflicts with class variable",
                    slot_name)

def create_dict_slot(w_self):
    if not w_self.hasdict:
<<<<<<< HEAD
        descr = dict_descr.copy_for_type(w_self)
        w_self.dict_w.setdefault('__dict__',
                                 w_self.space.wrap(descr))
=======
        w_self.dict_w.setdefault('__dict__', dict_descr)
>>>>>>> a299ace7
        w_self.hasdict = True

def create_weakref_slot(w_self):
    if not w_self.weakrefable:
<<<<<<< HEAD
        descr = weakref_descr.copy_for_type(w_self)
        w_self.dict_w.setdefault('__weakref__',
                                 w_self.space.wrap(descr))
=======
        w_self.dict_w.setdefault('__weakref__', weakref_descr)
>>>>>>> a299ace7
        w_self.weakrefable = True

def setup_user_defined_type(w_self, force_new_layout):
    if len(w_self.bases_w) == 0:
        w_self.bases_w = [w_self.space.w_object]
    w_bestbase = check_and_find_best_base(w_self.space, w_self.bases_w)
    for w_base in w_self.bases_w:
        if not isinstance(w_base, W_TypeObject):
            continue
        w_self.flag_cpytype |= w_base.flag_cpytype
        w_self.flag_abstract |= w_base.flag_abstract
        if w_self.flag_map_or_seq == '?':
            w_self.flag_map_or_seq = w_base.flag_map_or_seq

    hasoldstylebase = copy_flags_from_bases(w_self, w_bestbase)
    layout = create_all_slots(w_self, hasoldstylebase, w_bestbase,
                              force_new_layout)

    ensure_common_attributes(w_self)
    return layout

def setup_builtin_type(w_self, instancetypedef):
    w_self.hasdict = instancetypedef.hasdict
    w_self.weakrefable = instancetypedef.weakrefable
    if isinstance(instancetypedef.doc, W_Root):
        w_doc = instancetypedef.doc
    else:
        w_doc = w_self.space.newtext_or_none(instancetypedef.doc)
    w_self.w_doc = w_doc
    ensure_common_attributes(w_self)
    #
    # usually 'instancetypedef' is new, i.e. not seen in any base,
    # but not always (see Exception class)
    w_bestbase = find_best_base(w_self.bases_w)
    if w_bestbase is None:
        parent_layout = None
    else:
        parent_layout = w_bestbase.layout
        if parent_layout.typedef is instancetypedef:
            return parent_layout
    return Layout(instancetypedef, 0, base_layout=parent_layout)

def ensure_common_attributes(w_self):
    ensure_static_new(w_self)
    w_self.dict_w.setdefault('__doc__', w_self.w_doc)
    if w_self.is_heaptype():
        ensure_module_attr(w_self)
    ensure_hash(w_self)
    w_self.mro_w = []      # temporarily
    compute_mro(w_self)

def ensure_static_new(w_self):
    # special-case __new__, as in CPython:
    # if it is a Function, turn it into a static method
    if '__new__' in w_self.dict_w:
        w_new = w_self.dict_w['__new__']
        if isinstance(w_new, Function):
            w_self.dict_w['__new__'] = StaticMethod(w_new)

def ensure_module_attr(w_self):
    # initialize __module__ in the dict (user-defined types only)
    if '__module__' not in w_self.dict_w:
        space = w_self.space
        caller = space.getexecutioncontext().gettopframe_nohidden()
        if caller is not None:
            w_globals = caller.get_w_globals()
            w_name = space.finditem(w_globals, space.newtext('__name__'))
            if w_name is not None:
                w_self.dict_w['__module__'] = w_name

def ensure_hash(w_self):
    # if we define __eq__ but not __hash__, we force __hash__ to be None to
    # prevent inheriting it
    if '__eq__' in w_self.dict_w and '__hash__' not in w_self.dict_w:
        w_self.dict_w['__hash__'] = w_self.space.w_None

def compute_mro(w_self):
    if w_self.is_heaptype():
        space = w_self.space
        w_metaclass = space.type(w_self)
        w_where, w_mro_func = space.lookup_in_type_where(w_metaclass, 'mro')
        if w_mro_func is not None and not space.is_w(w_where, space.w_type):
            w_mro_meth = space.get(w_mro_func, w_self)
            w_mro = space.call_function(w_mro_meth)
            mro_w = space.fixedview(w_mro)
            w_self.mro_w = validate_custom_mro(space, mro_w)
            return    # done
    w_self.mro_w = w_self.compute_default_mro()[:]

def validate_custom_mro(space, mro_w):
    # do some checking here.  Note that unlike CPython, strange MROs
    # cannot really segfault PyPy.  At a minimum, we check that all
    # the elements in the mro seem to be (old- or new-style) classes.
    for w_class in mro_w:
        if not space.abstract_isclass_w(w_class):
            raise oefmt(space.w_TypeError, "mro() returned a non-class")
    return mro_w

def is_mro_purely_of_types(mro_w):
    for w_class in mro_w:
        if not isinstance(w_class, W_TypeObject):
            return False
    return True

# ____________________________________________________________

def _issubtype(w_sub, w_type):
    return w_type in w_sub.mro_w

@elidable_promote()
def _pure_issubtype(w_sub, w_type, version_tag1, version_tag2):
    return _issubtype(w_sub, w_type)


# ____________________________________________________________


abstract_mro = gateway.applevel("""
    def abstract_mro(klass):
        # abstract/classic mro
        mro = []
        stack = [klass]
        while stack:
            klass = stack.pop()
            if klass not in mro:
                mro.append(klass)
                if not isinstance(klass.__bases__, tuple):
                    raise TypeError('__bases__ must be a tuple')
                stack += klass.__bases__[::-1]
        return mro
""", filename=__file__).interphook("abstract_mro")

def get_mro(space, klass):
    if isinstance(klass, W_TypeObject):
        return list(klass.mro_w)
    else:
        return space.unpackiterable(abstract_mro(space, klass))


def compute_C3_mro(space, cls):
    order = []
    orderlists = [get_mro(space, base) for base in cls.bases_w]
    orderlists.append([cls] + cls.bases_w)
    while orderlists:
        for candidatelist in orderlists:
            candidate = candidatelist[0]
            if mro_blockinglist(candidate, orderlists) is None:
                break    # good candidate
        else:
            return mro_error(space, orderlists)  # no candidate found
        assert candidate not in order
        order.append(candidate)
        for i in range(len(orderlists) - 1, -1, -1):
            if orderlists[i][0] is candidate:
                del orderlists[i][0]
                if len(orderlists[i]) == 0:
                    del orderlists[i]
    return order


def mro_blockinglist(candidate, orderlists):
    for lst in orderlists:
        if candidate in lst[1:]:
            return lst
    return None # good candidate

def mro_error(space, orderlists):
    cycle = []
    candidate = orderlists[-1][0]
    if candidate in orderlists[-1][1:]:
        # explicit error message for this specific case
        raise oefmt(space.w_TypeError, "duplicate base class '%N'", candidate)
    while candidate not in cycle:
        cycle.append(candidate)
        nextblockinglist = mro_blockinglist(candidate, orderlists)
        candidate = nextblockinglist[0]
    del cycle[:cycle.index(candidate)]
    cycle.append(candidate)
    cycle.reverse()
    names = [cls.getname(space) for cls in cycle]
    # Can't use oefmt() here, since names is a list of unicodes
    raise OperationError(space.w_TypeError, space.newunicode(
        u"cycle among base classes: " + u' < '.join(names)))


class TypeCache(SpaceCache):
    def build(self, typedef):
        "NOT_RPYTHON: initialization-time only."
        from pypy.objspace.std.objectobject import W_ObjectObject
        from pypy.interpreter.typedef import GetSetProperty
        from rpython.rlib.objectmodel import instantiate

        space = self.space
        rawdict = typedef.rawdict
        lazyloaders = {}
        w_type = instantiate(W_TypeObject)

        # compute the bases
        if typedef is W_ObjectObject.typedef:
            bases_w = []
        else:
            bases = typedef.bases or [W_ObjectObject.typedef]
            bases_w = [space.gettypeobject(base) for base in bases]

        # wrap everything
        dict_w = {}
        for descrname, descrvalue in rawdict.items():
            # special case for GetSetProperties' __objclass__:
            if isinstance(descrvalue, GetSetProperty):
                descrvalue = descrvalue.copy_for_type(w_type)
            dict_w[descrname] = space.wrap(descrvalue)

        if typedef.applevel_subclasses_base is not None:
            overridetypedef = typedef.applevel_subclasses_base.typedef
        else:
            overridetypedef = typedef
        w_type.__init__(space, typedef.name, bases_w, dict_w,
                              overridetypedef=overridetypedef,
                              is_heaptype=overridetypedef.heaptype)
        if typedef is not overridetypedef:
<<<<<<< HEAD
            w_type.w_doc = space.wrap(typedef.doc)
        else:
            # Set the __qualname__ of member functions
            for name in rawdict:
                w_obj = dict_w[name]
                if isinstance(w_obj, ClassMethod):
                    w_obj = w_obj.w_function
                if isinstance(w_obj, FunctionWithFixedCode):
                    qualname = w_type.getqualname(space) + '.' + name
                    w_obj.fset_func_qualname(space, space.wrap(qualname))

=======
            w_type.w_doc = space.newtext_or_none(typedef.doc)
>>>>>>> a299ace7
        if hasattr(typedef, 'flag_sequence_bug_compat'):
            w_type.flag_sequence_bug_compat = typedef.flag_sequence_bug_compat
        w_type.lazyloaders = lazyloaders
        return w_type

    def ready(self, w_type):
        w_type.ready()<|MERGE_RESOLUTION|>--- conflicted
+++ resolved
@@ -1167,24 +1167,14 @@
 
 def create_dict_slot(w_self):
     if not w_self.hasdict:
-<<<<<<< HEAD
         descr = dict_descr.copy_for_type(w_self)
-        w_self.dict_w.setdefault('__dict__',
-                                 w_self.space.wrap(descr))
-=======
-        w_self.dict_w.setdefault('__dict__', dict_descr)
->>>>>>> a299ace7
+        w_self.dict_w.setdefault('__dict__', descr)
         w_self.hasdict = True
 
 def create_weakref_slot(w_self):
     if not w_self.weakrefable:
-<<<<<<< HEAD
         descr = weakref_descr.copy_for_type(w_self)
-        w_self.dict_w.setdefault('__weakref__',
-                                 w_self.space.wrap(descr))
-=======
-        w_self.dict_w.setdefault('__weakref__', weakref_descr)
->>>>>>> a299ace7
+        w_self.dict_w.setdefault('__weakref__', descr)
         w_self.weakrefable = True
 
 def setup_user_defined_type(w_self, force_new_layout):
@@ -1405,8 +1395,7 @@
                               overridetypedef=overridetypedef,
                               is_heaptype=overridetypedef.heaptype)
         if typedef is not overridetypedef:
-<<<<<<< HEAD
-            w_type.w_doc = space.wrap(typedef.doc)
+            w_type.w_doc = space.newtext_or_none(typedef.doc)
         else:
             # Set the __qualname__ of member functions
             for name in rawdict:
@@ -1414,12 +1403,10 @@
                 if isinstance(w_obj, ClassMethod):
                     w_obj = w_obj.w_function
                 if isinstance(w_obj, FunctionWithFixedCode):
-                    qualname = w_type.getqualname(space) + '.' + name
-                    w_obj.fset_func_qualname(space, space.wrap(qualname))
-
-=======
-            w_type.w_doc = space.newtext_or_none(typedef.doc)
->>>>>>> a299ace7
+                    qualname = (w_type.getqualname(space).encode('utf-8')
+                                + '.' + name)
+                    w_obj.fset_func_qualname(space, space.newtext(qualname))
+
         if hasattr(typedef, 'flag_sequence_bug_compat'):
             w_type.flag_sequence_bug_compat = typedef.flag_sequence_bug_compat
         w_type.lazyloaders = lazyloaders
