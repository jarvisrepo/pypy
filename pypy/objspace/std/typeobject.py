--- conflicted
+++ resolved
@@ -513,11 +513,7 @@
             mod = 'builtins'
         else:
             mod = space.str_w(w_mod)
-<<<<<<< HEAD
         if mod != 'builtins':
-=======
-        if mod != '__builtin__':
->>>>>>> eeac06c4
             return '%s.%s' % (mod, w_self.name)
         else:
             return w_self.name
@@ -877,17 +873,8 @@
         mod = None
     else:
         mod = space.str_w(w_mod)
-<<<<<<< HEAD
-    if mod is not None and mod !='builtins':
+    if mod is not None and mod != 'builtins':
         return space.wrap("<class '%s.%s'>" % (mod, w_obj.name))
-=======
-    if not w_obj.is_heaptype():
-        kind = 'type'
-    else:
-        kind = 'class'
-    if mod is not None and mod != '__builtin__':
-        return space.wrap("<%s '%s.%s'>" % (kind, mod, w_obj.name))
->>>>>>> eeac06c4
     else:
         return space.wrap("<class '%s'>" % (w_obj.name))
 
