from pypy.interpreter import gateway
from pypy.interpreter.baseobjspace import W_Root
from pypy.interpreter.error import OperationError, oefmt
from pypy.interpreter.function import Function, StaticMethod
from pypy.interpreter.typedef import weakref_descr, GetSetProperty, Member, \
     descr_get_dict
from pypy.interpreter.astcompiler.misc import mangle
from pypy.objspace.std.model import W_Object
from pypy.objspace.std.register_all import register_all
from pypy.objspace.std.stdtypedef import std_dict_descr, issubtypedef
from pypy.objspace.std.stdtypedef import StdTypeDef

from rpython.rlib.jit import (promote, elidable_promote, we_are_jitted,
     promote_string, elidable, dont_look_inside, unroll_safe)
from rpython.rlib.objectmodel import current_object_addr_as_int, compute_hash
from rpython.rlib.rarithmetic import intmask, r_uint


class TypeCell(W_Root):
    def __init__(self, w_value=None):
        self.w_value = w_value


def unwrap_cell(space, w_value):
    if (space.config.objspace.std.withtypeversion and
            isinstance(w_value, TypeCell)):
        return w_value.w_value
    return w_value


class VersionTag(object):
    pass

class MethodCache(object):

    def __init__(self, space):
        assert space.config.objspace.std.withmethodcache
        SIZE = 1 << space.config.objspace.std.methodcachesizeexp
        self.versions = [None] * SIZE
        self.names = [None] * SIZE
        self.lookup_where = [(None, None)] * SIZE
        if space.config.objspace.std.withmethodcachecounter:
            self.hits = {}
            self.misses = {}

    def clear(self):
        None_None = (None, None)
        for i in range(len(self.versions)):
            self.versions[i] = None
        for i in range(len(self.names)):
            self.names[i] = None
        for i in range(len(self.lookup_where)):
            self.lookup_where[i] = None_None

# possible values of compares_by_identity_status
UNKNOWN = 0
COMPARES_BY_IDENTITY = 1
OVERRIDES_EQ_CMP_OR_HASH = 2

class W_TypeObject(W_Object):
    lazyloaders = {} # can be overridden by specific instances

    # the version_tag changes if the dict or the inheritance hierarchy changes
    # other changes to the type (e.g. the name) leave it unchanged
    _version_tag = None

    _immutable_fields_ = ["flag_heaptype",
                          "flag_cpytype",
                          "flag_abstract?",
                          'needsdel',
                          'weakrefable',
                          'hasdict',
                          'nslots',
                          'instancetypedef',
                          'terminator',
                          '_version_tag?',
                          'name?',
                          'mro_w?[*]',
                          ]

    # for config.objspace.std.getattributeshortcut
    # (False is a conservative default, fixed during real usage)
    uses_object_getattribute = False

    # for config.objspace.std.withidentitydict
    compares_by_identity_status = UNKNOWN

    # used to cache the type's __new__ function
    w_new_function = None

    @dont_look_inside
    def __init__(w_self, space, name, bases_w, dict_w,
                 overridetypedef=None):
        w_self.space = space
        w_self.name = name
        w_self.bases_w = bases_w
        w_self.dict_w = dict_w
        w_self.nslots = 0
        w_self.hasdict = False
        w_self.needsdel = False
        w_self.weakrefable = False
        w_self.w_doc = space.w_None
        w_self.weak_subclasses = []
        w_self.flag_heaptype = False
        w_self.flag_cpytype = False
        w_self.flag_abstract = False
        w_self.instancetypedef = overridetypedef

        if overridetypedef is not None:
            setup_builtin_type(w_self)
        else:
            setup_user_defined_type(w_self)
        w_self.w_same_layout_as = get_parent_layout(w_self)

        if space.config.objspace.std.withtypeversion:
            if not is_mro_purely_of_types(w_self.mro_w):
                pass
            else:
                # the _version_tag should change, whenever the content of
                # dict_w of any of the types in the mro changes, or if the mro
                # itself changes
                w_self._version_tag = VersionTag()
        if space.config.objspace.std.withmapdict:
            from pypy.objspace.std.mapdict import DictTerminator, NoDictTerminator
            if w_self.hasdict:
                w_self.terminator = DictTerminator(space, w_self)
            else:
                w_self.terminator = NoDictTerminator(space, w_self)

    def mutated(w_self, key):
        """
        The type is being mutated. key is either the string containing the
        specific attribute which is being deleted/set or None to indicate a
        generic mutation.
        """
        space = w_self.space
        assert w_self.is_heaptype() or w_self.is_cpytype()
        if (not space.config.objspace.std.withtypeversion and
            not space.config.objspace.std.getattributeshortcut and
            not space.config.objspace.std.withidentitydict and
            not space.config.objspace.std.newshortcut):
            return

        if space.config.objspace.std.getattributeshortcut:
            w_self.uses_object_getattribute = False
            # ^^^ conservative default, fixed during real usage

        if space.config.objspace.std.withidentitydict:
            if (key is None or key == '__eq__' or key == '__hash__'):
                w_self.compares_by_identity_status = UNKNOWN

        if space.config.objspace.std.newshortcut:
            w_self.w_new_function = None

        if (space.config.objspace.std.withtypeversion
            and w_self._version_tag is not None):
            w_self._version_tag = VersionTag()

        subclasses_w = w_self.get_subclasses()
        for w_subclass in subclasses_w:
            assert isinstance(w_subclass, W_TypeObject)
            w_subclass.mutated(key)

    def version_tag(w_self):
        if not we_are_jitted() or w_self.is_heaptype():
            return w_self._version_tag
        # prebuilt objects cannot get their version_tag changed
        return w_self._pure_version_tag()

    @elidable_promote()
    def _pure_version_tag(w_self):
        return w_self._version_tag

    def getattribute_if_not_from_object(w_self):
        """ this method returns the applevel __getattribute__ if that is not
        the one from object, in which case it returns None """
        from pypy.objspace.descroperation import object_getattribute
        if not we_are_jitted():
            shortcut = w_self.space.config.objspace.std.getattributeshortcut
            if not shortcut or not w_self.uses_object_getattribute:
                # slow path: look for a custom __getattribute__ on the class
                w_descr = w_self.lookup('__getattribute__')
                # if it was not actually overriden in the class, we remember this
                # fact for the next time.
                if w_descr is object_getattribute(w_self.space):
                    if shortcut:
                        w_self.uses_object_getattribute = True
                else:
                    return w_descr
            return None
        # in the JIT case, just use a lookup, because it is folded away
        # correctly using the version_tag
        w_descr = w_self.lookup('__getattribute__')
        if w_descr is not object_getattribute(w_self.space):
            return w_descr

    def has_object_getattribute(w_self):
        return w_self.getattribute_if_not_from_object() is None

    def compares_by_identity(w_self):
        from pypy.objspace.descroperation import object_hash, type_eq
        if not w_self.space.config.objspace.std.withidentitydict:
            return False # conservative
        #
        if w_self.compares_by_identity_status != UNKNOWN:
            # fast path
            return w_self.compares_by_identity_status == COMPARES_BY_IDENTITY
        #
        default_hash = object_hash(w_self.space)
        my_eq = w_self.lookup('__eq__')
        overrides_eq = (my_eq and my_eq is not type_eq(w_self.space))
        overrides_eq_cmp_or_hash = (overrides_eq or
                                    w_self.lookup('__hash__') is not default_hash)
        if overrides_eq_cmp_or_hash:
            w_self.compares_by_identity_status = OVERRIDES_EQ_CMP_OR_HASH
        else:
            w_self.compares_by_identity_status = COMPARES_BY_IDENTITY
        return w_self.compares_by_identity_status == COMPARES_BY_IDENTITY

    def ready(w_self):
        for w_base in w_self.bases_w:
            if not isinstance(w_base, W_TypeObject):
                continue
            w_base.add_subclass(w_self)

    # compute a tuple that fully describes the instance layout
    def get_full_instance_layout(w_self):
        w_layout = w_self.w_same_layout_as or w_self
        return (w_layout, w_self.hasdict, w_self.needsdel, w_self.weakrefable)

    def compute_default_mro(w_self):
        return compute_C3_mro(w_self.space, w_self)

    def getdictvalue(w_self, space, attr):
        if space.config.objspace.std.withtypeversion:
            version_tag = w_self.version_tag()
            if version_tag is not None:
                return unwrap_cell(
                    space,
                    w_self._pure_getdictvalue_no_unwrapping(
                        space, version_tag, attr))
        w_value = w_self._getdictvalue_no_unwrapping(space, attr)
        return unwrap_cell(space, w_value)

    def _getdictvalue_no_unwrapping(w_self, space, attr):
        w_value = w_self.dict_w.get(attr, None)
        if w_self.lazyloaders and w_value is None:
            if attr in w_self.lazyloaders:
                # very clever next line: it forces the attr string
                # to be interned.
                space.new_interned_str(attr)
                loader = w_self.lazyloaders[attr]
                del w_self.lazyloaders[attr]
                w_value = loader()
                if w_value is not None:   # None means no such attribute
                    w_self.dict_w[attr] = w_value
                    return w_value
        return w_value

    @elidable
    def _pure_getdictvalue_no_unwrapping(w_self, space, version_tag, attr):
        return w_self._getdictvalue_no_unwrapping(space, attr)

    def setdictvalue(w_self, space, name, w_value):
        if not w_self.is_heaptype():
            raise oefmt(space.w_TypeError,
                        "can't set attributes on type object '%N'", w_self)
        if name == "__del__" and name not in w_self.dict_w:
            msg = ("a __del__ method added to an existing type will not be "
                   "called")
            space.warn(space.wrap(msg), space.w_RuntimeWarning)
        if space.config.objspace.std.withtypeversion:
            version_tag = w_self.version_tag()
            if version_tag is not None:
                w_curr = w_self._pure_getdictvalue_no_unwrapping(
                        space, version_tag, name)
                if w_curr is not None:
                    if isinstance(w_curr, TypeCell):
                        w_curr.w_value = w_value
                        return True
                    w_value = TypeCell(w_value)
        w_self.mutated(name)
        w_self.dict_w[name] = w_value
        return True

    def deldictvalue(w_self, space, key):
        if w_self.lazyloaders:
            w_self._cleanup_()    # force un-lazification
        if not w_self.is_heaptype():
            raise oefmt(space.w_TypeError,
                        "can't delete attributes on type object '%N'", w_self)
        try:
            del w_self.dict_w[key]
        except KeyError:
            return False
        else:
            w_self.mutated(key)
            return True

    def lookup(w_self, name):
        # note that this doesn't call __get__ on the result at all
        space = w_self.space
        if space.config.objspace.std.withmethodcache:
            return w_self.lookup_where_with_method_cache(name)[1]

        return w_self._lookup(name)

    def lookup_where(w_self, name):
        space = w_self.space
        if space.config.objspace.std.withmethodcache:
            return w_self.lookup_where_with_method_cache(name)

        return w_self._lookup_where(name)

    @unroll_safe
    def lookup_starting_at(w_self, w_starttype, name):
        space = w_self.space
        look = False
        for w_class in w_self.mro_w:
            if w_class is w_starttype:
                look = True
            elif look:
                w_value = w_class.getdictvalue(space, name)
                if w_value is not None:
                    return w_value
        return None

    @unroll_safe
    def _lookup(w_self, key):
        space = w_self.space
        for w_class in w_self.mro_w:
            w_value = w_class.getdictvalue(space, key)
            if w_value is not None:
                return w_value
        return None

    @unroll_safe
    def _lookup_where(w_self, key):
        # like lookup() but also returns the parent class in which the
        # attribute was found
        space = w_self.space
        for w_class in w_self.mro_w:
            w_value = w_class.getdictvalue(space, key)
            if w_value is not None:
                return w_class, w_value
        return None, None

    def _lookup_where_all_typeobjects(w_self, key):
        # like _lookup_where(), but when we know that w_self.mro_w only
        # contains W_TypeObjects.  (It differs from _lookup_where() mostly
        # from a JIT point of view: it cannot invoke arbitrary Python code.)
        space = w_self.space
        for w_class in w_self.mro_w:
            assert isinstance(w_class, W_TypeObject)
            w_value = w_class._getdictvalue_no_unwrapping(space, key)
            if w_value is not None:
                return w_class, w_value
        return None, None

    def lookup_where_with_method_cache(w_self, name):
        space = w_self.space
        promote(w_self)
        assert space.config.objspace.std.withmethodcache
        version_tag = promote(w_self.version_tag())
        if version_tag is None:
            tup = w_self._lookup_where(name)
            return tup
        name = promote_string(name)
        w_class, w_value = w_self._pure_lookup_where_with_method_cache(name, version_tag)
        return w_class, unwrap_cell(space, w_value)

    def _pure_lookup_where_possibly_with_method_cache(w_self, name, version_tag):
        if w_self.space.config.objspace.std.withmethodcache:
            return w_self._pure_lookup_where_with_method_cache(name, version_tag)
        else:
            return w_self._lookup_where_all_typeobjects(name)

    @elidable
    def _pure_lookup_where_with_method_cache(w_self, name, version_tag):
        space = w_self.space
        cache = space.fromcache(MethodCache)
        SHIFT2 = r_uint.BITS - space.config.objspace.std.methodcachesizeexp
        SHIFT1 = SHIFT2 - 5
        version_tag_as_int = current_object_addr_as_int(version_tag)
        # ^^^Note: if the version_tag object is moved by a moving GC, the
        # existing method cache entries won't be found any more; new
        # entries will be created based on the new address.  The
        # assumption is that the version_tag object won't keep moving all
        # the time - so using the fast current_object_addr_as_int() instead
        # of a slower solution like hash() is still a good trade-off.
        hash_name = compute_hash(name)
        product = intmask(version_tag_as_int * hash_name)
        method_hash = (r_uint(product) ^ (r_uint(product) << SHIFT1)) >> SHIFT2
        # ^^^Note2: we used to just take product>>SHIFT2, but on 64-bit
        # platforms SHIFT2 is really large, and we loose too much information
        # that way (as shown by failures of the tests that typically have
        # method names like 'f' who hash to a number that has only ~33 bits).
        cached_version_tag = cache.versions[method_hash]
        if cached_version_tag is version_tag:
            cached_name = cache.names[method_hash]
            if cached_name == name:
                tup = cache.lookup_where[method_hash]
                if space.config.objspace.std.withmethodcachecounter:
                    cache.hits[name] = cache.hits.get(name, 0) + 1
#                print "hit", w_self, name
                return tup
        tup = w_self._lookup_where_all_typeobjects(name)
        cache.versions[method_hash] = version_tag
        cache.names[method_hash] = name
        cache.lookup_where[method_hash] = tup
        if space.config.objspace.std.withmethodcachecounter:
            cache.misses[name] = cache.misses.get(name, 0) + 1
#        print "miss", w_self, name
        return tup

    def check_user_subclass(w_self, w_subtype):
        space = w_self.space
        if not isinstance(w_subtype, W_TypeObject):
            raise oefmt(space.w_TypeError,
                        "X is not a type object ('%T')", w_subtype)
        if not w_subtype.issubtype(w_self):
            raise oefmt(space.w_TypeError,
                        "%N.__new__(%N): %N is not a subtype of %N",
                        w_self, w_subtype, w_subtype, w_self)
        if w_self.instancetypedef is not w_subtype.instancetypedef:
            raise oefmt(space.w_TypeError,
                        "%N.__new__(%N) is not safe, use %N.__new__()",
                        w_self, w_subtype, w_subtype)
        return w_subtype

    def _cleanup_(w_self):
        "NOT_RPYTHON.  Forces the lazy attributes to be computed."
        if 'lazyloaders' in w_self.__dict__:
            for attr in w_self.lazyloaders.keys():
                w_self.getdictvalue(w_self.space, attr)
            del w_self.lazyloaders

    def getdict(w_self, space): # returning a dict-proxy!
        from pypy.objspace.std.dictproxyobject import DictProxyStrategy
        from pypy.objspace.std.dictmultiobject import W_DictMultiObject
        if w_self.lazyloaders:
            w_self._cleanup_()    # force un-lazification
        strategy = space.fromcache(DictProxyStrategy)
        storage = strategy.erase(w_self)
        return W_DictMultiObject(space, strategy, storage)

    def unwrap(w_self, space):
        from pypy.objspace.std.model import UnwrapError
        raise UnwrapError(w_self)

    def is_heaptype(w_self):
        return w_self.flag_heaptype

    def is_cpytype(w_self):
        return w_self.flag_cpytype

    def is_abstract(w_self):
        return w_self.flag_abstract

    def set_abstract(w_self, abstract):
        w_self.flag_abstract = bool(abstract)

    def issubtype(w_self, w_type):
        promote(w_self)
        promote(w_type)
        if w_self.space.config.objspace.std.withtypeversion and we_are_jitted():
            version_tag1 = w_self.version_tag()
            version_tag2 = w_type.version_tag()
            if version_tag1 is not None and version_tag2 is not None:
                res = _pure_issubtype(w_self, w_type, version_tag1, version_tag2)
                return res
        return _issubtype(w_self, w_type)

    def get_module(w_self):
        space = w_self.space
        if w_self.is_heaptype() and w_self.getdictvalue(space, '__module__') is not None:
            return w_self.getdictvalue(space, '__module__')
        else:
            # for non-heap types, CPython checks for a module.name in the
            # type name.  That's a hack, so we're allowed to use a different
            # hack...
            if ('__module__' in w_self.dict_w and
                space.isinstance_w(w_self.getdictvalue(space, '__module__'),
                                               space.w_unicode)):
                return w_self.getdictvalue(space, '__module__')
            return space.wrap('builtins')

    def get_module_type_name(w_self):
        space = w_self.space
<<<<<<< HEAD
        w_mod = w_self.get_module()
        if space.isinstance_w(w_mod, space.w_unicode):
            mod = space.unicode_w(w_mod)
            if mod != u'builtins':
                return u'%s.%s' % (mod, w_self.name.decode('utf-8'))
        return w_self.name.decode('utf-8')
=======
        if not w_self.is_heaptype():
            w_mod = w_self.get_module()
            if space.isinstance_w(w_mod, space.w_str):
                mod = space.str_w(w_mod)
                if mod != '__builtin__':
                    return '%s.%s' % (mod, w_self.name)
        return w_self.name
>>>>>>> d62ab1d0

    def getname(w_self, space):
        name = w_self.name
        if name is None:
            name = '?'
        return name.decode('utf-8')

    def add_subclass(w_self, w_subclass):
        space = w_self.space
        if not space.config.translation.rweakref:
            return    # no weakref support, don't keep track of subclasses
        import weakref
        assert isinstance(w_subclass, W_TypeObject)
        newref = weakref.ref(w_subclass)
        for i in range(len(w_self.weak_subclasses)):
            ref = w_self.weak_subclasses[i]
            if ref() is None:
                w_self.weak_subclasses[i] = newref
                return
        else:
            w_self.weak_subclasses.append(newref)

    def remove_subclass(w_self, w_subclass):
        space = w_self.space
        if not space.config.translation.rweakref:
            return    # no weakref support, don't keep track of subclasses
        for i in range(len(w_self.weak_subclasses)):
            ref = w_self.weak_subclasses[i]
            if ref() is w_subclass:
                del w_self.weak_subclasses[i]
                return

    def get_subclasses(w_self):
        space = w_self.space
        if not space.config.translation.rweakref:
            msg = ("this feature requires weakrefs, "
                   "which are not available in this build of PyPy")
            raise OperationError(space.w_RuntimeError,
                                 space.wrap(msg))
        subclasses_w = []
        for ref in w_self.weak_subclasses:
            w_ob = ref()
            if w_ob is not None:
                subclasses_w.append(w_ob)
        return subclasses_w

    # for now, weakref support for W_TypeObject is hard to get automatically
    _lifeline_ = None

    def getweakref(self):
        return self._lifeline_

    def setweakref(self, space, weakreflifeline):
        self._lifeline_ = weakreflifeline

    def delweakref(self):
        self._lifeline_ = None

def descr__new__(space, w_typetype, w_name, w_bases=None, w_dict=None):
    "This is used to create user-defined classes only."
    # XXX check types

    w_typetype = _precheck_for_new(space, w_typetype)

    # special case for type(x)
    if (space.is_w(space.type(w_typetype), space.w_type) and w_bases is None and
        w_dict is None):
        return space.type(w_name)
    else:
        return _create_new_type(space, w_typetype, w_name, w_bases, w_dict)


def _create_new_type(space, w_typetype, w_name, w_bases, w_dict):
    # this is in its own function because we want the special case 'type(x)'
    # above to be seen by the jit.
    if w_bases is None or w_dict is None:
        raise OperationError(space.w_TypeError, space.wrap("type() takes 1 or 3 arguments"))

    bases_w = space.fixedview(w_bases)

    w_winner = _calculate_metaclass(space, w_typetype, bases_w)
    if not space.is_w(w_winner, w_typetype):
        newfunc = space.getattr(w_winner, space.wrap('__new__'))
        if not space.is_w(newfunc, space.getattr(space.w_type, space.wrap('__new__'))):
            return space.call_function(newfunc, w_winner, w_name, w_bases, w_dict)
        w_typetype = w_winner

    name = space.str_w(w_name)
    assert isinstance(name, str)
    dict_w = {}
    dictkeys_w = space.listview(w_dict)
    for w_key in dictkeys_w:
        key = space.str_w(w_key)
        dict_w[key] = space.getitem(w_dict, w_key)
    w_type = space.allocate_instance(W_TypeObject, w_typetype)
    W_TypeObject.__init__(w_type, space, name, bases_w or [space.w_object],
                          dict_w)
    w_type.ready()
    return w_type

def _calculate_metaclass(space, w_metaclass, bases_w):
    """Determine the most derived metatype"""
    w_winner = w_metaclass
    for base in bases_w:
        w_typ = space.type(base)
        if space.is_true(space.issubtype(w_winner, w_typ)):
            continue
        if space.is_true(space.issubtype(w_typ, w_winner)):
            w_winner = w_typ
            continue
        msg = ("metaclass conflict: the metaclass of a derived class must be "
               "a (non-strict) subclass of the metaclasses of all its bases")
        raise OperationError(space.w_TypeError, space.wrap(msg))
    return w_winner

def _precheck_for_new(space, w_type):
    if not isinstance(w_type, W_TypeObject):
        raise oefmt(space.w_TypeError, "X is not a type object (%T)", w_type)
    return w_type

# ____________________________________________________________

def _check(space, w_type, w_msg=None):
    if not isinstance(w_type, W_TypeObject):
        if w_msg is None:
            w_msg = space.wrap("descriptor is for 'type'")
        raise OperationError(space.w_TypeError, w_msg)
    return w_type


def descr_get__name__(space, w_type):
    w_type = _check(space, w_type)
    return space.wrap(w_type.name.decode('utf-8'))

def descr_set__name__(space, w_type, w_value):
    w_type = _check(space, w_type)
    if not w_type.is_heaptype():
        raise oefmt(space.w_TypeError, "can't set %N.__name__", w_type)
    name = space.str_w(w_value)
    if '\x00' in name:
        raise oefmt(space.w_ValueError, "__name__ must not contain null bytes")
    w_type.name = name

def descr_get__mro__(space, w_type):
    w_type = _check(space, w_type)
    return space.newtuple(w_type.mro_w)

def descr_mro(space, w_type):
    """Return a type's method resolution order."""
    w_type = _check(space, w_type, space.wrap("expected type"))
    return space.newlist(w_type.compute_default_mro())

def descr_get__bases__(space, w_type):
    w_type = _check(space, w_type)
    return space.newtuple(w_type.bases_w)

def mro_subclasses(space, w_type, temp):
    temp.append((w_type, w_type.mro_w))
    compute_mro(w_type)
    for w_sc in w_type.get_subclasses():
        assert isinstance(w_sc, W_TypeObject)
        mro_subclasses(space, w_sc, temp)

def descr_set__bases__(space, w_type, w_value):
    # this assumes all app-level type objects are W_TypeObject
    w_type = _check(space, w_type)
    if not w_type.is_heaptype():
        raise oefmt(space.w_TypeError, "can't set %N.__bases__", w_type)
    if not space.isinstance_w(w_value, space.w_tuple):
        raise oefmt(space.w_TypeError,
                    "can only assign tuple to %N.__bases__, not %T",
                    w_type, w_value)
    newbases_w = space.fixedview(w_value)
    if len(newbases_w) == 0:
        raise oefmt(space.w_TypeError,
                    "can only assign non-empty tuple to %N.__bases__, not ()",
                    w_type)

    for w_newbase in newbases_w:
        if isinstance(w_newbase, W_TypeObject):
            if w_type in w_newbase.compute_default_mro():
                raise OperationError(space.w_TypeError,
                                     space.wrap("a __bases__ item causes"
                                                " an inheritance cycle"))

    w_oldbestbase = check_and_find_best_base(space, w_type.bases_w)
    w_newbestbase = check_and_find_best_base(space, newbases_w)
    oldlayout = w_oldbestbase.get_full_instance_layout()
    newlayout = w_newbestbase.get_full_instance_layout()

    if oldlayout != newlayout:
        raise oefmt(space.w_TypeError,
                    "__bases__ assignment: '%N' object layout differs from "
                    "'%N'", w_newbestbase, w_oldbestbase)

    # invalidate the version_tag of all the current subclasses
    w_type.mutated(None)

    # now we can go ahead and change 'w_type.bases_w'
    saved_bases_w = w_type.bases_w
    temp = []
    try:
        for w_oldbase in saved_bases_w:
            if isinstance(w_oldbase, W_TypeObject):
                w_oldbase.remove_subclass(w_type)
        w_type.bases_w = newbases_w
        for w_newbase in newbases_w:
            if isinstance(w_newbase, W_TypeObject):
                w_newbase.add_subclass(w_type)
        # try to recompute all MROs
        mro_subclasses(space, w_type, temp)
    except:
        for cls, old_mro in temp:
            cls.mro_w = old_mro
        w_type.bases_w = saved_bases_w
        raise
    if (space.config.objspace.std.withtypeversion and
        w_type.version_tag() is not None and
        not is_mro_purely_of_types(w_type.mro_w)):
        # Disable method cache if the hierarchy isn't pure.
        w_type._version_tag = None
        for w_subclass in w_type.get_subclasses():
            if isinstance(w_subclass, W_TypeObject):
                w_subclass._version_tag = None
    assert w_type.w_same_layout_as is get_parent_layout(w_type)  # invariant

def descr__base(space, w_type):
    w_type = _check(space, w_type)
    return find_best_base(space, w_type.bases_w)

def descr__doc(space, w_type):
    if space.is_w(w_type, space.w_type):
        return space.wrap("""type(object) -> the object's type
type(name, bases, dict) -> a new type""")
    w_type = _check(space, w_type)
    if not w_type.is_heaptype():
        return w_type.w_doc
    w_result = w_type.getdictvalue(space, '__doc__')
    if w_result is None:
        return space.w_None
    else:
        return space.get(w_result, space.w_None, w_type)

def descr__flags(space, w_type):
    from copy_reg import _HEAPTYPE
    _CPYTYPE = 1 # used for non-heap types defined in C
    _ABSTRACT = 1 << 20
    #
    w_type = _check(space, w_type)
    flags = 0
    if w_type.flag_heaptype:
        flags |= _HEAPTYPE
    if w_type.flag_cpytype:
        flags |= _CPYTYPE
    if w_type.flag_abstract:
        flags |= _ABSTRACT
    return space.wrap(flags)

def descr_get__module(space, w_type):
    w_type = _check(space, w_type)
    return w_type.get_module()

def descr_set__module(space, w_type, w_value):
    w_type = _check(space, w_type)
    w_type.setdictvalue(space, '__module__', w_value)

def descr_get___abstractmethods__(space, w_type):
    w_type = _check(space, w_type)
    # type itself has an __abstractmethods__ descriptor (this). Don't return it
    if not space.is_w(w_type, space.w_type):
        w_result = w_type.getdictvalue(space, "__abstractmethods__")
        if w_result is not None:
            return w_result
    raise OperationError(space.w_AttributeError,
                         space.wrap("__abstractmethods__"))

def descr_set___abstractmethods__(space, w_type, w_new):
    w_type = _check(space, w_type)
    w_type.setdictvalue(space, "__abstractmethods__", w_new)
    w_type.set_abstract(space.is_true(w_new))

def descr_del___abstractmethods__(space, w_type):
    w_type = _check(space, w_type)
    if not w_type.deldictvalue(space, "__abstractmethods__"):
        raise OperationError(space.w_AttributeError,
                             space.wrap("__abstractmethods__"))
    w_type.set_abstract(False)

def descr___subclasses__(space, w_type):
    """Return the list of immediate subclasses."""
    w_type = _check(space, w_type)
    return space.newlist(w_type.get_subclasses())

def descr___prepare__(space, __args__):
    # XXX: space.newdict(strdict=True)? (XXX: which should be
    # UnicodeDictStrategy but is currently BytesDictStrategy)
    return space.newdict()

# ____________________________________________________________

@gateway.unwrap_spec(w_obj=W_TypeObject, w_sub=W_TypeObject)
def type_issubtype(w_obj, space, w_sub):
    return space.newbool(w_sub.issubtype(w_obj))

@gateway.unwrap_spec(w_obj=W_TypeObject)
def type_isinstance(w_obj, space, w_inst):
    return space.newbool(space.type(w_inst).issubtype(w_obj))

type_typedef = StdTypeDef("type",
    __new__ = gateway.interp2app(descr__new__),
    __name__ = GetSetProperty(descr_get__name__, descr_set__name__),
    __bases__ = GetSetProperty(descr_get__bases__, descr_set__bases__),
    __base__ = GetSetProperty(descr__base),
    __mro__ = GetSetProperty(descr_get__mro__),
    __dict__ = GetSetProperty(descr_get_dict),
    __doc__ = GetSetProperty(descr__doc),
    mro = gateway.interp2app(descr_mro),
    __flags__ = GetSetProperty(descr__flags),
    __module__ = GetSetProperty(descr_get__module, descr_set__module),
    __abstractmethods__ = GetSetProperty(descr_get___abstractmethods__,
                                         descr_set___abstractmethods__,
                                         descr_del___abstractmethods__),
    __subclasses__ = gateway.interp2app(descr___subclasses__),
    __weakref__ = weakref_descr,
    __instancecheck__ = gateway.interp2app(type_isinstance),
    __subclasscheck__ = gateway.interp2app(type_issubtype),
    __prepare__ = gateway.interp2app(descr___prepare__, as_classmethod=True),
    )
W_TypeObject.typedef = type_typedef

# ____________________________________________________________
# Initialization of type objects

def get_parent_layout(w_type):
    """Compute the most parent class of 'w_type' whose layout
       is the same as 'w_type', or None if all parents of 'w_type'
       have a different layout than 'w_type'.
    """
    w_starttype = w_type
    while len(w_type.bases_w) > 0:
        w_bestbase = find_best_base(w_type.space, w_type.bases_w)
        if w_type.instancetypedef is not w_bestbase.instancetypedef:
            break
        if w_type.nslots != w_bestbase.nslots:
            break
        w_type = w_bestbase
    if w_type is not w_starttype:
        return w_type
    else:
        return None

def issublayout(w_layout1, w_layout2):
    space = w_layout2.space
    while w_layout1 is not w_layout2:
        w_layout1 = find_best_base(space, w_layout1.bases_w)
        if w_layout1 is None:
            return False
        w_layout1 = w_layout1.w_same_layout_as or w_layout1
    return True

def find_best_base(space, bases_w):
    """The best base is one of the bases in the given list: the one
       whose layout a new type should use as a starting point.
    """
    w_bestbase = None
    for w_candidate in bases_w:
        if not isinstance(w_candidate, W_TypeObject):
            continue
        if w_bestbase is None:
            w_bestbase = w_candidate   # for now
            continue
        candtypedef = w_candidate.instancetypedef
        besttypedef = w_bestbase.instancetypedef
        if candtypedef is besttypedef:
            # two candidates with the same typedef are equivalent unless
            # one has extra slots over the other
            if w_candidate.nslots > w_bestbase.nslots:
                w_bestbase = w_candidate
        elif issubtypedef(candtypedef, besttypedef):
            w_bestbase = w_candidate
    return w_bestbase

def check_and_find_best_base(space, bases_w):
    """The best base is one of the bases in the given list: the one
       whose layout a new type should use as a starting point.
       This version checks that bases_w is an acceptable tuple of bases.
    """
    w_bestbase = find_best_base(space, bases_w)
    if w_bestbase is None:
        raise OperationError(space.w_TypeError,
                             space.wrap("a new-style class can't have "
                                        "only classic bases"))
    if not w_bestbase.instancetypedef.acceptable_as_base_class:
        raise oefmt(space.w_TypeError,
                    "type '%N' is not an acceptable base class", w_bestbase)

    # check that all other bases' layouts are superclasses of the bestbase
    w_bestlayout = w_bestbase.w_same_layout_as or w_bestbase
    for w_base in bases_w:
        if isinstance(w_base, W_TypeObject):
            w_layout = w_base.w_same_layout_as or w_base
            if not issublayout(w_bestlayout, w_layout):
                raise OperationError(space.w_TypeError,
                                     space.wrap("instance layout conflicts in "
                                                "multiple inheritance"))
    return w_bestbase

def copy_flags_from_bases(w_self, w_bestbase):
    hasoldstylebase = False
    for w_base in w_self.bases_w:
        if not isinstance(w_base, W_TypeObject):
            hasoldstylebase = True
            continue
        w_self.hasdict = w_self.hasdict or w_base.hasdict
        w_self.needsdel = w_self.needsdel or w_base.needsdel
        w_self.weakrefable = w_self.weakrefable or w_base.weakrefable
    w_self.nslots = w_bestbase.nslots
    return hasoldstylebase

def create_all_slots(w_self, hasoldstylebase):
    space = w_self.space
    dict_w = w_self.dict_w
    if '__slots__' not in dict_w:
        wantdict = True
        wantweakref = True
    else:
        wantdict = False
        wantweakref = False
        w_slots = dict_w['__slots__']
        if (space.isinstance_w(w_slots, space.w_str) or
            space.isinstance_w(w_slots, space.w_unicode)):
            slot_names_w = [w_slots]
        else:
            slot_names_w = space.unpackiterable(w_slots)
        for w_slot_name in slot_names_w:
            slot_name = space.str_w(w_slot_name)
            if slot_name == '__dict__':
                if wantdict or w_self.hasdict:
                    raise OperationError(space.w_TypeError,
                            space.wrap("__dict__ slot disallowed: "
                                       "we already got one"))
                wantdict = True
            elif slot_name == '__weakref__':
                if wantweakref or w_self.weakrefable:
                    raise OperationError(space.w_TypeError,
                            space.wrap("__weakref__ slot disallowed: "
                                       "we already got one"))
                wantweakref = True
            else:
                create_slot(w_self, slot_name)
    wantdict = wantdict or hasoldstylebase
    if wantdict:
        create_dict_slot(w_self)
    if wantweakref:
        create_weakref_slot(w_self)
    if '__del__' in dict_w:
        w_self.needsdel = True

def create_slot(w_self, slot_name):
    space = w_self.space
    if not valid_slot_name(slot_name):
        raise OperationError(space.w_TypeError,
                             space.wrap('__slots__ must be identifiers'))
    # create member
    slot_name = mangle(slot_name, w_self.name)
    if slot_name not in w_self.dict_w:
        # Force interning of slot names.
        slot_name = space.str_w(space.new_interned_str(slot_name))
        # in cpython it is ignored less, but we probably don't care
        member = Member(w_self.nslots, slot_name, w_self)
        w_self.dict_w[slot_name] = space.wrap(member)
        w_self.nslots += 1

def create_dict_slot(w_self):
    if not w_self.hasdict:
        w_self.dict_w.setdefault('__dict__',
                                 w_self.space.wrap(std_dict_descr))
        w_self.hasdict = True

def create_weakref_slot(w_self):
    if not w_self.weakrefable:
        w_self.dict_w.setdefault('__weakref__',
                                 w_self.space.wrap(weakref_descr))
        w_self.weakrefable = True

def valid_slot_name(slot_name):
    if len(slot_name) == 0 or slot_name[0].isdigit():
        return False
    for c in slot_name:
        if not c.isalnum() and c != '_':
            return False
    return True

def setup_user_defined_type(w_self):
    if len(w_self.bases_w) == 0:
        w_self.bases_w = [w_self.space.w_object]
    w_bestbase = check_and_find_best_base(w_self.space, w_self.bases_w)
    w_self.instancetypedef = w_bestbase.instancetypedef
    w_self.flag_heaptype = True
    for w_base in w_self.bases_w:
        if not isinstance(w_base, W_TypeObject):
            continue
        w_self.flag_cpytype |= w_base.flag_cpytype
        w_self.flag_abstract |= w_base.flag_abstract

    hasoldstylebase = copy_flags_from_bases(w_self, w_bestbase)
    create_all_slots(w_self, hasoldstylebase)

    ensure_common_attributes(w_self)

def setup_builtin_type(w_self):
    w_self.hasdict = w_self.instancetypedef.hasdict
    w_self.weakrefable = w_self.instancetypedef.weakrefable
    w_self.w_doc = w_self.space.wrap(w_self.instancetypedef.doc)
    ensure_common_attributes(w_self)

def ensure_common_attributes(w_self):
    ensure_static_new(w_self)
    w_self.dict_w.setdefault('__doc__', w_self.w_doc)
    if w_self.is_heaptype():
        ensure_module_attr(w_self)
    ensure_hash(w_self)
    w_self.mro_w = []      # temporarily
    compute_mro(w_self)

def ensure_static_new(w_self):
    # special-case __new__, as in CPython:
    # if it is a Function, turn it into a static method
    if '__new__' in w_self.dict_w:
        w_new = w_self.dict_w['__new__']
        if isinstance(w_new, Function):
            w_self.dict_w['__new__'] = StaticMethod(w_new)

def ensure_module_attr(w_self):
    # initialize __module__ in the dict (user-defined types only)
    if '__module__' not in w_self.dict_w:
        space = w_self.space
        caller = space.getexecutioncontext().gettopframe_nohidden()
        if caller is not None:
            w_globals = caller.w_globals
            w_name = space.finditem(w_globals, space.wrap('__name__'))
            if w_name is not None:
                w_self.dict_w['__module__'] = w_name

def ensure_hash(w_self):
    # if we define __eq__ but not __hash__, we force __hash__ to be None to
    # prevent inheriting it
    if '__eq__' in w_self.dict_w and '__hash__' not in w_self.dict_w:
        w_self.dict_w['__hash__'] = w_self.space.w_None

def compute_mro(w_self):
    if w_self.is_heaptype():
        space = w_self.space
        w_metaclass = space.type(w_self)
        w_where, w_mro_func = space.lookup_in_type_where(w_metaclass, 'mro')
        if w_mro_func is not None and not space.is_w(w_where, space.w_type):
            w_mro_meth = space.get(w_mro_func, w_self)
            w_mro = space.call_function(w_mro_meth)
            mro_w = space.fixedview(w_mro)
            w_self.mro_w = validate_custom_mro(space, mro_w)
            return    # done
    w_self.mro_w = w_self.compute_default_mro()[:]

def validate_custom_mro(space, mro_w):
    # do some checking here.  Note that unlike CPython, strange MROs
    # cannot really segfault PyPy.  At a minimum, we check that all
    # the elements in the mro seem to be (old- or new-style) classes.
    for w_class in mro_w:
        if not space.abstract_isclass_w(w_class):
            raise OperationError(space.w_TypeError,
                                 space.wrap("mro() returned a non-class"))
    return mro_w

def is_mro_purely_of_types(mro_w):
    for w_class in mro_w:
        if not isinstance(w_class, W_TypeObject):
            return False
    return True

# ____________________________________________________________

def call__Type(space, w_type, __args__):
    promote(w_type)
    # invoke the __new__ of the type
    if not we_are_jitted():
        # note that the annotator will figure out that w_type.w_new_function
        # can only be None if the newshortcut config option is not set
        w_newfunc = w_type.w_new_function
    else:
        # for the JIT it is better to take the slow path because normal lookup
        # is nicely optimized, but the w_type.w_new_function attribute is not
        # known to the JIT
        w_newfunc = None
    if w_newfunc is None:
        w_newtype, w_newdescr = w_type.lookup_where('__new__')
        w_newfunc = space.get(w_newdescr, w_type)
        if (space.config.objspace.std.newshortcut and
            not we_are_jitted() and
            isinstance(w_newtype, W_TypeObject)):
            w_type.w_new_function = w_newfunc
    w_newobject = space.call_obj_args(w_newfunc, w_type, __args__)
    call_init = space.isinstance_w(w_newobject, w_type)

    # maybe invoke the __init__ of the type
    if (call_init and not (space.is_w(w_type, space.w_type) and
        not __args__.keywords and len(__args__.arguments_w) == 1)):
        w_descr = space.lookup(w_newobject, '__init__')
        w_result = space.get_and_call_args(w_descr, w_newobject, __args__)
        if not space.is_w(w_result, space.w_None):
            raise OperationError(space.w_TypeError,
                                 space.wrap("__init__() should return None"))
    return w_newobject

def _issubtype(w_sub, w_type):
    return w_type in w_sub.mro_w

@elidable_promote()
def _pure_issubtype(w_sub, w_type, version_tag1, version_tag2):
    return _issubtype(w_sub, w_type)

def repr__Type(space, w_obj):
    w_mod = w_obj.get_module()
    if not space.isinstance_w(w_mod, space.w_unicode):
        mod = None
    else:
        mod = space.unicode_w(w_mod)
    name = w_obj.name.decode('utf-8')
    if mod is not None and mod != u'builtins':
        return space.wrap(u"<class '%s.%s'>" % (mod, name))
    else:
        return space.wrap(u"<class '%s'>" % (name))

def getattr__Type_ANY(space, w_type, w_name):
    name = space.str_w(w_name)
    w_descr = space.lookup(w_type, name)
    if w_descr is not None:
        if space.is_data_descr(w_descr):
            w_get = space.lookup(w_descr, "__get__")
            if w_get is not None:
                return space.get_and_call_function(w_get, w_descr, w_type,
                                                   space.type(w_type))
    w_value = w_type.lookup(name)
    if w_value is not None:
        # __get__(None, type): turns e.g. functions into unbound methods
        return space.get(w_value, space.w_None, w_type)
    if w_descr is not None:
        return space.get(w_descr, w_type)
    raise oefmt(space.w_AttributeError,
                "type object '%N' has no attribute %R", w_type, w_name)


# ____________________________________________________________


abstract_mro = gateway.applevel("""
    def abstract_mro(klass):
        # abstract/classic mro
        mro = []
        stack = [klass]
        while stack:
            klass = stack.pop()
            if klass not in mro:
                mro.append(klass)
                if not isinstance(klass.__bases__, tuple):
                    raise TypeError('__bases__ must be a tuple')
                stack += klass.__bases__[::-1]
        return mro
""", filename=__file__).interphook("abstract_mro")

def get_mro(space, klass):
    if isinstance(klass, W_TypeObject):
        return list(klass.mro_w)
    else:
        return space.unpackiterable(abstract_mro(space, klass))


def compute_C3_mro(space, cls):
    order = []
    orderlists = [get_mro(space, base) for base in cls.bases_w]
    orderlists.append([cls] + cls.bases_w)
    while orderlists:
        for candidatelist in orderlists:
            candidate = candidatelist[0]
            if mro_blockinglist(candidate, orderlists) is None:
                break    # good candidate
        else:
            return mro_error(space, orderlists)  # no candidate found
        assert candidate not in order
        order.append(candidate)
        for i in range(len(orderlists) - 1, -1, -1):
            if orderlists[i][0] is candidate:
                del orderlists[i][0]
                if len(orderlists[i]) == 0:
                    del orderlists[i]
    return order


def mro_blockinglist(candidate, orderlists):
    for lst in orderlists:
        if candidate in lst[1:]:
            return lst
    return None # good candidate

def mro_error(space, orderlists):
    cycle = []
    candidate = orderlists[-1][0]
    if candidate in orderlists[-1][1:]:
        # explicit error message for this specific case
        raise oefmt(space.w_TypeError, "duplicate base class '%N'", candidate)
    while candidate not in cycle:
        cycle.append(candidate)
        nextblockinglist = mro_blockinglist(candidate, orderlists)
        candidate = nextblockinglist[0]
    del cycle[:cycle.index(candidate)]
    cycle.append(candidate)
    cycle.reverse()
    names = [cls.getname(space) for cls in cycle]
    raise OperationError(space.w_TypeError,
        space.wrap(u"cycle among base classes: " + u' < '.join(names)))

# ____________________________________________________________

register_all(vars())<|MERGE_RESOLUTION|>--- conflicted
+++ resolved
@@ -487,22 +487,13 @@
 
     def get_module_type_name(w_self):
         space = w_self.space
-<<<<<<< HEAD
-        w_mod = w_self.get_module()
-        if space.isinstance_w(w_mod, space.w_unicode):
-            mod = space.unicode_w(w_mod)
-            if mod != u'builtins':
-                return u'%s.%s' % (mod, w_self.name.decode('utf-8'))
-        return w_self.name.decode('utf-8')
-=======
         if not w_self.is_heaptype():
             w_mod = w_self.get_module()
-            if space.isinstance_w(w_mod, space.w_str):
-                mod = space.str_w(w_mod)
-                if mod != '__builtin__':
-                    return '%s.%s' % (mod, w_self.name)
-        return w_self.name
->>>>>>> d62ab1d0
+            if space.isinstance_w(w_mod, space.w_unicode):
+                mod = space.unicode_w(w_mod)
+                if mod != u'builtins':
+                    return u'%s.%s' % (mod, w_self.name.decode('utf-8'))
+        return w_self.name.decode('utf-8')
 
     def getname(w_self, space):
         name = w_self.name
