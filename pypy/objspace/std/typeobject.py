import weakref
from pypy.interpreter import gateway
from pypy.interpreter.baseobjspace import W_Root, SpaceCache
from pypy.interpreter.error import OperationError, oefmt
from pypy.interpreter.function import (
    Function, StaticMethod, ClassMethod, FunctionWithFixedCode)
from pypy.interpreter.typedef import (
    weakref_descr, GetSetProperty, dict_descr, Member, TypeDef)
from pypy.interpreter.astcompiler.misc import mangle
from pypy.module.__builtin__ import abstractinst

from rpython.rlib.jit import (promote, elidable_promote, we_are_jitted,
     elidable, dont_look_inside, unroll_safe)
from rpython.rlib.objectmodel import current_object_addr_as_int, compute_hash
from rpython.rlib.objectmodel import we_are_translated
from rpython.rlib.rarithmetic import intmask, r_uint

class MutableCell(W_Root):
    def unwrap_cell(self, space):
        raise NotImplementedError("abstract base")

class ObjectMutableCell(MutableCell):
    def __init__(self, w_value=None):
        self.w_value = w_value

    def unwrap_cell(self, space):
        return self.w_value

    def __repr__(self):
        return "<ObjectMutableCell: %s>" % (self.w_value, )


class IntMutableCell(MutableCell):
    def __init__(self, intvalue):
        self.intvalue = intvalue

    def unwrap_cell(self, space):
        return space.wrap(self.intvalue)

    def __repr__(self):
        return "<IntMutableCell: %s>" % (self.intvalue, )


def unwrap_cell(space, w_value):
    if isinstance(w_value, MutableCell):
        return w_value.unwrap_cell(space)
    return w_value

def write_cell(space, w_cell, w_value):
    from pypy.objspace.std.intobject import W_IntObject
    if w_cell is None:
        # attribute does not exist at all, write it without a cell first
        return w_value
    if isinstance(w_cell, ObjectMutableCell):
        w_cell.w_value = w_value
        return None
    elif isinstance(w_cell, IntMutableCell) and type(w_value) is W_IntObject:
        w_cell.intvalue = w_value.intval
        return None
    elif space.is_w(w_cell, w_value):
        # If the new value and the current value are the same, don't
        # create a level of indirection, or mutate the version.
        return None
    if type(w_value) is W_IntObject:
        return IntMutableCell(w_value.intval)
    else:
        return ObjectMutableCell(w_value)

class VersionTag(object):
    pass

class MethodCache(object):

    def __init__(self, space):
        SIZE = 1 << space.config.objspace.std.methodcachesizeexp
        self.versions = [None] * SIZE
        self.names = [None] * SIZE
        self.lookup_where = [(None, None)] * SIZE
        if space.config.objspace.std.withmethodcachecounter:
            self.hits = {}
            self.misses = {}

    def clear(self):
        None_None = (None, None)
        for i in range(len(self.versions)):
            self.versions[i] = None
        for i in range(len(self.names)):
            self.names[i] = None
        for i in range(len(self.lookup_where)):
            self.lookup_where[i] = None_None

class _Global(object):
    weakref_warning_printed = False
_global = _Global()


class Layout(object):
    """A Layout is attached to every W_TypeObject to represent the
    layout of instances.  Some W_TypeObjects share the same layout.
    If a W_TypeObject is a base of another, then the layout of
    the first is either the same or a parent layout of the second.
    The Layouts have single inheritance, unlike W_TypeObjects.
    """
    _immutable_ = True

    def __init__(self, typedef, nslots, newslotnames=[], base_layout=None):
        self.typedef = typedef
        self.nslots = nslots
        self.newslotnames = newslotnames[:]    # make a fixed-size list
        self.base_layout = base_layout

    def issublayout(self, parent):
        while self is not parent:
            self = self.base_layout
            if self is None:
                return False
        return True

    def expand(self, hasdict, weakrefable):
        """Turn this Layout into a tuple.  If two classes get equal
        tuples, it means their instances have a fully compatible layout."""
        return (self.typedef, self.newslotnames, self.base_layout,
                hasdict, weakrefable)


# possible values of compares_by_identity_status
UNKNOWN = 0
COMPARES_BY_IDENTITY = 1
OVERRIDES_EQ_CMP_OR_HASH = 2

class W_TypeObject(W_Root):
    lazyloaders = {} # can be overridden by specific instances

    # the version_tag changes if the dict or the inheritance hierarchy changes
    # other changes to the type (e.g. the name) leave it unchanged
    _version_tag = None

    _immutable_fields_ = ["flag_heaptype",
                          "flag_cpytype",
                          "flag_abstract?",
                          "flag_sequence_bug_compat",
                          "flag_map_or_seq",    # '?' or 'M' or 'S'
                          "compares_by_identity_status?",
                          'hasuserdel',
                          'weakrefable',
                          'hasdict',
                          'layout',
                          'terminator',
                          '_version_tag?',
                          'name?',
                          'mro_w?[*]',
                          ]

    # wether the class has an overridden __getattribute__
    # (False is a conservative default, fixed during real usage)
    uses_object_getattribute = False

    # for the IdentityDictStrategy
    compares_by_identity_status = UNKNOWN

    # used to cache the type's __new__ function
    w_new_function = None

    @dont_look_inside
    def __init__(self, space, name, bases_w, dict_w,
                 overridetypedef=None, force_new_layout=False):
        self.space = space
        self.name = name
        self.qualname = None
        self.bases_w = bases_w
        self.dict_w = dict_w
        self.hasdict = False
        self.hasuserdel = False
        self.weakrefable = False
        self.w_doc = space.w_None
        self.weak_subclasses = []
        self.flag_heaptype = False
        self.flag_cpytype = False
        self.flag_abstract = False
        self.flag_sequence_bug_compat = False
        self.flag_map_or_seq = '?'   # '?' means "don't know, check otherwise"

        if overridetypedef is not None:
            assert not force_new_layout
            layout = setup_builtin_type(self, overridetypedef)
        else:
            layout = setup_user_defined_type(self, force_new_layout)
        self.layout = layout

        if not is_mro_purely_of_types(self.mro_w):
            pass
        else:
            # the _version_tag should change, whenever the content of
            # dict_w of any of the types in the mro changes, or if the mro
            # itself changes
            self._version_tag = VersionTag()
        from pypy.objspace.std.mapdict import DictTerminator, NoDictTerminator
        # if the typedef has a dict, then the rpython-class does all the dict
        # management, which means from the point of view of mapdict there is no
        # dict.
        typedef = self.layout.typedef
        if (self.hasdict and not typedef.hasdict):
            self.terminator = DictTerminator(space, self)
        else:
            self.terminator = NoDictTerminator(space, self)

    def __repr__(self):
        "NOT_RPYTHON"
        return '<W_TypeObject %r at 0x%x>' % (self.name, id(self))

    def mutated(self, key):
        """
        The type is being mutated. key is either the string containing the
        specific attribute which is being deleted/set or None to indicate a
        generic mutation.
        """
        space = self.space
        assert self.is_heaptype() or self.is_cpytype()

        self.uses_object_getattribute = False
        # ^^^ conservative default, fixed during real usage

        if (key is None or key == '__eq__' or key == '__hash__'):
            self.compares_by_identity_status = UNKNOWN

        if space.config.objspace.std.newshortcut:
            self.w_new_function = None

        if self._version_tag is not None:
            self._version_tag = VersionTag()

        subclasses_w = self.get_subclasses()
        for w_subclass in subclasses_w:
            assert isinstance(w_subclass, W_TypeObject)
            w_subclass.mutated(key)

    def version_tag(self):
        if not we_are_jitted() or self.is_heaptype():
            return self._version_tag
        # prebuilt objects cannot get their version_tag changed
        return self._pure_version_tag()

    @elidable_promote()
    def _pure_version_tag(self):
        return self._version_tag

    def getattribute_if_not_from_object(self):
        """ this method returns the applevel __getattribute__ if that is not
        the one from object, in which case it returns None """
        from pypy.objspace.descroperation import object_getattribute
        if not we_are_jitted():
            if not self.uses_object_getattribute:
                # slow path: look for a custom __getattribute__ on the class
                w_descr = self.lookup('__getattribute__')
                # if it was not actually overriden in the class, we remember this
                # fact for the next time.
                if w_descr is object_getattribute(self.space):
                    self.uses_object_getattribute = True
                else:
                    return w_descr
            return None
        # in the JIT case, just use a lookup, because it is folded away
        # correctly using the version_tag
        w_descr = self.lookup('__getattribute__')
        if w_descr is not object_getattribute(self.space):
            return w_descr

    def has_object_getattribute(self):
        return self.getattribute_if_not_from_object() is None

    def compares_by_identity(self):
        from pypy.objspace.descroperation import object_hash, type_eq
        #
        if self.compares_by_identity_status != UNKNOWN:
            # fast path
            return self.compares_by_identity_status == COMPARES_BY_IDENTITY
        #
        default_hash = object_hash(self.space)
        my_eq = self.lookup('__eq__')
        overrides_eq = (my_eq and my_eq is not type_eq(self.space))
        overrides_eq_cmp_or_hash = (overrides_eq or
                                    self.lookup('__hash__') is not default_hash)
        if overrides_eq_cmp_or_hash:
            self.compares_by_identity_status = OVERRIDES_EQ_CMP_OR_HASH
        else:
            self.compares_by_identity_status = COMPARES_BY_IDENTITY
        return self.compares_by_identity_status == COMPARES_BY_IDENTITY

    def ready(self):
        for w_base in self.bases_w:
            if not isinstance(w_base, W_TypeObject):
                continue
            w_base.add_subclass(self)

    # compute a tuple that fully describes the instance layout
    def get_full_instance_layout(self):
        return self.layout.expand(self.hasdict, self.weakrefable)

    def compute_default_mro(self):
        return compute_C3_mro(self.space, self)

    def getdictvalue(self, space, attr):
        version_tag = self.version_tag()
        if version_tag is not None:
            return unwrap_cell(
                space,
                self._pure_getdictvalue_no_unwrapping(
                    space, version_tag, attr))
        w_value = self._getdictvalue_no_unwrapping(space, attr)
        return unwrap_cell(space, w_value)

    def _getdictvalue_no_unwrapping(self, space, attr):
        w_value = self.dict_w.get(attr, None)
        if self.lazyloaders and w_value is None:
            if attr in self.lazyloaders:
                # very clever next line: it forces the attr string
                # to be interned.
                space.new_interned_str(attr)
                loader = self.lazyloaders[attr]
                del self.lazyloaders[attr]
                w_value = loader()
                if w_value is not None:   # None means no such attribute
                    self.dict_w[attr] = w_value
                    return w_value
        return w_value

    @elidable
    def _pure_getdictvalue_no_unwrapping(self, space, version_tag, attr):
        return self._getdictvalue_no_unwrapping(space, attr)

    def setdictvalue(self, space, name, w_value):
        if not self.is_heaptype():
            raise oefmt(space.w_TypeError,
                        "can't set attributes on type object '%N'", self)
        if name == "__del__" and name not in self.dict_w:
            msg = ("a __del__ method added to an existing type will not be "
                   "called")
            space.warn(space.wrap(msg), space.w_RuntimeWarning)
        version_tag = self.version_tag()
        if version_tag is not None:
            w_curr = self._pure_getdictvalue_no_unwrapping(
                    space, version_tag, name)
            w_value = write_cell(space, w_curr, w_value)
            if w_value is None:
                return True
        self.mutated(name)
        self.dict_w[name] = w_value
        return True

    def deldictvalue(self, space, key):
        if self.lazyloaders:
            self._cleanup_()    # force un-lazification
        if not (self.is_heaptype() or self.is_cpytype()):
            raise oefmt(space.w_TypeError,
                        "can't delete attributes on type object '%N'", self)
        try:
            del self.dict_w[key]
        except KeyError:
            return False
        else:
            self.mutated(key)
            return True

    def lookup(self, name):
        # note that this doesn't call __get__ on the result at all
        space = self.space
        return self.lookup_where_with_method_cache(name)[1]

    def lookup_where(self, name):
        space = self.space
        return self.lookup_where_with_method_cache(name)

    @unroll_safe
    def lookup_starting_at(self, w_starttype, name):
        space = self.space
        look = False
        for w_class in self.mro_w:
            if w_class is w_starttype:
                look = True
            elif look:
                w_value = w_class.getdictvalue(space, name)
                if w_value is not None:
                    return w_value
        return None

    @unroll_safe
    def _lookup(self, key):
        # nowadays, only called from ../../tool/ann_override.py
        space = self.space
        for w_class in self.mro_w:
            w_value = w_class.getdictvalue(space, key)
            if w_value is not None:
                return w_value
        return None

    @unroll_safe
    def _lookup_where(self, key):
        # like _lookup() but also returns the parent class in which the
        # attribute was found
        space = self.space
        for w_class in self.mro_w:
            w_value = w_class.getdictvalue(space, key)
            if w_value is not None:
                return w_class, w_value
        return None, None

    def _lookup_where_all_typeobjects(self, key):
        # like _lookup_where(), but when we know that self.mro_w only
        # contains W_TypeObjects.  (It differs from _lookup_where() mostly
        # from a JIT point of view: it cannot invoke arbitrary Python code.)
        space = self.space
        for w_class in self.mro_w:
            assert isinstance(w_class, W_TypeObject)
            w_value = w_class._getdictvalue_no_unwrapping(space, key)
            if w_value is not None:
                return w_class, w_value
        return None, None

    def lookup_where_with_method_cache(self, name):
        space = self.space
        promote(self)
        version_tag = promote(self.version_tag())
        if version_tag is None:
            tup = self._lookup_where(name)
            return tup
        tup_w = self._pure_lookup_where_with_method_cache(name, version_tag)
        w_class, w_value = tup_w
        if isinstance(w_value, MutableCell):
            return w_class, w_value.unwrap_cell(space)
        return tup_w   # don't make a new tuple, reuse the old one

    @elidable
    def _pure_lookup_where_with_method_cache(self, name, version_tag):
        space = self.space
        cache = space.fromcache(MethodCache)
        SHIFT2 = r_uint.BITS - space.config.objspace.std.methodcachesizeexp
        SHIFT1 = SHIFT2 - 5
        version_tag_as_int = current_object_addr_as_int(version_tag)
        # ^^^Note: if the version_tag object is moved by a moving GC, the
        # existing method cache entries won't be found any more; new
        # entries will be created based on the new address.  The
        # assumption is that the version_tag object won't keep moving all
        # the time - so using the fast current_object_addr_as_int() instead
        # of a slower solution like hash() is still a good trade-off.
        hash_name = compute_hash(name)
        product = intmask(version_tag_as_int * hash_name)
        method_hash = (r_uint(product) ^ (r_uint(product) << SHIFT1)) >> SHIFT2
        # ^^^Note2: we used to just take product>>SHIFT2, but on 64-bit
        # platforms SHIFT2 is really large, and we loose too much information
        # that way (as shown by failures of the tests that typically have
        # method names like 'f' who hash to a number that has only ~33 bits).
        cached_version_tag = cache.versions[method_hash]
        if cached_version_tag is version_tag:
            cached_name = cache.names[method_hash]
            if cached_name == name:
                tup = cache.lookup_where[method_hash]
                if space.config.objspace.std.withmethodcachecounter:
                    cache.hits[name] = cache.hits.get(name, 0) + 1
#                print "hit", self, name
                return tup
        tup = self._lookup_where_all_typeobjects(name)
        cache.versions[method_hash] = version_tag
        cache.names[method_hash] = name
        cache.lookup_where[method_hash] = tup
        if space.config.objspace.std.withmethodcachecounter:
            cache.misses[name] = cache.misses.get(name, 0) + 1
#        print "miss", self, name
        return tup

    def check_user_subclass(self, w_subtype):
        space = self.space
        if not isinstance(w_subtype, W_TypeObject):
            raise oefmt(space.w_TypeError,
                        "X is not a type object ('%T')", w_subtype)
        if not w_subtype.issubtype(self):
            raise oefmt(space.w_TypeError,
                        "%N.__new__(%N): %N is not a subtype of %N",
                        self, w_subtype, w_subtype, self)
        if self.layout.typedef is not w_subtype.layout.typedef:
            raise oefmt(space.w_TypeError,
                        "%N.__new__(%N) is not safe, use %N.__new__()",
                        self, w_subtype, w_subtype)
        return w_subtype

    def _cleanup_(self):
        "NOT_RPYTHON.  Forces the lazy attributes to be computed."
        if 'lazyloaders' in self.__dict__:
            for attr in self.lazyloaders.keys():
                self.getdictvalue(self.space, attr)
            del self.lazyloaders

    def getdict(self, space):
        from pypy.objspace.std.classdict import ClassDictStrategy
        from pypy.objspace.std.dictmultiobject import W_DictObject
        if self.lazyloaders:
            self._cleanup_()    # force un-lazification
        strategy = space.fromcache(ClassDictStrategy)
        storage = strategy.erase(self)
        return W_DictObject(space, strategy, storage)

    def is_heaptype(self):
        return self.flag_heaptype

    def is_cpytype(self):
        return self.flag_cpytype

    def is_abstract(self):
        return self.flag_abstract

    def set_abstract(self, abstract):
        self.flag_abstract = bool(abstract)

    def issubtype(self, w_type):
        promote(self)
        promote(w_type)
        if we_are_jitted():
            version_tag1 = self.version_tag()
            version_tag2 = w_type.version_tag()
            if version_tag1 is not None and version_tag2 is not None:
                res = _pure_issubtype(self, w_type, version_tag1, version_tag2)
                return res
        return _issubtype(self, w_type)

    def get_module(self):
        space = self.space
        if self.is_heaptype():
            return self.getdictvalue(space, '__module__')
        else:
            dot = self.name.find('.')
            if dot >= 0:
                mod = self.name[:dot]
            else:
                mod = "builtins"
            return space.wrap(mod)

    def getname(self, space):
        if self.is_heaptype():
            result = self.name
        else:
            dot = self.name.find('.')
            if dot >= 0:
                result = self.name[dot+1:]
            else:
                result = self.name
        return result.decode('utf-8')

    def getqualname(self, space):
        return self.qualname or self.getname(space)

    def add_subclass(self, w_subclass):
        space = self.space
        if not space.config.translation.rweakref:
            # We don't have weakrefs!  In this case, every class stores
            # subclasses in a non-weak list.  ALL CLASSES LEAK!  To make
            # the user aware of this annoying fact, print a warning.
            if we_are_translated() and not _global.weakref_warning_printed:
                from rpython.rlib import debug
                debug.debug_print("Warning: no weakref support in this PyPy. "
                                  "All user-defined classes will leak!")
                _global.weakref_warning_printed = True

        assert isinstance(w_subclass, W_TypeObject)
        newref = weakref.ref(w_subclass)
        for i in range(len(self.weak_subclasses)):
            ref = self.weak_subclasses[i]
            if ref() is None:
                self.weak_subclasses[i] = newref
                return
        else:
            self.weak_subclasses.append(newref)

    def remove_subclass(self, w_subclass):
        space = self.space
        for i in range(len(self.weak_subclasses)):
            ref = self.weak_subclasses[i]
            if ref() is w_subclass:
                del self.weak_subclasses[i]
                return

    def get_subclasses(self):
        space = self.space
        subclasses_w = []
        for ref in self.weak_subclasses:
            w_ob = ref()
            if w_ob is not None:
                subclasses_w.append(w_ob)
        return subclasses_w

    # for now, weakref support for W_TypeObject is hard to get automatically
    _lifeline_ = None

    def getweakref(self):
        return self._lifeline_

    def setweakref(self, space, weakreflifeline):
        self._lifeline_ = weakreflifeline

    def delweakref(self):
        self._lifeline_ = None

    def descr_call(self, space, __args__):
        promote(self)
        # invoke the __new__ of the type
        if not we_are_jitted():
            # note that the annotator will figure out that self.w_new_function
            # can only be None if the newshortcut config option is not set
            w_newfunc = self.w_new_function
        else:
            # for the JIT it is better to take the slow path because normal lookup
            # is nicely optimized, but the self.w_new_function attribute is not
            # known to the JIT
            w_newfunc = None
        if w_newfunc is None:
            w_newtype, w_newdescr = self.lookup_where('__new__')
            if w_newdescr is None:    # see test_crash_mro_without_object_1
                raise oefmt(space.w_TypeError, "cannot create '%N' instances",
                            self)
            w_newfunc = space.get(w_newdescr, self)
            if (space.config.objspace.std.newshortcut and
                not we_are_jitted() and
                isinstance(w_newtype, W_TypeObject)):
                self.w_new_function = w_newfunc
        w_newobject = space.call_obj_args(w_newfunc, self, __args__)
        call_init = space.isinstance_w(w_newobject, self)

        # maybe invoke the __init__ of the type
        if (call_init and not (space.is_w(self, space.w_type) and
            not __args__.keywords and len(__args__.arguments_w) == 1)):
            w_descr = space.lookup(w_newobject, '__init__')
            if w_descr is not None:    # see test_crash_mro_without_object_2
                w_result = space.get_and_call_args(w_descr, w_newobject,
                                                   __args__)
                if not space.is_w(w_result, space.w_None):
                    raise oefmt(space.w_TypeError,
                                "__init__() should return None")
        return w_newobject

    def descr_repr(self, space):
        w_mod = self.get_module()
        if w_mod is None or not space.isinstance_w(w_mod, space.w_unicode):
            mod = None
        else:
            mod = space.unicode_w(w_mod)
        if mod is not None and mod != u'builtins':
            return space.wrap(u"<class '%s.%s'>" % (mod, self.getqualname(space)))
        else:
            return space.wrap(u"<class '%s'>" % (self.name.decode('utf-8')))

    def descr_getattribute(self, space, w_name):
        name = space.str_w(w_name)
        w_descr = space.lookup(self, name)
        if w_descr is not None:
            if space.is_data_descr(w_descr):
                w_get = space.lookup(w_descr, "__get__")
                if w_get is not None:
                    return space.get_and_call_function(w_get, w_descr, self,
                                                       space.type(self))
        w_value = self.lookup(name)
        if w_value is not None:
            # __get__(None, type): turns e.g. functions into unbound methods
            return space.get(w_value, space.w_None, self)
        if w_descr is not None:
            return space.get(w_descr, self)
        raise oefmt(space.w_AttributeError,
                    "type object '%N' has no attribute %R", self, w_name)

    def descr_ne(self, space, w_other):
        if not isinstance(w_other, W_TypeObject):
            return space.w_NotImplemented
        return space.newbool(not space.is_w(self, w_other))


def descr__new__(space, w_typetype, w_name, w_bases=None, w_dict=None):
    "This is used to create user-defined classes only."
    # XXX check types

    w_typetype = _precheck_for_new(space, w_typetype)

    # special case for type(x)
    if (space.is_w(space.type(w_typetype), space.w_type) and w_bases is None and
        w_dict is None):
        return space.type(w_name)
    else:
        return _create_new_type(space, w_typetype, w_name, w_bases, w_dict)


def _create_new_type(space, w_typetype, w_name, w_bases, w_dict):
    # this is in its own function because we want the special case 'type(x)'
    # above to be seen by the jit.
    if w_bases is None or w_dict is None:
        raise oefmt(space.w_TypeError, "type() takes 1 or 3 arguments")

    bases_w = space.fixedview(w_bases)

    w_winner = _calculate_metaclass(space, w_typetype, bases_w)
    if not space.is_w(w_winner, w_typetype):
        newfunc = space.getattr(w_winner, space.wrap('__new__'))
        if not space.is_w(newfunc, space.getattr(space.w_type, space.wrap('__new__'))):
            return space.call_function(newfunc, w_winner, w_name, w_bases, w_dict)
        w_typetype = w_winner

    name = space.str_w(w_name)
    assert isinstance(name, str)
    dict_w = {}
    dictkeys_w = space.listview(w_dict)
    for w_key in dictkeys_w:
        key = space.str_w(w_key)
        dict_w[key] = space.getitem(w_dict, w_key)
    w_type = space.allocate_instance(W_TypeObject, w_typetype)
    W_TypeObject.__init__(w_type, space, name, bases_w or [space.w_object],
                          dict_w)
    w_type.ready()
    return w_type

def _calculate_metaclass(space, w_metaclass, bases_w):
    """Determine the most derived metatype"""
    w_winner = w_metaclass
    for base in bases_w:
        w_typ = space.type(base)
        if space.issubtype_w(w_winner, w_typ):
            continue
        if space.issubtype_w(w_typ, w_winner):
            w_winner = w_typ
            continue
        msg = ("metaclass conflict: the metaclass of a derived class must be "
               "a (non-strict) subclass of the metaclasses of all its bases")
        raise OperationError(space.w_TypeError, space.wrap(msg))
    return w_winner

def _precheck_for_new(space, w_type):
    if not isinstance(w_type, W_TypeObject):
        raise oefmt(space.w_TypeError, "X is not a type object (%T)", w_type)
    return w_type

# ____________________________________________________________

def _check(space, w_type, msg="descriptor is for 'type'"):
    if not isinstance(w_type, W_TypeObject):
        raise OperationError(space.w_TypeError, space.wrap(msg))
    return w_type


def descr_get__name__(space, w_type):
    w_type = _check(space, w_type)
    return space.wrap(w_type.getname(space))

def descr_set__name__(space, w_type, w_value):
    w_type = _check(space, w_type)
    if not w_type.is_heaptype():
        raise oefmt(space.w_TypeError, "can't set %N.__name__", w_type)
    name = space.str_w(w_value)
    if '\x00' in name:
        raise oefmt(space.w_ValueError, "__name__ must not contain null bytes")
    w_type.name = name

def descr_get__qualname__(space, w_type):
    w_type = _check(space, w_type)
    return space.wrap(w_type.getqualname(space))

def descr_set__qualname__(space, w_type, w_value):
    w_type = _check(space, w_type)
    if not w_type.is_heaptype():
        raise oefmt(space.w_TypeError, "can't set %N.__qualname__", w_type)
    w_type.qualname = space.unicode_w(w_value)

def descr_get__mro__(space, w_type):
    w_type = _check(space, w_type)
    return space.newtuple(w_type.mro_w)

def descr_mro(space, w_type):
    """Return a type's method resolution order."""
    w_type = _check(space, w_type, "expected type")
    return space.newlist(w_type.compute_default_mro())

def descr_get__bases__(space, w_type):
    w_type = _check(space, w_type)
    return space.newtuple(w_type.bases_w)

def mro_subclasses(space, w_type, temp):
    temp.append((w_type, w_type.mro_w))
    compute_mro(w_type)
    for w_sc in w_type.get_subclasses():
        assert isinstance(w_sc, W_TypeObject)
        mro_subclasses(space, w_sc, temp)

def descr_set__bases__(space, w_type, w_value):
    # this assumes all app-level type objects are W_TypeObject
    w_type = _check(space, w_type)
    if not w_type.is_heaptype():
        raise oefmt(space.w_TypeError, "can't set %N.__bases__", w_type)
    if not space.isinstance_w(w_value, space.w_tuple):
        raise oefmt(space.w_TypeError,
                    "can only assign tuple to %N.__bases__, not %T",
                    w_type, w_value)
    newbases_w = space.fixedview(w_value)
    if len(newbases_w) == 0:
        raise oefmt(space.w_TypeError,
                    "can only assign non-empty tuple to %N.__bases__, not ()",
                    w_type)

    for w_newbase in newbases_w:
        if isinstance(w_newbase, W_TypeObject):
            if w_type in w_newbase.compute_default_mro():
                raise oefmt(space.w_TypeError,
                            "a __bases__ item causes an inheritance cycle")

    w_oldbestbase = check_and_find_best_base(space, w_type.bases_w)
    w_newbestbase = check_and_find_best_base(space, newbases_w)
    oldlayout = w_oldbestbase.get_full_instance_layout()
    newlayout = w_newbestbase.get_full_instance_layout()

    if oldlayout != newlayout:
        raise oefmt(space.w_TypeError,
                    "__bases__ assignment: '%N' object layout differs from "
                    "'%N'", w_newbestbase, w_oldbestbase)

    # invalidate the version_tag of all the current subclasses
    w_type.mutated(None)

    # now we can go ahead and change 'w_type.bases_w'
    saved_bases_w = w_type.bases_w
    temp = []
    try:
        for w_oldbase in saved_bases_w:
            if isinstance(w_oldbase, W_TypeObject):
                w_oldbase.remove_subclass(w_type)
        w_type.bases_w = newbases_w
        for w_newbase in newbases_w:
            if isinstance(w_newbase, W_TypeObject):
                w_newbase.add_subclass(w_type)
        # try to recompute all MROs
        mro_subclasses(space, w_type, temp)
    except:
        for cls, old_mro in temp:
            cls.mro_w = old_mro
        w_type.bases_w = saved_bases_w
        raise
    if (w_type.version_tag() is not None and
        not is_mro_purely_of_types(w_type.mro_w)):
        # Disable method cache if the hierarchy isn't pure.
        w_type._version_tag = None
        for w_subclass in w_type.get_subclasses():
            if isinstance(w_subclass, W_TypeObject):
                w_subclass._version_tag = None

def descr__base(space, w_type):
    w_type = _check(space, w_type)
    return find_best_base(w_type.bases_w)

def descr__doc(space, w_type):
    if space.is_w(w_type, space.w_type):
        return space.wrap("""type(object) -> the object's type
type(name, bases, dict) -> a new type""")
    w_type = _check(space, w_type)
    if not w_type.is_heaptype():
        return w_type.w_doc
    w_result = w_type.getdictvalue(space, '__doc__')
    if w_result is None:
        return space.w_None
    else:
        return space.get(w_result, space.w_None, w_type)

def descr_set__doc(space, w_type, w_value):
    w_type = _check(space, w_type)
    if not w_type.is_heaptype():
        raise oefmt(space.w_TypeError, "can't set %N.__doc__", w_type)
    w_type.setdictvalue(space, '__doc__', w_value)

def descr__dir(space, w_type):
    from pypy.objspace.std.util import _classdir
    return space.call_function(space.w_list, _classdir(space, w_type))

def descr__flags(space, w_type):
    from copy_reg import _HEAPTYPE
    _CPYTYPE = 1 # used for non-heap types defined in C
    _ABSTRACT = 1 << 20
    #
    w_type = _check(space, w_type)
    flags = 0
    if w_type.flag_heaptype:
        flags |= _HEAPTYPE
    if w_type.flag_cpytype:
        flags |= _CPYTYPE
    if w_type.flag_abstract:
        flags |= _ABSTRACT
    return space.wrap(flags)

def descr_get__module(space, w_type):
    w_type = _check(space, w_type)
    return w_type.get_module()

def descr_set__module(space, w_type, w_value):
    w_type = _check(space, w_type)
    w_type.setdictvalue(space, '__module__', w_value)

def descr_get___abstractmethods__(space, w_type):
    w_type = _check(space, w_type)
    # type itself has an __abstractmethods__ descriptor (this). Don't return it
    if not space.is_w(w_type, space.w_type):
        w_result = w_type.getdictvalue(space, "__abstractmethods__")
        if w_result is not None:
            return w_result
    raise oefmt(space.w_AttributeError, "__abstractmethods__")

def descr_set___abstractmethods__(space, w_type, w_new):
    w_type = _check(space, w_type)
    w_type.setdictvalue(space, "__abstractmethods__", w_new)
    w_type.set_abstract(space.is_true(w_new))

def descr_del___abstractmethods__(space, w_type):
    w_type = _check(space, w_type)
    if not w_type.deldictvalue(space, "__abstractmethods__"):
        raise oefmt(space.w_AttributeError, "__abstractmethods__")
    w_type.set_abstract(False)

def descr___subclasses__(space, w_type):
    """Return the list of immediate subclasses."""
    w_type = _check(space, w_type)
    return space.newlist(w_type.get_subclasses())

def descr___prepare__(space, __args__):
    # XXX: space.newdict(strdict=True)? (XXX: which should be
    # UnicodeDictStrategy but is currently BytesDictStrategy)
    return space.newdict()

# ____________________________________________________________

@gateway.unwrap_spec(w_obj=W_TypeObject)
def type_issubtype(w_obj, space, w_sub):
    return space.newbool(
        abstractinst.p_recursive_issubclass_w(space, w_sub, w_obj))

@gateway.unwrap_spec(w_obj=W_TypeObject)
def type_isinstance(w_obj, space, w_inst):
    return space.newbool(
        abstractinst.p_recursive_isinstance_type_w(space, w_inst, w_obj))

def type_get_dict(space, w_cls):
    w_cls = _check(space, w_cls)
    from pypy.objspace.std.dictproxyobject import W_DictProxyObject
    w_dict = w_cls.getdict(space)
    if w_dict is None:
        return space.w_None
    return W_DictProxyObject(w_dict)

W_TypeObject.typedef = TypeDef("type",
    __new__ = gateway.interp2app(descr__new__),
    __name__ = GetSetProperty(descr_get__name__, descr_set__name__),
    __qualname__ = GetSetProperty(descr_get__qualname__, descr_set__qualname__),
    __bases__ = GetSetProperty(descr_get__bases__, descr_set__bases__),
    __base__ = GetSetProperty(descr__base),
    __mro__ = GetSetProperty(descr_get__mro__),
    __dict__=GetSetProperty(type_get_dict),
    __doc__ = GetSetProperty(descr__doc, descr_set__doc),
    __dir__ = gateway.interp2app(descr__dir),
    mro = gateway.interp2app(descr_mro),
    __flags__ = GetSetProperty(descr__flags),
    __module__ = GetSetProperty(descr_get__module, descr_set__module),
    __abstractmethods__ = GetSetProperty(descr_get___abstractmethods__,
                                         descr_set___abstractmethods__,
                                         descr_del___abstractmethods__),
    __subclasses__ = gateway.interp2app(descr___subclasses__),
    __weakref__ = weakref_descr,
    __instancecheck__ = gateway.interp2app(type_isinstance),
    __subclasscheck__ = gateway.interp2app(type_issubtype),

    __call__ = gateway.interp2app(W_TypeObject.descr_call),
    __repr__ = gateway.interp2app(W_TypeObject.descr_repr),
    __getattribute__ = gateway.interp2app(W_TypeObject.descr_getattribute),
    __ne__ = gateway.interp2app(W_TypeObject.descr_ne),
    __prepare__ = gateway.interp2app(descr___prepare__, as_classmethod=True),
)


# ____________________________________________________________
# Initialization of type objects

def find_best_base(bases_w):
    """The best base is one of the bases in the given list: the one
       whose layout a new type should use as a starting point.
    """
    w_bestbase = None
    for w_candidate in bases_w:
        if not isinstance(w_candidate, W_TypeObject):
            continue
        if w_bestbase is None:
            w_bestbase = w_candidate   # for now
            continue
        cand_layout = w_candidate.layout
        best_layout = w_bestbase.layout
        if (cand_layout is not best_layout and
            cand_layout.issublayout(best_layout)):
            w_bestbase = w_candidate
    return w_bestbase

def check_and_find_best_base(space, bases_w):
    """The best base is one of the bases in the given list: the one
       whose layout a new type should use as a starting point.
       This version checks that bases_w is an acceptable tuple of bases.
    """
    w_bestbase = find_best_base(bases_w)
    if w_bestbase is None:
        raise oefmt(space.w_TypeError,
                    "a new-style class can't have only classic bases")
    if not w_bestbase.layout.typedef.acceptable_as_base_class:
        raise oefmt(space.w_TypeError,
                    "type '%N' is not an acceptable base class", w_bestbase)

    # check that all other bases' layouts are "super-layouts" of the
    # bestbase's layout
    best_layout = w_bestbase.layout
    for w_base in bases_w:
        if isinstance(w_base, W_TypeObject):
            layout = w_base.layout
            if not best_layout.issublayout(layout):
                raise oefmt(space.w_TypeError,
                            "instance layout conflicts in multiple inheritance")
    return w_bestbase

def copy_flags_from_bases(w_self, w_bestbase):
    hasoldstylebase = False
    for w_base in w_self.bases_w:
        if not isinstance(w_base, W_TypeObject):
            hasoldstylebase = True
            continue
        w_self.hasdict = w_self.hasdict or w_base.hasdict
        w_self.hasuserdel = w_self.hasuserdel or w_base.hasuserdel
        w_self.weakrefable = w_self.weakrefable or w_base.weakrefable
    return hasoldstylebase


def create_all_slots(w_self, hasoldstylebase, w_bestbase, force_new_layout):
    from pypy.objspace.std.listobject import StringSort

    base_layout = w_bestbase.layout
    index_next_extra_slot = base_layout.nslots
    space = w_self.space
    dict_w = w_self.dict_w
    newslotnames = []
    if '__slots__' not in dict_w:
        wantdict = True
        wantweakref = True
    else:
        wantdict = False
        wantweakref = False
        w_slots = dict_w['__slots__']
        if (space.isinstance_w(w_slots, space.w_str) or
            space.isinstance_w(w_slots, space.w_unicode)):
            slot_names_w = [w_slots]
        else:
            slot_names_w = space.unpackiterable(w_slots)
        for w_slot_name in slot_names_w:
            slot_name = space.str_w(w_slot_name)
            if slot_name == '__dict__':
                if wantdict or w_bestbase.hasdict:
                    raise oefmt(space.w_TypeError,
                                "__dict__ slot disallowed: we already got one")
                wantdict = True
            elif slot_name == '__weakref__':
                if wantweakref or w_bestbase.weakrefable:
                    raise oefmt(space.w_TypeError,
                                "__weakref__ slot disallowed: we already got one")
                wantweakref = True
            else:
                newslotnames.append(slot_name)
        # Sort the list of names collected so far
        sorter = StringSort(newslotnames, len(newslotnames))
        sorter.sort()
        # Try to create all slots in order.  The creation of some of
        # them might silently fail; then we delete the name from the
        # list.  At the end, 'index_next_extra_slot' has been advanced
        # by the final length of 'newslotnames'.
        i = 0
        while i < len(newslotnames):
            if create_slot(w_self, newslotnames[i], index_next_extra_slot):
                index_next_extra_slot += 1
                i += 1
            else:
                del newslotnames[i]
    #
    wantdict = wantdict or hasoldstylebase
    if wantdict:
        create_dict_slot(w_self)
    if wantweakref:
        create_weakref_slot(w_self)
    if '__del__' in dict_w:
        w_self.hasuserdel = True
    #
    assert index_next_extra_slot == base_layout.nslots + len(newslotnames)
    if index_next_extra_slot == base_layout.nslots and not force_new_layout:
        return base_layout
    else:
        return Layout(base_layout.typedef, index_next_extra_slot,
                      newslotnames, base_layout=base_layout)

def create_slot(w_self, slot_name, index_next_extra_slot):
    space = w_self.space
    if not valid_slot_name(slot_name):
        raise oefmt(space.w_TypeError, "__slots__ must be identifiers")
    # create member
    slot_name = mangle(slot_name, w_self.name)
<<<<<<< HEAD
    if slot_name in w_self.dict_w:
        w_prev = w_self.dict_w[slot_name]
        if isinstance(w_prev, Member) and w_prev.w_cls is w_self:
            pass   # special case: duplicate __slots__ entry, ignored
                   # (e.g. occurs in datetime.py, fwiw)
        else:
            raise oefmt(space.w_ValueError,
                        "%R in __slots__ conflicts with class variable",
                        w_slot_name)
    else:
=======
    if slot_name not in w_self.dict_w:
>>>>>>> 64cc1476
        # Force interning of slot names.
        slot_name = space.str_w(space.new_interned_str(slot_name))
        # in cpython it is ignored less, but we probably don't care
        member = Member(index_next_extra_slot, slot_name, w_self)
        w_self.dict_w[slot_name] = space.wrap(member)
        return True
    else:
        # never returns False, but that's to minimize the diff with pypy2
        raise oefmt(space.w_ValueError,
                    "'%8' in __slots__ conflicts with class variable",
                    slot_name)

def create_dict_slot(w_self):
    if not w_self.hasdict:
        w_self.dict_w.setdefault('__dict__',
                                 w_self.space.wrap(dict_descr))
        w_self.hasdict = True

def create_weakref_slot(w_self):
    if not w_self.weakrefable:
        w_self.dict_w.setdefault('__weakref__',
                                 w_self.space.wrap(weakref_descr))
        w_self.weakrefable = True

def valid_slot_name(slot_name):
    if len(slot_name) == 0 or slot_name[0].isdigit():
        return False
    for c in slot_name:
        if not c.isalnum() and c != '_':
            return False
    return True

def setup_user_defined_type(w_self, force_new_layout):
    if len(w_self.bases_w) == 0:
        w_self.bases_w = [w_self.space.w_object]
    w_bestbase = check_and_find_best_base(w_self.space, w_self.bases_w)
    w_self.flag_heaptype = True
    for w_base in w_self.bases_w:
        if not isinstance(w_base, W_TypeObject):
            continue
        w_self.flag_cpytype |= w_base.flag_cpytype
        w_self.flag_abstract |= w_base.flag_abstract
        if w_self.flag_map_or_seq == '?':
            w_self.flag_map_or_seq = w_base.flag_map_or_seq

    hasoldstylebase = copy_flags_from_bases(w_self, w_bestbase)
    layout = create_all_slots(w_self, hasoldstylebase, w_bestbase,
                              force_new_layout)

    w_qualname = w_self.dict_w.pop('__qualname__', None)
    if w_qualname is not None:
        w_self.qualname = w_self.space.unicode_w(w_qualname)

    ensure_common_attributes(w_self)
    return layout

def setup_builtin_type(w_self, instancetypedef):
    w_self.hasdict = instancetypedef.hasdict
    w_self.weakrefable = instancetypedef.weakrefable
    w_self.w_doc = w_self.space.wrap(instancetypedef.doc)
    ensure_common_attributes(w_self)
    w_self.flag_heaptype = instancetypedef.heaptype
    #
    # usually 'instancetypedef' is new, i.e. not seen in any base,
    # but not always (see Exception class)
    w_bestbase = find_best_base(w_self.bases_w)
    if w_bestbase is None:
        parent_layout = None
    else:
        parent_layout = w_bestbase.layout
        if parent_layout.typedef is instancetypedef:
            return parent_layout
    return Layout(instancetypedef, 0, base_layout=parent_layout)

def ensure_common_attributes(w_self):
    ensure_static_new(w_self)
    w_self.dict_w.setdefault('__doc__', w_self.w_doc)
    if w_self.is_heaptype():
        ensure_module_attr(w_self)
    ensure_hash(w_self)
    w_self.mro_w = []      # temporarily
    compute_mro(w_self)

def ensure_static_new(w_self):
    # special-case __new__, as in CPython:
    # if it is a Function, turn it into a static method
    if '__new__' in w_self.dict_w:
        w_new = w_self.dict_w['__new__']
        if isinstance(w_new, Function):
            w_self.dict_w['__new__'] = StaticMethod(w_new)

def ensure_module_attr(w_self):
    # initialize __module__ in the dict (user-defined types only)
    if '__module__' not in w_self.dict_w:
        space = w_self.space
        caller = space.getexecutioncontext().gettopframe_nohidden()
        if caller is not None:
            w_globals = caller.get_w_globals()
            w_name = space.finditem(w_globals, space.wrap('__name__'))
            if w_name is not None:
                w_self.dict_w['__module__'] = w_name

def ensure_hash(w_self):
    # if we define __eq__ but not __hash__, we force __hash__ to be None to
    # prevent inheriting it
    if '__eq__' in w_self.dict_w and '__hash__' not in w_self.dict_w:
        w_self.dict_w['__hash__'] = w_self.space.w_None

def compute_mro(w_self):
    if w_self.is_heaptype():
        space = w_self.space
        w_metaclass = space.type(w_self)
        w_where, w_mro_func = space.lookup_in_type_where(w_metaclass, 'mro')
        if w_mro_func is not None and not space.is_w(w_where, space.w_type):
            w_mro_meth = space.get(w_mro_func, w_self)
            w_mro = space.call_function(w_mro_meth)
            mro_w = space.fixedview(w_mro)
            w_self.mro_w = validate_custom_mro(space, mro_w)
            return    # done
    w_self.mro_w = w_self.compute_default_mro()[:]

def validate_custom_mro(space, mro_w):
    # do some checking here.  Note that unlike CPython, strange MROs
    # cannot really segfault PyPy.  At a minimum, we check that all
    # the elements in the mro seem to be (old- or new-style) classes.
    for w_class in mro_w:
        if not space.abstract_isclass_w(w_class):
            raise oefmt(space.w_TypeError, "mro() returned a non-class")
    return mro_w

def is_mro_purely_of_types(mro_w):
    for w_class in mro_w:
        if not isinstance(w_class, W_TypeObject):
            return False
    return True

# ____________________________________________________________

def _issubtype(w_sub, w_type):
    return w_type in w_sub.mro_w

@elidable_promote()
def _pure_issubtype(w_sub, w_type, version_tag1, version_tag2):
    return _issubtype(w_sub, w_type)


# ____________________________________________________________


abstract_mro = gateway.applevel("""
    def abstract_mro(klass):
        # abstract/classic mro
        mro = []
        stack = [klass]
        while stack:
            klass = stack.pop()
            if klass not in mro:
                mro.append(klass)
                if not isinstance(klass.__bases__, tuple):
                    raise TypeError('__bases__ must be a tuple')
                stack += klass.__bases__[::-1]
        return mro
""", filename=__file__).interphook("abstract_mro")

def get_mro(space, klass):
    if isinstance(klass, W_TypeObject):
        return list(klass.mro_w)
    else:
        return space.unpackiterable(abstract_mro(space, klass))


def compute_C3_mro(space, cls):
    order = []
    orderlists = [get_mro(space, base) for base in cls.bases_w]
    orderlists.append([cls] + cls.bases_w)
    while orderlists:
        for candidatelist in orderlists:
            candidate = candidatelist[0]
            if mro_blockinglist(candidate, orderlists) is None:
                break    # good candidate
        else:
            return mro_error(space, orderlists)  # no candidate found
        assert candidate not in order
        order.append(candidate)
        for i in range(len(orderlists) - 1, -1, -1):
            if orderlists[i][0] is candidate:
                del orderlists[i][0]
                if len(orderlists[i]) == 0:
                    del orderlists[i]
    return order


def mro_blockinglist(candidate, orderlists):
    for lst in orderlists:
        if candidate in lst[1:]:
            return lst
    return None # good candidate

def mro_error(space, orderlists):
    cycle = []
    candidate = orderlists[-1][0]
    if candidate in orderlists[-1][1:]:
        # explicit error message for this specific case
        raise oefmt(space.w_TypeError, "duplicate base class '%N'", candidate)
    while candidate not in cycle:
        cycle.append(candidate)
        nextblockinglist = mro_blockinglist(candidate, orderlists)
        candidate = nextblockinglist[0]
    del cycle[:cycle.index(candidate)]
    cycle.append(candidate)
    cycle.reverse()
    names = [cls.getname(space) for cls in cycle]
    # Can't use oefmt() here, since names is a list of unicodes
    raise OperationError(space.w_TypeError, space.newunicode(
        u"cycle among base classes: " + u' < '.join(names)))


class TypeCache(SpaceCache):
    def build(self, typedef):
        "NOT_RPYTHON: initialization-time only."
        from pypy.objspace.std.objectobject import W_ObjectObject

        space = self.space
        rawdict = typedef.rawdict
        lazyloaders = {}

        # compute the bases
        if typedef is W_ObjectObject.typedef:
            bases_w = []
        else:
            bases = typedef.bases or [W_ObjectObject.typedef]
            bases_w = [space.gettypeobject(base) for base in bases]

        # wrap everything
        dict_w = {}
        for descrname, descrvalue in rawdict.items():
            dict_w[descrname] = space.wrap(descrvalue)

        if typedef.applevel_subclasses_base is not None:
            overridetypedef = typedef.applevel_subclasses_base.typedef
        else:
            overridetypedef = typedef
        w_type = W_TypeObject(space, typedef.name, bases_w, dict_w,
                              overridetypedef=overridetypedef)
        if typedef is not overridetypedef:
            w_type.w_doc = space.wrap(typedef.doc)
        else:
            # Set the __qualname__ of member functions
            for name in rawdict:
                w_obj = dict_w[name]
                if isinstance(w_obj, ClassMethod):
                    w_obj = w_obj.w_function
                if isinstance(w_obj, FunctionWithFixedCode):
                    qualname = w_type.getqualname(space) + '.' + name
                    w_obj.fset_func_qualname(space, space.wrap(qualname))

        if hasattr(typedef, 'flag_sequence_bug_compat'):
            w_type.flag_sequence_bug_compat = typedef.flag_sequence_bug_compat
        w_type.lazyloaders = lazyloaders
        return w_type

    def ready(self, w_type):
        w_type.ready()<|MERGE_RESOLUTION|>--- conflicted
+++ resolved
@@ -1099,20 +1099,7 @@
         raise oefmt(space.w_TypeError, "__slots__ must be identifiers")
     # create member
     slot_name = mangle(slot_name, w_self.name)
-<<<<<<< HEAD
-    if slot_name in w_self.dict_w:
-        w_prev = w_self.dict_w[slot_name]
-        if isinstance(w_prev, Member) and w_prev.w_cls is w_self:
-            pass   # special case: duplicate __slots__ entry, ignored
-                   # (e.g. occurs in datetime.py, fwiw)
-        else:
-            raise oefmt(space.w_ValueError,
-                        "%R in __slots__ conflicts with class variable",
-                        w_slot_name)
-    else:
-=======
     if slot_name not in w_self.dict_w:
->>>>>>> 64cc1476
         # Force interning of slot names.
         slot_name = space.str_w(space.new_interned_str(slot_name))
         # in cpython it is ignored less, but we probably don't care
@@ -1120,7 +1107,10 @@
         w_self.dict_w[slot_name] = space.wrap(member)
         return True
     else:
-        # never returns False, but that's to minimize the diff with pypy2
+        w_prev = w_self.dict_w[slot_name]
+        if isinstance(w_prev, Member) and w_prev.w_cls is w_self:
+            return False   # special case: duplicate __slots__ entry, ignored
+                           # (e.g. occurs in datetime.py, fwiw)
         raise oefmt(space.w_ValueError,
                     "'%8' in __slots__ conflicts with class variable",
                     slot_name)
