--- conflicted
+++ resolved
@@ -478,20 +478,12 @@
 
     def getdict(w_self, space): # returning a dict-proxy!
         from pypy.objspace.std.dictproxyobject import DictProxyStrategy
-<<<<<<< HEAD
         from pypy.objspace.std.dictproxyobject import W_DictProxyObject
-=======
-        from pypy.objspace.std.dictmultiobject import W_DictObject
->>>>>>> 240bf406
         if w_self.lazyloaders:
             w_self._cleanup_()    # force un-lazification
         strategy = space.fromcache(DictProxyStrategy)
         storage = strategy.erase(w_self)
-<<<<<<< HEAD
         return W_DictProxyObject(space, strategy, storage)
-=======
-        return W_DictObject(space, strategy, storage)
->>>>>>> 240bf406
 
     def is_heaptype(w_self):
         return w_self.flag_heaptype
