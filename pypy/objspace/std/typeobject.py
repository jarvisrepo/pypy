from pypy.interpreter import gateway
from pypy.interpreter.baseobjspace import W_Root
from pypy.interpreter.error import oefmt, OperationError
from pypy.interpreter.function import Function, StaticMethod
from pypy.interpreter.typedef import weakref_descr, GetSetProperty, Member, \
     descr_get_dict
from pypy.interpreter.astcompiler.misc import mangle
from pypy.objspace.std.model import W_Object
<<<<<<< HEAD
from pypy.objspace.std.stdtypedef import std_dict_descr, issubtypedef, Member
=======
from pypy.objspace.std.register_all import register_all
from pypy.objspace.std.stdtypedef import std_dict_descr, issubtypedef
>>>>>>> 95884c47
from pypy.objspace.std.stdtypedef import StdTypeDef

from rpython.rlib.jit import (promote, elidable_promote, we_are_jitted,
     promote_string, elidable, dont_look_inside, unroll_safe)
from rpython.rlib.objectmodel import current_object_addr_as_int, compute_hash
from rpython.rlib.rarithmetic import intmask, r_uint


class TypeCell(W_Root):
    def __init__(self, w_value=None):
        self.w_value = w_value


def unwrap_cell(space, w_value):
    if (space.config.objspace.std.withtypeversion and
            isinstance(w_value, TypeCell)):
        return w_value.w_value
    return w_value


class VersionTag(object):
    pass

class MethodCache(object):

    def __init__(self, space):
        assert space.config.objspace.std.withmethodcache
        SIZE = 1 << space.config.objspace.std.methodcachesizeexp
        self.versions = [None] * SIZE
        self.names = [None] * SIZE
        self.lookup_where = [(None, None)] * SIZE
        if space.config.objspace.std.withmethodcachecounter:
            self.hits = {}
            self.misses = {}

    def clear(self):
        None_None = (None, None)
        for i in range(len(self.versions)):
            self.versions[i] = None
        for i in range(len(self.names)):
            self.names[i] = None
        for i in range(len(self.lookup_where)):
            self.lookup_where[i] = None_None

# possible values of compares_by_identity_status
UNKNOWN = 0
COMPARES_BY_IDENTITY = 1
OVERRIDES_EQ_CMP_OR_HASH = 2

class W_TypeObject(W_Object):
    lazyloaders = {} # can be overridden by specific instances

    # the version_tag changes if the dict or the inheritance hierarchy changes
    # other changes to the type (e.g. the name) leave it unchanged
    _version_tag = None

    _immutable_fields_ = ["flag_heaptype",
                          "flag_cpytype",
                          "flag_abstract?",
                          "flag_sequence_bug_compat",
                          'needsdel',
                          'weakrefable',
                          'hasdict',
                          'nslots',
                          'instancetypedef',
                          'terminator',
                          '_version_tag?',
                          'name?',
                          'mro_w?[*]',
                          ]

    # for config.objspace.std.getattributeshortcut
    # (False is a conservative default, fixed during real usage)
    uses_object_getattribute = False

    # for config.objspace.std.withidentitydict
    compares_by_identity_status = UNKNOWN

    # used to cache the type's __new__ function
    w_new_function = None

    @dont_look_inside
    def __init__(w_self, space, name, bases_w, dict_w,
                 overridetypedef=None):
        w_self.space = space
        w_self.name = name
        w_self.bases_w = bases_w
        w_self.dict_w = dict_w
        w_self.nslots = 0
        w_self.hasdict = False
        w_self.needsdel = False
        w_self.weakrefable = False
        w_self.w_doc = space.w_None
        w_self.weak_subclasses = []
        w_self.flag_heaptype = False
        w_self.flag_cpytype = False
        w_self.flag_abstract = False
        w_self.flag_sequence_bug_compat = False
        w_self.instancetypedef = overridetypedef

        if overridetypedef is not None:
            setup_builtin_type(w_self)
        else:
            setup_user_defined_type(w_self)
        w_self.w_same_layout_as = get_parent_layout(w_self)

        if space.config.objspace.std.withtypeversion:
            if not is_mro_purely_of_types(w_self.mro_w):
                pass
            else:
                # the _version_tag should change, whenever the content of
                # dict_w of any of the types in the mro changes, or if the mro
                # itself changes
                w_self._version_tag = VersionTag()
        if space.config.objspace.std.withmapdict:
            from pypy.objspace.std.mapdict import DictTerminator, NoDictTerminator
            if w_self.hasdict:
                w_self.terminator = DictTerminator(space, w_self)
            else:
                w_self.terminator = NoDictTerminator(space, w_self)

    def mutated(w_self, key):
        """
        The type is being mutated. key is either the string containing the
        specific attribute which is being deleted/set or None to indicate a
        generic mutation.
        """
        space = w_self.space
        assert w_self.is_heaptype() or w_self.is_cpytype()
        if (not space.config.objspace.std.withtypeversion and
            not space.config.objspace.std.getattributeshortcut and
            not space.config.objspace.std.withidentitydict and
            not space.config.objspace.std.newshortcut):
            return

        if space.config.objspace.std.getattributeshortcut:
            w_self.uses_object_getattribute = False
            # ^^^ conservative default, fixed during real usage

        if space.config.objspace.std.withidentitydict:
            if (key is None or key == '__eq__' or
                key == '__cmp__' or key == '__hash__'):
                w_self.compares_by_identity_status = UNKNOWN

        if space.config.objspace.std.newshortcut:
            w_self.w_new_function = None

        if (space.config.objspace.std.withtypeversion
            and w_self._version_tag is not None):
            w_self._version_tag = VersionTag()

        subclasses_w = w_self.get_subclasses()
        for w_subclass in subclasses_w:
            assert isinstance(w_subclass, W_TypeObject)
            w_subclass.mutated(key)

    def version_tag(w_self):
        if not we_are_jitted() or w_self.is_heaptype():
            return w_self._version_tag
        # prebuilt objects cannot get their version_tag changed
        return w_self._pure_version_tag()

    @elidable_promote()
    def _pure_version_tag(w_self):
        return w_self._version_tag

    def getattribute_if_not_from_object(w_self):
        """ this method returns the applevel __getattribute__ if that is not
        the one from object, in which case it returns None """
        from pypy.objspace.descroperation import object_getattribute
        if not we_are_jitted():
            shortcut = w_self.space.config.objspace.std.getattributeshortcut
            if not shortcut or not w_self.uses_object_getattribute:
                # slow path: look for a custom __getattribute__ on the class
                w_descr = w_self.lookup('__getattribute__')
                # if it was not actually overriden in the class, we remember this
                # fact for the next time.
                if w_descr is object_getattribute(w_self.space):
                    if shortcut:
                        w_self.uses_object_getattribute = True
                else:
                    return w_descr
            return None
        # in the JIT case, just use a lookup, because it is folded away
        # correctly using the version_tag
        w_descr = w_self.lookup('__getattribute__')
        if w_descr is not object_getattribute(w_self.space):
            return w_descr

    def has_object_getattribute(w_self):
        return w_self.getattribute_if_not_from_object() is None

    def compares_by_identity(w_self):
        from pypy.objspace.descroperation import object_hash, type_eq
        if not w_self.space.config.objspace.std.withidentitydict:
            return False # conservative
        #
        if w_self.compares_by_identity_status != UNKNOWN:
            # fast path
            return w_self.compares_by_identity_status == COMPARES_BY_IDENTITY
        #
        default_hash = object_hash(w_self.space)
        my_eq = w_self.lookup('__eq__')
        overrides_eq = (my_eq and my_eq is not type_eq(w_self.space))
        overrides_eq_cmp_or_hash = (overrides_eq or
                                    w_self.lookup('__cmp__') or
                                    w_self.lookup('__hash__') is not default_hash)
        if overrides_eq_cmp_or_hash:
            w_self.compares_by_identity_status = OVERRIDES_EQ_CMP_OR_HASH
        else:
            w_self.compares_by_identity_status = COMPARES_BY_IDENTITY
        return w_self.compares_by_identity_status == COMPARES_BY_IDENTITY

    def ready(w_self):
        for w_base in w_self.bases_w:
            if not isinstance(w_base, W_TypeObject):
                continue
            w_base.add_subclass(w_self)

    # compute a tuple that fully describes the instance layout
    def get_full_instance_layout(w_self):
        w_layout = w_self.w_same_layout_as or w_self
        return (w_layout, w_self.hasdict, w_self.needsdel, w_self.weakrefable)

    def compute_default_mro(w_self):
        return compute_C3_mro(w_self.space, w_self)

    def getdictvalue(w_self, space, attr):
        if space.config.objspace.std.withtypeversion:
            version_tag = w_self.version_tag()
            if version_tag is not None:
                return unwrap_cell(
                    space,
                    w_self._pure_getdictvalue_no_unwrapping(
                        space, version_tag, attr))
        w_value = w_self._getdictvalue_no_unwrapping(space, attr)
        return unwrap_cell(space, w_value)

    def _getdictvalue_no_unwrapping(w_self, space, attr):
        w_value = w_self.dict_w.get(attr, None)
        if w_self.lazyloaders and w_value is None:
            if attr in w_self.lazyloaders:
                # very clever next line: it forces the attr string
                # to be interned.
                space.new_interned_str(attr)
                loader = w_self.lazyloaders[attr]
                del w_self.lazyloaders[attr]
                w_value = loader()
                if w_value is not None:   # None means no such attribute
                    w_self.dict_w[attr] = w_value
                    return w_value
        return w_value

    @elidable
    def _pure_getdictvalue_no_unwrapping(w_self, space, version_tag, attr):
        return w_self._getdictvalue_no_unwrapping(space, attr)

    def setdictvalue(w_self, space, name, w_value):
        if not w_self.is_heaptype():
            raise oefmt(space.w_TypeError,
                        "can't set attributes on type object '%N'", w_self)
        if name == "__del__" and name not in w_self.dict_w:
            msg = ("a __del__ method added to an existing type will not be "
                   "called")
            space.warn(space.wrap(msg), space.w_RuntimeWarning)
        if space.config.objspace.std.withtypeversion:
            version_tag = w_self.version_tag()
            if version_tag is not None:
                w_curr = w_self._pure_getdictvalue_no_unwrapping(
                        space, version_tag, name)
                if w_curr is not None:
                    if isinstance(w_curr, TypeCell):
                        w_curr.w_value = w_value
                        return True
                    w_value = TypeCell(w_value)
        w_self.mutated(name)
        w_self.dict_w[name] = w_value
        return True

    def deldictvalue(w_self, space, key):
        if w_self.lazyloaders:
            w_self._cleanup_()    # force un-lazification
        if not w_self.is_heaptype():
            raise oefmt(space.w_TypeError,
                        "can't delete attributes on type object '%N'", w_self)
        try:
            del w_self.dict_w[key]
        except KeyError:
            return False
        else:
            w_self.mutated(key)
            return True

    def lookup(w_self, name):
        # note that this doesn't call __get__ on the result at all
        space = w_self.space
        if space.config.objspace.std.withmethodcache:
            return w_self.lookup_where_with_method_cache(name)[1]

        return w_self._lookup(name)

    def lookup_where(w_self, name):
        space = w_self.space
        if space.config.objspace.std.withmethodcache:
            return w_self.lookup_where_with_method_cache(name)

        return w_self._lookup_where(name)

    @unroll_safe
    def lookup_starting_at(w_self, w_starttype, name):
        space = w_self.space
        look = False
        for w_class in w_self.mro_w:
            if w_class is w_starttype:
                look = True
            elif look:
                w_value = w_class.getdictvalue(space, name)
                if w_value is not None:
                    return w_value
        return None

    @unroll_safe
    def _lookup(w_self, key):
        space = w_self.space
        for w_class in w_self.mro_w:
            w_value = w_class.getdictvalue(space, key)
            if w_value is not None:
                return w_value
        return None

    @unroll_safe
    def _lookup_where(w_self, key):
        # like lookup() but also returns the parent class in which the
        # attribute was found
        space = w_self.space
        for w_class in w_self.mro_w:
            w_value = w_class.getdictvalue(space, key)
            if w_value is not None:
                return w_class, w_value
        return None, None

    def _lookup_where_all_typeobjects(w_self, key):
        # like _lookup_where(), but when we know that w_self.mro_w only
        # contains W_TypeObjects.  (It differs from _lookup_where() mostly
        # from a JIT point of view: it cannot invoke arbitrary Python code.)
        space = w_self.space
        for w_class in w_self.mro_w:
            assert isinstance(w_class, W_TypeObject)
            w_value = w_class._getdictvalue_no_unwrapping(space, key)
            if w_value is not None:
                return w_class, w_value
        return None, None

    def lookup_where_with_method_cache(w_self, name):
        space = w_self.space
        promote(w_self)
        assert space.config.objspace.std.withmethodcache
        version_tag = promote(w_self.version_tag())
        if version_tag is None:
            tup = w_self._lookup_where(name)
            return tup
        name = promote_string(name)
        w_class, w_value = w_self._pure_lookup_where_with_method_cache(name, version_tag)
        return w_class, unwrap_cell(space, w_value)

    def _pure_lookup_where_possibly_with_method_cache(w_self, name, version_tag):
        if w_self.space.config.objspace.std.withmethodcache:
            return w_self._pure_lookup_where_with_method_cache(name, version_tag)
        else:
            return w_self._lookup_where_all_typeobjects(name)

    @elidable
    def _pure_lookup_where_with_method_cache(w_self, name, version_tag):
        space = w_self.space
        cache = space.fromcache(MethodCache)
        SHIFT2 = r_uint.BITS - space.config.objspace.std.methodcachesizeexp
        SHIFT1 = SHIFT2 - 5
        version_tag_as_int = current_object_addr_as_int(version_tag)
        # ^^^Note: if the version_tag object is moved by a moving GC, the
        # existing method cache entries won't be found any more; new
        # entries will be created based on the new address.  The
        # assumption is that the version_tag object won't keep moving all
        # the time - so using the fast current_object_addr_as_int() instead
        # of a slower solution like hash() is still a good trade-off.
        hash_name = compute_hash(name)
        product = intmask(version_tag_as_int * hash_name)
        method_hash = (r_uint(product) ^ (r_uint(product) << SHIFT1)) >> SHIFT2
        # ^^^Note2: we used to just take product>>SHIFT2, but on 64-bit
        # platforms SHIFT2 is really large, and we loose too much information
        # that way (as shown by failures of the tests that typically have
        # method names like 'f' who hash to a number that has only ~33 bits).
        cached_version_tag = cache.versions[method_hash]
        if cached_version_tag is version_tag:
            cached_name = cache.names[method_hash]
            if cached_name is name:
                tup = cache.lookup_where[method_hash]
                if space.config.objspace.std.withmethodcachecounter:
                    cache.hits[name] = cache.hits.get(name, 0) + 1
#                print "hit", w_self, name
                return tup
        tup = w_self._lookup_where_all_typeobjects(name)
        cache.versions[method_hash] = version_tag
        cache.names[method_hash] = name
        cache.lookup_where[method_hash] = tup
        if space.config.objspace.std.withmethodcachecounter:
            cache.misses[name] = cache.misses.get(name, 0) + 1
#        print "miss", w_self, name
        return tup

    def check_user_subclass(w_self, w_subtype):
        space = w_self.space
        if not isinstance(w_subtype, W_TypeObject):
            raise oefmt(space.w_TypeError,
                        "X is not a type object ('%T')", w_subtype)
        if not w_subtype.issubtype(w_self):
            raise oefmt(space.w_TypeError,
                        "%N.__new__(%N): %N is not a subtype of %N",
                        w_self, w_subtype, w_subtype, w_self)
        if w_self.instancetypedef is not w_subtype.instancetypedef:
            raise oefmt(space.w_TypeError,
                        "%N.__new__(%N) is not safe, use %N.__new__()",
                        w_self, w_subtype, w_subtype)
        return w_subtype

    def _cleanup_(w_self):
        "NOT_RPYTHON.  Forces the lazy attributes to be computed."
        if 'lazyloaders' in w_self.__dict__:
            for attr in w_self.lazyloaders.keys():
                w_self.getdictvalue(w_self.space, attr)
            del w_self.lazyloaders

    def getdict(w_self, space): # returning a dict-proxy!
        from pypy.objspace.std.dictproxyobject import DictProxyStrategy
        from pypy.objspace.std.dictmultiobject import W_DictMultiObject
        if w_self.lazyloaders:
            w_self._cleanup_()    # force un-lazification
        strategy = space.fromcache(DictProxyStrategy)
        storage = strategy.erase(w_self)
        return W_DictMultiObject(space, strategy, storage)

    def unwrap(w_self, space):
        from pypy.objspace.std.model import UnwrapError
        raise UnwrapError(w_self)

    def is_heaptype(w_self):
        return w_self.flag_heaptype

    def is_cpytype(w_self):
        return w_self.flag_cpytype

    def is_abstract(w_self):
        return w_self.flag_abstract

    def set_abstract(w_self, abstract):
        w_self.flag_abstract = bool(abstract)

    def issubtype(w_self, w_type):
        promote(w_self)
        promote(w_type)
        if w_self.space.config.objspace.std.withtypeversion and we_are_jitted():
            version_tag1 = w_self.version_tag()
            version_tag2 = w_type.version_tag()
            if version_tag1 is not None and version_tag2 is not None:
                res = _pure_issubtype(w_self, w_type, version_tag1, version_tag2)
                return res
        return _issubtype(w_self, w_type)

    def get_module(self):
        space = self.space
        if self.is_heaptype():
            return self.getdictvalue(space, '__module__')
        else:
            dot = self.name.find('.')
            if dot >= 0:
                mod = self.name[:dot]
            else:
                mod = "__builtin__"
            return space.wrap(mod)

    def getname(self, space):
        if self.is_heaptype():
            return self.name
        else:
            dot = self.name.find('.')
            if dot >= 0:
                return self.name[dot+1:]
            else:
                return self.name

    def add_subclass(w_self, w_subclass):
        space = w_self.space
        if not space.config.translation.rweakref:
            return    # no weakref support, don't keep track of subclasses
        import weakref
        assert isinstance(w_subclass, W_TypeObject)
        newref = weakref.ref(w_subclass)
        for i in range(len(w_self.weak_subclasses)):
            ref = w_self.weak_subclasses[i]
            if ref() is None:
                w_self.weak_subclasses[i] = newref
                return
        else:
            w_self.weak_subclasses.append(newref)

    def remove_subclass(w_self, w_subclass):
        space = w_self.space
        if not space.config.translation.rweakref:
            return    # no weakref support, don't keep track of subclasses
        for i in range(len(w_self.weak_subclasses)):
            ref = w_self.weak_subclasses[i]
            if ref() is w_subclass:
                del w_self.weak_subclasses[i]
                return

    def get_subclasses(w_self):
        space = w_self.space
        if not space.config.translation.rweakref:
            raise oefmt(space.w_RuntimeError,
                        "this feature requires weakrefs, "
                        "which are not available in this build of PyPy")
        subclasses_w = []
        for ref in w_self.weak_subclasses:
            w_ob = ref()
            if w_ob is not None:
                subclasses_w.append(w_ob)
        return subclasses_w

    # for now, weakref support for W_TypeObject is hard to get automatically
    _lifeline_ = None

    def getweakref(self):
        return self._lifeline_

    def setweakref(self, space, weakreflifeline):
        self._lifeline_ = weakreflifeline

    def delweakref(self):
        self._lifeline_ = None

    def descr_call(self, space, __args__):
        promote(self)
        # invoke the __new__ of the type
        if not we_are_jitted():
            # note that the annotator will figure out that self.w_new_function
            # can only be None if the newshortcut config option is not set
            w_newfunc = self.w_new_function
        else:
            # for the JIT it is better to take the slow path because normal lookup
            # is nicely optimized, but the self.w_new_function attribute is not
            # known to the JIT
            w_newfunc = None
        if w_newfunc is None:
            w_newtype, w_newdescr = self.lookup_where('__new__')
            w_newfunc = space.get(w_newdescr, self)
            if (space.config.objspace.std.newshortcut and
                not we_are_jitted() and
                isinstance(w_newtype, W_TypeObject)):
                self.w_new_function = w_newfunc
        w_newobject = space.call_obj_args(w_newfunc, self, __args__)
        call_init = space.isinstance_w(w_newobject, self)

        # maybe invoke the __init__ of the type
        if (call_init and not (space.is_w(self, space.w_type) and
            not __args__.keywords and len(__args__.arguments_w) == 1)):
            w_descr = space.lookup(w_newobject, '__init__')
            w_result = space.get_and_call_args(w_descr, w_newobject, __args__)
            if not space.is_w(w_result, space.w_None):
                raise oefmt(space.w_TypeError, "__init__() should return None")
        return w_newobject

    def descr_repr(self, space):
        w_mod = self.get_module()
        if not space.isinstance_w(w_mod, space.w_str):
            mod = None
        else:
            mod = space.str_w(w_mod)
        if not self.is_heaptype():
            kind = 'type'
        else:
            kind = 'class'
        if mod is not None and mod != '__builtin__':
            return space.wrap("<%s '%s.%s'>" % (kind, mod, self.name))
        else:
            return space.wrap("<%s '%s'>" % (kind, self.name))

    def descr_getattribute(self, space, w_name):
        name = space.str_w(w_name)
        w_descr = space.lookup(self, name)
        if w_descr is not None:
            if space.is_data_descr(w_descr):
                w_get = space.lookup(w_descr, "__get__")
                if w_get is not None:
                    return space.get_and_call_function(w_get, w_descr, self,
                                                       space.type(self))
        w_value = self.lookup(name)
        if w_value is not None:
            # __get__(None, type): turns e.g. functions into unbound methods
            return space.get(w_value, space.w_None, self)
        if w_descr is not None:
            return space.get(w_descr, self)
        raise oefmt(space.w_AttributeError,
                    "type object '%N' has no attribute %R", self, w_name)

    def descr_eq(self, space, w_other):
        return space.is_(self, w_other)

    def descr_ne(self, space, w_other):
        return space.newbool(not space.is_w(self, w_other))


def descr__new__(space, w_typetype, w_name, w_bases=None, w_dict=None):
    "This is used to create user-defined classes only."
    # XXX check types

    w_typetype = _precheck_for_new(space, w_typetype)

    # special case for type(x)
    if (space.is_w(space.type(w_typetype), space.w_type) and w_bases is None and
        w_dict is None):
        return space.type(w_name)
    else:
        return _create_new_type(space, w_typetype, w_name, w_bases, w_dict)


def _create_new_type(space, w_typetype, w_name, w_bases, w_dict):
    # this is in its own function because we want the special case 'type(x)'
    # above to be seen by the jit.
    if w_bases is None or w_dict is None:
        raise oefmt(space.w_TypeError, "type() takes 1 or 3 arguments")

    bases_w = space.fixedview(w_bases)

    w_winner = w_typetype
    for base in bases_w:
        w_typ = space.type(base)
        if space.is_w(w_typ, space.w_classobj):
            continue # special-case old-style classes
        if space.is_true(space.issubtype(w_winner, w_typ)):
            continue
        if space.is_true(space.issubtype(w_typ, w_winner)):
            w_winner = w_typ
            continue
        raise oefmt(space.w_TypeError,
                    "metaclass conflict: the metaclass of a derived class must"
                    " be a (non-strict) subclass of the metaclasses of all its"
                    " bases")

    if not space.is_w(w_winner, w_typetype):
        newfunc = space.getattr(w_winner, space.wrap('__new__'))
        if not space.is_w(newfunc, space.getattr(space.w_type, space.wrap('__new__'))):
            return space.call_function(newfunc, w_winner, w_name, w_bases, w_dict)
        w_typetype = w_winner

    name = space.str_w(w_name)
    assert isinstance(name, str)
    dict_w = {}
    dictkeys_w = space.listview(w_dict)
    for w_key in dictkeys_w:
        key = space.str_w(w_key)
        dict_w[key] = space.getitem(w_dict, w_key)
    w_type = space.allocate_instance(W_TypeObject, w_typetype)
    W_TypeObject.__init__(w_type, space, name, bases_w or [space.w_object],
                          dict_w)
    w_type.ready()
    return w_type

def _precheck_for_new(space, w_type):
    if not isinstance(w_type, W_TypeObject):
        raise oefmt(space.w_TypeError, "X is not a type object (%T)", w_type)
    return w_type

# ____________________________________________________________

def _check(space, w_type, msg="descriptor is for 'type'"):
    if not isinstance(w_type, W_TypeObject):
        raise OperationError(space.w_TypeError, space.wrap(msg))
    return w_type


def descr_get__name__(space, w_type):
    w_type = _check(space, w_type)
    return space.wrap(w_type.getname(space))

def descr_set__name__(space, w_type, w_value):
    w_type = _check(space, w_type)
    if not w_type.is_heaptype():
        raise oefmt(space.w_TypeError, "can't set %N.__name__", w_type)
    name = space.str_w(w_value)
    if '\x00' in name:
        raise oefmt(space.w_ValueError, "__name__ must not contain null bytes")
    w_type.name = name

def descr_get__mro__(space, w_type):
    w_type = _check(space, w_type)
    return space.newtuple(w_type.mro_w)

def descr_mro(space, w_type):
    """Return a type's method resolution order."""
    w_type = _check(space, w_type, "expected type")
    return space.newlist(w_type.compute_default_mro())

def descr_get__bases__(space, w_type):
    w_type = _check(space, w_type)
    return space.newtuple(w_type.bases_w)

def mro_subclasses(space, w_type, temp):
    temp.append((w_type, w_type.mro_w))
    compute_mro(w_type)
    for w_sc in w_type.get_subclasses():
        assert isinstance(w_sc, W_TypeObject)
        mro_subclasses(space, w_sc, temp)

def descr_set__bases__(space, w_type, w_value):
    # this assumes all app-level type objects are W_TypeObject
    w_type = _check(space, w_type)
    if not w_type.is_heaptype():
        raise oefmt(space.w_TypeError, "can't set %N.__bases__", w_type)
    if not space.isinstance_w(w_value, space.w_tuple):
        raise oefmt(space.w_TypeError,
                    "can only assign tuple to %N.__bases__, not %T",
                    w_type, w_value)
    newbases_w = space.fixedview(w_value)
    if len(newbases_w) == 0:
        raise oefmt(space.w_TypeError,
                    "can only assign non-empty tuple to %N.__bases__, not ()",
                    w_type)

    for w_newbase in newbases_w:
        if isinstance(w_newbase, W_TypeObject):
            if w_type in w_newbase.compute_default_mro():
                raise oefmt(space.w_TypeError,
                            "a __bases__ item causes an inheritance cycle")

    w_oldbestbase = check_and_find_best_base(space, w_type.bases_w)
    w_newbestbase = check_and_find_best_base(space, newbases_w)
    oldlayout = w_oldbestbase.get_full_instance_layout()
    newlayout = w_newbestbase.get_full_instance_layout()

    if oldlayout != newlayout:
        raise oefmt(space.w_TypeError,
                    "__bases__ assignment: '%N' object layout differs from "
                    "'%N'", w_newbestbase, w_oldbestbase)

    # invalidate the version_tag of all the current subclasses
    w_type.mutated(None)

    # now we can go ahead and change 'w_type.bases_w'
    saved_bases_w = w_type.bases_w
    temp = []
    try:
        for w_oldbase in saved_bases_w:
            if isinstance(w_oldbase, W_TypeObject):
                w_oldbase.remove_subclass(w_type)
        w_type.bases_w = newbases_w
        for w_newbase in newbases_w:
            if isinstance(w_newbase, W_TypeObject):
                w_newbase.add_subclass(w_type)
        # try to recompute all MROs
        mro_subclasses(space, w_type, temp)
    except:
        for cls, old_mro in temp:
            cls.mro_w = old_mro
        w_type.bases_w = saved_bases_w
        raise
    if (space.config.objspace.std.withtypeversion and
        w_type.version_tag() is not None and
        not is_mro_purely_of_types(w_type.mro_w)):
        # Disable method cache if the hierarchy isn't pure.
        w_type._version_tag = None
        for w_subclass in w_type.get_subclasses():
            if isinstance(w_subclass, W_TypeObject):
                w_subclass._version_tag = None
    assert w_type.w_same_layout_as is get_parent_layout(w_type)  # invariant

def descr__base(space, w_type):
    w_type = _check(space, w_type)
    return find_best_base(space, w_type.bases_w)

def descr__doc(space, w_type):
    if space.is_w(w_type, space.w_type):
        return space.wrap("""type(object) -> the object's type
type(name, bases, dict) -> a new type""")
    w_type = _check(space, w_type)
    if not w_type.is_heaptype():
        return w_type.w_doc
    w_result = w_type.getdictvalue(space, '__doc__')
    if w_result is None:
        return space.w_None
    else:
        return space.get(w_result, space.w_None, w_type)

def descr__flags(space, w_type):
    from copy_reg import _HEAPTYPE
    _CPYTYPE = 1 # used for non-heap types defined in C
    _ABSTRACT = 1 << 20
    #
    w_type = _check(space, w_type)
    flags = 0
    if w_type.flag_heaptype:
        flags |= _HEAPTYPE
    if w_type.flag_cpytype:
        flags |= _CPYTYPE
    if w_type.flag_abstract:
        flags |= _ABSTRACT
    return space.wrap(flags)

def descr_get__module(space, w_type):
    w_type = _check(space, w_type)
    return w_type.get_module()

def descr_set__module(space, w_type, w_value):
    w_type = _check(space, w_type)
    w_type.setdictvalue(space, '__module__', w_value)

def descr_get___abstractmethods__(space, w_type):
    w_type = _check(space, w_type)
    # type itself has an __abstractmethods__ descriptor (this). Don't return it
    if not space.is_w(w_type, space.w_type):
        w_result = w_type.getdictvalue(space, "__abstractmethods__")
        if w_result is not None:
            return w_result
    raise oefmt(space.w_AttributeError, "__abstractmethods__")

def descr_set___abstractmethods__(space, w_type, w_new):
    w_type = _check(space, w_type)
    w_type.setdictvalue(space, "__abstractmethods__", w_new)
    w_type.set_abstract(space.is_true(w_new))

def descr_del___abstractmethods__(space, w_type):
    w_type = _check(space, w_type)
    if not w_type.deldictvalue(space, "__abstractmethods__"):
        raise oefmt(space.w_AttributeError, "__abstractmethods__")
    w_type.set_abstract(False)

def descr___subclasses__(space, w_type):
    """Return the list of immediate subclasses."""
    w_type = _check(space, w_type)
    return space.newlist(w_type.get_subclasses())

# ____________________________________________________________

@gateway.unwrap_spec(w_obj=W_TypeObject, w_sub=W_TypeObject)
def type_issubtype(w_obj, space, w_sub):
    return space.newbool(w_sub.issubtype(w_obj))

@gateway.unwrap_spec(w_obj=W_TypeObject)
def type_isinstance(w_obj, space, w_inst):
    return space.newbool(space.type(w_inst).issubtype(w_obj))

W_TypeObject.typedef = StdTypeDef("type",
    __new__ = gateway.interp2app(descr__new__),
    __name__ = GetSetProperty(descr_get__name__, descr_set__name__),
    __bases__ = GetSetProperty(descr_get__bases__, descr_set__bases__),
    __base__ = GetSetProperty(descr__base),
    __mro__ = GetSetProperty(descr_get__mro__),
    __dict__ = GetSetProperty(descr_get_dict),
    __doc__ = GetSetProperty(descr__doc),
    mro = gateway.interp2app(descr_mro),
    __flags__ = GetSetProperty(descr__flags),
    __module__ = GetSetProperty(descr_get__module, descr_set__module),
    __abstractmethods__ = GetSetProperty(descr_get___abstractmethods__,
                                         descr_set___abstractmethods__,
                                         descr_del___abstractmethods__),
    __subclasses__ = gateway.interp2app(descr___subclasses__),
    __weakref__ = weakref_descr,
    __instancecheck__ = gateway.interp2app(type_isinstance),
    __subclasscheck__ = gateway.interp2app(type_issubtype),

    __call__ = gateway.interp2app(W_TypeObject.descr_call),
    __repr__ = gateway.interp2app(W_TypeObject.descr_repr),
    __getattribute__ = gateway.interp2app(W_TypeObject.descr_getattribute),
    __eq__ = gateway.interp2app(W_TypeObject.descr_eq),
    __ne__ = gateway.interp2app(W_TypeObject.descr_ne),
)


# ____________________________________________________________
# Initialization of type objects

def get_parent_layout(w_type):
    """Compute the most parent class of 'w_type' whose layout
       is the same as 'w_type', or None if all parents of 'w_type'
       have a different layout than 'w_type'.
    """
    w_starttype = w_type
    while len(w_type.bases_w) > 0:
        w_bestbase = find_best_base(w_type.space, w_type.bases_w)
        if w_type.instancetypedef is not w_bestbase.instancetypedef:
            break
        if w_type.nslots != w_bestbase.nslots:
            break
        w_type = w_bestbase
    if w_type is not w_starttype:
        return w_type
    else:
        return None

def issublayout(w_layout1, w_layout2):
    space = w_layout2.space
    while w_layout1 is not w_layout2:
        w_layout1 = find_best_base(space, w_layout1.bases_w)
        if w_layout1 is None:
            return False
        w_layout1 = w_layout1.w_same_layout_as or w_layout1
    return True

def find_best_base(space, bases_w):
    """The best base is one of the bases in the given list: the one
       whose layout a new type should use as a starting point.
    """
    w_bestbase = None
    for w_candidate in bases_w:
        if not isinstance(w_candidate, W_TypeObject):
            continue
        if w_bestbase is None:
            w_bestbase = w_candidate   # for now
            continue
        candtypedef = w_candidate.instancetypedef
        besttypedef = w_bestbase.instancetypedef
        if candtypedef is besttypedef:
            # two candidates with the same typedef are equivalent unless
            # one has extra slots over the other
            if w_candidate.nslots > w_bestbase.nslots:
                w_bestbase = w_candidate
        elif issubtypedef(candtypedef, besttypedef):
            w_bestbase = w_candidate
    return w_bestbase

def check_and_find_best_base(space, bases_w):
    """The best base is one of the bases in the given list: the one
       whose layout a new type should use as a starting point.
       This version checks that bases_w is an acceptable tuple of bases.
    """
    w_bestbase = find_best_base(space, bases_w)
    if w_bestbase is None:
        raise oefmt(space.w_TypeError,
                    "a new-style class can't have only classic bases")
    if not w_bestbase.instancetypedef.acceptable_as_base_class:
        raise oefmt(space.w_TypeError,
                    "type '%N' is not an acceptable base class", w_bestbase)

    # check that all other bases' layouts are superclasses of the bestbase
    w_bestlayout = w_bestbase.w_same_layout_as or w_bestbase
    for w_base in bases_w:
        if isinstance(w_base, W_TypeObject):
            w_layout = w_base.w_same_layout_as or w_base
            if not issublayout(w_bestlayout, w_layout):
                raise oefmt(space.w_TypeError,
                            "instance layout conflicts in multiple inheritance")
    return w_bestbase

def copy_flags_from_bases(w_self, w_bestbase):
    hasoldstylebase = False
    for w_base in w_self.bases_w:
        if not isinstance(w_base, W_TypeObject):
            hasoldstylebase = True
            continue
        w_self.hasdict = w_self.hasdict or w_base.hasdict
        w_self.needsdel = w_self.needsdel or w_base.needsdel
        w_self.weakrefable = w_self.weakrefable or w_base.weakrefable
    w_self.nslots = w_bestbase.nslots
    return hasoldstylebase

def create_all_slots(w_self, hasoldstylebase):
    space = w_self.space
    dict_w = w_self.dict_w
    if '__slots__' not in dict_w:
        wantdict = True
        wantweakref = True
    else:
        wantdict = False
        wantweakref = False
        w_slots = dict_w['__slots__']
        if (space.isinstance_w(w_slots, space.w_str) or
            space.isinstance_w(w_slots, space.w_unicode)):
            slot_names_w = [w_slots]
        else:
            slot_names_w = space.unpackiterable(w_slots)
        for w_slot_name in slot_names_w:
            slot_name = space.str_w(w_slot_name)
            if slot_name == '__dict__':
                if wantdict or w_self.hasdict:
                    raise oefmt(space.w_TypeError,
                                "__dict__ slot disallowed: we already got one")
                wantdict = True
            elif slot_name == '__weakref__':
                if wantweakref or w_self.weakrefable:
                    raise oefmt(space.w_TypeError,
                                "__weakref__ slot disallowed: we already got one")
                wantweakref = True
            else:
                create_slot(w_self, slot_name)
    wantdict = wantdict or hasoldstylebase
    if wantdict:
        create_dict_slot(w_self)
    if wantweakref:
        create_weakref_slot(w_self)
    if '__del__' in dict_w:
        w_self.needsdel = True

def create_slot(w_self, slot_name):
    space = w_self.space
    if not valid_slot_name(slot_name):
        raise oefmt(space.w_TypeError, "__slots__ must be identifiers")
    # create member
    slot_name = mangle(slot_name, w_self.name)
    if slot_name not in w_self.dict_w:
        # Force interning of slot names.
        slot_name = space.str_w(space.new_interned_str(slot_name))
        # in cpython it is ignored less, but we probably don't care
        member = Member(w_self.nslots, slot_name, w_self)
        w_self.dict_w[slot_name] = space.wrap(member)
        w_self.nslots += 1

def create_dict_slot(w_self):
    if not w_self.hasdict:
        w_self.dict_w.setdefault('__dict__',
                                 w_self.space.wrap(std_dict_descr))
        w_self.hasdict = True

def create_weakref_slot(w_self):
    if not w_self.weakrefable:
        w_self.dict_w.setdefault('__weakref__',
                                 w_self.space.wrap(weakref_descr))
        w_self.weakrefable = True

def valid_slot_name(slot_name):
    if len(slot_name) == 0 or slot_name[0].isdigit():
        return False
    for c in slot_name:
        if not c.isalnum() and c != '_':
            return False
    return True

def setup_user_defined_type(w_self):
    if len(w_self.bases_w) == 0:
        w_self.bases_w = [w_self.space.w_object]
    w_bestbase = check_and_find_best_base(w_self.space, w_self.bases_w)
    w_self.instancetypedef = w_bestbase.instancetypedef
    w_self.flag_heaptype = True
    for w_base in w_self.bases_w:
        if not isinstance(w_base, W_TypeObject):
            continue
        w_self.flag_cpytype |= w_base.flag_cpytype
        w_self.flag_abstract |= w_base.flag_abstract

    hasoldstylebase = copy_flags_from_bases(w_self, w_bestbase)
    create_all_slots(w_self, hasoldstylebase)

    ensure_common_attributes(w_self)

def setup_builtin_type(w_self):
    w_self.hasdict = w_self.instancetypedef.hasdict
    w_self.weakrefable = w_self.instancetypedef.weakrefable
    w_self.w_doc = w_self.space.wrap(w_self.instancetypedef.doc)
    ensure_common_attributes(w_self)
    w_self.flag_heaptype = w_self.instancetypedef.heaptype

def ensure_common_attributes(w_self):
    ensure_static_new(w_self)
    w_self.dict_w.setdefault('__doc__', w_self.w_doc)
    if w_self.is_heaptype():
        ensure_module_attr(w_self)
    w_self.mro_w = []      # temporarily
    compute_mro(w_self)

def ensure_static_new(w_self):
    # special-case __new__, as in CPython:
    # if it is a Function, turn it into a static method
    if '__new__' in w_self.dict_w:
        w_new = w_self.dict_w['__new__']
        if isinstance(w_new, Function):
            w_self.dict_w['__new__'] = StaticMethod(w_new)

def ensure_module_attr(w_self):
    # initialize __module__ in the dict (user-defined types only)
    if '__module__' not in w_self.dict_w:
        space = w_self.space
        caller = space.getexecutioncontext().gettopframe_nohidden()
        if caller is not None:
            w_globals = caller.w_globals
            w_name = space.finditem(w_globals, space.wrap('__name__'))
            if w_name is not None:
                w_self.dict_w['__module__'] = w_name

def compute_mro(w_self):
    if w_self.is_heaptype():
        space = w_self.space
        w_metaclass = space.type(w_self)
        w_where, w_mro_func = space.lookup_in_type_where(w_metaclass, 'mro')
        if w_mro_func is not None and not space.is_w(w_where, space.w_type):
            w_mro_meth = space.get(w_mro_func, w_self)
            w_mro = space.call_function(w_mro_meth)
            mro_w = space.fixedview(w_mro)
            w_self.mro_w = validate_custom_mro(space, mro_w)
            return    # done
    w_self.mro_w = w_self.compute_default_mro()[:]

def validate_custom_mro(space, mro_w):
    # do some checking here.  Note that unlike CPython, strange MROs
    # cannot really segfault PyPy.  At a minimum, we check that all
    # the elements in the mro seem to be (old- or new-style) classes.
    for w_class in mro_w:
        if not space.abstract_isclass_w(w_class):
            raise oefmt(space.w_TypeError, "mro() returned a non-class")
    return mro_w

def is_mro_purely_of_types(mro_w):
    for w_class in mro_w:
        if not isinstance(w_class, W_TypeObject):
            return False
    return True

# ____________________________________________________________

def _issubtype(w_sub, w_type):
    return w_type in w_sub.mro_w

@elidable_promote()
def _pure_issubtype(w_sub, w_type, version_tag1, version_tag2):
    return _issubtype(w_sub, w_type)

<<<<<<< HEAD
=======
def repr__Type(space, w_obj):
    w_mod = w_obj.get_module()
    if w_mod is None or not space.isinstance_w(w_mod, space.w_str):
        mod = None
    else:
        mod = space.str_w(w_mod)
    if not w_obj.is_heaptype():
        kind = 'type'
    else:
        kind = 'class'
    if mod is not None and mod != '__builtin__':
        return space.wrap("<%s '%s.%s'>" % (kind, mod, w_obj.getname(space)))
    else:
        return space.wrap("<%s '%s'>" % (kind, w_obj.name))

def getattr__Type_ANY(space, w_type, w_name):
    name = space.str_w(w_name)
    w_descr = space.lookup(w_type, name)
    if w_descr is not None:
        if space.is_data_descr(w_descr):
            w_get = space.lookup(w_descr, "__get__")
            if w_get is not None:
                return space.get_and_call_function(w_get, w_descr, w_type,
                                                   space.type(w_type))
    w_value = w_type.lookup(name)
    if w_value is not None:
        # __get__(None, type): turns e.g. functions into unbound methods
        return space.get(w_value, space.w_None, w_type)
    if w_descr is not None:
        return space.get(w_descr, w_type)
    raise oefmt(space.w_AttributeError,
                "type object '%N' has no attribute %R", w_type, w_name)

def eq__Type_Type(space, w_self, w_other):
    return space.is_(w_self, w_other)

>>>>>>> 95884c47

# ____________________________________________________________


abstract_mro = gateway.applevel("""
    def abstract_mro(klass):
        # abstract/classic mro
        mro = []
        stack = [klass]
        while stack:
            klass = stack.pop()
            if klass not in mro:
                mro.append(klass)
                if not isinstance(klass.__bases__, tuple):
                    raise TypeError, '__bases__ must be a tuple'
                stack += klass.__bases__[::-1]
        return mro
""", filename=__file__).interphook("abstract_mro")

def get_mro(space, klass):
    if isinstance(klass, W_TypeObject):
        return list(klass.mro_w)
    else:
        return space.unpackiterable(abstract_mro(space, klass))


def compute_C3_mro(space, cls):
    order = []
    orderlists = [get_mro(space, base) for base in cls.bases_w]
    orderlists.append([cls] + cls.bases_w)
    while orderlists:
        for candidatelist in orderlists:
            candidate = candidatelist[0]
            if mro_blockinglist(candidate, orderlists) is None:
                break    # good candidate
        else:
            return mro_error(space, orderlists)  # no candidate found
        assert candidate not in order
        order.append(candidate)
        for i in range(len(orderlists) - 1, -1, -1):
            if orderlists[i][0] is candidate:
                del orderlists[i][0]
                if len(orderlists[i]) == 0:
                    del orderlists[i]
    return order


def mro_blockinglist(candidate, orderlists):
    for lst in orderlists:
        if candidate in lst[1:]:
            return lst
    return None # good candidate

def mro_error(space, orderlists):
    cycle = []
    candidate = orderlists[-1][0]
    if candidate in orderlists[-1][1:]:
        # explicit error message for this specific case
        raise oefmt(space.w_TypeError, "duplicate base class '%N'", candidate)
    while candidate not in cycle:
        cycle.append(candidate)
        nextblockinglist = mro_blockinglist(candidate, orderlists)
        candidate = nextblockinglist[0]
    del cycle[:cycle.index(candidate)]
    cycle.append(candidate)
    cycle.reverse()
    names = [cls.getname(space) for cls in cycle]
    raise OperationError(space.w_TypeError, space.wrap(
        "cycle among base classes: " + ' < '.join(names)))<|MERGE_RESOLUTION|>--- conflicted
+++ resolved
@@ -6,12 +6,7 @@
      descr_get_dict
 from pypy.interpreter.astcompiler.misc import mangle
 from pypy.objspace.std.model import W_Object
-<<<<<<< HEAD
-from pypy.objspace.std.stdtypedef import std_dict_descr, issubtypedef, Member
-=======
-from pypy.objspace.std.register_all import register_all
 from pypy.objspace.std.stdtypedef import std_dict_descr, issubtypedef
->>>>>>> 95884c47
 from pypy.objspace.std.stdtypedef import StdTypeDef
 
 from rpython.rlib.jit import (promote, elidable_promote, we_are_jitted,
@@ -584,7 +579,7 @@
 
     def descr_repr(self, space):
         w_mod = self.get_module()
-        if not space.isinstance_w(w_mod, space.w_str):
+        if w_mod is None or not space.isinstance_w(w_mod, space.w_str):
             mod = None
         else:
             mod = space.str_w(w_mod)
@@ -593,7 +588,7 @@
         else:
             kind = 'class'
         if mod is not None and mod != '__builtin__':
-            return space.wrap("<%s '%s.%s'>" % (kind, mod, self.name))
+            return space.wrap("<%s '%s.%s'>" % (kind, mod, self.getname(space)))
         else:
             return space.wrap("<%s '%s'>" % (kind, self.name))
 
@@ -1134,45 +1129,6 @@
 def _pure_issubtype(w_sub, w_type, version_tag1, version_tag2):
     return _issubtype(w_sub, w_type)
 
-<<<<<<< HEAD
-=======
-def repr__Type(space, w_obj):
-    w_mod = w_obj.get_module()
-    if w_mod is None or not space.isinstance_w(w_mod, space.w_str):
-        mod = None
-    else:
-        mod = space.str_w(w_mod)
-    if not w_obj.is_heaptype():
-        kind = 'type'
-    else:
-        kind = 'class'
-    if mod is not None and mod != '__builtin__':
-        return space.wrap("<%s '%s.%s'>" % (kind, mod, w_obj.getname(space)))
-    else:
-        return space.wrap("<%s '%s'>" % (kind, w_obj.name))
-
-def getattr__Type_ANY(space, w_type, w_name):
-    name = space.str_w(w_name)
-    w_descr = space.lookup(w_type, name)
-    if w_descr is not None:
-        if space.is_data_descr(w_descr):
-            w_get = space.lookup(w_descr, "__get__")
-            if w_get is not None:
-                return space.get_and_call_function(w_get, w_descr, w_type,
-                                                   space.type(w_type))
-    w_value = w_type.lookup(name)
-    if w_value is not None:
-        # __get__(None, type): turns e.g. functions into unbound methods
-        return space.get(w_value, space.w_None, w_type)
-    if w_descr is not None:
-        return space.get(w_descr, w_type)
-    raise oefmt(space.w_AttributeError,
-                "type object '%N' has no attribute %R", w_type, w_name)
-
-def eq__Type_Type(space, w_self, w_other):
-    return space.is_(w_self, w_other)
-
->>>>>>> 95884c47
 
 # ____________________________________________________________
 
