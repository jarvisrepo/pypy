"""The builtin bytes implementation"""

from rpython.rlib.jit import we_are_jitted
from rpython.rlib.objectmodel import (
    compute_hash, compute_unique_id, import_from_mixin, newlist_hint,
    resizelist_hint)
from rpython.rlib.buffer import StringBuffer
from rpython.rlib.rstring import StringBuilder

from pypy.interpreter.baseobjspace import W_Root
from pypy.interpreter.error import OperationError, oefmt
from pypy.interpreter.gateway import (
    WrappedDefault, interp2app, interpindirect2app, unwrap_spec)
from pypy.interpreter.typedef import TypeDef
<<<<<<< HEAD
=======
from pypy.objspace.std import newformat
from pypy.objspace.std.formatting import mod_format
>>>>>>> 9319ecf4
from pypy.objspace.std.stringmethods import StringMethods
from pypy.objspace.std.util import IDTAG_SPECIAL, IDTAG_SHIFT


class W_AbstractBytesObject(W_Root):
    __slots__ = ()

    def is_w(self, space, w_other):
        if not isinstance(w_other, W_AbstractBytesObject):
            return False
        if self is w_other:
            return True
        if self.user_overridden_class or w_other.user_overridden_class:
            return False
        s1 = space.str_w(self)
        s2 = space.str_w(w_other)
        if len(s2) > 1:
            return s1 is s2
        else:            # strings of len <= 1 are unique-ified
            return s1 == s2

    def immutable_unique_id(self, space):
        if self.user_overridden_class:
            return None
        s = space.str_w(self)
        if len(s) > 1:
            uid = compute_unique_id(s)
        else:            # strings of len <= 1 are unique-ified
            if len(s) == 1:
                base = ord(s[0])     # base values 0-255
            else:
                base = 256           # empty string: base value 256
            uid = (base << IDTAG_SHIFT) | IDTAG_SPECIAL
        return space.wrap(uid)

    def descr_add(self, space, w_other):
        """x.__add__(y) <==> x+y"""

    def descr_contains(self, space, w_sub):
        """x.__contains__(y) <==> y in x"""

    def descr_eq(self, space, w_other):
        """x.__eq__(y) <==> x==y"""

    def descr_ge(self, space, w_other):
        """x.__ge__(y) <==> x>=y"""

    def descr_getitem(self, space, w_index):
        """x.__getitem__(y) <==> x[y]"""

    def descr_getnewargs(self, space):
        ""

    def descr_gt(self, space, w_other):
        """x.__gt__(y) <==> x>y"""

    def descr_hash(self, space):
        """x.__hash__() <==> hash(x)"""

    def descr_iter(self, space):
        """x.__iter__() <==> iter(x)"""

    def descr_le(self, space, w_other):
        """x.__le__(y) <==> x<=y"""

    def descr_len(self, space):
        """x.__len__() <==> len(x)"""

    def descr_lt(self, space, w_other):
        """x.__lt__(y) <==> x<y"""

    def descr_mul(self, space, w_times):
        """x.__mul__(n) <==> x*n"""

    def descr_ne(self, space, w_other):
        """x.__ne__(y) <==> x!=y"""

    def descr_repr(self, space):
        """x.__repr__() <==> repr(x)"""

    def descr_rmod(self, space, w_values):
        """x.__rmod__(y) <==> y%x"""

    def descr_rmul(self, space, w_times):
        """x.__rmul__(n) <==> n*x"""

    def descr_str(self, space):
        """x.__str__() <==> str(x)"""

    def descr_capitalize(self, space):
        """S.capitalize() -> string

        Return a capitalized version of S, i.e. make the first character
        have upper case and the rest lower case.
        """

    @unwrap_spec(width=int, w_fillchar=WrappedDefault(' '))
    def descr_center(self, space, width, w_fillchar):
        """S.center(width[, fillchar]) -> string

        Return S centered in a string of length width. Padding is
        done using the specified fill character (default is a space).
        """

    def descr_count(self, space, w_sub, w_start=None, w_end=None):
        """S.count(sub[, start[, end]]) -> int

        Return the number of non-overlapping occurrences of substring sub in
        string S[start:end].  Optional arguments start and end are interpreted
        as in slice notation.
        """

    def descr_decode(self, space, w_encoding=None, w_errors=None):
        """S.decode(encoding=None, errors='strict') -> object

        Decode S using the codec registered for encoding. encoding defaults
        to the default encoding. errors may be given to set a different error
        handling scheme. Default is 'strict' meaning that encoding errors raise
        a UnicodeDecodeError. Other possible values are 'ignore' and 'replace'
        as well as any other name registered with codecs.register_error that is
        able to handle UnicodeDecodeErrors.
        """

    def descr_endswith(self, space, w_suffix, w_start=None, w_end=None):
        """S.endswith(suffix[, start[, end]]) -> bool

        Return True if S ends with the specified suffix, False otherwise.
        With optional start, test S beginning at that position.
        With optional end, stop comparing S at that position.
        suffix can also be a tuple of strings to try.
        """

    @unwrap_spec(tabsize=int)
    def descr_expandtabs(self, space, tabsize=8):
        """S.expandtabs([tabsize]) -> string

        Return a copy of S where all tab characters are expanded using spaces.
        If tabsize is not given, a tab size of 8 characters is assumed.
        """

    def descr_find(self, space, w_sub, w_start=None, w_end=None):
        """S.find(sub[, start[, end]]) -> int

        Return the lowest index in S where substring sub is found,
        such that sub is contained within S[start:end].  Optional
        arguments start and end are interpreted as in slice notation.

        Return -1 on failure.
        """

    def descr_index(self, space, w_sub, w_start=None, w_end=None):
        """S.index(sub[, start[, end]]) -> int

        Like S.find() but raise ValueError when the substring is not found.
        """

    def descr_isalnum(self, space):
        """S.isalnum() -> bool

        Return True if all characters in S are alphanumeric
        and there is at least one character in S, False otherwise.
        """

    def descr_isalpha(self, space):
        """S.isalpha() -> bool

        Return True if all characters in S are alphabetic
        and there is at least one character in S, False otherwise.
        """

    def descr_isdigit(self, space):
        """S.isdigit() -> bool

        Return True if all characters in S are digits
        and there is at least one character in S, False otherwise.
        """

    def descr_islower(self, space):
        """S.islower() -> bool

        Return True if all cased characters in S are lowercase and there is
        at least one cased character in S, False otherwise.
        """

    def descr_isspace(self, space):
        """S.isspace() -> bool

        Return True if all characters in S are whitespace
        and there is at least one character in S, False otherwise.
        """

    def descr_istitle(self, space):
        """S.istitle() -> bool

        Return True if S is a titlecased string and there is at least one
        character in S, i.e. uppercase characters may only follow uncased
        characters and lowercase characters only cased ones. Return False
        otherwise.
        """

    def descr_isupper(self, space):
        """S.isupper() -> bool

        Return True if all cased characters in S are uppercase and there is
        at least one cased character in S, False otherwise.
        """

    def descr_join(self, space, w_list):
        """S.join(iterable) -> string

        Return a string which is the concatenation of the strings in the
        iterable.  The separator between elements is S.
        """

    @unwrap_spec(width=int, w_fillchar=WrappedDefault(' '))
    def descr_ljust(self, space, width, w_fillchar):
        """S.ljust(width[, fillchar]) -> string

        Return S left-justified in a string of length width. Padding is
        done using the specified fill character (default is a space).
        """

    def descr_lower(self, space):
        """S.lower() -> string

        Return a copy of the string S converted to lowercase.
        """

    def descr_lstrip(self, space, w_chars=None):
        """S.lstrip([chars]) -> string or unicode

        Return a copy of the string S with leading whitespace removed.
        If chars is given and not None, remove characters in chars instead.
        If chars is unicode, S will be converted to unicode before stripping
        """

    def descr_partition(self, space, w_sub):
        """S.partition(sep) -> (head, sep, tail)

        Search for the separator sep in S, and return the part before it,
        the separator itself, and the part after it.  If the separator is not
        found, return S and two empty strings.
        """

    @unwrap_spec(count=int)
    def descr_replace(self, space, w_old, w_new, count=-1):
        """S.replace(old, new[, count]) -> string

        Return a copy of string S with all occurrences of substring
        old replaced by new.  If the optional argument count is
        given, only the first count occurrences are replaced.
        """

    def descr_rfind(self, space, w_sub, w_start=None, w_end=None):
        """S.rfind(sub[, start[, end]]) -> int

        Return the highest index in S where substring sub is found,
        such that sub is contained within S[start:end].  Optional
        arguments start and end are interpreted as in slice notation.

        Return -1 on failure.
        """

    def descr_rindex(self, space, w_sub, w_start=None, w_end=None):
        """S.rindex(sub[, start[, end]]) -> int

        Like S.rfind() but raise ValueError when the substring is not found.
        """

    @unwrap_spec(width=int, w_fillchar=WrappedDefault(' '))
    def descr_rjust(self, space, width, w_fillchar):
        """S.rjust(width[, fillchar]) -> string

        Return S right-justified in a string of length width. Padding is
        done using the specified fill character (default is a space).
        """

    def descr_rpartition(self, space, w_sub):
        """S.rpartition(sep) -> (head, sep, tail)

        Search for the separator sep in S, starting at the end of S, and return
        the part before it, the separator itself, and the part after it.  If
        the separator is not found, return two empty strings and S.
        """

    @unwrap_spec(maxsplit=int)
    def descr_rsplit(self, space, w_sep=None, maxsplit=-1):
        """S.rsplit(sep=None, maxsplit=-1) -> list of strings

        Return a list of the words in the string S, using sep as the
        delimiter string, starting at the end of the string and working
        to the front.  If maxsplit is given, at most maxsplit splits are
        done. If sep is not specified or is None, any whitespace string
        is a separator.
        """

    def descr_rstrip(self, space, w_chars=None):
        """S.rstrip([chars]) -> string or unicode

        Return a copy of the string S with trailing whitespace removed.
        If chars is given and not None, remove characters in chars instead.
        If chars is unicode, S will be converted to unicode before stripping
        """

    @unwrap_spec(maxsplit=int)
    def descr_split(self, space, w_sep=None, maxsplit=-1):
        """S.split(sep=None, maxsplit=-1) -> list of strings

        Return a list of the words in the string S, using sep as the
        delimiter string.  If maxsplit is given, at most maxsplit
        splits are done. If sep is not specified or is None, any
        whitespace string is a separator and empty strings are removed
        from the result.
        """

    @unwrap_spec(keepends=bool)
    def descr_splitlines(self, space, keepends=False):
        """S.splitlines(keepends=False) -> list of strings

        Return a list of the lines in S, breaking at line boundaries.
        Line breaks are not included in the resulting list unless keepends
        is given and true.
        """

    def descr_startswith(self, space, w_prefix, w_start=None, w_end=None):
        """S.startswith(prefix[, start[, end]]) -> bool

        Return True if S starts with the specified prefix, False otherwise.
        With optional start, test S beginning at that position.
        With optional end, stop comparing S at that position.
        prefix can also be a tuple of strings to try.
        """

    def descr_strip(self, space, w_chars=None):
        """S.strip([chars]) -> string or unicode

        Return a copy of the string S with leading and trailing
        whitespace removed.
        If chars is given and not None, remove characters in chars instead.
        If chars is unicode, S will be converted to unicode before stripping
        """

    def descr_swapcase(self, space):
        """S.swapcase() -> string

        Return a copy of the string S with uppercase characters
        converted to lowercase and vice versa.
        """

    def descr_title(self, space):
        """S.title() -> string

        Return a titlecased version of S, i.e. words start with uppercase
        characters, all remaining cased characters have lowercase.
        """

    @unwrap_spec(w_deletechars=WrappedDefault(''))
    def descr_translate(self, space, w_table, w_deletechars):
        """S.translate(table[, deletechars]) -> string

        Return a copy of the string S, where all characters occurring
        in the optional argument deletechars are removed, and the
        remaining characters have been mapped through the given
        translation table, which must be a string of length 256 or None.
        If the table argument is None, no translation is applied and
        the operation simply removes the characters in deletechars.
        """

    def descr_upper(self, space):
        """S.upper() -> string

        Return a copy of the string S converted to uppercase.
        """

    @unwrap_spec(width=int)
    def descr_zfill(self, space, width):
        """S.zfill(width) -> string

        Pad a numeric string S with zeros on the left, to fill a field
        of the specified width. The string S is never truncated.
        """

    def descr_hex(self, space):
        """S.hex() -> string

        Creates a hexadecimal string of the bytes object
        """


class W_BytesObject(W_AbstractBytesObject):
    import_from_mixin(StringMethods)
    _immutable_fields_ = ['_value']

    def __init__(self, str):
        assert str is not None
        self._value = str

    def __repr__(self):
        """representation for debugging purposes"""
        return "%s(%r)" % (self.__class__.__name__, self._value)

    def unwrap(self, space):
        return self._value

    def bytes_w(self, space):
        return self._value

    def buffer_w(self, space, flags):
        space.check_buf_flags(flags, True)
        return StringBuffer(self._value)

    def readbuf_w(self, space):
        return StringBuffer(self._value)

    def writebuf_w(self, space):
        raise oefmt(space.w_TypeError,
                    "Cannot use string as modifiable buffer")

    def descr_getbuffer(self, space, w_flags):
        #from pypy.objspace.std.bufferobject import W_Buffer
        #return W_Buffer(StringBuffer(self._value))
        return self

    def listview_int(self):
        return _create_list_from_bytes(self._value)

    def ord(self, space):
        if len(self._value) != 1:
            raise oefmt(space.w_TypeError,
                        "ord() expected a character, but string of length %d "
                        "found", len(self._value))
        return space.wrap(ord(self._value[0]))

    def _new(self, value):
        return W_BytesObject(value)

    def _new_from_list(self, value):
        return W_BytesObject(''.join(value))

    def _empty(self):
        return W_BytesObject.EMPTY

    def _len(self):
        return len(self._value)

    _val = bytes_w

    @staticmethod
    def _use_rstr_ops(space, w_other):
        return True

    @staticmethod
    def _op_val(space, w_other, allow_char=False):
        # Some functions (contains, find) allow a number to specify a
        # single char.
        if allow_char and space.isinstance_w(w_other, space.w_int):
            return StringMethods._single_char(space, w_other)
        try:
            return space.bytes_w(w_other)
        except OperationError as e:
            if not e.match(space, space.w_TypeError):
                raise
        return space.buffer_w(w_other, space.BUF_SIMPLE).as_str()

    def _chr(self, char):
        assert len(char) == 1
        return str(char)[0]

    _builder = StringBuilder

    def _isupper(self, ch):
        return ch.isupper()

    def _islower(self, ch):
        return ch.islower()

    def _istitle(self, ch):
        return ch.isupper()

    def _isspace(self, ch):
        return ch.isspace()

    def _isalpha(self, ch):
        return ch.isalpha()

    def _isalnum(self, ch):
        return ch.isalnum()

    def _isdigit(self, ch):
        return ch.isdigit()

    _iscased = _isalpha

    def _islinebreak(self, ch):
        return (ch == '\n') or (ch == '\r')

    def _upper(self, ch):
        if ch.islower():
            o = ord(ch) - 32
            return chr(o)
        else:
            return ch

    def _lower(self, ch):
        if ch.isupper():
            o = ord(ch) + 32
            return chr(o)
        else:
            return ch

    _title = _upper

    def _newlist_unwrapped(self, space, lst):
        return space.newlist_bytes(lst)

    @staticmethod
    @unwrap_spec(encoding='str_or_None', errors='str_or_None')
    def descr_new(space, w_stringtype, w_source=None, encoding=None,
                  errors=None):
        if (w_source and space.is_w(space.type(w_source), space.w_bytes) and
            space.is_w(w_stringtype, space.w_bytes)):
            return w_source
        value = ''.join(newbytesdata_w(space, w_source, encoding, errors))
        w_obj = space.allocate_instance(W_BytesObject, w_stringtype)
        W_BytesObject.__init__(w_obj, value)
        return w_obj

    @staticmethod
    def descr_fromhex(space, w_type, w_hexstring):
        r"""bytes.fromhex(string) -> bytes

        Create a bytes object from a string of hexadecimal numbers.
        Spaces between two numbers are accepted.
        Example: bytes.fromhex('B9 01EF') -> b'\xb9\x01\xef'.
        """
        if not space.is_w(space.type(w_hexstring), space.w_unicode):
            raise oefmt(space.w_TypeError, "must be str, not %T", w_hexstring)
        from pypy.objspace.std.bytearrayobject import _hexstring_to_array
        hexstring = space.unicode_w(w_hexstring)
        bytes = ''.join(_hexstring_to_array(space, hexstring))
        return W_BytesObject(bytes)

    def descr_repr(self, space):
        return space.wrap(string_escape_encode(self._value, True))

    def descr_str(self, space):
        if space.sys.get_flag('bytes_warning'):
            space.warn(space.wrap("str() on a bytes instance"),
                       space.w_BytesWarning)
        return self.descr_repr(space)

    def descr_hash(self, space):
        x = compute_hash(self._value)
        return space.wrap(x)

    def descr_eq(self, space, w_other):
        if space.config.objspace.std.withstrbuf:
            from pypy.objspace.std.strbufobject import W_StringBufferObject
            if isinstance(w_other, W_StringBufferObject):
                return space.newbool(self._value == w_other.force())
        if not isinstance(w_other, W_BytesObject):
            return space.w_NotImplemented
        return space.newbool(self._value == w_other._value)

    def descr_ne(self, space, w_other):
        if space.config.objspace.std.withstrbuf:
            from pypy.objspace.std.strbufobject import W_StringBufferObject
            if isinstance(w_other, W_StringBufferObject):
                return space.newbool(self._value != w_other.force())
        if not isinstance(w_other, W_BytesObject):
            return space.w_NotImplemented
        return space.newbool(self._value != w_other._value)

    def descr_lt(self, space, w_other):
        if space.config.objspace.std.withstrbuf:
            from pypy.objspace.std.strbufobject import W_StringBufferObject
            if isinstance(w_other, W_StringBufferObject):
                return space.newbool(self._value < w_other.force())
        if not isinstance(w_other, W_BytesObject):
            return space.w_NotImplemented
        return space.newbool(self._value < w_other._value)

    def descr_le(self, space, w_other):
        if space.config.objspace.std.withstrbuf:
            from pypy.objspace.std.strbufobject import W_StringBufferObject
            if isinstance(w_other, W_StringBufferObject):
                return space.newbool(self._value <= w_other.force())
        if not isinstance(w_other, W_BytesObject):
            return space.w_NotImplemented
        return space.newbool(self._value <= w_other._value)

    def descr_gt(self, space, w_other):
        if space.config.objspace.std.withstrbuf:
            from pypy.objspace.std.strbufobject import W_StringBufferObject
            if isinstance(w_other, W_StringBufferObject):
                return space.newbool(self._value > w_other.force())
        if not isinstance(w_other, W_BytesObject):
            return space.w_NotImplemented
        return space.newbool(self._value > w_other._value)

    def descr_ge(self, space, w_other):
        if space.config.objspace.std.withstrbuf:
            from pypy.objspace.std.strbufobject import W_StringBufferObject
            if isinstance(w_other, W_StringBufferObject):
                return space.newbool(self._value >= w_other.force())
        if not isinstance(w_other, W_BytesObject):
            return space.w_NotImplemented
        return space.newbool(self._value >= w_other._value)

    # auto-conversion fun

    _StringMethods_descr_add = descr_add
    def descr_add(self, space, w_other):
        if space.config.objspace.std.withstrbuf:
            from pypy.objspace.std.strbufobject import W_StringBufferObject
            try:
                other = self._op_val(space, w_other)
            except OperationError as e:
                if e.match(space, space.w_TypeError):
                    return space.w_NotImplemented
                raise
            builder = StringBuilder()
            builder.append(self._value)
            builder.append(other)
            return W_StringBufferObject(builder)
        return self._StringMethods_descr_add(space, w_other)

    _StringMethods_descr_join = descr_join
    def descr_join(self, space, w_list):
        l = space.listview_bytes(w_list)
        if l is not None:
            if len(l) == 1:
                return space.newbytes(l[0])
            return space.newbytes(self._val(space).join(l))
        return self._StringMethods_descr_join(space, w_list)

    def _join_return_one(self, space, w_obj):
        return space.is_w(space.type(w_obj), space.w_str)

    def _join_check_item(self, space, w_obj):
        try:
            self._op_val(space, w_obj)
        except OperationError as e:
            if not e.match(space, space.w_TypeError):
                raise
            return True
        return False

    def descr_lower(self, space):
        return W_BytesObject(self._value.lower())

    def descr_upper(self, space):
        return W_BytesObject(self._value.upper())


def _create_list_from_bytes(value):
    # need this helper function to allow the jit to look inside and inline
    # listview_int
    return [ord(s) for s in value]

W_BytesObject.EMPTY = W_BytesObject('')


def getbytevalue(space, w_value):
    value = space.getindex_w(w_value, None)
    if not 0 <= value < 256:
        # this includes the OverflowError in case the long is too large
        raise oefmt(space.w_ValueError, "byte must be in range(0, 256)")
    return chr(value)

def newbytesdata_w(space, w_source, encoding, errors):
    # None value
    if w_source is None:
        if encoding is not None or errors is not None:
            raise oefmt(space.w_TypeError,
                        "encoding or errors without string argument")
        return []
    # Some object with __bytes__ special method
    w_bytes_method = space.lookup(w_source, "__bytes__")
    if w_bytes_method is not None:
        w_bytes = space.get_and_call_function(w_bytes_method, w_source)
        if not space.isinstance_w(w_bytes, space.w_bytes):
            raise oefmt(space.w_TypeError,
                        "__bytes__ returned non-bytes (type '%T')", w_bytes)
        return [c for c in space.bytes_w(w_bytes)]
    # Is it an integer?
    # Note that we're calling space.getindex_w() instead of space.int_w().
    try:
        count = space.getindex_w(w_source, space.w_OverflowError)
    except OperationError as e:
        if not e.match(space, space.w_TypeError):
            raise
    else:
        if count < 0:
            raise oefmt(space.w_ValueError, "negative count")
        if encoding is not None or errors is not None:
            raise oefmt(space.w_TypeError,
                        "encoding or errors without string argument")
        return ['\0'] * count
    # Unicode with encoding
    if space.isinstance_w(w_source, space.w_unicode):
        if encoding is None:
            raise oefmt(space.w_TypeError,
                        "string argument without an encoding")
        from pypy.objspace.std.unicodeobject import encode_object
        w_source = encode_object(space, w_source, encoding, errors)
        # and continue with the encoded string

    return _convert_from_buffer_or_iterable(space, w_source)

def makebytesdata_w(space, w_source):
    w_bytes_method = space.lookup(w_source, "__bytes__")
    if w_bytes_method is not None:
        w_bytes = space.get_and_call_function(w_bytes_method, w_source)
        if not space.isinstance_w(w_bytes, space.w_bytes):
            raise oefmt(space.w_TypeError,
                        "__bytes__ returned non-bytes (type '%T')", w_bytes)
        return [c for c in space.bytes_w(w_bytes)]
    return _convert_from_buffer_or_iterable(space, w_source)

def _convert_from_buffer_or_iterable(space, w_source):
    # String-like argument
    try:
        buf = space.buffer_w(w_source, space.BUF_FULL_RO)
    except OperationError as e:
        if not e.match(space, space.w_TypeError):
            raise
    else:
        return [c for c in buf.as_str()]

    if space.isinstance_w(w_source, space.w_unicode):
        raise oefmt(space.w_TypeError,
                    "cannot convert unicode object to bytes")

    # sequence of bytes
    w_iter = space.iter(w_source)
    length_hint = space.length_hint(w_source, 0)
    data = newlist_hint(length_hint)
    extended = 0
    while True:
        try:
            w_item = space.next(w_iter)
        except OperationError as e:
            if not e.match(space, space.w_StopIteration):
                raise
            break
        value = getbytevalue(space, w_item)
        data.append(value)
        extended += 1
    if extended < length_hint:
        resizelist_hint(data, extended)
    return data


W_BytesObject.typedef = TypeDef(
    "bytes",
    __new__ = interp2app(W_BytesObject.descr_new),
    __doc__ = """bytes(iterable_of_ints) -> bytes
    bytes(string, encoding[, errors]) -> bytes
    bytes(bytes_or_buffer) -> immutable copy of bytes_or_buffer
    bytes(int) -> bytes object of size given by the parameter initialized with null bytes
    bytes() -> empty bytes object

    Construct an immutable array of bytes from:
      - an iterable yielding integers in range(256)
      - a text string encoded using the specified encoding
      - any object implementing the buffer API.
      - an integer
    """,

    __repr__ = interpindirect2app(W_AbstractBytesObject.descr_repr),
    __str__ = interpindirect2app(W_AbstractBytesObject.descr_str),
    __hash__ = interpindirect2app(W_AbstractBytesObject.descr_hash),

    __eq__ = interpindirect2app(W_AbstractBytesObject.descr_eq),
    __ne__ = interpindirect2app(W_AbstractBytesObject.descr_ne),
    __lt__ = interpindirect2app(W_AbstractBytesObject.descr_lt),
    __le__ = interpindirect2app(W_AbstractBytesObject.descr_le),
    __gt__ = interpindirect2app(W_AbstractBytesObject.descr_gt),
    __ge__ = interpindirect2app(W_AbstractBytesObject.descr_ge),

    __iter__ = interpindirect2app(W_AbstractBytesObject.descr_iter),
    __len__ = interpindirect2app(W_AbstractBytesObject.descr_len),
    __contains__ = interpindirect2app(W_AbstractBytesObject.descr_contains),

    __add__ = interpindirect2app(W_AbstractBytesObject.descr_add),
    __mul__ = interpindirect2app(W_AbstractBytesObject.descr_mul),
    __rmul__ = interpindirect2app(W_AbstractBytesObject.descr_rmul),

    __getitem__ = interpindirect2app(W_AbstractBytesObject.descr_getitem),

    capitalize = interpindirect2app(W_AbstractBytesObject.descr_capitalize),
    center = interpindirect2app(W_AbstractBytesObject.descr_center),
    count = interpindirect2app(W_AbstractBytesObject.descr_count),
    decode = interpindirect2app(W_AbstractBytesObject.descr_decode),
    expandtabs = interpindirect2app(W_AbstractBytesObject.descr_expandtabs),
    find = interpindirect2app(W_AbstractBytesObject.descr_find),
    rfind = interpindirect2app(W_AbstractBytesObject.descr_rfind),
    index = interpindirect2app(W_AbstractBytesObject.descr_index),
    rindex = interpindirect2app(W_AbstractBytesObject.descr_rindex),
    isalnum = interpindirect2app(W_AbstractBytesObject.descr_isalnum),
    isalpha = interpindirect2app(W_AbstractBytesObject.descr_isalpha),
    isdigit = interpindirect2app(W_AbstractBytesObject.descr_isdigit),
    islower = interpindirect2app(W_AbstractBytesObject.descr_islower),
    isspace = interpindirect2app(W_AbstractBytesObject.descr_isspace),
    istitle = interpindirect2app(W_AbstractBytesObject.descr_istitle),
    isupper = interpindirect2app(W_AbstractBytesObject.descr_isupper),
    join = interpindirect2app(W_AbstractBytesObject.descr_join),
    ljust = interpindirect2app(W_AbstractBytesObject.descr_ljust),
    rjust = interpindirect2app(W_AbstractBytesObject.descr_rjust),
    lower = interpindirect2app(W_AbstractBytesObject.descr_lower),
    partition = interpindirect2app(W_AbstractBytesObject.descr_partition),
    rpartition = interpindirect2app(W_AbstractBytesObject.descr_rpartition),
    replace = interpindirect2app(W_AbstractBytesObject.descr_replace),
    split = interpindirect2app(W_AbstractBytesObject.descr_split),
    rsplit = interpindirect2app(W_AbstractBytesObject.descr_rsplit),
    splitlines = interpindirect2app(W_AbstractBytesObject.descr_splitlines),
    startswith = interpindirect2app(W_AbstractBytesObject.descr_startswith),
    endswith = interpindirect2app(W_AbstractBytesObject.descr_endswith),
    strip = interpindirect2app(W_AbstractBytesObject.descr_strip),
    lstrip = interpindirect2app(W_AbstractBytesObject.descr_lstrip),
    rstrip = interpindirect2app(W_AbstractBytesObject.descr_rstrip),
    swapcase = interpindirect2app(W_AbstractBytesObject.descr_swapcase),
    title = interpindirect2app(W_AbstractBytesObject.descr_title),
    translate = interpindirect2app(W_AbstractBytesObject.descr_translate),
    upper = interpindirect2app(W_AbstractBytesObject.descr_upper),
    zfill = interpindirect2app(W_AbstractBytesObject.descr_zfill),

    __getnewargs__ = interpindirect2app(
        W_AbstractBytesObject.descr_getnewargs),

    fromhex = interp2app(W_BytesObject.descr_fromhex, as_classmethod=True),
    maketrans = interp2app(W_BytesObject.descr_maketrans, as_classmethod=True),
)
W_BytesObject.typedef.flag_sequence_bug_compat = True


def string_escape_encode(s, quotes):
    buf = StringBuilder(len(s) + 2)

    quote = "'"
    if quotes:
        if quote in s and '"' not in s:
            quote = '"'
            buf.append('b"')
        else:
            buf.append("b'")

    startslice = 0

    for i in range(len(s)):
        c = s[i]
        use_bs_char = False # character quoted by backspace

        if c == '\\' or c == quote:
            bs_char = c
            use_bs_char = True
        elif c == '\t':
            bs_char = 't'
            use_bs_char = True
        elif c == '\r':
            bs_char = 'r'
            use_bs_char = True
        elif c == '\n':
            bs_char = 'n'
            use_bs_char = True
        elif not '\x20' <= c < '\x7f':
            n = ord(c)
            if i != startslice:
                buf.append_slice(s, startslice, i)
            startslice = i + 1
            buf.append('\\x')
            buf.append("0123456789abcdef"[n >> 4])
            buf.append("0123456789abcdef"[n & 0xF])

        if use_bs_char:
            if i != startslice:
                buf.append_slice(s, startslice, i)
            startslice = i + 1
            buf.append('\\')
            buf.append(bs_char)

    if len(s) != startslice:
        buf.append_slice(s, startslice, len(s))

    if quotes:
        buf.append(quote)

    return buf.build()<|MERGE_RESOLUTION|>--- conflicted
+++ resolved
@@ -12,11 +12,6 @@
 from pypy.interpreter.gateway import (
     WrappedDefault, interp2app, interpindirect2app, unwrap_spec)
 from pypy.interpreter.typedef import TypeDef
-<<<<<<< HEAD
-=======
-from pypy.objspace.std import newformat
-from pypy.objspace.std.formatting import mod_format
->>>>>>> 9319ecf4
 from pypy.objspace.std.stringmethods import StringMethods
 from pypy.objspace.std.util import IDTAG_SPECIAL, IDTAG_SHIFT
 
@@ -398,13 +393,6 @@
         Pad a numeric string S with zeros on the left, to fill a field
         of the specified width. The string S is never truncated.
         """
-
-    def descr_hex(self, space):
-        """S.hex() -> string
-
-        Creates a hexadecimal string of the bytes object
-        """
-
 
 class W_BytesObject(W_AbstractBytesObject):
     import_from_mixin(StringMethods)
