--- conflicted
+++ resolved
@@ -12,7 +12,13 @@
 from pypy.interpreter.gateway import (
     WrappedDefault, interp2app, interpindirect2app, unwrap_spec)
 from pypy.interpreter.typedef import TypeDef
+from pypy.objspace.std import newformat
+from pypy.objspace.std.basestringtype import basestring_typedef
+from pypy.objspace.std.formatting import mod_format
 from pypy.objspace.std.stringmethods import StringMethods
+from pypy.objspace.std.unicodeobject import (
+    decode_object, unicode_from_encoded_object,
+    unicode_from_string, getdefaultencoding)
 from pypy.objspace.std.util import IDTAG_SPECIAL, IDTAG_SHIFT
 
 
@@ -416,9 +422,6 @@
         space.check_buf_flags(flags, True)
         return StringBuffer(self._value)
 
-<<<<<<< HEAD
-    def listview_int(self):
-=======
     def readbuf_w(self, space):
         return StringBuffer(self._value)
 
@@ -431,10 +434,7 @@
         #return W_Buffer(StringBuffer(self._value))
         return self
 
-    charbuf_w = str_w
-
-    def listview_bytes(self):
->>>>>>> 3d6784da
+    def listview_int(self):
         return _create_list_from_bytes(self._value)
 
     def ord(self, space):
@@ -838,7 +838,6 @@
     translate = interpindirect2app(W_AbstractBytesObject.descr_translate),
     upper = interpindirect2app(W_AbstractBytesObject.descr_upper),
     zfill = interpindirect2app(W_AbstractBytesObject.descr_zfill),
-    __buffer__ = interp2app(W_BytesObject.descr_getbuffer),
 
     __getnewargs__ = interpindirect2app(
         W_AbstractBytesObject.descr_getnewargs),
