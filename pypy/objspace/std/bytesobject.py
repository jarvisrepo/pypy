"""The builtin bytes implementation"""

from rpython.rlib.jit import we_are_jitted
from rpython.rlib.objectmodel import (
    compute_hash, compute_unique_id, import_from_mixin, newlist_hint,
    resizelist_hint)
from rpython.rlib.buffer import StringBuffer
from rpython.rlib.rstring import StringBuilder

from pypy.interpreter.baseobjspace import W_Root
from pypy.interpreter.error import OperationError, oefmt
from pypy.interpreter.gateway import (
    WrappedDefault, interp2app, interpindirect2app, unwrap_spec)
<<<<<<< HEAD
from pypy.objspace.std.stdtypedef import StdTypeDef
=======
from pypy.interpreter.typedef import TypeDef
from pypy.objspace.std import newformat
from pypy.objspace.std.basestringtype import basestring_typedef
from pypy.objspace.std.formatting import mod_format
>>>>>>> a78e2b5c
from pypy.objspace.std.stringmethods import StringMethods


class W_AbstractBytesObject(W_Root):
    __slots__ = ()

    def is_w(self, space, w_other):
        if not isinstance(w_other, W_AbstractBytesObject):
            return False
        if self is w_other:
            return True
        if self.user_overridden_class or w_other.user_overridden_class:
            return False
        return space.bytes_w(self) is space.bytes_w(w_other)

    def immutable_unique_id(self, space):
        if self.user_overridden_class:
            return None
        return space.wrap(compute_unique_id(space.bytes_w(self)))

    def descr_add(self, space, w_other):
        """x.__add__(y) <==> x+y"""

    def descr_contains(self, space, w_sub):
        """x.__contains__(y) <==> y in x"""

    def descr_eq(self, space, w_other):
        """x.__eq__(y) <==> x==y"""

    def descr_ge(self, space, w_other):
        """x.__ge__(y) <==> x>=y"""

    def descr_getitem(self, space, w_index):
        """x.__getitem__(y) <==> x[y]"""

    def descr_getnewargs(self, space):
        ""

    def descr_gt(self, space, w_other):
        """x.__gt__(y) <==> x>y"""

    def descr_hash(self, space):
        """x.__hash__() <==> hash(x)"""

    def descr_iter(self, space):
        """x.__iter__() <==> iter(x)"""

    def descr_le(self, space, w_other):
        """x.__le__(y) <==> x<=y"""

    def descr_len(self, space):
        """x.__len__() <==> len(x)"""

    def descr_lt(self, space, w_other):
        """x.__lt__(y) <==> x<y"""

    def descr_mul(self, space, w_times):
        """x.__mul__(n) <==> x*n"""

    def descr_ne(self, space, w_other):
        """x.__ne__(y) <==> x!=y"""

    def descr_repr(self, space):
        """x.__repr__() <==> repr(x)"""

    def descr_rmod(self, space, w_values):
        """x.__rmod__(y) <==> y%x"""

    def descr_rmul(self, space, w_times):
        """x.__rmul__(n) <==> n*x"""

    def descr_str(self, space):
        """x.__str__() <==> str(x)"""

    def descr_capitalize(self, space):
        """S.capitalize() -> string

        Return a capitalized version of S, i.e. make the first character
        have upper case and the rest lower case.
        """

    @unwrap_spec(width=int, w_fillchar=WrappedDefault(' '))
    def descr_center(self, space, width, w_fillchar):
        """S.center(width[, fillchar]) -> string

        Return S centered in a string of length width. Padding is
        done using the specified fill character (default is a space).
        """

    def descr_count(self, space, w_sub, w_start=None, w_end=None):
        """S.count(sub[, start[, end]]) -> int

        Return the number of non-overlapping occurrences of substring sub in
        string S[start:end].  Optional arguments start and end are interpreted
        as in slice notation.
        """

    def descr_decode(self, space, w_encoding=None, w_errors=None):
        """S.decode(encoding=None, errors='strict') -> object

        Decode S using the codec registered for encoding. encoding defaults
        to the default encoding. errors may be given to set a different error
        handling scheme. Default is 'strict' meaning that encoding errors raise
        a UnicodeDecodeError. Other possible values are 'ignore' and 'replace'
        as well as any other name registered with codecs.register_error that is
        able to handle UnicodeDecodeErrors.
        """

    def descr_endswith(self, space, w_suffix, w_start=None, w_end=None):
        """S.endswith(suffix[, start[, end]]) -> bool

        Return True if S ends with the specified suffix, False otherwise.
        With optional start, test S beginning at that position.
        With optional end, stop comparing S at that position.
        suffix can also be a tuple of strings to try.
        """

    @unwrap_spec(tabsize=int)
    def descr_expandtabs(self, space, tabsize=8):
        """S.expandtabs([tabsize]) -> string

        Return a copy of S where all tab characters are expanded using spaces.
        If tabsize is not given, a tab size of 8 characters is assumed.
        """

    def descr_find(self, space, w_sub, w_start=None, w_end=None):
        """S.find(sub[, start[, end]]) -> int

        Return the lowest index in S where substring sub is found,
        such that sub is contained within S[start:end].  Optional
        arguments start and end are interpreted as in slice notation.

        Return -1 on failure.
        """

    def descr_index(self, space, w_sub, w_start=None, w_end=None):
        """S.index(sub[, start[, end]]) -> int

        Like S.find() but raise ValueError when the substring is not found.
        """

    def descr_isalnum(self, space):
        """S.isalnum() -> bool

        Return True if all characters in S are alphanumeric
        and there is at least one character in S, False otherwise.
        """

    def descr_isalpha(self, space):
        """S.isalpha() -> bool

        Return True if all characters in S are alphabetic
        and there is at least one character in S, False otherwise.
        """

    def descr_isdigit(self, space):
        """S.isdigit() -> bool

        Return True if all characters in S are digits
        and there is at least one character in S, False otherwise.
        """

    def descr_islower(self, space):
        """S.islower() -> bool

        Return True if all cased characters in S are lowercase and there is
        at least one cased character in S, False otherwise.
        """

    def descr_isspace(self, space):
        """S.isspace() -> bool

        Return True if all characters in S are whitespace
        and there is at least one character in S, False otherwise.
        """

    def descr_istitle(self, space):
        """S.istitle() -> bool

        Return True if S is a titlecased string and there is at least one
        character in S, i.e. uppercase characters may only follow uncased
        characters and lowercase characters only cased ones. Return False
        otherwise.
        """

    def descr_isupper(self, space):
        """S.isupper() -> bool

        Return True if all cased characters in S are uppercase and there is
        at least one cased character in S, False otherwise.
        """

    def descr_join(self, space, w_list):
        """S.join(iterable) -> string

        Return a string which is the concatenation of the strings in the
        iterable.  The separator between elements is S.
        """

    @unwrap_spec(width=int, w_fillchar=WrappedDefault(' '))
    def descr_ljust(self, space, width, w_fillchar):
        """S.ljust(width[, fillchar]) -> string

        Return S left-justified in a string of length width. Padding is
        done using the specified fill character (default is a space).
        """

    def descr_lower(self, space):
        """S.lower() -> string

        Return a copy of the string S converted to lowercase.
        """

    def descr_lstrip(self, space, w_chars=None):
        """S.lstrip([chars]) -> string or unicode

        Return a copy of the string S with leading whitespace removed.
        If chars is given and not None, remove characters in chars instead.
        If chars is unicode, S will be converted to unicode before stripping
        """

    def descr_partition(self, space, w_sub):
        """S.partition(sep) -> (head, sep, tail)

        Search for the separator sep in S, and return the part before it,
        the separator itself, and the part after it.  If the separator is not
        found, return S and two empty strings.
        """

    @unwrap_spec(count=int)
    def descr_replace(self, space, w_old, w_new, count=-1):
        """S.replace(old, new[, count]) -> string

        Return a copy of string S with all occurrences of substring
        old replaced by new.  If the optional argument count is
        given, only the first count occurrences are replaced.
        """

    def descr_rfind(self, space, w_sub, w_start=None, w_end=None):
        """S.rfind(sub[, start[, end]]) -> int

        Return the highest index in S where substring sub is found,
        such that sub is contained within S[start:end].  Optional
        arguments start and end are interpreted as in slice notation.

        Return -1 on failure.
        """

    def descr_rindex(self, space, w_sub, w_start=None, w_end=None):
        """S.rindex(sub[, start[, end]]) -> int

        Like S.rfind() but raise ValueError when the substring is not found.
        """

    @unwrap_spec(width=int, w_fillchar=WrappedDefault(' '))
    def descr_rjust(self, space, width, w_fillchar):
        """S.rjust(width[, fillchar]) -> string

        Return S right-justified in a string of length width. Padding is
        done using the specified fill character (default is a space).
        """

    def descr_rpartition(self, space, w_sub):
        """S.rpartition(sep) -> (head, sep, tail)

        Search for the separator sep in S, starting at the end of S, and return
        the part before it, the separator itself, and the part after it.  If
        the separator is not found, return two empty strings and S.
        """

    @unwrap_spec(maxsplit=int)
    def descr_rsplit(self, space, w_sep=None, maxsplit=-1):
        """S.rsplit(sep=None, maxsplit=-1) -> list of strings

        Return a list of the words in the string S, using sep as the
        delimiter string, starting at the end of the string and working
        to the front.  If maxsplit is given, at most maxsplit splits are
        done. If sep is not specified or is None, any whitespace string
        is a separator.
        """

    def descr_rstrip(self, space, w_chars=None):
        """S.rstrip([chars]) -> string or unicode

        Return a copy of the string S with trailing whitespace removed.
        If chars is given and not None, remove characters in chars instead.
        If chars is unicode, S will be converted to unicode before stripping
        """

    @unwrap_spec(maxsplit=int)
    def descr_split(self, space, w_sep=None, maxsplit=-1):
        """S.split(sep=None, maxsplit=-1) -> list of strings

        Return a list of the words in the string S, using sep as the
        delimiter string.  If maxsplit is given, at most maxsplit
        splits are done. If sep is not specified or is None, any
        whitespace string is a separator and empty strings are removed
        from the result.
        """

    @unwrap_spec(keepends=bool)
    def descr_splitlines(self, space, keepends=False):
        """S.splitlines(keepends=False) -> list of strings

        Return a list of the lines in S, breaking at line boundaries.
        Line breaks are not included in the resulting list unless keepends
        is given and true.
        """

    def descr_startswith(self, space, w_prefix, w_start=None, w_end=None):
        """S.startswith(prefix[, start[, end]]) -> bool

        Return True if S starts with the specified prefix, False otherwise.
        With optional start, test S beginning at that position.
        With optional end, stop comparing S at that position.
        prefix can also be a tuple of strings to try.
        """

    def descr_strip(self, space, w_chars=None):
        """S.strip([chars]) -> string or unicode

        Return a copy of the string S with leading and trailing
        whitespace removed.
        If chars is given and not None, remove characters in chars instead.
        If chars is unicode, S will be converted to unicode before stripping
        """

    def descr_swapcase(self, space):
        """S.swapcase() -> string

        Return a copy of the string S with uppercase characters
        converted to lowercase and vice versa.
        """

    def descr_title(self, space):
        """S.title() -> string

        Return a titlecased version of S, i.e. words start with uppercase
        characters, all remaining cased characters have lowercase.
        """

    @unwrap_spec(w_deletechars=WrappedDefault(''))
    def descr_translate(self, space, w_table, w_deletechars):
        """S.translate(table[, deletechars]) -> string

        Return a copy of the string S, where all characters occurring
        in the optional argument deletechars are removed, and the
        remaining characters have been mapped through the given
        translation table, which must be a string of length 256 or None.
        If the table argument is None, no translation is applied and
        the operation simply removes the characters in deletechars.
        """

    def descr_upper(self, space):
        """S.upper() -> string

        Return a copy of the string S converted to uppercase.
        """

    @unwrap_spec(width=int)
    def descr_zfill(self, space, width):
        """S.zfill(width) -> string

        Pad a numeric string S with zeros on the left, to fill a field
        of the specified width. The string S is never truncated.
        """


class W_BytesObject(W_AbstractBytesObject):
    import_from_mixin(StringMethods)
    _immutable_fields_ = ['_value']

    def __init__(self, str):
        assert str is not None
        self._value = str

    def __repr__(self):
        """representation for debugging purposes"""
        return "%s(%r)" % (self.__class__.__name__, self._value)

    def unwrap(self, space):
        return self._value

    def bytes_w(self, space):
        return self._value

    def buffer_w(self, space, flags):
        space.check_buf_flags(flags, True)
        return StringBuffer(self._value)

    def listview_int(self):
        return _create_list_from_bytes(self._value)

    def ord(self, space):
        if len(self._value) != 1:
            raise oefmt(space.w_TypeError,
                        "ord() expected a character, but string of length %d "
                        "found", len(self._value))
        return space.wrap(ord(self._value[0]))

    def _new(self, value):
        return W_BytesObject(value)

    def _new_from_list(self, value):
        return W_BytesObject(''.join(value))

    def _empty(self):
        return W_BytesObject.EMPTY

    def _len(self):
        return len(self._value)

    _val = bytes_w

    @staticmethod
    def _use_rstr_ops(space, w_other):
        return True

    @staticmethod
    def _op_val(space, w_other):
        try:
            return space.bytes_w(w_other)
        except OperationError, e:
            if not e.match(space, space.w_TypeError):
                raise
        return space.buffer_w(w_other, space.BUF_SIMPLE).as_str()

    def _chr(self, char):
        assert len(char) == 1
        return str(char)[0]

    _builder = StringBuilder

    def _isupper(self, ch):
        return ch.isupper()

    def _islower(self, ch):
        return ch.islower()

    def _istitle(self, ch):
        return ch.isupper()

    def _isspace(self, ch):
        return ch.isspace()

    def _isalpha(self, ch):
        return ch.isalpha()

    def _isalnum(self, ch):
        return ch.isalnum()

    def _isdigit(self, ch):
        return ch.isdigit()

    _iscased = _isalpha

    def _islinebreak(self, ch):
        return (ch == '\n') or (ch == '\r')

    def _upper(self, ch):
        if ch.islower():
            o = ord(ch) - 32
            return chr(o)
        else:
            return ch

    def _lower(self, ch):
        if ch.isupper():
            o = ord(ch) + 32
            return chr(o)
        else:
            return ch

    _title = _upper

    def _newlist_unwrapped(self, space, lst):
        return space.newlist_bytes(lst)

    @staticmethod
    @unwrap_spec(encoding='str_or_None', errors='str_or_None')
    def descr_new(space, w_stringtype, w_source=None, encoding=None,
                  errors=None):
        if (w_source and space.is_w(space.type(w_source), space.w_bytes) and
            space.is_w(w_stringtype, space.w_bytes)):
            return w_source
        value = ''.join(newbytesdata_w(space, w_source, encoding, errors))
        w_obj = space.allocate_instance(W_BytesObject, w_stringtype)
        W_BytesObject.__init__(w_obj, value)
        return w_obj

    @staticmethod
    def descr_fromhex(space, w_type, w_hexstring):
        r"""bytes.fromhex(string) -> bytes

        Create a bytes object from a string of hexadecimal numbers.
        Spaces between two numbers are accepted.
        Example: bytes.fromhex('B9 01EF') -> b'\xb9\x01\xef'.
        """
        if not space.is_w(space.type(w_hexstring), space.w_unicode):
            raise oefmt(space.w_TypeError, "must be str, not %T", w_hexstring)
        from pypy.objspace.std.bytearrayobject import _hexstring_to_array
        hexstring = space.unicode_w(w_hexstring)
        bytes = ''.join(_hexstring_to_array(space, hexstring))
        return W_BytesObject(bytes)

    def descr_repr(self, space):
        return space.wrap(string_escape_encode(self._value, True))

    def descr_str(self, space):
        if space.sys.get_flag('bytes_warning'):
            space.warn(space.wrap("str() on a bytes instance"),
                       space.w_BytesWarning)
        return self.descr_repr(space)

    def descr_hash(self, space):
        x = compute_hash(self._value)
        return space.wrap(x)

    def descr_eq(self, space, w_other):
        if space.config.objspace.std.withstrbuf:
            from pypy.objspace.std.strbufobject import W_StringBufferObject
            if isinstance(w_other, W_StringBufferObject):
                return space.newbool(self._value == w_other.force())
        if not isinstance(w_other, W_BytesObject):
            return space.w_NotImplemented
        return space.newbool(self._value == w_other._value)

    def descr_ne(self, space, w_other):
        if space.config.objspace.std.withstrbuf:
            from pypy.objspace.std.strbufobject import W_StringBufferObject
            if isinstance(w_other, W_StringBufferObject):
                return space.newbool(self._value != w_other.force())
        if not isinstance(w_other, W_BytesObject):
            return space.w_NotImplemented
        return space.newbool(self._value != w_other._value)

    def descr_lt(self, space, w_other):
        if space.config.objspace.std.withstrbuf:
            from pypy.objspace.std.strbufobject import W_StringBufferObject
            if isinstance(w_other, W_StringBufferObject):
                return space.newbool(self._value < w_other.force())
        if not isinstance(w_other, W_BytesObject):
            return space.w_NotImplemented
        return space.newbool(self._value < w_other._value)

    def descr_le(self, space, w_other):
        if space.config.objspace.std.withstrbuf:
            from pypy.objspace.std.strbufobject import W_StringBufferObject
            if isinstance(w_other, W_StringBufferObject):
                return space.newbool(self._value <= w_other.force())
        if not isinstance(w_other, W_BytesObject):
            return space.w_NotImplemented
        return space.newbool(self._value <= w_other._value)

    def descr_gt(self, space, w_other):
        if space.config.objspace.std.withstrbuf:
            from pypy.objspace.std.strbufobject import W_StringBufferObject
            if isinstance(w_other, W_StringBufferObject):
                return space.newbool(self._value > w_other.force())
        if not isinstance(w_other, W_BytesObject):
            return space.w_NotImplemented
        return space.newbool(self._value > w_other._value)

    def descr_ge(self, space, w_other):
        if space.config.objspace.std.withstrbuf:
            from pypy.objspace.std.strbufobject import W_StringBufferObject
            if isinstance(w_other, W_StringBufferObject):
                return space.newbool(self._value >= w_other.force())
        if not isinstance(w_other, W_BytesObject):
            return space.w_NotImplemented
        return space.newbool(self._value >= w_other._value)

    # auto-conversion fun

    _StringMethods_descr_add = descr_add
    def descr_add(self, space, w_other):
        if space.isinstance_w(w_other, space.w_bytearray):
            # XXX: eliminate double-copy
            from .bytearrayobject import W_BytearrayObject, _make_data
            self_as_bytearray = W_BytearrayObject(_make_data(self._value))
            return space.add(self_as_bytearray, w_other)
        if space.config.objspace.std.withstrbuf:
            from pypy.objspace.std.strbufobject import W_StringBufferObject
            try:
                other = self._op_val(space, w_other)
            except OperationError as e:
                if e.match(space, space.w_TypeError):
                    return space.w_NotImplemented
                raise
            builder = StringBuilder()
            builder.append(self._value)
            builder.append(other)
            return W_StringBufferObject(builder)
        return self._StringMethods_descr_add(space, w_other)

    _StringMethods_descr_contains = descr_contains
    def descr_contains(self, space, w_sub):
        if space.isinstance_w(w_sub, space.w_int):
            try:
                char = space.int_w(w_sub)
            except OperationError as e:
                if e.match(space, space.w_OverflowError):
                    char = 256 # arbitrary value which will trigger the ValueError
                               # condition below
                else:
                    raise
            if not 0 <= char < 256:
                raise oefmt(space.w_ValueError,
                            "character must be in range(256)")
            return space.newbool(self._value.find(chr(char)) >= 0)
        return self._StringMethods_descr_contains(space, w_sub)

    _StringMethods_descr_join = descr_join
    def descr_join(self, space, w_list):
        l = space.listview_bytes(w_list)
        if l is not None:
            if len(l) == 1:
                return space.wrapbytes(l[0])
            return space.wrapbytes(self._val(space).join(l))
        return self._StringMethods_descr_join(space, w_list)

    def _join_return_one(self, space, w_obj):
        return space.is_w(space.type(w_obj), space.w_str)

    def _join_check_item(self, space, w_obj):
        try:
            self._op_val(space, w_obj)
        except OperationError as e:
            if not e.match(space, space.w_TypeError):
                raise
            return True
        return False

    def descr_lower(self, space):
        return W_BytesObject(self._value.lower())

    def descr_upper(self, space):
        return W_BytesObject(self._value.upper())


def _create_list_from_bytes(value):
    # need this helper function to allow the jit to look inside and inline
    # listview_int
    return [ord(s) for s in value]

W_BytesObject.EMPTY = W_BytesObject('')
W_BytesObject.PREBUILT = [W_BytesObject(chr(i)) for i in range(256)]
del i


def wrapstr(space, s):
    if space.config.objspace.std.sharesmallstr:
        if space.config.objspace.std.withprebuiltchar:
            # share characters and empty string
            if len(s) <= 1:
                if len(s) == 0:
                    return W_BytesObject.EMPTY
                else:
                    s = s[0]     # annotator hint: a single char
                    return wrapchar(space, s)
        else:
            # only share the empty string
            if len(s) == 0:
                return W_BytesObject.EMPTY
    return W_BytesObject(s)


def wrapchar(space, c):
    if space.config.objspace.std.withprebuiltchar and not we_are_jitted():
        return W_BytesObject.PREBUILT[ord(c)]
    else:
        return W_BytesObject(c)


<<<<<<< HEAD
def getbytevalue(space, w_value):
    value = space.getindex_w(w_value, None)
    if not 0 <= value < 256:
        # this includes the OverflowError in case the long is too large
        raise OperationError(space.w_ValueError, space.wrap(
            "byte must be in range(0, 256)"))
    return chr(value)

def newbytesdata_w(space, w_source, encoding, errors):
    # None value
    if w_source is None:
        if encoding is not None or errors is not None:
            raise OperationError(space.w_TypeError, space.wrap(
                    "encoding or errors without string argument"))
        return []
    # Is it an int?
    try:
        count = space.int_w(w_source)
    except OperationError, e:
        if not e.match(space, space.w_TypeError):
            raise
    else:
        if count < 0:
            raise OperationError(space.w_ValueError,
                                 space.wrap("negative count"))
        if encoding is not None or errors is not None:
            raise OperationError(space.w_TypeError, space.wrap(
                    "encoding or errors without string argument"))
        return ['\0'] * count
    # Unicode with encoding
    if space.isinstance_w(w_source, space.w_unicode):
        if encoding is None:
            raise OperationError(space.w_TypeError, space.wrap(
                    "string argument without an encoding"))
        from pypy.objspace.std.unicodeobject import encode_object
        w_source = encode_object(space, w_source, encoding, errors)
        # and continue with the encoded string

    return makebytesdata_w(space, w_source)

def makebytesdata_w(space, w_source):
    w_bytes_method = space.lookup(w_source, "__bytes__")
    if w_bytes_method is not None:
        w_bytes = space.get_and_call_function(w_bytes_method, w_source)
        if not space.isinstance_w(w_bytes, space.w_bytes):
            raise oefmt(space.w_TypeError,
                        "__bytes__ returned non-bytes (type '%T')", w_bytes)
        return [c for c in space.bytes_w(w_bytes)]

    # String-like argument
    try:
        buf = space.buffer_w(w_source, space.BUF_FULL_RO)
    except OperationError, e:
        if not e.match(space, space.w_TypeError):
            raise
    else:
        return [c for c in buf.as_str()]

    if space.isinstance_w(w_source, space.w_unicode):
        raise OperationError(
            space.w_TypeError,
            space.wrap("cannot convert unicode object to bytes"))

    # sequence of bytes
    w_iter = space.iter(w_source)
    length_hint = space.length_hint(w_source, 0)
    data = newlist_hint(length_hint)
    extended = 0
    while True:
        try:
            w_item = space.next(w_iter)
        except OperationError, e:
            if not e.match(space, space.w_StopIteration):
                raise
            break
        value = getbytevalue(space, w_item)
        data.append(value)
        extended += 1
    if extended < length_hint:
        resizelist_hint(data, extended)
    return data


W_BytesObject.typedef = StdTypeDef(
    "bytes",
=======
W_BytesObject.typedef = TypeDef(
    "str", basestring_typedef,
>>>>>>> a78e2b5c
    __new__ = interp2app(W_BytesObject.descr_new),
    __doc__ = """bytes(iterable_of_ints) -> bytes
    bytes(string, encoding[, errors]) -> bytes
    bytes(bytes_or_buffer) -> immutable copy of bytes_or_buffer
    bytes(int) -> bytes object of size given by the parameter initialized with null bytes
    bytes() -> empty bytes object

    Construct an immutable array of bytes from:
      - an iterable yielding integers in range(256)
      - a text string encoded using the specified encoding
      - any object implementing the buffer API.
      - an integer
    """,

    __repr__ = interpindirect2app(W_AbstractBytesObject.descr_repr),
    __str__ = interpindirect2app(W_AbstractBytesObject.descr_str),
    __hash__ = interpindirect2app(W_AbstractBytesObject.descr_hash),

    __eq__ = interpindirect2app(W_AbstractBytesObject.descr_eq),
    __ne__ = interpindirect2app(W_AbstractBytesObject.descr_ne),
    __lt__ = interpindirect2app(W_AbstractBytesObject.descr_lt),
    __le__ = interpindirect2app(W_AbstractBytesObject.descr_le),
    __gt__ = interpindirect2app(W_AbstractBytesObject.descr_gt),
    __ge__ = interpindirect2app(W_AbstractBytesObject.descr_ge),

    __iter__ = interpindirect2app(W_AbstractBytesObject.descr_iter),
    __len__ = interpindirect2app(W_AbstractBytesObject.descr_len),
    __contains__ = interpindirect2app(W_AbstractBytesObject.descr_contains),

    __add__ = interpindirect2app(W_AbstractBytesObject.descr_add),
    __mul__ = interpindirect2app(W_AbstractBytesObject.descr_mul),
    __rmul__ = interpindirect2app(W_AbstractBytesObject.descr_rmul),

    __getitem__ = interpindirect2app(W_AbstractBytesObject.descr_getitem),

    capitalize = interpindirect2app(W_AbstractBytesObject.descr_capitalize),
    center = interpindirect2app(W_AbstractBytesObject.descr_center),
    count = interpindirect2app(W_AbstractBytesObject.descr_count),
    decode = interpindirect2app(W_AbstractBytesObject.descr_decode),
    expandtabs = interpindirect2app(W_AbstractBytesObject.descr_expandtabs),
    find = interpindirect2app(W_AbstractBytesObject.descr_find),
    rfind = interpindirect2app(W_AbstractBytesObject.descr_rfind),
    index = interpindirect2app(W_AbstractBytesObject.descr_index),
    rindex = interpindirect2app(W_AbstractBytesObject.descr_rindex),
    isalnum = interpindirect2app(W_AbstractBytesObject.descr_isalnum),
    isalpha = interpindirect2app(W_AbstractBytesObject.descr_isalpha),
    isdigit = interpindirect2app(W_AbstractBytesObject.descr_isdigit),
    islower = interpindirect2app(W_AbstractBytesObject.descr_islower),
    isspace = interpindirect2app(W_AbstractBytesObject.descr_isspace),
    istitle = interpindirect2app(W_AbstractBytesObject.descr_istitle),
    isupper = interpindirect2app(W_AbstractBytesObject.descr_isupper),
    join = interpindirect2app(W_AbstractBytesObject.descr_join),
    ljust = interpindirect2app(W_AbstractBytesObject.descr_ljust),
    rjust = interpindirect2app(W_AbstractBytesObject.descr_rjust),
    lower = interpindirect2app(W_AbstractBytesObject.descr_lower),
    partition = interpindirect2app(W_AbstractBytesObject.descr_partition),
    rpartition = interpindirect2app(W_AbstractBytesObject.descr_rpartition),
    replace = interpindirect2app(W_AbstractBytesObject.descr_replace),
    split = interpindirect2app(W_AbstractBytesObject.descr_split),
    rsplit = interpindirect2app(W_AbstractBytesObject.descr_rsplit),
    splitlines = interpindirect2app(W_AbstractBytesObject.descr_splitlines),
    startswith = interpindirect2app(W_AbstractBytesObject.descr_startswith),
    endswith = interpindirect2app(W_AbstractBytesObject.descr_endswith),
    strip = interpindirect2app(W_AbstractBytesObject.descr_strip),
    lstrip = interpindirect2app(W_AbstractBytesObject.descr_lstrip),
    rstrip = interpindirect2app(W_AbstractBytesObject.descr_rstrip),
    swapcase = interpindirect2app(W_AbstractBytesObject.descr_swapcase),
    title = interpindirect2app(W_AbstractBytesObject.descr_title),
    translate = interpindirect2app(W_AbstractBytesObject.descr_translate),
    upper = interpindirect2app(W_AbstractBytesObject.descr_upper),
    zfill = interpindirect2app(W_AbstractBytesObject.descr_zfill),

    __getnewargs__ = interpindirect2app(
        W_AbstractBytesObject.descr_getnewargs),

    fromhex = interp2app(W_BytesObject.descr_fromhex, as_classmethod=True),
    maketrans = interp2app(W_BytesObject.descr_maketrans, as_classmethod=True),
)
W_BytesObject.typedef.flag_sequence_bug_compat = True


def string_escape_encode(s, quotes):
    buf = StringBuilder(len(s) + 2)

    quote = "'"
    if quotes:
        if quote in s and '"' not in s:
            quote = '"'
            buf.append('b"')
        else:
            buf.append("b'")

    startslice = 0

    for i in range(len(s)):
        c = s[i]
        use_bs_char = False # character quoted by backspace

        if c == '\\' or c == quote:
            bs_char = c
            use_bs_char = True
        elif c == '\t':
            bs_char = 't'
            use_bs_char = True
        elif c == '\r':
            bs_char = 'r'
            use_bs_char = True
        elif c == '\n':
            bs_char = 'n'
            use_bs_char = True
        elif not '\x20' <= c < '\x7f':
            n = ord(c)
            if i != startslice:
                buf.append_slice(s, startslice, i)
            startslice = i + 1
            buf.append('\\x')
            buf.append("0123456789abcdef"[n >> 4])
            buf.append("0123456789abcdef"[n & 0xF])

        if use_bs_char:
            if i != startslice:
                buf.append_slice(s, startslice, i)
            startslice = i + 1
            buf.append('\\')
            buf.append(bs_char)

    if len(s) != startslice:
        buf.append_slice(s, startslice, len(s))

    if quotes:
        buf.append(quote)

    return buf.build()<|MERGE_RESOLUTION|>--- conflicted
+++ resolved
@@ -11,14 +11,7 @@
 from pypy.interpreter.error import OperationError, oefmt
 from pypy.interpreter.gateway import (
     WrappedDefault, interp2app, interpindirect2app, unwrap_spec)
-<<<<<<< HEAD
-from pypy.objspace.std.stdtypedef import StdTypeDef
-=======
 from pypy.interpreter.typedef import TypeDef
-from pypy.objspace.std import newformat
-from pypy.objspace.std.basestringtype import basestring_typedef
-from pypy.objspace.std.formatting import mod_format
->>>>>>> a78e2b5c
 from pypy.objspace.std.stringmethods import StringMethods
 
 
@@ -693,7 +686,6 @@
         return W_BytesObject(c)
 
 
-<<<<<<< HEAD
 def getbytevalue(space, w_value):
     value = space.getindex_w(w_value, None)
     if not 0 <= value < 256:
@@ -777,12 +769,8 @@
     return data
 
 
-W_BytesObject.typedef = StdTypeDef(
+W_BytesObject.typedef = TypeDef(
     "bytes",
-=======
-W_BytesObject.typedef = TypeDef(
-    "str", basestring_typedef,
->>>>>>> a78e2b5c
     __new__ = interp2app(W_BytesObject.descr_new),
     __doc__ = """bytes(iterable_of_ints) -> bytes
     bytes(string, encoding[, errors]) -> bytes
