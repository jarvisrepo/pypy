"""The builtin bytes implementation"""

from rpython.rlib.jit import we_are_jitted
from rpython.rlib.objectmodel import (
    compute_hash, compute_unique_id, import_from_mixin, newlist_hint,
    resizelist_hint)
from rpython.rlib.buffer import StringBuffer
from rpython.rlib.rstring import StringBuilder

from pypy.interpreter.baseobjspace import W_Root
from pypy.interpreter.error import OperationError, oefmt
from pypy.interpreter.gateway import (
    WrappedDefault, interp2app, interpindirect2app, unwrap_spec)
from pypy.interpreter.typedef import TypeDef
from pypy.objspace.std.stringmethods import StringMethods
from pypy.objspace.std.util import IDTAG_SPECIAL, IDTAG_SHIFT


class W_AbstractBytesObject(W_Root):
    __slots__ = ()

    def is_w(self, space, w_other):
        if not isinstance(w_other, W_AbstractBytesObject):
            return False
        if self is w_other:
            return True
        if self.user_overridden_class or w_other.user_overridden_class:
            return False
        s1 = space.str_w(self)
        s2 = space.str_w(w_other)
        if len(s2) > 1:
            return s1 is s2
        else:            # strings of len <= 1 are unique-ified
            return s1 == s2

    def immutable_unique_id(self, space):
        if self.user_overridden_class:
            return None
        s = space.str_w(self)
        if len(s) > 1:
            uid = compute_unique_id(s)
        else:            # strings of len <= 1 are unique-ified
            if len(s) == 1:
                base = ord(s[0])     # base values 0-255
            else:
                base = 256           # empty string: base value 256
            uid = (base << IDTAG_SHIFT) | IDTAG_SPECIAL
        return space.wrap(uid)

    def descr_add(self, space, w_other):
        """x.__add__(y) <==> x+y"""

    def descr_contains(self, space, w_sub):
        """x.__contains__(y) <==> y in x"""

    def descr_eq(self, space, w_other):
        """x.__eq__(y) <==> x==y"""

    def descr_ge(self, space, w_other):
        """x.__ge__(y) <==> x>=y"""

    def descr_getitem(self, space, w_index):
        """x.__getitem__(y) <==> x[y]"""

    def descr_getnewargs(self, space):
        ""

    def descr_gt(self, space, w_other):
        """x.__gt__(y) <==> x>y"""

    def descr_hash(self, space):
        """x.__hash__() <==> hash(x)"""

    def descr_iter(self, space):
        """x.__iter__() <==> iter(x)"""

    def descr_le(self, space, w_other):
        """x.__le__(y) <==> x<=y"""

    def descr_len(self, space):
        """x.__len__() <==> len(x)"""

    def descr_lt(self, space, w_other):
        """x.__lt__(y) <==> x<y"""

    def descr_mul(self, space, w_times):
        """x.__mul__(n) <==> x*n"""

    def descr_ne(self, space, w_other):
        """x.__ne__(y) <==> x!=y"""

    def descr_repr(self, space):
        """x.__repr__() <==> repr(x)"""

    def descr_rmod(self, space, w_values):
        """x.__rmod__(y) <==> y%x"""

    def descr_rmul(self, space, w_times):
        """x.__rmul__(n) <==> n*x"""

    def descr_str(self, space):
        """x.__str__() <==> str(x)"""

    def descr_capitalize(self, space):
        """S.capitalize() -> string

        Return a capitalized version of S, i.e. make the first character
        have upper case and the rest lower case.
        """

    @unwrap_spec(width=int, w_fillchar=WrappedDefault(' '))
    def descr_center(self, space, width, w_fillchar):
        """S.center(width[, fillchar]) -> string

        Return S centered in a string of length width. Padding is
        done using the specified fill character (default is a space).
        """

    def descr_count(self, space, w_sub, w_start=None, w_end=None):
        """S.count(sub[, start[, end]]) -> int

        Return the number of non-overlapping occurrences of substring sub in
        string S[start:end].  Optional arguments start and end are interpreted
        as in slice notation.
        """

    def descr_decode(self, space, w_encoding=None, w_errors=None):
        """S.decode(encoding=None, errors='strict') -> object

        Decode S using the codec registered for encoding. encoding defaults
        to the default encoding. errors may be given to set a different error
        handling scheme. Default is 'strict' meaning that encoding errors raise
        a UnicodeDecodeError. Other possible values are 'ignore' and 'replace'
        as well as any other name registered with codecs.register_error that is
        able to handle UnicodeDecodeErrors.
        """

    def descr_endswith(self, space, w_suffix, w_start=None, w_end=None):
        """S.endswith(suffix[, start[, end]]) -> bool

        Return True if S ends with the specified suffix, False otherwise.
        With optional start, test S beginning at that position.
        With optional end, stop comparing S at that position.
        suffix can also be a tuple of strings to try.
        """

    @unwrap_spec(tabsize=int)
    def descr_expandtabs(self, space, tabsize=8):
        """S.expandtabs([tabsize]) -> string

        Return a copy of S where all tab characters are expanded using spaces.
        If tabsize is not given, a tab size of 8 characters is assumed.
        """

    def descr_find(self, space, w_sub, w_start=None, w_end=None):
        """S.find(sub[, start[, end]]) -> int

        Return the lowest index in S where substring sub is found,
        such that sub is contained within S[start:end].  Optional
        arguments start and end are interpreted as in slice notation.

        Return -1 on failure.
        """

    def descr_index(self, space, w_sub, w_start=None, w_end=None):
        """S.index(sub[, start[, end]]) -> int

        Like S.find() but raise ValueError when the substring is not found.
        """

    def descr_isalnum(self, space):
        """S.isalnum() -> bool

        Return True if all characters in S are alphanumeric
        and there is at least one character in S, False otherwise.
        """

    def descr_isalpha(self, space):
        """S.isalpha() -> bool

        Return True if all characters in S are alphabetic
        and there is at least one character in S, False otherwise.
        """

    def descr_isdigit(self, space):
        """S.isdigit() -> bool

        Return True if all characters in S are digits
        and there is at least one character in S, False otherwise.
        """

    def descr_islower(self, space):
        """S.islower() -> bool

        Return True if all cased characters in S are lowercase and there is
        at least one cased character in S, False otherwise.
        """

    def descr_isspace(self, space):
        """S.isspace() -> bool

        Return True if all characters in S are whitespace
        and there is at least one character in S, False otherwise.
        """

    def descr_istitle(self, space):
        """S.istitle() -> bool

        Return True if S is a titlecased string and there is at least one
        character in S, i.e. uppercase characters may only follow uncased
        characters and lowercase characters only cased ones. Return False
        otherwise.
        """

    def descr_isupper(self, space):
        """S.isupper() -> bool

        Return True if all cased characters in S are uppercase and there is
        at least one cased character in S, False otherwise.
        """

    def descr_join(self, space, w_list):
        """S.join(iterable) -> string

        Return a string which is the concatenation of the strings in the
        iterable.  The separator between elements is S.
        """

    @unwrap_spec(width=int, w_fillchar=WrappedDefault(' '))
    def descr_ljust(self, space, width, w_fillchar):
        """S.ljust(width[, fillchar]) -> string

        Return S left-justified in a string of length width. Padding is
        done using the specified fill character (default is a space).
        """

    def descr_lower(self, space):
        """S.lower() -> string

        Return a copy of the string S converted to lowercase.
        """

    def descr_lstrip(self, space, w_chars=None):
        """S.lstrip([chars]) -> string or unicode

        Return a copy of the string S with leading whitespace removed.
        If chars is given and not None, remove characters in chars instead.
        If chars is unicode, S will be converted to unicode before stripping
        """

    def descr_partition(self, space, w_sub):
        """S.partition(sep) -> (head, sep, tail)

        Search for the separator sep in S, and return the part before it,
        the separator itself, and the part after it.  If the separator is not
        found, return S and two empty strings.
        """

    @unwrap_spec(count=int)
    def descr_replace(self, space, w_old, w_new, count=-1):
        """S.replace(old, new[, count]) -> string

        Return a copy of string S with all occurrences of substring
        old replaced by new.  If the optional argument count is
        given, only the first count occurrences are replaced.
        """

    def descr_rfind(self, space, w_sub, w_start=None, w_end=None):
        """S.rfind(sub[, start[, end]]) -> int

        Return the highest index in S where substring sub is found,
        such that sub is contained within S[start:end].  Optional
        arguments start and end are interpreted as in slice notation.

        Return -1 on failure.
        """

    def descr_rindex(self, space, w_sub, w_start=None, w_end=None):
        """S.rindex(sub[, start[, end]]) -> int

        Like S.rfind() but raise ValueError when the substring is not found.
        """

    @unwrap_spec(width=int, w_fillchar=WrappedDefault(' '))
    def descr_rjust(self, space, width, w_fillchar):
        """S.rjust(width[, fillchar]) -> string

        Return S right-justified in a string of length width. Padding is
        done using the specified fill character (default is a space).
        """

    def descr_rpartition(self, space, w_sub):
        """S.rpartition(sep) -> (head, sep, tail)

        Search for the separator sep in S, starting at the end of S, and return
        the part before it, the separator itself, and the part after it.  If
        the separator is not found, return two empty strings and S.
        """

    @unwrap_spec(maxsplit=int)
    def descr_rsplit(self, space, w_sep=None, maxsplit=-1):
        """S.rsplit(sep=None, maxsplit=-1) -> list of strings

        Return a list of the words in the string S, using sep as the
        delimiter string, starting at the end of the string and working
        to the front.  If maxsplit is given, at most maxsplit splits are
        done. If sep is not specified or is None, any whitespace string
        is a separator.
        """

    def descr_rstrip(self, space, w_chars=None):
        """S.rstrip([chars]) -> string or unicode

        Return a copy of the string S with trailing whitespace removed.
        If chars is given and not None, remove characters in chars instead.
        If chars is unicode, S will be converted to unicode before stripping
        """

    @unwrap_spec(maxsplit=int)
    def descr_split(self, space, w_sep=None, maxsplit=-1):
        """S.split(sep=None, maxsplit=-1) -> list of strings

        Return a list of the words in the string S, using sep as the
        delimiter string.  If maxsplit is given, at most maxsplit
        splits are done. If sep is not specified or is None, any
        whitespace string is a separator and empty strings are removed
        from the result.
        """

    @unwrap_spec(keepends=bool)
    def descr_splitlines(self, space, keepends=False):
        """S.splitlines(keepends=False) -> list of strings

        Return a list of the lines in S, breaking at line boundaries.
        Line breaks are not included in the resulting list unless keepends
        is given and true.
        """

    def descr_startswith(self, space, w_prefix, w_start=None, w_end=None):
        """S.startswith(prefix[, start[, end]]) -> bool

        Return True if S starts with the specified prefix, False otherwise.
        With optional start, test S beginning at that position.
        With optional end, stop comparing S at that position.
        prefix can also be a tuple of strings to try.
        """

    def descr_strip(self, space, w_chars=None):
        """S.strip([chars]) -> string or unicode

        Return a copy of the string S with leading and trailing
        whitespace removed.
        If chars is given and not None, remove characters in chars instead.
        If chars is unicode, S will be converted to unicode before stripping
        """

    def descr_swapcase(self, space):
        """S.swapcase() -> string

        Return a copy of the string S with uppercase characters
        converted to lowercase and vice versa.
        """

    def descr_title(self, space):
        """S.title() -> string

        Return a titlecased version of S, i.e. words start with uppercase
        characters, all remaining cased characters have lowercase.
        """

    @unwrap_spec(w_deletechars=WrappedDefault(''))
    def descr_translate(self, space, w_table, w_deletechars):
        """S.translate(table[, deletechars]) -> string

        Return a copy of the string S, where all characters occurring
        in the optional argument deletechars are removed, and the
        remaining characters have been mapped through the given
        translation table, which must be a string of length 256 or None.
        If the table argument is None, no translation is applied and
        the operation simply removes the characters in deletechars.
        """

    def descr_upper(self, space):
        """S.upper() -> string

        Return a copy of the string S converted to uppercase.
        """

    @unwrap_spec(width=int)
    def descr_zfill(self, space, width):
        """S.zfill(width) -> string

        Pad a numeric string S with zeros on the left, to fill a field
        of the specified width. The string S is never truncated.
        """

class W_BytesObject(W_AbstractBytesObject):
    import_from_mixin(StringMethods)
    _immutable_fields_ = ['_value']

    def __init__(self, str):
        assert str is not None
        self._value = str

    def __repr__(self):
        """representation for debugging purposes"""
        return "%s(%r)" % (self.__class__.__name__, self._value)

    def unwrap(self, space):
        return self._value

    def bytes_w(self, space):
        return self._value

    def buffer_w(self, space, flags):
        space.check_buf_flags(flags, True)
        return StringBuffer(self._value)

    def readbuf_w(self, space):
        return StringBuffer(self._value)

    def writebuf_w(self, space):
        raise oefmt(space.w_TypeError,
                    "Cannot use string as modifiable buffer")

    def descr_getbuffer(self, space, w_flags):
        #from pypy.objspace.std.bufferobject import W_Buffer
        #return W_Buffer(StringBuffer(self._value))
        return self

    def listview_int(self):
        return _create_list_from_bytes(self._value)

    def ord(self, space):
        if len(self._value) != 1:
            raise oefmt(space.w_TypeError,
                        "ord() expected a character, but string of length %d "
                        "found", len(self._value))
        return space.wrap(ord(self._value[0]))

    def _new(self, value):
        return W_BytesObject(value)

    def _new_from_list(self, value):
        return W_BytesObject(''.join(value))

    def _empty(self):
        return W_BytesObject.EMPTY

    def _len(self):
        return len(self._value)

    _val = bytes_w

    @staticmethod
    def _use_rstr_ops(space, w_other):
        return True

    @staticmethod
    def _op_val(space, w_other, allow_char=False):
        # Some functions (contains, find) allow a number to specify a
        # single char.
        if allow_char and space.isinstance_w(w_other, space.w_int):
            return StringMethods._single_char(space, w_other)
        try:
            return space.bytes_w(w_other)
        except OperationError as e:
            if not e.match(space, space.w_TypeError):
                raise
        return space.buffer_w(w_other, space.BUF_SIMPLE).as_str()

    def _chr(self, char):
        assert len(char) == 1
        return str(char)[0]

    _builder = StringBuilder

    def _isupper(self, ch):
        return ch.isupper()

    def _islower(self, ch):
        return ch.islower()

    def _istitle(self, ch):
        return ch.isupper()

    def _isspace(self, ch):
        return ch.isspace()

    def _isalpha(self, ch):
        return ch.isalpha()

    def _isalnum(self, ch):
        return ch.isalnum()

    def _isdigit(self, ch):
        return ch.isdigit()

    _iscased = _isalpha

    def _islinebreak(self, ch):
        return (ch == '\n') or (ch == '\r')

    def _upper(self, ch):
        if ch.islower():
            o = ord(ch) - 32
            return chr(o)
        else:
            return ch

    def _lower(self, ch):
        if ch.isupper():
            o = ord(ch) + 32
            return chr(o)
        else:
            return ch

    _title = _upper

    def _newlist_unwrapped(self, space, lst):
        return space.newlist_bytes(lst)

    @staticmethod
    @unwrap_spec(encoding='str_or_None', errors='str_or_None')
    def descr_new(space, w_stringtype, w_source=None, encoding=None,
                  errors=None):
        if (w_source and space.is_w(space.type(w_source), space.w_bytes) and
            space.is_w(w_stringtype, space.w_bytes)):
            return w_source
        value = ''.join(newbytesdata_w(space, w_source, encoding, errors))
        w_obj = space.allocate_instance(W_BytesObject, w_stringtype)
        W_BytesObject.__init__(w_obj, value)
        return w_obj

    @staticmethod
    def descr_fromhex(space, w_type, w_hexstring):
        r"""bytes.fromhex(string) -> bytes

        Create a bytes object from a string of hexadecimal numbers.
        Spaces between two numbers are accepted.
        Example: bytes.fromhex('B9 01EF') -> b'\xb9\x01\xef'.
        """
        if not space.is_w(space.type(w_hexstring), space.w_unicode):
            raise oefmt(space.w_TypeError, "must be str, not %T", w_hexstring)
        from pypy.objspace.std.bytearrayobject import _hexstring_to_array
        hexstring = space.unicode_w(w_hexstring)
        bytes = ''.join(_hexstring_to_array(space, hexstring))
        return W_BytesObject(bytes)

    def descr_repr(self, space):
        return space.wrap(string_escape_encode(self._value, True))

    def descr_str(self, space):
        if space.sys.get_flag('bytes_warning'):
            space.warn(space.wrap("str() on a bytes instance"),
                       space.w_BytesWarning)
        return self.descr_repr(space)

    def descr_hash(self, space):
        x = compute_hash(self._value)
        return space.wrap(x)

    def descr_eq(self, space, w_other):
        if space.config.objspace.std.withstrbuf:
            from pypy.objspace.std.strbufobject import W_StringBufferObject
            if isinstance(w_other, W_StringBufferObject):
                return space.newbool(self._value == w_other.force())
        if not isinstance(w_other, W_BytesObject):
            return space.w_NotImplemented
        return space.newbool(self._value == w_other._value)

    def descr_ne(self, space, w_other):
        if space.config.objspace.std.withstrbuf:
            from pypy.objspace.std.strbufobject import W_StringBufferObject
            if isinstance(w_other, W_StringBufferObject):
                return space.newbool(self._value != w_other.force())
        if not isinstance(w_other, W_BytesObject):
            return space.w_NotImplemented
        return space.newbool(self._value != w_other._value)

    def descr_lt(self, space, w_other):
        if space.config.objspace.std.withstrbuf:
            from pypy.objspace.std.strbufobject import W_StringBufferObject
            if isinstance(w_other, W_StringBufferObject):
                return space.newbool(self._value < w_other.force())
        if not isinstance(w_other, W_BytesObject):
            return space.w_NotImplemented
        return space.newbool(self._value < w_other._value)

    def descr_le(self, space, w_other):
        if space.config.objspace.std.withstrbuf:
            from pypy.objspace.std.strbufobject import W_StringBufferObject
            if isinstance(w_other, W_StringBufferObject):
                return space.newbool(self._value <= w_other.force())
        if not isinstance(w_other, W_BytesObject):
            return space.w_NotImplemented
        return space.newbool(self._value <= w_other._value)

    def descr_gt(self, space, w_other):
        if space.config.objspace.std.withstrbuf:
            from pypy.objspace.std.strbufobject import W_StringBufferObject
            if isinstance(w_other, W_StringBufferObject):
                return space.newbool(self._value > w_other.force())
        if not isinstance(w_other, W_BytesObject):
            return space.w_NotImplemented
        return space.newbool(self._value > w_other._value)

    def descr_ge(self, space, w_other):
        if space.config.objspace.std.withstrbuf:
            from pypy.objspace.std.strbufobject import W_StringBufferObject
            if isinstance(w_other, W_StringBufferObject):
                return space.newbool(self._value >= w_other.force())
        if not isinstance(w_other, W_BytesObject):
            return space.w_NotImplemented
        return space.newbool(self._value >= w_other._value)

    # auto-conversion fun

    _StringMethods_descr_add = descr_add
    def descr_add(self, space, w_other):
        if space.config.objspace.std.withstrbuf:
            from pypy.objspace.std.strbufobject import W_StringBufferObject
            try:
                other = self._op_val(space, w_other)
            except OperationError as e:
                if e.match(space, space.w_TypeError):
                    return space.w_NotImplemented
                raise
            builder = StringBuilder()
            builder.append(self._value)
            builder.append(other)
            return W_StringBufferObject(builder)
        return self._StringMethods_descr_add(space, w_other)

    _StringMethods_descr_join = descr_join
    def descr_join(self, space, w_list):
        l = space.listview_bytes(w_list)
        if l is not None:
            if len(l) == 1:
                return space.newbytes(l[0])
            return space.newbytes(self._val(space).join(l))
        return self._StringMethods_descr_join(space, w_list)

    def _join_return_one(self, space, w_obj):
        return space.is_w(space.type(w_obj), space.w_str)

    def _join_check_item(self, space, w_obj):
        try:
            self._op_val(space, w_obj)
        except OperationError as e:
            if not e.match(space, space.w_TypeError):
                raise
            return True
        return False

    def descr_lower(self, space):
        return W_BytesObject(self._value.lower())

    def descr_upper(self, space):
        return W_BytesObject(self._value.upper())

<<<<<<< HEAD
    def descr_hex(self, space):
        from pypy.objspace.std.bytearrayobject import _array_to_hexstring
        return _array_to_hexstring(space, StringBuffer(self._value))
=======
    @staticmethod
    def _iter_getitem_result(self, space, index):
        assert isinstance(self, W_BytesObject)
        return self._getitem_result(space, index)
>>>>>>> 2f4f5889


def _create_list_from_bytes(value):
    # need this helper function to allow the jit to look inside and inline
    # listview_int
    return [ord(s) for s in value]

W_BytesObject.EMPTY = W_BytesObject('')


def getbytevalue(space, w_value):
    value = space.getindex_w(w_value, None)
    if not 0 <= value < 256:
        # this includes the OverflowError in case the long is too large
        raise oefmt(space.w_ValueError, "byte must be in range(0, 256)")
    return chr(value)

def newbytesdata_w(space, w_source, encoding, errors):
    # None value
    if w_source is None:
        if encoding is not None or errors is not None:
            raise oefmt(space.w_TypeError,
                        "encoding or errors without string argument")
        return []
    # Some object with __bytes__ special method
    w_bytes_method = space.lookup(w_source, "__bytes__")
    if w_bytes_method is not None:
        w_bytes = space.get_and_call_function(w_bytes_method, w_source)
        if not space.isinstance_w(w_bytes, space.w_bytes):
            raise oefmt(space.w_TypeError,
                        "__bytes__ returned non-bytes (type '%T')", w_bytes)
        return [c for c in space.bytes_w(w_bytes)]
    # Is it an integer?
    # Note that we're calling space.getindex_w() instead of space.int_w().
    try:
        count = space.getindex_w(w_source, space.w_OverflowError)
    except OperationError as e:
        if not e.match(space, space.w_TypeError):
            raise
    else:
        if count < 0:
            raise oefmt(space.w_ValueError, "negative count")
        if encoding is not None or errors is not None:
            raise oefmt(space.w_TypeError,
                        "encoding or errors without string argument")
        return ['\0'] * count
    # Unicode with encoding
    if space.isinstance_w(w_source, space.w_unicode):
        if encoding is None:
            raise oefmt(space.w_TypeError,
                        "string argument without an encoding")
        from pypy.objspace.std.unicodeobject import encode_object
        w_source = encode_object(space, w_source, encoding, errors)
        # and continue with the encoded string

    return _convert_from_buffer_or_iterable(space, w_source)

def makebytesdata_w(space, w_source):
    w_bytes_method = space.lookup(w_source, "__bytes__")
    if w_bytes_method is not None:
        w_bytes = space.get_and_call_function(w_bytes_method, w_source)
        if not space.isinstance_w(w_bytes, space.w_bytes):
            raise oefmt(space.w_TypeError,
                        "__bytes__ returned non-bytes (type '%T')", w_bytes)
        return [c for c in space.bytes_w(w_bytes)]
    return _convert_from_buffer_or_iterable(space, w_source)

def _convert_from_buffer_or_iterable(space, w_source):
    # String-like argument
    try:
        buf = space.buffer_w(w_source, space.BUF_FULL_RO)
    except OperationError as e:
        if not e.match(space, space.w_TypeError):
            raise
    else:
        return [c for c in buf.as_str()]

    if space.isinstance_w(w_source, space.w_unicode):
        raise oefmt(space.w_TypeError,
                    "cannot convert unicode object to bytes")

    # sequence of bytes
    w_iter = space.iter(w_source)
    length_hint = space.length_hint(w_source, 0)
    data = newlist_hint(length_hint)
    extended = 0
    while True:
        try:
            w_item = space.next(w_iter)
        except OperationError as e:
            if not e.match(space, space.w_StopIteration):
                raise
            break
        value = getbytevalue(space, w_item)
        data.append(value)
        extended += 1
    if extended < length_hint:
        resizelist_hint(data, extended)
    return data


W_BytesObject.typedef = TypeDef(
    "bytes",
    __new__ = interp2app(W_BytesObject.descr_new),
    __doc__ = """bytes(iterable_of_ints) -> bytes
    bytes(string, encoding[, errors]) -> bytes
    bytes(bytes_or_buffer) -> immutable copy of bytes_or_buffer
    bytes(int) -> bytes object of size given by the parameter initialized with null bytes
    bytes() -> empty bytes object

    Construct an immutable array of bytes from:
      - an iterable yielding integers in range(256)
      - a text string encoded using the specified encoding
      - any object implementing the buffer API.
      - an integer
    """,

    __repr__ = interpindirect2app(W_AbstractBytesObject.descr_repr),
    __str__ = interpindirect2app(W_AbstractBytesObject.descr_str),
    __hash__ = interpindirect2app(W_AbstractBytesObject.descr_hash),

    __eq__ = interpindirect2app(W_AbstractBytesObject.descr_eq),
    __ne__ = interpindirect2app(W_AbstractBytesObject.descr_ne),
    __lt__ = interpindirect2app(W_AbstractBytesObject.descr_lt),
    __le__ = interpindirect2app(W_AbstractBytesObject.descr_le),
    __gt__ = interpindirect2app(W_AbstractBytesObject.descr_gt),
    __ge__ = interpindirect2app(W_AbstractBytesObject.descr_ge),

    __iter__ = interpindirect2app(W_AbstractBytesObject.descr_iter),
    __len__ = interpindirect2app(W_AbstractBytesObject.descr_len),
    __contains__ = interpindirect2app(W_AbstractBytesObject.descr_contains),

    __add__ = interpindirect2app(W_AbstractBytesObject.descr_add),
    __mul__ = interpindirect2app(W_AbstractBytesObject.descr_mul),
    __rmul__ = interpindirect2app(W_AbstractBytesObject.descr_rmul),

    __getitem__ = interpindirect2app(W_AbstractBytesObject.descr_getitem),

    capitalize = interpindirect2app(W_AbstractBytesObject.descr_capitalize),
    center = interpindirect2app(W_AbstractBytesObject.descr_center),
    count = interpindirect2app(W_AbstractBytesObject.descr_count),
    decode = interpindirect2app(W_AbstractBytesObject.descr_decode),
    expandtabs = interpindirect2app(W_AbstractBytesObject.descr_expandtabs),
    find = interpindirect2app(W_AbstractBytesObject.descr_find),
    rfind = interpindirect2app(W_AbstractBytesObject.descr_rfind),
    index = interpindirect2app(W_AbstractBytesObject.descr_index),
    rindex = interpindirect2app(W_AbstractBytesObject.descr_rindex),
    isalnum = interpindirect2app(W_AbstractBytesObject.descr_isalnum),
    isalpha = interpindirect2app(W_AbstractBytesObject.descr_isalpha),
    isdigit = interpindirect2app(W_AbstractBytesObject.descr_isdigit),
    islower = interpindirect2app(W_AbstractBytesObject.descr_islower),
    isspace = interpindirect2app(W_AbstractBytesObject.descr_isspace),
    istitle = interpindirect2app(W_AbstractBytesObject.descr_istitle),
    isupper = interpindirect2app(W_AbstractBytesObject.descr_isupper),
    join = interpindirect2app(W_AbstractBytesObject.descr_join),
    ljust = interpindirect2app(W_AbstractBytesObject.descr_ljust),
    rjust = interpindirect2app(W_AbstractBytesObject.descr_rjust),
    lower = interpindirect2app(W_AbstractBytesObject.descr_lower),
    partition = interpindirect2app(W_AbstractBytesObject.descr_partition),
    rpartition = interpindirect2app(W_AbstractBytesObject.descr_rpartition),
    replace = interpindirect2app(W_AbstractBytesObject.descr_replace),
    split = interpindirect2app(W_AbstractBytesObject.descr_split),
    rsplit = interpindirect2app(W_AbstractBytesObject.descr_rsplit),
    splitlines = interpindirect2app(W_AbstractBytesObject.descr_splitlines),
    startswith = interpindirect2app(W_AbstractBytesObject.descr_startswith),
    endswith = interpindirect2app(W_AbstractBytesObject.descr_endswith),
    strip = interpindirect2app(W_AbstractBytesObject.descr_strip),
    lstrip = interpindirect2app(W_AbstractBytesObject.descr_lstrip),
    rstrip = interpindirect2app(W_AbstractBytesObject.descr_rstrip),
    swapcase = interpindirect2app(W_AbstractBytesObject.descr_swapcase),
    title = interpindirect2app(W_AbstractBytesObject.descr_title),
    translate = interpindirect2app(W_AbstractBytesObject.descr_translate),
    upper = interpindirect2app(W_AbstractBytesObject.descr_upper),
    zfill = interpindirect2app(W_AbstractBytesObject.descr_zfill),

    __getnewargs__ = interpindirect2app(
        W_AbstractBytesObject.descr_getnewargs),

    fromhex = interp2app(W_BytesObject.descr_fromhex, as_classmethod=True),
    maketrans = interp2app(W_BytesObject.descr_maketrans, as_classmethod=True),
    hex = interp2app(W_BytesObject.descr_hex),
)
W_BytesObject.typedef.flag_sequence_bug_compat = True


def string_escape_encode(s, quotes):
    buf = StringBuilder(len(s) + 2)

    quote = "'"
    if quotes:
        if quote in s and '"' not in s:
            quote = '"'
            buf.append('b"')
        else:
            buf.append("b'")

    startslice = 0

    for i in range(len(s)):
        c = s[i]
        use_bs_char = False # character quoted by backspace

        if c == '\\' or c == quote:
            bs_char = c
            use_bs_char = True
        elif c == '\t':
            bs_char = 't'
            use_bs_char = True
        elif c == '\r':
            bs_char = 'r'
            use_bs_char = True
        elif c == '\n':
            bs_char = 'n'
            use_bs_char = True
        elif not '\x20' <= c < '\x7f':
            n = ord(c)
            if i != startslice:
                buf.append_slice(s, startslice, i)
            startslice = i + 1
            buf.append('\\x')
            buf.append("0123456789abcdef"[n >> 4])
            buf.append("0123456789abcdef"[n & 0xF])

        if use_bs_char:
            if i != startslice:
                buf.append_slice(s, startslice, i)
            startslice = i + 1
            buf.append('\\')
            buf.append(bs_char)

    if len(s) != startslice:
        buf.append_slice(s, startslice, len(s))

    if quotes:
        buf.append(quote)

    return buf.build()<|MERGE_RESOLUTION|>--- conflicted
+++ resolved
@@ -659,16 +659,14 @@
     def descr_upper(self, space):
         return W_BytesObject(self._value.upper())
 
-<<<<<<< HEAD
     def descr_hex(self, space):
         from pypy.objspace.std.bytearrayobject import _array_to_hexstring
         return _array_to_hexstring(space, StringBuffer(self._value))
-=======
+
     @staticmethod
     def _iter_getitem_result(self, space, index):
         assert isinstance(self, W_BytesObject)
         return self._getitem_result(space, index)
->>>>>>> 2f4f5889
 
 
 def _create_list_from_bytes(value):
