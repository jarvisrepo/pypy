"""The builtin bytes implementation"""

from rpython.rlib import jit
from rpython.rlib.objectmodel import (
    compute_hash, compute_unique_id, import_from_mixin, newlist_hint,
    resizelist_hint)
from rpython.rlib.buffer import StringBuffer
from rpython.rlib.rstring import StringBuilder

from pypy.interpreter.baseobjspace import W_Root
from pypy.interpreter.error import OperationError, oefmt
from pypy.interpreter.gateway import (
    WrappedDefault, interp2app, interpindirect2app, unwrap_spec)
from pypy.interpreter.typedef import TypeDef
from pypy.objspace.std.stringmethods import StringMethods
from pypy.objspace.std.util import IDTAG_SPECIAL, IDTAG_SHIFT
from pypy.objspace.std.formatting import mod_format, FORMAT_BYTES

class W_AbstractBytesObject(W_Root):
    __slots__ = ()

    def is_w(self, space, w_other):
        if not isinstance(w_other, W_AbstractBytesObject):
            return False
        if self is w_other:
            return True
        if self.user_overridden_class or w_other.user_overridden_class:
            return False
        s1 = space.bytes_w(self)
        s2 = space.bytes_w(w_other)
        if len(s2) > 1:
            return s1 is s2
        else:            # strings of len <= 1 are unique-ified
            return s1 == s2

    def immutable_unique_id(self, space):
        if self.user_overridden_class:
            return None
        s = space.bytes_w(self)
        if len(s) > 1:
            uid = compute_unique_id(s)
        else:            # strings of len <= 1 are unique-ified
            if len(s) == 1:
                base = ord(s[0])     # base values 0-255
            else:
                base = 256           # empty string: base value 256
            uid = (base << IDTAG_SHIFT) | IDTAG_SPECIAL
        return space.newint(uid)

    def descr_add(self, space, w_other):
        """x.__add__(y) <==> x+y"""

    def descr_contains(self, space, w_sub):
        """x.__contains__(y) <==> y in x"""

    def descr_eq(self, space, w_other):
        """x.__eq__(y) <==> x==y"""

    def descr_ge(self, space, w_other):
        """x.__ge__(y) <==> x>=y"""

    def descr_getitem(self, space, w_index):
        """x.__getitem__(y) <==> x[y]"""

    def descr_getnewargs(self, space):
        ""

    def descr_gt(self, space, w_other):
        """x.__gt__(y) <==> x>y"""

    def descr_hash(self, space):
        """x.__hash__() <==> hash(x)"""

    def descr_iter(self, space):
        """x.__iter__() <==> iter(x)"""

    def descr_le(self, space, w_other):
        """x.__le__(y) <==> x<=y"""

    def descr_len(self, space):
        """x.__len__() <==> len(x)"""

    def descr_lt(self, space, w_other):
        """x.__lt__(y) <==> x<y"""

    def descr_mul(self, space, w_times):
        """x.__mul__(n) <==> x*n"""

    def descr_ne(self, space, w_other):
        """x.__ne__(y) <==> x!=y"""

    def descr_repr(self, space):
        """x.__repr__() <==> repr(x)"""

    def descr_rmod(self, space, w_values):
        """x.__rmod__(y) <==> y%x"""

    def descr_rmul(self, space, w_times):
        """x.__rmul__(n) <==> n*x"""

    def descr_str(self, space):
        """x.__str__() <==> str(x)"""

    def descr_capitalize(self, space):
        """B.capitalize() -> copy of B

        Return a capitalized version of B, i.e. make the first character
        have upper case and the rest lower case.
        """

    @unwrap_spec(width=int, w_fillchar=WrappedDefault(' '))
    def descr_center(self, space, width, w_fillchar):
        """B.center(width[, fillchar]) -> copy of B

        Return B centered in a string of length width. Padding is
        done using the specified fill character (default is a space).
        """

    def descr_count(self, space, w_sub, w_start=None, w_end=None):
        """B.count(sub[, start[, end]]) -> int

        Return the number of non-overlapping occurrences of substring sub in
        string B[start:end].  Optional arguments start and end are interpreted
        as in slice notation.
        """

    def descr_decode(self, space, w_encoding=None, w_errors=None):
        """B.decode(encoding=None, errors='strict') -> object

        Decode B using the codec registered for encoding. encoding defaults
        to the default encoding. errors may be given to set a different error
        handling scheme. Default is 'strict' meaning that encoding errors raise
        a UnicodeDecodeError. Other possible values are 'ignore' and 'replace'
        as well as any other name registered with codecs.register_error that is
        able to handle UnicodeDecodeErrors.
        """

    def descr_endswith(self, space, w_suffix, w_start=None, w_end=None):
        """B.endswith(suffix[, start[, end]]) -> bool

        Return True if B ends with the specified suffix, False otherwise.
        With optional start, test B beginning at that position.
        With optional end, stop comparing B at that position.
        suffix can also be a tuple of bytes to try.
        """

    @unwrap_spec(tabsize=int)
    def descr_expandtabs(self, space, tabsize=8):
        """B.expandtabs([tabsize]) -> copy of B

        Return a copy of B where all tab characters are expanded using spaces.
        If tabsize is not given, a tab size of 8 characters is assumed.
        """

    def descr_find(self, space, w_sub, w_start=None, w_end=None):
        """B.find(sub[, start[, end]]) -> int

        Return the lowest index in B where substring sub is found,
        such that sub is contained within B[start:end].  Optional
        arguments start and end are interpreted as in slice notation.

        Return -1 on failure.
        """

    def descr_index(self, space, w_sub, w_start=None, w_end=None):
        """B.index(sub[, start[, end]]) -> int

        Like B.find() but raise ValueError when the substring is not found.
        """

    def descr_isalnum(self, space):
        """B.isalnum() -> bool

        Return True if all characters in B are alphanumeric
        and there is at least one character in B, False otherwise.
        """

    def descr_isalpha(self, space):
        """B.isalpha() -> bool

        Return True if all characters in B are alphabetic
        and there is at least one character in B, False otherwise.
        """

    def descr_isdigit(self, space):
        """B.isdigit() -> bool

        Return True if all characters in B are digits
        and there is at least one character in B, False otherwise.
        """

    def descr_islower(self, space):
        """B.islower() -> bool

        Return True if all cased characters in B are lowercase and there is
        at least one cased character in B, False otherwise.
        """

    def descr_isspace(self, space):
        """B.isspace() -> bool

        Return True if all characters in B are whitespace
        and there is at least one character in B, False otherwise.
        """

    def descr_istitle(self, space):
        """B.istitle() -> bool

        Return True if B is a titlecased string and there is at least one
        character in B, i.e. uppercase characters may only follow uncased
        characters and lowercase characters only cased ones. Return False
        otherwise.
        """

    def descr_isupper(self, space):
        """B.isupper() -> bool

        Return True if all cased characters in B are uppercase and there is
        at least one cased character in B, False otherwise.
        """

    def descr_join(self, space, w_list):
        """B.join(iterable) -> bytes

        Return a bytes object which is the concatenation of the bytes in the
        iterable.  The separator between elements is B.
        """

    @unwrap_spec(width=int, w_fillchar=WrappedDefault(' '))
    def descr_ljust(self, space, width, w_fillchar):
        """B.ljust(width[, fillchar]) -> copy of B

        Return B left-justified in a string of length width. Padding is
        done using the specified fill character (default is a space).
        """

    def descr_lower(self, space):
        """B.lower() -> copy of B

        Return a copy of the string B converted to lowercase.
        """

    def descr_lstrip(self, space, w_chars=None):
        """B.lstrip([chars]) -> copy of B

        Return a copy of the string B with leading whitespace removed.
        If chars is given and not None, remove characters in chars instead.
        """

    def descr_partition(self, space, w_sub):
        """B.partition(sep) -> (head, sep, tail)

        Search for the separator sep in B, and return the part before it,
        the separator itself, and the part after it.  If the separator is not
        found, return B and two empty bytes objects.
        """

    @unwrap_spec(count=int)
    def descr_replace(self, space, w_old, w_new, count=-1):
        """B.replace(old, new[, count]) -> copy of B

        Return a copy of string B with all occurrences of substring
        old replaced by new.  If the optional argument count is
        given, only the first count occurrences are replaced.
        """

    def descr_rfind(self, space, w_sub, w_start=None, w_end=None):
        """B.rfind(sub[, start[, end]]) -> int

        Return the highest index in B where substring sub is found,
        such that sub is contained within B[start:end].  Optional
        arguments start and end are interpreted as in slice notation.

        Return -1 on failure.
        """

    def descr_rindex(self, space, w_sub, w_start=None, w_end=None):
        """B.rindex(sub[, start[, end]]) -> int

        Like B.rfind() but raise ValueError when the substring is not found.
        """

    @unwrap_spec(width=int, w_fillchar=WrappedDefault(' '))
    def descr_rjust(self, space, width, w_fillchar):
        """B.rjust(width[, fillchar]) -> copy of B

        Return B right-justified in a string of length width. Padding is
        done using the specified fill character (default is a space).
        """

    def descr_rpartition(self, space, w_sub):
        """B.rpartition(sep) -> (head, sep, tail)

        Search for the separator sep in B, starting at the end of B, and return
        the part before it, the separator itself, and the part after it.  If
        the separator is not found, return two empty bytes objects and B.
        """

    @unwrap_spec(maxsplit=int)
    def descr_rsplit(self, space, w_sep=None, maxsplit=-1):
        """B.rsplit(sep=None, maxsplit=-1) -> list of bytes objects

        Return a list of the words in the string B, using sep as the
        delimiter string, starting at the end of the string and working
        to the front.  If maxsplit is given, at most maxsplit splits are
        done. If sep is not specified or is None, any whitespace string
        is a separator.
        """

    def descr_rstrip(self, space, w_chars=None):
        """B.rstrip([chars]) -> copy of B

        Return a copy of the string B with trailing whitespace removed.
        If chars is given and not None, remove characters in chars instead.
        """

    @unwrap_spec(maxsplit=int)
    def descr_split(self, space, w_sep=None, maxsplit=-1):
        """B.split(sep=None, maxsplit=-1) -> list of bytes objects

        Return a list of the words in the string B, using sep as the
        delimiter string.  If maxsplit is given, at most maxsplit
        splits are done. If sep is not specified or is None, any
        whitespace string is a separator and empty strings are removed
        from the result.
        """

    @unwrap_spec(keepends=bool)
    def descr_splitlines(self, space, keepends=False):
        """B.splitlines(keepends=False) -> list of bytes objects

        Return a list of the lines in B, breaking at line boundaries.
        Line breaks are not included in the resulting list unless keepends
        is given and true.
        """

    def descr_startswith(self, space, w_prefix, w_start=None, w_end=None):
        """B.startswith(prefix[, start[, end]]) -> bool

        Return True if B starts with the specified prefix, False otherwise.
        With optional start, test B beginning at that position.
        With optional end, stop comparing B at that position.
        prefix can also be a tuple of bytes to try.
        """

    def descr_strip(self, space, w_chars=None):
        """B.strip([chars]) -> copy of B

        Return a copy of the string B with leading and trailing
        whitespace removed.
        If chars is given and not None, remove characters in chars instead.
        """

    def descr_swapcase(self, space):
        """B.swapcase() -> copy of B

        Return a copy of the string B with uppercase characters
        converted to lowercase and vice versa.
        """

    def descr_title(self, space):
        """B.title() -> copy of B

        Return a titlecased version of B, i.e. words start with uppercase
        characters, all remaining cased characters have lowercase.
        """

    @unwrap_spec(w_deletechars=WrappedDefault(''))
    def descr_translate(self, space, w_table, w_deletechars):
        """B.translate(table[, deletechars]) -> copy of B

        Return a copy of the string B, where all characters occurring
        in the optional argument deletechars are removed, and the
        remaining characters have been mapped through the given
        translation table, which must be a string of length 256 or None.
        If the table argument is None, no translation is applied and
        the operation simply removes the characters in deletechars.
        """

    def descr_upper(self, space):
        """B.upper() -> copy of B

        Return a copy of the string B converted to uppercase.
        """

    @unwrap_spec(width=int)
    def descr_zfill(self, space, width):
        """B.zfill(width) -> copy of B

        Pad a numeric string B with zeros on the left, to fill a field
        of the specified width. The string B is never truncated.
        """

    def descr_mod(self, space, w_values):
        """B % values -> bytes

        Format bytes objects
        """

class W_BytesObject(W_AbstractBytesObject):
    import_from_mixin(StringMethods)
    _immutable_fields_ = ['_value']
    _KIND1 = "byte"
    _KIND2 = "bytes"

    def __init__(self, str):
        assert str is not None
        self._value = str

    def __repr__(self):
        """representation for debugging purposes"""
        return "%s(%r)" % (self.__class__.__name__, self._value)

    def unwrap(self, space):
        return self._value

    def bytes_w(self, space):
        return self._value

    def buffer_w(self, space, flags):
        space.check_buf_flags(flags, True)
        return StringBuffer(self._value)

    def readbuf_w(self, space):
        return StringBuffer(self._value)

    def writebuf_w(self, space):
        raise oefmt(space.w_TypeError,
                    "Cannot use bytes as modifiable buffer")

    def descr_getbuffer(self, space, w_flags):
        #from pypy.objspace.std.bufferobject import W_Buffer
        #return W_Buffer(StringBuffer(self._value))
        return self

    def listview_int(self):
        return _create_list_from_bytes(self._value)

    def ord(self, space):
        if len(self._value) != 1:
            raise oefmt(space.w_TypeError,
                        "ord() expected a character, but bytes of length %d "
                        "found", len(self._value))
        return space.newint(ord(self._value[0]))

    def _new(self, value):
        return W_BytesObject(value)

    def _new_from_list(self, value):
        return W_BytesObject(''.join(value))

    def _empty(self):
        return W_BytesObject.EMPTY

    def _len(self):
        return len(self._value)

    _val = bytes_w

    @staticmethod
    def _use_rstr_ops(space, w_other):
        return True

    @staticmethod
    def _op_val(space, w_other, allow_char=False):
        # Some functions (contains, find) allow a number to specify a
        # single char.
        if allow_char and space.isinstance_w(w_other, space.w_int):
            return StringMethods._single_char(space, w_other)
        try:
            return space.bytes_w(w_other)
        except OperationError as e:
            if not e.match(space, space.w_TypeError):
                raise
        return space.buffer_w(w_other, space.BUF_SIMPLE).as_str()

    def _chr(self, char):
        assert len(char) == 1
        return str(char)[0]

    _builder = StringBuilder

    def _isupper(self, ch):
        return ch.isupper()

    def _islower(self, ch):
        return ch.islower()

    def _istitle(self, ch):
        return ch.isupper()

    def _isspace(self, ch):
        return ch.isspace()

    def _isalpha(self, ch):
        return ch.isalpha()

    def _isalnum(self, ch):
        return ch.isalnum()

    def _isdigit(self, ch):
        return ch.isdigit()

    _iscased = _isalpha

    def _islinebreak(self, ch):
        return (ch == '\n') or (ch == '\r')

    def _upper(self, ch):
        if ch.islower():
            o = ord(ch) - 32
            return chr(o)
        else:
            return ch

    def _lower(self, ch):
        if ch.isupper():
            o = ord(ch) + 32
            return chr(o)
        else:
            return ch

    _title = _upper

    def _newlist_unwrapped(self, space, lst):
        return space.newlist_bytes(lst)

    @staticmethod
<<<<<<< HEAD
    @unwrap_spec(encoding='text_or_None', errors='text_or_None')
    def descr_new(space, w_stringtype, w_source=None, encoding=None,
                  errors=None):
        if (w_source and space.is_w(w_stringtype, space.w_bytes)
                and encoding is None and errors is None):
            # special-case 'bytes(byte_object)'
            w_srctype = space.type(w_source)
            if w_srctype is space.w_bytes:
                return w_source
            # special-case 'bytes([single_integer])' or 'bytes((single_int,))'
            # for JITted performance only, when we clearly see the
            # length of the list/tuple being constant and equal to 1
            if w_srctype is space.w_list or w_srctype is space.w_tuple:
                length = space.len_w(w_source)
                if jit.isconstant(length) and length == 1:
                    w_item = space.getitem(w_source, space.wrap(0))
                    value = getbytevalue(space, w_item)
                    return W_BytesObject(value)
            else:
                # special-case 'bytes(X)' if X has a __bytes__() method:
                # we must return the result unmodified even if it is a
                # subclass of bytes
                w_result = invoke_bytes_method(space, w_source)
                if w_result is not None:
                    return w_result
            value = newbytesdata_w_tail(space, w_source)
        else:
            value = newbytesdata_w(space, w_source, encoding, errors)
=======
    @unwrap_spec(w_object=WrappedDefault(""))
    def descr_new(space, w_stringtype, w_object):
        # NB. the default value of w_object is really a *wrapped* empty string:
        #     there is gateway magic at work
        w_obj = space.str(w_object)
        if space.is_w(w_stringtype, space.w_str):
            return w_obj  # XXX might be reworked when space.str() typechecks
        value = space.bytes_w(w_obj)
>>>>>>> c7dcea6e
        w_obj = space.allocate_instance(W_BytesObject, w_stringtype)
        W_BytesObject.__init__(w_obj, value)
        return w_obj

    @staticmethod
    def descr_fromhex(space, w_type, w_hexstring):
        r"""bytes.fromhex(string) -> bytes

        Create a bytes object from a string of hexadecimal numbers.
        Spaces between two numbers are accepted.
        Example: bytes.fromhex('B9 01EF') -> b'\xb9\x01\xef'.
        """
        if not space.is_w(space.type(w_hexstring), space.w_unicode):
            raise oefmt(space.w_TypeError, "must be str, not %T", w_hexstring)
        from pypy.objspace.std.bytearrayobject import _hexstring_to_array
        hexstring = space.unicode_w(w_hexstring)
        bytes = ''.join(_hexstring_to_array(space, hexstring))
        return W_BytesObject(bytes)

    def descr_repr(self, space):
        return space.newtext(string_escape_encode(self._value, True))

    def descr_str(self, space):
        if space.sys.get_flag('bytes_warning'):
            space.warn(space.wrap("str() on a bytes instance"),
                       space.w_BytesWarning)
        return self.descr_repr(space)

    def descr_hash(self, space):
        x = compute_hash(self._value)
        return space.newint(x)

    def descr_eq(self, space, w_other):
        if space.config.objspace.std.withstrbuf:
            from pypy.objspace.std.strbufobject import W_StringBufferObject
            if isinstance(w_other, W_StringBufferObject):
                return space.newbool(self._value == w_other.force())
        if not isinstance(w_other, W_BytesObject):
            return space.w_NotImplemented
        return space.newbool(self._value == w_other._value)

    def descr_ne(self, space, w_other):
        if space.config.objspace.std.withstrbuf:
            from pypy.objspace.std.strbufobject import W_StringBufferObject
            if isinstance(w_other, W_StringBufferObject):
                return space.newbool(self._value != w_other.force())
        if not isinstance(w_other, W_BytesObject):
            return space.w_NotImplemented
        return space.newbool(self._value != w_other._value)

    def descr_lt(self, space, w_other):
        if space.config.objspace.std.withstrbuf:
            from pypy.objspace.std.strbufobject import W_StringBufferObject
            if isinstance(w_other, W_StringBufferObject):
                return space.newbool(self._value < w_other.force())
        if not isinstance(w_other, W_BytesObject):
            return space.w_NotImplemented
        return space.newbool(self._value < w_other._value)

    def descr_le(self, space, w_other):
        if space.config.objspace.std.withstrbuf:
            from pypy.objspace.std.strbufobject import W_StringBufferObject
            if isinstance(w_other, W_StringBufferObject):
                return space.newbool(self._value <= w_other.force())
        if not isinstance(w_other, W_BytesObject):
            return space.w_NotImplemented
        return space.newbool(self._value <= w_other._value)

    def descr_gt(self, space, w_other):
        if space.config.objspace.std.withstrbuf:
            from pypy.objspace.std.strbufobject import W_StringBufferObject
            if isinstance(w_other, W_StringBufferObject):
                return space.newbool(self._value > w_other.force())
        if not isinstance(w_other, W_BytesObject):
            return space.w_NotImplemented
        return space.newbool(self._value > w_other._value)

    def descr_ge(self, space, w_other):
        if space.config.objspace.std.withstrbuf:
            from pypy.objspace.std.strbufobject import W_StringBufferObject
            if isinstance(w_other, W_StringBufferObject):
                return space.newbool(self._value >= w_other.force())
        if not isinstance(w_other, W_BytesObject):
            return space.w_NotImplemented
        return space.newbool(self._value >= w_other._value)

    # auto-conversion fun

    _StringMethods_descr_add = descr_add
    def descr_add(self, space, w_other):
        if space.config.objspace.std.withstrbuf:
            from pypy.objspace.std.strbufobject import W_StringBufferObject
            try:
                other = self._op_val(space, w_other)
            except OperationError as e:
                if e.match(space, space.w_TypeError):
                    return space.w_NotImplemented
                raise
            builder = StringBuilder()
            builder.append(self._value)
            builder.append(other)
            return W_StringBufferObject(builder)
        return self._StringMethods_descr_add(space, w_other)

    _StringMethods_descr_join = descr_join
    def descr_join(self, space, w_list):
        l = space.listview_bytes(w_list)
        if l is not None:
            if len(l) == 1:
                return space.newbytes(l[0])
            return space.newbytes(self._val(space).join(l))
        return self._StringMethods_descr_join(space, w_list)

    def _join_return_one(self, space, w_obj):
        return space.is_w(space.type(w_obj), space.w_str)

    def descr_lower(self, space):
        return W_BytesObject(self._value.lower())

    def descr_upper(self, space):
        return W_BytesObject(self._value.upper())

    def descr_hex(self, space):
        from pypy.objspace.std.bytearrayobject import _array_to_hexstring
        return _array_to_hexstring(space, StringBuffer(self._value), 0, 1, len(self._value))

    def descr_mod(self, space, w_values):
        return mod_format(space, self, w_values, fmt_type=FORMAT_BYTES)

    def descr_rmod(self, space, w_values):
        if not isinstance(w_values, W_AbstractBytesObject):
            return space.w_NotImplemented
        return mod_format(space, w_values, self, fmt_type=FORMAT_BYTES)

    @staticmethod
    def _iter_getitem_result(self, space, index):
        assert isinstance(self, W_BytesObject)
        return self._getitem_result(space, index)


def _create_list_from_bytes(value):
    # need this helper function to allow the jit to look inside and inline
    # listview_int
    return [ord(s) for s in value]

W_BytesObject.EMPTY = W_BytesObject('')


def getbytevalue(space, w_value):
    value = space.getindex_w(w_value, None)
    if not 0 <= value < 256:
        # this includes the OverflowError in case the long is too large
        raise oefmt(space.w_ValueError, "byte must be in range(0, 256)")
    return chr(value)

def invoke_bytes_method(space, w_source):
    w_bytes_method = space.lookup(w_source, "__bytes__")
    if w_bytes_method is not None:
        w_bytes = space.get_and_call_function(w_bytes_method, w_source)
        if not space.isinstance_w(w_bytes, space.w_bytes):
            raise oefmt(space.w_TypeError,
                        "__bytes__ returned non-bytes (type '%T')", w_bytes)
        return w_bytes
    return None

def newbytesdata_w(space, w_source, encoding, errors):
    # None value
    if w_source is None:
        if encoding is not None or errors is not None:
            raise oefmt(space.w_TypeError,
                "encoding or errors without sequence argument")
        else:
            return b""
    # Unicode with encoding
    if encoding is not None:
        if not space.isinstance_w(w_source, space.w_unicode):
            raise oefmt(space.w_TypeError,
                "encoding without string argument (got '%T' instead)",
                w_source)
        from pypy.objspace.std.unicodeobject import encode_object
        w_source = encode_object(space, w_source, encoding, errors)
        # and continue with the encoded string
    elif errors is not None:
        if not space.isinstance_w(w_source, space.w_unicode):
            raise oefmt(space.w_TypeError,
                "errors without string argument (got '%T' instead)",
                w_source)
        else:
            raise oefmt(space.w_TypeError,
                "string argument without an encoding")
    # Fast-path for bytes
    if space.type(w_source) is space.w_bytes:
        return space.bytes_w(w_source)
    # Some other object with a __bytes__ special method (could be str subclass)
    w_result = invoke_bytes_method(space, w_source)
    if w_result is not None:
        return space.bytes_w(w_result)

    return newbytesdata_w_tail(space, w_source)

def newbytesdata_w_tail(space, w_source):
    # converts rare case of bytes constructor arguments: we don't have
    # any encodings/errors, and the argument does not have __bytes__()
    if space.isinstance_w(w_source, space.w_unicode):
        raise oefmt(space.w_TypeError, "string argument without an encoding")

    # Is it an integer?
    # Note that we're calling space.getindex_w() instead of space.int_w().
    try:
        count = space.getindex_w(w_source, space.w_OverflowError)
    except OperationError as e:
        if not e.match(space, space.w_TypeError):
            raise
    else:
        if count < 0:
            raise oefmt(space.w_ValueError, "negative count")
        return '\0' * count

    return _convert_from_buffer_or_iterable(space, w_source)

def makebytesdata_w(space, w_source):
    w_bytes_method = space.lookup(w_source, "__bytes__")
    if w_bytes_method is not None:
        w_bytes = space.get_and_call_function(w_bytes_method, w_source)
        if not space.isinstance_w(w_bytes, space.w_bytes):
            raise oefmt(space.w_TypeError,
                        "__bytes__ returned non-bytes (type '%T')", w_bytes)
        return space.bytes_w(w_bytes)
    return _convert_from_buffer_or_iterable(space, w_source)

def _convert_from_buffer_or_iterable(space, w_source):
    # String-like argument
    try:
        buf = space.buffer_w(w_source, space.BUF_FULL_RO)
    except OperationError as e:
        if not e.match(space, space.w_TypeError):
            raise
    else:
        return buf.as_str()

    if space.isinstance_w(w_source, space.w_unicode):
        raise oefmt(space.w_TypeError,
                    "cannot convert a (unicode) str object to bytes")

    # sequence of bytes
    w_iter = space.iter(w_source)
    length_hint = space.length_hint(w_source, 0)
    builder = StringBuilder(length_hint)
    while True:
        try:
            w_item = space.next(w_iter)
        except OperationError as e:
            if not e.match(space, space.w_StopIteration):
                raise
            break
        value = getbytevalue(space, w_item)
        builder.append(value)
    return builder.build()


W_BytesObject.typedef = TypeDef(
    "bytes", None, None, "read",
    __new__ = interp2app(W_BytesObject.descr_new),
    __doc__ = """bytes(iterable_of_ints) -> bytes
    bytes(string, encoding[, errors]) -> bytes
    bytes(bytes_or_buffer) -> immutable copy of bytes_or_buffer
    bytes(int) -> bytes object of size given by the parameter initialized with null bytes
    bytes() -> empty bytes object

    Construct an immutable array of bytes from:
      - an iterable yielding integers in range(256)
      - a text string encoded using the specified encoding
      - any object implementing the buffer API.
      - an integer
    """,

    __repr__ = interpindirect2app(W_AbstractBytesObject.descr_repr),
    __str__ = interpindirect2app(W_AbstractBytesObject.descr_str),
    __hash__ = interpindirect2app(W_AbstractBytesObject.descr_hash),

    __eq__ = interpindirect2app(W_AbstractBytesObject.descr_eq),
    __ne__ = interpindirect2app(W_AbstractBytesObject.descr_ne),
    __lt__ = interpindirect2app(W_AbstractBytesObject.descr_lt),
    __le__ = interpindirect2app(W_AbstractBytesObject.descr_le),
    __gt__ = interpindirect2app(W_AbstractBytesObject.descr_gt),
    __ge__ = interpindirect2app(W_AbstractBytesObject.descr_ge),

    __iter__ = interpindirect2app(W_AbstractBytesObject.descr_iter),
    __len__ = interpindirect2app(W_AbstractBytesObject.descr_len),
    __contains__ = interpindirect2app(W_AbstractBytesObject.descr_contains),

    __add__ = interpindirect2app(W_AbstractBytesObject.descr_add),
    __mul__ = interpindirect2app(W_AbstractBytesObject.descr_mul),
    __rmul__ = interpindirect2app(W_AbstractBytesObject.descr_rmul),

    __mod__ = interpindirect2app(W_AbstractBytesObject.descr_mod),
    __rmod__ = interpindirect2app(W_AbstractBytesObject.descr_rmod),

    __getitem__ = interpindirect2app(W_AbstractBytesObject.descr_getitem),

    capitalize = interpindirect2app(W_AbstractBytesObject.descr_capitalize),
    center = interpindirect2app(W_AbstractBytesObject.descr_center),
    count = interpindirect2app(W_AbstractBytesObject.descr_count),
    decode = interpindirect2app(W_AbstractBytesObject.descr_decode),
    expandtabs = interpindirect2app(W_AbstractBytesObject.descr_expandtabs),
    find = interpindirect2app(W_AbstractBytesObject.descr_find),
    rfind = interpindirect2app(W_AbstractBytesObject.descr_rfind),
    index = interpindirect2app(W_AbstractBytesObject.descr_index),
    rindex = interpindirect2app(W_AbstractBytesObject.descr_rindex),
    isalnum = interpindirect2app(W_AbstractBytesObject.descr_isalnum),
    isalpha = interpindirect2app(W_AbstractBytesObject.descr_isalpha),
    isdigit = interpindirect2app(W_AbstractBytesObject.descr_isdigit),
    islower = interpindirect2app(W_AbstractBytesObject.descr_islower),
    isspace = interpindirect2app(W_AbstractBytesObject.descr_isspace),
    istitle = interpindirect2app(W_AbstractBytesObject.descr_istitle),
    isupper = interpindirect2app(W_AbstractBytesObject.descr_isupper),
    join = interpindirect2app(W_AbstractBytesObject.descr_join),
    ljust = interpindirect2app(W_AbstractBytesObject.descr_ljust),
    rjust = interpindirect2app(W_AbstractBytesObject.descr_rjust),
    lower = interpindirect2app(W_AbstractBytesObject.descr_lower),
    partition = interpindirect2app(W_AbstractBytesObject.descr_partition),
    rpartition = interpindirect2app(W_AbstractBytesObject.descr_rpartition),
    replace = interpindirect2app(W_AbstractBytesObject.descr_replace),
    split = interpindirect2app(W_AbstractBytesObject.descr_split),
    rsplit = interpindirect2app(W_AbstractBytesObject.descr_rsplit),
    splitlines = interpindirect2app(W_AbstractBytesObject.descr_splitlines),
    startswith = interpindirect2app(W_AbstractBytesObject.descr_startswith),
    endswith = interpindirect2app(W_AbstractBytesObject.descr_endswith),
    strip = interpindirect2app(W_AbstractBytesObject.descr_strip),
    lstrip = interpindirect2app(W_AbstractBytesObject.descr_lstrip),
    rstrip = interpindirect2app(W_AbstractBytesObject.descr_rstrip),
    swapcase = interpindirect2app(W_AbstractBytesObject.descr_swapcase),
    title = interpindirect2app(W_AbstractBytesObject.descr_title),
    translate = interpindirect2app(W_AbstractBytesObject.descr_translate),
    upper = interpindirect2app(W_AbstractBytesObject.descr_upper),
    zfill = interpindirect2app(W_AbstractBytesObject.descr_zfill),

    __getnewargs__ = interpindirect2app(
        W_AbstractBytesObject.descr_getnewargs),

    fromhex = interp2app(W_BytesObject.descr_fromhex, as_classmethod=True),
    maketrans = interp2app(W_BytesObject.descr_maketrans, as_classmethod=True),
    hex = interp2app(W_BytesObject.descr_hex),
)
W_BytesObject.typedef.flag_sequence_bug_compat = True


@jit.elidable
def string_escape_encode(s, quotes):
    buf = StringBuilder(len(s) + 2)

    quote = "'"
    if quotes:
        if quote in s and '"' not in s:
            quote = '"'
            buf.append('b"')
        else:
            buf.append("b'")

    startslice = 0

    for i in range(len(s)):
        c = s[i]
        use_bs_char = False # character quoted by backspace

        if c == '\\' or c == quote:
            bs_char = c
            use_bs_char = True
        elif c == '\t':
            bs_char = 't'
            use_bs_char = True
        elif c == '\r':
            bs_char = 'r'
            use_bs_char = True
        elif c == '\n':
            bs_char = 'n'
            use_bs_char = True
        elif not '\x20' <= c < '\x7f':
            n = ord(c)
            if i != startslice:
                buf.append_slice(s, startslice, i)
            startslice = i + 1
            buf.append('\\x')
            buf.append("0123456789abcdef"[n >> 4])
            buf.append("0123456789abcdef"[n & 0xF])

        if use_bs_char:
            if i != startslice:
                buf.append_slice(s, startslice, i)
            startslice = i + 1
            buf.append('\\')
            buf.append(bs_char)

    if len(s) != startslice:
        buf.append_slice(s, startslice, len(s))

    if quotes:
        buf.append(quote)

    return buf.build()<|MERGE_RESOLUTION|>--- conflicted
+++ resolved
@@ -526,7 +526,6 @@
         return space.newlist_bytes(lst)
 
     @staticmethod
-<<<<<<< HEAD
     @unwrap_spec(encoding='text_or_None', errors='text_or_None')
     def descr_new(space, w_stringtype, w_source=None, encoding=None,
                   errors=None):
@@ -555,16 +554,6 @@
             value = newbytesdata_w_tail(space, w_source)
         else:
             value = newbytesdata_w(space, w_source, encoding, errors)
-=======
-    @unwrap_spec(w_object=WrappedDefault(""))
-    def descr_new(space, w_stringtype, w_object):
-        # NB. the default value of w_object is really a *wrapped* empty string:
-        #     there is gateway magic at work
-        w_obj = space.str(w_object)
-        if space.is_w(w_stringtype, space.w_str):
-            return w_obj  # XXX might be reworked when space.str() typechecks
-        value = space.bytes_w(w_obj)
->>>>>>> c7dcea6e
         w_obj = space.allocate_instance(W_BytesObject, w_stringtype)
         W_BytesObject.__init__(w_obj, value)
         return w_obj
