"""The builtin bytes implementation"""

from rpython.rlib.jit import we_are_jitted
from rpython.rlib.objectmodel import (
    compute_hash, compute_unique_id, import_from_mixin, newlist_hint,
    resizelist_hint)
from rpython.rlib.buffer import StringBuffer
from rpython.rlib.rstring import StringBuilder

from pypy.interpreter.baseobjspace import W_Root
from pypy.interpreter.error import OperationError, oefmt
from pypy.interpreter.gateway import (
    WrappedDefault, interp2app, interpindirect2app, unwrap_spec)
from pypy.interpreter.typedef import TypeDef
from pypy.objspace.std.stringmethods import StringMethods


class W_AbstractBytesObject(W_Root):
    __slots__ = ()

    def is_w(self, space, w_other):
        if not isinstance(w_other, W_AbstractBytesObject):
            return False
        if self is w_other:
            return True
        if self.user_overridden_class or w_other.user_overridden_class:
            return False
        return space.bytes_w(self) is space.bytes_w(w_other)

    def immutable_unique_id(self, space):
        if self.user_overridden_class:
            return None
        return space.wrap(compute_unique_id(space.bytes_w(self)))

    def descr_add(self, space, w_other):
        """x.__add__(y) <==> x+y"""

    def descr_contains(self, space, w_sub):
        """x.__contains__(y) <==> y in x"""

    def descr_eq(self, space, w_other):
        """x.__eq__(y) <==> x==y"""

    def descr_ge(self, space, w_other):
        """x.__ge__(y) <==> x>=y"""

    def descr_getitem(self, space, w_index):
        """x.__getitem__(y) <==> x[y]"""

    def descr_getnewargs(self, space):
        ""

    def descr_gt(self, space, w_other):
        """x.__gt__(y) <==> x>y"""

    def descr_hash(self, space):
        """x.__hash__() <==> hash(x)"""

    def descr_iter(self, space):
        """x.__iter__() <==> iter(x)"""

    def descr_le(self, space, w_other):
        """x.__le__(y) <==> x<=y"""

    def descr_len(self, space):
        """x.__len__() <==> len(x)"""

    def descr_lt(self, space, w_other):
        """x.__lt__(y) <==> x<y"""

    def descr_mul(self, space, w_times):
        """x.__mul__(n) <==> x*n"""

    def descr_ne(self, space, w_other):
        """x.__ne__(y) <==> x!=y"""

    def descr_repr(self, space):
        """x.__repr__() <==> repr(x)"""

    def descr_rmod(self, space, w_values):
        """x.__rmod__(y) <==> y%x"""

    def descr_rmul(self, space, w_times):
        """x.__rmul__(n) <==> n*x"""

    def descr_str(self, space):
        """x.__str__() <==> str(x)"""

    def descr_capitalize(self, space):
        """S.capitalize() -> string

        Return a capitalized version of S, i.e. make the first character
        have upper case and the rest lower case.
        """

    @unwrap_spec(width=int, w_fillchar=WrappedDefault(' '))
    def descr_center(self, space, width, w_fillchar):
        """S.center(width[, fillchar]) -> string

        Return S centered in a string of length width. Padding is
        done using the specified fill character (default is a space).
        """

    def descr_count(self, space, w_sub, w_start=None, w_end=None):
        """S.count(sub[, start[, end]]) -> int

        Return the number of non-overlapping occurrences of substring sub in
        string S[start:end].  Optional arguments start and end are interpreted
        as in slice notation.
        """

    def descr_decode(self, space, w_encoding=None, w_errors=None):
        """S.decode(encoding=None, errors='strict') -> object

        Decode S using the codec registered for encoding. encoding defaults
        to the default encoding. errors may be given to set a different error
        handling scheme. Default is 'strict' meaning that encoding errors raise
        a UnicodeDecodeError. Other possible values are 'ignore' and 'replace'
        as well as any other name registered with codecs.register_error that is
        able to handle UnicodeDecodeErrors.
        """

    def descr_endswith(self, space, w_suffix, w_start=None, w_end=None):
        """S.endswith(suffix[, start[, end]]) -> bool

        Return True if S ends with the specified suffix, False otherwise.
        With optional start, test S beginning at that position.
        With optional end, stop comparing S at that position.
        suffix can also be a tuple of strings to try.
        """

    @unwrap_spec(tabsize=int)
    def descr_expandtabs(self, space, tabsize=8):
        """S.expandtabs([tabsize]) -> string

        Return a copy of S where all tab characters are expanded using spaces.
        If tabsize is not given, a tab size of 8 characters is assumed.
        """

    def descr_find(self, space, w_sub, w_start=None, w_end=None):
        """S.find(sub[, start[, end]]) -> int

        Return the lowest index in S where substring sub is found,
        such that sub is contained within S[start:end].  Optional
        arguments start and end are interpreted as in slice notation.

        Return -1 on failure.
        """

    def descr_index(self, space, w_sub, w_start=None, w_end=None):
        """S.index(sub[, start[, end]]) -> int

        Like S.find() but raise ValueError when the substring is not found.
        """

    def descr_isalnum(self, space):
        """S.isalnum() -> bool

        Return True if all characters in S are alphanumeric
        and there is at least one character in S, False otherwise.
        """

    def descr_isalpha(self, space):
        """S.isalpha() -> bool

        Return True if all characters in S are alphabetic
        and there is at least one character in S, False otherwise.
        """

    def descr_isdigit(self, space):
        """S.isdigit() -> bool

        Return True if all characters in S are digits
        and there is at least one character in S, False otherwise.
        """

    def descr_islower(self, space):
        """S.islower() -> bool

        Return True if all cased characters in S are lowercase and there is
        at least one cased character in S, False otherwise.
        """

    def descr_isspace(self, space):
        """S.isspace() -> bool

        Return True if all characters in S are whitespace
        and there is at least one character in S, False otherwise.
        """

    def descr_istitle(self, space):
        """S.istitle() -> bool

        Return True if S is a titlecased string and there is at least one
        character in S, i.e. uppercase characters may only follow uncased
        characters and lowercase characters only cased ones. Return False
        otherwise.
        """

    def descr_isupper(self, space):
        """S.isupper() -> bool

        Return True if all cased characters in S are uppercase and there is
        at least one cased character in S, False otherwise.
        """

    def descr_join(self, space, w_list):
        """S.join(iterable) -> string

        Return a string which is the concatenation of the strings in the
        iterable.  The separator between elements is S.
        """

    @unwrap_spec(width=int, w_fillchar=WrappedDefault(' '))
    def descr_ljust(self, space, width, w_fillchar):
        """S.ljust(width[, fillchar]) -> string

        Return S left-justified in a string of length width. Padding is
        done using the specified fill character (default is a space).
        """

    def descr_lower(self, space):
        """S.lower() -> string

        Return a copy of the string S converted to lowercase.
        """

    def descr_lstrip(self, space, w_chars=None):
        """S.lstrip([chars]) -> string or unicode

        Return a copy of the string S with leading whitespace removed.
        If chars is given and not None, remove characters in chars instead.
        If chars is unicode, S will be converted to unicode before stripping
        """

    def descr_partition(self, space, w_sub):
        """S.partition(sep) -> (head, sep, tail)

        Search for the separator sep in S, and return the part before it,
        the separator itself, and the part after it.  If the separator is not
        found, return S and two empty strings.
        """

    @unwrap_spec(count=int)
    def descr_replace(self, space, w_old, w_new, count=-1):
        """S.replace(old, new[, count]) -> string

        Return a copy of string S with all occurrences of substring
        old replaced by new.  If the optional argument count is
        given, only the first count occurrences are replaced.
        """

    def descr_rfind(self, space, w_sub, w_start=None, w_end=None):
        """S.rfind(sub[, start[, end]]) -> int

        Return the highest index in S where substring sub is found,
        such that sub is contained within S[start:end].  Optional
        arguments start and end are interpreted as in slice notation.

        Return -1 on failure.
        """

    def descr_rindex(self, space, w_sub, w_start=None, w_end=None):
        """S.rindex(sub[, start[, end]]) -> int

        Like S.rfind() but raise ValueError when the substring is not found.
        """

    @unwrap_spec(width=int, w_fillchar=WrappedDefault(' '))
    def descr_rjust(self, space, width, w_fillchar):
        """S.rjust(width[, fillchar]) -> string

        Return S right-justified in a string of length width. Padding is
        done using the specified fill character (default is a space).
        """

    def descr_rpartition(self, space, w_sub):
        """S.rpartition(sep) -> (head, sep, tail)

        Search for the separator sep in S, starting at the end of S, and return
        the part before it, the separator itself, and the part after it.  If
        the separator is not found, return two empty strings and S.
        """

    @unwrap_spec(maxsplit=int)
    def descr_rsplit(self, space, w_sep=None, maxsplit=-1):
        """S.rsplit(sep=None, maxsplit=-1) -> list of strings

        Return a list of the words in the string S, using sep as the
        delimiter string, starting at the end of the string and working
        to the front.  If maxsplit is given, at most maxsplit splits are
        done. If sep is not specified or is None, any whitespace string
        is a separator.
        """

    def descr_rstrip(self, space, w_chars=None):
        """S.rstrip([chars]) -> string or unicode

        Return a copy of the string S with trailing whitespace removed.
        If chars is given and not None, remove characters in chars instead.
        If chars is unicode, S will be converted to unicode before stripping
        """

    @unwrap_spec(maxsplit=int)
    def descr_split(self, space, w_sep=None, maxsplit=-1):
        """S.split(sep=None, maxsplit=-1) -> list of strings

        Return a list of the words in the string S, using sep as the
        delimiter string.  If maxsplit is given, at most maxsplit
        splits are done. If sep is not specified or is None, any
        whitespace string is a separator and empty strings are removed
        from the result.
        """

    @unwrap_spec(keepends=bool)
    def descr_splitlines(self, space, keepends=False):
        """S.splitlines(keepends=False) -> list of strings

        Return a list of the lines in S, breaking at line boundaries.
        Line breaks are not included in the resulting list unless keepends
        is given and true.
        """

    def descr_startswith(self, space, w_prefix, w_start=None, w_end=None):
        """S.startswith(prefix[, start[, end]]) -> bool

        Return True if S starts with the specified prefix, False otherwise.
        With optional start, test S beginning at that position.
        With optional end, stop comparing S at that position.
        prefix can also be a tuple of strings to try.
        """

    def descr_strip(self, space, w_chars=None):
        """S.strip([chars]) -> string or unicode

        Return a copy of the string S with leading and trailing
        whitespace removed.
        If chars is given and not None, remove characters in chars instead.
        If chars is unicode, S will be converted to unicode before stripping
        """

    def descr_swapcase(self, space):
        """S.swapcase() -> string

        Return a copy of the string S with uppercase characters
        converted to lowercase and vice versa.
        """

    def descr_title(self, space):
        """S.title() -> string

        Return a titlecased version of S, i.e. words start with uppercase
        characters, all remaining cased characters have lowercase.
        """

    @unwrap_spec(w_deletechars=WrappedDefault(''))
    def descr_translate(self, space, w_table, w_deletechars):
        """S.translate(table[, deletechars]) -> string

        Return a copy of the string S, where all characters occurring
        in the optional argument deletechars are removed, and the
        remaining characters have been mapped through the given
        translation table, which must be a string of length 256 or None.
        If the table argument is None, no translation is applied and
        the operation simply removes the characters in deletechars.
        """

    def descr_upper(self, space):
        """S.upper() -> string

        Return a copy of the string S converted to uppercase.
        """

    @unwrap_spec(width=int)
    def descr_zfill(self, space, width):
        """S.zfill(width) -> string

        Pad a numeric string S with zeros on the left, to fill a field
        of the specified width. The string S is never truncated.
        """


class W_BytesObject(W_AbstractBytesObject):
    import_from_mixin(StringMethods)
    _immutable_fields_ = ['_value']

    def __init__(self, str):
        assert str is not None
        self._value = str

    def __repr__(self):
        """representation for debugging purposes"""
        return "%s(%r)" % (self.__class__.__name__, self._value)

    def unwrap(self, space):
        return self._value

    def bytes_w(self, space):
        return self._value

    def buffer_w(self, space, flags):
        space.check_buf_flags(flags, True)
        return StringBuffer(self._value)

    def listview_int(self):
        return _create_list_from_bytes(self._value)

    def ord(self, space):
        if len(self._value) != 1:
            raise oefmt(space.w_TypeError,
                        "ord() expected a character, but string of length %d "
                        "found", len(self._value))
        return space.wrap(ord(self._value[0]))

    def _new(self, value):
        return W_BytesObject(value)

    def _new_from_list(self, value):
        return W_BytesObject(''.join(value))

    def _empty(self):
        return W_BytesObject.EMPTY

    def _len(self):
        return len(self._value)

    _val = bytes_w

    @staticmethod
    def _use_rstr_ops(space, w_other):
        return True

    @staticmethod
    def _op_val(space, w_other, allow_char=False):
        # Some functions (contains, find) allow a number to specify a
        # single char.
        if allow_char and space.isinstance_w(w_other, space.w_int):
            return StringMethods._single_char(space, w_other)
        try:
            return space.bytes_w(w_other)
        except OperationError, e:
            if not e.match(space, space.w_TypeError):
                raise
        return space.buffer_w(w_other, space.BUF_SIMPLE).as_str()

    def _chr(self, char):
        assert len(char) == 1
        return str(char)[0]

    _builder = StringBuilder

    def _isupper(self, ch):
        return ch.isupper()

    def _islower(self, ch):
        return ch.islower()

    def _istitle(self, ch):
        return ch.isupper()

    def _isspace(self, ch):
        return ch.isspace()

    def _isalpha(self, ch):
        return ch.isalpha()

    def _isalnum(self, ch):
        return ch.isalnum()

    def _isdigit(self, ch):
        return ch.isdigit()

    _iscased = _isalpha

    def _islinebreak(self, ch):
        return (ch == '\n') or (ch == '\r')

    def _upper(self, ch):
        if ch.islower():
            o = ord(ch) - 32
            return chr(o)
        else:
            return ch

    def _lower(self, ch):
        if ch.isupper():
            o = ord(ch) + 32
            return chr(o)
        else:
            return ch

    _title = _upper

    def _newlist_unwrapped(self, space, lst):
        return space.newlist_bytes(lst)

    @staticmethod
    @unwrap_spec(encoding='str_or_None', errors='str_or_None')
    def descr_new(space, w_stringtype, w_source=None, encoding=None,
                  errors=None):
        if (w_source and space.is_w(space.type(w_source), space.w_bytes) and
            space.is_w(w_stringtype, space.w_bytes)):
            return w_source
        value = ''.join(newbytesdata_w(space, w_source, encoding, errors))
        w_obj = space.allocate_instance(W_BytesObject, w_stringtype)
        W_BytesObject.__init__(w_obj, value)
        return w_obj

    @staticmethod
    def descr_fromhex(space, w_type, w_hexstring):
        r"""bytes.fromhex(string) -> bytes

        Create a bytes object from a string of hexadecimal numbers.
        Spaces between two numbers are accepted.
        Example: bytes.fromhex('B9 01EF') -> b'\xb9\x01\xef'.
        """
        if not space.is_w(space.type(w_hexstring), space.w_unicode):
            raise oefmt(space.w_TypeError, "must be str, not %T", w_hexstring)
        from pypy.objspace.std.bytearrayobject import _hexstring_to_array
        hexstring = space.unicode_w(w_hexstring)
        bytes = ''.join(_hexstring_to_array(space, hexstring))
        return W_BytesObject(bytes)

    def descr_repr(self, space):
        return space.wrap(string_escape_encode(self._value, True))

    def descr_str(self, space):
        if space.sys.get_flag('bytes_warning'):
            space.warn(space.wrap("str() on a bytes instance"),
                       space.w_BytesWarning)
        return self.descr_repr(space)

    def descr_hash(self, space):
        x = compute_hash(self._value)
        return space.wrap(x)

    def descr_eq(self, space, w_other):
        if space.config.objspace.std.withstrbuf:
            from pypy.objspace.std.strbufobject import W_StringBufferObject
            if isinstance(w_other, W_StringBufferObject):
                return space.newbool(self._value == w_other.force())
        if not isinstance(w_other, W_BytesObject):
            return space.w_NotImplemented
        return space.newbool(self._value == w_other._value)

    def descr_ne(self, space, w_other):
        if space.config.objspace.std.withstrbuf:
            from pypy.objspace.std.strbufobject import W_StringBufferObject
            if isinstance(w_other, W_StringBufferObject):
                return space.newbool(self._value != w_other.force())
        if not isinstance(w_other, W_BytesObject):
            return space.w_NotImplemented
        return space.newbool(self._value != w_other._value)

    def descr_lt(self, space, w_other):
        if space.config.objspace.std.withstrbuf:
            from pypy.objspace.std.strbufobject import W_StringBufferObject
            if isinstance(w_other, W_StringBufferObject):
                return space.newbool(self._value < w_other.force())
        if not isinstance(w_other, W_BytesObject):
            return space.w_NotImplemented
        return space.newbool(self._value < w_other._value)

    def descr_le(self, space, w_other):
        if space.config.objspace.std.withstrbuf:
            from pypy.objspace.std.strbufobject import W_StringBufferObject
            if isinstance(w_other, W_StringBufferObject):
                return space.newbool(self._value <= w_other.force())
        if not isinstance(w_other, W_BytesObject):
            return space.w_NotImplemented
        return space.newbool(self._value <= w_other._value)

    def descr_gt(self, space, w_other):
        if space.config.objspace.std.withstrbuf:
            from pypy.objspace.std.strbufobject import W_StringBufferObject
            if isinstance(w_other, W_StringBufferObject):
                return space.newbool(self._value > w_other.force())
        if not isinstance(w_other, W_BytesObject):
            return space.w_NotImplemented
        return space.newbool(self._value > w_other._value)

    def descr_ge(self, space, w_other):
        if space.config.objspace.std.withstrbuf:
            from pypy.objspace.std.strbufobject import W_StringBufferObject
            if isinstance(w_other, W_StringBufferObject):
                return space.newbool(self._value >= w_other.force())
        if not isinstance(w_other, W_BytesObject):
            return space.w_NotImplemented
        return space.newbool(self._value >= w_other._value)

    # auto-conversion fun

    _StringMethods_descr_add = descr_add
    def descr_add(self, space, w_other):
        if space.config.objspace.std.withstrbuf:
            from pypy.objspace.std.strbufobject import W_StringBufferObject
            try:
                other = self._op_val(space, w_other)
            except OperationError as e:
                if e.match(space, space.w_TypeError):
                    return space.w_NotImplemented
                raise
            builder = StringBuilder()
            builder.append(self._value)
            builder.append(other)
            return W_StringBufferObject(builder)
        return self._StringMethods_descr_add(space, w_other)

    _StringMethods_descr_join = descr_join
    def descr_join(self, space, w_list):
        l = space.listview_bytes(w_list)
        if l is not None:
            if len(l) == 1:
                return space.wrapbytes(l[0])
            return space.wrapbytes(self._val(space).join(l))
        return self._StringMethods_descr_join(space, w_list)

    def _join_return_one(self, space, w_obj):
        return space.is_w(space.type(w_obj), space.w_str)

    def _join_check_item(self, space, w_obj):
        try:
            self._op_val(space, w_obj)
        except OperationError as e:
            if not e.match(space, space.w_TypeError):
                raise
            return True
        return False

    def descr_lower(self, space):
        return W_BytesObject(self._value.lower())

    def descr_upper(self, space):
        return W_BytesObject(self._value.upper())


def _create_list_from_bytes(value):
    # need this helper function to allow the jit to look inside and inline
    # listview_int
    return [ord(s) for s in value]

W_BytesObject.EMPTY = W_BytesObject('')
W_BytesObject.PREBUILT = [W_BytesObject(chr(i)) for i in range(256)]
del i


def wrapstr(space, s):
    if space.config.objspace.std.sharesmallstr:
        if space.config.objspace.std.withprebuiltchar:
            # share characters and empty string
            if len(s) <= 1:
                if len(s) == 0:
                    return W_BytesObject.EMPTY
                else:
                    s = s[0]     # annotator hint: a single char
                    return wrapchar(space, s)
        else:
            # only share the empty string
            if len(s) == 0:
                return W_BytesObject.EMPTY
    return W_BytesObject(s)


def wrapchar(space, c):
    if space.config.objspace.std.withprebuiltchar and not we_are_jitted():
        return W_BytesObject.PREBUILT[ord(c)]
    else:
        return W_BytesObject(c)


def getbytevalue(space, w_value):
    value = space.getindex_w(w_value, None)
    if not 0 <= value < 256:
        # this includes the OverflowError in case the long is too large
        raise OperationError(space.w_ValueError, space.wrap(
            "byte must be in range(0, 256)"))
    return chr(value)

def newbytesdata_w(space, w_source, encoding, errors):
    # None value
    if w_source is None:
        if encoding is not None or errors is not None:
            raise OperationError(space.w_TypeError, space.wrap(
                    "encoding or errors without string argument"))
        return []
    # Is it an integer?
    # Note that we're calling space.getindex_w() instead of space.int_w().
    try:
<<<<<<< HEAD
        count = space.int_w(w_source, allow_conversion=False)
=======
        count = space.getindex_w(w_source, space.w_OverflowError)
>>>>>>> b5adf61a
    except OperationError, e:
        if not e.match(space, space.w_TypeError):
            raise
    else:
        if count < 0:
            raise OperationError(space.w_ValueError,
                                 space.wrap("negative count"))
        if encoding is not None or errors is not None:
            raise OperationError(space.w_TypeError, space.wrap(
                    "encoding or errors without string argument"))
        return ['\0'] * count
    # Unicode with encoding
    if space.isinstance_w(w_source, space.w_unicode):
        if encoding is None:
            raise OperationError(space.w_TypeError, space.wrap(
                    "string argument without an encoding"))
        from pypy.objspace.std.unicodeobject import encode_object
        w_source = encode_object(space, w_source, encoding, errors)
        # and continue with the encoded string

    return makebytesdata_w(space, w_source)

def makebytesdata_w(space, w_source):
    w_bytes_method = space.lookup(w_source, "__bytes__")
    if w_bytes_method is not None:
        w_bytes = space.get_and_call_function(w_bytes_method, w_source)
        if not space.isinstance_w(w_bytes, space.w_bytes):
            raise oefmt(space.w_TypeError,
                        "__bytes__ returned non-bytes (type '%T')", w_bytes)
        return [c for c in space.bytes_w(w_bytes)]

    # String-like argument
    try:
        buf = space.buffer_w(w_source, space.BUF_FULL_RO)
    except OperationError, e:
        if not e.match(space, space.w_TypeError):
            raise
    else:
        return [c for c in buf.as_str()]

    if space.isinstance_w(w_source, space.w_unicode):
        raise OperationError(
            space.w_TypeError,
            space.wrap("cannot convert unicode object to bytes"))

    # sequence of bytes
    w_iter = space.iter(w_source)
    length_hint = space.length_hint(w_source, 0)
    data = newlist_hint(length_hint)
    extended = 0
    while True:
        try:
            w_item = space.next(w_iter)
        except OperationError, e:
            if not e.match(space, space.w_StopIteration):
                raise
            break
        value = getbytevalue(space, w_item)
        data.append(value)
        extended += 1
    if extended < length_hint:
        resizelist_hint(data, extended)
    return data


W_BytesObject.typedef = TypeDef(
    "bytes",
    __new__ = interp2app(W_BytesObject.descr_new),
    __doc__ = """bytes(iterable_of_ints) -> bytes
    bytes(string, encoding[, errors]) -> bytes
    bytes(bytes_or_buffer) -> immutable copy of bytes_or_buffer
    bytes(int) -> bytes object of size given by the parameter initialized with null bytes
    bytes() -> empty bytes object

    Construct an immutable array of bytes from:
      - an iterable yielding integers in range(256)
      - a text string encoded using the specified encoding
      - any object implementing the buffer API.
      - an integer
    """,

    __repr__ = interpindirect2app(W_AbstractBytesObject.descr_repr),
    __str__ = interpindirect2app(W_AbstractBytesObject.descr_str),
    __hash__ = interpindirect2app(W_AbstractBytesObject.descr_hash),

    __eq__ = interpindirect2app(W_AbstractBytesObject.descr_eq),
    __ne__ = interpindirect2app(W_AbstractBytesObject.descr_ne),
    __lt__ = interpindirect2app(W_AbstractBytesObject.descr_lt),
    __le__ = interpindirect2app(W_AbstractBytesObject.descr_le),
    __gt__ = interpindirect2app(W_AbstractBytesObject.descr_gt),
    __ge__ = interpindirect2app(W_AbstractBytesObject.descr_ge),

    __iter__ = interpindirect2app(W_AbstractBytesObject.descr_iter),
    __len__ = interpindirect2app(W_AbstractBytesObject.descr_len),
    __contains__ = interpindirect2app(W_AbstractBytesObject.descr_contains),

    __add__ = interpindirect2app(W_AbstractBytesObject.descr_add),
    __mul__ = interpindirect2app(W_AbstractBytesObject.descr_mul),
    __rmul__ = interpindirect2app(W_AbstractBytesObject.descr_rmul),

    __getitem__ = interpindirect2app(W_AbstractBytesObject.descr_getitem),

    capitalize = interpindirect2app(W_AbstractBytesObject.descr_capitalize),
    center = interpindirect2app(W_AbstractBytesObject.descr_center),
    count = interpindirect2app(W_AbstractBytesObject.descr_count),
    decode = interpindirect2app(W_AbstractBytesObject.descr_decode),
    expandtabs = interpindirect2app(W_AbstractBytesObject.descr_expandtabs),
    find = interpindirect2app(W_AbstractBytesObject.descr_find),
    rfind = interpindirect2app(W_AbstractBytesObject.descr_rfind),
    index = interpindirect2app(W_AbstractBytesObject.descr_index),
    rindex = interpindirect2app(W_AbstractBytesObject.descr_rindex),
    isalnum = interpindirect2app(W_AbstractBytesObject.descr_isalnum),
    isalpha = interpindirect2app(W_AbstractBytesObject.descr_isalpha),
    isdigit = interpindirect2app(W_AbstractBytesObject.descr_isdigit),
    islower = interpindirect2app(W_AbstractBytesObject.descr_islower),
    isspace = interpindirect2app(W_AbstractBytesObject.descr_isspace),
    istitle = interpindirect2app(W_AbstractBytesObject.descr_istitle),
    isupper = interpindirect2app(W_AbstractBytesObject.descr_isupper),
    join = interpindirect2app(W_AbstractBytesObject.descr_join),
    ljust = interpindirect2app(W_AbstractBytesObject.descr_ljust),
    rjust = interpindirect2app(W_AbstractBytesObject.descr_rjust),
    lower = interpindirect2app(W_AbstractBytesObject.descr_lower),
    partition = interpindirect2app(W_AbstractBytesObject.descr_partition),
    rpartition = interpindirect2app(W_AbstractBytesObject.descr_rpartition),
    replace = interpindirect2app(W_AbstractBytesObject.descr_replace),
    split = interpindirect2app(W_AbstractBytesObject.descr_split),
    rsplit = interpindirect2app(W_AbstractBytesObject.descr_rsplit),
    splitlines = interpindirect2app(W_AbstractBytesObject.descr_splitlines),
    startswith = interpindirect2app(W_AbstractBytesObject.descr_startswith),
    endswith = interpindirect2app(W_AbstractBytesObject.descr_endswith),
    strip = interpindirect2app(W_AbstractBytesObject.descr_strip),
    lstrip = interpindirect2app(W_AbstractBytesObject.descr_lstrip),
    rstrip = interpindirect2app(W_AbstractBytesObject.descr_rstrip),
    swapcase = interpindirect2app(W_AbstractBytesObject.descr_swapcase),
    title = interpindirect2app(W_AbstractBytesObject.descr_title),
    translate = interpindirect2app(W_AbstractBytesObject.descr_translate),
    upper = interpindirect2app(W_AbstractBytesObject.descr_upper),
    zfill = interpindirect2app(W_AbstractBytesObject.descr_zfill),

    __getnewargs__ = interpindirect2app(
        W_AbstractBytesObject.descr_getnewargs),

    fromhex = interp2app(W_BytesObject.descr_fromhex, as_classmethod=True),
    maketrans = interp2app(W_BytesObject.descr_maketrans, as_classmethod=True),
)
W_BytesObject.typedef.flag_sequence_bug_compat = True


def string_escape_encode(s, quotes):
    buf = StringBuilder(len(s) + 2)

    quote = "'"
    if quotes:
        if quote in s and '"' not in s:
            quote = '"'
            buf.append('b"')
        else:
            buf.append("b'")

    startslice = 0

    for i in range(len(s)):
        c = s[i]
        use_bs_char = False # character quoted by backspace

        if c == '\\' or c == quote:
            bs_char = c
            use_bs_char = True
        elif c == '\t':
            bs_char = 't'
            use_bs_char = True
        elif c == '\r':
            bs_char = 'r'
            use_bs_char = True
        elif c == '\n':
            bs_char = 'n'
            use_bs_char = True
        elif not '\x20' <= c < '\x7f':
            n = ord(c)
            if i != startslice:
                buf.append_slice(s, startslice, i)
            startslice = i + 1
            buf.append('\\x')
            buf.append("0123456789abcdef"[n >> 4])
            buf.append("0123456789abcdef"[n & 0xF])

        if use_bs_char:
            if i != startslice:
                buf.append_slice(s, startslice, i)
            startslice = i + 1
            buf.append('\\')
            buf.append(bs_char)

    if len(s) != startslice:
        buf.append_slice(s, startslice, len(s))

    if quotes:
        buf.append(quote)

    return buf.build()<|MERGE_RESOLUTION|>--- conflicted
+++ resolved
@@ -686,11 +686,7 @@
     # Is it an integer?
     # Note that we're calling space.getindex_w() instead of space.int_w().
     try:
-<<<<<<< HEAD
-        count = space.int_w(w_source, allow_conversion=False)
-=======
         count = space.getindex_w(w_source, space.w_OverflowError)
->>>>>>> b5adf61a
     except OperationError, e:
         if not e.match(space, space.w_TypeError):
             raise
