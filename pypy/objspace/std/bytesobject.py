--- conflicted
+++ resolved
@@ -574,15 +574,7 @@
         return W_BytesObject(bytes)
 
     def descr_repr(self, space):
-<<<<<<< HEAD
-        return space.wrap(string_escape_encode(self._value, True))
-=======
-        s = self._value
-        quote = "'"
-        if quote in s and '"' not in s:
-            quote = '"'
-        return space.newtext(string_escape_encode(s, quote))
->>>>>>> 8471fce0
+        return space.newtext(string_escape_encode(self._value, True))
 
     def descr_str(self, space):
         if space.sys.get_flag('bytes_warning'):
