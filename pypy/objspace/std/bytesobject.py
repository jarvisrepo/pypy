--- conflicted
+++ resolved
@@ -651,68 +651,7 @@
     def descr_add(self, space, w_other):
         return self._StringMethods_descr_add(space, w_other)
 
-<<<<<<< HEAD
-=======
-    _StringMethods__startswith = _startswith
-    def _startswith(self, space, value, w_prefix, start, end):
-        if space.isinstance_w(w_prefix, space.w_unicode):
-            self_as_unicode = unicode_from_encoded_object(space, self, None,
-                                                          None)
-            return self_as_unicode._startswith(space, self_as_unicode._utf8,
-                                               w_prefix, start, end)
-        return self._StringMethods__startswith(space, value, w_prefix, start,
-                                               end)
-
-    _StringMethods__endswith = _endswith
-    def _endswith(self, space, value, w_suffix, start, end):
-        if space.isinstance_w(w_suffix, space.w_unicode):
-            self_as_unicode = unicode_from_encoded_object(space, self, None,
-                                                          None)
-            return self_as_unicode._endswith(space, self_as_unicode._utf8,
-                                             w_suffix, start, end)
-        return self._StringMethods__endswith(space, value, w_suffix, start,
-                                             end)
-
-    _StringMethods_descr_contains = descr_contains
-    def descr_contains(self, space, w_sub):
-        if space.isinstance_w(w_sub, space.w_unicode):
-            from pypy.objspace.std.unicodeobject import W_UnicodeObject
-            assert isinstance(w_sub, W_UnicodeObject)
-            self_as_unicode = unicode_from_encoded_object(space, self, None,
-                                                          None)
-            return space.newbool(
-                self_as_unicode._utf8.find(w_sub._utf8) >= 0)
-        return self._StringMethods_descr_contains(space, w_sub)
-
-    @unwrap_spec(count=int)
-    def descr_replace(self, space, w_old, w_new, count=-1):
         from rpython.rlib.rstring import replace
-        old_is_unicode = space.isinstance_w(w_old, space.w_unicode)
-        new_is_unicode = space.isinstance_w(w_new, space.w_unicode)
-        if old_is_unicode or new_is_unicode:
-            self_as_uni = unicode_from_encoded_object(space, self, None, None)
-            return self_as_uni.descr_replace(space, w_old, w_new, count)
-
-        # almost copy of StringMethods.descr_replace :-(
-        input = self._value
-
-        sub = self._op_val(space, w_old)
-        by = self._op_val(space, w_new)
-        # the following two lines are for being bug-to-bug compatible
-        # with CPython: see issue #2448
-        if count >= 0 and len(input) == 0:
-            return self._empty()
-        try:
-            res = replace(input, sub, by, count)
-        except OverflowError:
-            raise oefmt(space.w_OverflowError, "replace string is too long")
-        # difference: reuse self if no replacement was done
-        if type(self) is W_BytesObject and res is input:
-            return self
-
-        return self._new(res)
-
->>>>>>> 1e556105
     _StringMethods_descr_join = descr_join
     def descr_join(self, space, w_list):
         l = space.listview_bytes(w_list)
