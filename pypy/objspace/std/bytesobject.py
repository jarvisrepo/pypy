--- conflicted
+++ resolved
@@ -1,34 +1,18 @@
 """The builtin bytes implementation"""
 
-from rpython.rlib.jit import we_are_jitted
-from rpython.rlib.objectmodel import (
-    compute_hash, compute_unique_id, import_from_mixin)
-from rpython.rlib.rstring import StringBuilder, replace
-
-from pypy.interpreter.baseobjspace import W_Root
-from pypy.interpreter.buffer import StringBuffer
-from pypy.interpreter.error import OperationError, operationerrfmt
-<<<<<<< HEAD
-from pypy.interpreter.gateway import interp2app, unwrap_spec, WrappedDefault, interpindirect2app
-from pypy.objspace.std.stdtypedef import StdTypeDef
-from pypy.objspace.std.stringmethods import StringMethods
 from rpython.rlib.jit import we_are_jitted
 from rpython.rlib.objectmodel import (
     compute_hash, compute_unique_id, import_from_mixin, newlist_hint,
     resizelist_hint)
 from rpython.rlib.rstring import StringBuilder
-=======
+
+from pypy.interpreter.baseobjspace import W_Root
+from pypy.interpreter.buffer import StringBuffer
+from pypy.interpreter.error import OperationError, operationerrfmt
 from pypy.interpreter.gateway import (
     WrappedDefault, interp2app, interpindirect2app, unwrap_spec)
-from pypy.objspace.std import newformat
-from pypy.objspace.std.basestringtype import basestring_typedef
-from pypy.objspace.std.formatting import mod_format
 from pypy.objspace.std.stdtypedef import StdTypeDef
 from pypy.objspace.std.stringmethods import StringMethods
-from pypy.objspace.std.unicodeobject import (
-    _get_encoding_and_errors, decode_object, unicode_from_encoded_object,
-    unicode_from_string)
->>>>>>> f97ae241
 
 
 class W_AbstractBytesObject(W_Root):
@@ -160,16 +144,6 @@
         Return -1 on failure.
         """
 
-<<<<<<< HEAD
-=======
-    def descr_format(self, space, __args__):
-        """S.format(*args, **kwargs) -> string
-
-        Return a formatted version of S, using substitutions from args and
-        kwargs.  The substitutions are identified by braces ('{' and '}').
-        """
-
->>>>>>> f97ae241
     def descr_index(self, space, w_sub, w_start=None, w_end=None):
         """S.index(sub[, start[, end]]) -> int
 
@@ -504,7 +478,6 @@
         return space.newlist_bytes(lst)
 
     @staticmethod
-<<<<<<< HEAD
     @unwrap_spec(encoding='str_or_None', errors='str_or_None')
     def descr_new(space, w_stringtype, w_source=None, encoding=None,
                   errors=None):
@@ -512,16 +485,6 @@
             space.is_w(w_stringtype, space.w_bytes)):
             return w_source
         value = ''.join(newbytesdata_w(space, w_source, encoding, errors))
-=======
-    @unwrap_spec(w_object=WrappedDefault(""))
-    def descr_new(space, w_stringtype, w_object):
-        # NB. the default value of w_object is really a *wrapped* empty string:
-        #     there is gateway magic at work
-        w_obj = space.str(w_object)
-        if space.is_w(w_stringtype, space.w_str):
-            return w_obj  # XXX might be reworked when space.str() typechecks
-        value = space.str_w(w_obj)
->>>>>>> f97ae241
         w_obj = space.allocate_instance(W_BytesObject, w_stringtype)
         W_BytesObject.__init__(w_obj, value)
         return w_obj
@@ -616,15 +579,7 @@
 
     _StringMethods_descr_add = descr_add
     def descr_add(self, space, w_other):
-<<<<<<< HEAD
         if space.isinstance_w(w_other, space.w_bytearray):
-=======
-        if space.isinstance_w(w_other, space.w_unicode):
-            self_as_unicode = unicode_from_encoded_object(space, self, None,
-                                                          None)
-            return space.add(self_as_unicode, w_other)
-        elif space.isinstance_w(w_other, space.w_bytearray):
->>>>>>> f97ae241
             # XXX: eliminate double-copy
             from .bytearrayobject import W_BytearrayObject, _make_data
             self_as_bytearray = W_BytearrayObject(_make_data(self._value))
@@ -643,7 +598,6 @@
             return W_StringBufferObject(builder)
         return self._StringMethods_descr_add(space, w_other)
 
-<<<<<<< HEAD
     _StringMethods_descr_contains = descr_contains
     def descr_contains(self, space, w_sub):
         if space.isinstance_w(w_sub, space.w_int):
@@ -660,60 +614,6 @@
                                       "character must be in range(256)")
             return space.newbool(self._value.find(chr(char)) >= 0)
         return self._StringMethods_descr_contains(space, w_sub)
-=======
-    _StringMethods__startswith = _startswith
-    def _startswith(self, space, value, w_prefix, start, end):
-        if space.isinstance_w(w_prefix, space.w_unicode):
-            self_as_unicode = unicode_from_encoded_object(space, self, None,
-                                                          None)
-            return self_as_unicode._startswith(space, self_as_unicode._value,
-                                               w_prefix, start, end)
-        return self._StringMethods__startswith(space, value, w_prefix, start,
-                                               end)
-
-    _StringMethods__endswith = _endswith
-    def _endswith(self, space, value, w_suffix, start, end):
-        if space.isinstance_w(w_suffix, space.w_unicode):
-            self_as_unicode = unicode_from_encoded_object(space, self, None,
-                                                          None)
-            return self_as_unicode._endswith(space, self_as_unicode._value,
-                                             w_suffix, start, end)
-        return self._StringMethods__endswith(space, value, w_suffix, start,
-                                             end)
-
-    _StringMethods_descr_contains = descr_contains
-    def descr_contains(self, space, w_sub):
-        if space.isinstance_w(w_sub, space.w_unicode):
-            from pypy.objspace.std.unicodeobject import W_UnicodeObject
-            assert isinstance(w_sub, W_UnicodeObject)
-            self_as_unicode = unicode_from_encoded_object(space, self, None,
-                                                          None)
-            return space.newbool(
-                self_as_unicode._value.find(w_sub._value) >= 0)
-        return self._StringMethods_descr_contains(space, w_sub)
-
-    _StringMethods_descr_replace = descr_replace
-    @unwrap_spec(count=int)
-    def descr_replace(self, space, w_old, w_new, count=-1):
-        old_is_unicode = space.isinstance_w(w_old, space.w_unicode)
-        new_is_unicode = space.isinstance_w(w_new, space.w_unicode)
-        if old_is_unicode or new_is_unicode:
-            self_as_uni = unicode_from_encoded_object(space, self, None, None)
-            if not old_is_unicode:
-                w_old = unicode_from_encoded_object(space, w_old, None, None)
-            if not new_is_unicode:
-                w_new = unicode_from_encoded_object(space, w_new, None, None)
-            input = self_as_uni._val(space)
-            sub = self_as_uni._op_val(space, w_old)
-            by = self_as_uni._op_val(space, w_new)
-            try:
-                res = replace(input, sub, by, count)
-            except OverflowError:
-                raise operationerrfmt(space.w_OverflowError,
-                                      "replace string is too long")
-            return self_as_uni._new(res)
-        return self._StringMethods_descr_replace(space, w_old, w_new, count)
->>>>>>> f97ae241
 
     _StringMethods_descr_join = descr_join
     def descr_join(self, space, w_list):
@@ -728,7 +628,6 @@
         return space.is_w(space.type(w_obj), space.w_str)
 
     def _join_check_item(self, space, w_obj):
-<<<<<<< HEAD
         try:
             self._op_val(space, w_obj)
         except OperationError as e:
@@ -736,36 +635,12 @@
                 raise
             return True
         return False
-=======
-        if space.isinstance_w(w_obj, space.w_str):
-            return 0
-        if space.isinstance_w(w_obj, space.w_unicode):
-            return 2
-        return 1
-
-    def _join_autoconvert(self, space, list_w):
-        # we need to rebuild w_list here, because the original
-        # w_list might be an iterable which we already consumed
-        w_list = space.newlist(list_w)
-        w_u = space.call_function(space.w_unicode, self)
-        return space.call_method(w_u, "join", w_list)
 
     def descr_lower(self, space):
         return W_BytesObject(self._value.lower())
 
     def descr_upper(self, space):
         return W_BytesObject(self._value.upper())
-
-    def descr_formatter_parser(self, space):
-        from pypy.objspace.std.newformat import str_template_formatter
-        tformat = str_template_formatter(space, space.str_w(self))
-        return tformat.formatter_parser()
-
-    def descr_formatter_field_name_split(self, space):
-        from pypy.objspace.std.newformat import str_template_formatter
-        tformat = str_template_formatter(space, space.str_w(self))
-        return tformat.formatter_field_name_split()
->>>>>>> f97ae241
 
 
 def _create_list_from_bytes(value):
@@ -959,18 +834,11 @@
     zfill = interpindirect2app(W_AbstractBytesObject.descr_zfill),
 
     __buffer__ = interpindirect2app(W_AbstractBytesObject.descr_buffer),
-<<<<<<< HEAD
-    __getnewargs__ = interpindirect2app(W_AbstractBytesObject.descr_getnewargs),
+    __getnewargs__ = interpindirect2app(
+        W_AbstractBytesObject.descr_getnewargs),
 
     fromhex = interp2app(W_BytesObject.descr_fromhex, as_classmethod=True),
     maketrans = interp2app(W_BytesObject.descr_maketrans, as_classmethod=True),
-=======
-    __getnewargs__ = interpindirect2app(
-        W_AbstractBytesObject.descr_getnewargs),
-    _formatter_parser = interp2app(W_BytesObject.descr_formatter_parser),
-    _formatter_field_name_split =
-        interp2app(W_BytesObject.descr_formatter_field_name_split),
->>>>>>> f97ae241
 )
 
 
