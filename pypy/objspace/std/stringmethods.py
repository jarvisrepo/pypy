from pypy.interpreter.error import OperationError, operationerrfmt
from pypy.interpreter.gateway import unwrap_spec, WrappedDefault
from pypy.objspace.std import slicetype
from pypy.objspace.std.sliceobject import W_SliceObject
from rpython.rlib import jit
from rpython.rlib.objectmodel import specialize
from rpython.rlib.rarithmetic import ovfcheck
from rpython.rlib.rstring import split, rsplit, replace, startswith, endswith


class StringMethods(object):
    def _sliced(self, space, s, start, stop, orig_obj):
        assert start >= 0
        assert stop >= 0
        #if start == 0 and stop == len(s) and space.is_w(space.type(orig_obj), space.w_str):
        #    return orig_obj
        return self._new(s[start:stop])

    @specialize.arg(4)
    def _convert_idx_params(self, space, w_start, w_end, upper_bound=False):
        value = self._val(space)
        lenself = len(value)
        start, end = slicetype.unwrap_start_stop(
                space, lenself, w_start, w_end, upper_bound=upper_bound)
        return (value, start, end)

    @staticmethod
    def descr_maketrans(space, w_type, w_from, w_to):
        """B.maketrans(frm, to) -> translation table

        Return a translation table (a bytes object of length 256) suitable
        for use in the bytes or bytearray translate method where each byte
        in frm is mapped to the byte at the same position in to.
        The bytes objects frm and to must be of the same length.
        """
        from pypy.objspace.std.bytesobject import makebytesdata_w, wrapstr

        base_table = [chr(i) for i in range(256)]
        list_from = makebytesdata_w(space, w_from)
        list_to = makebytesdata_w(space, w_to)

        if len(list_from) != len(list_to):
            raise operationerrfmt(space.w_ValueError,
                                  "maketrans arguments must have same length")

        for i in range(len(list_from)):
            pos_from = ord(list_from[i])
            char_to = list_to[i]
            base_table[pos_from] = char_to

        return wrapstr(space, ''.join(base_table))

    def descr_len(self, space):
        return space.wrap(self._len())

    #def descr_iter(self, space):
    #    pass

    def descr_contains(self, space, w_sub):
        from pypy.objspace.std.bytearrayobject import W_BytearrayObject
        if (isinstance(self, W_BytearrayObject) and
            space.isinstance_w(w_sub, space.w_int)):
            char = space.int_w(w_sub)
            return _descr_contains_bytearray(self.data, space, char)
        return space.newbool(self._val(space).find(self._op_val(space, w_sub)) >= 0)

    def descr_add(self, space, w_other):
        try:
            other = self._op_val(space, w_other)
        except OperationError, e:
            if e.match(space, space.w_TypeError):
                return space.w_NotImplemented
            raise
        return self._new(self._val(space) + other)

    def descr_mul(self, space, w_times):
        try:
            times = space.getindex_w(w_times, space.w_OverflowError)
        except OperationError, e:
            if e.match(space, space.w_TypeError):
                return space.w_NotImplemented
            raise
        if times <= 0:
            return self._empty()
        if self._len() == 1:
            return self._new(self._val(space)[0] * times)
        return self._new(self._val(space) * times)

    descr_rmul = descr_mul

    def descr_getitem(self, space, w_index):
        if isinstance(w_index, W_SliceObject):
            selfvalue = self._val(space)
            length = len(selfvalue)
            start, stop, step, sl = w_index.indices4(space, length)
            if sl == 0:
                return self._empty()
            elif step == 1:
                assert start >= 0 and stop >= 0
                return self._sliced(space, selfvalue, start, stop, self)
            else:
                ret = _descr_getslice_slowpath(selfvalue, start, step, sl)
                return self._new_from_list(ret)

        index = space.getindex_w(w_index, space.w_IndexError, "string index")
        selfvalue = self._val(space)
        selflen = len(selfvalue)
        if index < 0:
            index += selflen
        if index < 0 or index >= selflen:
            raise OperationError(space.w_IndexError,
                                 space.wrap("string index out of range"))
        from pypy.objspace.std.bytesobject import W_BytesObject
        from pypy.objspace.std.bytearrayobject import W_BytearrayObject
        if isinstance(self, W_BytesObject) or isinstance(self, W_BytearrayObject):
            return space.wrap(ord(selfvalue[index]))
        #return wrapchar(space, selfvalue[index])
        return self._new(selfvalue[index])

    def descr_capitalize(self, space):
        value = self._val(space)
        if len(value) == 0:
            return self._empty()

        builder = self._builder(len(value))
        builder.append(self._upper(value[0]))
        for i in range(1, len(value)):
            builder.append(self._lower(value[i]))
        return self._new(builder.build())

    @unwrap_spec(width=int, w_fillchar=WrappedDefault(' '))
    def descr_center(self, space, width, w_fillchar):
        value = self._val(space)
        fillchar = self._op_val(space, w_fillchar)
        if len(fillchar) != 1:
            raise OperationError(space.w_TypeError,
                space.wrap("center() argument 2 must be a single character"))

        d = width - len(value)
        if d>0:
            offset = d//2 + (d & width & 1)
            fillchar = fillchar[0]    # annotator hint: it's a single character
            u_centered = offset * fillchar + value + (d - offset) * fillchar
        else:
            u_centered = value

        return self._new(u_centered)

    def descr_count(self, space, w_sub, w_start=None, w_end=None):
        value, start, end = self._convert_idx_params(space, w_start, w_end)
        return space.newint(value.count(self._op_val(space, w_sub), start, end))

    def descr_decode(self, space, w_encoding=None, w_errors=None):
        from pypy.objspace.std.unicodeobject import (
            _get_encoding_and_errors, decode_object)
        encoding, errors = _get_encoding_and_errors(space, w_encoding, w_errors)
        return decode_object(space, self, encoding, errors)

    @unwrap_spec(tabsize=int)
    def descr_expandtabs(self, space, tabsize=8):
        value = self._val(space)
        if not value:
            return self._empty()

        splitted = value.split(self._chr('\t'))
        try:
            ovfcheck(len(splitted) * tabsize)
        except OverflowError:
            raise OperationError(space.w_OverflowError,
                                 space.wrap("new string is too long"))
        expanded = oldtoken = splitted.pop(0)

        for token in splitted:
            expanded += self._chr(' ') * self._tabindent(oldtoken, tabsize) + token
            oldtoken = token

        return self._new(expanded)

    def _tabindent(self, token, tabsize):
        "calculates distance behind the token to the next tabstop"

        if tabsize <= 0:
            return tabsize

        distance = tabsize
        if token:
            distance = 0
            offset = len(token)

            while 1:
                if token[offset-1] == "\n" or token[offset-1] == "\r":
                    break
                distance += 1
                offset -= 1
                if offset == 0:
                    break

            # the same like distance = len(token) - (offset + 1)
            distance = (tabsize - distance) % tabsize
            if distance == 0:
                distance = tabsize

        return distance

    def descr_find(self, space, w_sub, w_start=None, w_end=None):
        (value, start, end) = self._convert_idx_params(space, w_start, w_end)
        res = value.find(self._op_val(space, w_sub), start, end)
        return space.wrap(res)

    def descr_rfind(self, space, w_sub, w_start=None, w_end=None):
        (value, start, end) = self._convert_idx_params(space, w_start, w_end)
        res = value.rfind(self._op_val(space, w_sub), start, end)
        return space.wrap(res)

    def descr_index(self, space, w_sub, w_start=None, w_end=None):
        (value, start, end) = self._convert_idx_params(space, w_start, w_end)
        res = value.find(self._op_val(space, w_sub), start, end)
        if res < 0:
            raise OperationError(space.w_ValueError,
                                 space.wrap("substring not found in string.index"))

        return space.wrap(res)

    def descr_rindex(self, space, w_sub, w_start=None, w_end=None):
        (value, start, end) = self._convert_idx_params(space, w_start, w_end)
        res = value.rfind(self._op_val(space, w_sub), start, end)
        if res < 0:
            raise OperationError(space.w_ValueError,
                                 space.wrap("substring not found in string.rindex"))

        return space.wrap(res)

    @specialize.arg(2)
    def _is_generic(self, space, func_name):
        func = getattr(self, func_name)
        v = self._val(space)
        if len(v) == 0:
            return space.w_False
        if len(v) == 1:
            c = v[0]
            return space.newbool(func(c))
        else:
            return self._is_generic_loop(space, v, func_name)

    @specialize.arg(3)
    def _is_generic_loop(self, space, v, func_name):
        func = getattr(self, func_name)
        for idx in range(len(v)):
            if not func(v[idx]):
                return space.w_False
        return space.w_True

    def descr_isalnum(self, space):
        return self._is_generic(space, '_isalnum')

    def descr_isalpha(self, space):
        return self._is_generic(space, '_isalpha')

    def descr_isdigit(self, space):
        return self._is_generic(space, '_isdigit')

    # this is only for bytes and bytesarray: unicodeobject overrides it
    def _descr_islower_slowpath(self, space, v):
        cased = False
        for idx in range(len(v)):
            if self._isupper(v[idx]):
                return False
            elif not cased and self._islower(v[idx]):
                cased = True
        return cased

    def descr_islower(self, space):
        v = self._val(space)
        if len(v) == 1:
            c = v[0]
            return space.newbool(self._islower(c))
        cased = self._descr_islower_slowpath(space, v)
        return space.newbool(cased)

    def descr_isspace(self, space):
        return self._is_generic(space, '_isspace')

    def descr_istitle(self, space):
        input = self._val(space)
        cased = False
        previous_is_cased = False

        for pos in range(0, len(input)):
            ch = input[pos]
            if self._istitle(ch):
                if previous_is_cased:
                    return space.w_False
                previous_is_cased = True
                cased = True
            elif self._islower(ch):
                if not previous_is_cased:
                    return space.w_False
                cased = True
            else:
                previous_is_cased = False

        return space.newbool(cased)

    # this is only for bytes and bytesarray: unicodeobject overrides it
    def _descr_isupper_slowpath(self, space, v):
        cased = False
        for idx in range(len(v)):
            if self._islower(v[idx]):
                return False
            elif not cased and self._isupper(v[idx]):
                cased = True
        return cased

    def descr_isupper(self, space):
        v = self._val(space)
        if len(v) == 1:
            c = v[0]
            return space.newbool(self._isupper(c))
        cased = self._descr_isupper_slowpath(space, v)
        return space.newbool(cased)

    def descr_join(self, space, w_list):
        from pypy.objspace.std.unicodeobject import W_UnicodeObject

<<<<<<< HEAD
        if isinstance(self, W_UnicodeObject):
=======
        if isinstance(self, W_BytesObject):
            l = space.listview_bytes(w_list)
            if l is not None:
                if len(l) == 1:
                    return space.wrap(l[0])
                return space.wrap(self._val(space).join(l))
        elif isinstance(self, W_UnicodeObject):
>>>>>>> 14464b9e
            l = space.listview_unicode(w_list)
            if l is not None:
                if len(l) == 1:
                    return space.wrap(l[0])
                return space.wrap(self._val(space).join(l))

        list_w = space.listview(w_list)
        size = len(list_w)

        if size == 0:
            return self._empty()

        if size == 1:
            w_s = list_w[0]
            # only one item, return it if it's not a subclass of str
            if self._join_return_one(space, w_s):
                return w_s

        return self._str_join_many_items(space, list_w, size)

    @jit.look_inside_iff(lambda self, space, list_w, size:
                         jit.loop_unrolling_heuristic(list_w, size))
    def _str_join_many_items(self, space, list_w, size):
        value = self._val(space)

        prealloc_size = len(value) * (size - 1)
        for i in range(size):
            w_s = list_w[i]
            if self._join_check_item(space, w_s):
                raise operationerrfmt(
                    space.w_TypeError,
                    "sequence item %d: expected %s, %T found",
                    i, self._generic_name(), w_s)
            prealloc_size += len(self._op_val(space, w_s))

        sb = self._builder(prealloc_size)
        for i in range(size):
            if value and i != 0:
                sb.append(value)
            sb.append(self._op_val(space, list_w[i]))
        return self._new(sb.build())

    @unwrap_spec(width=int, w_fillchar=WrappedDefault(' '))
    def descr_ljust(self, space, width, w_fillchar):
        value = self._val(space)
        fillchar = self._op_val(space, w_fillchar)
        if len(fillchar) != 1:
            raise OperationError(space.w_TypeError,
                space.wrap("ljust() argument 2 must be a single character"))

        d = width - len(value)
        if d > 0:
            fillchar = fillchar[0]    # annotator hint: it's a single character
            value += d * fillchar

        return self._new(value)

    @unwrap_spec(width=int, w_fillchar=WrappedDefault(' '))
    def descr_rjust(self, space, width, w_fillchar):
        value = self._val(space)
        fillchar = self._op_val(space, w_fillchar)
        if len(fillchar) != 1:
            raise OperationError(space.w_TypeError,
                space.wrap("rjust() argument 2 must be a single character"))

        d = width - len(value)
        if d > 0:
            fillchar = fillchar[0]    # annotator hint: it's a single character
            value = d * fillchar + value

        return self._new(value)

    def descr_lower(self, space):
        value = self._val(space)
        builder = self._builder(len(value))
        for i in range(len(value)):
            builder.append(self._lower(value[i]))
        return self._new(builder.build())

    def descr_partition(self, space, w_sub):
        value = self._val(space)
        sub = self._op_val(space, w_sub)
        if not sub:
            raise OperationError(space.w_ValueError,
                                 space.wrap("empty separator"))
        pos = value.find(sub)
        if pos == -1:
            from pypy.objspace.std.bytearrayobject import W_BytearrayObject
            if isinstance(self, W_BytearrayObject):
                self = self._new(value)
            return space.newtuple([self, self._empty(), self._empty()])
        else:
            from pypy.objspace.std.bytearrayobject import W_BytearrayObject
            if isinstance(self, W_BytearrayObject):
                w_sub = self._new(sub)
            return space.newtuple(
                [self._sliced(space, value, 0, pos, self), w_sub,
                 self._sliced(space, value, pos+len(sub), len(value), self)])

    def descr_rpartition(self, space, w_sub):
        value = self._val(space)
        sub = self._op_val(space, w_sub)
        if not sub:
            raise OperationError(space.w_ValueError,
                                 space.wrap("empty separator"))
        pos = value.rfind(sub)
        if pos == -1:
            from pypy.objspace.std.bytearrayobject import W_BytearrayObject
            if isinstance(self, W_BytearrayObject):
                self = self._new(value)
            return space.newtuple([self._empty(), self._empty(), self])
        else:
            from pypy.objspace.std.bytearrayobject import W_BytearrayObject
            if isinstance(self, W_BytearrayObject):
                w_sub = self._new(sub)
            return space.newtuple(
                [self._sliced(space, value, 0, pos, self), w_sub,
                 self._sliced(space, value, pos+len(sub), len(value), self)])

    @unwrap_spec(count=int)
    def descr_replace(self, space, w_old, w_new, count=-1):
        input = self._val(space)
        sub = self._op_val(space, w_old)
        by = self._op_val(space, w_new)
        try:
            res = replace(input, sub, by, count)
        except OverflowError:
            raise OperationError(space.w_OverflowError,
                                 space.wrap("replace string is too long"))
        return self._new(res)

    @unwrap_spec(maxsplit=int)
    def descr_split(self, space, w_sep=None, maxsplit=-1):
        res = []
        value = self._val(space)
        length = len(value)
        if space.is_none(w_sep):
            res = split(value, maxsplit=maxsplit)
            return self._newlist_unwrapped(space, res)

        by = self._op_val(space, w_sep)
        bylen = len(by)
        if bylen == 0:
            raise OperationError(space.w_ValueError, space.wrap("empty separator"))
        res = split(value, by, maxsplit)
        return self._newlist_unwrapped(space, res)

    @unwrap_spec(maxsplit=int)
    def descr_rsplit(self, space, w_sep=None, maxsplit=-1):
        res = []
        value = self._val(space)
        if space.is_none(w_sep):
            res = rsplit(value, maxsplit=maxsplit)
            return self._newlist_unwrapped(space, res)

        by = self._op_val(space, w_sep)
        bylen = len(by)
        if bylen == 0:
            raise OperationError(space.w_ValueError, space.wrap("empty separator"))
        res = rsplit(value, by, maxsplit)
        return self._newlist_unwrapped(space, res)

    @unwrap_spec(keepends=bool)
    def descr_splitlines(self, space, keepends=False):
        value = self._val(space)
        length = len(value)
        strs = []
        pos = 0
        while pos < length:
            sol = pos
            while pos < length and not self._islinebreak(value[pos]):
                pos += 1
            eol = pos
            pos += 1
            # read CRLF as one line break
            if pos < length and value[eol] == '\r' and value[pos] == '\n':
                pos += 1
            if keepends:
                eol = pos
            strs.append(value[sol:eol])
        if pos < length:
            strs.append(value[pos:length])
        return self._newlist_unwrapped(space, strs)

    def _generic_name(self):
        return "bytes"

    def descr_startswith(self, space, w_prefix, w_start=None, w_end=None):
        (value, start, end) = self._convert_idx_params(space, w_start, w_end,
                                                       True)
        if space.isinstance_w(w_prefix, space.w_tuple):
            for w_prefix in space.fixedview(w_prefix):
                if self._startswith(space, value, w_prefix, start, end):
                    return space.w_True
            return space.w_False
        try:
            res = self._startswith(space, value, w_prefix, start, end)
        except OperationError as e:
            if not e.match(space, space.w_TypeError):
                raise
            wanted = self._generic_name()
            raise operationerrfmt(space.w_TypeError,
                                  "startswith first arg must be %s or a tuple "
                                  "of %s, not %T", wanted, wanted, w_prefix)
        return space.newbool(res)

    def _startswith(self, space, value, w_prefix, start, end):
        return startswith(value, self._op_val(space, w_prefix), start, end)

    def descr_endswith(self, space, w_suffix, w_start=None, w_end=None):
        (value, start, end) = self._convert_idx_params(space, w_start,
                                                   w_end, True)

        if space.isinstance_w(w_suffix, space.w_tuple):
            for w_suffix in space.fixedview(w_suffix):
                if self._endswith(space, value, w_suffix, start, end):
                    return space.w_True
            return space.w_False
        try:
            res = self._endswith(space, value, w_suffix, start, end)
        except OperationError as e:
            if not e.match(space, space.w_TypeError):
                raise
            wanted = self._generic_name()
            raise operationerrfmt(space.w_TypeError,
                                  "endswith first arg must be %s or a tuple "
                                  "of %s, not %T", wanted, wanted, w_suffix)
        return space.newbool(res)

    def _endswith(self, space, value, w_prefix, start, end):
        return endswith(value, self._op_val(space, w_prefix), start, end)

    def _strip(self, space, w_chars, left, right):
        "internal function called by str_xstrip methods"
        value = self._val(space)
        u_chars = self._op_val(space, w_chars)

        lpos = 0
        rpos = len(value)

        if left:
            #print "while %d < %d and -%s- in -%s-:"%(lpos, rpos, value[lpos],w_chars)
            while lpos < rpos and value[lpos] in u_chars:
                lpos += 1

        if right:
            while rpos > lpos and value[rpos - 1] in u_chars:
                rpos -= 1

        assert rpos >= lpos    # annotator hint, don't remove
        return self._sliced(space, value, lpos, rpos, self)

    def _strip_none(self, space, left, right):
        "internal function called by str_xstrip methods"
        value = self._val(space)

        lpos = 0
        rpos = len(value)

        if left:
            #print "while %d < %d and -%s- in -%s-:"%(lpos, rpos, value[lpos],w_chars)
            while lpos < rpos and self._isspace(value[lpos]):
               lpos += 1

        if right:
            while rpos > lpos and self._isspace(value[rpos - 1]):
               rpos -= 1

        assert rpos >= lpos    # annotator hint, don't remove
        return self._sliced(space, value, lpos, rpos, self)

    def descr_strip(self, space, w_chars=None):
        if space.is_none(w_chars):
            return self._strip_none(space, left=1, right=1)
        return self._strip(space, w_chars, left=1, right=1)

    def descr_lstrip(self, space, w_chars=None):
        if space.is_none(w_chars):
            return self._strip_none(space, left=1, right=0)
        return self._strip(space, w_chars, left=1, right=0)

    def descr_rstrip(self, space, w_chars=None):
        if space.is_none(w_chars):
            return self._strip_none(space, left=0, right=1)
        return self._strip(space, w_chars, left=0, right=1)

    def descr_swapcase(self, space):
        selfvalue = self._val(space)
        builder = self._builder(len(selfvalue))
        for i in range(len(selfvalue)):
            ch = selfvalue[i]
            if self._isupper(ch):
                builder.append(self._lower(ch))
            elif self._islower(ch):
                builder.append(self._upper(ch))
            else:
                builder.append(ch)
        return self._new(builder.build())

    def descr_title(self, space):
        selfval = self._val(space)
        if len(selfval) == 0:
            return self
        return self._new(self.title(selfval))

    @jit.elidable
    def title(self, value):
        builder = self._builder(len(value))
        previous_is_cased = False
        for ch in value:
            if not previous_is_cased:
                builder.append(self._title(ch))
            else:
                builder.append(self._lower(ch))
            previous_is_cased = self._iscased(ch)
        return builder.build()

    DEFAULT_NOOP_TABLE = ''.join([chr(i) for i in range(256)])

    # for bytes and bytearray, overridden by unicode
    @unwrap_spec(w_deletechars=WrappedDefault(''))
    def descr_translate(self, space, w_table, w_deletechars):
        if space.is_w(w_table, space.w_None):
            table = self.DEFAULT_NOOP_TABLE
        else:
            table = self._op_val(space, w_table)
            if len(table) != 256:
                raise OperationError(
                    space.w_ValueError,
                    space.wrap("translation table must be 256 characters long"))

        string = self._val(space)
        deletechars = self._op_val(space, w_deletechars)
        if len(deletechars) == 0:
            buf = self._builder(len(string))
            for char in string:
                buf.append(table[ord(char)])
        else:
            buf = self._builder()
            deletion_table = [False] * 256
            for c in deletechars:
                deletion_table[ord(c)] = True
            for char in string:
                if not deletion_table[ord(char)]:
                    buf.append(table[ord(char)])
        return self._new(buf.build())

    def descr_upper(self, space):
        value = self._val(space)
        builder = self._builder(len(value))
        for i in range(len(value)):
            builder.append(self._upper(value[i]))
        return self._new(builder.build())

    @unwrap_spec(width=int)
    def descr_zfill(self, space, width):
        selfval = self._val(space)
        if len(selfval) == 0:
            return self._new(self._chr('0') * width)
        num_zeros = width - len(selfval)
        if num_zeros <= 0:
            # cannot return self, in case it is a subclass of str
            return self._new(selfval)

        builder = self._builder(width)
        if len(selfval) > 0 and (selfval[0] == '+' or selfval[0] == '-'):
            # copy sign to first position
            builder.append(selfval[0])
            start = 1
        else:
            start = 0
        builder.append_multiple_char(self._chr('0'), num_zeros)
        builder.append_slice(selfval, start, len(selfval))
        return self._new(builder.build())

    def descr_getnewargs(self, space):
        return space.newtuple([self._new(self._val(space))])

# ____________________________________________________________
# helpers for slow paths, moved out because they contain loops

def _descr_contains_bytearray(data, space, char):
    if not 0 <= char < 256:
        raise OperationError(space.w_ValueError,
                             space.wrap("byte must be in range(0, 256)"))
    for c in data:
        if ord(c) == char:
            return space.w_True
    return space.w_False

@specialize.argtype(0)
def _descr_getslice_slowpath(selfvalue, start, step, sl):
    return [selfvalue[start + i*step] for i in range(sl)]<|MERGE_RESOLUTION|>--- conflicted
+++ resolved
@@ -322,17 +322,7 @@
     def descr_join(self, space, w_list):
         from pypy.objspace.std.unicodeobject import W_UnicodeObject
 
-<<<<<<< HEAD
         if isinstance(self, W_UnicodeObject):
-=======
-        if isinstance(self, W_BytesObject):
-            l = space.listview_bytes(w_list)
-            if l is not None:
-                if len(l) == 1:
-                    return space.wrap(l[0])
-                return space.wrap(self._val(space).join(l))
-        elif isinstance(self, W_UnicodeObject):
->>>>>>> 14464b9e
             l = space.listview_unicode(w_list)
             if l is not None:
                 if len(l) == 1:
