"""Functionality shared between bytes/bytearray/unicode"""

from rpython.rlib import jit
from rpython.rlib.objectmodel import specialize, newlist_hint
from rpython.rlib.rarithmetic import ovfcheck
from rpython.rlib.rstring import (
    find, rfind, count, endswith, replace, rsplit, split, startswith)
from rpython.rlib.buffer import Buffer

from pypy.interpreter.error import OperationError, oefmt
from pypy.interpreter.gateway import WrappedDefault, unwrap_spec
from pypy.objspace.std import slicetype
from pypy.objspace.std.sliceobject import W_SliceObject


class StringMethods(object):
    def _sliced(self, space, s, start, stop, orig_obj):
        assert start >= 0
        assert stop >= 0
        #if start == 0 and stop == len(s) and space.is_w(space.type(orig_obj),
        #                                                space.w_str):
        #    return orig_obj
        return self._new(s[start:stop])

    @specialize.arg(4)
    def _convert_idx_params(self, space, w_start, w_end, upper_bound=False):
        value = self._val(space)
        lenself = len(value)
        start, end = slicetype.unwrap_start_stop(
            space, lenself, w_start, w_end, upper_bound=upper_bound)
        return (value, start, end)

<<<<<<< HEAD
    @staticmethod
    def descr_maketrans(space, w_type, w_from, w_to):
        """B.maketrans(frm, to) -> translation table

        Return a translation table (a bytes object of length 256) suitable
        for use in the bytes or bytearray translate method where each byte
        in frm is mapped to the byte at the same position in to.
        The bytes objects frm and to must be of the same length.
        """
        from pypy.objspace.std.bytesobject import makebytesdata_w, wrapstr

        base_table = [chr(i) for i in range(256)]
        list_from = makebytesdata_w(space, w_from)
        list_to = makebytesdata_w(space, w_to)

        if len(list_from) != len(list_to):
            raise oefmt(space.w_ValueError,
                        "maketrans arguments must have same length")

        for i in range(len(list_from)):
            pos_from = ord(list_from[i])
            char_to = list_to[i]
            base_table[pos_from] = char_to

        return wrapstr(space, ''.join(base_table))
=======
    def _multi_chr(self, c):
        return c
>>>>>>> 34e2be9f

    def descr_len(self, space):
        return space.wrap(self._len())

    def descr_iter(self, space):
        return space.newseqiter(self)

    def descr_contains(self, space, w_sub):
        value = self._val(space)
        if self._use_rstr_ops(space, w_sub):
            other = self._op_val(space, w_sub)
            return space.newbool(value.find(other) >= 0)

        from pypy.objspace.std.bytesobject import W_BytesObject
        if isinstance(w_sub, W_BytesObject):
            other = self._op_val(space, w_sub)
            res = find(value, other, 0, len(value))
        else:
            buffer = _get_buffer(space, w_sub)
            res = find(value, buffer, 0, len(value))

        return space.newbool(res >= 0)

    def descr_add(self, space, w_other):
        if self._use_rstr_ops(space, w_other):
            try:
                other = self._op_val(space, w_other)
            except OperationError as e:
                if e.match(space, space.w_TypeError):
                    return space.w_NotImplemented
                raise
            return self._new(self._val(space) + other)

        # Bytearray overrides this method, CPython doesn't support contacting
        # buffers and strs, and unicodes are always handled above
        return space.w_NotImplemented

    def descr_mul(self, space, w_times):
        try:
            times = space.getindex_w(w_times, space.w_OverflowError)
        except OperationError as e:
            if e.match(space, space.w_TypeError):
                return space.w_NotImplemented
            raise
        if times <= 0:
            return self._empty()
        if self._len() == 1:
            return self._new(self._multi_chr(self._val(space)[0]) * times)
        return self._new(self._val(space) * times)

    descr_rmul = descr_mul

    def descr_getitem(self, space, w_index):
        if isinstance(w_index, W_SliceObject):
            selfvalue = self._val(space)
            length = len(selfvalue)
            start, stop, step, sl = w_index.indices4(space, length)
            if sl == 0:
                return self._empty()
            elif step == 1:
                assert start >= 0 and stop >= 0
                return self._sliced(space, selfvalue, start, stop, self)
            else:
                ret = _descr_getslice_slowpath(selfvalue, start, step, sl)
                return self._new_from_list(ret)

        index = space.getindex_w(w_index, space.w_IndexError, "string index")
        return self._getitem_result(space, index)

    def _getitem_result(self, space, index):
        selfvalue = self._val(space)
        try:
            character = selfvalue[index]
        except IndexError:
            raise oefmt(space.w_IndexError, "string index out of range")
        from pypy.objspace.std.bytesobject import W_BytesObject
        from pypy.objspace.std.bytearrayobject import W_BytearrayObject
        if isinstance(self, W_BytesObject) or isinstance(self, W_BytearrayObject):
            return space.wrap(ord(character))
        return self._new(character)

    def descr_capitalize(self, space):
        value = self._val(space)
        if len(value) == 0:
            return self._empty()

        builder = self._builder(len(value))
        builder.append(self._upper(value[0]))
        for i in range(1, len(value)):
            builder.append(self._lower(value[i]))
        return self._new(builder.build())

    @unwrap_spec(width=int, w_fillchar=WrappedDefault(' '))
    def descr_center(self, space, width, w_fillchar):
        value = self._val(space)
        fillchar = self._op_val(space, w_fillchar)
        if len(fillchar) != 1:
            raise oefmt(space.w_TypeError,
                        "center() argument 2 must be a single character")

        d = width - len(value)
        if d > 0:
            offset = d//2 + (d & width & 1)
            fillchar = self._multi_chr(fillchar[0])
            centered = offset * fillchar + value + (d - offset) * fillchar
        else:
            centered = value

        return self._new(centered)

    def descr_count(self, space, w_sub, w_start=None, w_end=None):
        value, start, end = self._convert_idx_params(space, w_start, w_end)

        if self._use_rstr_ops(space, w_sub):
            return space.newint(value.count(self._op_val(space, w_sub), start,
                                            end))

        from pypy.objspace.std.bytearrayobject import W_BytearrayObject
        from pypy.objspace.std.bytesobject import W_BytesObject
        if isinstance(w_sub, W_BytearrayObject):
            res = count(value, w_sub.data, start, end)
        elif isinstance(w_sub, W_BytesObject):
            res = count(value, w_sub._value, start, end)
        else:
            buffer = _get_buffer(space, w_sub)
            res = count(value, buffer, start, end)

        return space.wrap(max(res, 0))

    def descr_decode(self, space, w_encoding=None, w_errors=None):
        from pypy.objspace.std.unicodeobject import (
            _get_encoding_and_errors, decode_object)
        encoding, errors = _get_encoding_and_errors(space, w_encoding,
                                                    w_errors)
<<<<<<< HEAD
=======

        from pypy.objspace.std.bytearrayobject import W_BytearrayObject
        if (encoding is None and errors is None and
            not isinstance(self, W_BytearrayObject)):
            return unicode_from_string(space, self)
>>>>>>> 34e2be9f
        return decode_object(space, self, encoding, errors)

    @unwrap_spec(tabsize=int)
    def descr_expandtabs(self, space, tabsize=8):
        value = self._val(space)
        if not value:
            return self._empty()

        if self._use_rstr_ops(space, self):
            splitted = value.split(self._chr('\t'))
        else:
            splitted = split(value, self._chr('\t'))

        try:
            ovfcheck(len(splitted) * tabsize)
        except OverflowError:
            raise oefmt(space.w_OverflowError, "new string is too long")
        expanded = oldtoken = splitted.pop(0)

        for token in splitted:
            expanded += self._multi_chr(self._chr(' ')) * self._tabindent(oldtoken,
                                                         tabsize) + token
            oldtoken = token

        return self._new(expanded)

    def _tabindent(self, token, tabsize):
        """calculates distance behind the token to the next tabstop"""

        if tabsize <= 0:
            return tabsize

        distance = tabsize
        if token:
            distance = 0
            offset = len(token)

            while 1:
                if token[offset-1] == "\n" or token[offset-1] == "\r":
                    break
                distance += 1
                offset -= 1
                if offset == 0:
                    break

            # the same like distance = len(token) - (offset + 1)
            distance = (tabsize - distance) % tabsize
            if distance == 0:
                distance = tabsize

        return distance

    def descr_find(self, space, w_sub, w_start=None, w_end=None):
        (value, start, end) = self._convert_idx_params(space, w_start, w_end)

        if self._use_rstr_ops(space, w_sub):
            res = value.find(self._op_val(space, w_sub), start, end)
            return space.wrap(res)

        from pypy.objspace.std.bytearrayobject import W_BytearrayObject
        from pypy.objspace.std.bytesobject import W_BytesObject
        if isinstance(w_sub, W_BytearrayObject):
            res = find(value, w_sub.data, start, end)
        elif isinstance(w_sub, W_BytesObject):
            res = find(value, w_sub._value, start, end)
        else:
            buffer = _get_buffer(space, w_sub)
            res = find(value, buffer, start, end)

        return space.wrap(res)

    def descr_rfind(self, space, w_sub, w_start=None, w_end=None):
        (value, start, end) = self._convert_idx_params(space, w_start, w_end)

        if self._use_rstr_ops(space, w_sub):
            res = value.rfind(self._op_val(space, w_sub), start, end)
            return space.wrap(res)

        from pypy.objspace.std.bytearrayobject import W_BytearrayObject
        from pypy.objspace.std.bytesobject import W_BytesObject
        if isinstance(w_sub, W_BytearrayObject):
            res = rfind(value, w_sub.data, start, end)
        elif isinstance(w_sub, W_BytesObject):
            res = rfind(value, w_sub._value, start, end)
        else:
            buffer = _get_buffer(space, w_sub)
            res = rfind(value, buffer, start, end)

        return space.wrap(res)

    def descr_index(self, space, w_sub, w_start=None, w_end=None):
        (value, start, end) = self._convert_idx_params(space, w_start, w_end)

        from pypy.objspace.std.bytearrayobject import W_BytearrayObject
        from pypy.objspace.std.bytesobject import W_BytesObject
        if self._use_rstr_ops(space, w_sub):
            res = value.find(self._op_val(space, w_sub), start, end)
        elif isinstance(w_sub, W_BytearrayObject):
            res = find(value, w_sub.data, start, end)
        elif isinstance(w_sub, W_BytesObject):
            res = find(value, w_sub._value, start, end)
        else:
            buffer = _get_buffer(space, w_sub)
            res = find(value, buffer, start, end)

        if res < 0:
            raise oefmt(space.w_ValueError,
                        "substring not found in string.index")
        return space.wrap(res)

    def descr_rindex(self, space, w_sub, w_start=None, w_end=None):
        (value, start, end) = self._convert_idx_params(space, w_start, w_end)

        from pypy.objspace.std.bytearrayobject import W_BytearrayObject
        from pypy.objspace.std.bytesobject import W_BytesObject
        if self._use_rstr_ops(space, w_sub):
            res = value.rfind(self._op_val(space, w_sub), start, end)
        elif isinstance(w_sub, W_BytearrayObject):
            res = rfind(value, w_sub.data, start, end)
        elif isinstance(w_sub, W_BytesObject):
            res = rfind(value, w_sub._value, start, end)
        else:
            buffer = _get_buffer(space, w_sub)
            res = rfind(value, buffer, start, end)

        if res < 0:
            raise oefmt(space.w_ValueError,
                        "substring not found in string.rindex")
        return space.wrap(res)

    @specialize.arg(2)
    def _is_generic(self, space, func_name):
        func = getattr(self, func_name)
        v = self._val(space)
        if len(v) == 0:
            return space.w_False
        if len(v) == 1:
            c = v[0]
            return space.newbool(func(c))
        else:
            return self._is_generic_loop(space, v, func_name)

    @specialize.arg(3)
    def _is_generic_loop(self, space, v, func_name):
        func = getattr(self, func_name)
        for idx in range(len(v)):
            if not func(v[idx]):
                return space.w_False
        return space.w_True

    def descr_isalnum(self, space):
        return self._is_generic(space, '_isalnum')

    def descr_isalpha(self, space):
        return self._is_generic(space, '_isalpha')

    def descr_isdigit(self, space):
        return self._is_generic(space, '_isdigit')

    # this is only for bytes and bytesarray: unicodeobject overrides it
    def _descr_islower_slowpath(self, space, v):
        cased = False
        for idx in range(len(v)):
            if self._isupper(v[idx]):
                return False
            elif not cased and self._islower(v[idx]):
                cased = True
        return cased

    def descr_islower(self, space):
        v = self._val(space)
        if len(v) == 1:
            c = v[0]
            return space.newbool(self._islower(c))
        cased = self._descr_islower_slowpath(space, v)
        return space.newbool(cased)

    def descr_isspace(self, space):
        return self._is_generic(space, '_isspace')

    def descr_istitle(self, space):
        input = self._val(space)
        cased = False
        previous_is_cased = False

        for pos in range(0, len(input)):
            ch = input[pos]
            if self._istitle(ch):
                if previous_is_cased:
                    return space.w_False
                previous_is_cased = True
                cased = True
            elif self._islower(ch):
                if not previous_is_cased:
                    return space.w_False
                cased = True
            else:
                previous_is_cased = False

        return space.newbool(cased)

    # this is only for bytes and bytesarray: unicodeobject overrides it
    def _descr_isupper_slowpath(self, space, v):
        cased = False
        for idx in range(len(v)):
            if self._islower(v[idx]):
                return False
            elif not cased and self._isupper(v[idx]):
                cased = True
        return cased

    def descr_isupper(self, space):
        v = self._val(space)
        if len(v) == 1:
            c = v[0]
            return space.newbool(self._isupper(c))
        cased = self._descr_isupper_slowpath(space, v)
        return space.newbool(cased)

    def descr_join(self, space, w_list):
        list_w = space.listview(w_list)
        size = len(list_w)

        if size == 0:
            return self._empty()

        if size == 1:
            w_s = list_w[0]
            # only one item, return it if it's not a subclass of str
            if self._join_return_one(space, w_s):
                return w_s

        return self._str_join_many_items(space, list_w, size)

    @jit.look_inside_iff(lambda self, space, list_w, size:
                         jit.loop_unrolling_heuristic(list_w, size))
    def _str_join_many_items(self, space, list_w, size):
        value = self._val(space)

        prealloc_size = len(value) * (size - 1)
        unwrapped = newlist_hint(size)
        for i in range(size):
            w_s = list_w[i]
            if self._join_check_item(space, w_s):
                raise oefmt(space.w_TypeError,
<<<<<<< HEAD
                            "sequence item %d: expected %s, %T found",
                            i, self._generic_name(), w_s)
            prealloc_size += len(self._op_val(space, w_s))
=======
                            "sequence item %d: expected string, %T found",
                            i, w_s)
            elif check_item == 2:
                return self._join_autoconvert(space, list_w)
            # XXX Maybe the extra copy here is okay? It was basically going to
            #     happen anyway, what with being placed into the builder
            unwrapped.append(self._op_val(space, w_s))
            prealloc_size += len(unwrapped[i])
>>>>>>> 34e2be9f

        sb = self._builder(prealloc_size)
        for i in range(size):
            if value and i != 0:
                sb.append(value)
            sb.append(unwrapped[i])
        return self._new(sb.build())

    @unwrap_spec(width=int, w_fillchar=WrappedDefault(' '))
    def descr_ljust(self, space, width, w_fillchar):
        value = self._val(space)
        fillchar = self._op_val(space, w_fillchar)
        if len(fillchar) != 1:
            raise oefmt(space.w_TypeError,
                        "ljust() argument 2 must be a single character")
        d = width - len(value)
        if d > 0:
            fillchar = self._multi_chr(fillchar[0])
            value += d * fillchar

        return self._new(value)

    @unwrap_spec(width=int, w_fillchar=WrappedDefault(' '))
    def descr_rjust(self, space, width, w_fillchar):
        value = self._val(space)
        fillchar = self._op_val(space, w_fillchar)
        if len(fillchar) != 1:
            raise oefmt(space.w_TypeError,
                        "rjust() argument 2 must be a single character")
        d = width - len(value)
        if d > 0:
            fillchar = self._multi_chr(fillchar[0])
            value = d * fillchar + value

        return self._new(value)

    def descr_lower(self, space):
        value = self._val(space)
        builder = self._builder(len(value))
        for i in range(len(value)):
            builder.append(self._lower(value[i]))
        return self._new(builder.build())

    def descr_partition(self, space, w_sub):
        from pypy.objspace.std.bytearrayobject import W_BytearrayObject
        value = self._val(space)

        if self._use_rstr_ops(space, w_sub):
            sub = self._op_val(space, w_sub)
            sublen = len(sub)
            if sublen == 0:
                raise oefmt(space.w_ValueError, "empty separator")

            pos = value.find(sub)
        else:
            sub = _get_buffer(space, w_sub)
            sublen = sub.getlength()
            if sublen == 0:
                raise oefmt(space.w_ValueError, "empty separator")

            pos = find(value, sub, 0, len(value))
            if pos != -1 and isinstance(self, W_BytearrayObject):
                w_sub = self._new_from_buffer(sub)

        if pos == -1:
            if isinstance(self, W_BytearrayObject):
                self = self._new(value)
            return space.newtuple([self, self._empty(), self._empty()])
        else:
            return space.newtuple(
                [self._sliced(space, value, 0, pos, self), w_sub,
                 self._sliced(space, value, pos + sublen, len(value), self)])

    def descr_rpartition(self, space, w_sub):
        from pypy.objspace.std.bytearrayobject import W_BytearrayObject
        value = self._val(space)

        if self._use_rstr_ops(space, w_sub):
            sub = self._op_val(space, w_sub)
            sublen = len(sub)
            if sublen == 0:
                raise oefmt(space.w_ValueError, "empty separator")

            pos = value.rfind(sub)
        else:
            sub = _get_buffer(space, w_sub)
            sublen = sub.getlength()
            if sublen == 0:
                raise oefmt(space.w_ValueError, "empty separator")

            pos = rfind(value, sub, 0, len(value))
            if pos != -1 and isinstance(self, W_BytearrayObject):
                w_sub = self._new_from_buffer(sub)

        if pos == -1:
            if isinstance(self, W_BytearrayObject):
                self = self._new(value)
            return space.newtuple([self._empty(), self._empty(), self])
        else:
            return space.newtuple(
                [self._sliced(space, value, 0, pos, self), w_sub,
                 self._sliced(space, value, pos + sublen, len(value), self)])

    @unwrap_spec(count=int)
    def descr_replace(self, space, w_old, w_new, count=-1):
        input = self._val(space)

        sub = self._op_val(space, w_old)
        by = self._op_val(space, w_new)
        try:
            res = replace(input, sub, by, count)
        except OverflowError:
            raise oefmt(space.w_OverflowError, "replace string is too long")

        return self._new(res)

    @unwrap_spec(maxsplit=int)
    def descr_split(self, space, w_sep=None, maxsplit=-1):
        res = []
        value = self._val(space)
        if space.is_none(w_sep):
            res = split(value, maxsplit=maxsplit)
            return self._newlist_unwrapped(space, res)

        by = self._op_val(space, w_sep)
        if len(by) == 0:
            raise oefmt(space.w_ValueError, "empty separator")
        res = split(value, by, maxsplit)

        return self._newlist_unwrapped(space, res)

    @unwrap_spec(maxsplit=int)
    def descr_rsplit(self, space, w_sep=None, maxsplit=-1):
        res = []
        value = self._val(space)
        if space.is_none(w_sep):
            res = rsplit(value, maxsplit=maxsplit)
            return self._newlist_unwrapped(space, res)

        by = self._op_val(space, w_sep)
        if len(by) == 0:
            raise oefmt(space.w_ValueError, "empty separator")
        res = rsplit(value, by, maxsplit)

        return self._newlist_unwrapped(space, res)

    @unwrap_spec(keepends=bool)
    def descr_splitlines(self, space, keepends=False):
        value = self._val(space)
        length = len(value)
        strs = []
        pos = 0
        while pos < length:
            sol = pos
            while pos < length and not self._islinebreak(value[pos]):
                pos += 1
            eol = pos
            pos += 1
            # read CRLF as one line break
            if pos < length and value[eol] == '\r' and value[pos] == '\n':
                pos += 1
            if keepends:
                eol = pos
            strs.append(value[sol:eol])
        if pos < length:
            strs.append(value[pos:length])
        return self._newlist_unwrapped(space, strs)

    def _generic_name(self):
        return "bytes"

    def descr_startswith(self, space, w_prefix, w_start=None, w_end=None):
        (value, start, end) = self._convert_idx_params(space, w_start, w_end,
                                                       True)
        if space.isinstance_w(w_prefix, space.w_tuple):
            for w_prefix in space.fixedview(w_prefix):
                if self._startswith(space, value, w_prefix, start, end):
                    return space.w_True
            return space.w_False
        try:
            res = self._startswith(space, value, w_prefix, start, end)
        except OperationError as e:
            if not e.match(space, space.w_TypeError):
                raise
            wanted = self._generic_name()
            raise oefmt(space.w_TypeError,
                        "startswith first arg must be %s or a tuple of %s, "
                        "not %T", wanted, wanted, w_prefix)
        return space.newbool(res)

    def _startswith(self, space, value, w_prefix, start, end):
        return startswith(value, self._op_val(space, w_prefix), start, end)

    def descr_endswith(self, space, w_suffix, w_start=None, w_end=None):
        (value, start, end) = self._convert_idx_params(space, w_start, w_end,
                                                       True)
        if space.isinstance_w(w_suffix, space.w_tuple):
            for w_suffix in space.fixedview(w_suffix):
                if self._endswith(space, value, w_suffix, start, end):
                    return space.w_True
            return space.w_False
        try:
            res = self._endswith(space, value, w_suffix, start, end)
        except OperationError as e:
            if not e.match(space, space.w_TypeError):
                raise
            wanted = self._generic_name()
            raise oefmt(space.w_TypeError,
                        "endswith first arg must be %s or a tuple of %s, not "
                        "%T", wanted, wanted, w_suffix)
        return space.newbool(res)

    def _endswith(self, space, value, w_prefix, start, end):
        return endswith(value, self._op_val(space, w_prefix), start, end)

    def _strip(self, space, w_chars, left, right):
        "internal function called by str_xstrip methods"
        value = self._val(space)
        chars = self._op_val(space, w_chars)

        lpos = 0
        rpos = len(value)

        if left:
            while lpos < rpos and value[lpos] in chars:
                lpos += 1

        if right:
            while rpos > lpos and value[rpos - 1] in chars:
                rpos -= 1

        assert rpos >= lpos    # annotator hint, don't remove
        return self._sliced(space, value, lpos, rpos, self)

    def _strip_none(self, space, left, right):
        "internal function called by str_xstrip methods"
        value = self._val(space)

        lpos = 0
        rpos = len(value)

        if left:
            while lpos < rpos and self._isspace(value[lpos]):
                lpos += 1

        if right:
            while rpos > lpos and self._isspace(value[rpos - 1]):
                rpos -= 1

        assert rpos >= lpos    # annotator hint, don't remove
        return self._sliced(space, value, lpos, rpos, self)

    def descr_strip(self, space, w_chars=None):
        if space.is_none(w_chars):
            return self._strip_none(space, left=1, right=1)
        return self._strip(space, w_chars, left=1, right=1)

    def descr_lstrip(self, space, w_chars=None):
        if space.is_none(w_chars):
            return self._strip_none(space, left=1, right=0)
        return self._strip(space, w_chars, left=1, right=0)

    def descr_rstrip(self, space, w_chars=None):
        if space.is_none(w_chars):
            return self._strip_none(space, left=0, right=1)
        return self._strip(space, w_chars, left=0, right=1)

    def descr_swapcase(self, space):
        selfvalue = self._val(space)
        builder = self._builder(len(selfvalue))
        for i in range(len(selfvalue)):
            ch = selfvalue[i]
            if self._isupper(ch):
                builder.append(self._lower(ch))
            elif self._islower(ch):
                builder.append(self._upper(ch))
            else:
                builder.append(ch)
        return self._new(builder.build())

    def descr_title(self, space):
        selfval = self._val(space)
        if len(selfval) == 0:
            return self
        return self._new(self.title(selfval))

    @jit.elidable
    def title(self, value):
        builder = self._builder(len(value))
        previous_is_cased = False
        for ch in value:
            if not previous_is_cased:
                builder.append(self._title(ch))
            else:
                builder.append(self._lower(ch))
            previous_is_cased = self._iscased(ch)
        return builder.build()

    DEFAULT_NOOP_TABLE = ''.join([chr(i) for i in range(256)])

    # for bytes and bytearray, overridden by unicode
    @unwrap_spec(w_deletechars=WrappedDefault(''))
    def descr_translate(self, space, w_table, w_deletechars):
        if space.is_w(w_table, space.w_None):
            table = self.DEFAULT_NOOP_TABLE
        else:
            table = self._op_val(space, w_table)
            if len(table) != 256:
                raise oefmt(space.w_ValueError,
                            "translation table must be 256 characters long")

        string = self._val(space)
        deletechars = self._op_val(space, w_deletechars)
        if len(deletechars) == 0:
            buf = self._builder(len(string))
            for char in string:
                buf.append(table[ord(char)])
        else:
            # XXX Why not preallocate here too?
            buf = self._builder()
            deletion_table = [False] * 256
            for i in range(len(deletechars)):
                deletion_table[ord(deletechars[i])] = True
            for char in string:
                if not deletion_table[ord(char)]:
                    buf.append(table[ord(char)])
        return self._new(buf.build())

    def descr_upper(self, space):
        value = self._val(space)
        builder = self._builder(len(value))
        for i in range(len(value)):
            builder.append(self._upper(value[i]))
        return self._new(builder.build())

    @unwrap_spec(width=int)
    def descr_zfill(self, space, width):
        selfval = self._val(space)
        if len(selfval) == 0:
            return self._new(self._multi_chr(self._chr('0')) * width)
        num_zeros = width - len(selfval)
        if num_zeros <= 0:
            # cannot return self, in case it is a subclass of str
            return self._new(selfval)

        builder = self._builder(width)
        if len(selfval) > 0 and (selfval[0] == '+' or selfval[0] == '-'):
            # copy sign to first position
            builder.append(selfval[0])
            start = 1
        else:
            start = 0
        builder.append_multiple_char(self._chr('0'), num_zeros)
        builder.append_slice(selfval, start, len(selfval))
        return self._new(builder.build())

    def descr_getnewargs(self, space):
        return space.newtuple([self._new(self._val(space))])

# ____________________________________________________________
# helpers for slow paths, moved out because they contain loops

@specialize.argtype(0)
def _descr_getslice_slowpath(selfvalue, start, step, sl):
    return [selfvalue[start + i*step] for i in range(sl)]

def _get_buffer(space, w_obj):
    return space.buffer_w(w_obj, space.BUF_SIMPLE)

<|MERGE_RESOLUTION|>--- conflicted
+++ resolved
@@ -30,7 +30,6 @@
             space, lenself, w_start, w_end, upper_bound=upper_bound)
         return (value, start, end)
 
-<<<<<<< HEAD
     @staticmethod
     def descr_maketrans(space, w_type, w_from, w_to):
         """B.maketrans(frm, to) -> translation table
@@ -56,10 +55,9 @@
             base_table[pos_from] = char_to
 
         return wrapstr(space, ''.join(base_table))
-=======
+
     def _multi_chr(self, c):
         return c
->>>>>>> 34e2be9f
 
     def descr_len(self, space):
         return space.wrap(self._len())
@@ -194,14 +192,6 @@
             _get_encoding_and_errors, decode_object)
         encoding, errors = _get_encoding_and_errors(space, w_encoding,
                                                     w_errors)
-<<<<<<< HEAD
-=======
-
-        from pypy.objspace.std.bytearrayobject import W_BytearrayObject
-        if (encoding is None and errors is None and
-            not isinstance(self, W_BytearrayObject)):
-            return unicode_from_string(space, self)
->>>>>>> 34e2be9f
         return decode_object(space, self, encoding, errors)
 
     @unwrap_spec(tabsize=int)
@@ -447,20 +437,12 @@
             w_s = list_w[i]
             if self._join_check_item(space, w_s):
                 raise oefmt(space.w_TypeError,
-<<<<<<< HEAD
                             "sequence item %d: expected %s, %T found",
                             i, self._generic_name(), w_s)
-            prealloc_size += len(self._op_val(space, w_s))
-=======
-                            "sequence item %d: expected string, %T found",
-                            i, w_s)
-            elif check_item == 2:
-                return self._join_autoconvert(space, list_w)
             # XXX Maybe the extra copy here is okay? It was basically going to
             #     happen anyway, what with being placed into the builder
             unwrapped.append(self._op_val(space, w_s))
             prealloc_size += len(unwrapped[i])
->>>>>>> 34e2be9f
 
         sb = self._builder(prealloc_size)
         for i in range(size):
