--- conflicted
+++ resolved
@@ -220,12 +220,7 @@
         """calculates distance behind the token to the next tabstop"""
 
         if tabsize <= 0:
-<<<<<<< HEAD
-            return tabsize
-
-=======
             return 0
->>>>>>> 5f0ec935
         distance = tabsize
         if token:
             distance = 0
