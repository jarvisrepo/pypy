"""Functionality shared between bytes/bytearray/unicode"""

from rpython.rlib import jit
from rpython.rlib.objectmodel import specialize, newlist_hint
from rpython.rlib.rarithmetic import ovfcheck
from rpython.rlib.rstring import (
    find, rfind, count, endswith, replace, rsplit, split, startswith)
from pypy.interpreter.error import OperationError, oefmt
from pypy.interpreter.gateway import WrappedDefault, unwrap_spec
from pypy.objspace.std.sliceobject import W_SliceObject, unwrap_start_stop


class StringMethods(object):
    def _sliced(self, space, s, start, stop, orig_obj):
        assert start >= 0
        assert stop >= 0
        #if start == 0 and stop == len(s) and space.is_w(space.type(orig_obj),
        #                                                space.w_bytes):
        #    return orig_obj
        return self._new(s[start:stop])

    def _convert_idx_params(self, space, w_start, w_end):
        value = self._val(space)
        lenself = len(value)
        start, end = unwrap_start_stop(space, lenself, w_start, w_end)
        # the None means "no offset"; see bytearrayobject.py
        return (value, start, end, None)

    @staticmethod
    def descr_maketrans(space, w_type, w_from, w_to):
        """B.maketrans(frm, to) -> translation table

        Return a translation table (a bytes object of length 256) suitable
        for use in the bytes or bytearray translate method where each byte
        in frm is mapped to the byte at the same position in to.
        The bytes objects frm and to must be of the same length.
        """
        from pypy.objspace.std.bytesobject import makebytesdata_w

        base_table = [chr(i) for i in range(256)]
        list_from = makebytesdata_w(space, w_from)
        list_to = makebytesdata_w(space, w_to)

        if len(list_from) != len(list_to):
            raise oefmt(space.w_ValueError,
                        "maketrans arguments must have same length")

        for i in range(len(list_from)):
            pos_from = ord(list_from[i])
            char_to = list_to[i]
            base_table[pos_from] = char_to

        return space.newbytes(''.join(base_table))

    def _multi_chr(self, c):
        return c

    @staticmethod
    def _single_char(space, w_sub):
        try:
            char = space.int_w(w_sub)
        except OperationError as e:
            if e.match(space, space.w_OverflowError):
                char = 256 # arbitrary value which will trigger the ValueError
                # condition below
            else:
                raise
        if not 0 <= char < 256:
            raise oefmt(space.w_ValueError,
                        "byte must be in range(0, 256)")
        return chr(char)

    def descr_len(self, space):
        return space.newint(self._len())

    def descr_iter(self, space):
        from pypy.objspace.std.iterobject import W_StringIterObject
        return W_StringIterObject(self, self._iter_getitem_result)

    def descr_contains(self, space, w_sub):
        value, start, end, _ = self._convert_idx_params(space, None, None)
        other = self._op_val(space, w_sub, allow_char=True)
        if self._use_rstr_ops(space, w_sub):
            res = value.find(other, start, end)
        else:
            res = find(value, other, start, end)
        return space.newbool(res >= 0)

    def descr_add(self, space, w_other):
        if self._use_rstr_ops(space, w_other):
            try:
                other = self._op_val(space, w_other)
            except OperationError as e:
                if e.match(space, space.w_TypeError):
                    return space.w_NotImplemented
                raise
            return self._new(self._val(space) + other)

        # Bytearray overrides this method, CPython doesn't support contacting
        # buffers and strs, and unicodes are always handled above
        return space.w_NotImplemented

    def descr_mul(self, space, w_times):
        try:
            times = space.getindex_w(w_times, space.w_OverflowError)
        except OperationError as e:
            if e.match(space, space.w_TypeError):
                return space.w_NotImplemented
            raise
        if times <= 0:
            return self._empty()
        if self._len() == 1:
            return self._new(self._multi_chr(self._val(space)[0]) * times)
        return self._new(self._val(space) * times)

    descr_rmul = descr_mul

    _KIND1 = "string"
    _KIND2 = "string"

    def descr_getitem(self, space, w_index):
        if isinstance(w_index, W_SliceObject):
            selfvalue = self._val(space)
            length = len(selfvalue)
            start, stop, step, sl = w_index.indices4(space, length)
            if sl == 0:
                return self._empty()
            elif step == 1:
                assert start >= 0 and stop >= 0
                return self._sliced(space, selfvalue, start, stop, self)
            else:
                ret = _descr_getslice_slowpath(selfvalue, start, step, sl)
                return self._new_from_list(ret)

        index = space.getindex_w(w_index, space.w_IndexError, self._KIND1)
        return self._getitem_result(space, index)

    def _getitem_result(self, space, index):
        # Returns the result of 'self[index]', where index is an unwrapped int.
        # Used by descr_getitem() and by descr_iter().
        selfvalue = self._val(space)
        try:
            character = selfvalue[index]
        except IndexError:
            raise oefmt(space.w_IndexError, self._KIND1 + " index out of range")
        from pypy.objspace.std.bytesobject import W_BytesObject
        if isinstance(self, W_BytesObject):
            return space.newint(ord(character))
        return self._new(character)

    def descr_capitalize(self, space):
        value = self._val(space)
        if len(value) == 0:
            return self._empty()

        builder = self._builder(len(value))
        builder.append(self._upper(value[0]))
        for i in range(1, len(value)):
            builder.append(self._lower_in_str(value, i))
        return self._new(builder.build())

    @unwrap_spec(width=int, w_fillchar=WrappedDefault(' '))
    def descr_center(self, space, width, w_fillchar):
        value = self._val(space)
        fillchar = self._op_val(space, w_fillchar)
        if len(fillchar) != 1:
            raise oefmt(space.w_TypeError,
                        "center() argument 2 must be a single character")

        d = width - len(value)
        if d > 0:
            offset = d//2 + (d & width & 1)
            fillchar = self._multi_chr(fillchar[0])
            centered = offset * fillchar + value + (d - offset) * fillchar
        else:
            centered = value

        return self._new(centered)

    def descr_count(self, space, w_sub, w_start=None, w_end=None):
        value, start, end, _ = self._convert_idx_params(space, w_start, w_end)

        sub = self._op_val(space, w_sub, allow_char=True)
        if self._use_rstr_ops(space, w_sub):
            return space.newint(value.count(sub, start, end))
        else:
            res = count(value, sub, start, end)
            assert res >= 0
        return space.newint(res)

    def descr_decode(self, space, w_encoding=None, w_errors=None):
        from pypy.objspace.std.unicodeobject import (
            _get_encoding_and_errors, decode_object)
        encoding, errors = _get_encoding_and_errors(space, w_encoding,
                                                    w_errors)
        return decode_object(space, self, encoding, errors)

    @unwrap_spec(tabsize=int)
    def descr_expandtabs(self, space, tabsize=8):
        value = self._val(space)
        if not value:
            return self._empty()

        if self._use_rstr_ops(space, self):
            splitted = value.split(self._chr('\t'))
        else:
            splitted = split(value, self._chr('\t'))

        try:
            if tabsize > 0:
                ovfcheck(len(splitted) * tabsize)
        except OverflowError:
            raise oefmt(space.w_OverflowError, "new string is too long")
        expanded = oldtoken = splitted.pop(0)

        for token in splitted:
            expanded += self._multi_chr(self._chr(' ')) * self._tabindent(oldtoken,
                                                         tabsize) + token
            oldtoken = token

        return self._new(expanded)

    def _tabindent(self, token, tabsize):
        """calculates distance behind the token to the next tabstop"""

        if tabsize <= 0:
            return 0
        distance = tabsize
        if token:
            distance = 0
            offset = len(token)

            while 1:
                if token[offset-1] == "\n" or token[offset-1] == "\r":
                    break
                distance += 1
                offset -= 1
                if offset == 0:
                    break

            # the same like distance = len(token) - (offset + 1)
            distance = (tabsize - distance) % tabsize
            if distance == 0:
                distance = tabsize

        return distance

    def descr_find(self, space, w_sub, w_start=None, w_end=None):
        value, start, end, ofs = self._convert_idx_params(space, w_start, w_end)

        sub = self._op_val(space, w_sub, allow_char=True)
        if self._use_rstr_ops(space, w_sub):
            res = value.find(sub, start, end)
        else:
            res = find(value, sub, start, end)
        if ofs is not None and res >= 0:
            res -= ofs
        return space.newint(res)

    def descr_rfind(self, space, w_sub, w_start=None, w_end=None):
        value, start, end, ofs = self._convert_idx_params(space, w_start, w_end)

        sub = self._op_val(space, w_sub, allow_char=True)
        if self._use_rstr_ops(space, w_sub):
            res = value.rfind(sub, start, end)
        else:
            res = rfind(value, sub, start, end)
        if ofs is not None and res >= 0:
            res -= ofs
        return space.newint(res)

    def descr_index(self, space, w_sub, w_start=None, w_end=None):
        value, start, end, ofs = self._convert_idx_params(space, w_start, w_end)

        sub = self._op_val(space, w_sub, allow_char=True)
        if self._use_rstr_ops(space, w_sub):
            res = value.find(sub, start, end)
        else:
            res = find(value, sub, start, end)

        if res < 0:
            raise oefmt(space.w_ValueError,
                        "substring not found in " + self._KIND2 + ".index")
        if ofs is not None:
            res -= ofs
        return space.newint(res)

    def descr_rindex(self, space, w_sub, w_start=None, w_end=None):
        value, start, end, ofs = self._convert_idx_params(space, w_start, w_end)

        sub = self._op_val(space, w_sub, allow_char=True)
        if self._use_rstr_ops(space, w_sub):
            res = value.rfind(sub, start, end)
        else:
            res = rfind(value, sub, start, end)

        if res < 0:
            raise oefmt(space.w_ValueError,
                        "substring not found in " + self._KIND2 + ".rindex")
        if ofs is not None:
            res -= ofs
        return space.newint(res)

    @specialize.arg(2)
    def _is_generic(self, space, func_name):
        func = getattr(self, func_name)
        v = self._val(space)
        if len(v) == 0:
            return space.w_False
        if len(v) == 1:
            c = v[0]
            return space.newbool(func(c))
        else:
            return self._is_generic_loop(space, v, func_name)

    @specialize.arg(3)
    def _is_generic_loop(self, space, v, func_name):
        func = getattr(self, func_name)
        for idx in range(len(v)):
            if not func(v[idx]):
                return space.w_False
        return space.w_True

    def descr_isalnum(self, space):
        return self._is_generic(space, '_isalnum')

    def descr_isalpha(self, space):
        return self._is_generic(space, '_isalpha')

    def descr_isdigit(self, space):
        return self._is_generic(space, '_isdigit')

    # this is only for bytes and bytesarray: unicodeobject overrides it
    def _descr_islower_slowpath(self, space, v):
        cased = False
        for idx in range(len(v)):
            if self._isupper(v[idx]):
                return False
            elif not cased and self._islower(v[idx]):
                cased = True
        return cased

    def descr_islower(self, space):
        v = self._val(space)
        if len(v) == 1:
            c = v[0]
            return space.newbool(self._islower(c))
        cased = self._descr_islower_slowpath(space, v)
        return space.newbool(cased)

    def descr_isspace(self, space):
        return self._is_generic(space, '_isspace')

    def descr_istitle(self, space):
        input = self._val(space)
        cased = False
        previous_is_cased = False

        for pos in range(0, len(input)):
            ch = input[pos]
            if self._istitle(ch):
                if previous_is_cased:
                    return space.w_False
                previous_is_cased = True
                cased = True
            elif self._islower(ch):
                if not previous_is_cased:
                    return space.w_False
                cased = True
            else:
                previous_is_cased = False

        return space.newbool(cased)

    # this is only for bytes and bytesarray: unicodeobject overrides it
    def _descr_isupper_slowpath(self, space, v):
        cased = False
        for idx in range(len(v)):
            if self._islower(v[idx]):
                return False
            elif not cased and self._isupper(v[idx]):
                cased = True
        return cased

    def descr_isupper(self, space):
        v = self._val(space)
        if len(v) == 1:
            c = v[0]
            return space.newbool(self._isupper(c))
        cased = self._descr_isupper_slowpath(space, v)
        return space.newbool(cased)

    def descr_join(self, space, w_list):
        list_w = space.listview(w_list)
        size = len(list_w)

        if size == 0:
            return self._empty()

        if size == 1:
            w_s = list_w[0]
            # only one item, return it if it's not a subclass of str
            if self._join_return_one(space, w_s):
                return w_s

        return self._str_join_many_items(space, list_w, size)

    @jit.look_inside_iff(lambda self, space, list_w, size:
                         jit.loop_unrolling_heuristic(list_w, size))
    def _str_join_many_items(self, space, list_w, size):
        value = self._val(space)

        prealloc_size = len(value) * (size - 1)
        unwrapped = newlist_hint(size)
        for i in range(size):
            w_s = list_w[i]
            try:
                next_string = self._op_val(space, w_s)
            except OperationError as e:
                if not e.match(space, space.w_TypeError):
                    raise
                raise oefmt(space.w_TypeError,
                            "sequence item %d: expected %s, %T found",
                            i, self._generic_name(), w_s)
            # XXX Maybe the extra copy here is okay? It was basically going to
            #     happen anyway, what with being placed into the builder
            unwrapped.append(next_string)
            prealloc_size += len(unwrapped[i])

        sb = self._builder(prealloc_size)
        for i in range(size):
            if value and i != 0:
                sb.append(value)
            sb.append(unwrapped[i])
        return self._new(sb.build())

    @unwrap_spec(width=int, w_fillchar=WrappedDefault(' '))
    def descr_ljust(self, space, width, w_fillchar):
        value = self._val(space)
        fillchar = self._op_val(space, w_fillchar)
        if len(fillchar) != 1:
            raise oefmt(space.w_TypeError,
                        "ljust() argument 2 must be a single character")
        d = width - len(value)
        if d > 0:
            fillchar = self._multi_chr(fillchar[0])
            value = value + fillchar * d

        return self._new(value)

    @unwrap_spec(width=int, w_fillchar=WrappedDefault(' '))
    def descr_rjust(self, space, width, w_fillchar):
        value = self._val(space)
        fillchar = self._op_val(space, w_fillchar)
        if len(fillchar) != 1:
            raise oefmt(space.w_TypeError,
                        "rjust() argument 2 must be a single character")
        d = width - len(value)
        if d > 0:
            fillchar = self._multi_chr(fillchar[0])
            value = d * fillchar + value

        return self._new(value)

    def descr_lower(self, space):
        value = self._val(space)
        builder = self._builder(len(value))
        for i in range(len(value)):
            builder.append(self._lower_in_str(value, i))
        return self._new(builder.build())

<<<<<<< HEAD
    def _lower_in_str(self, value, i):
        # overridden in unicodeobject.py
        return self._lower(value[i])

=======
    # This is not used for W_UnicodeObject.
>>>>>>> 572becf8
    def descr_partition(self, space, w_sub):
        from pypy.objspace.std.bytearrayobject import W_BytearrayObject
        value = self._val(space)

<<<<<<< HEAD
        if self._use_rstr_ops(space, w_sub):
            sub = self._op_val(space, w_sub)
            sublen = len(sub)
            if sublen == 0:
                raise oefmt(space.w_ValueError, "empty separator")

            pos = value.find(sub)
        else:
            sub = space.readbuf_w(w_sub)
            sublen = sub.getlength()
            if sublen == 0:
                raise oefmt(space.w_ValueError, "empty separator")
=======
        sub = _get_buffer(space, w_sub)
        sublen = sub.getlength()
        if sublen == 0:
            raise oefmt(space.w_ValueError, "empty separator")
>>>>>>> 572becf8

        pos = find(value, sub, 0, len(value))
        if pos != -1 and isinstance(self, W_BytearrayObject):
            w_sub = self._new_from_buffer(sub)

        if pos == -1:
            self = self._new(value)
            return space.newtuple([self, self._empty(), self._empty()])
        else:
            return space.newtuple(
                [self._sliced(space, value, 0, pos, self), w_sub,
                 self._sliced(space, value, pos + sublen, len(value), self)])

    # This is not used for W_UnicodeObject.
    def descr_rpartition(self, space, w_sub):
        from pypy.objspace.std.bytearrayobject import W_BytearrayObject
        value = self._val(space)

<<<<<<< HEAD
        if self._use_rstr_ops(space, w_sub):
            sub = self._op_val(space, w_sub)
            sublen = len(sub)
            if sublen == 0:
                raise oefmt(space.w_ValueError, "empty separator")

            pos = value.rfind(sub)
        else:
            sub = space.readbuf_w(w_sub)
            sublen = sub.getlength()
            if sublen == 0:
                raise oefmt(space.w_ValueError, "empty separator")
=======
        sub = _get_buffer(space, w_sub)
        sublen = sub.getlength()
        if sublen == 0:
            raise oefmt(space.w_ValueError, "empty separator")
>>>>>>> 572becf8

        pos = rfind(value, sub, 0, len(value))
        if pos != -1 and isinstance(self, W_BytearrayObject):
            w_sub = self._new_from_buffer(sub)

        if pos == -1:
            self = self._new(value)
            return space.newtuple([self._empty(), self._empty(), self])
        else:
            return space.newtuple(
                [self._sliced(space, value, 0, pos, self), w_sub,
                 self._sliced(space, value, pos + sublen, len(value), self)])

    @unwrap_spec(count=int)
    def descr_replace(self, space, w_old, w_new, count=-1):
        input = self._val(space)

        sub = self._op_val(space, w_old)
        by = self._op_val(space, w_new)
        # the following two lines are for being bug-to-bug compatible
        # with CPython: see issue #2448
        if count >= 0 and len(input) == 0:
            return self._empty()
        try:
            res = replace(input, sub, by, count)
        except OverflowError:
            raise oefmt(space.w_OverflowError, "replace string is too long")

        return self._new(res)

    @unwrap_spec(maxsplit=int)
    def descr_split(self, space, w_sep=None, maxsplit=-1):
        res = []
        value = self._val(space)
        if space.is_none(w_sep):
            res = split(value, maxsplit=maxsplit)
            return self._newlist_unwrapped(space, res)

        by = self._op_val(space, w_sep)
        if len(by) == 0:
            raise oefmt(space.w_ValueError, "empty separator")
        res = split(value, by, maxsplit)

        return self._newlist_unwrapped(space, res)

    @unwrap_spec(maxsplit=int)
    def descr_rsplit(self, space, w_sep=None, maxsplit=-1):
        res = []
        value = self._val(space)
        if space.is_none(w_sep):
            res = rsplit(value, maxsplit=maxsplit)
            return self._newlist_unwrapped(space, res)

        by = self._op_val(space, w_sep)
        if len(by) == 0:
            raise oefmt(space.w_ValueError, "empty separator")
        res = rsplit(value, by, maxsplit)

        return self._newlist_unwrapped(space, res)

    @unwrap_spec(keepends=int)
    def descr_splitlines(self, space, keepends=False):
        value = self._val(space)
        length = len(value)
        strs = []
        pos = 0
        while pos < length:
            sol = pos
            while pos < length and not self._islinebreak(value[pos]):
                pos += 1
            eol = pos
            pos += 1
            # read CRLF as one line break
            if pos < length and value[eol] == '\r' and value[pos] == '\n':
                pos += 1
            if keepends:
                eol = pos
            strs.append(value[sol:eol])
        if pos < length:
            # XXX is this code reachable?
            strs.append(value[pos:length])
        return self._newlist_unwrapped(space, strs)

<<<<<<< HEAD
    def _generic_name(self):
        return "bytes"

=======
    # This is overridden in unicodeobject, _startswith_tuple is not.
>>>>>>> 572becf8
    def descr_startswith(self, space, w_prefix, w_start=None, w_end=None):
        value, start, end, _ = self._convert_idx_params(space, w_start, w_end)
        if space.isinstance_w(w_prefix, space.w_tuple):
            return self._startswith_tuple(space, value, w_prefix, start, end)
        try:
            res = self._startswith(space, value, w_prefix, start, end)
        except OperationError as e:
            if not e.match(space, space.w_TypeError):
                raise
            wanted = self._generic_name()
            raise oefmt(space.w_TypeError,
                        "startswith first arg must be %s or a tuple of %s, "
                        "not %T", wanted, wanted, w_prefix)
        return space.newbool(res)

    def _startswith_tuple(self, space, value, w_prefix, start, end):
        for w_prefix in space.fixedview(w_prefix):
            if self._startswith(space, value, w_prefix, start, end):
                return space.w_True
        return space.w_False

    # This is overridden in unicodeobject, _startswith_tuple is not.
    def _startswith(self, space, value, w_prefix, start, end):
        prefix = self._op_val(space, w_prefix)
        if start > len(value):
            return False
        return startswith(value, prefix, start, end)

<<<<<<< HEAD
=======
    # This is overridden in unicodeobject, _endswith_tuple is not.
    _starts_ends_unicode = False  # bug-to-bug compat: this is for strings and
                                  # bytearrays, but overridden for unicodes

>>>>>>> 572becf8
    def descr_endswith(self, space, w_suffix, w_start=None, w_end=None):
        value, start, end, _ = self._convert_idx_params(space, w_start, w_end)
        if space.isinstance_w(w_suffix, space.w_tuple):
            return self._endswith_tuple(space, value, w_suffix, start, end)
        try:
            res = self._endswith(space, value, w_suffix, start, end)
        except OperationError as e:
            if not e.match(space, space.w_TypeError):
                raise
            wanted = self._generic_name()
            raise oefmt(space.w_TypeError,
                        "endswith first arg must be %s or a tuple of %s, not "
                        "%T", wanted, wanted, w_suffix)
        return space.newbool(res)

    def _endswith_tuple(self, space, value, w_suffix, start, end):
        for w_suffix in space.fixedview(w_suffix):
            if self._endswith(space, value, w_suffix, start, end):
                return space.w_True
        return space.w_False

    # This is overridden in unicodeobject, but _endswith_tuple is not.
    def _endswith(self, space, value, w_prefix, start, end):
        prefix = self._op_val(space, w_prefix)
        if start > len(value):
            return False
        return endswith(value, prefix, start, end)

    def _strip(self, space, w_chars, left, right, name='strip'):
        "internal function called by str_xstrip methods"
        value = self._val(space)
        chars = self._op_val(space, w_chars)

        lpos = 0
        rpos = len(value)

        if left:
            while lpos < rpos and value[lpos] in chars:
                lpos += 1

        if right:
            while rpos > lpos and value[rpos - 1] in chars:
                rpos -= 1

        assert rpos >= lpos    # annotator hint, don't remove
        return self._sliced(space, value, lpos, rpos, self)

    def _strip_none(self, space, left, right):
        "internal function called by str_xstrip methods"
        value = self._val(space)

        lpos = 0
        rpos = len(value)

        if left:
            while lpos < rpos and self._isspace(value[lpos]):
                lpos += 1

        if right:
            while rpos > lpos and self._isspace(value[rpos - 1]):
                rpos -= 1

        assert rpos >= lpos    # annotator hint, don't remove
        return self._sliced(space, value, lpos, rpos, self)

    def descr_strip(self, space, w_chars=None):
        if space.is_none(w_chars):
            return self._strip_none(space, left=1, right=1)
        return self._strip(space, w_chars, left=1, right=1, name='strip')

    def descr_lstrip(self, space, w_chars=None):
        if space.is_none(w_chars):
            return self._strip_none(space, left=1, right=0)
        return self._strip(space, w_chars, left=1, right=0, name='lstrip')

    def descr_rstrip(self, space, w_chars=None):
        if space.is_none(w_chars):
            return self._strip_none(space, left=0, right=1)
        return self._strip(space, w_chars, left=0, right=1, name='rstrip')

    def descr_swapcase(self, space):
        selfvalue = self._val(space)
        builder = self._builder(len(selfvalue))
        for i in range(len(selfvalue)):
            ch = selfvalue[i]
            if self._isupper(ch):
                builder.append(self._lower_in_str(selfvalue, i))
            elif self._islower(ch):
                builder.append(self._upper(ch))
            else:
                builder.append(ch)
        return self._new(builder.build())

    def descr_title(self, space):
        selfval = self._val(space)
        if len(selfval) == 0:
            return self
        return self._new(self.title(selfval))

    @jit.elidable
    def title(self, value):
        builder = self._builder(len(value))
        previous_is_cased = False
        for i in range(len(value)):
            ch = value[i]
            if not previous_is_cased:
                builder.append(self._title(ch))
            else:
                builder.append(self._lower_in_str(value, i))
            previous_is_cased = self._iscased(ch)
        return builder.build()

    DEFAULT_NOOP_TABLE = ''.join([chr(i) for i in range(256)])

    # for bytes and bytearray, overridden by unicode
    @unwrap_spec(w_delete=WrappedDefault(''))
    def descr_translate(self, space, w_table, w_delete):
        if space.is_w(w_table, space.w_None):
            table = self.DEFAULT_NOOP_TABLE
        else:
            table = self._op_val(space, w_table)
            if len(table) != 256:
                raise oefmt(space.w_ValueError,
                            "translation table must be 256 characters long")

        string = self._val(space)
        deletechars = self._op_val(space, w_delete)
        if len(deletechars) == 0:
            buf = self._builder(len(string))
            for char in string:
                buf.append(table[ord(char)])
        else:
            # XXX Why not preallocate here too?
            buf = self._builder()
            deletion_table = [False] * 256
            for i in range(len(deletechars)):
                deletion_table[ord(deletechars[i])] = True
            for char in string:
                if not deletion_table[ord(char)]:
                    buf.append(table[ord(char)])
        return self._new(buf.build())

    def descr_upper(self, space):
        value = self._val(space)
        builder = self._builder(len(value))
        for i in range(len(value)):
            builder.append(self._upper(value[i]))
        return self._new(builder.build())

    @unwrap_spec(width=int)
    def descr_zfill(self, space, width):
        selfval = self._val(space)
        if len(selfval) == 0:
            return self._new(self._multi_chr(self._chr('0')) * width)
        num_zeros = width - len(selfval)
        if num_zeros <= 0:
            # cannot return self, in case it is a subclass of str
            return self._new(selfval)

        builder = self._builder(width)
        if len(selfval) > 0 and (selfval[0] == '+' or selfval[0] == '-'):
            # copy sign to first position
            builder.append(selfval[0])
            start = 1
        else:
            start = 0
        builder.append_multiple_char(self._chr('0'), num_zeros)
        builder.append_slice(selfval, start, len(selfval))
        return self._new(builder.build())

    def descr_getnewargs(self, space):
        return space.newtuple([self._new(self._val(space))])


# ____________________________________________________________
# helpers for slow paths, moved out because they contain loops

@specialize.argtype(0)
def _descr_getslice_slowpath(selfvalue, start, step, sl):
    return [selfvalue[start + i*step] for i in range(sl)]<|MERGE_RESOLUTION|>--- conflicted
+++ resolved
@@ -469,37 +469,19 @@
             builder.append(self._lower_in_str(value, i))
         return self._new(builder.build())
 
-<<<<<<< HEAD
     def _lower_in_str(self, value, i):
         # overridden in unicodeobject.py
         return self._lower(value[i])
-
-=======
+        
     # This is not used for W_UnicodeObject.
->>>>>>> 572becf8
     def descr_partition(self, space, w_sub):
         from pypy.objspace.std.bytearrayobject import W_BytearrayObject
         value = self._val(space)
 
-<<<<<<< HEAD
-        if self._use_rstr_ops(space, w_sub):
-            sub = self._op_val(space, w_sub)
-            sublen = len(sub)
-            if sublen == 0:
-                raise oefmt(space.w_ValueError, "empty separator")
-
-            pos = value.find(sub)
-        else:
-            sub = space.readbuf_w(w_sub)
-            sublen = sub.getlength()
-            if sublen == 0:
-                raise oefmt(space.w_ValueError, "empty separator")
-=======
         sub = _get_buffer(space, w_sub)
         sublen = sub.getlength()
         if sublen == 0:
             raise oefmt(space.w_ValueError, "empty separator")
->>>>>>> 572becf8
 
         pos = find(value, sub, 0, len(value))
         if pos != -1 and isinstance(self, W_BytearrayObject):
@@ -518,25 +500,10 @@
         from pypy.objspace.std.bytearrayobject import W_BytearrayObject
         value = self._val(space)
 
-<<<<<<< HEAD
-        if self._use_rstr_ops(space, w_sub):
-            sub = self._op_val(space, w_sub)
-            sublen = len(sub)
-            if sublen == 0:
-                raise oefmt(space.w_ValueError, "empty separator")
-
-            pos = value.rfind(sub)
-        else:
-            sub = space.readbuf_w(w_sub)
-            sublen = sub.getlength()
-            if sublen == 0:
-                raise oefmt(space.w_ValueError, "empty separator")
-=======
         sub = _get_buffer(space, w_sub)
         sublen = sub.getlength()
         if sublen == 0:
             raise oefmt(space.w_ValueError, "empty separator")
->>>>>>> 572becf8
 
         pos = rfind(value, sub, 0, len(value))
         if pos != -1 and isinstance(self, W_BytearrayObject):
@@ -620,13 +587,10 @@
             strs.append(value[pos:length])
         return self._newlist_unwrapped(space, strs)
 
-<<<<<<< HEAD
     def _generic_name(self):
         return "bytes"
 
-=======
     # This is overridden in unicodeobject, _startswith_tuple is not.
->>>>>>> 572becf8
     def descr_startswith(self, space, w_prefix, w_start=None, w_end=None):
         value, start, end, _ = self._convert_idx_params(space, w_start, w_end)
         if space.isinstance_w(w_prefix, space.w_tuple):
@@ -655,13 +619,7 @@
             return False
         return startswith(value, prefix, start, end)
 
-<<<<<<< HEAD
-=======
     # This is overridden in unicodeobject, _endswith_tuple is not.
-    _starts_ends_unicode = False  # bug-to-bug compat: this is for strings and
-                                  # bytearrays, but overridden for unicodes
-
->>>>>>> 572becf8
     def descr_endswith(self, space, w_suffix, w_start=None, w_end=None):
         value, start, end, _ = self._convert_idx_params(space, w_start, w_end)
         if space.isinstance_w(w_suffix, space.w_tuple):
