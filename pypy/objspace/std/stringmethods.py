"""Functionality shared between bytes/bytearray/unicode"""

from rpython.rlib import jit
from rpython.rlib.objectmodel import specialize
from rpython.rlib.rarithmetic import ovfcheck
from rpython.rlib.rstring import endswith, replace, rsplit, split, startswith

from pypy.interpreter.error import OperationError, oefmt
from pypy.interpreter.gateway import WrappedDefault, unwrap_spec
from pypy.objspace.std import slicetype
from pypy.objspace.std.sliceobject import W_SliceObject


class StringMethods(object):
    def _sliced(self, space, s, start, stop, orig_obj):
        assert start >= 0
        assert stop >= 0
        #if start == 0 and stop == len(s) and space.is_w(space.type(orig_obj),
        #                                                space.w_str):
        #    return orig_obj
        return self._new(s[start:stop])

    @specialize.arg(4)
    def _convert_idx_params(self, space, w_start, w_end, upper_bound=False):
        value = self._val(space)
        lenself = len(value)
        start, end = slicetype.unwrap_start_stop(
            space, lenself, w_start, w_end, upper_bound=upper_bound)
        return (value, start, end)

    @staticmethod
    def descr_maketrans(space, w_type, w_from, w_to):
        """B.maketrans(frm, to) -> translation table

        Return a translation table (a bytes object of length 256) suitable
        for use in the bytes or bytearray translate method where each byte
        in frm is mapped to the byte at the same position in to.
        The bytes objects frm and to must be of the same length.
        """
        from pypy.objspace.std.bytesobject import makebytesdata_w, wrapstr

        base_table = [chr(i) for i in range(256)]
        list_from = makebytesdata_w(space, w_from)
        list_to = makebytesdata_w(space, w_to)

        if len(list_from) != len(list_to):
            raise oefmt(space.w_ValueError,
                        "maketrans arguments must have same length")

        for i in range(len(list_from)):
            pos_from = ord(list_from[i])
            char_to = list_to[i]
            base_table[pos_from] = char_to

        return wrapstr(space, ''.join(base_table))

    def descr_len(self, space):
        return space.wrap(self._len())

    def descr_iter(self, space):
        return space.newseqiter(self)

    def descr_contains(self, space, w_sub):
        value = self._val(space)
        other = self._op_val(space, w_sub)
        return space.newbool(value.find(other) >= 0)

    def descr_add(self, space, w_other):
        try:
            other = self._op_val(space, w_other)
        except OperationError as e:
            if e.match(space, space.w_TypeError):
                return space.w_NotImplemented
            raise
        return self._new(self._val(space) + other)

    def descr_mul(self, space, w_times):
        try:
            times = space.getindex_w(w_times, space.w_OverflowError)
        except OperationError as e:
            if e.match(space, space.w_TypeError):
                return space.w_NotImplemented
            raise
        if times <= 0:
            return self._empty()
        if self._len() == 1:
            return self._new(self._val(space)[0] * times)
        return self._new(self._val(space) * times)

    descr_rmul = descr_mul

    def descr_getitem(self, space, w_index):
        if isinstance(w_index, W_SliceObject):
            selfvalue = self._val(space)
            length = len(selfvalue)
            start, stop, step, sl = w_index.indices4(space, length)
            if sl == 0:
                return self._empty()
            elif step == 1:
                assert start >= 0 and stop >= 0
                return self._sliced(space, selfvalue, start, stop, self)
            else:
                ret = _descr_getslice_slowpath(selfvalue, start, step, sl)
                return self._new_from_list(ret)

        index = space.getindex_w(w_index, space.w_IndexError, "string index")
        return self._getitem_result(space, index)

    def _getitem_result(self, space, index):
        selfvalue = self._val(space)
        try:
            character = selfvalue[index]
        except IndexError:
            raise oefmt(space.w_IndexError, "string index out of range")
<<<<<<< HEAD
        from pypy.objspace.std.bytesobject import W_BytesObject
        from pypy.objspace.std.bytearrayobject import W_BytearrayObject
        if isinstance(self, W_BytesObject) or isinstance(self, W_BytearrayObject):
            return space.wrap(ord(selfvalue[index]))
        return self._new(selfvalue[index])
=======
        return self._new(character)
>>>>>>> b6cfddcc

    def descr_capitalize(self, space):
        value = self._val(space)
        if len(value) == 0:
            return self._empty()

        builder = self._builder(len(value))
        builder.append(self._upper(value[0]))
        for i in range(1, len(value)):
            builder.append(self._lower(value[i]))
        return self._new(builder.build())

    @unwrap_spec(width=int, w_fillchar=WrappedDefault(' '))
    def descr_center(self, space, width, w_fillchar):
        value = self._val(space)
        fillchar = self._op_val(space, w_fillchar)
        if len(fillchar) != 1:
            raise oefmt(space.w_TypeError,
                        "center() argument 2 must be a single character")

        d = width - len(value)
        if d > 0:
            offset = d//2 + (d & width & 1)
            fillchar = fillchar[0]    # annotator hint: it's a single character
            centered = offset * fillchar + value + (d - offset) * fillchar
        else:
            centered = value

        return self._new(centered)

    def descr_count(self, space, w_sub, w_start=None, w_end=None):
        value, start, end = self._convert_idx_params(space, w_start, w_end)
        return space.newint(value.count(self._op_val(space, w_sub), start,
                                        end))

    def descr_decode(self, space, w_encoding=None, w_errors=None):
        from pypy.objspace.std.unicodeobject import (
            _get_encoding_and_errors, decode_object)
        encoding, errors = _get_encoding_and_errors(space, w_encoding,
                                                    w_errors)
        return decode_object(space, self, encoding, errors)

    @unwrap_spec(tabsize=int)
    def descr_expandtabs(self, space, tabsize=8):
        value = self._val(space)
        if not value:
            return self._empty()

        splitted = value.split(self._chr('\t'))
        try:
            ovfcheck(len(splitted) * tabsize)
        except OverflowError:
            raise oefmt(space.w_OverflowError, "new string is too long")
        expanded = oldtoken = splitted.pop(0)

        for token in splitted:
            expanded += self._chr(' ') * self._tabindent(oldtoken,
                                                         tabsize) + token
            oldtoken = token

        return self._new(expanded)

    def _tabindent(self, token, tabsize):
        """calculates distance behind the token to the next tabstop"""

        if tabsize <= 0:
            return tabsize

        distance = tabsize
        if token:
            distance = 0
            offset = len(token)

            while 1:
                if token[offset-1] == "\n" or token[offset-1] == "\r":
                    break
                distance += 1
                offset -= 1
                if offset == 0:
                    break

            # the same like distance = len(token) - (offset + 1)
            distance = (tabsize - distance) % tabsize
            if distance == 0:
                distance = tabsize

        return distance

    def descr_find(self, space, w_sub, w_start=None, w_end=None):
        (value, start, end) = self._convert_idx_params(space, w_start, w_end)
        res = value.find(self._op_val(space, w_sub), start, end)
        return space.wrap(res)

    def descr_rfind(self, space, w_sub, w_start=None, w_end=None):
        (value, start, end) = self._convert_idx_params(space, w_start, w_end)
        res = value.rfind(self._op_val(space, w_sub), start, end)
        return space.wrap(res)

    def descr_index(self, space, w_sub, w_start=None, w_end=None):
        (value, start, end) = self._convert_idx_params(space, w_start, w_end)
        res = value.find(self._op_val(space, w_sub), start, end)
        if res < 0:
            raise oefmt(space.w_ValueError,
                        "substring not found in string.index")

        return space.wrap(res)

    def descr_rindex(self, space, w_sub, w_start=None, w_end=None):
        (value, start, end) = self._convert_idx_params(space, w_start, w_end)
        res = value.rfind(self._op_val(space, w_sub), start, end)
        if res < 0:
            raise oefmt(space.w_ValueError,
                        "substring not found in string.rindex")

        return space.wrap(res)

    @specialize.arg(2)
    def _is_generic(self, space, func_name):
        func = getattr(self, func_name)
        v = self._val(space)
        if len(v) == 0:
            return space.w_False
        if len(v) == 1:
            c = v[0]
            return space.newbool(func(c))
        else:
            return self._is_generic_loop(space, v, func_name)

    @specialize.arg(3)
    def _is_generic_loop(self, space, v, func_name):
        func = getattr(self, func_name)
        for idx in range(len(v)):
            if not func(v[idx]):
                return space.w_False
        return space.w_True

    def descr_isalnum(self, space):
        return self._is_generic(space, '_isalnum')

    def descr_isalpha(self, space):
        return self._is_generic(space, '_isalpha')

    def descr_isdigit(self, space):
        return self._is_generic(space, '_isdigit')

    # this is only for bytes and bytesarray: unicodeobject overrides it
    def _descr_islower_slowpath(self, space, v):
        cased = False
        for idx in range(len(v)):
            if self._isupper(v[idx]):
                return False
            elif not cased and self._islower(v[idx]):
                cased = True
        return cased

    def descr_islower(self, space):
        v = self._val(space)
        if len(v) == 1:
            c = v[0]
            return space.newbool(self._islower(c))
        cased = self._descr_islower_slowpath(space, v)
        return space.newbool(cased)

    def descr_isspace(self, space):
        return self._is_generic(space, '_isspace')

    def descr_istitle(self, space):
        input = self._val(space)
        cased = False
        previous_is_cased = False

        for pos in range(0, len(input)):
            ch = input[pos]
            if self._istitle(ch):
                if previous_is_cased:
                    return space.w_False
                previous_is_cased = True
                cased = True
            elif self._islower(ch):
                if not previous_is_cased:
                    return space.w_False
                cased = True
            else:
                previous_is_cased = False

        return space.newbool(cased)

    # this is only for bytes and bytesarray: unicodeobject overrides it
    def _descr_isupper_slowpath(self, space, v):
        cased = False
        for idx in range(len(v)):
            if self._islower(v[idx]):
                return False
            elif not cased and self._isupper(v[idx]):
                cased = True
        return cased

    def descr_isupper(self, space):
        v = self._val(space)
        if len(v) == 1:
            c = v[0]
            return space.newbool(self._isupper(c))
        cased = self._descr_isupper_slowpath(space, v)
        return space.newbool(cased)

    def descr_join(self, space, w_list):
        list_w = space.listview(w_list)
        size = len(list_w)

        if size == 0:
            return self._empty()

        if size == 1:
            w_s = list_w[0]
            # only one item, return it if it's not a subclass of str
            if self._join_return_one(space, w_s):
                return w_s

        return self._str_join_many_items(space, list_w, size)

    @jit.look_inside_iff(lambda self, space, list_w, size:
                         jit.loop_unrolling_heuristic(list_w, size))
    def _str_join_many_items(self, space, list_w, size):
        value = self._val(space)

        prealloc_size = len(value) * (size - 1)
        for i in range(size):
            w_s = list_w[i]
            if self._join_check_item(space, w_s):
                raise oefmt(space.w_TypeError,
                            "sequence item %d: expected %s, %T found",
                            i, self._generic_name(), w_s)
            prealloc_size += len(self._op_val(space, w_s))

        sb = self._builder(prealloc_size)
        for i in range(size):
            if value and i != 0:
                sb.append(value)
            sb.append(self._op_val(space, list_w[i]))
        return self._new(sb.build())

    @unwrap_spec(width=int, w_fillchar=WrappedDefault(' '))
    def descr_ljust(self, space, width, w_fillchar):
        value = self._val(space)
        fillchar = self._op_val(space, w_fillchar)
        if len(fillchar) != 1:
            raise oefmt(space.w_TypeError,
                        "ljust() argument 2 must be a single character")
        d = width - len(value)
        if d > 0:
            fillchar = fillchar[0]    # annotator hint: it's a single character
            value += d * fillchar

        return self._new(value)

    @unwrap_spec(width=int, w_fillchar=WrappedDefault(' '))
    def descr_rjust(self, space, width, w_fillchar):
        value = self._val(space)
        fillchar = self._op_val(space, w_fillchar)
        if len(fillchar) != 1:
            raise oefmt(space.w_TypeError,
                        "rjust() argument 2 must be a single character")
        d = width - len(value)
        if d > 0:
            fillchar = fillchar[0]    # annotator hint: it's a single character
            value = d * fillchar + value

        return self._new(value)

    def descr_lower(self, space):
        value = self._val(space)
        builder = self._builder(len(value))
        for i in range(len(value)):
            builder.append(self._lower(value[i]))
        return self._new(builder.build())

    def descr_partition(self, space, w_sub):
        value = self._val(space)
        sub = self._op_val(space, w_sub)
        if not sub:
            raise oefmt(space.w_ValueError, "empty separator")
        pos = value.find(sub)
        if pos == -1:
            from pypy.objspace.std.bytearrayobject import W_BytearrayObject
            if isinstance(self, W_BytearrayObject):
                self = self._new(value)
            return space.newtuple([self, self._empty(), self._empty()])
        else:
            from pypy.objspace.std.bytearrayobject import W_BytearrayObject
            if isinstance(self, W_BytearrayObject):
                w_sub = self._new(sub)
            return space.newtuple(
                [self._sliced(space, value, 0, pos, self), w_sub,
                 self._sliced(space, value, pos+len(sub), len(value), self)])

    def descr_rpartition(self, space, w_sub):
        value = self._val(space)
        sub = self._op_val(space, w_sub)
        if not sub:
            raise oefmt(space.w_ValueError, "empty separator")
        pos = value.rfind(sub)
        if pos == -1:
            from pypy.objspace.std.bytearrayobject import W_BytearrayObject
            if isinstance(self, W_BytearrayObject):
                self = self._new(value)
            return space.newtuple([self._empty(), self._empty(), self])
        else:
            from pypy.objspace.std.bytearrayobject import W_BytearrayObject
            if isinstance(self, W_BytearrayObject):
                w_sub = self._new(sub)
            return space.newtuple(
                [self._sliced(space, value, 0, pos, self), w_sub,
                 self._sliced(space, value, pos+len(sub), len(value), self)])

    @unwrap_spec(count=int)
    def descr_replace(self, space, w_old, w_new, count=-1):
        input = self._val(space)
        sub = self._op_val(space, w_old)
        by = self._op_val(space, w_new)
        try:
            res = replace(input, sub, by, count)
        except OverflowError:
            raise oefmt(space.w_OverflowError, "replace string is too long")
        return self._new(res)

    @unwrap_spec(maxsplit=int)
    def descr_split(self, space, w_sep=None, maxsplit=-1):
        res = []
        value = self._val(space)
        length = len(value)
        if space.is_none(w_sep):
            res = split(value, maxsplit=maxsplit)
            return self._newlist_unwrapped(space, res)

        by = self._op_val(space, w_sep)
        bylen = len(by)
        if bylen == 0:
            raise oefmt(space.w_ValueError, "empty separator")
        res = split(value, by, maxsplit)
        return self._newlist_unwrapped(space, res)

    @unwrap_spec(maxsplit=int)
    def descr_rsplit(self, space, w_sep=None, maxsplit=-1):
        res = []
        value = self._val(space)
        if space.is_none(w_sep):
            res = rsplit(value, maxsplit=maxsplit)
            return self._newlist_unwrapped(space, res)

        by = self._op_val(space, w_sep)
        bylen = len(by)
        if bylen == 0:
            raise oefmt(space.w_ValueError, "empty separator")
        res = rsplit(value, by, maxsplit)
        return self._newlist_unwrapped(space, res)

    @unwrap_spec(keepends=bool)
    def descr_splitlines(self, space, keepends=False):
        value = self._val(space)
        length = len(value)
        strs = []
        pos = 0
        while pos < length:
            sol = pos
            while pos < length and not self._islinebreak(value[pos]):
                pos += 1
            eol = pos
            pos += 1
            # read CRLF as one line break
            if pos < length and value[eol] == '\r' and value[pos] == '\n':
                pos += 1
            if keepends:
                eol = pos
            strs.append(value[sol:eol])
        if pos < length:
            strs.append(value[pos:length])
        return self._newlist_unwrapped(space, strs)

    def _generic_name(self):
        return "bytes"

    def descr_startswith(self, space, w_prefix, w_start=None, w_end=None):
        (value, start, end) = self._convert_idx_params(space, w_start, w_end,
                                                       True)
        if space.isinstance_w(w_prefix, space.w_tuple):
            for w_prefix in space.fixedview(w_prefix):
                if self._startswith(space, value, w_prefix, start, end):
                    return space.w_True
            return space.w_False
        try:
            res = self._startswith(space, value, w_prefix, start, end)
        except OperationError as e:
            if not e.match(space, space.w_TypeError):
                raise
            wanted = self._generic_name()
            raise oefmt(space.w_TypeError,
                        "startswith first arg must be %s or a tuple of %s, "
                        "not %T", wanted, wanted, w_prefix)
        return space.newbool(res)

    def _startswith(self, space, value, w_prefix, start, end):
        return startswith(value, self._op_val(space, w_prefix), start, end)

    def descr_endswith(self, space, w_suffix, w_start=None, w_end=None):
        (value, start, end) = self._convert_idx_params(space, w_start, w_end,
                                                       True)
        if space.isinstance_w(w_suffix, space.w_tuple):
            for w_suffix in space.fixedview(w_suffix):
                if self._endswith(space, value, w_suffix, start, end):
                    return space.w_True
            return space.w_False
        try:
            res = self._endswith(space, value, w_suffix, start, end)
        except OperationError as e:
            if not e.match(space, space.w_TypeError):
                raise
            wanted = self._generic_name()
            raise oefmt(space.w_TypeError,
                        "endswith first arg must be %s or a tuple of %s, not "
                        "%T", wanted, wanted, w_suffix)
        return space.newbool(res)

    def _endswith(self, space, value, w_prefix, start, end):
        return endswith(value, self._op_val(space, w_prefix), start, end)

    def _strip(self, space, w_chars, left, right):
        "internal function called by str_xstrip methods"
        value = self._val(space)
        chars = self._op_val(space, w_chars)

        lpos = 0
        rpos = len(value)

        if left:
            while lpos < rpos and value[lpos] in chars:
                lpos += 1

        if right:
            while rpos > lpos and value[rpos - 1] in chars:
                rpos -= 1

        assert rpos >= lpos    # annotator hint, don't remove
        return self._sliced(space, value, lpos, rpos, self)

    def _strip_none(self, space, left, right):
        "internal function called by str_xstrip methods"
        value = self._val(space)

        lpos = 0
        rpos = len(value)

        if left:
            while lpos < rpos and self._isspace(value[lpos]):
                lpos += 1

        if right:
            while rpos > lpos and self._isspace(value[rpos - 1]):
                rpos -= 1

        assert rpos >= lpos    # annotator hint, don't remove
        return self._sliced(space, value, lpos, rpos, self)

    def descr_strip(self, space, w_chars=None):
        if space.is_none(w_chars):
            return self._strip_none(space, left=1, right=1)
        return self._strip(space, w_chars, left=1, right=1)

    def descr_lstrip(self, space, w_chars=None):
        if space.is_none(w_chars):
            return self._strip_none(space, left=1, right=0)
        return self._strip(space, w_chars, left=1, right=0)

    def descr_rstrip(self, space, w_chars=None):
        if space.is_none(w_chars):
            return self._strip_none(space, left=0, right=1)
        return self._strip(space, w_chars, left=0, right=1)

    def descr_swapcase(self, space):
        selfvalue = self._val(space)
        builder = self._builder(len(selfvalue))
        for i in range(len(selfvalue)):
            ch = selfvalue[i]
            if self._isupper(ch):
                builder.append(self._lower(ch))
            elif self._islower(ch):
                builder.append(self._upper(ch))
            else:
                builder.append(ch)
        return self._new(builder.build())

    def descr_title(self, space):
        selfval = self._val(space)
        if len(selfval) == 0:
            return self
        return self._new(self.title(selfval))

    @jit.elidable
    def title(self, value):
        builder = self._builder(len(value))
        previous_is_cased = False
        for ch in value:
            if not previous_is_cased:
                builder.append(self._title(ch))
            else:
                builder.append(self._lower(ch))
            previous_is_cased = self._iscased(ch)
        return builder.build()

    DEFAULT_NOOP_TABLE = ''.join([chr(i) for i in range(256)])

    # for bytes and bytearray, overridden by unicode
    @unwrap_spec(w_deletechars=WrappedDefault(''))
    def descr_translate(self, space, w_table, w_deletechars):
        if space.is_w(w_table, space.w_None):
            table = self.DEFAULT_NOOP_TABLE
        else:
            table = self._op_val(space, w_table)
            if len(table) != 256:
                raise oefmt(space.w_ValueError,
                            "translation table must be 256 characters long")

        string = self._val(space)
        deletechars = self._op_val(space, w_deletechars)
        if len(deletechars) == 0:
            buf = self._builder(len(string))
            for char in string:
                buf.append(table[ord(char)])
        else:
            buf = self._builder()
            deletion_table = [False] * 256
            for c in deletechars:
                deletion_table[ord(c)] = True
            for char in string:
                if not deletion_table[ord(char)]:
                    buf.append(table[ord(char)])
        return self._new(buf.build())

    def descr_upper(self, space):
        value = self._val(space)
        builder = self._builder(len(value))
        for i in range(len(value)):
            builder.append(self._upper(value[i]))
        return self._new(builder.build())

    @unwrap_spec(width=int)
    def descr_zfill(self, space, width):
        selfval = self._val(space)
        if len(selfval) == 0:
            return self._new(self._chr('0') * width)
        num_zeros = width - len(selfval)
        if num_zeros <= 0:
            # cannot return self, in case it is a subclass of str
            return self._new(selfval)

        builder = self._builder(width)
        if len(selfval) > 0 and (selfval[0] == '+' or selfval[0] == '-'):
            # copy sign to first position
            builder.append(selfval[0])
            start = 1
        else:
            start = 0
        builder.append_multiple_char(self._chr('0'), num_zeros)
        builder.append_slice(selfval, start, len(selfval))
        return self._new(builder.build())

    def descr_getnewargs(self, space):
        return space.newtuple([self._new(self._val(space))])

# ____________________________________________________________
# helpers for slow paths, moved out because they contain loops

@specialize.argtype(0)
def _descr_getslice_slowpath(selfvalue, start, step, sl):
    return [selfvalue[start + i*step] for i in range(sl)]<|MERGE_RESOLUTION|>--- conflicted
+++ resolved
@@ -112,15 +112,11 @@
             character = selfvalue[index]
         except IndexError:
             raise oefmt(space.w_IndexError, "string index out of range")
-<<<<<<< HEAD
         from pypy.objspace.std.bytesobject import W_BytesObject
         from pypy.objspace.std.bytearrayobject import W_BytearrayObject
         if isinstance(self, W_BytesObject) or isinstance(self, W_BytearrayObject):
-            return space.wrap(ord(selfvalue[index]))
-        return self._new(selfvalue[index])
-=======
+            return space.wrap(ord(character))
         return self._new(character)
->>>>>>> b6cfddcc
 
     def descr_capitalize(self, space):
         value = self._val(space)
