"""Functionality shared between bytes/bytearray/unicode"""

from rpython.rlib import jit
from rpython.rlib.objectmodel import specialize, newlist_hint
from rpython.rlib.rarithmetic import ovfcheck
from rpython.rlib.rstring import (
    find, rfind, count, endswith, replace, rsplit, split, startswith)
from rpython.rlib.buffer import Buffer

from pypy.interpreter.error import OperationError, oefmt
from pypy.interpreter.gateway import WrappedDefault, unwrap_spec
from pypy.objspace.std.sliceobject import (W_SliceObject, unwrap_start_stop,
    normalize_simple_slice)


class StringMethods(object):
    def _sliced(self, space, s, start, stop, orig_obj):
        assert start >= 0
        assert stop >= 0
        #if start == 0 and stop == len(s) and space.is_w(space.type(orig_obj),
        #                                                space.w_bytes):
        #    return orig_obj
        return self._new(s[start:stop])

    def _convert_idx_params(self, space, w_start, w_end):
        value = self._val(space)
        lenself = len(value)
        start, end = unwrap_start_stop(space, lenself, w_start, w_end)
        # the None means "no offset"; see bytearrayobject.py
        return (value, start, end, None)

    def _multi_chr(self, c):
        return c

    def descr_len(self, space):
        return space.newint(self._len())

    #def descr_iter(self, space):
    #    pass

    def descr_contains(self, space, w_sub):
        value, start, end, _ = self._convert_idx_params(space, None, None)
        if self._use_rstr_ops(space, w_sub):
            other = self._op_val(space, w_sub)
            return space.newbool(value.find(other, start, end) >= 0)

        from pypy.objspace.std.bytesobject import W_BytesObject
        if isinstance(w_sub, W_BytesObject):
            other = self._op_val(space, w_sub)
            res = find(value, other, start, end)
        else:
            buffer = _get_buffer(space, w_sub)
            res = find(value, buffer, start, end)

        return space.newbool(res >= 0)

    def descr_add(self, space, w_other):
        if self._use_rstr_ops(space, w_other):
            try:
                other = self._op_val(space, w_other)
            except OperationError as e:
                if e.match(space, space.w_TypeError):
                    return space.w_NotImplemented
                raise
            return self._new(self._val(space) + other)

        # Bytearray overrides this method, CPython doesn't support contacting
        # buffers and strs, and unicodes are always handled above
        return space.w_NotImplemented

    def descr_mul(self, space, w_times):
        try:
            times = space.getindex_w(w_times, space.w_OverflowError)
        except OperationError as e:
            if e.match(space, space.w_TypeError):
                return space.w_NotImplemented
            raise
        if times <= 0:
            return self._empty()
        if self._len() == 1:
            return self._new(self._multi_chr(self._val(space)[0]) * times)
        return self._new(self._val(space) * times)

    descr_rmul = descr_mul

    def descr_getitem(self, space, w_index):
        if isinstance(w_index, W_SliceObject):
            selfvalue = self._val(space)
            length = len(selfvalue)
            start, stop, step, sl = w_index.indices4(space, length)
            if sl == 0:
                return self._empty()
            elif step == 1:
                assert start >= 0 and stop >= 0
                return self._sliced(space, selfvalue, start, stop, self)
            else:
                ret = _descr_getslice_slowpath(selfvalue, start, step, sl)
                return self._new_from_list(ret)

        index = space.getindex_w(w_index, space.w_IndexError, "string index")
        return self._getitem_result(space, index)

    def _getitem_result(self, space, index):
        selfvalue = self._val(space)
        try:
            character = selfvalue[index]
        except IndexError:
            raise oefmt(space.w_IndexError, "string index out of range")
        return self._new(character)

    def descr_getslice(self, space, w_start, w_stop):
        selfvalue = self._val(space)
        start, stop = normalize_simple_slice(space, len(selfvalue), w_start,
                                             w_stop)
        if start == stop:
            return self._empty()
        else:
            return self._sliced(space, selfvalue, start, stop, self)

    def descr_capitalize(self, space):
        value = self._val(space)
        if len(value) == 0:
            return self._empty()

        builder = self._builder(len(value))
        builder.append(self._upper(value[0]))
        for i in range(1, len(value)):
            builder.append(self._lower(value[i]))
        return self._new(builder.build())

    @unwrap_spec(width=int, w_fillchar=WrappedDefault(' '))
    def descr_center(self, space, width, w_fillchar):
        value = self._val(space)
        fillchar = self._op_val(space, w_fillchar)
        if len(fillchar) != 1:
            raise oefmt(space.w_TypeError,
                        "center() argument 2 must be a single character")

        d = width - len(value)
        if d > 0:
            offset = d//2 + (d & width & 1)
            fillchar = self._multi_chr(fillchar[0])
            centered = offset * fillchar + value + (d - offset) * fillchar
        else:
            centered = value

        return self._new(centered)

    def descr_count(self, space, w_sub, w_start=None, w_end=None):
        value, start, end, _ = self._convert_idx_params(space, w_start, w_end)

        if self._use_rstr_ops(space, w_sub):
            return space.newint(value.count(self._op_val(space, w_sub), start,
                                            end))

        from pypy.objspace.std.bytearrayobject import W_BytearrayObject
        from pypy.objspace.std.bytesobject import W_BytesObject
        if isinstance(w_sub, W_BytearrayObject):
            res = count(value, w_sub.getdata(), start, end)
        elif isinstance(w_sub, W_BytesObject):
            res = count(value, w_sub._value, start, end)
        else:
            buffer = _get_buffer(space, w_sub)
            res = count(value, buffer, start, end)

        assert res >= 0
        return space.newint(res)

    def descr_decode(self, space, w_encoding=None, w_errors=None):
        from pypy.objspace.std.unicodeobject import (
            _get_encoding_and_errors, decode_object, unicode_from_string)
        encoding, errors = _get_encoding_and_errors(space, w_encoding,
                                                    w_errors)

        from pypy.objspace.std.bytearrayobject import W_BytearrayObject
        if (encoding is None and errors is None and
            not isinstance(self, W_BytearrayObject)):
            return unicode_from_string(space, self)
        return decode_object(space, self, encoding, errors)

    def descr_encode(self, space, w_encoding=None, w_errors=None):
        from pypy.objspace.std.unicodeobject import (
            _get_encoding_and_errors, encode_object)
        encoding, errors = _get_encoding_and_errors(space, w_encoding,
                                                    w_errors)
        return encode_object(space, self, encoding, errors)

    @unwrap_spec(tabsize=int)
    def descr_expandtabs(self, space, tabsize=8):
        value = self._val(space)
        if not value:
            return self._empty()

        if self._use_rstr_ops(space, self):
            splitted = value.split(self._chr('\t'))
        else:
            splitted = split(value, self._chr('\t'))

        try:
            if tabsize > 0:
                ovfcheck(len(splitted) * tabsize)
        except OverflowError:
            raise oefmt(space.w_OverflowError, "new string is too long")
        expanded = oldtoken = splitted.pop(0)

        for token in splitted:
            expanded += self._multi_chr(self._chr(' ')) * self._tabindent(oldtoken,
                                                         tabsize) + token
            oldtoken = token

        return self._new(expanded)

    def _tabindent(self, token, tabsize):
        """calculates distance behind the token to the next tabstop"""

        if tabsize <= 0:
            return 0
        distance = tabsize
        if token:
            distance = 0
            offset = len(token)

            while 1:
                if token[offset-1] == "\n" or token[offset-1] == "\r":
                    break
                distance += 1
                offset -= 1
                if offset == 0:
                    break

            # the same like distance = len(token) - (offset + 1)
            distance = (tabsize - distance) % tabsize
            if distance == 0:
                distance = tabsize

        return distance

    def descr_find(self, space, w_sub, w_start=None, w_end=None):
        value, start, end, ofs = self._convert_idx_params(space, w_start, w_end)

        if self._use_rstr_ops(space, w_sub):
            res = value.find(self._op_val(space, w_sub), start, end)
            return space.newint(res)

        from pypy.objspace.std.bytearrayobject import W_BytearrayObject
        from pypy.objspace.std.bytesobject import W_BytesObject
        if isinstance(w_sub, W_BytearrayObject):
            res = find(value, w_sub.getdata(), start, end)
        elif isinstance(w_sub, W_BytesObject):
            res = find(value, w_sub._value, start, end)
        else:
            buffer = _get_buffer(space, w_sub)
            res = find(value, buffer, start, end)
        if ofs is not None and res >= 0:
            res -= ofs
        return space.newint(res)

    def descr_rfind(self, space, w_sub, w_start=None, w_end=None):
        value, start, end, ofs = self._convert_idx_params(space, w_start, w_end)

        if self._use_rstr_ops(space, w_sub):
            res = value.rfind(self._op_val(space, w_sub), start, end)
            return space.newint(res)

        from pypy.objspace.std.bytearrayobject import W_BytearrayObject
        from pypy.objspace.std.bytesobject import W_BytesObject
        if isinstance(w_sub, W_BytearrayObject):
            res = rfind(value, w_sub.getdata(), start, end)
        elif isinstance(w_sub, W_BytesObject):
            res = rfind(value, w_sub._value, start, end)
        else:
            buffer = _get_buffer(space, w_sub)
            res = rfind(value, buffer, start, end)
        if ofs is not None and res >= 0:
            res -= ofs
        return space.newint(res)

    def descr_index(self, space, w_sub, w_start=None, w_end=None):
        value, start, end, ofs = self._convert_idx_params(space, w_start, w_end)

        from pypy.objspace.std.bytearrayobject import W_BytearrayObject
        from pypy.objspace.std.bytesobject import W_BytesObject
        if self._use_rstr_ops(space, w_sub):
            res = value.find(self._op_val(space, w_sub), start, end)
        elif isinstance(w_sub, W_BytearrayObject):
            res = find(value, w_sub.getdata(), start, end)
        elif isinstance(w_sub, W_BytesObject):
            res = find(value, w_sub._value, start, end)
        else:
            buffer = _get_buffer(space, w_sub)
            res = find(value, buffer, start, end)

        if res < 0:
            raise oefmt(space.w_ValueError,
                        "substring not found in string.index")
        if ofs is not None:
            res -= ofs
        return space.newint(res)

    def descr_rindex(self, space, w_sub, w_start=None, w_end=None):
        value, start, end, ofs = self._convert_idx_params(space, w_start, w_end)

        from pypy.objspace.std.bytearrayobject import W_BytearrayObject
        from pypy.objspace.std.bytesobject import W_BytesObject
        if self._use_rstr_ops(space, w_sub):
            res = value.rfind(self._op_val(space, w_sub), start, end)
        elif isinstance(w_sub, W_BytearrayObject):
            res = rfind(value, w_sub.getdata(), start, end)
        elif isinstance(w_sub, W_BytesObject):
            res = rfind(value, w_sub._value, start, end)
        else:
            buffer = _get_buffer(space, w_sub)
            res = rfind(value, buffer, start, end)

        if res < 0:
            raise oefmt(space.w_ValueError,
                        "substring not found in string.rindex")
        if ofs is not None:
            res -= ofs
        return space.newint(res)

    @specialize.arg(2)
    def _is_generic(self, space, func_name):
        func = getattr(self, func_name)
        v = self._val(space)
        if len(v) == 0:
            return space.w_False
        if len(v) == 1:
            c = v[0]
            return space.newbool(func(c))
        else:
            return self._is_generic_loop(space, v, func_name)

    @specialize.arg(3)
    def _is_generic_loop(self, space, v, func_name):
        func = getattr(self, func_name)
        for idx in range(len(v)):
            if not func(v[idx]):
                return space.w_False
        return space.w_True

    def descr_isalnum(self, space):
        return self._is_generic(space, '_isalnum')

    def descr_isalpha(self, space):
        return self._is_generic(space, '_isalpha')

    def descr_isdigit(self, space):
        return self._is_generic(space, '_isdigit')

    # this is only for bytes and bytesarray: unicodeobject overrides it
    def _descr_islower_slowpath(self, space, v):
        cased = False
        for idx in range(len(v)):
            if self._isupper(v[idx]):
                return False
            elif not cased and self._islower(v[idx]):
                cased = True
        return cased

    def descr_islower(self, space):
        v = self._val(space)
        if len(v) == 1:
            c = v[0]
            return space.newbool(self._islower(c))
        cased = self._descr_islower_slowpath(space, v)
        return space.newbool(cased)

    def descr_isspace(self, space):
        return self._is_generic(space, '_isspace')

    def descr_istitle(self, space):
        input = self._val(space)
        cased = False
        previous_is_cased = False

        for pos in range(0, len(input)):
            ch = input[pos]
            if self._istitle(ch):
                if previous_is_cased:
                    return space.w_False
                previous_is_cased = True
                cased = True
            elif self._islower(ch):
                if not previous_is_cased:
                    return space.w_False
                cased = True
            else:
                previous_is_cased = False

        return space.newbool(cased)

    # this is only for bytes and bytesarray: unicodeobject overrides it
    def _descr_isupper_slowpath(self, space, v):
        cased = False
        for idx in range(len(v)):
            if self._islower(v[idx]):
                return False
            elif not cased and self._isupper(v[idx]):
                cased = True
        return cased

    def descr_isupper(self, space):
        v = self._val(space)
        if len(v) == 1:
            c = v[0]
            return space.newbool(self._isupper(c))
        cased = self._descr_isupper_slowpath(space, v)
        return space.newbool(cased)

    def descr_join(self, space, w_list):
        list_w = space.listview(w_list)
        size = len(list_w)

        if size == 0:
            return self._empty()

        if size == 1:
            w_s = list_w[0]
            # only one item, return it if it's not a subclass of str
            if self._join_return_one(space, w_s):
                return w_s

        return self._str_join_many_items(space, list_w, size)

    @jit.look_inside_iff(lambda self, space, list_w, size:
                         jit.loop_unrolling_heuristic(list_w, size))
    def _str_join_many_items(self, space, list_w, size):
        value = self._val(space)

        prealloc_size = len(value) * (size - 1)
        unwrapped = newlist_hint(size)
        for i in range(size):
            w_s = list_w[i]
            check_item = self._join_check_item(space, w_s)
            if check_item == 1:
                raise oefmt(space.w_TypeError,
                            "sequence item %d: expected string, %T found",
                            i, w_s)
            elif check_item == 2:
                return self._join_autoconvert(space, list_w)
            # XXX Maybe the extra copy here is okay? It was basically going to
            #     happen anyway, what with being placed into the builder
            unwrapped.append(self._op_val(space, w_s))
            prealloc_size += len(unwrapped[i])

        sb = self._builder(prealloc_size)
        for i in range(size):
            if value and i != 0:
                sb.append(value)
            sb.append(unwrapped[i])
        return self._new(sb.build())

    def _join_autoconvert(self, space, list_w):
        assert False, 'unreachable'

    @unwrap_spec(width=int, w_fillchar=WrappedDefault(' '))
    def descr_ljust(self, space, width, w_fillchar):
        value = self._val(space)
        fillchar = self._op_val(space, w_fillchar)
        if len(fillchar) != 1:
            raise oefmt(space.w_TypeError,
                        "ljust() argument 2 must be a single character")
        d = width - len(value)
        if d > 0:
            fillchar = self._multi_chr(fillchar[0])
            value = value + fillchar * d

        return self._new(value)

    @unwrap_spec(width=int, w_fillchar=WrappedDefault(' '))
    def descr_rjust(self, space, width, w_fillchar):
        value = self._val(space)
        fillchar = self._op_val(space, w_fillchar)
        if len(fillchar) != 1:
            raise oefmt(space.w_TypeError,
                        "rjust() argument 2 must be a single character")
        d = width - len(value)
        if d > 0:
            fillchar = self._multi_chr(fillchar[0])
            value = d * fillchar + value

        return self._new(value)

    def descr_lower(self, space):
        value = self._val(space)
        builder = self._builder(len(value))
        for i in range(len(value)):
            builder.append(self._lower(value[i]))
        return self._new(builder.build())

    # This is not used for W_UnicodeObject.
    def descr_partition(self, space, w_sub):
        from pypy.objspace.std.bytearrayobject import W_BytearrayObject
        value = self._val(space)

        sub = _get_buffer(space, w_sub)
        sublen = sub.getlength()
        if sublen == 0:
            raise oefmt(space.w_ValueError, "empty separator")

        pos = find(value, sub, 0, len(value))
        if pos != -1 and isinstance(self, W_BytearrayObject):
            w_sub = self._new_from_buffer(sub)

        if pos == -1:
            self = self._new(value)
            return space.newtuple([self, self._empty(), self._empty()])
        else:
            return space.newtuple(
                [self._sliced(space, value, 0, pos, self), w_sub,
                 self._sliced(space, value, pos + sublen, len(value), self)])

    # This is not used for W_UnicodeObject.
    def descr_rpartition(self, space, w_sub):
        from pypy.objspace.std.bytearrayobject import W_BytearrayObject
        value = self._val(space)

        sub = _get_buffer(space, w_sub)
        sublen = sub.getlength()
        if sublen == 0:
            raise oefmt(space.w_ValueError, "empty separator")

        pos = rfind(value, sub, 0, len(value))
        if pos != -1 and isinstance(self, W_BytearrayObject):
            w_sub = self._new_from_buffer(sub)

        if pos == -1:
            self = self._new(value)
            return space.newtuple([self._empty(), self._empty(), self])
        else:
            return space.newtuple(
                [self._sliced(space, value, 0, pos, self), w_sub,
                 self._sliced(space, value, pos + sublen, len(value), self)])

    @unwrap_spec(count=int)
    def descr_replace(self, space, w_old, w_new, count=-1):
        input = self._val(space)

        sub = self._op_val(space, w_old)
        by = self._op_val(space, w_new)
        # the following two lines are for being bug-to-bug compatible
        # with CPython: see issue #2448
        if count >= 0 and len(input) == 0:
            return self._empty()
        try:
            res = replace(input, sub, by, count)
        except OverflowError:
            raise oefmt(space.w_OverflowError, "replace string is too long")

        return self._new(res)

    @unwrap_spec(maxsplit=int)
    def descr_split(self, space, w_sep=None, maxsplit=-1):
        res = []
        value = self._val(space)
        if space.is_none(w_sep):
            res = split(value, maxsplit=maxsplit)
            return self._newlist_unwrapped(space, res)

        by = self._op_val(space, w_sep)
        if len(by) == 0:
            raise oefmt(space.w_ValueError, "empty separator")
        res = split(value, by, maxsplit)

        return self._newlist_unwrapped(space, res)

    @unwrap_spec(maxsplit=int)
    def descr_rsplit(self, space, w_sep=None, maxsplit=-1):
        res = []
        value = self._val(space)
        if space.is_none(w_sep):
            res = rsplit(value, maxsplit=maxsplit)
            return self._newlist_unwrapped(space, res)

        by = self._op_val(space, w_sep)
        if len(by) == 0:
            raise oefmt(space.w_ValueError, "empty separator")
        res = rsplit(value, by, maxsplit)

        return self._newlist_unwrapped(space, res)

    @unwrap_spec(keepends=bool)
    def descr_splitlines(self, space, keepends=False):
        value = self._val(space)
        length = len(value)
        strs = []
        pos = 0
        while pos < length:
            sol = pos
            while pos < length and not self._islinebreak(value[pos]):
                pos += 1
            eol = pos
            pos += 1
            # read CRLF as one line break
            if pos < length and value[eol] == '\r' and value[pos] == '\n':
                pos += 1
            if keepends:
                eol = pos
            strs.append(value[sol:eol])
        if pos < length:
            # XXX is this code reachable?
            strs.append(value[pos:length])
        return self._newlist_unwrapped(space, strs)

    # This is overridden in unicodeobject, _startswith_tuple is not.
    def descr_startswith(self, space, w_prefix, w_start=None, w_end=None):
        value, start, end, _ = self._convert_idx_params(space, w_start, w_end)
        if space.isinstance_w(w_prefix, space.w_tuple):
            return self._startswith_tuple(space, value, w_prefix, start, end)
        return space.newbool(self._startswith(space, value, w_prefix, start,
                                              end))

    def _startswith_tuple(self, space, value, w_prefix, start, end):
        for w_prefix in space.fixedview(w_prefix):
            if self._startswith(space, value, w_prefix, start, end):
                return space.w_True
        return space.w_False

    # This is overridden in unicodeobject, _startswith_tuple is not.
    def _startswith(self, space, value, w_prefix, start, end):
        prefix = self._op_val(space, w_prefix)
<<<<<<< HEAD
        if start > len(value):
            return False
        return startswith(value, prefix, start, end)

    # This is overridden in unicodeobject, _endswith_tuple is not.
=======
        if self._starts_ends_unicode:   # bug-to-bug compat
            if len(prefix) == 0:
                return True
        else:
            if start > len(value):
                return False
        return startswith(value, prefix, start, end)

    _starts_ends_unicode = False  # bug-to-bug compat: this is for strings and
                                  # bytearrays, but overridden for unicodes

>>>>>>> fa408439
    def descr_endswith(self, space, w_suffix, w_start=None, w_end=None):
        value, start, end, _ = self._convert_idx_params(space, w_start, w_end)
        if space.isinstance_w(w_suffix, space.w_tuple):
            return self._endswith_tuple(space, value, w_suffix, start, end)
        return space.newbool(self._endswith(space, value, w_suffix, start,
                                            end))

    def _endswith_tuple(self, space, value, w_suffix, start, end):
        for w_suffix in space.fixedview(w_suffix):
            if self._endswith(space, value, w_suffix, start, end):
                return space.w_True
        return space.w_False

    # This is overridden in unicodeobject, but _endswith_tuple is not.
    def _endswith(self, space, value, w_prefix, start, end):
        prefix = self._op_val(space, w_prefix)
<<<<<<< HEAD
        if start > len(value):
            return False
=======
        if self._starts_ends_unicode:   # bug-to-bug compat
            if len(prefix) == 0:
                return True
        else:
            if start > len(value):
                return False
>>>>>>> fa408439
        return endswith(value, prefix, start, end)

    def _strip(self, space, w_chars, left, right, name='strip'):
        "internal function called by str_xstrip methods"
        value = self._val(space)
        chars = self._op_val(space, w_chars, strict=name)

        lpos = 0
        rpos = len(value)

        if left:
            while lpos < rpos and value[lpos] in chars:
                lpos += 1

        if right:
            while rpos > lpos and value[rpos - 1] in chars:
                rpos -= 1

        assert rpos >= lpos    # annotator hint, don't remove
        return self._sliced(space, value, lpos, rpos, self)

    def _strip_none(self, space, left, right):
        "internal function called by str_xstrip methods"
        value = self._val(space)

        lpos = 0
        rpos = len(value)

        if left:
            while lpos < rpos and self._isspace(value[lpos]):
                lpos += 1

        if right:
            while rpos > lpos and self._isspace(value[rpos - 1]):
                rpos -= 1

        assert rpos >= lpos    # annotator hint, don't remove
        return self._sliced(space, value, lpos, rpos, self)

    def descr_strip(self, space, w_chars=None):
        if space.is_none(w_chars):
            return self._strip_none(space, left=1, right=1)
        return self._strip(space, w_chars, left=1, right=1, name='strip')

    def descr_lstrip(self, space, w_chars=None):
        if space.is_none(w_chars):
            return self._strip_none(space, left=1, right=0)
        return self._strip(space, w_chars, left=1, right=0, name='lstrip')

    def descr_rstrip(self, space, w_chars=None):
        if space.is_none(w_chars):
            return self._strip_none(space, left=0, right=1)
        return self._strip(space, w_chars, left=0, right=1, name='rstrip')

    def descr_swapcase(self, space):
        selfvalue = self._val(space)
        builder = self._builder(len(selfvalue))
        for i in range(len(selfvalue)):
            ch = selfvalue[i]
            if self._isupper(ch):
                builder.append(self._lower(ch))
            elif self._islower(ch):
                builder.append(self._upper(ch))
            else:
                builder.append(ch)
        return self._new(builder.build())

    def descr_title(self, space):
        selfval = self._val(space)
        if len(selfval) == 0:
            return self
        return self._new(self.title(selfval))

    @jit.elidable
    def title(self, value):
        builder = self._builder(len(value))
        previous_is_cased = False
        for ch in value:
            if not previous_is_cased:
                builder.append(self._title(ch))
            else:
                builder.append(self._lower(ch))
            previous_is_cased = self._iscased(ch)
        return builder.build()

    DEFAULT_NOOP_TABLE = ''.join([chr(i) for i in range(256)])

    # for bytes and bytearray, overridden by unicode
    @unwrap_spec(w_deletechars=WrappedDefault(''))
    def descr_translate(self, space, w_table, w_deletechars):
        if space.is_w(w_table, space.w_None):
            table = self.DEFAULT_NOOP_TABLE
        else:
            table = self._op_val(space, w_table)
            if len(table) != 256:
                raise oefmt(space.w_ValueError,
                            "translation table must be 256 characters long")

        string = self._val(space)
        deletechars = self._op_val(space, w_deletechars)
        if len(deletechars) == 0:
            buf = self._builder(len(string))
            for char in string:
                buf.append(table[ord(char)])
        else:
            # XXX Why not preallocate here too?
            buf = self._builder()
            deletion_table = [False] * 256
            for i in range(len(deletechars)):
                deletion_table[ord(deletechars[i])] = True
            for char in string:
                if not deletion_table[ord(char)]:
                    buf.append(table[ord(char)])
        return self._new(buf.build())

    def descr_upper(self, space):
        value = self._val(space)
        builder = self._builder(len(value))
        for i in range(len(value)):
            builder.append(self._upper(value[i]))
        return self._new(builder.build())

    @unwrap_spec(width=int)
    def descr_zfill(self, space, width):
        selfval = self._val(space)
        if len(selfval) == 0:
            return self._new(self._multi_chr(self._chr('0')) * width)
        num_zeros = width - len(selfval)
        if num_zeros <= 0:
            # cannot return self, in case it is a subclass of str
            return self._new(selfval)

        builder = self._builder(width)
        if len(selfval) > 0 and (selfval[0] == '+' or selfval[0] == '-'):
            # copy sign to first position
            builder.append(selfval[0])
            start = 1
        else:
            start = 0
        builder.append_multiple_char(self._chr('0'), num_zeros)
        builder.append_slice(selfval, start, len(selfval))
        return self._new(builder.build())

    def descr_getnewargs(self, space):
        return space.newtuple([self._new(self._val(space))])


# ____________________________________________________________
# helpers for slow paths, moved out because they contain loops

@specialize.argtype(0)
def _descr_getslice_slowpath(selfvalue, start, step, sl):
    return [selfvalue[start + i*step] for i in range(sl)]

def _get_buffer(space, w_obj):
    return space.buffer_w(w_obj, space.BUF_SIMPLE).as_readbuf()<|MERGE_RESOLUTION|>--- conflicted
+++ resolved
@@ -620,13 +620,6 @@
     # This is overridden in unicodeobject, _startswith_tuple is not.
     def _startswith(self, space, value, w_prefix, start, end):
         prefix = self._op_val(space, w_prefix)
-<<<<<<< HEAD
-        if start > len(value):
-            return False
-        return startswith(value, prefix, start, end)
-
-    # This is overridden in unicodeobject, _endswith_tuple is not.
-=======
         if self._starts_ends_unicode:   # bug-to-bug compat
             if len(prefix) == 0:
                 return True
@@ -635,10 +628,10 @@
                 return False
         return startswith(value, prefix, start, end)
 
+    # This is overridden in unicodeobject, _endswith_tuple is not.
     _starts_ends_unicode = False  # bug-to-bug compat: this is for strings and
                                   # bytearrays, but overridden for unicodes
 
->>>>>>> fa408439
     def descr_endswith(self, space, w_suffix, w_start=None, w_end=None):
         value, start, end, _ = self._convert_idx_params(space, w_start, w_end)
         if space.isinstance_w(w_suffix, space.w_tuple):
@@ -655,17 +648,12 @@
     # This is overridden in unicodeobject, but _endswith_tuple is not.
     def _endswith(self, space, value, w_prefix, start, end):
         prefix = self._op_val(space, w_prefix)
-<<<<<<< HEAD
-        if start > len(value):
-            return False
-=======
         if self._starts_ends_unicode:   # bug-to-bug compat
             if len(prefix) == 0:
                 return True
         else:
             if start > len(value):
                 return False
->>>>>>> fa408439
         return endswith(value, prefix, start, end)
 
     def _strip(self, space, w_chars, left, right, name='strip'):
