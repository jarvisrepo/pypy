"""Functionality shared between bytes/bytearray/unicode"""

from rpython.rlib import jit
from rpython.rlib.objectmodel import specialize, newlist_hint
from rpython.rlib.rarithmetic import ovfcheck
from rpython.rlib.rstring import (
    find, rfind, count, endswith, replace, rsplit, split, startswith)
from rpython.rlib.buffer import Buffer

from pypy.interpreter.error import OperationError, oefmt
from pypy.interpreter.gateway import WrappedDefault, unwrap_spec
from pypy.objspace.std.sliceobject import W_SliceObject, unwrap_start_stop


class StringMethods(object):
    def _sliced(self, space, s, start, stop, orig_obj):
        assert start >= 0
        assert stop >= 0
        #if start == 0 and stop == len(s) and space.is_w(space.type(orig_obj),
        #                                                space.w_str):
        #    return orig_obj
        return self._new(s[start:stop])

    def _convert_idx_params(self, space, w_start, w_end):
        value = self._val(space)
        lenself = len(value)
        start, end = unwrap_start_stop(space, lenself, w_start, w_end)
        # the None means "no offset"; see bytearrayobject.py
        return (value, start, end, None)

    @staticmethod
    def descr_maketrans(space, w_type, w_from, w_to):
        """B.maketrans(frm, to) -> translation table

        Return a translation table (a bytes object of length 256) suitable
        for use in the bytes or bytearray translate method where each byte
        in frm is mapped to the byte at the same position in to.
        The bytes objects frm and to must be of the same length.
        """
        from pypy.objspace.std.bytesobject import makebytesdata_w

        base_table = [chr(i) for i in range(256)]
        list_from = makebytesdata_w(space, w_from)
        list_to = makebytesdata_w(space, w_to)

        if len(list_from) != len(list_to):
            raise oefmt(space.w_ValueError,
                        "maketrans arguments must have same length")

        for i in range(len(list_from)):
            pos_from = ord(list_from[i])
            char_to = list_to[i]
            base_table[pos_from] = char_to

        return space.newbytes(''.join(base_table))

    def _multi_chr(self, c):
        return c

    @staticmethod
    def _single_char(space, w_sub):
        try:
            char = space.int_w(w_sub)
        except OperationError as e:
            if e.match(space, space.w_OverflowError):
                char = 256 # arbitrary value which will trigger the ValueError
                # condition below
            else:
                raise
        if not 0 <= char < 256:
            raise oefmt(space.w_ValueError,
                        "byte must be in range(0, 256)")
        return chr(char)

    def descr_len(self, space):
        return space.newint(self._len())

    def descr_iter(self, space):
        from pypy.objspace.std.iterobject import W_StringIterObject
        return W_StringIterObject(self, self._iter_getitem_result)

    def descr_contains(self, space, w_sub):
        value, start, end, _ = self._convert_idx_params(space, None, None)
        other = self._op_val(space, w_sub, allow_char=True)
        if self._use_rstr_ops(space, w_sub):
            res = value.find(other, start, end)
        else:
            res = find(value, other, start, end)
        return space.newbool(res >= 0)

    def descr_add(self, space, w_other):
        if self._use_rstr_ops(space, w_other):
            try:
                other = self._op_val(space, w_other)
            except OperationError as e:
                if e.match(space, space.w_TypeError):
                    return space.w_NotImplemented
                raise
            return self._new(self._val(space) + other)

        # Bytearray overrides this method, CPython doesn't support contacting
        # buffers and strs, and unicodes are always handled above
        return space.w_NotImplemented

    def descr_mul(self, space, w_times):
        try:
            times = space.getindex_w(w_times, space.w_OverflowError)
        except OperationError as e:
            if e.match(space, space.w_TypeError):
                return space.w_NotImplemented
            raise
        if times <= 0:
            return self._empty()
        if self._len() == 1:
            return self._new(self._multi_chr(self._val(space)[0]) * times)
        return self._new(self._val(space) * times)

    descr_rmul = descr_mul

    _KIND1 = "string"
    _KIND2 = "string"

    def descr_getitem(self, space, w_index):
        if isinstance(w_index, W_SliceObject):
            selfvalue = self._val(space)
            length = len(selfvalue)
            start, stop, step, sl = w_index.indices4(space, length)
            if sl == 0:
                return self._empty()
            elif step == 1:
                assert start >= 0 and stop >= 0
                return self._sliced(space, selfvalue, start, stop, self)
            else:
                ret = _descr_getslice_slowpath(selfvalue, start, step, sl)
                return self._new_from_list(ret)

        index = space.getindex_w(w_index, space.w_IndexError, self._KIND1)
        return self._getitem_result(space, index)

    def _getitem_result(self, space, index):
        # Returns the result of 'self[index]', where index is an unwrapped int.
        # Used by descr_getitem() and by descr_iter().
        selfvalue = self._val(space)
        try:
            character = selfvalue[index]
        except IndexError:
            raise oefmt(space.w_IndexError, self._KIND1 + " index out of range")
        from pypy.objspace.std.bytesobject import W_BytesObject
        if isinstance(self, W_BytesObject):
            return space.wrap(ord(character))
        return self._new(character)

    def descr_capitalize(self, space):
        value = self._val(space)
        if len(value) == 0:
            return self._empty()

        builder = self._builder(len(value))
        builder.append(self._upper(value[0]))
        for i in range(1, len(value)):
            builder.append(self._lower_in_str(value, i))
        return self._new(builder.build())

    @unwrap_spec(width=int, w_fillchar=WrappedDefault(' '))
    def descr_center(self, space, width, w_fillchar):
        value = self._val(space)
        fillchar = self._op_val(space, w_fillchar)
        if len(fillchar) != 1:
            raise oefmt(space.w_TypeError,
                        "center() argument 2 must be a single character")

        d = width - len(value)
        if d > 0:
            offset = d//2 + (d & width & 1)
            fillchar = self._multi_chr(fillchar[0])
            centered = offset * fillchar + value + (d - offset) * fillchar
        else:
            centered = value

        return self._new(centered)

    def descr_count(self, space, w_sub, w_start=None, w_end=None):
        value, start, end, _ = self._convert_idx_params(space, w_start, w_end)

        sub = self._op_val(space, w_sub, allow_char=True)
        if self._use_rstr_ops(space, w_sub):
            return space.newint(value.count(sub, start, end))
        else:
<<<<<<< HEAD
            res = count(value, sub, start, end)
            assert res >= 0
        return space.wrap(res)
=======
            buffer = _get_buffer(space, w_sub)
            res = count(value, buffer, start, end)

        assert res >= 0
        return space.newint(res)
>>>>>>> 8471fce0

    def descr_decode(self, space, w_encoding=None, w_errors=None):
        from pypy.objspace.std.unicodeobject import (
            _get_encoding_and_errors, decode_object)
        encoding, errors = _get_encoding_and_errors(space, w_encoding,
                                                    w_errors)
        return decode_object(space, self, encoding, errors)

    @unwrap_spec(tabsize=int)
    def descr_expandtabs(self, space, tabsize=8):
        value = self._val(space)
        if not value:
            return self._empty()

        if self._use_rstr_ops(space, self):
            splitted = value.split(self._chr('\t'))
        else:
            splitted = split(value, self._chr('\t'))

        try:
            if tabsize > 0:
                ovfcheck(len(splitted) * tabsize)
        except OverflowError:
            raise oefmt(space.w_OverflowError, "new string is too long")
        expanded = oldtoken = splitted.pop(0)

        for token in splitted:
            expanded += self._multi_chr(self._chr(' ')) * self._tabindent(oldtoken,
                                                         tabsize) + token
            oldtoken = token

        return self._new(expanded)

    def _tabindent(self, token, tabsize):
        """calculates distance behind the token to the next tabstop"""

        if tabsize <= 0:
            return 0
        distance = tabsize
        if token:
            distance = 0
            offset = len(token)

            while 1:
                if token[offset-1] == "\n" or token[offset-1] == "\r":
                    break
                distance += 1
                offset -= 1
                if offset == 0:
                    break

            # the same like distance = len(token) - (offset + 1)
            distance = (tabsize - distance) % tabsize
            if distance == 0:
                distance = tabsize

        return distance

    def descr_find(self, space, w_sub, w_start=None, w_end=None):
        value, start, end, ofs = self._convert_idx_params(space, w_start, w_end)

        sub = self._op_val(space, w_sub, allow_char=True)
        if self._use_rstr_ops(space, w_sub):
<<<<<<< HEAD
            res = value.find(sub, start, end)
        else:
            res = find(value, sub, start, end)
        if ofs is not None and res >= 0:
            res -= ofs
        return space.wrap(res)
=======
            res = value.find(self._op_val(space, w_sub), start, end)
            return space.newint(res)

        from pypy.objspace.std.bytearrayobject import W_BytearrayObject
        from pypy.objspace.std.bytesobject import W_BytesObject
        if isinstance(w_sub, W_BytearrayObject):
            res = find(value, w_sub.data, start, end)
        elif isinstance(w_sub, W_BytesObject):
            res = find(value, w_sub._value, start, end)
        else:
            buffer = _get_buffer(space, w_sub)
            res = find(value, buffer, start, end)

        return space.newint(res)
>>>>>>> 8471fce0

    def descr_rfind(self, space, w_sub, w_start=None, w_end=None):
        value, start, end, ofs = self._convert_idx_params(space, w_start, w_end)

        sub = self._op_val(space, w_sub, allow_char=True)
        if self._use_rstr_ops(space, w_sub):
<<<<<<< HEAD
            res = value.rfind(sub, start, end)
        else:
            res = rfind(value, sub, start, end)
        if ofs is not None and res >= 0:
            res -= ofs
        return space.wrap(res)
=======
            res = value.rfind(self._op_val(space, w_sub), start, end)
            return space.newint(res)

        from pypy.objspace.std.bytearrayobject import W_BytearrayObject
        from pypy.objspace.std.bytesobject import W_BytesObject
        if isinstance(w_sub, W_BytearrayObject):
            res = rfind(value, w_sub.data, start, end)
        elif isinstance(w_sub, W_BytesObject):
            res = rfind(value, w_sub._value, start, end)
        else:
            buffer = _get_buffer(space, w_sub)
            res = rfind(value, buffer, start, end)

        return space.newint(res)
>>>>>>> 8471fce0

    def descr_index(self, space, w_sub, w_start=None, w_end=None):
        value, start, end, ofs = self._convert_idx_params(space, w_start, w_end)

        sub = self._op_val(space, w_sub, allow_char=True)
        if self._use_rstr_ops(space, w_sub):
            res = value.find(sub, start, end)
        else:
            res = find(value, sub, start, end)

        if res < 0:
            raise oefmt(space.w_ValueError,
<<<<<<< HEAD
                        "substring not found in " + self._KIND2 + ".index")
        if ofs is not None:
            res -= ofs
        return space.wrap(res)
=======
                        "substring not found in string.index")
        return space.newint(res)
>>>>>>> 8471fce0

    def descr_rindex(self, space, w_sub, w_start=None, w_end=None):
        value, start, end, ofs = self._convert_idx_params(space, w_start, w_end)

        sub = self._op_val(space, w_sub, allow_char=True)
        if self._use_rstr_ops(space, w_sub):
            res = value.rfind(sub, start, end)
        else:
            res = rfind(value, sub, start, end)

        if res < 0:
            raise oefmt(space.w_ValueError,
<<<<<<< HEAD
                        "substring not found in " + self._KIND2 + ".rindex")
        if ofs is not None:
            res -= ofs
        return space.wrap(res)
=======
                        "substring not found in string.rindex")
        return space.newint(res)
>>>>>>> 8471fce0

    @specialize.arg(2)
    def _is_generic(self, space, func_name):
        func = getattr(self, func_name)
        v = self._val(space)
        if len(v) == 0:
            return space.w_False
        if len(v) == 1:
            c = v[0]
            return space.newbool(func(c))
        else:
            return self._is_generic_loop(space, v, func_name)

    @specialize.arg(3)
    def _is_generic_loop(self, space, v, func_name):
        func = getattr(self, func_name)
        for idx in range(len(v)):
            if not func(v[idx]):
                return space.w_False
        return space.w_True

    def descr_isalnum(self, space):
        return self._is_generic(space, '_isalnum')

    def descr_isalpha(self, space):
        return self._is_generic(space, '_isalpha')

    def descr_isdigit(self, space):
        return self._is_generic(space, '_isdigit')

    # this is only for bytes and bytesarray: unicodeobject overrides it
    def _descr_islower_slowpath(self, space, v):
        cased = False
        for idx in range(len(v)):
            if self._isupper(v[idx]):
                return False
            elif not cased and self._islower(v[idx]):
                cased = True
        return cased

    def descr_islower(self, space):
        v = self._val(space)
        if len(v) == 1:
            c = v[0]
            return space.newbool(self._islower(c))
        cased = self._descr_islower_slowpath(space, v)
        return space.newbool(cased)

    def descr_isspace(self, space):
        return self._is_generic(space, '_isspace')

    def descr_istitle(self, space):
        input = self._val(space)
        cased = False
        previous_is_cased = False

        for pos in range(0, len(input)):
            ch = input[pos]
            if self._istitle(ch):
                if previous_is_cased:
                    return space.w_False
                previous_is_cased = True
                cased = True
            elif self._islower(ch):
                if not previous_is_cased:
                    return space.w_False
                cased = True
            else:
                previous_is_cased = False

        return space.newbool(cased)

    # this is only for bytes and bytesarray: unicodeobject overrides it
    def _descr_isupper_slowpath(self, space, v):
        cased = False
        for idx in range(len(v)):
            if self._islower(v[idx]):
                return False
            elif not cased and self._isupper(v[idx]):
                cased = True
        return cased

    def descr_isupper(self, space):
        v = self._val(space)
        if len(v) == 1:
            c = v[0]
            return space.newbool(self._isupper(c))
        cased = self._descr_isupper_slowpath(space, v)
        return space.newbool(cased)

    def descr_join(self, space, w_list):
        list_w = space.listview(w_list)
        size = len(list_w)

        if size == 0:
            return self._empty()

        if size == 1:
            w_s = list_w[0]
            # only one item, return it if it's not a subclass of str
            if self._join_return_one(space, w_s):
                return w_s

        return self._str_join_many_items(space, list_w, size)

    @jit.look_inside_iff(lambda self, space, list_w, size:
                         jit.loop_unrolling_heuristic(list_w, size))
    def _str_join_many_items(self, space, list_w, size):
        value = self._val(space)

        prealloc_size = len(value) * (size - 1)
        unwrapped = newlist_hint(size)
        for i in range(size):
            w_s = list_w[i]
            try:
                next_string = self._op_val(space, w_s)
            except OperationError as e:
                if not e.match(space, space.w_TypeError):
                    raise
                raise oefmt(space.w_TypeError,
                            "sequence item %d: expected %s, %T found",
                            i, self._generic_name(), w_s)
            # XXX Maybe the extra copy here is okay? It was basically going to
            #     happen anyway, what with being placed into the builder
            unwrapped.append(next_string)
            prealloc_size += len(unwrapped[i])

        sb = self._builder(prealloc_size)
        for i in range(size):
            if value and i != 0:
                sb.append(value)
            sb.append(unwrapped[i])
        return self._new(sb.build())

    @unwrap_spec(width=int, w_fillchar=WrappedDefault(' '))
    def descr_ljust(self, space, width, w_fillchar):
        value = self._val(space)
        fillchar = self._op_val(space, w_fillchar)
        if len(fillchar) != 1:
            raise oefmt(space.w_TypeError,
                        "ljust() argument 2 must be a single character")
        d = width - len(value)
        if d > 0:
            fillchar = self._multi_chr(fillchar[0])
            value = value + fillchar * d

        return self._new(value)

    @unwrap_spec(width=int, w_fillchar=WrappedDefault(' '))
    def descr_rjust(self, space, width, w_fillchar):
        value = self._val(space)
        fillchar = self._op_val(space, w_fillchar)
        if len(fillchar) != 1:
            raise oefmt(space.w_TypeError,
                        "rjust() argument 2 must be a single character")
        d = width - len(value)
        if d > 0:
            fillchar = self._multi_chr(fillchar[0])
            value = d * fillchar + value

        return self._new(value)

    def descr_lower(self, space):
        value = self._val(space)
        builder = self._builder(len(value))
        for i in range(len(value)):
            builder.append(self._lower_in_str(value, i))
        return self._new(builder.build())

    def _lower_in_str(self, value, i):
        # overridden in unicodeobject.py
        return self._lower(value[i])

    def descr_partition(self, space, w_sub):
        from pypy.objspace.std.bytearrayobject import W_BytearrayObject
        value = self._val(space)

        if self._use_rstr_ops(space, w_sub):
            sub = self._op_val(space, w_sub)
            sublen = len(sub)
            if sublen == 0:
                raise oefmt(space.w_ValueError, "empty separator")

            pos = value.find(sub)
        else:
            sub = _get_buffer(space, w_sub)
            sublen = sub.getlength()
            if sublen == 0:
                raise oefmt(space.w_ValueError, "empty separator")

            pos = find(value, sub, 0, len(value))
            if pos != -1 and isinstance(self, W_BytearrayObject):
                w_sub = self._new_from_buffer(sub)

        if pos == -1:
            if isinstance(self, W_BytearrayObject):
                self = self._new(value)
            return space.newtuple([self, self._empty(), self._empty()])
        else:
            return space.newtuple(
                [self._sliced(space, value, 0, pos, self), w_sub,
                 self._sliced(space, value, pos + sublen, len(value), self)])

    def descr_rpartition(self, space, w_sub):
        from pypy.objspace.std.bytearrayobject import W_BytearrayObject
        value = self._val(space)

        if self._use_rstr_ops(space, w_sub):
            sub = self._op_val(space, w_sub)
            sublen = len(sub)
            if sublen == 0:
                raise oefmt(space.w_ValueError, "empty separator")

            pos = value.rfind(sub)
        else:
            sub = _get_buffer(space, w_sub)
            sublen = sub.getlength()
            if sublen == 0:
                raise oefmt(space.w_ValueError, "empty separator")

            pos = rfind(value, sub, 0, len(value))
            if pos != -1 and isinstance(self, W_BytearrayObject):
                w_sub = self._new_from_buffer(sub)

        if pos == -1:
            if isinstance(self, W_BytearrayObject):
                self = self._new(value)
            return space.newtuple([self._empty(), self._empty(), self])
        else:
            return space.newtuple(
                [self._sliced(space, value, 0, pos, self), w_sub,
                 self._sliced(space, value, pos + sublen, len(value), self)])

    @unwrap_spec(count=int)
    def descr_replace(self, space, w_old, w_new, count=-1):
        input = self._val(space)

        sub = self._op_val(space, w_old)
        by = self._op_val(space, w_new)
        try:
            res = replace(input, sub, by, count)
        except OverflowError:
            raise oefmt(space.w_OverflowError, "replace string is too long")

        return self._new(res)

    @unwrap_spec(maxsplit=int)
    def descr_split(self, space, w_sep=None, maxsplit=-1):
        res = []
        value = self._val(space)
        if space.is_none(w_sep):
            res = split(value, maxsplit=maxsplit)
            return self._newlist_unwrapped(space, res)

        by = self._op_val(space, w_sep)
        if len(by) == 0:
            raise oefmt(space.w_ValueError, "empty separator")
        res = split(value, by, maxsplit)

        return self._newlist_unwrapped(space, res)

    @unwrap_spec(maxsplit=int)
    def descr_rsplit(self, space, w_sep=None, maxsplit=-1):
        res = []
        value = self._val(space)
        if space.is_none(w_sep):
            res = rsplit(value, maxsplit=maxsplit)
            return self._newlist_unwrapped(space, res)

        by = self._op_val(space, w_sep)
        if len(by) == 0:
            raise oefmt(space.w_ValueError, "empty separator")
        res = rsplit(value, by, maxsplit)

        return self._newlist_unwrapped(space, res)

    @unwrap_spec(keepends=int)
    def descr_splitlines(self, space, keepends=False):
        value = self._val(space)
        length = len(value)
        strs = []
        pos = 0
        while pos < length:
            sol = pos
            while pos < length and not self._islinebreak(value[pos]):
                pos += 1
            eol = pos
            pos += 1
            # read CRLF as one line break
            if pos < length and value[eol] == '\r' and value[pos] == '\n':
                pos += 1
            if keepends:
                eol = pos
            strs.append(value[sol:eol])
        if pos < length:
            strs.append(value[pos:length])
        return self._newlist_unwrapped(space, strs)

    def _generic_name(self):
        return "bytes"

    def descr_startswith(self, space, w_prefix, w_start=None, w_end=None):
        value, start, end, _ = self._convert_idx_params(space, w_start, w_end)
        if space.isinstance_w(w_prefix, space.w_tuple):
            return self._startswith_tuple(space, value, w_prefix, start, end)
        try:
            res = self._startswith(space, value, w_prefix, start, end)
        except OperationError as e:
            if not e.match(space, space.w_TypeError):
                raise
            wanted = self._generic_name()
            raise oefmt(space.w_TypeError,
                        "startswith first arg must be %s or a tuple of %s, "
                        "not %T", wanted, wanted, w_prefix)
        return space.newbool(res)

    def _startswith_tuple(self, space, value, w_prefix, start, end):
        for w_prefix in space.fixedview(w_prefix):
            if self._startswith(space, value, w_prefix, start, end):
                return space.w_True
        return space.w_False

    def _startswith(self, space, value, w_prefix, start, end):
        prefix = self._op_val(space, w_prefix)
        return startswith(value, prefix, start, end)

    def descr_endswith(self, space, w_suffix, w_start=None, w_end=None):
        value, start, end, _ = self._convert_idx_params(space, w_start, w_end)
        if space.isinstance_w(w_suffix, space.w_tuple):
            return self._endswith_tuple(space, value, w_suffix, start, end)
        try:
            res = self._endswith(space, value, w_suffix, start, end)
        except OperationError as e:
            if not e.match(space, space.w_TypeError):
                raise
            wanted = self._generic_name()
            raise oefmt(space.w_TypeError,
                        "endswith first arg must be %s or a tuple of %s, not "
                        "%T", wanted, wanted, w_suffix)
        return space.newbool(res)

    def _endswith_tuple(self, space, value, w_suffix, start, end):
        for w_suffix in space.fixedview(w_suffix):
            if self._endswith(space, value, w_suffix, start, end):
                return space.w_True
        return space.w_False

    def _endswith(self, space, value, w_prefix, start, end):
        prefix = self._op_val(space, w_prefix)
        return endswith(value, prefix, start, end)

    def _strip(self, space, w_chars, left, right):
        "internal function called by str_xstrip methods"
        value = self._val(space)
        chars = self._op_val(space, w_chars)

        lpos = 0
        rpos = len(value)

        if left:
            while lpos < rpos and value[lpos] in chars:
                lpos += 1

        if right:
            while rpos > lpos and value[rpos - 1] in chars:
                rpos -= 1

        assert rpos >= lpos    # annotator hint, don't remove
        return self._sliced(space, value, lpos, rpos, self)

    def _strip_none(self, space, left, right):
        "internal function called by str_xstrip methods"
        value = self._val(space)

        lpos = 0
        rpos = len(value)

        if left:
            while lpos < rpos and self._isspace(value[lpos]):
                lpos += 1

        if right:
            while rpos > lpos and self._isspace(value[rpos - 1]):
                rpos -= 1

        assert rpos >= lpos    # annotator hint, don't remove
        return self._sliced(space, value, lpos, rpos, self)

    def descr_strip(self, space, w_chars=None):
        if space.is_none(w_chars):
            return self._strip_none(space, left=1, right=1)
        return self._strip(space, w_chars, left=1, right=1)

    def descr_lstrip(self, space, w_chars=None):
        if space.is_none(w_chars):
            return self._strip_none(space, left=1, right=0)
        return self._strip(space, w_chars, left=1, right=0)

    def descr_rstrip(self, space, w_chars=None):
        if space.is_none(w_chars):
            return self._strip_none(space, left=0, right=1)
        return self._strip(space, w_chars, left=0, right=1)

    def descr_swapcase(self, space):
        selfvalue = self._val(space)
        builder = self._builder(len(selfvalue))
        for i in range(len(selfvalue)):
            ch = selfvalue[i]
            if self._isupper(ch):
                builder.append(self._lower_in_str(selfvalue, i))
            elif self._islower(ch):
                builder.append(self._upper(ch))
            else:
                builder.append(ch)
        return self._new(builder.build())

    def descr_title(self, space):
        selfval = self._val(space)
        if len(selfval) == 0:
            return self
        return self._new(self.title(selfval))

    @jit.elidable
    def title(self, value):
        builder = self._builder(len(value))
        previous_is_cased = False
        for i in range(len(value)):
            ch = value[i]
            if not previous_is_cased:
                builder.append(self._title(ch))
            else:
                builder.append(self._lower_in_str(value, i))
            previous_is_cased = self._iscased(ch)
        return builder.build()

    DEFAULT_NOOP_TABLE = ''.join([chr(i) for i in range(256)])

    # for bytes and bytearray, overridden by unicode
    @unwrap_spec(w_deletechars=WrappedDefault(''))
    def descr_translate(self, space, w_table, w_deletechars):
        if space.is_w(w_table, space.w_None):
            table = self.DEFAULT_NOOP_TABLE
        else:
            table = self._op_val(space, w_table)
            if len(table) != 256:
                raise oefmt(space.w_ValueError,
                            "translation table must be 256 characters long")

        string = self._val(space)
        deletechars = self._op_val(space, w_deletechars)
        if len(deletechars) == 0:
            buf = self._builder(len(string))
            for char in string:
                buf.append(table[ord(char)])
        else:
            # XXX Why not preallocate here too?
            buf = self._builder()
            deletion_table = [False] * 256
            for i in range(len(deletechars)):
                deletion_table[ord(deletechars[i])] = True
            for char in string:
                if not deletion_table[ord(char)]:
                    buf.append(table[ord(char)])
        return self._new(buf.build())

    def descr_upper(self, space):
        value = self._val(space)
        builder = self._builder(len(value))
        for i in range(len(value)):
            builder.append(self._upper(value[i]))
        return self._new(builder.build())

    @unwrap_spec(width=int)
    def descr_zfill(self, space, width):
        selfval = self._val(space)
        if len(selfval) == 0:
            return self._new(self._multi_chr(self._chr('0')) * width)
        num_zeros = width - len(selfval)
        if num_zeros <= 0:
            # cannot return self, in case it is a subclass of str
            return self._new(selfval)

        builder = self._builder(width)
        if len(selfval) > 0 and (selfval[0] == '+' or selfval[0] == '-'):
            # copy sign to first position
            builder.append(selfval[0])
            start = 1
        else:
            start = 0
        builder.append_multiple_char(self._chr('0'), num_zeros)
        builder.append_slice(selfval, start, len(selfval))
        return self._new(builder.build())

    def descr_getnewargs(self, space):
        return space.newtuple([self._new(self._val(space))])

# ____________________________________________________________
# helpers for slow paths, moved out because they contain loops

@specialize.argtype(0)
def _descr_getslice_slowpath(selfvalue, start, step, sl):
    return [selfvalue[start + i*step] for i in range(sl)]

def _get_buffer(space, w_obj):
    return space.buffer_w(w_obj, space.BUF_SIMPLE)<|MERGE_RESOLUTION|>--- conflicted
+++ resolved
@@ -186,17 +186,9 @@
         if self._use_rstr_ops(space, w_sub):
             return space.newint(value.count(sub, start, end))
         else:
-<<<<<<< HEAD
             res = count(value, sub, start, end)
             assert res >= 0
-        return space.wrap(res)
-=======
-            buffer = _get_buffer(space, w_sub)
-            res = count(value, buffer, start, end)
-
-        assert res >= 0
         return space.newint(res)
->>>>>>> 8471fce0
 
     def descr_decode(self, space, w_encoding=None, w_errors=None):
         from pypy.objspace.std.unicodeobject import (
@@ -260,58 +252,24 @@
 
         sub = self._op_val(space, w_sub, allow_char=True)
         if self._use_rstr_ops(space, w_sub):
-<<<<<<< HEAD
             res = value.find(sub, start, end)
         else:
             res = find(value, sub, start, end)
         if ofs is not None and res >= 0:
             res -= ofs
-        return space.wrap(res)
-=======
-            res = value.find(self._op_val(space, w_sub), start, end)
-            return space.newint(res)
-
-        from pypy.objspace.std.bytearrayobject import W_BytearrayObject
-        from pypy.objspace.std.bytesobject import W_BytesObject
-        if isinstance(w_sub, W_BytearrayObject):
-            res = find(value, w_sub.data, start, end)
-        elif isinstance(w_sub, W_BytesObject):
-            res = find(value, w_sub._value, start, end)
-        else:
-            buffer = _get_buffer(space, w_sub)
-            res = find(value, buffer, start, end)
-
         return space.newint(res)
->>>>>>> 8471fce0
 
     def descr_rfind(self, space, w_sub, w_start=None, w_end=None):
         value, start, end, ofs = self._convert_idx_params(space, w_start, w_end)
 
         sub = self._op_val(space, w_sub, allow_char=True)
         if self._use_rstr_ops(space, w_sub):
-<<<<<<< HEAD
             res = value.rfind(sub, start, end)
         else:
             res = rfind(value, sub, start, end)
         if ofs is not None and res >= 0:
             res -= ofs
-        return space.wrap(res)
-=======
-            res = value.rfind(self._op_val(space, w_sub), start, end)
-            return space.newint(res)
-
-        from pypy.objspace.std.bytearrayobject import W_BytearrayObject
-        from pypy.objspace.std.bytesobject import W_BytesObject
-        if isinstance(w_sub, W_BytearrayObject):
-            res = rfind(value, w_sub.data, start, end)
-        elif isinstance(w_sub, W_BytesObject):
-            res = rfind(value, w_sub._value, start, end)
-        else:
-            buffer = _get_buffer(space, w_sub)
-            res = rfind(value, buffer, start, end)
-
         return space.newint(res)
->>>>>>> 8471fce0
 
     def descr_index(self, space, w_sub, w_start=None, w_end=None):
         value, start, end, ofs = self._convert_idx_params(space, w_start, w_end)
@@ -324,15 +282,10 @@
 
         if res < 0:
             raise oefmt(space.w_ValueError,
-<<<<<<< HEAD
                         "substring not found in " + self._KIND2 + ".index")
         if ofs is not None:
             res -= ofs
-        return space.wrap(res)
-=======
-                        "substring not found in string.index")
         return space.newint(res)
->>>>>>> 8471fce0
 
     def descr_rindex(self, space, w_sub, w_start=None, w_end=None):
         value, start, end, ofs = self._convert_idx_params(space, w_start, w_end)
@@ -345,15 +298,10 @@
 
         if res < 0:
             raise oefmt(space.w_ValueError,
-<<<<<<< HEAD
                         "substring not found in " + self._KIND2 + ".rindex")
         if ofs is not None:
             res -= ofs
-        return space.wrap(res)
-=======
-                        "substring not found in string.rindex")
         return space.newint(res)
->>>>>>> 8471fce0
 
     @specialize.arg(2)
     def _is_generic(self, space, func_name):
