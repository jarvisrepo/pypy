"""Functionality shared between bytes/bytearray/unicode"""

from rpython.rlib import jit
from rpython.rlib.objectmodel import specialize, newlist_hint
from rpython.rlib.rarithmetic import ovfcheck
from rpython.rlib.rstring import (
    find, rfind, count, endswith, replace, rsplit, split, startswith)
from rpython.rlib.buffer import Buffer

from pypy.interpreter.error import OperationError, oefmt
from pypy.interpreter.gateway import WrappedDefault, unwrap_spec
from pypy.objspace.std.sliceobject import W_SliceObject, unwrap_start_stop


class StringMethods(object):
    def _sliced(self, space, s, start, stop, orig_obj):
        assert start >= 0
        assert stop >= 0
        #if start == 0 and stop == len(s) and space.is_w(space.type(orig_obj),
        #                                                space.w_str):
        #    return orig_obj
        return self._new(s[start:stop])

    def _convert_idx_params(self, space, w_start, w_end):
        value = self._val(space)
        lenself = len(value)
        start, end = unwrap_start_stop(space, lenself, w_start, w_end)
        return (value, start, end)

    @staticmethod
    def descr_maketrans(space, w_type, w_from, w_to):
        """B.maketrans(frm, to) -> translation table

        Return a translation table (a bytes object of length 256) suitable
        for use in the bytes or bytearray translate method where each byte
        in frm is mapped to the byte at the same position in to.
        The bytes objects frm and to must be of the same length.
        """
        from pypy.objspace.std.bytesobject import makebytesdata_w, wrapstr

        base_table = [chr(i) for i in range(256)]
        list_from = makebytesdata_w(space, w_from)
        list_to = makebytesdata_w(space, w_to)

        if len(list_from) != len(list_to):
            raise oefmt(space.w_ValueError,
                        "maketrans arguments must have same length")

        for i in range(len(list_from)):
            pos_from = ord(list_from[i])
            char_to = list_to[i]
            base_table[pos_from] = char_to

        return wrapstr(space, ''.join(base_table))

    def _multi_chr(self, c):
        return c

    @staticmethod
    def _single_char(space, w_sub):
        try:
            char = space.int_w(w_sub)
        except OperationError as e:
            if e.match(space, space.w_OverflowError):
                char = 256 # arbitrary value which will trigger the ValueError
                # condition below
            else:
                raise
        if not 0 <= char < 256:
            raise oefmt(space.w_ValueError,
                        "byte must be in range(0, 256)")
        return chr(char)

    def descr_len(self, space):
        return space.wrap(self._len())

    def descr_iter(self, space):
        return space.newseqiter(self)

    def descr_contains(self, space, w_sub):
        value = self._val(space)
        other = self._op_val(space, w_sub, allow_char=True)
        if self._use_rstr_ops(space, w_sub):
            res = value.find(other)
        else:
            res = find(value, other, 0, len(value))
        return space.newbool(res >= 0)

    def descr_add(self, space, w_other):
        if self._use_rstr_ops(space, w_other):
            try:
                other = self._op_val(space, w_other)
            except OperationError as e:
                if e.match(space, space.w_TypeError):
                    return space.w_NotImplemented
                raise
            return self._new(self._val(space) + other)

        # Bytearray overrides this method, CPython doesn't support contacting
        # buffers and strs, and unicodes are always handled above
        return space.w_NotImplemented

    def descr_mul(self, space, w_times):
        try:
            times = space.getindex_w(w_times, space.w_OverflowError)
        except OperationError as e:
            if e.match(space, space.w_TypeError):
                return space.w_NotImplemented
            raise
        if times <= 0:
            return self._empty()
        if self._len() == 1:
            return self._new(self._multi_chr(self._val(space)[0]) * times)
        return self._new(self._val(space) * times)

    descr_rmul = descr_mul

    def descr_getitem(self, space, w_index):
        if isinstance(w_index, W_SliceObject):
            selfvalue = self._val(space)
            length = len(selfvalue)
            start, stop, step, sl = w_index.indices4(space, length)
            if sl == 0:
                return self._empty()
            elif step == 1:
                assert start >= 0 and stop >= 0
                return self._sliced(space, selfvalue, start, stop, self)
            else:
                ret = _descr_getslice_slowpath(selfvalue, start, step, sl)
                return self._new_from_list(ret)

        index = space.getindex_w(w_index, space.w_IndexError, "string index")
        return self._getitem_result(space, index)

    def _getitem_result(self, space, index):
        selfvalue = self._val(space)
        try:
            character = selfvalue[index]
        except IndexError:
            raise oefmt(space.w_IndexError, "string index out of range")
        from pypy.objspace.std.bytesobject import W_BytesObject
        from pypy.objspace.std.bytearrayobject import W_BytearrayObject
        if isinstance(self, W_BytesObject) or isinstance(self, W_BytearrayObject):
            return space.wrap(ord(character))
        return self._new(character)

    def descr_capitalize(self, space):
        value = self._val(space)
        if len(value) == 0:
            return self._empty()

        builder = self._builder(len(value))
        builder.append(self._upper(value[0]))
        for i in range(1, len(value)):
            builder.append(self._lower(value[i]))
        return self._new(builder.build())

    @unwrap_spec(width=int, w_fillchar=WrappedDefault(' '))
    def descr_center(self, space, width, w_fillchar):
        value = self._val(space)
        fillchar = self._op_val(space, w_fillchar)
        if len(fillchar) != 1:
            raise oefmt(space.w_TypeError,
                        "center() argument 2 must be a single character")

        d = width - len(value)
        if d > 0:
            offset = d//2 + (d & width & 1)
            fillchar = self._multi_chr(fillchar[0])
            centered = offset * fillchar + value + (d - offset) * fillchar
        else:
            centered = value

        return self._new(centered)

    def descr_count(self, space, w_sub, w_start=None, w_end=None):
        value, start, end = self._convert_idx_params(space, w_start, w_end)

        sub = self._op_val(space, w_sub, allow_char=True)
        if self._use_rstr_ops(space, w_sub):
            return space.newint(value.count(sub, start, end))
        else:
<<<<<<< HEAD
            res = count(value, sub, start, end)
            return space.wrap(max(res, 0))
=======
            buffer = _get_buffer(space, w_sub)
            res = count(value, buffer, start, end)

        assert res >= 0
        return space.wrap(res)
>>>>>>> faad1651

    def descr_decode(self, space, w_encoding=None, w_errors=None):
        from pypy.objspace.std.unicodeobject import (
            _get_encoding_and_errors, decode_object)
        encoding, errors = _get_encoding_and_errors(space, w_encoding,
                                                    w_errors)
        return decode_object(space, self, encoding, errors)

    @unwrap_spec(tabsize=int)
    def descr_expandtabs(self, space, tabsize=8):
        value = self._val(space)
        if not value:
            return self._empty()

        if self._use_rstr_ops(space, self):
            splitted = value.split(self._chr('\t'))
        else:
            splitted = split(value, self._chr('\t'))

        try:
            if tabsize > 0:
                ovfcheck(len(splitted) * tabsize)
        except OverflowError:
            raise oefmt(space.w_OverflowError, "new string is too long")
        expanded = oldtoken = splitted.pop(0)

        for token in splitted:
            expanded += self._multi_chr(self._chr(' ')) * self._tabindent(oldtoken,
                                                         tabsize) + token
            oldtoken = token

        return self._new(expanded)

    def _tabindent(self, token, tabsize):
        """calculates distance behind the token to the next tabstop"""

        if tabsize <= 0:
            return 0
        distance = tabsize
        if token:
            distance = 0
            offset = len(token)

            while 1:
                if token[offset-1] == "\n" or token[offset-1] == "\r":
                    break
                distance += 1
                offset -= 1
                if offset == 0:
                    break

            # the same like distance = len(token) - (offset + 1)
            distance = (tabsize - distance) % tabsize
            if distance == 0:
                distance = tabsize

        return distance

    def descr_find(self, space, w_sub, w_start=None, w_end=None):
        (value, start, end) = self._convert_idx_params(space, w_start, w_end)

        sub = self._op_val(space, w_sub, allow_char=True)
        if self._use_rstr_ops(space, w_sub):
            res = value.find(sub, start, end)
        else:
            res = find(value, sub, start, end)
        return space.wrap(res)

    def descr_rfind(self, space, w_sub, w_start=None, w_end=None):
        (value, start, end) = self._convert_idx_params(space, w_start, w_end)

        sub = self._op_val(space, w_sub, allow_char=True)
        if self._use_rstr_ops(space, w_sub):
            res = value.rfind(sub, start, end)
        else:
            res = rfind(value, sub, start, end)
        return space.wrap(res)

    def descr_index(self, space, w_sub, w_start=None, w_end=None):
        (value, start, end) = self._convert_idx_params(space, w_start, w_end)

        sub = self._op_val(space, w_sub, allow_char=True)
        if self._use_rstr_ops(space, w_sub):
            res = value.find(sub, start, end)
        else:
            res = find(value, sub, start, end)

        if res < 0:
            raise oefmt(space.w_ValueError,
                        "substring not found in string.index")
        return space.wrap(res)

    def descr_rindex(self, space, w_sub, w_start=None, w_end=None):
        (value, start, end) = self._convert_idx_params(space, w_start, w_end)

        from pypy.objspace.std.bytearrayobject import W_BytearrayObject
        from pypy.objspace.std.bytesobject import W_BytesObject
        sub = self._op_val(space, w_sub, allow_char=True)
        if self._use_rstr_ops(space, w_sub):
            res = value.rfind(sub, start, end)
        else:
            res = rfind(value, sub, start, end)

        if res < 0:
            raise oefmt(space.w_ValueError,
                        "substring not found in string.rindex")
        return space.wrap(res)

    @specialize.arg(2)
    def _is_generic(self, space, func_name):
        func = getattr(self, func_name)
        v = self._val(space)
        if len(v) == 0:
            return space.w_False
        if len(v) == 1:
            c = v[0]
            return space.newbool(func(c))
        else:
            return self._is_generic_loop(space, v, func_name)

    @specialize.arg(3)
    def _is_generic_loop(self, space, v, func_name):
        func = getattr(self, func_name)
        for idx in range(len(v)):
            if not func(v[idx]):
                return space.w_False
        return space.w_True

    def descr_isalnum(self, space):
        return self._is_generic(space, '_isalnum')

    def descr_isalpha(self, space):
        return self._is_generic(space, '_isalpha')

    def descr_isdigit(self, space):
        return self._is_generic(space, '_isdigit')

    # this is only for bytes and bytesarray: unicodeobject overrides it
    def _descr_islower_slowpath(self, space, v):
        cased = False
        for idx in range(len(v)):
            if self._isupper(v[idx]):
                return False
            elif not cased and self._islower(v[idx]):
                cased = True
        return cased

    def descr_islower(self, space):
        v = self._val(space)
        if len(v) == 1:
            c = v[0]
            return space.newbool(self._islower(c))
        cased = self._descr_islower_slowpath(space, v)
        return space.newbool(cased)

    def descr_isspace(self, space):
        return self._is_generic(space, '_isspace')

    def descr_istitle(self, space):
        input = self._val(space)
        cased = False
        previous_is_cased = False

        for pos in range(0, len(input)):
            ch = input[pos]
            if self._istitle(ch):
                if previous_is_cased:
                    return space.w_False
                previous_is_cased = True
                cased = True
            elif self._islower(ch):
                if not previous_is_cased:
                    return space.w_False
                cased = True
            else:
                previous_is_cased = False

        return space.newbool(cased)

    # this is only for bytes and bytesarray: unicodeobject overrides it
    def _descr_isupper_slowpath(self, space, v):
        cased = False
        for idx in range(len(v)):
            if self._islower(v[idx]):
                return False
            elif not cased and self._isupper(v[idx]):
                cased = True
        return cased

    def descr_isupper(self, space):
        v = self._val(space)
        if len(v) == 1:
            c = v[0]
            return space.newbool(self._isupper(c))
        cased = self._descr_isupper_slowpath(space, v)
        return space.newbool(cased)

    def descr_join(self, space, w_list):
        list_w = space.listview(w_list)
        size = len(list_w)

        if size == 0:
            return self._empty()

        if size == 1:
            w_s = list_w[0]
            # only one item, return it if it's not a subclass of str
            if self._join_return_one(space, w_s):
                return w_s

        return self._str_join_many_items(space, list_w, size)

    @jit.look_inside_iff(lambda self, space, list_w, size:
                         jit.loop_unrolling_heuristic(list_w, size))
    def _str_join_many_items(self, space, list_w, size):
        value = self._val(space)

        prealloc_size = len(value) * (size - 1)
        unwrapped = newlist_hint(size)
        for i in range(size):
            w_s = list_w[i]
            if self._join_check_item(space, w_s):
                raise oefmt(space.w_TypeError,
                            "sequence item %d: expected %s, %T found",
                            i, self._generic_name(), w_s)
            # XXX Maybe the extra copy here is okay? It was basically going to
            #     happen anyway, what with being placed into the builder
            unwrapped.append(self._op_val(space, w_s))
            prealloc_size += len(unwrapped[i])

        sb = self._builder(prealloc_size)
        for i in range(size):
            if value and i != 0:
                sb.append(value)
            sb.append(unwrapped[i])
        return self._new(sb.build())

    @unwrap_spec(width=int, w_fillchar=WrappedDefault(' '))
    def descr_ljust(self, space, width, w_fillchar):
        value = self._val(space)
        fillchar = self._op_val(space, w_fillchar)
        if len(fillchar) != 1:
            raise oefmt(space.w_TypeError,
                        "ljust() argument 2 must be a single character")
        d = width - len(value)
        if d > 0:
            fillchar = self._multi_chr(fillchar[0])
            value = value + fillchar * d

        return self._new(value)

    @unwrap_spec(width=int, w_fillchar=WrappedDefault(' '))
    def descr_rjust(self, space, width, w_fillchar):
        value = self._val(space)
        fillchar = self._op_val(space, w_fillchar)
        if len(fillchar) != 1:
            raise oefmt(space.w_TypeError,
                        "rjust() argument 2 must be a single character")
        d = width - len(value)
        if d > 0:
            fillchar = self._multi_chr(fillchar[0])
            value = d * fillchar + value

        return self._new(value)

    def descr_lower(self, space):
        value = self._val(space)
        builder = self._builder(len(value))
        for i in range(len(value)):
            builder.append(self._lower(value[i]))
        return self._new(builder.build())

    def descr_partition(self, space, w_sub):
        from pypy.objspace.std.bytearrayobject import W_BytearrayObject
        value = self._val(space)

        if self._use_rstr_ops(space, w_sub):
            sub = self._op_val(space, w_sub)
            sublen = len(sub)
            if sublen == 0:
                raise oefmt(space.w_ValueError, "empty separator")

            pos = value.find(sub)
        else:
            sub = _get_buffer(space, w_sub)
            sublen = sub.getlength()
            if sublen == 0:
                raise oefmt(space.w_ValueError, "empty separator")

            pos = find(value, sub, 0, len(value))
            if pos != -1 and isinstance(self, W_BytearrayObject):
                w_sub = self._new_from_buffer(sub)

        if pos == -1:
            if isinstance(self, W_BytearrayObject):
                self = self._new(value)
            return space.newtuple([self, self._empty(), self._empty()])
        else:
            return space.newtuple(
                [self._sliced(space, value, 0, pos, self), w_sub,
                 self._sliced(space, value, pos + sublen, len(value), self)])

    def descr_rpartition(self, space, w_sub):
        from pypy.objspace.std.bytearrayobject import W_BytearrayObject
        value = self._val(space)

        if self._use_rstr_ops(space, w_sub):
            sub = self._op_val(space, w_sub)
            sublen = len(sub)
            if sublen == 0:
                raise oefmt(space.w_ValueError, "empty separator")

            pos = value.rfind(sub)
        else:
            sub = _get_buffer(space, w_sub)
            sublen = sub.getlength()
            if sublen == 0:
                raise oefmt(space.w_ValueError, "empty separator")

            pos = rfind(value, sub, 0, len(value))
            if pos != -1 and isinstance(self, W_BytearrayObject):
                w_sub = self._new_from_buffer(sub)

        if pos == -1:
            if isinstance(self, W_BytearrayObject):
                self = self._new(value)
            return space.newtuple([self._empty(), self._empty(), self])
        else:
            return space.newtuple(
                [self._sliced(space, value, 0, pos, self), w_sub,
                 self._sliced(space, value, pos + sublen, len(value), self)])

    @unwrap_spec(count=int)
    def descr_replace(self, space, w_old, w_new, count=-1):
        input = self._val(space)

        sub = self._op_val(space, w_old)
        by = self._op_val(space, w_new)
        try:
            res = replace(input, sub, by, count)
        except OverflowError:
            raise oefmt(space.w_OverflowError, "replace string is too long")

        return self._new(res)

    @unwrap_spec(maxsplit=int)
    def descr_split(self, space, w_sep=None, maxsplit=-1):
        res = []
        value = self._val(space)
        if space.is_none(w_sep):
            res = split(value, maxsplit=maxsplit)
            return self._newlist_unwrapped(space, res)

        by = self._op_val(space, w_sep)
        if len(by) == 0:
            raise oefmt(space.w_ValueError, "empty separator")
        res = split(value, by, maxsplit)

        return self._newlist_unwrapped(space, res)

    @unwrap_spec(maxsplit=int)
    def descr_rsplit(self, space, w_sep=None, maxsplit=-1):
        res = []
        value = self._val(space)
        if space.is_none(w_sep):
            res = rsplit(value, maxsplit=maxsplit)
            return self._newlist_unwrapped(space, res)

        by = self._op_val(space, w_sep)
        if len(by) == 0:
            raise oefmt(space.w_ValueError, "empty separator")
        res = rsplit(value, by, maxsplit)

        return self._newlist_unwrapped(space, res)

    @unwrap_spec(keepends=bool)
    def descr_splitlines(self, space, keepends=False):
        value = self._val(space)
        length = len(value)
        strs = []
        pos = 0
        while pos < length:
            sol = pos
            while pos < length and not self._islinebreak(value[pos]):
                pos += 1
            eol = pos
            pos += 1
            # read CRLF as one line break
            if pos < length and value[eol] == '\r' and value[pos] == '\n':
                pos += 1
            if keepends:
                eol = pos
            strs.append(value[sol:eol])
        if pos < length:
            strs.append(value[pos:length])
        return self._newlist_unwrapped(space, strs)

    def _generic_name(self):
        return "bytes"

    def descr_startswith(self, space, w_prefix, w_start=None, w_end=None):
        (value, start, end) = self._convert_idx_params(space, w_start, w_end)
        if space.isinstance_w(w_prefix, space.w_tuple):
            return self._startswith_tuple(space, value, w_prefix, start, end)
        try:
            res = self._startswith(space, value, w_prefix, start, end)
        except OperationError as e:
            if not e.match(space, space.w_TypeError):
                raise
            wanted = self._generic_name()
            raise oefmt(space.w_TypeError,
                        "startswith first arg must be %s or a tuple of %s, "
                        "not %T", wanted, wanted, w_prefix)
        return space.newbool(res)

    def _startswith_tuple(self, space, value, w_prefix, start, end):
        for w_prefix in space.fixedview(w_prefix):
            if self._startswith(space, value, w_prefix, start, end):
                return space.w_True
        return space.w_False

    def _startswith(self, space, value, w_prefix, start, end):
        prefix = self._op_val(space, w_prefix)
        if start > len(value):
            return self._starts_ends_overflow(prefix)
        return startswith(value, prefix, start, end)

    def _starts_ends_overflow(self, prefix):
        return False     # bug-to-bug compat: this is for strings and
                         # bytearrays, but overridden for unicodes

    def descr_endswith(self, space, w_suffix, w_start=None, w_end=None):
        (value, start, end) = self._convert_idx_params(space, w_start, w_end)
        if space.isinstance_w(w_suffix, space.w_tuple):
            return self._endswith_tuple(space, value, w_suffix, start, end)
        try:
            res = self._endswith(space, value, w_suffix, start, end)
        except OperationError as e:
            if not e.match(space, space.w_TypeError):
                raise
            wanted = self._generic_name()
            raise oefmt(space.w_TypeError,
                        "endswith first arg must be %s or a tuple of %s, not "
                        "%T", wanted, wanted, w_suffix)
        return space.newbool(res)

    def _endswith_tuple(self, space, value, w_suffix, start, end):
        for w_suffix in space.fixedview(w_suffix):
            if self._endswith(space, value, w_suffix, start, end):
                return space.w_True
        return space.w_False

    def _endswith(self, space, value, w_prefix, start, end):
        prefix = self._op_val(space, w_prefix)
        if start > len(value):
            return self._starts_ends_overflow(prefix)
        return endswith(value, prefix, start, end)

    def _strip(self, space, w_chars, left, right):
        "internal function called by str_xstrip methods"
        value = self._val(space)
        chars = self._op_val(space, w_chars)

        lpos = 0
        rpos = len(value)

        if left:
            while lpos < rpos and value[lpos] in chars:
                lpos += 1

        if right:
            while rpos > lpos and value[rpos - 1] in chars:
                rpos -= 1

        assert rpos >= lpos    # annotator hint, don't remove
        return self._sliced(space, value, lpos, rpos, self)

    def _strip_none(self, space, left, right):
        "internal function called by str_xstrip methods"
        value = self._val(space)

        lpos = 0
        rpos = len(value)

        if left:
            while lpos < rpos and self._isspace(value[lpos]):
                lpos += 1

        if right:
            while rpos > lpos and self._isspace(value[rpos - 1]):
                rpos -= 1

        assert rpos >= lpos    # annotator hint, don't remove
        return self._sliced(space, value, lpos, rpos, self)

    def descr_strip(self, space, w_chars=None):
        if space.is_none(w_chars):
            return self._strip_none(space, left=1, right=1)
        return self._strip(space, w_chars, left=1, right=1)

    def descr_lstrip(self, space, w_chars=None):
        if space.is_none(w_chars):
            return self._strip_none(space, left=1, right=0)
        return self._strip(space, w_chars, left=1, right=0)

    def descr_rstrip(self, space, w_chars=None):
        if space.is_none(w_chars):
            return self._strip_none(space, left=0, right=1)
        return self._strip(space, w_chars, left=0, right=1)

    def descr_swapcase(self, space):
        selfvalue = self._val(space)
        builder = self._builder(len(selfvalue))
        for i in range(len(selfvalue)):
            ch = selfvalue[i]
            if self._isupper(ch):
                builder.append(self._lower(ch))
            elif self._islower(ch):
                builder.append(self._upper(ch))
            else:
                builder.append(ch)
        return self._new(builder.build())

    def descr_title(self, space):
        selfval = self._val(space)
        if len(selfval) == 0:
            return self
        return self._new(self.title(selfval))

    @jit.elidable
    def title(self, value):
        builder = self._builder(len(value))
        previous_is_cased = False
        for ch in value:
            if not previous_is_cased:
                builder.append(self._title(ch))
            else:
                builder.append(self._lower(ch))
            previous_is_cased = self._iscased(ch)
        return builder.build()

    DEFAULT_NOOP_TABLE = ''.join([chr(i) for i in range(256)])

    # for bytes and bytearray, overridden by unicode
    @unwrap_spec(w_deletechars=WrappedDefault(''))
    def descr_translate(self, space, w_table, w_deletechars):
        if space.is_w(w_table, space.w_None):
            table = self.DEFAULT_NOOP_TABLE
        else:
            table = self._op_val(space, w_table)
            if len(table) != 256:
                raise oefmt(space.w_ValueError,
                            "translation table must be 256 characters long")

        string = self._val(space)
        deletechars = self._op_val(space, w_deletechars)
        if len(deletechars) == 0:
            buf = self._builder(len(string))
            for char in string:
                buf.append(table[ord(char)])
        else:
            # XXX Why not preallocate here too?
            buf = self._builder()
            deletion_table = [False] * 256
            for i in range(len(deletechars)):
                deletion_table[ord(deletechars[i])] = True
            for char in string:
                if not deletion_table[ord(char)]:
                    buf.append(table[ord(char)])
        return self._new(buf.build())

    def descr_upper(self, space):
        value = self._val(space)
        builder = self._builder(len(value))
        for i in range(len(value)):
            builder.append(self._upper(value[i]))
        return self._new(builder.build())

    @unwrap_spec(width=int)
    def descr_zfill(self, space, width):
        selfval = self._val(space)
        if len(selfval) == 0:
            return self._new(self._multi_chr(self._chr('0')) * width)
        num_zeros = width - len(selfval)
        if num_zeros <= 0:
            # cannot return self, in case it is a subclass of str
            return self._new(selfval)

        builder = self._builder(width)
        if len(selfval) > 0 and (selfval[0] == '+' or selfval[0] == '-'):
            # copy sign to first position
            builder.append(selfval[0])
            start = 1
        else:
            start = 0
        builder.append_multiple_char(self._chr('0'), num_zeros)
        builder.append_slice(selfval, start, len(selfval))
        return self._new(builder.build())

    def descr_getnewargs(self, space):
        return space.newtuple([self._new(self._val(space))])

# ____________________________________________________________
# helpers for slow paths, moved out because they contain loops

@specialize.argtype(0)
def _descr_getslice_slowpath(selfvalue, start, step, sl):
    return [selfvalue[start + i*step] for i in range(sl)]

def _get_buffer(space, w_obj):
    return space.buffer_w(w_obj, space.BUF_SIMPLE)<|MERGE_RESOLUTION|>--- conflicted
+++ resolved
@@ -180,16 +180,9 @@
         if self._use_rstr_ops(space, w_sub):
             return space.newint(value.count(sub, start, end))
         else:
-<<<<<<< HEAD
             res = count(value, sub, start, end)
+            assert res >= 0
             return space.wrap(max(res, 0))
-=======
-            buffer = _get_buffer(space, w_sub)
-            res = count(value, buffer, start, end)
-
-        assert res >= 0
-        return space.wrap(res)
->>>>>>> faad1651
 
     def descr_decode(self, space, w_encoding=None, w_errors=None):
         from pypy.objspace.std.unicodeobject import (
