--- conflicted
+++ resolved
@@ -123,13 +123,8 @@
             except OverflowError:
                 self = _small2long(space, self)
                 return self.descr_pow(space, w_exponent, w_modulus)
-<<<<<<< HEAD
         elif isinstance(w_modulus, W_IntObject):
-            w_modulus = _int2small(space, w_modulus)
-=======
-        elif isinstance(w_modulus, W_AbstractIntObject):
-            w_modulus = w_modulus.descr_long(space)
->>>>>>> 555b0032
+            w_modulus = w_modulus.as_w_long(space)
         elif not isinstance(w_modulus, W_AbstractLongObject):
             return space.w_NotImplemented
         elif not isinstance(w_modulus, W_SmallLongObject):
@@ -187,13 +182,8 @@
 
         @func_renamer(descr_name)
         def descr_binop(self, space, w_other):
-<<<<<<< HEAD
             if isinstance(w_other, W_IntObject):
-                w_other = _int2small(space, w_other)
-=======
-            if isinstance(w_other, W_AbstractIntObject):
-                w_other = w_other.descr_long(space)
->>>>>>> 555b0032
+                w_other = w_other.as_w_long(space)
             elif not isinstance(w_other, W_AbstractLongObject):
                 return space.w_NotImplemented
             elif not isinstance(w_other, W_SmallLongObject):
@@ -219,13 +209,8 @@
         long_rop = getattr(W_LongObject, descr_rname)
         @func_renamer(descr_rname)
         def descr_rbinop(self, space, w_other):
-<<<<<<< HEAD
             if isinstance(w_other, W_IntObject):
-                w_other = _int2small(space, w_other)
-=======
-            if isinstance(w_other, W_AbstractIntObject):
-                w_other = w_other.descr_long(space)
->>>>>>> 555b0032
+                w_other = w_other.as_w_long(space)
             elif not isinstance(w_other, W_AbstractLongObject):
                 return space.w_NotImplemented
             elif not isinstance(w_other, W_SmallLongObject):
@@ -387,14 +372,6 @@
     raise OverflowError("integer multiplication")
 
 
-<<<<<<< HEAD
-def _int2small(space, w_int):
-    # XXX: W_IntObject.as_w_long should probably return W_SmallLongs
-    return W_SmallLongObject.fromint(w_int.int_w(space))
-
-
-=======
->>>>>>> 555b0032
 def _small2long(space, w_small):
     return W_LongObject(w_small.asbigint())
 
