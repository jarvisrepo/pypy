--- conflicted
+++ resolved
@@ -384,198 +384,6 @@
 def delegate_SmallLong2Complex(space, w_small):
     return space.newcomplex(float(w_small.longlong), 0.0)
 
-<<<<<<< HEAD
-def index__SmallLong(space, w_value):
-    return w_value
-
-def float__SmallLong(space, w_value):
-    return space.newfloat(float(w_value.longlong))
-
-def lt__SmallLong_SmallLong(space, w_small1, w_small2):
-    return space.newbool(w_small1.longlong <  w_small2.longlong)
-def le__SmallLong_SmallLong(space, w_small1, w_small2):
-    return space.newbool(w_small1.longlong <= w_small2.longlong)
-def eq__SmallLong_SmallLong(space, w_small1, w_small2):
-    return space.newbool(w_small1.longlong == w_small2.longlong)
-def ne__SmallLong_SmallLong(space, w_small1, w_small2):
-    return space.newbool(w_small1.longlong != w_small2.longlong)
-def gt__SmallLong_SmallLong(space, w_small1, w_small2):
-    return space.newbool(w_small1.longlong >  w_small2.longlong)
-def ge__SmallLong_SmallLong(space, w_small1, w_small2):
-    return space.newbool(w_small1.longlong >= w_small2.longlong)
-
-def lt__SmallLong_Long(space, w_small1, w_long2):
-    return space.newbool(w_small1.asbigint().lt(w_long2.num))
-def le__SmallLong_Long(space, w_small1, w_long2):
-    return space.newbool(w_small1.asbigint().le(w_long2.num))
-def eq__SmallLong_Long(space, w_small1, w_long2):
-    return space.newbool(w_small1.asbigint().eq(w_long2.num))
-def ne__SmallLong_Long(space, w_small1, w_long2):
-    return space.newbool(w_small1.asbigint().ne(w_long2.num))
-def gt__SmallLong_Long(space, w_small1, w_long2):
-    return space.newbool(w_small1.asbigint().gt(w_long2.num))
-def ge__SmallLong_Long(space, w_small1, w_long2):
-    return space.newbool(w_small1.asbigint().ge(w_long2.num))
-
-def lt__Long_SmallLong(space, w_long1, w_small2):
-    return space.newbool(w_long1.num.lt(w_small2.asbigint()))
-def le__Long_SmallLong(space, w_long1, w_small2):
-    return space.newbool(w_long1.num.le(w_small2.asbigint()))
-def eq__Long_SmallLong(space, w_long1, w_small2):
-    return space.newbool(w_long1.num.eq(w_small2.asbigint()))
-def ne__Long_SmallLong(space, w_long1, w_small2):
-    return space.newbool(w_long1.num.ne(w_small2.asbigint()))
-def gt__Long_SmallLong(space, w_long1, w_small2):
-    return space.newbool(w_long1.num.gt(w_small2.asbigint()))
-def ge__Long_SmallLong(space, w_long1, w_small2):
-    return space.newbool(w_long1.num.ge(w_small2.asbigint()))
-
-def lt__SmallLong_Int(space, w_small1, w_int2):
-    return space.newbool(w_small1.longlong <  w_int2.intval)
-def le__SmallLong_Int(space, w_small1, w_int2):
-    return space.newbool(w_small1.longlong <= w_int2.intval)
-def eq__SmallLong_Int(space, w_small1, w_int2):
-    return space.newbool(w_small1.longlong == w_int2.intval)
-def ne__SmallLong_Int(space, w_small1, w_int2):
-    return space.newbool(w_small1.longlong != w_int2.intval)
-def gt__SmallLong_Int(space, w_small1, w_int2):
-    return space.newbool(w_small1.longlong >  w_int2.intval)
-def ge__SmallLong_Int(space, w_small1, w_int2):
-    return space.newbool(w_small1.longlong >= w_int2.intval)
-
-def lt__Int_SmallLong(space, w_int1, w_small2):
-    return space.newbool(w_int1.intval <  w_small2.longlong)
-def le__Int_SmallLong(space, w_int1, w_small2):
-    return space.newbool(w_int1.intval <= w_small2.longlong)
-def eq__Int_SmallLong(space, w_int1, w_small2):
-    return space.newbool(w_int1.intval == w_small2.longlong)
-def ne__Int_SmallLong(space, w_int1, w_small2):
-    return space.newbool(w_int1.intval != w_small2.longlong)
-def gt__Int_SmallLong(space, w_int1, w_small2):
-    return space.newbool(w_int1.intval >  w_small2.longlong)
-def ge__Int_SmallLong(space, w_int1, w_small2):
-    return space.newbool(w_int1.intval >= w_small2.longlong)
-
-
-#hash: default implementation via Longs  (a bit messy)
-
-def add__SmallLong_SmallLong(space, w_small1, w_small2):
-    x = w_small1.longlong
-    y = w_small2.longlong
-    try:
-        z = x + y
-        if ((z^x)&(z^y)) < 0:
-            raise OverflowError
-    except OverflowError:
-        raise FailedToImplementArgs(space.w_OverflowError,
-                                    space.wrap("integer addition"))
-    return W_SmallLongObject(z)
-
-def add_ovr(space, w_int1, w_int2):
-    x = r_longlong(w_int1.intval)
-    y = r_longlong(w_int2.intval)
-    return W_SmallLongObject(x + y)
-
-def sub__SmallLong_SmallLong(space, w_small1, w_small2):
-    x = w_small1.longlong
-    y = w_small2.longlong
-    try:
-        z = x - y
-        if ((z^x)&(z^~y)) < 0:
-            raise OverflowError
-    except OverflowError:
-        raise FailedToImplementArgs(space.w_OverflowError,
-                                    space.wrap("integer subtraction"))
-    return W_SmallLongObject(z)
-
-def sub_ovr(space, w_int1, w_int2):
-    x = r_longlong(w_int1.intval)
-    y = r_longlong(w_int2.intval)
-    return W_SmallLongObject(x - y)
-
-def mul__SmallLong_SmallLong(space, w_small1, w_small2):
-    x = w_small1.longlong
-    y = w_small2.longlong
-    try:
-        z = llong_mul_ovf(x, y)
-    except OverflowError:
-        raise FailedToImplementArgs(space.w_OverflowError,
-                                    space.wrap("integer multiplication"))
-    return W_SmallLongObject(z)
-
-def mul_ovr(space, w_int1, w_int2):
-    x = r_longlong(w_int1.intval)
-    y = r_longlong(w_int2.intval)
-    return W_SmallLongObject(x * y)
-
-#truediv: default implementation via Longs
-
-def floordiv__SmallLong_SmallLong(space, w_small1, w_small2):
-    x = w_small1.longlong
-    y = w_small2.longlong
-    try:
-        if y == -1 and x == LONGLONG_MIN:
-            raise OverflowError
-        z = x // y
-    except ZeroDivisionError:
-        raise OperationError(space.w_ZeroDivisionError,
-                             space.wrap("integer division by zero"))
-    except OverflowError:
-        raise FailedToImplementArgs(space.w_OverflowError,
-                                space.wrap("integer division"))
-    return W_SmallLongObject(z)
-div__SmallLong_SmallLong = floordiv__SmallLong_SmallLong
-
-def floordiv_ovr(space, w_int1, w_int2):
-    x = r_longlong(w_int1.intval)
-    y = r_longlong(w_int2.intval)
-    return W_SmallLongObject(x // y)
-div_ovr = floordiv_ovr
-
-def mod__SmallLong_SmallLong(space, w_small1, w_small2):
-    x = w_small1.longlong
-    y = w_small2.longlong
-    try:
-        if y == -1 and x == LONGLONG_MIN:
-            raise OverflowError
-        z = x % y
-    except ZeroDivisionError:
-        raise OperationError(space.w_ZeroDivisionError,
-                             space.wrap("integer modulo by zero"))
-    except OverflowError:
-        raise FailedToImplementArgs(space.w_OverflowError,
-                                space.wrap("integer modulo"))
-    return W_SmallLongObject(z)
-
-def mod_ovr(space, w_int1, w_int2):
-    x = r_longlong(w_int1.intval)
-    y = r_longlong(w_int2.intval)
-    return W_SmallLongObject(x % y)
-
-def divmod__SmallLong_SmallLong(space, w_small1, w_small2):
-    x = w_small1.longlong
-    y = w_small2.longlong
-    try:
-        if y == -1 and x == LONGLONG_MIN:
-            raise OverflowError
-        z = x // y
-    except ZeroDivisionError:
-        raise OperationError(space.w_ZeroDivisionError,
-                             space.wrap("integer divmod by zero"))
-    except OverflowError:
-        raise FailedToImplementArgs(space.w_OverflowError,
-                                space.wrap("integer modulo"))
-    # no overflow possible
-    m = x % y
-    return space.newtuple([W_SmallLongObject(z), W_SmallLongObject(m)])
-
-def divmod_ovr(space, w_int1, w_int2):
-    return space.newtuple([div_ovr(space, w_int1, w_int2),
-                           mod_ovr(space, w_int1, w_int2)])
-
-def _impl_pow(space, iv, w_int2, iz=r_longlong(0)):
-    iw = w_int2.intval
-=======
 
 def _int2small(space, w_int):
     # XXX: W_IntObject.descr_long should probably return W_SmallLongs
@@ -587,7 +395,6 @@
 
 
 def _pow(space, iv, iw, iz):
->>>>>>> 4f92e567
     if iw < 0:
         if iz != 0:
             raise oefmt(space.w_TypeError,
