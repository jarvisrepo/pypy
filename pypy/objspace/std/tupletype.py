--- conflicted
+++ resolved
@@ -7,15 +7,7 @@
 
 def wraptuple(space, list_w):
     from pypy.objspace.std.tupleobject import W_TupleObject
-<<<<<<< HEAD
-    from pypy.objspace.std.smalltupleobject import W_SmallTupleObject2
-    from pypy.objspace.std.smalltupleobject import W_SmallTupleObject3
-    from pypy.objspace.std.smalltupleobject import W_SmallTupleObject4
-    from pypy.objspace.std.smalltupleobject import W_SmallTupleObject5
-    from pypy.objspace.std.smalltupleobject import W_SmallTupleObject6
-    from pypy.objspace.std.smalltupleobject import W_SmallTupleObject7
-    from pypy.objspace.std.smalltupleobject import W_SmallTupleObject8
-            
+
     if space.config.objspace.std.withspecialisedtuple:
         from specialisedtupleobject import makespecialisedtuple, NotSpecialised
         try:
@@ -23,8 +15,6 @@
         except NotSpecialised:
             pass
 
-=======
->>>>>>> 2155ab91
     if space.config.objspace.std.withsmalltuple:
         from pypy.objspace.std.smalltupleobject import W_SmallTupleObject2
         from pypy.objspace.std.smalltupleobject import W_SmallTupleObject3
