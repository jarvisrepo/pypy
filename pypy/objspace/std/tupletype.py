import sys
from pypy.interpreter import gateway
from pypy.objspace.std.register_all import register_all
from pypy.objspace.std.stdtypedef import StdTypeDef, SMM

def wraptuple(space, list_w):
    from pypy.objspace.std.tupleobject import W_TupleObject
<<<<<<< HEAD
    from pypy.objspace.std.smalltupleobject import W_SmallTupleObject2, W_SmallTupleObject3
=======
    from pypy.objspace.std.smalltupleobject import W_SmallTupleObject2
    from pypy.objspace.std.smalltupleobject import W_SmallTupleObject3
    from pypy.objspace.std.smalltupleobject import W_SmallTupleObject4
    from pypy.objspace.std.smalltupleobject import W_SmallTupleObject5
    from pypy.objspace.std.smalltupleobject import W_SmallTupleObject6
    from pypy.objspace.std.smalltupleobject import W_SmallTupleObject7
    from pypy.objspace.std.smalltupleobject import W_SmallTupleObject8
>>>>>>> 58db0421
    if space.config.objspace.std.withsmalltuple:
        if len(list_w) == 2:
            return W_SmallTupleObject2(list_w)
        if len(list_w) == 3:
            return W_SmallTupleObject3(list_w)
<<<<<<< HEAD
=======
        if len(list_w) == 4:
            return W_SmallTupleObject4(list_w)
        if len(list_w) == 5:
            return W_SmallTupleObject5(list_w)
        if len(list_w) == 6:
            return W_SmallTupleObject6(list_w)
        if len(list_w) == 7:
            return W_SmallTupleObject7(list_w)
        if len(list_w) == 8:
            return W_SmallTupleObject8(list_w)
>>>>>>> 58db0421
    return W_TupleObject(list_w)

tuple_count = SMM("count", 2,
                  doc="count(obj) -> number of times obj appears in the tuple")

tuple_index = SMM("index", 4, defaults=(0, sys.maxint),
                  doc="index(obj, [start, [stop]]) -> first index that obj "
                  "appears in the tuple")


def descr__new__(space, w_tupletype, w_sequence=gateway.NoneNotWrapped):
    from pypy.objspace.std.tupleobject import W_TupleObject
    if w_sequence is None:
        tuple_w = []
    elif (space.is_w(w_tupletype, space.w_tuple) and
          space.is_w(space.type(w_sequence), space.w_tuple)):
        return w_sequence
    else:
        tuple_w = space.fixedview(w_sequence)
    w_obj = space.allocate_instance(W_TupleObject, w_tupletype)
    W_TupleObject.__init__(w_obj, tuple_w)
    return w_obj

# ____________________________________________________________

tuple_typedef = StdTypeDef("tuple",
    __doc__ = '''tuple() -> an empty tuple
tuple(sequence) -> tuple initialized from sequence's items

If the argument is a tuple, the return value is the same object.''',
    __new__ = gateway.interp2app(descr__new__),
    )
tuple_typedef.registermethods(globals())<|MERGE_RESOLUTION|>--- conflicted
+++ resolved
@@ -5,9 +5,6 @@
 
 def wraptuple(space, list_w):
     from pypy.objspace.std.tupleobject import W_TupleObject
-<<<<<<< HEAD
-    from pypy.objspace.std.smalltupleobject import W_SmallTupleObject2, W_SmallTupleObject3
-=======
     from pypy.objspace.std.smalltupleobject import W_SmallTupleObject2
     from pypy.objspace.std.smalltupleobject import W_SmallTupleObject3
     from pypy.objspace.std.smalltupleobject import W_SmallTupleObject4
@@ -15,14 +12,11 @@
     from pypy.objspace.std.smalltupleobject import W_SmallTupleObject6
     from pypy.objspace.std.smalltupleobject import W_SmallTupleObject7
     from pypy.objspace.std.smalltupleobject import W_SmallTupleObject8
->>>>>>> 58db0421
     if space.config.objspace.std.withsmalltuple:
         if len(list_w) == 2:
             return W_SmallTupleObject2(list_w)
         if len(list_w) == 3:
             return W_SmallTupleObject3(list_w)
-<<<<<<< HEAD
-=======
         if len(list_w) == 4:
             return W_SmallTupleObject4(list_w)
         if len(list_w) == 5:
@@ -33,7 +27,6 @@
             return W_SmallTupleObject7(list_w)
         if len(list_w) == 8:
             return W_SmallTupleObject8(list_w)
->>>>>>> 58db0421
     return W_TupleObject(list_w)
 
 tuple_count = SMM("count", 2,
