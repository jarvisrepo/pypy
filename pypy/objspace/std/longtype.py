--- conflicted
+++ resolved
@@ -32,27 +32,15 @@
             return _from_intlike(space, w_longtype, w_value)
         elif space.lookup(w_value, '__trunc__') is not None:
             w_obj = space.trunc(w_value)
-<<<<<<< HEAD
             return _from_intlike(space, w_longtype, w_obj)
-=======
-            # :-(  blame CPython 2.7
-            if space.lookup(w_obj, '__long__') is not None:
-                w_obj = space.long(w_obj)
-            else:
-                w_obj = space.int(w_obj)
-            return newbigint(space, w_longtype, space.bigint_w(w_obj))
-        elif space.isinstance_w(w_value, space.w_str):
-            return string_to_w_long(space, w_longtype, w_value,
-                                    space.str_w(w_value))
->>>>>>> 1e4fdff9
         elif space.isinstance_w(w_value, space.w_unicode):
             from pypy.objspace.std.unicodeobject import unicode_to_decimal_w
             return string_to_w_long(space, w_longtype, w_value,
                                     unicode_to_decimal_w(space, w_value))
         elif (space.isinstance_w(w_value, space.w_bytearray) or
               space.isinstance_w(w_value, space.w_bytes)):
-            strvalue = space.bufferstr_w(w_value)
-            return string_to_w_long(space, w_longtype, strvalue.decode('latin-1'))
+            return string_to_w_long(space, w_longtype, w_value,
+                                    space.bufferstr_w(w_value))
         else:
             try:
                 w_buffer = space.buffer(w_value)
@@ -64,13 +52,8 @@
                     w_value)
             else:
                 buf = space.interp_w(Buffer, w_buffer)
-<<<<<<< HEAD
-                return string_to_w_long(space, w_longtype,
-                                        buf.as_str().decode('latin-1'))
-=======
                 return string_to_w_long(space, w_longtype, w_value,
                                         buf.as_str())
->>>>>>> 1e4fdff9
     else:
         try:
             base = space.int_w(w_base)
@@ -93,7 +76,6 @@
         return string_to_w_long(space, w_longtype, w_value, s, base)
 
 
-<<<<<<< HEAD
 def _from_intlike(space, w_longtype, w_intlike):
     w_obj = space.int(w_intlike)
     if space.is_w(w_longtype, space.w_int):
@@ -101,20 +83,13 @@
     return newbigint(space, w_longtype, space.bigint_w(w_obj))
 
 
-def string_to_w_long(space, w_longtype, s, base=10):
-    try:
-        bigint = rbigint.fromstr(s, base, ignore_l_suffix=True, fname=u'int')
-    except ParseStringError, e:
-        raise OperationError(space.w_ValueError,
-                             space.wrap(e.msg))
-=======
 def string_to_w_long(space, w_longtype, w_source, string, base=10):
     try:
-        bigint = rbigint.fromstr(string, base)
+        bigint = rbigint.fromstr(string, base, ignore_l_suffix=True,
+                                 fname=u'int')
     except ParseStringError as e:
         from pypy.objspace.std.inttype import wrap_parsestringerror
         raise wrap_parsestringerror(space, e, w_source)
->>>>>>> 1e4fdff9
     return newbigint(space, w_longtype, bigint)
 string_to_w_long._dont_inline_ = True
 
