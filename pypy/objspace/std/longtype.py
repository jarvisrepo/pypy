from pypy.interpreter.error import OperationError
from pypy.interpreter import typedef
<<<<<<< HEAD
from pypy.interpreter.gateway import (applevel, interp2app, unwrap_spec,
                                      WrappedDefault)
from pypy.objspace.std.register_all import register_all
from pypy.objspace.std.stdtypedef import StdTypeDef, SMM
from pypy.objspace.std.strutil import string_to_bigint, ParseStringError
from rpython.rlib.rbigint import rbigint, InvalidEndiannessError, InvalidSignednessError
=======
from pypy.interpreter.gateway import interp2app, unwrap_spec, WrappedDefault,\
     interpindirect2app
from pypy.objspace.std.model import W_Object
from pypy.objspace.std.stdtypedef import StdTypeDef
from pypy.objspace.std.strutil import string_to_bigint, ParseStringError
from rpython.rlib.rbigint import rbigint
>>>>>>> 7057482a

def descr_conjugate(space, w_int):
    return space.int(w_int)


@unwrap_spec(w_x = WrappedDefault(0))
def descr__new__(space, w_longtype, w_x, w_base=None):
    from pypy.objspace.std.longobject import W_LongObject
    if space.config.objspace.std.withsmalllong:
        from pypy.objspace.std.smalllongobject import W_SmallLongObject
    else:
        W_SmallLongObject = None

    w_value = w_x     # 'x' is the keyword argument name in CPython
    if w_base is None:
        # check for easy cases
        if (W_SmallLongObject and type(w_value) is W_SmallLongObject
            and space.is_w(w_longtype, space.w_int)):
            return w_value
        elif type(w_value) is W_LongObject:
            return newbigint(space, w_longtype, w_value.num)
        elif space.isinstance_w(w_value, space.w_unicode):
            from pypy.objspace.std.unicodeobject import unicode_to_decimal_w
            return string_to_w_long(space, w_longtype,
                                    unicode_to_decimal_w(space, w_value))
        elif (space.isinstance_w(w_value, space.w_bytearray) or
              space.isinstance_w(w_value, space.w_bytes)):
            strvalue = space.bufferstr_w(w_value)
            return string_to_w_long(space, w_longtype, strvalue.decode('latin-1'))
        else:
            # otherwise, use the __int__() or the __trunc__ methods
            w_obj = w_value
            if space.lookup(w_obj, '__int__') is not None:
                w_obj = space.int(w_obj)
            else:
                w_obj = space.trunc(w_obj)
                w_obj = space.int(w_obj)
            if space.is_w(w_longtype, space.w_int):
                return w_obj
            bigint = space.bigint_w(w_obj)
            return newbigint(space, w_longtype, bigint)
    else:
        try:
            base = space.int_w(w_base)
        except OperationError, e:
            if not e.match(space, space.w_OverflowError):
                raise
            base = 37 # this raises the right error in string_to_bigint()

        if space.isinstance_w(w_value, space.w_unicode):
            from pypy.objspace.std.unicodeobject import unicode_to_decimal_w
            s = unicode_to_decimal_w(space, w_value)
        else:
            try:
<<<<<<< HEAD
                strval = space.bufferstr_w(w_value)
                s = strval.decode('latin-1')
            except OperationError, e:
=======
                s = space.str_w(w_value)
            except OperationError:
>>>>>>> 7057482a
                raise OperationError(space.w_TypeError,
                                     space.wrap("long() can't convert non-string "
                                                "with explicit base"))
        return string_to_w_long(space, w_longtype, s, base)


def string_to_w_long(space, w_longtype, s, base=10):
    try:
        bigint = string_to_bigint(s, base)
    except ParseStringError, e:
        raise OperationError(space.w_ValueError,
                             space.wrap(e.msg))
    return newbigint(space, w_longtype, bigint)
string_to_w_long._dont_inline_ = True

def newbigint(space, w_longtype, bigint):
    """Turn the bigint into a W_LongObject.  If withsmalllong is enabled,
    check if the bigint would fit in a smalllong, and return a
    W_SmallLongObject instead if it does.  Similar to newlong() in
    longobject.py, but takes an explicit w_longtype argument.
    """
    if (space.config.objspace.std.withsmalllong
        and space.is_w(w_longtype, space.w_int)):
        try:
            z = bigint.tolonglong()
        except OverflowError:
            pass
        else:
            from pypy.objspace.std.smalllongobject import W_SmallLongObject
            return W_SmallLongObject(z)
    from pypy.objspace.std.longobject import W_LongObject
    w_obj = space.allocate_instance(W_LongObject, w_longtype)
    W_LongObject.__init__(w_obj, bigint)
    return w_obj

def descr_get_numerator(space, w_obj):
    return space.int(w_obj)

def descr_get_denominator(space, w_obj):
    return space.newlong(1)

def descr_get_real(space, w_obj):
    return space.int(w_obj)

def descr_get_imag(space, w_obj):
    return space.newlong(0)

def bit_length(space, w_obj):
    bigint = space.bigint_w(w_obj)
    try:
        return space.wrap(bigint.bit_length())
    except OverflowError:
        raise OperationError(space.w_OverflowError,
                             space.wrap("too many digits in integer"))

@unwrap_spec(byteorder=str, signed=bool)
def descr_from_bytes(space, w_cls, w_obj, byteorder, signed=False):
    from pypy.objspace.std.stringtype import makebytesdata_w
    bytes = ''.join(makebytesdata_w(space, w_obj))
    try:
        bigint = rbigint.frombytes(bytes, byteorder=byteorder, signed=signed)
    except InvalidEndiannessError:
        raise OperationError(
            space.w_ValueError,
            space.wrap("byteorder must be either 'little' or 'big'"))
    return newbigint(space, w_cls, bigint)

@unwrap_spec(nbytes=int, byteorder=str, signed=bool)
def descr_to_bytes(space, w_obj, nbytes, byteorder, signed=False):
    try:
        byte_string = space.bigint_w(w_obj).tobytes(nbytes, byteorder=byteorder, signed=signed)
    except InvalidEndiannessError:
        raise OperationError(
            space.w_ValueError,
            space.wrap("byteorder must be either 'little' or 'big'"))
    except InvalidSignednessError:
        raise OperationError(
            space.w_OverflowError,
            space.wrap("can't convert negative int to unsigned"))
    except OverflowError:
        raise OperationError(
            space.w_OverflowError,
            space.wrap('int too big to convert'))
    return space.wrapbytes(byte_string)

divmod_near = applevel('''
       def divmod_near(a, b):
           """Return a pair (q, r) such that a = b * q + r, and abs(r)
           <= abs(b)/2, with equality possible only if q is even.  In
           other words, q == a / b, rounded to the nearest integer using
           round-half-to-even."""
           q, r = divmod(a, b)
           # round up if either r / b > 0.5, or r / b == 0.5 and q is
           # odd.  The expression r / b > 0.5 is equivalent to 2 * r > b
           # if b is positive, 2 * r < b if b negative.
           greater_than_half = 2*r > b if b > 0 else 2*r < b
           exactly_half = 2*r == b
           if greater_than_half or exactly_half and q % 2 == 1:
               q += 1
               r -= b
           return q, r
''', filename=__file__).interphook('divmod_near')

def descr___round__(space, w_long, w_ndigits=None):
    """To round an integer m to the nearest 10**n (n positive), we make
    use of the divmod_near operation, defined by:

    divmod_near(a, b) = (q, r)

    where q is the nearest integer to the quotient a / b (the
    nearest even integer in the case of a tie) and r == a - q * b.
    Hence q * b = a - r is the nearest multiple of b to a,
    preferring even multiples in the case of a tie.

    So the nearest multiple of 10**n to m is:

    m - divmod_near(m, 10**n)[1]

    """
    from pypy.objspace.std.longobject import W_AbstractIntObject, newlong
    assert isinstance(w_long, W_AbstractIntObject)

    if w_ndigits is None:
        return space.int(w_long)

    ndigits = space.bigint_w(space.index(w_ndigits))
    # if ndigits >= 0 then no rounding is necessary; return self unchanged
    if ndigits.ge(rbigint.fromint(0)):
        return space.int(w_long)

    # result = self - divmod_near(self, 10 ** -ndigits)[1]
    right = rbigint.fromint(10).pow(ndigits.neg())
    w_tuple = divmod_near(space, w_long, newlong(space, right))
    _, w_r = space.fixedview(w_tuple, 2)
    return space.sub(w_long, w_r)

# ____________________________________________________________

<<<<<<< HEAD
long_typedef = StdTypeDef("int",
    __doc__ = '''int(x[, base]) -> integer
=======
class W_AbstractLongObject(W_Object):
    __slots__ = ()

    def is_w(self, space, w_other):
        if not isinstance(w_other, W_AbstractLongObject):
            return False
        if self.user_overridden_class or w_other.user_overridden_class:
            return self is w_other
        return space.bigint_w(self).eq(space.bigint_w(w_other))

    def immutable_unique_id(self, space):
        if self.user_overridden_class:
            return None
        from pypy.objspace.std.model import IDTAG_LONG as tag
        b = space.bigint_w(self)
        b = b.lshift(3).or_(rbigint.fromint(tag))
        return space.newlong_from_rbigint(b)

    def unwrap(w_self, space): #YYYYYY
        return w_self.longval()

    def int(self, space):
        raise NotImplementedError

long_typedef = StdTypeDef("long",
    __doc__ = '''long(x[, base]) -> integer
>>>>>>> 7057482a

Convert a string or number to a long integer, if possible.  A floating
point argument will be truncated towards zero (this does not include a
string representation of a floating point number!)  When converting a
string, use the optional base.  It is an error to supply a base when
converting a non-string.''',
    __new__ = interp2app(descr__new__),
    __round__ = interp2app(descr___round__),
    conjugate = interp2app(descr_conjugate),
    numerator = typedef.GetSetProperty(descr_get_numerator),
    denominator = typedef.GetSetProperty(descr_get_denominator),
    real = typedef.GetSetProperty(descr_get_real),
    imag = typedef.GetSetProperty(descr_get_imag),
    bit_length = interp2app(bit_length),
<<<<<<< HEAD
    from_bytes = interp2app(descr_from_bytes, as_classmethod=True),
    to_bytes = interp2app(descr_to_bytes)
=======
    __int__ = interpindirect2app(W_AbstractLongObject.int),
>>>>>>> 7057482a
)
long_typedef.registermethods(globals())<|MERGE_RESOLUTION|>--- conflicted
+++ resolved
@@ -1,20 +1,11 @@
 from pypy.interpreter.error import OperationError
 from pypy.interpreter import typedef
-<<<<<<< HEAD
-from pypy.interpreter.gateway import (applevel, interp2app, unwrap_spec,
-                                      WrappedDefault)
-from pypy.objspace.std.register_all import register_all
+from pypy.interpreter.gateway import (
+    WrappedDefault, applevel, interp2app, interpindirect2app, unwrap_spec)
+from pypy.objspace.std.model import W_Object
 from pypy.objspace.std.stdtypedef import StdTypeDef, SMM
 from pypy.objspace.std.strutil import string_to_bigint, ParseStringError
 from rpython.rlib.rbigint import rbigint, InvalidEndiannessError, InvalidSignednessError
-=======
-from pypy.interpreter.gateway import interp2app, unwrap_spec, WrappedDefault,\
-     interpindirect2app
-from pypy.objspace.std.model import W_Object
-from pypy.objspace.std.stdtypedef import StdTypeDef
-from pypy.objspace.std.strutil import string_to_bigint, ParseStringError
-from rpython.rlib.rbigint import rbigint
->>>>>>> 7057482a
 
 def descr_conjugate(space, w_int):
     return space.int(w_int)
@@ -69,14 +60,9 @@
             s = unicode_to_decimal_w(space, w_value)
         else:
             try:
-<<<<<<< HEAD
                 strval = space.bufferstr_w(w_value)
                 s = strval.decode('latin-1')
-            except OperationError, e:
-=======
-                s = space.str_w(w_value)
             except OperationError:
->>>>>>> 7057482a
                 raise OperationError(space.w_TypeError,
                                      space.wrap("long() can't convert non-string "
                                                 "with explicit base"))
@@ -215,10 +201,6 @@
 
 # ____________________________________________________________
 
-<<<<<<< HEAD
-long_typedef = StdTypeDef("int",
-    __doc__ = '''int(x[, base]) -> integer
-=======
 class W_AbstractLongObject(W_Object):
     __slots__ = ()
 
@@ -243,9 +225,8 @@
     def int(self, space):
         raise NotImplementedError
 
-long_typedef = StdTypeDef("long",
-    __doc__ = '''long(x[, base]) -> integer
->>>>>>> 7057482a
+long_typedef = StdTypeDef("int",
+    __doc__ = '''int(x[, base]) -> integer
 
 Convert a string or number to a long integer, if possible.  A floating
 point argument will be truncated towards zero (this does not include a
@@ -260,11 +241,8 @@
     real = typedef.GetSetProperty(descr_get_real),
     imag = typedef.GetSetProperty(descr_get_imag),
     bit_length = interp2app(bit_length),
-<<<<<<< HEAD
     from_bytes = interp2app(descr_from_bytes, as_classmethod=True),
-    to_bytes = interp2app(descr_to_bytes)
-=======
+    to_bytes = interp2app(descr_to_bytes),
     __int__ = interpindirect2app(W_AbstractLongObject.int),
->>>>>>> 7057482a
 )
 long_typedef.registermethods(globals())