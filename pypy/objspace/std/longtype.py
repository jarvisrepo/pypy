--- conflicted
+++ resolved
@@ -47,15 +47,9 @@
             except OperationError, e:
                 if not e.match(space, space.w_TypeError):
                     raise
-<<<<<<< HEAD
-                raise operationerrfmt(space.w_TypeError,
-                    "int() argument must be a string or a number, not '%T'",
-                    w_value)
-=======
                 raise oefmt(space.w_TypeError,
-                            "long() argument must be a string or a number, "
-                            "not '%T'", w_value)
->>>>>>> 930743ad
+                            "int() argument must be a string or a number, not "
+                            "'%T'", w_value)
             else:
                 buf = space.interp_w(Buffer, w_buffer)
                 return string_to_w_long(space, w_longtype, w_value,
@@ -90,12 +84,8 @@
 
 def string_to_w_long(space, w_longtype, w_source, string, base=10):
     try:
-<<<<<<< HEAD
         bigint = rbigint.fromstr(string, base, ignore_l_suffix=True,
                                  fname='int')
-=======
-        bigint = rbigint.fromstr2(string, base)
->>>>>>> 930743ad
     except ParseStringError as e:
         from pypy.objspace.std.inttype import wrap_parsestringerror
         raise wrap_parsestringerror(space, e, w_source)
