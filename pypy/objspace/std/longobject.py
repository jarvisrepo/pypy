--- conflicted
+++ resolved
@@ -11,8 +11,6 @@
 class W_AbstractLongObject(W_Object):
     __slots__ = ()
 
-<<<<<<< HEAD
-=======
     def is_w(self, space, w_other):
         if not isinstance(w_other, W_AbstractLongObject):
             return False
@@ -29,7 +27,6 @@
         return space.newlong_from_rbigint(b)
 
 
->>>>>>> 5fc8fb62
 class W_LongObject(W_AbstractLongObject):
     """This is a wrapper of rbigint."""
     from pypy.objspace.std.longtype import long_typedef as typedef
