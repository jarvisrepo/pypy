--- conflicted
+++ resolved
@@ -69,18 +69,6 @@
     def descr_rtruediv(self, space, w_other):
         return W_AbstractLongObject._truediv(w_other, space, self)
 
-<<<<<<< HEAD
-=======
-    @delegate_other
-    def descr_coerce(self, space, w_other):
-        """x.__coerce__(y) <==> coerce(x, y)"""
-        return space.newtuple2(self, w_other)
-
-    def descr_get_numerator(self, space):
-        return space.long(self)
-    descr_get_real = func_with_new_name(descr_get_numerator, 'descr_get_real')
-
->>>>>>> 8d749d6c
     def descr_format(self, space, w_format_spec):
         return newformat.run_formatter(space, w_format_spec,
                                        "format_int_or_long", self,
@@ -400,13 +388,8 @@
             div, mod = self.num.divmod(w_other.asbigint())
         except ZeroDivisionError:
             raise oefmt(space.w_ZeroDivisionError,
-<<<<<<< HEAD
                         "integer division or modulo by zero")
-        return space.newtuple([newlong(space, div), newlong(space, mod)])
-=======
-                        "long division or modulo by zero")
         return space.newtuple2(newlong(space, div), newlong(space, mod))
->>>>>>> 8d749d6c
 
     def _int_divmod(self, space, other):
         try:
