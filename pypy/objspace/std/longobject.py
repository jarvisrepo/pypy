import sys
from pypy.interpreter.error import OperationError
from pypy.objspace.std import model, newformat
from pypy.objspace.std.model import registerimplementation, W_Object
from pypy.objspace.std.register_all import register_all
from pypy.objspace.std.multimethod import FailedToImplementArgs
from pypy.objspace.std.intobject import W_IntObject, W_AbstractIntObject
from pypy.objspace.std.noneobject import W_NoneObject
<<<<<<< HEAD
from rpython.rlib.rbigint import rbigint, SHIFT


class W_LongObject(W_AbstractIntObject):
=======
from rpython.rlib.rbigint import rbigint
from pypy.objspace.std.longtype import long_typedef, W_AbstractLongObject


class W_LongObject(W_AbstractLongObject):
>>>>>>> 2ef4a79c
    """This is a wrapper of rbigint."""
    _immutable_fields_ = ['num']

    typedef = long_typedef

    def __init__(w_self, l):
        w_self.num = l # instance of rbigint

    def fromint(space, intval):
        return W_LongObject(rbigint.fromint(intval))
    fromint = staticmethod(fromint)

    def longval(self):
        return self.num.tolong()

    def unwrap(w_self, space): #YYYYYY
        return w_self.longval()

    def tofloat(self):
        return self.num.tofloat()

    def toint(self):
        return self.num.toint()

    def fromfloat(space, f):
        return newlong(space, rbigint.fromfloat(f))
    fromfloat = staticmethod(fromfloat)

    def fromlong(l):
        return W_LongObject(rbigint.fromlong(l))
    fromlong = staticmethod(fromlong)

    def fromrarith_int(i):
        return W_LongObject(rbigint.fromrarith_int(i))
    fromrarith_int._annspecialcase_ = "specialize:argtype(0)"
    fromrarith_int = staticmethod(fromrarith_int)

    def int_w(w_self, space):
        try:
            return w_self.num.toint()
        except OverflowError:
            raise OperationError(space.w_OverflowError, space.wrap(
                "long int too large to convert to int"))

    def uint_w(w_self, space):
        try:
            return w_self.num.touint()
        except ValueError:
            raise OperationError(space.w_ValueError, space.wrap(
                "cannot convert negative integer to unsigned int"))
        except OverflowError:
            raise OperationError(space.w_OverflowError, space.wrap(
                "long int too large to convert to unsigned int"))

    def bigint_w(w_self, space):
        return w_self.num

    def float_w(self, space):
        return self.num.tofloat()

    def int(self, space):
        if (type(self) is not W_LongObject and
<<<<<<< HEAD
            space.is_overloaded(self, space.w_int, '__int__')):
            return W_Object.int(self, space)
        return long_long(space, self)
=======
            space.is_overloaded(self, space.w_long, '__int__')):
            return W_Object.int(self, space)
        try:
            return space.newint(self.num.toint())
        except OverflowError:
            return long__Long(space, self)
>>>>>>> 2ef4a79c

    def __repr__(self):
        return '<W_LongObject(%d)>' % self.num.tolong()

registerimplementation(W_LongObject)

def newlong(space, bigint):
    """Turn the bigint into a W_LongObject.  If withsmalllong is enabled,
    check if the bigint would fit in a smalllong, and return a
    W_SmallLongObject instead if it does.
    """
    if space.config.objspace.std.withsmalllong:
        try:
            z = bigint.tolonglong()
        except OverflowError:
            pass
        else:
            from pypy.objspace.std.smalllongobject import W_SmallLongObject
            return W_SmallLongObject(z)
    return W_LongObject(bigint)

def newlong_from_float(space, floatval):
    """Return a W_LongObject from an RPython float.

    Raises app-level exceptions on failure.
    """
    try:
        return W_LongObject.fromfloat(space, floatval)
    except OverflowError:
        raise OperationError(
            space.w_OverflowError,
            space.wrap("cannot convert float infinity to integer"))
    except ValueError:
        raise OperationError(space.w_ValueError,
                             space.wrap("cannot convert float NaN to integer"))

# bool-to-long
def delegate_Bool2Long(space, w_bool):
    return W_LongObject(rbigint.frombool(space.is_true(w_bool)))

# int-to-long delegation
def delegate_Int2Long(space, w_intobj):
    return W_LongObject.fromint(space, w_intobj.intval)


# long_long is supposed to do nothing, unless it has a derived long
# object, where it should return an exact one.
def long_long(space, w_long1):
    if space.is_w(space.type(w_long1), space.w_int):
        return w_long1
    l = w_long1.num
    return W_LongObject(l)
trunc__Long = long_long

def index__Long(space, w_value):
    return long_long(space, w_value)

def float__Long(space, w_longobj):
    try:
        return space.newfloat(w_longobj.num.tofloat())
    except OverflowError:
        raise OperationError(space.w_OverflowError,
                             space.wrap("long int too large to convert to float"))

def repr__Long(space, w_long):
    return space.wrap(w_long.num.str())

def str__Long(space, w_long):
    return space.wrap(w_long.num.str())

def format__Long_ANY(space, w_long, w_format_spec):
    return newformat.run_formatter(space, w_format_spec, "format_int_or_long",
                                   w_long, newformat.LONG_KIND)


def lt__Long_Long(space, w_long1, w_long2):
    return space.newbool(w_long1.num.lt(w_long2.num))
def le__Long_Long(space, w_long1, w_long2):
    return space.newbool(w_long1.num.le(w_long2.num))
def eq__Long_Long(space, w_long1, w_long2):
    return space.newbool(w_long1.num.eq(w_long2.num))
def ne__Long_Long(space, w_long1, w_long2):
    return space.newbool(w_long1.num.ne(w_long2.num))
def gt__Long_Long(space, w_long1, w_long2):
    return space.newbool(w_long1.num.gt(w_long2.num))
def ge__Long_Long(space, w_long1, w_long2):
    return space.newbool(w_long1.num.ge(w_long2.num))

def lt__Long_Int(space, w_long1, w_int2):
    return space.newbool(w_long1.num.lt(rbigint.fromint(w_int2.intval)))
def le__Long_Int(space, w_long1, w_int2):
    return space.newbool(w_long1.num.le(rbigint.fromint(w_int2.intval)))
def eq__Long_Int(space, w_long1, w_int2):
    return space.newbool(w_long1.num.eq(rbigint.fromint(w_int2.intval)))
def ne__Long_Int(space, w_long1, w_int2):
    return space.newbool(w_long1.num.ne(rbigint.fromint(w_int2.intval)))
def gt__Long_Int(space, w_long1, w_int2):
    return space.newbool(w_long1.num.gt(rbigint.fromint(w_int2.intval)))
def ge__Long_Int(space, w_long1, w_int2):
    return space.newbool(w_long1.num.ge(rbigint.fromint(w_int2.intval)))

def lt__Int_Long(space, w_int1, w_long2):
    return space.newbool(rbigint.fromint(w_int1.intval).lt(w_long2.num))
def le__Int_Long(space, w_int1, w_long2):
    return space.newbool(rbigint.fromint(w_int1.intval).le(w_long2.num))
def eq__Int_Long(space, w_int1, w_long2):
    return space.newbool(rbigint.fromint(w_int1.intval).eq(w_long2.num))
def ne__Int_Long(space, w_int1, w_long2):
    return space.newbool(rbigint.fromint(w_int1.intval).ne(w_long2.num))
def gt__Int_Long(space, w_int1, w_long2):
    return space.newbool(rbigint.fromint(w_int1.intval).gt(w_long2.num))
def ge__Int_Long(space, w_int1, w_long2):
    return space.newbool(rbigint.fromint(w_int1.intval).ge(w_long2.num))


def hash__Long(space, w_value):
    return space.wrap(w_value.num.hash())

def add__Long_Long(space, w_long1, w_long2):
    return W_LongObject(w_long1.num.add(w_long2.num))

def sub__Long_Long(space, w_long1, w_long2):
    return W_LongObject(w_long1.num.sub(w_long2.num))

def mul__Long_Long(space, w_long1, w_long2):
    return W_LongObject(w_long1.num.mul(w_long2.num))

def truediv__Long_Long(space, w_long1, w_long2):
    try:
        f = w_long1.num.truediv(w_long2.num)
    except ZeroDivisionError:
        raise OperationError(space.w_ZeroDivisionError,
                             space.wrap("division by zero"))
    except OverflowError:
        raise OperationError(
            space.w_OverflowError,
            space.wrap("integer division result too large for a float"))
    return space.newfloat(f)

def floordiv__Long_Long(space, w_long1, w_long2):
    try:
        z = w_long1.num.floordiv(w_long2.num)
    except ZeroDivisionError:
        raise OperationError(space.w_ZeroDivisionError,
                             space.wrap("integer division or modulo by zero"))
    return newlong(space, z)

def div__Long_Long(space, w_long1, w_long2):
    return floordiv__Long_Long(space, w_long1, w_long2)

def mod__Long_Long(space, w_long1, w_long2):
    try:
        z = w_long1.num.mod(w_long2.num)
    except ZeroDivisionError:
        raise OperationError(space.w_ZeroDivisionError,
                             space.wrap("integer division or modulo by zero"))
    return newlong(space, z)

def divmod__Long_Long(space, w_long1, w_long2):
    try:
        div, mod = w_long1.num.divmod(w_long2.num)
    except ZeroDivisionError:
        raise OperationError(space.w_ZeroDivisionError,
                             space.wrap("integer division or modulo by zero"))
    return space.newtuple([newlong(space, div), newlong(space, mod)])

def pow__Long_Long_Long(space, w_long1, w_long2, w_long3):
    # XXX need to replicate some of the logic, to get the errors right
    if w_long2.num.sign < 0:
        raise OperationError(
            space.w_TypeError,
            space.wrap(
                "pow() 2nd argument "
                "cannot be negative when 3rd argument specified"))
    try:
        return W_LongObject(w_long1.num.pow(w_long2.num, w_long3.num))
    except ValueError:
        raise OperationError(space.w_ValueError,
                             space.wrap("pow 3rd argument cannot be 0"))

def pow__Long_Long_None(space, w_long1, w_long2, w_long3):
    # XXX need to replicate some of the logic, to get the errors right
    if w_long2.num.sign < 0:
        raise FailedToImplementArgs(
            space.w_ValueError,
            space.wrap("int pow() too negative"))
    return W_LongObject(w_long1.num.pow(w_long2.num, None))

def neg__Long(space, w_long1):
    return W_LongObject(w_long1.num.neg())

def pos__Long(space, w_long):
    return long_long(space, w_long)

def abs__Long(space, w_long):
    return W_LongObject(w_long.num.abs())

def nonzero__Long(space, w_long):
    return space.newbool(w_long.num.tobool())

def invert__Long(space, w_long):
    return W_LongObject(w_long.num.invert())

def lshift__Long_Long(space, w_long1, w_long2):
    # XXX need to replicate some of the logic, to get the errors right
    if w_long2.num.sign < 0:
        raise OperationError(space.w_ValueError,
                             space.wrap("negative shift count"))
    try:
        shift = w_long2.num.toint()
    except OverflowError:   # b too big
        raise OperationError(space.w_OverflowError,
                             space.wrap("shift count too large"))
    return W_LongObject(w_long1.num.lshift(shift))

def rshift__Long_Long(space, w_long1, w_long2):
    # XXX need to replicate some of the logic, to get the errors right
    if w_long2.num.sign < 0:
        raise OperationError(space.w_ValueError,
                             space.wrap("negative shift count"))
    try:
        shift = w_long2.num.toint()
    except OverflowError:   # b too big # XXX maybe just return 0L instead?
        raise OperationError(space.w_OverflowError,
                             space.wrap("shift count too large"))
    return newlong(space, w_long1.num.rshift(shift))

def and__Long_Long(space, w_long1, w_long2):
    return newlong(space, w_long1.num.and_(w_long2.num))

def xor__Long_Long(space, w_long1, w_long2):
    return W_LongObject(w_long1.num.xor(w_long2.num))

def or__Long_Long(space, w_long1, w_long2):
    return W_LongObject(w_long1.num.or_(w_long2.num))

def getnewargs__Long(space, w_long1):
    return space.newtuple([W_LongObject(w_long1.num)])

register_all(vars())

# register implementations of ops that recover int op overflows
def recover_with_smalllong(space):
    # True if there is a chance that a SmallLong would fit when an Int does not
    return (space.config.objspace.std.withsmalllong and
            sys.maxint == 2147483647)

# binary ops
for opname in ['add', 'sub', 'mul', 'div', 'floordiv', 'truediv', 'mod', 'divmod', 'lshift']:
    exec compile("""
def %(opname)s_ovr__Int_Int(space, w_int1, w_int2):
    if recover_with_smalllong(space) and %(opname)r != 'truediv':
        from pypy.objspace.std.smalllongobject import %(opname)s_ovr
        return %(opname)s_ovr(space, w_int1, w_int2)
    w_long1 = delegate_Int2Long(space, w_int1)
    w_long2 = delegate_Int2Long(space, w_int2)
    return %(opname)s__Long_Long(space, w_long1, w_long2)
""" % {'opname': opname}, '', 'exec')

    getattr(model.MM, opname).register(globals()['%s_ovr__Int_Int' % opname],
                                       W_IntObject, W_IntObject, order=1)

# unary ops
for opname in ['neg', 'abs']:
    exec """
def %(opname)s_ovr__Int(space, w_int1):
    if recover_with_smalllong(space):
        from pypy.objspace.std.smalllongobject import %(opname)s_ovr
        return %(opname)s_ovr(space, w_int1)
    w_long1 = delegate_Int2Long(space, w_int1)
    return %(opname)s__Long(space, w_long1)
""" % {'opname': opname}

    getattr(model.MM, opname).register(globals()['%s_ovr__Int' % opname],
                                       W_IntObject, order=1)

# pow
def pow_ovr__Int_Int_None(space, w_int1, w_int2, w_none3):
    if recover_with_smalllong(space):
        from pypy.objspace.std.smalllongobject import pow_ovr
        return pow_ovr(space, w_int1, w_int2)
    w_long1 = delegate_Int2Long(space, w_int1)
    w_long2 = delegate_Int2Long(space, w_int2)
    return pow__Long_Long_None(space, w_long1, w_long2, w_none3)

def pow_ovr__Int_Int_Long(space, w_int1, w_int2, w_long3):
    w_long1 = delegate_Int2Long(space, w_int1)
    w_long2 = delegate_Int2Long(space, w_int2)
    return pow__Long_Long_Long(space, w_long1, w_long2, w_long3)

model.MM.pow.register(pow_ovr__Int_Int_None, W_IntObject, W_IntObject,
                      W_NoneObject, order=1)
model.MM.pow.register(pow_ovr__Int_Int_Long, W_IntObject, W_IntObject,
                      W_LongObject, order=1)

<|MERGE_RESOLUTION|>--- conflicted
+++ resolved
@@ -6,18 +6,11 @@
 from pypy.objspace.std.multimethod import FailedToImplementArgs
 from pypy.objspace.std.intobject import W_IntObject, W_AbstractIntObject
 from pypy.objspace.std.noneobject import W_NoneObject
-<<<<<<< HEAD
-from rpython.rlib.rbigint import rbigint, SHIFT
+from rpython.rlib.rbigint import rbigint
+from pypy.objspace.std.longtype import long_typedef
 
 
 class W_LongObject(W_AbstractIntObject):
-=======
-from rpython.rlib.rbigint import rbigint
-from pypy.objspace.std.longtype import long_typedef, W_AbstractLongObject
-
-
-class W_LongObject(W_AbstractLongObject):
->>>>>>> 2ef4a79c
     """This is a wrapper of rbigint."""
     _immutable_fields_ = ['num']
 
@@ -80,18 +73,9 @@
 
     def int(self, space):
         if (type(self) is not W_LongObject and
-<<<<<<< HEAD
             space.is_overloaded(self, space.w_int, '__int__')):
             return W_Object.int(self, space)
         return long_long(space, self)
-=======
-            space.is_overloaded(self, space.w_long, '__int__')):
-            return W_Object.int(self, space)
-        try:
-            return space.newint(self.num.toint())
-        except OverflowError:
-            return long__Long(space, self)
->>>>>>> 2ef4a79c
 
     def __repr__(self):
         return '<W_LongObject(%d)>' % self.num.tolong()
