"""The builtin int type based on rbigint (the old long type)"""

import functools

from rpython.rlib.objectmodel import specialize
from rpython.rlib.rarithmetic import intmask
from rpython.rlib.rbigint import SHIFT, _load_unsigned_digit, rbigint
from rpython.tool.sourcetools import func_renamer, func_with_new_name

from pypy.interpreter.baseobjspace import W_Root
from pypy.interpreter.error import oefmt
from pypy.interpreter.gateway import WrappedDefault, unwrap_spec
from pypy.objspace.std import newformat
from pypy.objspace.std.intobject import (
    HASH_BITS, HASH_MODULUS, W_AbstractIntObject, W_IntObject)
from pypy.objspace.std.util import (
    BINARY_OPS, CMP_OPS, COMMUTATIVE_OPS, IDTAG_LONG, IDTAG_SHIFT, wrap_parsestringerror)


def delegate_other(func):
    @functools.wraps(func)
    def delegated(self, space, w_other):
        if isinstance(w_other, W_IntObject):
            w_other = w_other.as_w_long(space)
        elif not isinstance(w_other, W_AbstractLongObject):
            return space.w_NotImplemented
        return func(self, space, w_other)
    return delegated


class W_AbstractLongObject(W_AbstractIntObject):

    __slots__ = ()

    def unwrap(self, space):
        return self.longval()

    def int(self, space):
        raise NotImplementedError

    def asbigint(self):
        raise NotImplementedError

    def descr_getnewargs(self, space):
        return space.newtuple([newlong(space, self.asbigint())])

    def descr_bit_length(self, space):
        bigint = space.bigint_w(self)
        try:
            return space.newint(bigint.bit_length())
        except OverflowError:
            raise oefmt(space.w_OverflowError, "too many digits in integer")

    def _truediv(self, space, w_other):
        try:
            f = self.asbigint().truediv(w_other.asbigint())
        except ZeroDivisionError:
            raise oefmt(space.w_ZeroDivisionError, "division by zero")
        except OverflowError:
            raise oefmt(space.w_OverflowError,
                        "integer division result too large for a float")
        return space.newfloat(f)

    @delegate_other
    def descr_truediv(self, space, w_other):
        return W_AbstractLongObject._truediv(self, space, w_other)

    @delegate_other
    def descr_rtruediv(self, space, w_other):
        return W_AbstractLongObject._truediv(w_other, space, self)

    def descr_format(self, space, w_format_spec):
        return newformat.run_formatter(space, w_format_spec,
                                       "format_int_or_long", self,
                                       newformat.LONG_KIND)

    def descr_hash(self, space):
        return space.newint(_hash_long(space, self.asbigint()))

    def descr_str(self, space):
        res = self.asbigint().str()
        return space.newutf8(res, len(res))
    descr_repr = descr_str


class W_LongObject(W_AbstractLongObject):
    """This is a wrapper of rbigint."""

    _immutable_fields_ = ['num']

    def __init__(self, num):
        self.num = num # instance of rbigint

    @staticmethod
    def fromint(space, intval):
        return W_LongObject(rbigint.fromint(intval))

    def longval(self):
        return self.num.tolong()

    def tofloat(self, space):
        try:
            return self.num.tofloat()
        except OverflowError:
            raise oefmt(space.w_OverflowError,
                        "int too large to convert to float")

    def toint(self):
        return self.num.toint()

    def _fits_int(self):
        return self.num.fits_int()

    @staticmethod
    def fromfloat(space, f):
        return newlong(space, rbigint.fromfloat(f))

    @staticmethod
    def fromlong(l):
        return W_LongObject(rbigint.fromlong(l))

    @staticmethod
    @specialize.argtype(0)
    def fromrarith_int(i):
        return W_LongObject(rbigint.fromrarith_int(i))

    def _int_w(self, space):
        try:
            return self.num.toint()
        except OverflowError:
            raise oefmt(space.w_OverflowError,
                        "int too large to convert to int")

    def uint_w(self, space):
        try:
            return self.num.touint()
        except ValueError:
            raise oefmt(space.w_ValueError,
                        "cannot convert negative integer to unsigned int")
        except OverflowError:
            raise oefmt(space.w_OverflowError,
                        "int too large to convert to unsigned int")

    def bigint_w(self, space, allow_conversion=True):
        return self.num

    def _bigint_w(self, space):
        return self.num

    def float_w(self, space, allow_conversion=True):
        return self.tofloat(space)

    def _float_w(self, space):
        return self.tofloat(space)

    def int(self, space):
        if type(self) is W_LongObject:
            return self
        if not space.is_overloaded(self, space.w_int, '__int__'):
            return W_LongObject(self.num)
        return W_Root.int(self, space)

    def asbigint(self):
        return self.num

    def __repr__(self):
        return '<W_LongObject(%d)>' % self.num.tolong()

    def descr_float(self, space):
        return space.newfloat(self.tofloat(space))

    def descr_bool(self, space):
        return space.newbool(self.num.tobool())

    @unwrap_spec(w_modulus=WrappedDefault(None))
    def descr_pow(self, space, w_exponent, w_modulus=None):
<<<<<<< HEAD
        from pypy.objspace.std.intobject import invmod
=======
>>>>>>> e2ea8e9f
        if isinstance(w_exponent, W_IntObject):
            w_exponent = w_exponent.as_w_long(space)
        elif not isinstance(w_exponent, W_AbstractLongObject):
            return space.w_NotImplemented

        exponent = w_exponent.asbigint()
        if space.is_none(w_modulus):
<<<<<<< HEAD
            if exponent.sign < 0:
                self = self.descr_float(space)
                w_exponent = w_exponent.descr_float(space)
                return space.pow(self, w_exponent, space.w_None)
            return W_LongObject(self.num.pow(exponent))
=======
            if w_exponent.asbigint().sign < 0:
                self = self.descr_float(space)
                w_exponent = w_exponent.descr_float(space)
                return space.pow(self, w_exponent, space.w_None)
            return W_LongObject(self.num.pow(w_exponent.asbigint()))
>>>>>>> e2ea8e9f
        elif isinstance(w_modulus, W_IntObject):
            w_modulus = w_modulus.as_w_long(space)
        elif not isinstance(w_modulus, W_AbstractLongObject):
            return space.w_NotImplemented

<<<<<<< HEAD
        base = self.num
        if exponent.sign < 0:
            w_base = invmod(space, self, space.abs(w_modulus))
            if isinstance(w_base, W_IntObject):
                w_base = w_base.as_w_long(space)
            base = w_base.asbigint()

            exponent = exponent.neg()
        try:
            result = base.pow(exponent, w_modulus.asbigint())
=======
        if w_exponent.asbigint().sign < 0:
            raise oefmt(space.w_ValueError,
                        "pow() 2nd argument cannot be negative when 3rd "
                        "argument specified")
        try:
            result = self.num.pow(w_exponent.asbigint(), w_modulus.asbigint())
>>>>>>> e2ea8e9f
        except ValueError:
            raise oefmt(space.w_ValueError, "pow 3rd argument cannot be 0")
        return W_LongObject(result)

    @unwrap_spec(w_modulus=WrappedDefault(None))
    def descr_rpow(self, space, w_base, w_modulus=None):
        if isinstance(w_base, W_IntObject):
            w_base = w_base.as_w_long(space)
        elif not isinstance(w_base, W_AbstractLongObject):
            return space.w_NotImplemented
        return w_base.descr_pow(space, self, w_modulus)

    def _make_descr_unaryop(opname):
        op = getattr(rbigint, opname)
        @func_renamer('descr_' + opname)
        def descr_unaryop(self, space):
            return W_LongObject(op(self.num))
        return descr_unaryop

    descr_neg = _make_descr_unaryop('neg')
    descr_abs = _make_descr_unaryop('abs')
    descr_invert = _make_descr_unaryop('invert')

    def _make_descr_cmp(opname):
        op = getattr(rbigint, opname)
        intop = getattr(rbigint, "int_" + opname)

        def descr_impl(self, space, w_other):
            if isinstance(w_other, W_IntObject):
                return space.newbool(intop(self.num, w_other.int_w(space)))
            elif not isinstance(w_other, W_AbstractLongObject):
                return space.w_NotImplemented
            return space.newbool(op(self.num, w_other.asbigint()))
        return func_with_new_name(descr_impl, "descr_" + opname)

    descr_lt = _make_descr_cmp('lt')
    descr_le = _make_descr_cmp('le')
    descr_eq = _make_descr_cmp('eq')
    descr_ne = _make_descr_cmp('ne')
    descr_gt = _make_descr_cmp('gt')
    descr_ge = _make_descr_cmp('ge')

    def descr_sub(self, space, w_other):
        if isinstance(w_other, W_IntObject):
            return W_LongObject(self.num.int_sub(w_other.int_w(space)))
        elif not isinstance(w_other, W_AbstractLongObject):
            return space.w_NotImplemented
        return W_LongObject(self.num.sub(w_other.asbigint()))

    @delegate_other
    def descr_rsub(self, space, w_other):
        return W_LongObject(w_other.asbigint().sub(self.num))

    def _make_generic_descr_binop(opname):
        if opname not in COMMUTATIVE_OPS:
            raise Exception("Not supported")

        methname = opname + '_' if opname in ('and', 'or') else opname
        descr_rname = 'descr_r' + opname
        op = getattr(rbigint, methname)
        intop = getattr(rbigint, "int_" + methname)

        @func_renamer('descr_' + opname)
        def descr_binop(self, space, w_other):
            if isinstance(w_other, W_IntObject):
                return W_LongObject(intop(self.num, w_other.int_w(space)))
            elif not isinstance(w_other, W_AbstractLongObject):
                return space.w_NotImplemented

            return W_LongObject(op(self.num, w_other.asbigint()))

        @func_renamer(descr_rname)
        def descr_rbinop(self, space, w_other):
            if isinstance(w_other, W_IntObject):
                return W_LongObject(intop(self.num, w_other.int_w(space)))
            elif not isinstance(w_other, W_AbstractLongObject):
                return space.w_NotImplemented

            return W_LongObject(op(w_other.asbigint(), self.num))

        return descr_binop, descr_rbinop

    descr_add, descr_radd = _make_generic_descr_binop('add')

    descr_mul, descr_rmul = _make_generic_descr_binop('mul')
    descr_and, descr_rand = _make_generic_descr_binop('and')
    descr_or, descr_ror = _make_generic_descr_binop('or')
    descr_xor, descr_rxor = _make_generic_descr_binop('xor')

    def _make_descr_binop(func, int_func):
        opname = func.__name__[1:]

        @func_renamer('descr_' + opname)
        def descr_binop(self, space, w_other):
            if isinstance(w_other, W_IntObject):
                return int_func(self, space, w_other.int_w(space))
            elif not isinstance(w_other, W_AbstractLongObject):
                return space.w_NotImplemented
            return func(self, space, w_other)

        @delegate_other
        @func_renamer('descr_r' + opname)
        def descr_rbinop(self, space, w_other):
            if not isinstance(w_other, W_LongObject):
                # coerce other W_AbstractLongObjects
                w_other = W_LongObject(w_other.asbigint())
            return func(w_other, space, self)

        return descr_binop, descr_rbinop

    def _lshift(self, space, w_other):
        if w_other.asbigint().sign < 0:
            raise oefmt(space.w_ValueError, "negative shift count")
        try:
            shift = w_other.asbigint().toint()
        except OverflowError:   # b too big
            if self.num.sign == 0:
                return self
            raise oefmt(space.w_OverflowError, "shift count too large")
        return W_LongObject(self.num.lshift(shift))

    def _int_lshift(self, space, other):
        if other < 0:
            raise oefmt(space.w_ValueError, "negative shift count")
        return W_LongObject(self.num.lshift(other))

    descr_lshift, descr_rlshift = _make_descr_binop(_lshift, _int_lshift)

    def _rshift(self, space, w_other):
        if w_other.asbigint().sign < 0:
            raise oefmt(space.w_ValueError, "negative shift count")
        try:
            shift = w_other.asbigint().toint()
        except OverflowError:
            if self.num.sign < 0:
                return space.newint(-1)
            return space.newint(0)
            raise oefmt(space.w_OverflowError, "shift count too large")
        return newlong(space, self.num.rshift(shift))

    def _int_rshift(self, space, other):
        if other < 0:
            raise oefmt(space.w_ValueError, "negative shift count")

        return newlong(space, self.num.rshift(other))
    descr_rshift, descr_rrshift = _make_descr_binop(_rshift, _int_rshift)

    def _floordiv(self, space, w_other):
        try:
            z = self.num.floordiv(w_other.asbigint())
        except ZeroDivisionError:
            raise oefmt(space.w_ZeroDivisionError,
                        "long division or modulo by zero")
        return newlong(space, z)

    def _int_floordiv(self, space, other):
        try:
            z = self.num.int_floordiv(other)
        except ZeroDivisionError:
            raise oefmt(space.w_ZeroDivisionError,
                        "integer division or modulo by zero")
        return newlong(space, z)
    descr_floordiv, descr_rfloordiv = _make_descr_binop(_floordiv, _int_floordiv)

    def _mod(self, space, w_other):
        try:
            z = self.num.mod(w_other.asbigint())
        except ZeroDivisionError:
            raise oefmt(space.w_ZeroDivisionError,
                        "integer division or modulo by zero")
        return newlong(space, z)

    def _int_mod(self, space, other):
        try:
            z = self.num.int_mod_int_result(other)
        except ZeroDivisionError:
            raise oefmt(space.w_ZeroDivisionError,
                        "long division or modulo by zero")
        return space.newint(z)
    descr_mod, descr_rmod = _make_descr_binop(_mod, _int_mod)

    def _divmod(self, space, w_other):
        try:
            div, mod = self.num.divmod(w_other.asbigint())
        except ZeroDivisionError:
            raise oefmt(space.w_ZeroDivisionError,
                        "integer division or modulo by zero")
        return space.newtuple([newlong(space, div), newlong(space, mod)])

    def _int_divmod(self, space, other):
        try:
            div, mod = self.num.int_divmod(other)
        except ZeroDivisionError:
            raise oefmt(space.w_ZeroDivisionError,
                        "long division or modulo by zero")
        return space.newtuple([newlong(space, div), newlong(space, mod)])

    descr_divmod, descr_rdivmod = _make_descr_binop(_divmod, _int_divmod)


# In _hash_long we would like to shift intermediate results by SHIFT.
# Since HASH_MODULUS is a Mersenne prime, the result is congruent
# to shifting by (SHIFT % HASH_BITS).  A smaller shift amount lets
# us apply extra optimizations to the hash function.
_HASH_SHIFT = SHIFT % HASH_BITS

def _hash_long(space, v):
    i = v.numdigits() - 1
    if i == -1:
        return 0

    # compute v % HASH_MODULUS
    x = _load_unsigned_digit(0)
    while i >= 0:
        # This computes (x << _HASH_SHIFT) + v.udigit(i) modulo HASH_MODULUS
        # efficiently and without overflow, as HASH_MODULUS is a Mersenne
        # prime.  See detailed explanation in CPython function long_hash
        # in longobject.c.
        # Basically, to compute (x << _HASH_SHIFT) modulo HASH_MODULUS,
        # we rotate it left by _HASH_SHIFT.  Then, if SHIFT <= HASH_BITS,
        # after adding v.udigit(i), the result is at most 2*HASH_MODULUS-1.
        x = ((x << _HASH_SHIFT) & HASH_MODULUS) + (x >> HASH_BITS - _HASH_SHIFT)
        x += v.udigit(i)
        if SHIFT > HASH_BITS:
            x = (x & HASH_MODULUS) + (x >> HASH_BITS)
        if x >= HASH_MODULUS:
            x -= HASH_MODULUS
        i -= 1
    h = intmask(intmask(x) * v.sign)
    return h - (h == -1)


def newlong(space, bigint):
    """Turn the bigint into a W_LongObject.  If withsmalllong is
    enabled, check if the bigint would fit in a smalllong, and return a
    W_SmallLongObject instead if it does.
    """
    if space.config.objspace.std.withsmalllong:
        try:
            z = bigint.tolonglong()
        except OverflowError:
            pass
        else:
            from pypy.objspace.std.smalllongobject import W_SmallLongObject
            return W_SmallLongObject(z)
    return W_LongObject(bigint)


def newlong_from_float(space, floatval):
    """Return a W_LongObject from an RPython float.

    Raises app-level exceptions on failure.
    """
    try:
        return W_LongObject.fromfloat(space, floatval)
    except OverflowError:
        raise oefmt(space.w_OverflowError,
                    "cannot convert float infinity to integer")
    except ValueError:
        raise oefmt(space.w_ValueError, "cannot convert float NaN to integer")


def newbigint(space, w_longtype, bigint):
    """Turn the bigint into a W_LongObject.  If withsmalllong is enabled,
    check if the bigint would fit in a smalllong, and return a
    W_SmallLongObject instead if it does.  Similar to newlong() in
    longobject.py, but takes an explicit w_longtype argument.
    """
    if (space.config.objspace.std.withsmalllong
        and space.is_w(w_longtype, space.w_int)):
        try:
            z = bigint.tolonglong()
        except OverflowError:
            pass
        else:
            from pypy.objspace.std.smalllongobject import W_SmallLongObject
            return W_SmallLongObject(z)
    w_obj = space.allocate_instance(W_LongObject, w_longtype)
    W_LongObject.__init__(w_obj, bigint)
    return w_obj<|MERGE_RESOLUTION|>--- conflicted
+++ resolved
@@ -174,10 +174,7 @@
 
     @unwrap_spec(w_modulus=WrappedDefault(None))
     def descr_pow(self, space, w_exponent, w_modulus=None):
-<<<<<<< HEAD
         from pypy.objspace.std.intobject import invmod
-=======
->>>>>>> e2ea8e9f
         if isinstance(w_exponent, W_IntObject):
             w_exponent = w_exponent.as_w_long(space)
         elif not isinstance(w_exponent, W_AbstractLongObject):
@@ -185,25 +182,16 @@
 
         exponent = w_exponent.asbigint()
         if space.is_none(w_modulus):
-<<<<<<< HEAD
             if exponent.sign < 0:
                 self = self.descr_float(space)
                 w_exponent = w_exponent.descr_float(space)
                 return space.pow(self, w_exponent, space.w_None)
             return W_LongObject(self.num.pow(exponent))
-=======
-            if w_exponent.asbigint().sign < 0:
-                self = self.descr_float(space)
-                w_exponent = w_exponent.descr_float(space)
-                return space.pow(self, w_exponent, space.w_None)
-            return W_LongObject(self.num.pow(w_exponent.asbigint()))
->>>>>>> e2ea8e9f
         elif isinstance(w_modulus, W_IntObject):
             w_modulus = w_modulus.as_w_long(space)
         elif not isinstance(w_modulus, W_AbstractLongObject):
             return space.w_NotImplemented
 
-<<<<<<< HEAD
         base = self.num
         if exponent.sign < 0:
             w_base = invmod(space, self, space.abs(w_modulus))
@@ -214,14 +202,6 @@
             exponent = exponent.neg()
         try:
             result = base.pow(exponent, w_modulus.asbigint())
-=======
-        if w_exponent.asbigint().sign < 0:
-            raise oefmt(space.w_ValueError,
-                        "pow() 2nd argument cannot be negative when 3rd "
-                        "argument specified")
-        try:
-            result = self.num.pow(w_exponent.asbigint(), w_modulus.asbigint())
->>>>>>> e2ea8e9f
         except ValueError:
             raise oefmt(space.w_ValueError, "pow 3rd argument cannot be 0")
         return W_LongObject(result)
