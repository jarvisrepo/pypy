"""The builtin int type based on rbigint (the old long type)"""

import functools

from rpython.rlib.objectmodel import specialize
from rpython.rlib.rarithmetic import intmask
from rpython.rlib.rbigint import SHIFT, _widen_digit, rbigint
from rpython.tool.sourcetools import func_renamer, func_with_new_name

from pypy.interpreter.baseobjspace import W_Root
from pypy.interpreter.error import oefmt
from pypy.interpreter.gateway import WrappedDefault, unwrap_spec
from pypy.objspace.std import newformat
from pypy.objspace.std.intobject import (
    HASH_BITS, HASH_MODULUS, W_AbstractIntObject, W_IntObject)
from pypy.objspace.std.util import COMMUTATIVE_OPS


def delegate_other(func):
    @functools.wraps(func)
    def delegated(self, space, w_other):
        if isinstance(w_other, W_IntObject):
            w_other = w_other.as_w_long(space)
        elif not isinstance(w_other, W_AbstractLongObject):
            return space.w_NotImplemented
        return func(self, space, w_other)
    return delegated


class W_AbstractLongObject(W_AbstractIntObject):

    __slots__ = ()

<<<<<<< HEAD
=======
    def is_w(self, space, w_other):
        if not isinstance(w_other, W_AbstractLongObject):
            return False
        if self.user_overridden_class or w_other.user_overridden_class:
            return self is w_other
        return space.bigint_w(self).eq(space.bigint_w(w_other))

    def immutable_unique_id(self, space):
        if self.user_overridden_class:
            return None
        b = space.bigint_w(self)
        b = b.lshift(3).int_or_(IDTAG_LONG)
        return space.newlong_from_rbigint(b)

>>>>>>> 28e24fb5
    def unwrap(self, space):
        return self.longval()

    def int(self, space):
        raise NotImplementedError

    def asbigint(self):
        raise NotImplementedError

    def descr_getnewargs(self, space):
        return space.newtuple([newlong(space, self.asbigint())])

    def descr_bit_length(self, space):
        bigint = space.bigint_w(self)
        try:
            return space.wrap(bigint.bit_length())
        except OverflowError:
            raise oefmt(space.w_OverflowError, "too many digits in integer")

    def _truediv(self, space, w_other):
        try:
            f = self.asbigint().truediv(w_other.asbigint())
        except ZeroDivisionError:
            raise oefmt(space.w_ZeroDivisionError, "division by zero")
        except OverflowError:
            raise oefmt(space.w_OverflowError,
                        "integer division result too large for a float")
        return space.newfloat(f)

    @delegate_other
    def descr_truediv(self, space, w_other):
        return W_AbstractLongObject._truediv(self, space, w_other)

    @delegate_other
    def descr_rtruediv(self, space, w_other):
        return W_AbstractLongObject._truediv(w_other, space, self)

    def descr_format(self, space, w_format_spec):
        return newformat.run_formatter(space, w_format_spec,
                                       "format_int_or_long", self,
                                       newformat.LONG_KIND)

    def descr_hash(self, space):
        return space.wrap(_hash_long(space, self.asbigint()))

    def descr_str(self, space):
        return space.wrap(self.asbigint().str())
    descr_repr = descr_str


class W_LongObject(W_AbstractLongObject):
    """This is a wrapper of rbigint."""

    _immutable_fields_ = ['num']

    def __init__(self, num):
        self.num = num # instance of rbigint

    @staticmethod
    def fromint(space, intval):
        return W_LongObject(rbigint.fromint(intval))

    def longval(self):
        return self.num.tolong()

    def tofloat(self, space):
        try:
            return self.num.tofloat()
        except OverflowError:
            raise oefmt(space.w_OverflowError,
                        "int too large to convert to float")

    def toint(self):
        return self.num.toint()

    @staticmethod
    def fromfloat(space, f):
        return newlong(space, rbigint.fromfloat(f))

    @staticmethod
    def fromlong(l):
        return W_LongObject(rbigint.fromlong(l))

    @staticmethod
    @specialize.argtype(0)
    def fromrarith_int(i):
        return W_LongObject(rbigint.fromrarith_int(i))

    def _int_w(self, space):
        try:
            return self.num.toint()
        except OverflowError:
            raise oefmt(space.w_OverflowError,
                        "int too large to convert to int")

    def uint_w(self, space):
        try:
            return self.num.touint()
        except ValueError:
            raise oefmt(space.w_ValueError,
                        "cannot convert negative integer to unsigned int")
        except OverflowError:
            raise oefmt(space.w_OverflowError,
                        "int too large to convert to unsigned int")

    def bigint_w(self, space, allow_conversion=True):
        return self.num

    def _bigint_w(self, space):
        return self.num

    def float_w(self, space, allow_conversion=True):
        return self.tofloat(space)

    def _float_w(self, space):
        return self.tofloat(space)

    def int(self, space):
        if type(self) is W_LongObject:
            return self
        if not space.is_overloaded(self, space.w_int, '__int__'):
            return W_LongObject(self.num)
        return W_Root.int(self, space)

    def asbigint(self):
        return self.num

    def __repr__(self):
        return '<W_LongObject(%d)>' % self.num.tolong()

    def descr_float(self, space):
        return space.newfloat(self.tofloat(space))

    def descr_bool(self, space):
        return space.newbool(self.num.tobool())

    @unwrap_spec(w_modulus=WrappedDefault(None))
    def descr_pow(self, space, w_exponent, w_modulus=None):
        if isinstance(w_exponent, W_IntObject):
            w_exponent = w_exponent.as_w_long(space)
        elif not isinstance(w_exponent, W_AbstractLongObject):
            return space.w_NotImplemented

        if space.is_none(w_modulus):
            if w_exponent.asbigint().sign < 0:
                self = self.descr_float(space)
                w_exponent = w_exponent.descr_float(space)
                return space.pow(self, w_exponent, space.w_None)
            return W_LongObject(self.num.pow(w_exponent.asbigint()))
        elif isinstance(w_modulus, W_IntObject):
            w_modulus = w_modulus.as_w_long(space)
        elif not isinstance(w_modulus, W_AbstractLongObject):
            return space.w_NotImplemented

        if w_exponent.asbigint().sign < 0:
            raise oefmt(space.w_TypeError,
                        "pow() 2nd argument cannot be negative when 3rd "
                        "argument specified")
        try:
            result = self.num.pow(w_exponent.asbigint(), w_modulus.asbigint())
        except ValueError:
            raise oefmt(space.w_ValueError, "pow 3rd argument cannot be 0")
        return W_LongObject(result)

    @unwrap_spec(w_modulus=WrappedDefault(None))
    def descr_rpow(self, space, w_base, w_modulus=None):
        if isinstance(w_base, W_IntObject):
            w_base = w_base.as_w_long(space)
        elif not isinstance(w_base, W_AbstractLongObject):
            return space.w_NotImplemented
        return w_base.descr_pow(space, self, w_modulus)

    def _make_descr_unaryop(opname):
        op = getattr(rbigint, opname)
        @func_renamer('descr_' + opname)
        def descr_unaryop(self, space):
            return W_LongObject(op(self.num))
        return descr_unaryop

    descr_neg = _make_descr_unaryop('neg')
    descr_abs = _make_descr_unaryop('abs')
    descr_invert = _make_descr_unaryop('invert')

    def _make_descr_cmp(opname):
        op = getattr(rbigint, opname)
        intop = getattr(rbigint, "int_" + opname)

        def descr_impl(self, space, w_other):
            if isinstance(w_other, W_AbstractIntObject):
                return space.newbool(intop(self.num, w_other.int_w(space)))
            elif not isinstance(w_other, W_AbstractLongObject):
                return space.w_NotImplemented
            return space.newbool(op(self.num, w_other.asbigint()))
        return func_with_new_name(descr_impl, "descr_" + opname)

    descr_lt = _make_descr_cmp('lt')
    descr_le = _make_descr_cmp('le')
    descr_eq = _make_descr_cmp('eq')
    descr_ne = _make_descr_cmp('ne')
    descr_gt = _make_descr_cmp('gt')
    descr_ge = _make_descr_cmp('ge')

    def _make_generic_descr_binop_noncommutative(opname):
        methname = opname + '_' if opname in ('and', 'or') else opname
        descr_rname = 'descr_r' + opname
        op = getattr(rbigint, methname)

        @func_renamer('descr_' + opname)
        @delegate_other
        def descr_binop(self, space, w_other):
            return W_LongObject(op(self.num, w_other.asbigint()))

        @func_renamer(descr_rname)
        @delegate_other
        def descr_rbinop(self, space, w_other):
            return W_LongObject(op(w_other.asbigint(), self.num))

        return descr_binop, descr_rbinop

    def _make_generic_descr_binop(opname):
        if opname not in COMMUTATIVE_OPS:
            raise Exception("Not supported")
            
        methname = opname + '_' if opname in ('and', 'or') else opname
        descr_rname = 'descr_r' + opname
        op = getattr(rbigint, methname)
        intop = getattr(rbigint, "int_" + methname)
        
        @func_renamer('descr_' + opname)
        def descr_binop(self, space, w_other):
            if isinstance(w_other, W_AbstractIntObject):
                return W_LongObject(intop(self.num, w_other.int_w(space)))
            elif not isinstance(w_other, W_AbstractLongObject):
                return space.w_NotImplemented

            return W_LongObject(op(self.num, w_other.asbigint()))

        @func_renamer(descr_rname)
        def descr_rbinop(self, space, w_other):
            if isinstance(w_other, W_AbstractIntObject):
                return W_LongObject(intop(self.num, w_other.int_w(space)))
            elif not isinstance(w_other, W_AbstractLongObject):
                return space.w_NotImplemented

            return W_LongObject(op(w_other.asbigint(), self.num))

        return descr_binop, descr_rbinop
        
    descr_add, descr_radd = _make_generic_descr_binop('add')
    descr_sub, descr_rsub = _make_generic_descr_binop_noncommutative('sub')
    descr_mul, descr_rmul = _make_generic_descr_binop('mul')
    descr_and, descr_rand = _make_generic_descr_binop('and')
    descr_or, descr_ror = _make_generic_descr_binop('or')
    descr_xor, descr_rxor = _make_generic_descr_binop('xor')

    def _make_descr_binop(func, int_func=None):
        opname = func.__name__[1:]

        if int_func:
            @func_renamer('descr_' + opname)
            def descr_binop(self, space, w_other):
                if isinstance(w_other, W_AbstractIntObject):
                    return int_func(self, space, w_other.int_w(space))
                elif not isinstance(w_other, W_AbstractLongObject):
                    return space.w_NotImplemented
                return func(self, space, w_other)
        else:
            @delegate_other
            @func_renamer('descr_' + opname)
            def descr_binop(self, space, w_other):
                return func(self, space, w_other)
        @delegate_other
        @func_renamer('descr_r' + opname)
        def descr_rbinop(self, space, w_other):
            if not isinstance(w_other, W_LongObject):
                # coerce other W_AbstractLongObjects
                w_other = W_LongObject(w_other.asbigint())
            return func(w_other, space, self)

        return descr_binop, descr_rbinop

    def _lshift(self, space, w_other):
        if w_other.asbigint().sign < 0:
            raise oefmt(space.w_ValueError, "negative shift count")
        try:
            shift = w_other.asbigint().toint()
        except OverflowError:   # b too big
            raise oefmt(space.w_OverflowError, "shift count too large")
        return W_LongObject(self.num.lshift(shift))
        
    def _int_lshift(self, space, w_other):
        if w_other < 0:
            raise oefmt(space.w_ValueError, "negative shift count")
        return W_LongObject(self.num.lshift(w_other))
        
    descr_lshift, descr_rlshift = _make_descr_binop(_lshift, _int_lshift)

    def _rshift(self, space, w_other):
        if w_other.asbigint().sign < 0:
            raise oefmt(space.w_ValueError, "negative shift count")
        try:
            shift = w_other.asbigint().toint()
        except OverflowError:   # b too big # XXX maybe just return 0L instead?
            raise oefmt(space.w_OverflowError, "shift count too large")
        return newlong(space, self.num.rshift(shift))
        
    def _int_rshift(self, space, w_other):
        if w_other < 0:
            raise oefmt(space.w_ValueError, "negative shift count")

        return newlong(space, self.num.rshift(w_other))
    descr_rshift, descr_rrshift = _make_descr_binop(_rshift, _int_rshift)

    def _floordiv(self, space, w_other):
        try:
            z = self.num.floordiv(w_other.asbigint())
        except ZeroDivisionError:
            raise oefmt(space.w_ZeroDivisionError,
                        "integer division or modulo by zero")
        return newlong(space, z)
        
    def _floordiv(self, space, w_other):
        try:
            z = self.num.floordiv(w_other.asbigint())
        except ZeroDivisionError:
            raise oefmt(space.w_ZeroDivisionError,
                        "long division or modulo by zero")
        return newlong(space, z)
    descr_floordiv, descr_rfloordiv = _make_descr_binop(_floordiv)

    def _mod(self, space, w_other):
        try:
            z = self.num.mod(w_other.asbigint())
        except ZeroDivisionError:
            raise oefmt(space.w_ZeroDivisionError,
                        "integer division or modulo by zero")
        return newlong(space, z)
        
    def _int_mod(self, space, w_other):
        try:
            z = self.num.int_mod(w_other)
        except ZeroDivisionError:
            raise oefmt(space.w_ZeroDivisionError,
                        "long division or modulo by zero")
        return newlong(space, z)
    descr_mod, descr_rmod = _make_descr_binop(_mod, _int_mod)

    def _divmod(self, space, w_other):
        try:
            div, mod = self.num.divmod(w_other.asbigint())
        except ZeroDivisionError:
            raise oefmt(space.w_ZeroDivisionError,
                        "integer division or modulo by zero")
        return space.newtuple([newlong(space, div), newlong(space, mod)])
    descr_divmod, descr_rdivmod = _make_descr_binop(_divmod)


def _hash_long(space, v):
    i = v.numdigits() - 1
    if i == -1:
        return 0

    # compute v % HASH_MODULUS
    x = _widen_digit(0)
    while i >= 0:
        x = (x << SHIFT) + v.widedigit(i)
        # efficient x % HASH_MODULUS: as HASH_MODULUS is a Mersenne
        # prime
        x = (x & HASH_MODULUS) + (x >> HASH_BITS)
        while x >= HASH_MODULUS:
            x -= HASH_MODULUS
        i -= 1
    x = intmask(intmask(x) * v.sign)
    return -2 if x == -1 else x


def newlong(space, bigint):
    """Turn the bigint into a W_LongObject.  If withsmalllong is
    enabled, check if the bigint would fit in a smalllong, and return a
    W_SmallLongObject instead if it does.
    """
    if space.config.objspace.std.withsmalllong:
        try:
            z = bigint.tolonglong()
        except OverflowError:
            pass
        else:
            from pypy.objspace.std.smalllongobject import W_SmallLongObject
            return W_SmallLongObject(z)
    return W_LongObject(bigint)


def newlong_from_float(space, floatval):
    """Return a W_LongObject from an RPython float.

    Raises app-level exceptions on failure.
    """
    try:
        return W_LongObject.fromfloat(space, floatval)
    except OverflowError:
        raise oefmt(space.w_OverflowError,
                    "cannot convert float infinity to integer")
    except ValueError:
        raise oefmt(space.w_ValueError, "cannot convert float NaN to integer")


def newbigint(space, w_longtype, bigint):
    """Turn the bigint into a W_LongObject.  If withsmalllong is enabled,
    check if the bigint would fit in a smalllong, and return a
    W_SmallLongObject instead if it does.  Similar to newlong() in
    longobject.py, but takes an explicit w_longtype argument.
    """
    if (space.config.objspace.std.withsmalllong
        and space.is_w(w_longtype, space.w_int)):
        try:
            z = bigint.tolonglong()
        except OverflowError:
            pass
        else:
            from pypy.objspace.std.smalllongobject import W_SmallLongObject
            return W_SmallLongObject(z)
    w_obj = space.allocate_instance(W_LongObject, w_longtype)
    W_LongObject.__init__(w_obj, bigint)
    return w_obj<|MERGE_RESOLUTION|>--- conflicted
+++ resolved
@@ -31,23 +31,6 @@
 
     __slots__ = ()
 
-<<<<<<< HEAD
-=======
-    def is_w(self, space, w_other):
-        if not isinstance(w_other, W_AbstractLongObject):
-            return False
-        if self.user_overridden_class or w_other.user_overridden_class:
-            return self is w_other
-        return space.bigint_w(self).eq(space.bigint_w(w_other))
-
-    def immutable_unique_id(self, space):
-        if self.user_overridden_class:
-            return None
-        b = space.bigint_w(self)
-        b = b.lshift(3).int_or_(IDTAG_LONG)
-        return space.newlong_from_rbigint(b)
-
->>>>>>> 28e24fb5
     def unwrap(self, space):
         return self.longval()
 
@@ -236,7 +219,7 @@
         intop = getattr(rbigint, "int_" + opname)
 
         def descr_impl(self, space, w_other):
-            if isinstance(w_other, W_AbstractIntObject):
+            if isinstance(w_other, W_IntObject):
                 return space.newbool(intop(self.num, w_other.int_w(space)))
             elif not isinstance(w_other, W_AbstractLongObject):
                 return space.w_NotImplemented
@@ -278,7 +261,7 @@
         
         @func_renamer('descr_' + opname)
         def descr_binop(self, space, w_other):
-            if isinstance(w_other, W_AbstractIntObject):
+            if isinstance(w_other, W_IntObject):
                 return W_LongObject(intop(self.num, w_other.int_w(space)))
             elif not isinstance(w_other, W_AbstractLongObject):
                 return space.w_NotImplemented
@@ -287,7 +270,7 @@
 
         @func_renamer(descr_rname)
         def descr_rbinop(self, space, w_other):
-            if isinstance(w_other, W_AbstractIntObject):
+            if isinstance(w_other, W_IntObject):
                 return W_LongObject(intop(self.num, w_other.int_w(space)))
             elif not isinstance(w_other, W_AbstractLongObject):
                 return space.w_NotImplemented
@@ -309,7 +292,7 @@
         if int_func:
             @func_renamer('descr_' + opname)
             def descr_binop(self, space, w_other):
-                if isinstance(w_other, W_AbstractIntObject):
+                if isinstance(w_other, W_IntObject):
                     return int_func(self, space, w_other.int_w(space))
                 elif not isinstance(w_other, W_AbstractLongObject):
                     return space.w_NotImplemented
@@ -366,15 +349,15 @@
             z = self.num.floordiv(w_other.asbigint())
         except ZeroDivisionError:
             raise oefmt(space.w_ZeroDivisionError,
+                        "long division or modulo by zero")
+        return newlong(space, z)
+        
+    def _floordiv(self, space, w_other):
+        try:
+            z = self.num.floordiv(w_other.asbigint())
+        except ZeroDivisionError:
+            raise oefmt(space.w_ZeroDivisionError,
                         "integer division or modulo by zero")
-        return newlong(space, z)
-        
-    def _floordiv(self, space, w_other):
-        try:
-            z = self.num.floordiv(w_other.asbigint())
-        except ZeroDivisionError:
-            raise oefmt(space.w_ZeroDivisionError,
-                        "long division or modulo by zero")
         return newlong(space, z)
     descr_floordiv, descr_rfloordiv = _make_descr_binop(_floordiv)
 
