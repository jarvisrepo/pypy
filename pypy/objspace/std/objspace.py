--- conflicted
+++ resolved
@@ -471,14 +471,9 @@
             return w_obj.listview_str()
         if type(w_obj) is W_SetObject or type(w_obj) is W_FrozensetObject:
             return w_obj.listview_str()
-<<<<<<< HEAD
         if isinstance(w_obj, W_StringObject):
             # Python3 considers bytes strings as a list of numbers.
             return None
-=======
-        if isinstance(w_obj, W_StringObject) and self._uses_no_iter(w_obj):
-            return w_obj.listview_str()
->>>>>>> 027f2a82
         if isinstance(w_obj, W_ListObject) and self._uses_list_iter(w_obj):
             return w_obj.getitems_str()
         return None
