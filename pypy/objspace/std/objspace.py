--- conflicted
+++ resolved
@@ -92,6 +92,8 @@
             self.builtin_types[typedef.name] = w_type
             setattr(self, 'w_' + typedef.name, w_type)
             self._interplevel_classes[w_type] = cls
+        self.w_bytes = self.w_str
+        self.w_text = self.w_str # this is w_unicode on Py3
         self.w_dict.flag_map_or_seq = 'M'
         self.w_list.flag_map_or_seq = 'S'
         self.w_tuple.flag_map_or_seq = 'S'
@@ -132,7 +134,6 @@
         assert typedef is not None
         return self.fromcache(TypeCache).getorbuild(typedef)
 
-    @not_rpython # only for tests
     def wrap(self, x):
         """ Wraps the Python value 'x' into one of the wrapper classes. This
         should only be used for tests, in real code you need to use the
@@ -153,7 +154,7 @@
             try:
                 unicode_x = x.decode('ascii')
             except UnicodeDecodeError:
-                unicode_x = self._wrap_ascii_replace(x)
+                unicode_x = self._wrap_string_old(x)
             return self.newunicode(unicode_x)
         if isinstance(x, unicode):
             return self.newunicode(x)
@@ -167,24 +168,13 @@
             return self.newint(x)
         return self._wrap_not_rpython(x)
 
-    def _wrap_ascii_replace(self, x):
-        # XXX should disappear soon?
-        # poor man's x.decode('ascii', 'replace'), since it's not
-        # supported by RPython
-        if not we_are_translated():
-            print 'WARNING: space.wrap() called on a non-ascii byte string: %r' % x
-        lst = []
-        for ch in x:
-            ch = ord(ch)
-            if ch > 127:
-                lst.append(u'\ufffd')
-            else:
-                lst.append(unichr(ch))
-        unicode_x = u''.join(lst)
-        return unicode_x
-
+    def _wrap_string_old(self, x):
+        # XXX should disappear soon
+        print 'WARNING: space.wrap() called on a non-ascii byte string: %r' % x
+        return self.newtext(x)
+
+    @not_rpython # only for tests
     def _wrap_not_rpython(self, x):
-        "NOT_RPYTHON"
         # _____ this code is here to support testing only _____
 
         # we might get there in non-translated versions if 'x' is
@@ -577,7 +567,7 @@
         if isinstance(w_slice, W_SliceObject):
             a, b, c = w_slice.indices3(self, self.int_w(w_length))
             return (a, b, c)
-        w_indices = self.getattr(w_slice, self.newbytes('indices'))
+        w_indices = self.getattr(w_slice, self.newtext('indices'))
         w_tup = self.call_function(w_indices, w_length)
         l_w = self.unpackiterable(w_tup)
         if not len(l_w) == 3:
@@ -721,7 +711,6 @@
     @specialize.arg(2, 3)
     def is_overloaded(self, w_obj, tp, method):
         return (self.lookup(w_obj, method) is not
-<<<<<<< HEAD
                 self.lookup_in_type(tp, method))
 
     def getfulltypename(self, w_obj):
@@ -739,7 +728,4 @@
                     classname = u'%s.%s' % (modulename, classname)
         else:
             classname = w_type.name.decode('utf-8')
-        return classname
-=======
-                self.lookup_in_type(tp, method))
->>>>>>> d90bb80d
+        return classname