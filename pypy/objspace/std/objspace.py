--- conflicted
+++ resolved
@@ -315,15 +315,10 @@
         assert not list_w or sizehint == -1
         return W_ListObject(self, list_w, sizehint)
 
-<<<<<<< HEAD
-    # XXX: StringListStrategy is currently broken
-    # use the default implementation, which simply wraps
-    #def newlist_str(self, list_s):
-    #    return W_ListObject.newlist_str(self, list_s)
-=======
-    def newlist_bytes(self, list_s):
-        return W_ListObject.newlist_bytes(self, list_s)
->>>>>>> 14464b9e
+    # XXX: BytesListStrategy is currently broken use the default
+    # implementation, which simply wraps
+    #def newlist_bytes(self, list_s):
+    #    return W_ListObject.newlist_bytes(self, list_s)
 
     def newlist_unicode(self, list_u):
         return W_ListObject.newlist_unicode(self, list_u)
@@ -475,16 +470,10 @@
         if type(w_obj) is W_DictMultiObject:
             return w_obj.listview_bytes()
         if type(w_obj) is W_SetObject or type(w_obj) is W_FrozensetObject:
-<<<<<<< HEAD
-            return w_obj.listview_str()
+            return w_obj.listview_bytes()
         if isinstance(w_obj, W_BytesObject):
             # Python3 considers bytes strings as a list of numbers.
             return None
-=======
-            return w_obj.listview_bytes()
-        if isinstance(w_obj, W_BytesObject) and self._uses_no_iter(w_obj):
-            return w_obj.listview_bytes()
->>>>>>> 14464b9e
         if isinstance(w_obj, W_ListObject) and self._uses_list_iter(w_obj):
             return w_obj.getitems_bytes()
         return None
