--- conflicted
+++ resolved
@@ -385,22 +385,12 @@
     def newbytearray(self, l):
         return W_BytearrayObject(l)
 
-<<<<<<< HEAD
-    # XXX TODO - remove the specialization and force all users to call with utf8
-    @specialize.argtype(1)
-    def newtext(self, s, lgt=-1, unused=-1):
-        # the unused argument can be from something like
-        # newtext(*decode_utf8sp(space, code))
-        if isinstance(s, unicode):
-            s, lgt = s.encode('utf8'), len(s)
-=======
     @specialize.arg_or_var(1, 2)
     def newtext(self, s, lgt=-1, unused=-1):
         # the unused argument can be from something like
         # newtext(*decode_utf8sp(space, code))
         if is_annotation_constant(s) and is_annotation_constant(lgt):
             return self._newtext_memo(s, lgt)
->>>>>>> e2ea8e9f
         assert isinstance(s, str)
         if lgt < 0:
             lgt = rutf8.codepoints_in_utf8(s)
@@ -410,8 +400,6 @@
         if s is None:
             return self.w_None
         return self.newtext(s, lgt)
-<<<<<<< HEAD
-=======
 
     @specialize.memo()
     def _newtext_memo(self, s, lgt):
@@ -420,7 +408,6 @@
         if lgt < 0:
             lgt = rutf8.codepoints_in_utf8(s)
         return W_UnicodeObject(s, lgt)
->>>>>>> e2ea8e9f
 
     def newutf8(self, utf8s, length):
         assert isinstance(utf8s, str)
