import __builtin__
from pypy.interpreter import special
from pypy.interpreter.baseobjspace import ObjSpace, W_Root
from pypy.interpreter.error import OperationError, oefmt
from pypy.interpreter.function import Function, Method, FunctionWithFixedCode
from pypy.interpreter.typedef import get_unique_interplevel_subclass
from pypy.interpreter.unicodehelper import decode_utf8
from pypy.objspace.std import frame, transparent, callmethod
from pypy.objspace.descroperation import (
    DescrOperation, get_attribute_name, raiseattrerror)
from rpython.rlib.objectmodel import instantiate, specialize, is_annotation_constant
from rpython.rlib.debug import make_sure_not_resized
from rpython.rlib.rarithmetic import base_int, widen, is_valid_int
<<<<<<< HEAD
from rpython.rlib.objectmodel import import_from_mixin, we_are_translated
from rpython.rlib.objectmodel import not_rpython
from rpython.rlib import jit
=======
from rpython.rlib.objectmodel import import_from_mixin, enforceargs, not_rpython
from rpython.rlib import jit, rutf8
>>>>>>> 572becf8

# Object imports
from pypy.objspace.std.boolobject import W_BoolObject
from pypy.objspace.std.bytearrayobject import W_BytearrayObject
from pypy.objspace.std.bytesobject import W_BytesObject
from pypy.objspace.std.complexobject import W_ComplexObject
from pypy.objspace.std.dictmultiobject import W_DictMultiObject, W_DictObject
from pypy.objspace.std.floatobject import W_FloatObject
from pypy.objspace.std.intobject import (
    W_AbstractIntObject, W_IntObject, setup_prebuilt, wrapint)
from pypy.objspace.std.iterobject import W_AbstractSeqIterObject, W_SeqIterObject
from pypy.objspace.std.listobject import W_ListObject
from pypy.objspace.std.longobject import W_LongObject, newlong
from pypy.objspace.std.memoryobject import W_MemoryView
from pypy.objspace.std.noneobject import W_NoneObject
from pypy.objspace.std.objectobject import W_ObjectObject
from pypy.objspace.std.setobject import W_SetObject, W_FrozensetObject
from pypy.objspace.std.sliceobject import W_SliceObject
from pypy.objspace.std.tupleobject import W_AbstractTupleObject, W_TupleObject
from pypy.objspace.std.typeobject import W_TypeObject, TypeCache
from pypy.objspace.std.unicodeobject import W_UnicodeObject


class StdObjSpace(ObjSpace):
    """The standard object space, implementing a general-purpose object
    library in Restricted Python."""
    import_from_mixin(DescrOperation)

    @not_rpython
    def initialize(self):
        """only for initializing the space

        Setup all the object types and implementations.
        """

        setup_prebuilt(self)
        self.FrameClass = frame.build_frame(self)
        self.StringObjectCls = W_BytesObject
        self.UnicodeObjectCls = W_UnicodeObject

        # singletons
        self.w_None = W_NoneObject.w_None
        self.w_False = W_BoolObject.w_False
        self.w_True = W_BoolObject.w_True
        self.w_NotImplemented = self.wrap(special.NotImplemented())
        self.w_Ellipsis = self.wrap(special.Ellipsis())

        # types
        builtin_type_classes = {
            W_BoolObject.typedef: W_BoolObject,
            W_BytearrayObject.typedef: W_BytearrayObject,
            W_BytesObject.typedef: W_BytesObject,
            W_ComplexObject.typedef: W_ComplexObject,
            W_DictMultiObject.typedef: W_DictMultiObject,
            W_FloatObject.typedef: W_FloatObject,
            W_IntObject.typedef: W_AbstractIntObject,
            W_AbstractSeqIterObject.typedef: W_AbstractSeqIterObject,
            W_ListObject.typedef: W_ListObject,
            W_MemoryView.typedef: W_MemoryView,
            W_NoneObject.typedef: W_NoneObject,
            W_ObjectObject.typedef: W_ObjectObject,
            W_SetObject.typedef: W_SetObject,
            W_FrozensetObject.typedef: W_FrozensetObject,
            W_SliceObject.typedef: W_SliceObject,
            W_TupleObject.typedef: W_TupleObject,
            W_TypeObject.typedef: W_TypeObject,
            W_UnicodeObject.typedef: W_UnicodeObject,
        }
        self.builtin_types = {}
        self._interplevel_classes = {}
        for typedef, cls in builtin_type_classes.items():
            w_type = self.gettypeobject(typedef)
            self.builtin_types[typedef.name] = w_type
            setattr(self, 'w_' + typedef.name, w_type)
            self._interplevel_classes[w_type] = cls
        # The loop above sets space.w_str and space.w_bytes.
        # We rename 'space.w_str' to 'space.w_unicode' and
        # 'space.w_text'.
        self.w_unicode = self.w_str
        self.w_text = self.w_str
        del self.w_str
        self.w_long = self.w_int
        self.w_dict.flag_map_or_seq = 'M'
        from pypy.objspace.std import dictproxyobject
        dictproxyobject._set_flag_map_or_seq(self)
        self.w_list.flag_map_or_seq = 'S'
        self.w_tuple.flag_map_or_seq = 'S'
        self.builtin_types['str'] = self.w_unicode
        self.builtin_types['bytes'] = self.w_bytes
        self.builtin_types["NotImplemented"] = self.w_NotImplemented
        self.builtin_types["Ellipsis"] = self.w_Ellipsis

        # exceptions & builtins
        self.make_builtins()

        # final setup
        self.setup_builtin_modules()
        # Adding transparent proxy call
        if self.config.objspace.std.withtproxy:
            transparent.setup(self)

    def get_builtin_types(self):
        return self.builtin_types

    def createexecutioncontext(self):
        # add space specific fields to execution context
        # note that this method must not call space methods that might need an
        # execution context themselves (e.g. nearly all space methods)
        ec = ObjSpace.createexecutioncontext(self)
        ec._py_repr = None
        return ec

    def get_objects_in_repr(self):
        from pypy.module.__pypy__.interp_identitydict import W_IdentityDict
        ec = self.getexecutioncontext()
        w_currently_in_repr = ec._py_repr
        if w_currently_in_repr is None:
            w_currently_in_repr = ec._py_repr = W_IdentityDict(self)
        return w_currently_in_repr

    def gettypefor(self, cls):
        return self.gettypeobject(cls.typedef)

    def gettypeobject(self, typedef):
        # typeobject.TypeCache maps a TypeDef instance to its
        # unique-for-this-space W_TypeObject instance
        assert typedef is not None
        return self.fromcache(TypeCache).getorbuild(typedef)

    @not_rpython # only for tests
    def wrap(self, x):
        """ Wraps the Python value 'x' into one of the wrapper classes. This
        should only be used for tests, in real code you need to use the
        explicit new* methods."""
        if x is None:
            return self.w_None
        if isinstance(x, OperationError):
            raise TypeError("attempt to wrap already wrapped exception: %s"%
                              (x,))
        if isinstance(x, int):
            if isinstance(x, bool):
                return self.newbool(x)
            else:
                return self.newint(x)
        if isinstance(x, str):
            # this hack is temporary: look at the comment in
            # test_stdstdobjspace.test_wrap_string
            try:
                unicode_x = x.decode('ascii')
            except UnicodeDecodeError:
                return self._wrap_string_old(x)
            return self.newunicode(unicode_x)
        if isinstance(x, unicode):
            x = x.encode('utf8')
            lgt = rutf8.check_utf8(x, True)
            return self.newutf8(x, lgt)
        if isinstance(x, float):
            return W_FloatObject(x)
        if isinstance(x, W_Root):
            w_result = x.spacebind(self)
            #print 'wrapping', x, '->', w_result
            return w_result
        if isinstance(x, base_int):
            return self.newint(x)
        return self._wrap_not_rpython(x)

    def _wrap_string_old(self, x):
        # XXX should disappear soon
        print 'WARNING: space.wrap() called on a non-ascii byte string: %s' % (
            self.text_w(self.repr(self.newbytes(x))),)
        lst = []
        for ch in x:
            ch = ord(ch)
            if ch > 127:
                lst.append(u'\ufffd')
            else:
                lst.append(unichr(ch))
        unicode_x = u''.join(lst)
        return self.newunicode(unicode_x)

    @not_rpython # only for tests
    def _wrap_not_rpython(self, x):
        # _____ this code is here to support testing only _____

        # we might get there in non-translated versions if 'x' is
        # a long that fits the correct range.
        if is_valid_int(x):
            return self.newint(x)

        return self._wrap_not_rpython(x)

    @not_rpython
    def _wrap_not_rpython(self, x):
        # _____ this code is here to support testing only _____

        # wrap() of a container works on CPython, but the code is
        # not RPython.  Don't use -- it is kept around mostly for tests.
        # Use instead newdict(), newlist(), newtuple().
        if isinstance(x, dict):
            items_w = [(self.wrap(k), self.wrap(v)) for (k, v) in x.iteritems()]
            r = self.newdict()
            r.initialize_content(items_w)
            return r
        if isinstance(x, tuple):
            wrappeditems = [self.wrap(item) for item in list(x)]
            return self.newtuple(wrappeditems)
        if isinstance(x, list):
            wrappeditems = [self.wrap(item) for item in x]
            return self.newlist(wrappeditems)

        # The following cases are even stranger.
        # Really really only for tests.
        if type(x) is long:
            return self.wraplong(x)
        if isinstance(x, slice):
            return W_SliceObject(self.wrap(x.start),
                                 self.wrap(x.stop),
                                 self.wrap(x.step))
        if isinstance(x, complex):
            return W_ComplexObject(x.real, x.imag)

        if isinstance(x, set):
            res = W_SetObject(self, self.newlist([self.wrap(item) for item in x]))
            return res

        if isinstance(x, frozenset):
            wrappeditems = [self.wrap(item) for item in x]
            return W_FrozensetObject(self, wrappeditems)

        if x is __builtin__.Ellipsis:
            # '__builtin__.Ellipsis' avoids confusion with special.Ellipsis
            return self.w_Ellipsis

        raise OperationError(self.w_RuntimeError,
            self.wrap("refusing to wrap cpython value %r" % (x,))
        )

    @not_rpython
    def wrap_exception_cls(self, x):
        if hasattr(self, 'w_' + x.__name__):
            w_result = getattr(self, 'w_' + x.__name__)
            return w_result
        return None

    @not_rpython
    def wraplong(self, x):
        if self.config.objspace.std.withsmalllong:
            from rpython.rlib.rarithmetic import r_longlong
            try:
                rx = r_longlong(x)
            except OverflowError:
                pass
            else:
                from pypy.objspace.std.smalllongobject import \
                                               W_SmallLongObject
                return W_SmallLongObject(rx)
        return W_LongObject.fromlong(x)

    @not_rpython
    def unwrap(self, w_obj):
        # _____ this code is here to support testing only _____
        if isinstance(w_obj, W_Root):
            return w_obj.unwrap(self)
        raise TypeError("cannot unwrap: %r" % w_obj)

    @specialize.argtype(1)
    def newint(self, intval):
        if self.config.objspace.std.withsmalllong and isinstance(intval, base_int):
            from pypy.objspace.std.smalllongobject import W_SmallLongObject
            from rpython.rlib.rarithmetic import r_longlong, r_ulonglong
            from rpython.rlib.rarithmetic import longlongmax
            if (not isinstance(intval, r_ulonglong)
                or intval <= r_ulonglong(longlongmax)):
                return W_SmallLongObject(r_longlong(intval))
        intval = widen(intval)
        if not isinstance(intval, int):
            return W_LongObject.fromrarith_int(intval)
        return wrapint(self, intval)

    def newfloat(self, floatval):
        return W_FloatObject(floatval)

    def newcomplex(self, realval, imagval):
        return W_ComplexObject(realval, imagval)

    def unpackcomplex(self, w_complex):
        from pypy.objspace.std.complexobject import unpackcomplex
        return unpackcomplex(self, w_complex)

    def newlong(self, val): # val is an int
        if self.config.objspace.std.withsmalllong:
            from pypy.objspace.std.smalllongobject import W_SmallLongObject
            return W_SmallLongObject.fromint(val)
        return W_LongObject.fromint(self, val)

    @specialize.argtype(1)
    def newlong_from_rarith_int(self, val): # val is an rarithmetic type
        return W_LongObject.fromrarith_int(val)

    def newlong_from_rbigint(self, val):
        try:
            return self.newint(val.toint())
        except OverflowError:
            return newlong(self, val)

    def newtuple(self, list_w):
        from pypy.objspace.std.tupleobject import wraptuple
        assert isinstance(list_w, list)
        make_sure_not_resized(list_w)
        return wraptuple(self, list_w)

    def newlist(self, list_w, sizehint=-1):
        assert not list_w or sizehint == -1
        return W_ListObject(self, list_w, sizehint)

    def newlist_bytes(self, list_s):
        return W_ListObject.newlist_bytes(self, list_s)

    def newlist_text(self, list_t):
        return self.newlist_unicode([
            decode_utf8(self, s, allow_surrogates=True) for s in list_t])

    def newlist_utf8(self, list_u, is_ascii):
        if is_ascii:
            return W_ListObject.newlist_utf8(self, list_u)
        return ObjSpace.newlist_utf8(self, list_u, False)

    def newlist_int(self, list_i):
        return W_ListObject.newlist_int(self, list_i)

    def newlist_float(self, list_f):
        return W_ListObject.newlist_float(self, list_f)

    def newdict(self, module=False, instance=False, kwargs=False,
                strdict=False):
        return W_DictMultiObject.allocate_and_init_instance(
                self, module=module, instance=instance,
                strdict=strdict, kwargs=kwargs)

    def newdictproxy(self, w_dict):
        # e.g. for module/_sre/
        from pypy.objspace.std.dictproxyobject import W_DictProxyObject
        return W_DictProxyObject(w_dict)

    def newset(self, iterable_w=None):
        if iterable_w is None:
            return W_SetObject(self, None)
        return W_SetObject(self, self.newtuple(iterable_w))

    def newfrozenset(self, iterable_w=None):
        if iterable_w is None:
            return W_FrozensetObject(self, None)
        return W_FrozensetObject(self, self.newtuple(iterable_w))

    def newslice(self, w_start, w_end, w_step):
        return W_SliceObject(w_start, w_end, w_step)

    def newseqiter(self, w_obj):
        return W_SeqIterObject(w_obj)

    def newmemoryview(self, w_obj):
        return W_MemoryView(w_obj)

    def newmemoryview(self, view):
        return W_MemoryView(view)

    def newbytes(self, s):
        assert isinstance(s, str)
        return W_BytesObject(s)

    def newbytearray(self, l):
        return W_BytearrayObject(l)

    def newtext(self, s):
        return self.newunicode(decode_utf8(self, s, allow_surrogates=True))

    def newtext_or_none(self, s):
        if s is None:
            return self.w_None
        return self.newtext(s)

    def newutf8(self, utf8s, length):
        assert utf8s is not None
        assert isinstance(utf8s, str)
        return W_UnicodeObject(utf8s, length)

    def newfilename(self, s):
        return self.fsdecode(self.newbytes(s))

    def type(self, w_obj):
        jit.promote(w_obj.__class__)
        return w_obj.getclass(self)

    def lookup(self, w_obj, name):
        w_type = self.type(w_obj)
        return w_type.lookup(name)
    lookup._annspecialcase_ = 'specialize:lookup'

    def lookup_in_type(self, w_type, name):
        w_src, w_descr = self.lookup_in_type_where(w_type, name)
        return w_descr

    def lookup_in_type_where(self, w_type, name):
        return w_type.lookup_where(name)
    lookup_in_type_where._annspecialcase_ = 'specialize:lookup_in_type_where'

    def lookup_in_type_starting_at(self, w_type, w_starttype, name):
        """ Only supposed to be used to implement super, w_starttype
        and w_type are the same as for super(starttype, type)
        """
        assert isinstance(w_type, W_TypeObject)
        assert isinstance(w_starttype, W_TypeObject)
        return w_type.lookup_starting_at(w_starttype, name)

    @specialize.arg(1)
    def allocate_instance(self, cls, w_subtype):
        """Allocate the memory needed for an instance of an internal or
        user-defined type, without actually __init__ializing the instance."""
        w_type = self.gettypeobject(cls.typedef)
        if self.is_w(w_type, w_subtype):
            instance = instantiate(cls)
        elif cls.typedef.acceptable_as_base_class:
            # the purpose of the above check is to avoid the code below
            # to be annotated at all for 'cls' if it is not necessary
            w_subtype = w_type.check_user_subclass(w_subtype)
            if cls.typedef.applevel_subclasses_base is not None:
                cls = cls.typedef.applevel_subclasses_base
            #
            subcls = get_unique_interplevel_subclass(self, cls)
            instance = instantiate(subcls)
            assert isinstance(instance, cls)
            instance.user_setup(self, w_subtype)
            if w_subtype.hasuserdel:
                self.finalizer_queue.register_finalizer(instance)
        else:
            raise oefmt(self.w_TypeError,
                        "%N.__new__(%N): only for the type %N",
                        w_type, w_subtype, w_type)
        return instance

    # two following functions are almost identical, but in fact they
    # have different return type. First one is a resizable list, second
    # one is not

    def _wrap_expected_length(self, expected, got):
        if got > expected:
            raise oefmt(self.w_ValueError,
                        "too many values to unpack (expected %d)", expected)
        else:
            raise oefmt(self.w_ValueError,
                        "not enough values to unpack (expected %d, got %d)",
                        expected, got)

    def unpackiterable(self, w_obj, expected_length=-1):
        if isinstance(w_obj, W_AbstractTupleObject) and self._uses_tuple_iter(w_obj):
            t = w_obj.getitems_copy()
        elif type(w_obj) is W_ListObject:
            t = w_obj.getitems_copy()
        else:
            return ObjSpace.unpackiterable(self, w_obj, expected_length)
        if expected_length != -1 and len(t) != expected_length:
            raise self._wrap_expected_length(expected_length, len(t))
        return t

    @specialize.arg(3)
    def fixedview(self, w_obj, expected_length=-1, unroll=False):
        """ Fast paths
        """
        if isinstance(w_obj, W_AbstractTupleObject) and self._uses_tuple_iter(w_obj):
            t = w_obj.tolist()
        elif type(w_obj) is W_ListObject:
            if unroll:
                t = w_obj.getitems_unroll()
            else:
                t = w_obj.getitems_fixedsize()
        else:
            if unroll:
                return make_sure_not_resized(ObjSpace.unpackiterable_unroll(
                    self, w_obj, expected_length))
            else:
                return make_sure_not_resized(ObjSpace.unpackiterable(
                    self, w_obj, expected_length)[:])
        if expected_length != -1 and len(t) != expected_length:
            raise self._wrap_expected_length(expected_length, len(t))
        return make_sure_not_resized(t)

    def fixedview_unroll(self, w_obj, expected_length):
        assert expected_length >= 0
        return self.fixedview(w_obj, expected_length, unroll=True)

    def listview_no_unpack(self, w_obj):
        if type(w_obj) is W_ListObject:
            return w_obj.getitems()
        elif isinstance(w_obj, W_AbstractTupleObject) and self._uses_tuple_iter(w_obj):
            return w_obj.getitems_copy()
        elif isinstance(w_obj, W_ListObject) and self._uses_list_iter(w_obj):
            return w_obj.getitems()
        else:
            return None

    def listview(self, w_obj, expected_length=-1):
        t = self.listview_no_unpack(w_obj)
        if t is None:
            return ObjSpace.unpackiterable(self, w_obj, expected_length)
        if expected_length != -1 and len(t) != expected_length:
            raise self._wrap_expected_length(expected_length, len(t))
        return t

    def listview_bytes(self, w_obj):
        # note: uses exact type checking for objects with strategies,
        # and isinstance() for others.  See test_listobject.test_uses_custom...
        if type(w_obj) is W_ListObject:
            return w_obj.getitems_bytes()
        if type(w_obj) is W_DictObject:
            return w_obj.listview_bytes()
        if type(w_obj) is W_SetObject or type(w_obj) is W_FrozensetObject:
            return w_obj.listview_bytes()
        if isinstance(w_obj, W_BytesObject):
            # Python3 considers bytes strings as a list of numbers.
            return None
        if isinstance(w_obj, W_ListObject) and self._uses_list_iter(w_obj):
            return w_obj.getitems_bytes()
        return None

    def listview_utf8(self, w_obj):
        # note: uses exact type checking for objects with strategies,
        # and isinstance() for others.  See test_listobject.test_uses_custom...
        if type(w_obj) is W_ListObject:
            return w_obj.getitems_utf8()
        if type(w_obj) is W_DictObject:
            return w_obj.listview_utf8()
        if type(w_obj) is W_SetObject or type(w_obj) is W_FrozensetObject:
<<<<<<< HEAD
            return w_obj.listview_unicode()
        if isinstance(w_obj, W_UnicodeObject) and self._uses_unicode_iter(w_obj):
            return w_obj.listview_unicode()
=======
            return w_obj.listview_utf8()
        if (isinstance(w_obj, W_UnicodeObject) and self._uni_uses_no_iter(w_obj)
            and w_obj.is_ascii()):
            return w_obj.listview_utf8()
>>>>>>> 572becf8
        if isinstance(w_obj, W_ListObject) and self._uses_list_iter(w_obj):
            return w_obj.getitems_utf8()
        return None

    def listview_int(self, w_obj):
        if type(w_obj) is W_ListObject:
            return w_obj.getitems_int()
        if type(w_obj) is W_DictObject:
            return w_obj.listview_int()
        if type(w_obj) is W_SetObject or type(w_obj) is W_FrozensetObject:
            return w_obj.listview_int()
        if type(w_obj) is W_BytesObject:
            # Python3 considers bytes strings as a list of numbers.
            return w_obj.listview_int()
        if isinstance(w_obj, W_ListObject) and self._uses_list_iter(w_obj):
            return w_obj.getitems_int()
        return None

    def listview_float(self, w_obj):
        if type(w_obj) is W_ListObject:
            return w_obj.getitems_float()
        # dict and set don't have FloatStrategy, so we can just ignore them
        # for now
        if isinstance(w_obj, W_ListObject) and self._uses_list_iter(w_obj):
            return w_obj.getitems_float()
        return None

    def view_as_kwargs(self, w_dict):
        # Tries to return (keys_list, values_list), or (None, None) if
        # it fails.  It can fail on some dict implementations, so don't
        # rely on it.  For dict subclasses, though, it never fails;
        # this emulates CPython's behavior which often won't call
        # custom __iter__() or keys() methods in dict subclasses.
        if isinstance(w_dict, W_DictObject):
            return w_dict.view_as_kwargs()
        return (None, None)

    def _uses_list_iter(self, w_obj):
        from pypy.objspace.descroperation import list_iter
        return self.lookup(w_obj, '__iter__') is list_iter(self)

    def _uses_tuple_iter(self, w_obj):
        from pypy.objspace.descroperation import tuple_iter
        return self.lookup(w_obj, '__iter__') is tuple_iter(self)

    def _uses_unicode_iter(self, w_obj):
        from pypy.objspace.descroperation import unicode_iter
        return self.lookup(w_obj, '__iter__') is unicode_iter(self)

    def sliceindices(self, w_slice, w_length):
        if isinstance(w_slice, W_SliceObject):
            a, b, c = w_slice.indices3(self, self.int_w(w_length))
            return (a, b, c)
        w_indices = self.getattr(w_slice, self.newtext('indices'))
        w_tup = self.call_function(w_indices, w_length)
        l_w = self.unpackiterable(w_tup)
        if not len(l_w) == 3:
            raise oefmt(self.w_ValueError, "Expected tuple of length 3")
        return self.int_w(l_w[0]), self.int_w(l_w[1]), self.int_w(l_w[2])

    _DescrOperation_is_true = is_true

    def is_true(self, w_obj):
        # a shortcut for performance
        if type(w_obj) is W_BoolObject:
            return bool(w_obj.intval)
        return self._DescrOperation_is_true(w_obj)

    def getattr(self, w_obj, w_name):
        # an optional shortcut for performance

        w_type = self.type(w_obj)
        w_descr = w_type.getattribute_if_not_from_object()
        if w_descr is not None:
            return self._handle_getattribute(w_descr, w_obj, w_name)

        # fast path: XXX this is duplicating most of the logic
        # from the default __getattribute__ and the getattr() method...
        name = get_attribute_name(self, w_obj, w_name)
        w_descr = w_type.lookup(name)
        e = None
        if w_descr is not None:
            w_get = None
            is_data = self.is_data_descr(w_descr)
            if is_data:
                w_get = self.lookup(w_descr, "__get__")
            if w_get is None:
                w_value = w_obj.getdictvalue(self, name)
                if w_value is not None:
                    return w_value
                if not is_data:
                    w_get = self.lookup(w_descr, "__get__")
            typ = type(w_descr)
            if typ is Function or typ is FunctionWithFixedCode:
                # This shortcut is necessary if w_obj is None.  Otherwise e.g.
                # None.__eq__ would return an unbound function because calling
                # __get__ with None as the first argument returns the attribute
                # as if it was accessed through the owner (type(None).__eq__).
                return Method(self, w_descr, w_obj)
            if w_get is not None:
                # __get__ is allowed to raise an AttributeError to trigger
                # use of __getattr__.
                try:
                    return self.get_and_call_function(w_get, w_descr, w_obj,
                                                      w_type)
                except OperationError as e:
                    if not e.match(self, self.w_AttributeError):
                        raise
            else:
                return w_descr
        else:
            w_value = w_obj.getdictvalue(self, name)
            if w_value is not None:
                return w_value

        w_descr = self.lookup(w_obj, '__getattr__')
        if w_descr is not None:
            return self.get_and_call_function(w_descr, w_obj, w_name)
        elif e is not None:
            raise e
        else:
            raiseattrerror(self, w_obj, w_name)

    def finditem_str(self, w_obj, key):
        """ Perform a getitem on w_obj with key (string). Returns found
        element or None on element not found.

        performance shortcut to avoid creating the OperationError(KeyError)
        and allocating W_BytesObject
        """
        if (isinstance(w_obj, W_DictMultiObject) and
                not w_obj.user_overridden_class):
            return w_obj.getitem_str(key)
        return ObjSpace.finditem_str(self, w_obj, key)

    def finditem(self, w_obj, w_key):
        """ Perform a getitem on w_obj with w_key (any object). Returns found
        element or None on element not found.

        performance shortcut to avoid creating the OperationError(KeyError).
        """
        if (isinstance(w_obj, W_DictMultiObject) and
                not w_obj.user_overridden_class):
            return w_obj.getitem(w_key)
        return ObjSpace.finditem(self, w_obj, w_key)

    def setitem_str(self, w_obj, key, w_value):
        """ Same as setitem, but takes string instead of any wrapped object
        """
        if (isinstance(w_obj, W_DictMultiObject) and
                not w_obj.user_overridden_class):
            w_obj.setitem_str(key, w_value)
        else:
            self.setitem(w_obj, self.newtext(key), w_value)

    def getindex_w(self, w_obj, w_exception, objdescr=None):
        if type(w_obj) is W_IntObject:
            return w_obj.intval
        return ObjSpace.getindex_w(self, w_obj, w_exception, objdescr)

    def unicode_from_object(self, w_obj):
        from pypy.objspace.std.unicodeobject import unicode_from_object
        return unicode_from_object(self, w_obj)

    def encode_unicode_object(self, w_unicode, encoding, errors):
        from pypy.objspace.std.unicodeobject import encode_object
        return encode_object(self, w_unicode, encoding, errors)

    def call_method(self, w_obj, methname, *arg_w):
        return callmethod.call_method_opt(self, w_obj, methname, *arg_w)

    def _type_issubtype(self, w_sub, w_type):
        if isinstance(w_sub, W_TypeObject) and isinstance(w_type, W_TypeObject):
            return w_sub.issubtype(w_type)
        raise oefmt(self.w_TypeError, "need type objects")

    @specialize.arg_or_var(2)
    def _type_isinstance(self, w_inst, w_type):
        if not isinstance(w_type, W_TypeObject):
            raise oefmt(self.w_TypeError, "need type object")
        if is_annotation_constant(w_type):
            cls = self._get_interplevel_cls(w_type)
            if cls is not None:
                assert w_inst is not None
                if isinstance(w_inst, cls):
                    return True
        return self.type(w_inst).issubtype(w_type)

    @specialize.memo()
    def _get_interplevel_cls(self, w_type):
        if not hasattr(self, "_interplevel_classes"):
            return None # before running initialize
        return self._interplevel_classes.get(w_type, None)

    @specialize.arg(2, 3)
    def is_overloaded(self, w_obj, tp, method):
        return (self.lookup(w_obj, method) is not
                self.lookup_in_type(tp, method))

    def getfulltypename(self, w_obj):
        w_type = self.type(w_obj)
        if w_type.is_heaptype():
            classname = w_type.getqualname(self)
            w_module = w_type.lookup("__module__")
            if w_module is not None:
                try:
                    modulename = self.unicode_w(w_module)
                except OperationError as e:
                    if not e.match(self, self.w_TypeError):
                        raise
                else:
                    classname = u'%s.%s' % (modulename, classname)
        else:
            classname = w_type.name.decode('utf-8')
        return classname<|MERGE_RESOLUTION|>--- conflicted
+++ resolved
@@ -11,14 +11,9 @@
 from rpython.rlib.objectmodel import instantiate, specialize, is_annotation_constant
 from rpython.rlib.debug import make_sure_not_resized
 from rpython.rlib.rarithmetic import base_int, widen, is_valid_int
-<<<<<<< HEAD
 from rpython.rlib.objectmodel import import_from_mixin, we_are_translated
 from rpython.rlib.objectmodel import not_rpython
-from rpython.rlib import jit
-=======
-from rpython.rlib.objectmodel import import_from_mixin, enforceargs, not_rpython
 from rpython.rlib import jit, rutf8
->>>>>>> 572becf8
 
 # Object imports
 from pypy.objspace.std.boolobject import W_BoolObject
@@ -551,16 +546,10 @@
         if type(w_obj) is W_DictObject:
             return w_obj.listview_utf8()
         if type(w_obj) is W_SetObject or type(w_obj) is W_FrozensetObject:
-<<<<<<< HEAD
-            return w_obj.listview_unicode()
-        if isinstance(w_obj, W_UnicodeObject) and self._uses_unicode_iter(w_obj):
-            return w_obj.listview_unicode()
-=======
             return w_obj.listview_utf8()
         if (isinstance(w_obj, W_UnicodeObject) and self._uni_uses_no_iter(w_obj)
             and w_obj.is_ascii()):
             return w_obj.listview_utf8()
->>>>>>> 572becf8
         if isinstance(w_obj, W_ListObject) and self._uses_list_iter(w_obj):
             return w_obj.getitems_utf8()
         return None
