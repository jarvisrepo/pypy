import __builtin__
import types
from pypy.interpreter import special
from pypy.interpreter.baseobjspace import ObjSpace, W_Root
from pypy.interpreter.error import OperationError, oefmt
from pypy.interpreter.typedef import get_unique_interplevel_subclass
from pypy.objspace.std import (builtinshortcut, stdtypedef, frame, model,
                               transparent, callmethod)
from pypy.objspace.descroperation import DescrOperation, raiseattrerror
from rpython.rlib.objectmodel import instantiate, specialize, is_annotation_constant
from rpython.rlib.debug import make_sure_not_resized
from rpython.rlib.rarithmetic import base_int, widen, is_valid_int
from rpython.rlib.objectmodel import we_are_translated, import_from_mixin
from rpython.rlib import jit

# Object imports
from pypy.objspace.std.boolobject import W_BoolObject
from pypy.objspace.std.bytesobject import W_AbstractBytesObject, W_BytesObject, wrapstr
from pypy.objspace.std.bytearrayobject import W_BytearrayObject
from pypy.objspace.std.complexobject import W_ComplexObject
from pypy.objspace.std.dictmultiobject import W_DictMultiObject
from pypy.objspace.std.floatobject import W_FloatObject
from pypy.objspace.std.intobject import W_IntObject
from pypy.objspace.std.iterobject import W_AbstractSeqIterObject
from pypy.objspace.std.listobject import W_ListObject
from pypy.objspace.std.longobject import W_LongObject, newlong
from pypy.objspace.std.bufferobject import W_Buffer
from pypy.objspace.std.noneobject import W_NoneObject
from pypy.objspace.std.objectobject import W_ObjectObject
from pypy.objspace.std.iterobject import W_SeqIterObject
from pypy.objspace.std.setobject import W_SetObject, W_FrozensetObject
from pypy.objspace.std.sliceobject import W_SliceObject
from pypy.objspace.std.unicodeobject import W_UnicodeObject
from pypy.objspace.std.tupleobject import W_AbstractTupleObject
from pypy.objspace.std.typeobject import W_TypeObject

# types
from pypy.objspace.std.intobject import wrapint
from pypy.objspace.std.unicodeobject import wrapunicode

class StdObjSpace(ObjSpace):
    """The standard object space, implementing a general-purpose object
    library in Restricted Python."""
    import_from_mixin(DescrOperation)

    def initialize(self):
        "NOT_RPYTHON: only for initializing the space."
        # setup all the object types and implementations
        self.model = model.StdTypeModel(self.config)

        self.FrameClass = frame.build_frame(self)
        self.StringObjectCls = W_BytesObject

        self.UnicodeObjectCls = W_UnicodeObject

        self._install_multimethods()

        # singletons
        self.w_None = W_NoneObject.w_None
        self.w_False = W_BoolObject.w_False
        self.w_True = W_BoolObject.w_True
        self.w_NotImplemented = self.wrap(special.NotImplemented())
        self.w_Ellipsis = self.wrap(special.Ellipsis())

        # types
        self.builtin_types = {}
        for typedef in self.model.pythontypes:
            w_type = self.gettypeobject(typedef)
            self.builtin_types[typedef.name] = w_type
            setattr(self, 'w_' + typedef.name, w_type)
        self.builtin_types["NotImplemented"] = self.w_NotImplemented
        self.builtin_types["Ellipsis"] = self.w_Ellipsis

        # exceptions & builtins
        self.make_builtins()

        # the type of old-style classes
        self.w_classobj = self.builtin.get('__metaclass__')

        # final setup
        self.setup_builtin_modules()
        # Adding transparent proxy call
        if self.config.objspace.std.withtproxy:
            transparent.setup(self)

        self.setup_isinstance_cache()

    def get_builtin_types(self):
        return self.builtin_types

    def _install_multimethods(self):
        """Install all the MultiMethods into the space instance."""
        for name, mm in model.MM.__dict__.items():
            if not isinstance(mm, model.StdObjSpaceMultiMethod):
                continue
            if not hasattr(self, name):
                # int_w, str_w...: these do not return a wrapped object
                if name.endswith('_w'):
                    func = mm.install_not_sliced(self.model.typeorder,
                                                 baked_perform_call=True)
                else:
                    unsliced = mm.install_not_sliced(self.model.typeorder,
                                                     baked_perform_call=False)
                    exprargs, expr, miniglobals, fallback = unsliced
                    func = stdtypedef.make_perform_trampoline('__mm_'+name,
                                                              exprargs, expr,
                                                              miniglobals, mm)

                boundmethod = types.MethodType(func, self, self.__class__)
                setattr(self, name, boundmethod)  # store into 'space' instance
            elif self.config.objspace.std.builtinshortcut:
                if name.startswith('inplace_'):
                    fallback_name = name[len('inplace_'):]
                    if fallback_name in ('or', 'and'):
                        fallback_name += '_'
                    fallback_mm = model.MM.__dict__[fallback_name]
                else:
                    fallback_mm = None
                builtinshortcut.install(self, mm, fallback_mm)
        if self.config.objspace.std.builtinshortcut:
            builtinshortcut.install_is_true(self, model.MM.nonzero,
                                            model.MM.len)

    def createexecutioncontext(self):
        # add space specific fields to execution context
        # note that this method must not call space methods that might need an
        # execution context themselves (e.g. nearly all space methods)
        ec = ObjSpace.createexecutioncontext(self)
        ec._py_repr = None
        return ec

    def gettypefor(self, cls):
        return self.gettypeobject(cls.typedef)

    def gettypeobject(self, typedef):
        # stdtypedef.TypeCache maps each StdTypeDef instance to its
        # unique-for-this-space W_TypeObject instance
        assert typedef is not None
        return self.fromcache(stdtypedef.TypeCache).getorbuild(typedef)

    def wrap(self, x):
        "Wraps the Python value 'x' into one of the wrapper classes."
        # You might notice that this function is rather conspicuously
        # not RPython.  We can get away with this because the function
        # is specialized (see after the function body).  Also worth
        # noting is that the isinstance's involving integer types
        # behave rather differently to how you might expect during
        # annotation (see pypy/annotation/builtin.py)
        if x is None:
            return self.w_None
        if isinstance(x, OperationError):
            raise TypeError, ("attempt to wrap already wrapped exception: %s"%
                              (x,))
        if isinstance(x, int):
            if isinstance(x, bool):
                return self.newbool(x)
            else:
                return self.newint(x)
        if isinstance(x, str):
            return wrapstr(self, x)
        if isinstance(x, unicode):
            return wrapunicode(self, x)
        if isinstance(x, float):
            return W_FloatObject(x)
        if isinstance(x, W_Root):
            w_result = x.__spacebind__(self)
            #print 'wrapping', x, '->', w_result
            return w_result
        if isinstance(x, base_int):
            if self.config.objspace.std.withsmalllong:
                from pypy.objspace.std.smalllongobject import W_SmallLongObject
                from rpython.rlib.rarithmetic import r_longlong, r_ulonglong
                from rpython.rlib.rarithmetic import longlongmax
                if (not isinstance(x, r_ulonglong)
                    or x <= r_ulonglong(longlongmax)):
                    return W_SmallLongObject(r_longlong(x))
            x = widen(x)
            if isinstance(x, int):
                return self.newint(x)
            else:
                return W_LongObject.fromrarith_int(x)
        return self._wrap_not_rpython(x)
    wrap._annspecialcase_ = "specialize:wrap"

    def _wrap_not_rpython(self, x):
        "NOT_RPYTHON"
        # _____ this code is here to support testing only _____

        # we might get there in non-translated versions if 'x' is
        # a long that fits the correct range.
        if is_valid_int(x):
            return self.newint(x)

        # wrap() of a container works on CPython, but the code is
        # not RPython.  Don't use -- it is kept around mostly for tests.
        # Use instead newdict(), newlist(), newtuple().
        if isinstance(x, dict):
            items_w = [(self.wrap(k), self.wrap(v)) for (k, v) in x.iteritems()]
            r = self.newdict()
            r.initialize_content(items_w)
            return r
        if isinstance(x, tuple):
            wrappeditems = [self.wrap(item) for item in list(x)]
            return self.newtuple(wrappeditems)
        if isinstance(x, list):
            wrappeditems = [self.wrap(item) for item in x]
            return self.newlist(wrappeditems)

        # The following cases are even stranger.
        # Really really only for tests.
        if type(x) is long:
            return self.wraplong(x)
        if isinstance(x, slice):
            return W_SliceObject(self.wrap(x.start),
                                 self.wrap(x.stop),
                                 self.wrap(x.step))
        if isinstance(x, complex):
            return W_ComplexObject(x.real, x.imag)

        if isinstance(x, set):
            res = W_SetObject(self, self.newlist([self.wrap(item) for item in x]))
            return res

        if isinstance(x, frozenset):
            wrappeditems = [self.wrap(item) for item in x]
            return W_FrozensetObject(self, wrappeditems)

        if x is __builtin__.Ellipsis:
            # '__builtin__.Ellipsis' avoids confusion with special.Ellipsis
            return self.w_Ellipsis

        raise OperationError(self.w_RuntimeError,
            self.wrap("refusing to wrap cpython value %r" % (x,))
        )

    def wrap_exception_cls(self, x):
        """NOT_RPYTHON"""
        if hasattr(self, 'w_' + x.__name__):
            w_result = getattr(self, 'w_' + x.__name__)
            return w_result
        return None

    def wraplong(self, x):
        "NOT_RPYTHON"
        if self.config.objspace.std.withsmalllong:
            from rpython.rlib.rarithmetic import r_longlong
            try:
                rx = r_longlong(x)
            except OverflowError:
                pass
            else:
                from pypy.objspace.std.smalllongobject import \
                                               W_SmallLongObject
                return W_SmallLongObject(rx)
        return W_LongObject.fromlong(x)

    def unwrap(self, w_obj):
        """NOT_RPYTHON"""
        # _____ this code is here to support testing only _____
        if isinstance(w_obj, W_Root):
            return w_obj.unwrap(self)
        raise model.UnwrapError("cannot unwrap: %r" % w_obj)

    def newint(self, intval):
        return wrapint(self, intval)

    def newfloat(self, floatval):
        return W_FloatObject(floatval)

    def newcomplex(self, realval, imagval):
        return W_ComplexObject(realval, imagval)

    def unpackcomplex(self, w_complex):
        from pypy.objspace.std.complexobject import unpackcomplex
        return unpackcomplex(self, w_complex)

    def newlong(self, val): # val is an int
        if self.config.objspace.std.withsmalllong:
            from pypy.objspace.std.smalllongobject import W_SmallLongObject
            return W_SmallLongObject.fromint(val)
        return W_LongObject.fromint(self, val)

    def newlong_from_rbigint(self, val):
        return newlong(self, val)

    def newtuple(self, list_w):
        from pypy.objspace.std.tupleobject import wraptuple
        assert isinstance(list_w, list)
        make_sure_not_resized(list_w)
        return wraptuple(self, list_w)

    def newlist(self, list_w, sizehint=-1):
        assert not list_w or sizehint == -1
        return W_ListObject(self, list_w, sizehint)

    def newlist_bytes(self, list_s):
        return W_ListObject.newlist_bytes(self, list_s)

    def newlist_unicode(self, list_u):
        return W_ListObject.newlist_unicode(self, list_u)

    def newdict(self, module=False, instance=False, kwargs=False,
                strdict=False):
        return W_DictMultiObject.allocate_and_init_instance(
                self, module=module, instance=instance,
                strdict=strdict, kwargs=kwargs)

<<<<<<< HEAD
    def newset(self, iterable_w=None):
        if iterable_w is None:
            return W_SetObject(self, None)
        return W_SetObject(self, self.newtuple(iterable_w))

    def newfrozenset(self, iterable_w=None):
        if iterable_w is None:
            return W_FrozensetObject(self, None)
        return W_FrozensetObject(self, self.newtuple(iterable_w))
=======
    def newset(self):
        return W_SetObject(self, None)
>>>>>>> 95884c47

    def newslice(self, w_start, w_end, w_step):
        return W_SliceObject(w_start, w_end, w_step)

    def newseqiter(self, w_obj):
        return W_SeqIterObject(w_obj)

    def newbuffer(self, w_obj):
        return W_Buffer(w_obj)

    def type(self, w_obj):
        jit.promote(w_obj.__class__)
        return w_obj.getclass(self)

    def lookup(self, w_obj, name):
        w_type = self.type(w_obj)
        return w_type.lookup(name)
    lookup._annspecialcase_ = 'specialize:lookup'

    def lookup_in_type_where(self, w_type, name):
        return w_type.lookup_where(name)
    lookup_in_type_where._annspecialcase_ = 'specialize:lookup_in_type_where'

    def lookup_in_type_starting_at(self, w_type, w_starttype, name):
        """ Only supposed to be used to implement super, w_starttype
        and w_type are the same as for super(starttype, type)
        """
        assert isinstance(w_type, W_TypeObject)
        assert isinstance(w_starttype, W_TypeObject)
        return w_type.lookup_starting_at(w_starttype, name)

    def allocate_instance(self, cls, w_subtype):
        """Allocate the memory needed for an instance of an internal or
        user-defined type, without actually __init__ializing the instance."""
        w_type = self.gettypeobject(cls.typedef)
        if self.is_w(w_type, w_subtype):
            instance = instantiate(cls)
        elif cls.typedef.acceptable_as_base_class:
            # the purpose of the above check is to avoid the code below
            # to be annotated at all for 'cls' if it is not necessary
            w_subtype = w_type.check_user_subclass(w_subtype)
            if cls.typedef.applevel_subclasses_base is not None:
                cls = cls.typedef.applevel_subclasses_base
            #
            if not we_are_translated():
                if issubclass(cls, model.W_Object):
                    # If cls is missing from model.typeorder, then you
                    # need to add it there (including the inheritance
                    # relationship, if any)
                    assert cls in self.model.typeorder, repr(cls)
            #
            if (self.config.objspace.std.withmapdict and cls is W_ObjectObject
                    and not w_subtype.needsdel):
                from pypy.objspace.std.mapdict import get_subclass_of_correct_size
                subcls = get_subclass_of_correct_size(self, cls, w_subtype)
            else:
                subcls = get_unique_interplevel_subclass(
                        self.config, cls, w_subtype.hasdict, w_subtype.nslots != 0,
                        w_subtype.needsdel, w_subtype.weakrefable)
            instance = instantiate(subcls)
            assert isinstance(instance, cls)
            instance.user_setup(self, w_subtype)
        else:
            raise oefmt(self.w_TypeError,
                        "%N.__new__(%N): only for the type %N",
                        w_type, w_subtype, w_type)
        return instance
    allocate_instance._annspecialcase_ = "specialize:arg(1)"

    # two following functions are almost identical, but in fact they
    # have different return type. First one is a resizable list, second
    # one is not

    def _wrap_expected_length(self, expected, got):
        return OperationError(self.w_ValueError,
                self.wrap("expected length %d, got %d" % (expected, got)))

    def unpackiterable(self, w_obj, expected_length=-1):
        if isinstance(w_obj, W_AbstractTupleObject) and self._uses_tuple_iter(w_obj):
            t = w_obj.getitems_copy()
        elif type(w_obj) is W_ListObject:
            t = w_obj.getitems_copy()
        else:
            return ObjSpace.unpackiterable(self, w_obj, expected_length)
        if expected_length != -1 and len(t) != expected_length:
            raise self._wrap_expected_length(expected_length, len(t))
        return t

    @specialize.arg(3)
    def fixedview(self, w_obj, expected_length=-1, unroll=False):
        """ Fast paths
        """
        if isinstance(w_obj, W_AbstractTupleObject) and self._uses_tuple_iter(w_obj):
            t = w_obj.tolist()
        elif type(w_obj) is W_ListObject:
            if unroll:
                t = w_obj.getitems_unroll()
            else:
                t = w_obj.getitems_fixedsize()
        else:
            if unroll:
                return make_sure_not_resized(ObjSpace.unpackiterable_unroll(
                    self, w_obj, expected_length))
            else:
                return make_sure_not_resized(ObjSpace.unpackiterable(
                    self, w_obj, expected_length)[:])
        if expected_length != -1 and len(t) != expected_length:
            raise self._wrap_expected_length(expected_length, len(t))
        return make_sure_not_resized(t)

    def fixedview_unroll(self, w_obj, expected_length):
        assert expected_length >= 0
        return self.fixedview(w_obj, expected_length, unroll=True)

    def listview_no_unpack(self, w_obj):
        if type(w_obj) is W_ListObject:
            return w_obj.getitems()
        elif isinstance(w_obj, W_AbstractTupleObject) and self._uses_tuple_iter(w_obj):
            return w_obj.getitems_copy()
        elif isinstance(w_obj, W_ListObject) and self._uses_list_iter(w_obj):
            return w_obj.getitems()
        else:
            return None

    def listview(self, w_obj, expected_length=-1):
        t = self.listview_no_unpack(w_obj)
        if t is None:
            return ObjSpace.unpackiterable(self, w_obj, expected_length)
        if expected_length != -1 and len(t) != expected_length:
            raise self._wrap_expected_length(expected_length, len(t))
        return t

    def listview_bytes(self, w_obj):
        # note: uses exact type checking for objects with strategies,
        # and isinstance() for others.  See test_listobject.test_uses_custom...
        if type(w_obj) is W_ListObject:
            return w_obj.getitems_bytes()
        if type(w_obj) is W_DictMultiObject:
            return w_obj.listview_bytes()
        if type(w_obj) is W_SetObject or type(w_obj) is W_FrozensetObject:
            return w_obj.listview_bytes()
        if isinstance(w_obj, W_BytesObject) and self._uses_no_iter(w_obj):
            return w_obj.listview_bytes()
        if isinstance(w_obj, W_ListObject) and self._uses_list_iter(w_obj):
            return w_obj.getitems_bytes()
        return None

    def listview_unicode(self, w_obj):
        # note: uses exact type checking for objects with strategies,
        # and isinstance() for others.  See test_listobject.test_uses_custom...
        if type(w_obj) is W_ListObject:
            return w_obj.getitems_unicode()
        if type(w_obj) is W_DictMultiObject:
            return w_obj.listview_unicode()
        if type(w_obj) is W_SetObject or type(w_obj) is W_FrozensetObject:
            return w_obj.listview_unicode()
        if isinstance(w_obj, W_UnicodeObject) and self._uses_no_iter(w_obj):
            return w_obj.listview_unicode()
        if isinstance(w_obj, W_ListObject) and self._uses_list_iter(w_obj):
            return w_obj.getitems_unicode()
        return None

    def listview_int(self, w_obj):
        if type(w_obj) is W_ListObject:
            return w_obj.getitems_int()
        if type(w_obj) is W_DictMultiObject:
            return w_obj.listview_int()
        if type(w_obj) is W_SetObject or type(w_obj) is W_FrozensetObject:
            return w_obj.listview_int()
        if isinstance(w_obj, W_ListObject) and self._uses_list_iter(w_obj):
            return w_obj.getitems_int()
        return None

    def listview_float(self, w_obj):
        if type(w_obj) is W_ListObject:
            return w_obj.getitems_float()
        # dict and set don't have FloatStrategy, so we can just ignore them
        # for now
        if isinstance(w_obj, W_ListObject) and self._uses_list_iter(w_obj):
            return w_obj.getitems_float()
        return None

    def view_as_kwargs(self, w_dict):
        if type(w_dict) is W_DictMultiObject:
            return w_dict.view_as_kwargs()
        return (None, None)

    def _uses_list_iter(self, w_obj):
        from pypy.objspace.descroperation import list_iter
        return self.lookup(w_obj, '__iter__') is list_iter(self)

    def _uses_tuple_iter(self, w_obj):
        from pypy.objspace.descroperation import tuple_iter
        return self.lookup(w_obj, '__iter__') is tuple_iter(self)

    def _uses_no_iter(self, w_obj):
        return self.lookup(w_obj, '__iter__') is None

    def sliceindices(self, w_slice, w_length):
        if isinstance(w_slice, W_SliceObject):
            a, b, c = w_slice.indices3(self, self.int_w(w_length))
            return (a, b, c)
        w_indices = self.getattr(w_slice, self.wrap('indices'))
        w_tup = self.call_function(w_indices, w_length)
        l_w = self.unpackiterable(w_tup)
        if not len(l_w) == 3:
            raise OperationError(self.w_ValueError,
                                 self.wrap("Expected tuple of length 3"))
        return self.int_w(l_w[0]), self.int_w(l_w[1]), self.int_w(l_w[2])

    _DescrOperation_is_true = is_true
    _DescrOperation_getattr = getattr

    def is_true(self, w_obj):
        # a shortcut for performance
        # NOTE! this method is typically overridden by builtinshortcut.py.
        if type(w_obj) is W_BoolObject:
            return bool(w_obj.intval)
        return self._DescrOperation_is_true(w_obj)

    def getattr(self, w_obj, w_name):
        if not self.config.objspace.std.getattributeshortcut:
            return self._DescrOperation_getattr(w_obj, w_name)
        # an optional shortcut for performance

        w_type = self.type(w_obj)
        w_descr = w_type.getattribute_if_not_from_object()
        if w_descr is not None:
            return self._handle_getattribute(w_descr, w_obj, w_name)

        # fast path: XXX this is duplicating most of the logic
        # from the default __getattribute__ and the getattr() method...
        name = self.str_w(w_name)
        w_descr = w_type.lookup(name)
        e = None
        if w_descr is not None:
            w_get = None
            is_data = self.is_data_descr(w_descr)
            if is_data:
                w_get = self.lookup(w_descr, "__get__")
            if w_get is None:
                w_value = w_obj.getdictvalue(self, name)
                if w_value is not None:
                    return w_value
                if not is_data:
                    w_get = self.lookup(w_descr, "__get__")
            if w_get is not None:
                # __get__ is allowed to raise an AttributeError to trigger
                # use of __getattr__.
                try:
                    return self.get_and_call_function(w_get, w_descr, w_obj,
                                                      w_type)
                except OperationError, e:
                    if not e.match(self, self.w_AttributeError):
                        raise
            else:
                return w_descr
        else:
            w_value = w_obj.getdictvalue(self, name)
            if w_value is not None:
                return w_value

        w_descr = self.lookup(w_obj, '__getattr__')
        if w_descr is not None:
            return self.get_and_call_function(w_descr, w_obj, w_name)
        elif e is not None:
            raise e
        else:
            raiseattrerror(self, w_obj, name)

    def finditem_str(self, w_obj, key):
        """ Perform a getitem on w_obj with key (string). Returns found
        element or None on element not found.

        performance shortcut to avoid creating the OperationError(KeyError)
        and allocating W_BytesObject
        """
        if (isinstance(w_obj, W_DictMultiObject) and
                not w_obj.user_overridden_class):
            return w_obj.getitem_str(key)
        return ObjSpace.finditem_str(self, w_obj, key)

    def finditem(self, w_obj, w_key):
        """ Perform a getitem on w_obj with w_key (any object). Returns found
        element or None on element not found.

        performance shortcut to avoid creating the OperationError(KeyError).
        """
        if (isinstance(w_obj, W_DictMultiObject) and
                not w_obj.user_overridden_class):
            return w_obj.getitem(w_key)
        return ObjSpace.finditem(self, w_obj, w_key)

    def setitem_str(self, w_obj, key, w_value):
        """ Same as setitem, but takes string instead of any wrapped object
        """
        if (isinstance(w_obj, W_DictMultiObject) and
                not w_obj.user_overridden_class):
            w_obj.setitem_str(key, w_value)
        else:
            self.setitem(w_obj, self.wrap(key), w_value)

    def getindex_w(self, w_obj, w_exception, objdescr=None):
        if type(w_obj) is W_IntObject:
            return w_obj.intval
        return ObjSpace.getindex_w(self, w_obj, w_exception, objdescr)

    def unicode_from_object(self, w_obj):
        from pypy.objspace.std.unicodeobject import unicode_from_object
        return unicode_from_object(self, w_obj)

    def call_method(self, w_obj, methname, *arg_w):
        return callmethod.call_method_opt(self, w_obj, methname, *arg_w)

    def _type_issubtype(self, w_sub, w_type):
        if isinstance(w_sub, W_TypeObject) and isinstance(w_type, W_TypeObject):
            return self.wrap(w_sub.issubtype(w_type))
        raise OperationError(self.w_TypeError, self.wrap("need type objects"))

    @specialize.arg_or_var(2)
    def _type_isinstance(self, w_inst, w_type):
        if not isinstance(w_type, W_TypeObject):
            raise OperationError(self.w_TypeError,
                                 self.wrap("need type object"))
        if is_annotation_constant(w_type):
            cls = self._get_interplevel_cls(w_type)
            if cls is not None:
                assert w_inst is not None
                if isinstance(w_inst, cls):
                    return True
        return self.type(w_inst).issubtype(w_type)

    def setup_isinstance_cache(self):
        # This assumes that all classes in the stdobjspace implementing a
        # particular app-level type are distinguished by a common base class.
        # Alternatively, you can turn off the cache on specific classes,
        # like e.g. proxyobject.  It is just a bit less performant but
        # should not have any bad effect.
        from pypy.objspace.std.model import W_Root, W_Object
        #
        # Build a dict {class: w_typeobject-or-None}.  The value None is used
        # on classes that are known to be abstract base classes.
        class2type = {}
        class2type[W_Root] = None
        class2type[W_Object] = None
        for cls in self.model.typeorder.keys():
            if getattr(cls, 'typedef', None) is None:
                continue
            if getattr(cls, 'ignore_for_isinstance_cache', False):
                continue
            w_type = self.gettypefor(cls)
            w_oldtype = class2type.setdefault(cls, w_type)
            assert w_oldtype is w_type
        #
        # Build the real dict {w_typeobject: class-or-base-class}.  For every
        # w_typeobject we look for the most precise common base class of all
        # the registered classes.  If no such class is found, we will find
        # W_Object or W_Root, and complain.  Then you must either add an
        # artificial common base class, or disable caching on one of the
        # two classes with ignore_for_isinstance_cache.
        def getmro(cls):
            while True:
                yield cls
                if cls is W_Root:
                    break
                cls = cls.__bases__[0]
        self._interplevel_classes = {}
        for cls, w_type in class2type.items():
            if w_type is None:
                continue
            if w_type not in self._interplevel_classes:
                self._interplevel_classes[w_type] = cls
            else:
                cls1 = self._interplevel_classes[w_type]
                mro1 = list(getmro(cls1))
                for base in getmro(cls):
                    if base in mro1:
                        break
                if base in class2type and class2type[base] is not w_type:
                    if class2type.get(base) is None:
                        msg = ("cannot find a common interp-level base class"
                               " between %r and %r" % (cls1, cls))
                    else:
                        msg = ("%s is a base class of both %r and %r" % (
                            class2type[base], cls1, cls))
                    raise AssertionError("%r: %s" % (w_type, msg))
                class2type[base] = w_type
                self._interplevel_classes[w_type] = base

        # register other things
        # XXX: fix automatic registration
        self._interplevel_classes[self.w_dict] = W_DictMultiObject
        self._interplevel_classes[self.w_list] = W_ListObject
        self._interplevel_classes[self.w_set] = W_SetObject
        self._interplevel_classes[self.w_tuple] = W_AbstractTupleObject
        self._interplevel_classes[self.w_sequenceiterator] = \
                W_AbstractSeqIterObject
        if self.config.objspace.std.withstrbuf:
            self._interplevel_classes[self.w_str] = W_AbstractBytesObject
        else:
            self._interplevel_classes[self.w_str] = W_BytesObject
        self._interplevel_classes[self.w_bytearray] = W_BytearrayObject
        self._interplevel_classes[self.w_unicode] = W_UnicodeObject

    @specialize.memo()
    def _get_interplevel_cls(self, w_type):
        if not hasattr(self, "_interplevel_classes"):
            return None # before running initialize
        return self._interplevel_classes.get(w_type, None)

    @specialize.arg(2, 3)
    def is_overloaded(self, w_obj, tp, method):
        return (self.lookup(w_obj, method) is not
                self.lookup_in_type_where(tp, method)[1])<|MERGE_RESOLUTION|>--- conflicted
+++ resolved
@@ -305,7 +305,6 @@
                 self, module=module, instance=instance,
                 strdict=strdict, kwargs=kwargs)
 
-<<<<<<< HEAD
     def newset(self, iterable_w=None):
         if iterable_w is None:
             return W_SetObject(self, None)
@@ -315,10 +314,6 @@
         if iterable_w is None:
             return W_FrozensetObject(self, None)
         return W_FrozensetObject(self, self.newtuple(iterable_w))
-=======
-    def newset(self):
-        return W_SetObject(self, None)
->>>>>>> 95884c47
 
     def newslice(self, w_start, w_end, w_step):
         return W_SliceObject(w_start, w_end, w_step)
