import __builtin__
from pypy.interpreter import special
from pypy.interpreter.baseobjspace import ObjSpace, W_Root
from pypy.interpreter.error import OperationError, oefmt
from pypy.interpreter.function import Function, Method, FunctionWithFixedCode
from pypy.interpreter.typedef import get_unique_interplevel_subclass
from pypy.interpreter.unicodehelper import decode_utf8
from pypy.objspace.std import frame, transparent, callmethod
from pypy.objspace.descroperation import (
    DescrOperation, get_attribute_name, raiseattrerror)
from rpython.rlib.objectmodel import instantiate, specialize, is_annotation_constant
from rpython.rlib.debug import make_sure_not_resized
from rpython.rlib.rarithmetic import base_int, widen, is_valid_int
from rpython.rlib.objectmodel import import_from_mixin, we_are_translated
from rpython.rlib.objectmodel import not_rpython
from rpython.rlib import jit

# Object imports
from pypy.objspace.std.boolobject import W_BoolObject
from pypy.objspace.std.bytearrayobject import W_BytearrayObject
from pypy.objspace.std.bytesobject import W_AbstractBytesObject, W_BytesObject
from pypy.objspace.std.complexobject import W_ComplexObject
from pypy.objspace.std.dictmultiobject import W_DictMultiObject, W_DictObject
from pypy.objspace.std.floatobject import W_FloatObject
from pypy.objspace.std.intobject import (
    W_AbstractIntObject, W_IntObject, setup_prebuilt, wrapint)
from pypy.objspace.std.iterobject import W_AbstractSeqIterObject, W_SeqIterObject
from pypy.objspace.std.listobject import W_ListObject
from pypy.objspace.std.longobject import W_LongObject, newlong
from pypy.objspace.std.memoryobject import W_MemoryView
from pypy.objspace.std.noneobject import W_NoneObject
from pypy.objspace.std.objectobject import W_ObjectObject
from pypy.objspace.std.setobject import W_SetObject, W_FrozensetObject
from pypy.objspace.std.sliceobject import W_SliceObject
from pypy.objspace.std.tupleobject import W_AbstractTupleObject, W_TupleObject
from pypy.objspace.std.typeobject import W_TypeObject, TypeCache
from pypy.objspace.std.unicodeobject import W_UnicodeObject


class StdObjSpace(ObjSpace):
    """The standard object space, implementing a general-purpose object
    library in Restricted Python."""
    import_from_mixin(DescrOperation)

    @not_rpython
    def initialize(self):
        """only for initializing the space

        Setup all the object types and implementations.
        """

        setup_prebuilt(self)
        self.FrameClass = frame.build_frame(self)
        self.StringObjectCls = W_BytesObject
        self.UnicodeObjectCls = W_UnicodeObject

        # singletons
        self.w_None = W_NoneObject.w_None
        self.w_False = W_BoolObject.w_False
        self.w_True = W_BoolObject.w_True
        self.w_NotImplemented = self.wrap(special.NotImplemented())
        self.w_Ellipsis = self.wrap(special.Ellipsis())

        # types
        builtin_type_classes = {
            W_BoolObject.typedef: W_BoolObject,
            W_BytearrayObject.typedef: W_BytearrayObject,
            W_BytesObject.typedef: W_BytesObject,
            W_ComplexObject.typedef: W_ComplexObject,
            W_DictMultiObject.typedef: W_DictMultiObject,
            W_FloatObject.typedef: W_FloatObject,
            W_IntObject.typedef: W_AbstractIntObject,
            W_AbstractSeqIterObject.typedef: W_AbstractSeqIterObject,
            W_ListObject.typedef: W_ListObject,
            W_MemoryView.typedef: W_MemoryView,
            W_NoneObject.typedef: W_NoneObject,
            W_ObjectObject.typedef: W_ObjectObject,
            W_SetObject.typedef: W_SetObject,
            W_FrozensetObject.typedef: W_FrozensetObject,
            W_SliceObject.typedef: W_SliceObject,
            W_TupleObject.typedef: W_TupleObject,
            W_TypeObject.typedef: W_TypeObject,
            W_UnicodeObject.typedef: W_UnicodeObject,
        }
        if self.config.objspace.std.withstrbuf:
            builtin_type_classes[W_BytesObject.typedef] = W_AbstractBytesObject

        self.builtin_types = {}
        self._interplevel_classes = {}
        for typedef, cls in builtin_type_classes.items():
            w_type = self.gettypeobject(typedef)
            self.builtin_types[typedef.name] = w_type
<<<<<<< HEAD
            setattr(self, 'w_' + typedef.name, w_type)
=======
            if 1: # typedef.name != "str":      BACKCOMPAT
                setattr(self, 'w_' + typedef.name, w_type)
            if typedef.name == "str":
                self.w_bytes = w_type
>>>>>>> 86a61b5f
            self._interplevel_classes[w_type] = cls
        # The loop above sets space.w_str and space.w_bytes.
        # We rename 'space.w_str' to 'space.w_unicode' and
        # 'space.w_text'.
        self.w_dict.flag_map_or_seq = 'M'
        self.w_list.flag_map_or_seq = 'S'
        self.w_tuple.flag_map_or_seq = 'S'
        self.w_unicode = self.w_str
        self.w_text = self.w_str
        self.w_str = self.w_bytes      # BACKCOMPAT kill me
        self.builtin_types['str'] = self.w_unicode
        self.builtin_types['bytes'] = self.w_bytes
        self.builtin_types["NotImplemented"] = self.w_NotImplemented
        self.builtin_types["Ellipsis"] = self.w_Ellipsis

        # exceptions & builtins
        self.make_builtins()

        # final setup
        self.setup_builtin_modules()
        # Adding transparent proxy call
        if self.config.objspace.std.withtproxy:
            transparent.setup(self)

    def get_builtin_types(self):
        return self.builtin_types

    def createexecutioncontext(self):
        # add space specific fields to execution context
        # note that this method must not call space methods that might need an
        # execution context themselves (e.g. nearly all space methods)
        ec = ObjSpace.createexecutioncontext(self)
        ec._py_repr = None
        return ec

    def gettypefor(self, cls):
        return self.gettypeobject(cls.typedef)

    def gettypeobject(self, typedef):
        # typeobject.TypeCache maps a TypeDef instance to its
        # unique-for-this-space W_TypeObject instance
        assert typedef is not None
        return self.fromcache(TypeCache).getorbuild(typedef)

<<<<<<< HEAD
=======
    # BACKCOMPAT: this function is still accepted for backward
    # compatibility, but its usage should be progressively removed
    # everywhere apart from tests.
    #@not_rpython # only for tests
    @specialize.argtype(1)
>>>>>>> 86a61b5f
    def wrap(self, x):
        """ Wraps the Python value 'x' into one of the wrapper classes. This
        should only be used for tests, in real code you need to use the
        explicit new* methods."""
        if x is None:
            return self.w_None
        if isinstance(x, OperationError):
            raise TypeError("attempt to wrap already wrapped exception: %s"%
                              (x,))
        if isinstance(x, int):
            if isinstance(x, bool):
                return self.newbool(x)
            else:
                return self.newint(x)
        if isinstance(x, str):
<<<<<<< HEAD
            # this hack is temporary: look at the comment in
            # test_stdstdobjspace.test_wrap_string
            try:
                unicode_x = x.decode('ascii')
            except UnicodeDecodeError:
                unicode_x = self._wrap_string_old(x)
            return self.newunicode(unicode_x)
=======
            return self.newtext(x)
>>>>>>> 86a61b5f
        if isinstance(x, unicode):
            return self.newunicode(x)
        if isinstance(x, float):
            return W_FloatObject(x)
        if isinstance(x, W_Root):
            w_result = x.spacebind(self)
            #print 'wrapping', x, '->', w_result
            return w_result
        if isinstance(x, base_int):
            return self.newint(x)
        return self._wrap_not_rpython(x)

    def _wrap_string_old(self, x):
        # XXX should disappear soon
        print 'WARNING: space.wrap() called on a non-ascii byte string: %r' % x
        return self.newtext(x)

    @not_rpython # only for tests
    def _wrap_not_rpython(self, x):
        # _____ this code is here to support testing only _____

        # we might get there in non-translated versions if 'x' is
        # a long that fits the correct range.
        if is_valid_int(x):
            return self.newint(x)

        return self._wrap_not_rpython(x)

    def _wrap_not_rpython(self, x):
        "NOT_RPYTHON"
        # _____ this code is here to support testing only _____

        # wrap() of a container works on CPython, but the code is
        # not RPython.  Don't use -- it is kept around mostly for tests.
        # Use instead newdict(), newlist(), newtuple().
        if isinstance(x, dict):
            items_w = [(self.wrap(k), self.wrap(v)) for (k, v) in x.iteritems()]
            r = self.newdict()
            r.initialize_content(items_w)
            return r
        if isinstance(x, tuple):
            wrappeditems = [self.wrap(item) for item in list(x)]
            return self.newtuple(wrappeditems)
        if isinstance(x, list):
            wrappeditems = [self.wrap(item) for item in x]
            return self.newlist(wrappeditems)

        # The following cases are even stranger.
        # Really really only for tests.
        if type(x) is long:
            return self.wraplong(x)
        if isinstance(x, slice):
            return W_SliceObject(self.wrap(x.start),
                                 self.wrap(x.stop),
                                 self.wrap(x.step))
        if isinstance(x, complex):
            return W_ComplexObject(x.real, x.imag)

        if isinstance(x, set):
            res = W_SetObject(self, self.newlist([self.wrap(item) for item in x]))
            return res

        if isinstance(x, frozenset):
            wrappeditems = [self.wrap(item) for item in x]
            return W_FrozensetObject(self, wrappeditems)

        if x is __builtin__.Ellipsis:
            # '__builtin__.Ellipsis' avoids confusion with special.Ellipsis
            return self.w_Ellipsis

        raise OperationError(self.w_RuntimeError,
            self.wrap("refusing to wrap cpython value %r" % (x,))
        )

    @not_rpython
    def wrap_exception_cls(self, x):
        if hasattr(self, 'w_' + x.__name__):
            w_result = getattr(self, 'w_' + x.__name__)
            return w_result
        return None

    @not_rpython
    def wraplong(self, x):
        if self.config.objspace.std.withsmalllong:
            from rpython.rlib.rarithmetic import r_longlong
            try:
                rx = r_longlong(x)
            except OverflowError:
                pass
            else:
                from pypy.objspace.std.smalllongobject import \
                                               W_SmallLongObject
                return W_SmallLongObject(rx)
        return W_LongObject.fromlong(x)

    @not_rpython
    def unwrap(self, w_obj):
        # _____ this code is here to support testing only _____
        if isinstance(w_obj, W_Root):
            return w_obj.unwrap(self)
        raise TypeError("cannot unwrap: %r" % w_obj)

    @specialize.argtype(1)
    def newint(self, intval):
        if self.config.objspace.std.withsmalllong and isinstance(intval, base_int):
            from pypy.objspace.std.smalllongobject import W_SmallLongObject
            from rpython.rlib.rarithmetic import r_longlong, r_ulonglong
            from rpython.rlib.rarithmetic import longlongmax
            if (not isinstance(intval, r_ulonglong)
                or intval <= r_ulonglong(longlongmax)):
                return W_SmallLongObject(r_longlong(intval))
        intval = widen(intval)
        if not isinstance(intval, int):
            return W_LongObject.fromrarith_int(intval)
        return wrapint(self, intval)

    def newfloat(self, floatval):
        return W_FloatObject(floatval)

    def newcomplex(self, realval, imagval):
        return W_ComplexObject(realval, imagval)

    def unpackcomplex(self, w_complex):
        from pypy.objspace.std.complexobject import unpackcomplex
        return unpackcomplex(self, w_complex)

    def newlong(self, val): # val is an int
        if self.config.objspace.std.withsmalllong:
            from pypy.objspace.std.smalllongobject import W_SmallLongObject
            return W_SmallLongObject.fromint(val)
        return W_LongObject.fromint(self, val)

    @specialize.argtype(1)
    def newlong_from_rarith_int(self, val): # val is an rarithmetic type
        return W_LongObject.fromrarith_int(val)

    def newlong_from_rbigint(self, val):
        return newlong(self, val)

    def newtuple(self, list_w):
        from pypy.objspace.std.tupleobject import wraptuple
        assert isinstance(list_w, list)
        make_sure_not_resized(list_w)
        return wraptuple(self, list_w)

    def newlist(self, list_w, sizehint=-1):
        assert not list_w or sizehint == -1
        return W_ListObject(self, list_w, sizehint)

    def newlist_bytes(self, list_s):
        return W_ListObject.newlist_bytes(self, list_s)

    def newlist_text(self, list_t):
        return self.newlist_unicode([
            decode_utf8(self, s, allow_surrogates=True) for s in list_t])

    def newlist_unicode(self, list_u):
        return W_ListObject.newlist_unicode(self, list_u)

    def newlist_int(self, list_i):
        return W_ListObject.newlist_int(self, list_i)

    def newlist_float(self, list_f):
        return W_ListObject.newlist_float(self, list_f)

    def newdict(self, module=False, instance=False, kwargs=False,
                strdict=False):
        return W_DictMultiObject.allocate_and_init_instance(
                self, module=module, instance=instance,
                strdict=strdict, kwargs=kwargs)

    def newdictproxy(self, w_dict):
        # e.g. for module/_sre/
        from pypy.objspace.std.dictproxyobject import W_DictProxyObject
        return W_DictProxyObject(w_dict)

    def newset(self, iterable_w=None):
        if iterable_w is None:
            return W_SetObject(self, None)
        return W_SetObject(self, self.newtuple(iterable_w))

    def newfrozenset(self, iterable_w=None):
        if iterable_w is None:
            return W_FrozensetObject(self, None)
        return W_FrozensetObject(self, self.newtuple(iterable_w))

    def newslice(self, w_start, w_end, w_step):
        return W_SliceObject(w_start, w_end, w_step)

    def newseqiter(self, w_obj):
        return W_SeqIterObject(w_obj)

    def newbuffer(self, w_obj, itemsize=1):
        return W_MemoryView(w_obj, itemsize=itemsize)

    def newbytes(self, s):
        assert isinstance(s, str)
        return W_BytesObject(s)

    def newbytearray(self, l):
        return W_BytearrayObject(l)

    def newtext(self, s):
        return self.newunicode(decode_utf8(self, s, allow_surrogates=True))

    def newtext_or_none(self, s):
        if s is None:
            return self.w_None
        return self.newtext(s)

    def newunicode(self, uni):
        assert uni is not None
        assert isinstance(uni, unicode)
        return W_UnicodeObject(uni)

    def type(self, w_obj):
        jit.promote(w_obj.__class__)
        return w_obj.getclass(self)

    def lookup(self, w_obj, name):
        w_type = self.type(w_obj)
        return w_type.lookup(name)
    lookup._annspecialcase_ = 'specialize:lookup'

    def lookup_in_type(self, w_type, name):
        w_src, w_descr = self.lookup_in_type_where(w_type, name)
        return w_descr

    def lookup_in_type_where(self, w_type, name):
        return w_type.lookup_where(name)
    lookup_in_type_where._annspecialcase_ = 'specialize:lookup_in_type_where'

    def lookup_in_type_starting_at(self, w_type, w_starttype, name):
        """ Only supposed to be used to implement super, w_starttype
        and w_type are the same as for super(starttype, type)
        """
        assert isinstance(w_type, W_TypeObject)
        assert isinstance(w_starttype, W_TypeObject)
        return w_type.lookup_starting_at(w_starttype, name)

    @specialize.arg(1)
    def allocate_instance(self, cls, w_subtype):
        """Allocate the memory needed for an instance of an internal or
        user-defined type, without actually __init__ializing the instance."""
        w_type = self.gettypeobject(cls.typedef)
        if self.is_w(w_type, w_subtype):
            instance = instantiate(cls)
        elif cls.typedef.acceptable_as_base_class:
            # the purpose of the above check is to avoid the code below
            # to be annotated at all for 'cls' if it is not necessary
            w_subtype = w_type.check_user_subclass(w_subtype)
            if cls.typedef.applevel_subclasses_base is not None:
                cls = cls.typedef.applevel_subclasses_base
            #
            subcls = get_unique_interplevel_subclass(self, cls)
            instance = instantiate(subcls)
            assert isinstance(instance, cls)
            instance.user_setup(self, w_subtype)
            if w_subtype.hasuserdel:
                self.finalizer_queue.register_finalizer(instance)
        else:
            raise oefmt(self.w_TypeError,
                        "%N.__new__(%N): only for the type %N",
                        w_type, w_subtype, w_type)
        return instance

    # two following functions are almost identical, but in fact they
    # have different return type. First one is a resizable list, second
    # one is not

    def _wrap_expected_length(self, expected, got):
        if got > expected:
            raise oefmt(self.w_ValueError,
                        "too many values to unpack (expected %d)", expected)
        else:
            raise oefmt(self.w_ValueError,
                        "not enough values to unpack (expected %d, got %d)",
                        expected, got)

    def unpackiterable(self, w_obj, expected_length=-1):
        if isinstance(w_obj, W_AbstractTupleObject) and self._uses_tuple_iter(w_obj):
            t = w_obj.getitems_copy()
        elif type(w_obj) is W_ListObject:
            t = w_obj.getitems_copy()
        else:
            return ObjSpace.unpackiterable(self, w_obj, expected_length)
        if expected_length != -1 and len(t) != expected_length:
            raise self._wrap_expected_length(expected_length, len(t))
        return t

    @specialize.arg(3)
    def fixedview(self, w_obj, expected_length=-1, unroll=False):
        """ Fast paths
        """
        if isinstance(w_obj, W_AbstractTupleObject) and self._uses_tuple_iter(w_obj):
            t = w_obj.tolist()
        elif type(w_obj) is W_ListObject:
            if unroll:
                t = w_obj.getitems_unroll()
            else:
                t = w_obj.getitems_fixedsize()
        else:
            if unroll:
                return make_sure_not_resized(ObjSpace.unpackiterable_unroll(
                    self, w_obj, expected_length))
            else:
                return make_sure_not_resized(ObjSpace.unpackiterable(
                    self, w_obj, expected_length)[:])
        if expected_length != -1 and len(t) != expected_length:
            raise self._wrap_expected_length(expected_length, len(t))
        return make_sure_not_resized(t)

    def fixedview_unroll(self, w_obj, expected_length):
        assert expected_length >= 0
        return self.fixedview(w_obj, expected_length, unroll=True)

    def listview_no_unpack(self, w_obj):
        if type(w_obj) is W_ListObject:
            return w_obj.getitems()
        elif isinstance(w_obj, W_AbstractTupleObject) and self._uses_tuple_iter(w_obj):
            return w_obj.getitems_copy()
        elif isinstance(w_obj, W_ListObject) and self._uses_list_iter(w_obj):
            return w_obj.getitems()
        else:
            return None

    def listview(self, w_obj, expected_length=-1):
        t = self.listview_no_unpack(w_obj)
        if t is None:
            return ObjSpace.unpackiterable(self, w_obj, expected_length)
        if expected_length != -1 and len(t) != expected_length:
            raise self._wrap_expected_length(expected_length, len(t))
        return t

    def listview_bytes(self, w_obj):
        # note: uses exact type checking for objects with strategies,
        # and isinstance() for others.  See test_listobject.test_uses_custom...
        if type(w_obj) is W_ListObject:
            return w_obj.getitems_bytes()
        if type(w_obj) is W_DictObject:
            return w_obj.listview_bytes()
        if type(w_obj) is W_SetObject or type(w_obj) is W_FrozensetObject:
            return w_obj.listview_bytes()
        if isinstance(w_obj, W_BytesObject):
            # Python3 considers bytes strings as a list of numbers.
            return None
        if isinstance(w_obj, W_ListObject) and self._uses_list_iter(w_obj):
            return w_obj.getitems_bytes()
        return None

    def listview_unicode(self, w_obj):
        # note: uses exact type checking for objects with strategies,
        # and isinstance() for others.  See test_listobject.test_uses_custom...
        if type(w_obj) is W_ListObject:
            return w_obj.getitems_unicode()
        if type(w_obj) is W_DictObject:
            return w_obj.listview_unicode()
        if type(w_obj) is W_SetObject or type(w_obj) is W_FrozensetObject:
            return w_obj.listview_unicode()
        if isinstance(w_obj, W_UnicodeObject) and self._uses_unicode_iter(w_obj):
            return w_obj.listview_unicode()
        if isinstance(w_obj, W_ListObject) and self._uses_list_iter(w_obj):
            return w_obj.getitems_unicode()
        return None

    def listview_int(self, w_obj):
        if type(w_obj) is W_ListObject:
            return w_obj.getitems_int()
        if type(w_obj) is W_DictObject:
            return w_obj.listview_int()
        if type(w_obj) is W_SetObject or type(w_obj) is W_FrozensetObject:
            return w_obj.listview_int()
        if type(w_obj) is W_BytesObject:
            # Python3 considers bytes strings as a list of numbers.
            return w_obj.listview_int()
        if isinstance(w_obj, W_ListObject) and self._uses_list_iter(w_obj):
            return w_obj.getitems_int()
        return None

    def listview_float(self, w_obj):
        if type(w_obj) is W_ListObject:
            return w_obj.getitems_float()
        # dict and set don't have FloatStrategy, so we can just ignore them
        # for now
        if isinstance(w_obj, W_ListObject) and self._uses_list_iter(w_obj):
            return w_obj.getitems_float()
        return None

    def view_as_kwargs(self, w_dict):
        # Tries to return (keys_list, values_list), or (None, None) if
        # it fails.  It can fail on some dict implementations, so don't
        # rely on it.  For dict subclasses, though, it never fails;
        # this emulates CPython's behavior which often won't call
        # custom __iter__() or keys() methods in dict subclasses.
        if isinstance(w_dict, W_DictObject):
            return w_dict.view_as_kwargs()
        return (None, None)

    def _uses_list_iter(self, w_obj):
        from pypy.objspace.descroperation import list_iter
        return self.lookup(w_obj, '__iter__') is list_iter(self)

    def _uses_tuple_iter(self, w_obj):
        from pypy.objspace.descroperation import tuple_iter
        return self.lookup(w_obj, '__iter__') is tuple_iter(self)

    def _uses_unicode_iter(self, w_obj):
        from pypy.objspace.descroperation import unicode_iter
        return self.lookup(w_obj, '__iter__') is unicode_iter(self)

    def sliceindices(self, w_slice, w_length):
        if isinstance(w_slice, W_SliceObject):
            a, b, c = w_slice.indices3(self, self.int_w(w_length))
            return (a, b, c)
        w_indices = self.getattr(w_slice, self.newtext('indices'))
        w_tup = self.call_function(w_indices, w_length)
        l_w = self.unpackiterable(w_tup)
        if not len(l_w) == 3:
            raise oefmt(self.w_ValueError, "Expected tuple of length 3")
        return self.int_w(l_w[0]), self.int_w(l_w[1]), self.int_w(l_w[2])

    _DescrOperation_is_true = is_true

    def is_true(self, w_obj):
        # a shortcut for performance
        if type(w_obj) is W_BoolObject:
            return bool(w_obj.intval)
        return self._DescrOperation_is_true(w_obj)

    def getattr(self, w_obj, w_name):
        # an optional shortcut for performance

        w_type = self.type(w_obj)
        w_descr = w_type.getattribute_if_not_from_object()
        if w_descr is not None:
            return self._handle_getattribute(w_descr, w_obj, w_name)

        # fast path: XXX this is duplicating most of the logic
        # from the default __getattribute__ and the getattr() method...
        name = get_attribute_name(self, w_obj, w_name)
        w_descr = w_type.lookup(name)
        e = None
        if w_descr is not None:
            w_get = None
            is_data = self.is_data_descr(w_descr)
            if is_data:
                w_get = self.lookup(w_descr, "__get__")
            if w_get is None:
                w_value = w_obj.getdictvalue(self, name)
                if w_value is not None:
                    return w_value
                if not is_data:
                    w_get = self.lookup(w_descr, "__get__")
            typ = type(w_descr)
            if typ is Function or typ is FunctionWithFixedCode:
                # This shortcut is necessary if w_obj is None.  Otherwise e.g.
                # None.__eq__ would return an unbound function because calling
                # __get__ with None as the first argument returns the attribute
                # as if it was accessed through the owner (type(None).__eq__).
                return Method(self, w_descr, w_obj)
            if w_get is not None:
                # __get__ is allowed to raise an AttributeError to trigger
                # use of __getattr__.
                try:
                    return self.get_and_call_function(w_get, w_descr, w_obj,
                                                      w_type)
                except OperationError as e:
                    if not e.match(self, self.w_AttributeError):
                        raise
            else:
                return w_descr
        else:
            w_value = w_obj.getdictvalue(self, name)
            if w_value is not None:
                return w_value

        w_descr = self.lookup(w_obj, '__getattr__')
        if w_descr is not None:
            return self.get_and_call_function(w_descr, w_obj, w_name)
        elif e is not None:
            raise e
        else:
            raiseattrerror(self, w_obj, w_name)

    def finditem_str(self, w_obj, key):
        """ Perform a getitem on w_obj with key (string). Returns found
        element or None on element not found.

        performance shortcut to avoid creating the OperationError(KeyError)
        and allocating W_BytesObject
        """
        if (isinstance(w_obj, W_DictMultiObject) and
                not w_obj.user_overridden_class):
            return w_obj.getitem_str(key)
        return ObjSpace.finditem_str(self, w_obj, key)

    def finditem(self, w_obj, w_key):
        """ Perform a getitem on w_obj with w_key (any object). Returns found
        element or None on element not found.

        performance shortcut to avoid creating the OperationError(KeyError).
        """
        if (isinstance(w_obj, W_DictMultiObject) and
                not w_obj.user_overridden_class):
            return w_obj.getitem(w_key)
        return ObjSpace.finditem(self, w_obj, w_key)

    def setitem_str(self, w_obj, key, w_value):
        """ Same as setitem, but takes string instead of any wrapped object
        """
        if (isinstance(w_obj, W_DictMultiObject) and
                not w_obj.user_overridden_class):
            w_obj.setitem_str(key, w_value)
        else:
            self.setitem(w_obj, self.newtext(key), w_value)

    def getindex_w(self, w_obj, w_exception, objdescr=None):
        if type(w_obj) is W_IntObject:
            return w_obj.intval
        return ObjSpace.getindex_w(self, w_obj, w_exception, objdescr)

    def unicode_from_object(self, w_obj):
        from pypy.objspace.std.unicodeobject import unicode_from_object
        return unicode_from_object(self, w_obj)

    def encode_unicode_object(self, w_unicode, encoding, errors):
        from pypy.objspace.std.unicodeobject import encode_object
        return encode_object(self, w_unicode, encoding, errors)

    def call_method(self, w_obj, methname, *arg_w):
        return callmethod.call_method_opt(self, w_obj, methname, *arg_w)

    def _type_issubtype(self, w_sub, w_type):
        if isinstance(w_sub, W_TypeObject) and isinstance(w_type, W_TypeObject):
            return w_sub.issubtype(w_type)
        raise oefmt(self.w_TypeError, "need type objects")

    @specialize.arg_or_var(2)
    def _type_isinstance(self, w_inst, w_type):
        if not isinstance(w_type, W_TypeObject):
            raise oefmt(self.w_TypeError, "need type object")
        if is_annotation_constant(w_type):
            cls = self._get_interplevel_cls(w_type)
            if cls is not None:
                assert w_inst is not None
                if isinstance(w_inst, cls):
                    return True
        return self.type(w_inst).issubtype(w_type)

    @specialize.memo()
    def _get_interplevel_cls(self, w_type):
        if not hasattr(self, "_interplevel_classes"):
            return None # before running initialize
        return self._interplevel_classes.get(w_type, None)

    @specialize.arg(2, 3)
    def is_overloaded(self, w_obj, tp, method):
        return (self.lookup(w_obj, method) is not
                self.lookup_in_type(tp, method))

    def getfulltypename(self, w_obj):
        w_type = self.type(w_obj)
        if w_type.is_heaptype():
            classname = w_type.getqualname(self)
            w_module = w_type.lookup("__module__")
            if w_module is not None:
                try:
                    modulename = self.unicode_w(w_module)
                except OperationError as e:
                    if not e.match(self, self.w_TypeError):
                        raise
                else:
                    classname = u'%s.%s' % (modulename, classname)
        else:
            classname = w_type.name.decode('utf-8')
        return classname<|MERGE_RESOLUTION|>--- conflicted
+++ resolved
@@ -90,14 +90,7 @@
         for typedef, cls in builtin_type_classes.items():
             w_type = self.gettypeobject(typedef)
             self.builtin_types[typedef.name] = w_type
-<<<<<<< HEAD
             setattr(self, 'w_' + typedef.name, w_type)
-=======
-            if 1: # typedef.name != "str":      BACKCOMPAT
-                setattr(self, 'w_' + typedef.name, w_type)
-            if typedef.name == "str":
-                self.w_bytes = w_type
->>>>>>> 86a61b5f
             self._interplevel_classes[w_type] = cls
         # The loop above sets space.w_str and space.w_bytes.
         # We rename 'space.w_str' to 'space.w_unicode' and
@@ -142,14 +135,11 @@
         assert typedef is not None
         return self.fromcache(TypeCache).getorbuild(typedef)
 
-<<<<<<< HEAD
-=======
     # BACKCOMPAT: this function is still accepted for backward
     # compatibility, but its usage should be progressively removed
     # everywhere apart from tests.
     #@not_rpython # only for tests
     @specialize.argtype(1)
->>>>>>> 86a61b5f
     def wrap(self, x):
         """ Wraps the Python value 'x' into one of the wrapper classes. This
         should only be used for tests, in real code you need to use the
@@ -165,7 +155,6 @@
             else:
                 return self.newint(x)
         if isinstance(x, str):
-<<<<<<< HEAD
             # this hack is temporary: look at the comment in
             # test_stdstdobjspace.test_wrap_string
             try:
@@ -173,9 +162,6 @@
             except UnicodeDecodeError:
                 unicode_x = self._wrap_string_old(x)
             return self.newunicode(unicode_x)
-=======
-            return self.newtext(x)
->>>>>>> 86a61b5f
         if isinstance(x, unicode):
             return self.newunicode(x)
         if isinstance(x, float):
