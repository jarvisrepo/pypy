import __builtin__
import types
from pypy.interpreter import special
from pypy.interpreter.baseobjspace import ObjSpace, Wrappable
from pypy.interpreter.error import OperationError, operationerrfmt
from pypy.interpreter.typedef import get_unique_interplevel_subclass
from pypy.objspace.std import (builtinshortcut, stdtypedef, frame, model,
                               transparent, callmethod, proxyobject)
from pypy.objspace.descroperation import DescrOperation, raiseattrerror
from pypy.rlib.objectmodel import instantiate, r_dict, specialize, is_annotation_constant
from pypy.rlib.debug import make_sure_not_resized
from pypy.rlib.rarithmetic import base_int, widen, maxint, is_valid_int
from pypy.rlib.objectmodel import we_are_translated
from pypy.rlib import jit

# Object imports
from pypy.objspace.std.boolobject import W_BoolObject
from pypy.objspace.std.complexobject import W_ComplexObject
from pypy.objspace.std.dictmultiobject import W_DictMultiObject
from pypy.objspace.std.floatobject import W_FloatObject
from pypy.objspace.std.intobject import W_IntObject
from pypy.objspace.std.listobject import W_ListObject
from pypy.objspace.std.longobject import W_LongObject, newlong
from pypy.objspace.std.noneobject import W_NoneObject
from pypy.objspace.std.objectobject import W_ObjectObject
from pypy.objspace.std.ropeobject import W_RopeObject
from pypy.objspace.std.iterobject import W_SeqIterObject
from pypy.objspace.std.setobject import W_SetObject, W_FrozensetObject
from pypy.objspace.std.sliceobject import W_SliceObject
from pypy.objspace.std.smallintobject import W_SmallIntObject
from pypy.objspace.std.stringobject import W_StringObject
from pypy.objspace.std.tupleobject import W_AbstractTupleObject
from pypy.objspace.std.typeobject import W_TypeObject

# types
from pypy.objspace.std.inttype import wrapint
from pypy.objspace.std.stringtype import wrapstr
from pypy.objspace.std.unicodetype import wrapunicode

class StdObjSpace(ObjSpace, DescrOperation):
    """The standard object space, implementing a general-purpose object
    library in Restricted Python."""

    def initialize(self):
        "NOT_RPYTHON: only for initializing the space."
        # setup all the object types and implementations
        self.model = model.StdTypeModel(self.config)

        self.FrameClass = frame.build_frame(self)

        if self.config.objspace.std.withrope:
            self.StringObjectCls = W_RopeObject
        else:
            self.StringObjectCls = W_StringObject

        self._install_multimethods()

        # singletons
        self.w_None = W_NoneObject.w_None
        self.w_False = W_BoolObject.w_False
        self.w_True = W_BoolObject.w_True
        self.w_NotImplemented = self.wrap(special.NotImplemented(self))
        self.w_Ellipsis = self.wrap(special.Ellipsis(self))

        # types
        self.builtin_types = {}
        for typedef in self.model.pythontypes:
            w_type = self.gettypeobject(typedef)
            self.builtin_types[typedef.name] = w_type
            setattr(self, 'w_' + typedef.name, w_type)
        self.builtin_types["NotImplemented"] = self.w_NotImplemented
        self.builtin_types["Ellipsis"] = self.w_Ellipsis

        # exceptions & builtins
        self.make_builtins()

        # the type of old-style classes
        self.w_classobj = self.builtin.get('__metaclass__')

        # final setup
        self.setup_builtin_modules()
        # Adding transparent proxy call
        if self.config.objspace.std.withtproxy:
            transparent.setup(self)

        self.setup_isinstance_cache()

    def get_builtin_types(self):
        return self.builtin_types

    def _install_multimethods(self):
        """Install all the MultiMethods into the space instance."""
        for name, mm in model.MM.__dict__.items():
            if not isinstance(mm, model.StdObjSpaceMultiMethod):
                continue
            if not hasattr(self, name):
                # int_w, str_w...: these do not return a wrapped object
                if name.endswith('_w'):
                    func = mm.install_not_sliced(self.model.typeorder,
                                                 baked_perform_call=True)
                else:
                    unsliced = mm.install_not_sliced(self.model.typeorder,
                                                     baked_perform_call=False)
                    exprargs, expr, miniglobals, fallback = unsliced
                    func = stdtypedef.make_perform_trampoline('__mm_'+name,
                                                              exprargs, expr,
                                                              miniglobals, mm)

                boundmethod = types.MethodType(func, self, self.__class__)
                setattr(self, name, boundmethod)  # store into 'space' instance
            elif self.config.objspace.std.builtinshortcut:
                if name.startswith('inplace_'):
                    fallback_name = name[len('inplace_'):]
                    if fallback_name in ('or', 'and'):
                        fallback_name += '_'
                    fallback_mm = model.MM.__dict__[fallback_name]
                else:
                    fallback_mm = None
                builtinshortcut.install(self, mm, fallback_mm)
        if self.config.objspace.std.builtinshortcut:
            builtinshortcut.install_is_true(self, model.MM.nonzero,
                                            model.MM.len)

    def createexecutioncontext(self):
        # add space specific fields to execution context
        # note that this method must not call space methods that might need an
        # execution context themselves (e.g. nearly all space methods)
        ec = ObjSpace.createexecutioncontext(self)
        ec._py_repr = None
        return ec

    def createframe(self, code, w_globals, outer_func=None):
        from pypy.objspace.std.fake import CPythonFakeCode, CPythonFakeFrame
        if not we_are_translated() and isinstance(code, CPythonFakeCode):
            return CPythonFakeFrame(self, code, w_globals)
        else:
            return ObjSpace.createframe(self, code, w_globals, outer_func)

    def gettypefor(self, cls):
        return self.gettypeobject(cls.typedef)

    def gettypeobject(self, typedef):
        # stdtypedef.TypeCache maps each StdTypeDef instance to its
        # unique-for-this-space W_TypeObject instance
        assert typedef is not None
        return self.fromcache(stdtypedef.TypeCache).getorbuild(typedef)

    def wrap(self, x):
        "Wraps the Python value 'x' into one of the wrapper classes."
        # You might notice that this function is rather conspicuously
        # not RPython.  We can get away with this because the function
        # is specialized (see after the function body).  Also worth
        # noting is that the isinstance's involving integer types
        # behave rather differently to how you might expect during
        # annotation (see pypy/annotation/builtin.py)
        if x is None:
            return self.w_None
        if isinstance(x, model.W_Object):
            raise TypeError, "attempt to wrap already wrapped object: %s"%(x,)
        if isinstance(x, OperationError):
            raise TypeError, ("attempt to wrap already wrapped exception: %s"%
                              (x,))
        if isinstance(x, int):
            if isinstance(x, bool):
                return self.newbool(x)
            else:
                return self.newint(x)
        if isinstance(x, str):
            return wrapstr(self, x)
        if isinstance(x, unicode):
            return wrapunicode(self, x)
        if isinstance(x, float):
            return W_FloatObject(x)
        if isinstance(x, Wrappable):
            w_result = x.__spacebind__(self)
            #print 'wrapping', x, '->', w_result
            return w_result
        if isinstance(x, base_int):
            if self.config.objspace.std.withsmalllong:
                from pypy.objspace.std.smalllongobject import W_SmallLongObject
                from pypy.rlib.rarithmetic import r_longlong, r_ulonglong
                from pypy.rlib.rarithmetic import longlongmax
                if (not isinstance(x, r_ulonglong)
                    or x <= r_ulonglong(longlongmax)):
                    return W_SmallLongObject(r_longlong(x))
            x = widen(x)
            if isinstance(x, int):
                return self.newint(x)
            else:
                return W_LongObject.fromrarith_int(x)
        return self._wrap_not_rpython(x)
    wrap._annspecialcase_ = "specialize:wrap"

    def _wrap_not_rpython(self, x):
        "NOT_RPYTHON"
        # _____ this code is here to support testing only _____

        # we might get there in non-translated versions if 'x' is
        # a long that fits the correct range.
        if is_valid_int(x):
            return self.newint(x)

        # wrap() of a container works on CPython, but the code is
        # not RPython.  Don't use -- it is kept around mostly for tests.
        # Use instead newdict(), newlist(), newtuple().
        if isinstance(x, dict):
            items_w = [(self.wrap(k), self.wrap(v)) for (k, v) in x.iteritems()]
            r = self.newdict()
            r.initialize_content(items_w)
            return r
        if isinstance(x, tuple):
            wrappeditems = [self.wrap(item) for item in list(x)]
            return self.newtuple(wrappeditems)
        if isinstance(x, list):
            wrappeditems = [self.wrap(item) for item in x]
            return self.newlist(wrappeditems)

        # The following cases are even stranger.
        # Really really only for tests.
        if type(x) is long:
            return self.wraplong(x)
        if isinstance(x, slice):
            return W_SliceObject(self.wrap(x.start),
                                 self.wrap(x.stop),
                                 self.wrap(x.step))
        if isinstance(x, complex):
            return W_ComplexObject(x.real, x.imag)

        if isinstance(x, set):
            res = W_SetObject(self, self.newlist([self.wrap(item) for item in x]))
            return res

        if isinstance(x, frozenset):
            wrappeditems = [self.wrap(item) for item in x]
            return W_FrozensetObject(self, wrappeditems)

        if x is __builtin__.Ellipsis:
            # '__builtin__.Ellipsis' avoids confusion with special.Ellipsis
            return self.w_Ellipsis

        if self.config.objspace.nofaking:
            raise OperationError(self.w_RuntimeError,
                                 self.wrap("nofaking enabled: refusing "
                                           "to wrap cpython value %r" %(x,)))
        if isinstance(x, type(Exception)) and issubclass(x, Exception):
            w_result = self.wrap_exception_cls(x)
            if w_result is not None:
                return w_result
        from pypy.objspace.std.fake import fake_object
        return fake_object(self, x)

    def wrap_exception_cls(self, x):
        """NOT_RPYTHON"""
        if hasattr(self, 'w_' + x.__name__):
            w_result = getattr(self, 'w_' + x.__name__)
            return w_result
        return None

    def wraplong(self, x):
        "NOT_RPYTHON"
        if self.config.objspace.std.withsmalllong:
            from pypy.rlib.rarithmetic import r_longlong
            try:
                rx = r_longlong(x)
            except OverflowError:
                pass
            else:
                from pypy.objspace.std.smalllongobject import \
                                               W_SmallLongObject
                return W_SmallLongObject(rx)
        return W_LongObject.fromlong(x)

    def unwrap(self, w_obj):
        """NOT_RPYTHON"""
        if isinstance(w_obj, Wrappable):
            return w_obj
        if isinstance(w_obj, model.W_Object):
            return w_obj.unwrap(self)
        raise model.UnwrapError, "cannot unwrap: %r" % w_obj

    def newint(self, intval):
        return wrapint(self, intval)

    def newfloat(self, floatval):
        return W_FloatObject(floatval)

    def newcomplex(self, realval, imagval):
        return W_ComplexObject(realval, imagval)

    def unpackcomplex(self, w_complex):
        from pypy.objspace.std.complextype import unpackcomplex
        return unpackcomplex(self, w_complex)

    def newlong(self, val): # val is an int
        if self.config.objspace.std.withsmalllong:
            from pypy.objspace.std.smalllongobject import W_SmallLongObject
            return W_SmallLongObject.fromint(val)
        return W_LongObject.fromint(self, val)

    def newlong_from_rbigint(self, val):
        return newlong(self, val)

    def newtuple(self, list_w):
        from pypy.objspace.std.tupletype import wraptuple
        assert isinstance(list_w, list)
        make_sure_not_resized(list_w)
        return wraptuple(self, list_w)

    def newlist(self, list_w, sizehint=-1):
        assert not list_w or sizehint == -1
        return W_ListObject(self, list_w, sizehint)

    def newlist_str(self, list_s):
        return W_ListObject.newlist_str(self, list_s)

    def newdict(self, module=False, instance=False, classofinstance=None,
                strdict=False):
        return W_DictMultiObject.allocate_and_init_instance(
                self, module=module, instance=instance,
                classofinstance=classofinstance,
                strdict=strdict)

    def newset(self):
        from pypy.objspace.std.setobject import newset
        return W_SetObject(self, None)

    def newslice(self, w_start, w_end, w_step):
        return W_SliceObject(w_start, w_end, w_step)

    def newseqiter(self, w_obj):
        return W_SeqIterObject(w_obj)

    def type(self, w_obj):
        jit.promote(w_obj.__class__)
        return w_obj.getclass(self)

    def lookup(self, w_obj, name):
        w_type = self.type(w_obj)
        return w_type.lookup(name)
    lookup._annspecialcase_ = 'specialize:lookup'

    def lookup_in_type_where(self, w_type, name):
        return w_type.lookup_where(name)
    lookup_in_type_where._annspecialcase_ = 'specialize:lookup_in_type_where'

    def lookup_in_type_starting_at(self, w_type, w_starttype, name):
        """ Only supposed to be used to implement super, w_starttype
        and w_type are the same as for super(starttype, type)
        """
        assert isinstance(w_type, W_TypeObject)
        assert isinstance(w_starttype, W_TypeObject)
        return w_type.lookup_starting_at(w_starttype, name)

    def allocate_instance(self, cls, w_subtype):
        """Allocate the memory needed for an instance of an internal or
        user-defined type, without actually __init__ializing the instance."""
        w_type = self.gettypeobject(cls.typedef)
        if self.is_w(w_type, w_subtype):
            instance = instantiate(cls)
        elif cls.typedef.acceptable_as_base_class:
            # the purpose of the above check is to avoid the code below
            # to be annotated at all for 'cls' if it is not necessary
            w_subtype = w_type.check_user_subclass(w_subtype)
            if cls.typedef.applevel_subclasses_base is not None:
                cls = cls.typedef.applevel_subclasses_base
            #
            if not we_are_translated():
                if issubclass(cls, model.W_Object):
                    # If cls is missing from model.typeorder, then you
                    # need to add it there (including the inheritance
                    # relationship, if any)
                    assert cls in self.model.typeorder, repr(cls)
            #
            if (self.config.objspace.std.withmapdict and cls is W_ObjectObject
                    and not w_subtype.needsdel):
                from pypy.objspace.std.mapdict import get_subclass_of_correct_size
                subcls = get_subclass_of_correct_size(self, cls, w_subtype)
            else:
                subcls = get_unique_interplevel_subclass(
                        self.config, cls, w_subtype.hasdict, w_subtype.nslots != 0,
                        w_subtype.needsdel, w_subtype.weakrefable)
            instance = instantiate(subcls)
            assert isinstance(instance, cls)
            instance.user_setup(self, w_subtype)
        else:
            raise operationerrfmt(self.w_TypeError,
                "%s.__new__(%s): only for the type %s",
                w_type.name, w_subtype.getname(self), w_type.name)
        return instance
    allocate_instance._annspecialcase_ = "specialize:arg(1)"

    # two following functions are almost identical, but in fact they
    # have different return type. First one is a resizable list, second
    # one is not

    def _wrap_expected_length(self, expected, got):
        return OperationError(self.w_ValueError,
                self.wrap("expected length %d, got %d" % (expected, got)))

    def unpackiterable(self, w_obj, expected_length=-1):
        if isinstance(w_obj, W_AbstractTupleObject):
<<<<<<< HEAD
            t = w_obj.getitems_copy(self)
        elif isinstance(w_obj, W_ListObject):
=======
            t = w_obj.getitems_copy()
        elif type(w_obj) is W_ListObject:
>>>>>>> 2d73893a
            t = w_obj.getitems_copy()
        else:
            return ObjSpace.unpackiterable(self, w_obj, expected_length)
        if expected_length != -1 and len(t) != expected_length:
            raise self._wrap_expected_length(expected_length, len(t))
        return t

    @specialize.arg(3)
    def fixedview(self, w_obj, expected_length=-1, unroll=False):
        """ Fast paths
        """
        if isinstance(w_obj, W_AbstractTupleObject):
<<<<<<< HEAD
            t = w_obj.tolist(self)
        elif isinstance(w_obj, W_ListObject):
=======
            t = w_obj.tolist()
        elif type(w_obj) is W_ListObject:
>>>>>>> 2d73893a
            if unroll:
                t = w_obj.getitems_unroll()
            else:
                t = w_obj.getitems_fixedsize()
        else:
            if unroll:
                return make_sure_not_resized(ObjSpace.unpackiterable_unroll(
                    self, w_obj, expected_length))
            else:
                return make_sure_not_resized(ObjSpace.unpackiterable(
                    self, w_obj, expected_length)[:])
        if expected_length != -1 and len(t) != expected_length:
            raise self._wrap_expected_length(expected_length, len(t))
        return make_sure_not_resized(t)

    def fixedview_unroll(self, w_obj, expected_length):
        assert expected_length >= 0
        return self.fixedview(w_obj, expected_length, unroll=True)

    def listview(self, w_obj, expected_length=-1):
        if type(w_obj) is W_ListObject:
            t = w_obj.getitems()
        elif isinstance(w_obj, W_AbstractTupleObject):
            t = w_obj.getitems_copy(self)
        else:
            return ObjSpace.unpackiterable(self, w_obj, expected_length)
        if expected_length != -1 and len(t) != expected_length:
            raise self._wrap_expected_length(expected_length, len(t))
        return t

    def listview_str(self, w_obj):
        # note: uses exact type checking for objects with strategies,
        # and isinstance() for others.  See test_listobject.test_uses_custom...
        if type(w_obj) is W_ListObject:
            return w_obj.getitems_str()
        if type(w_obj) is W_DictMultiObject:
            return w_obj.listview_str()
        if type(w_obj) is W_SetObject or type(w_obj) is W_FrozensetObject:
            return w_obj.listview_str()
        if isinstance(w_obj, W_StringObject):
            return w_obj.listview_str()
        return None

    def listview_int(self, w_obj):
        if type(w_obj) is W_ListObject:
            return w_obj.getitems_int()
        if type(w_obj) is W_DictMultiObject:
            return w_obj.listview_int()
        if type(w_obj) is W_SetObject or type(w_obj) is W_FrozensetObject:
            return w_obj.listview_int()
        return None

    def sliceindices(self, w_slice, w_length):
        if isinstance(w_slice, W_SliceObject):
            a, b, c = w_slice.indices3(self, self.int_w(w_length))
            return (a, b, c)
        w_indices = self.getattr(w_slice, self.wrap('indices'))
        w_tup = self.call_function(w_indices, w_length)
        l_w = self.unpackiterable(w_tup)
        if not len(l_w) == 3:
            raise OperationError(self.w_ValueError,
                                 self.wrap("Expected tuple of length 3"))
        return self.int_w(l_w[0]), self.int_w(l_w[1]), self.int_w(l_w[2])

    def is_true(self, w_obj):
        # a shortcut for performance
        # NOTE! this method is typically overridden by builtinshortcut.py.
        if type(w_obj) is W_BoolObject:
            return w_obj.boolval
        return DescrOperation.is_true(self, w_obj)

    def getattr(self, w_obj, w_name):
        if not self.config.objspace.std.getattributeshortcut:
            return DescrOperation.getattr(self, w_obj, w_name)
        # an optional shortcut for performance

        w_type = self.type(w_obj)
        w_descr = w_type.getattribute_if_not_from_object()
        if w_descr is not None:
            return self._handle_getattribute(w_descr, w_obj, w_name)

        # fast path: XXX this is duplicating most of the logic
        # from the default __getattribute__ and the getattr() method...
        name = self.str_w(w_name)
        w_descr = w_type.lookup(name)
        e = None
        if w_descr is not None:
            w_get = None
            is_data = self.is_data_descr(w_descr)
            if is_data:
                w_get = self.lookup(w_descr, "__get__")
            if w_get is None:
                w_value = w_obj.getdictvalue(self, name)
                if w_value is not None:
                    return w_value
                if not is_data:
                    w_get = self.lookup(w_descr, "__get__")
            if w_get is not None:
                # __get__ is allowed to raise an AttributeError to trigger
                # use of __getattr__.
                try:
                    return self.get_and_call_function(w_get, w_descr, w_obj,
                                                      w_type)
                except OperationError, e:
                    if not e.match(self, self.w_AttributeError):
                        raise
            else:
                return w_descr
        else:
            w_value = w_obj.getdictvalue(self, name)
            if w_value is not None:
                return w_value

        w_descr = self.lookup(w_obj, '__getattr__')
        if w_descr is not None:
            return self.get_and_call_function(w_descr, w_obj, w_name)
        elif e is not None:
            raise e
        else:
            raiseattrerror(self, w_obj, name)

    def finditem_str(self, w_obj, key):
        """ Perform a getitem on w_obj with key (string). Returns found
        element or None on element not found.

        performance shortcut to avoid creating the OperationError(KeyError)
        and allocating W_StringObject
        """
        if (isinstance(w_obj, W_DictMultiObject) and
                not w_obj.user_overridden_class):
            return w_obj.getitem_str(key)
        return ObjSpace.finditem_str(self, w_obj, key)

    def finditem(self, w_obj, w_key):
        """ Perform a getitem on w_obj with w_key (any object). Returns found
        element or None on element not found.

        performance shortcut to avoid creating the OperationError(KeyError).
        """
        if (isinstance(w_obj, W_DictMultiObject) and
                not w_obj.user_overridden_class):
            return w_obj.getitem(w_key)
        return ObjSpace.finditem(self, w_obj, w_key)

    def setitem_str(self, w_obj, key, w_value):
        """ Same as setitem, but takes string instead of any wrapped object
        """
        if (isinstance(w_obj, W_DictMultiObject) and
                not w_obj.user_overridden_class):
            w_obj.setitem_str(key, w_value)
        else:
            self.setitem(w_obj, self.wrap(key), w_value)

    def getindex_w(self, w_obj, w_exception, objdescr=None):
        # Performance shortcut for the common case of w_obj being an int.
        # If withsmallint is disabled, we check for W_IntObject.
        # If withsmallint is enabled, we only check for W_SmallIntObject - it's
        # probably not useful to have a shortcut for W_IntObject at all then.
        if self.config.objspace.std.withsmallint:
            if type(w_obj) is W_SmallIntObject:
                return w_obj.intval
        else:
            if type(w_obj) is W_IntObject:
                return w_obj.intval
        return ObjSpace.getindex_w(self, w_obj, w_exception, objdescr)

    def call_method(self, w_obj, methname, *arg_w):
        if self.config.objspace.opcodes.CALL_METHOD:
            return callmethod.call_method_opt(self, w_obj, methname, *arg_w)
        else:
            return ObjSpace.call_method(self, w_obj, methname, *arg_w)

    def raise_key_error(self, w_key):
        e = self.call_function(self.w_KeyError, w_key)
        raise OperationError(self.w_KeyError, e)

    def _type_issubtype(self, w_sub, w_type):
        if isinstance(w_sub, W_TypeObject) and isinstance(w_type, W_TypeObject):
            return self.wrap(w_sub.issubtype(w_type))
        raise OperationError(self.w_TypeError, self.wrap("need type objects"))

    @specialize.arg_or_var(2)
    def _type_isinstance(self, w_inst, w_type):
        if not isinstance(w_type, W_TypeObject):
            raise OperationError(self.w_TypeError,
                                 self.wrap("need type object"))
        if is_annotation_constant(w_type):
            cls = self._get_interplevel_cls(w_type)
            if cls is not None:
                assert w_inst is not None
                if isinstance(w_inst, cls):
                    return True
        return self.type(w_inst).issubtype(w_type)

    @specialize.arg_or_var(2)
    def isinstance_w(space, w_inst, w_type):
        return space._type_isinstance(w_inst, w_type)

    def setup_isinstance_cache(self):
        # This assumes that all classes in the stdobjspace implementing a
        # particular app-level type are distinguished by a common base class.
        # Alternatively, you can turn off the cache on specific classes,
        # like e.g. proxyobject.  It is just a bit less performant but
        # should not have any bad effect.
        from pypy.objspace.std.model import W_Root, W_Object
        #
        # Build a dict {class: w_typeobject-or-None}.  The value None is used
        # on classes that are known to be abstract base classes.
        class2type = {}
        class2type[W_Root] = None
        class2type[W_Object] = None
        for cls in self.model.typeorder.keys():
            if getattr(cls, 'typedef', None) is None:
                continue
            if getattr(cls, 'ignore_for_isinstance_cache', False):
                continue
            w_type = self.gettypefor(cls)
            w_oldtype = class2type.setdefault(cls, w_type)
            assert w_oldtype is w_type
        #
        # Build the real dict {w_typeobject: class-or-base-class}.  For every
        # w_typeobject we look for the most precise common base class of all
        # the registered classes.  If no such class is found, we will find
        # W_Object or W_Root, and complain.  Then you must either add an
        # artificial common base class, or disable caching on one of the
        # two classes with ignore_for_isinstance_cache.
        def getmro(cls):
            while True:
                yield cls
                if cls is W_Root:
                    break
                cls = cls.__bases__[0]
        self._interplevel_classes = {}
        for cls, w_type in class2type.items():
            if w_type is None:
                continue
            if w_type not in self._interplevel_classes:
                self._interplevel_classes[w_type] = cls
            else:
                cls1 = self._interplevel_classes[w_type]
                mro1 = list(getmro(cls1))
                for base in getmro(cls):
                    if base in mro1:
                        break
                if base in class2type and class2type[base] is not w_type:
                    if class2type.get(base) is None:
                        msg = ("cannot find a common interp-level base class"
                               " between %r and %r" % (cls1, cls))
                    else:
                        msg = ("%s is a base class of both %r and %r" % (
                            class2type[base], cls1, cls))
                    raise AssertionError("%r: %s" % (w_type, msg))
                class2type[base] = w_type
                self._interplevel_classes[w_type] = base

    @specialize.memo()
    def _get_interplevel_cls(self, w_type):
        if not hasattr(self, "_interplevel_classes"):
            return None # before running initialize
        return self._interplevel_classes.get(w_type, None)<|MERGE_RESOLUTION|>--- conflicted
+++ resolved
@@ -399,13 +399,8 @@
 
     def unpackiterable(self, w_obj, expected_length=-1):
         if isinstance(w_obj, W_AbstractTupleObject):
-<<<<<<< HEAD
-            t = w_obj.getitems_copy(self)
-        elif isinstance(w_obj, W_ListObject):
-=======
-            t = w_obj.getitems_copy()
+            t = w_obj.getitems_copy(space)
         elif type(w_obj) is W_ListObject:
->>>>>>> 2d73893a
             t = w_obj.getitems_copy()
         else:
             return ObjSpace.unpackiterable(self, w_obj, expected_length)
@@ -418,13 +413,8 @@
         """ Fast paths
         """
         if isinstance(w_obj, W_AbstractTupleObject):
-<<<<<<< HEAD
-            t = w_obj.tolist(self)
-        elif isinstance(w_obj, W_ListObject):
-=======
-            t = w_obj.tolist()
+            t = w_obj.tolist(space)
         elif type(w_obj) is W_ListObject:
->>>>>>> 2d73893a
             if unroll:
                 t = w_obj.getitems_unroll()
             else:
