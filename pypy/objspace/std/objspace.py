--- conflicted
+++ resolved
@@ -3,15 +3,9 @@
 from pypy.interpreter.baseobjspace import ObjSpace, W_Root
 from pypy.interpreter.error import OperationError, oefmt
 from pypy.interpreter.typedef import get_unique_interplevel_subclass
-<<<<<<< HEAD
-from pypy.objspace.std import (builtinshortcut, stdtypedef, frame, model,
-                               transparent, callmethod)
+from pypy.objspace.std import frame, transparent, callmethod
 from pypy.objspace.descroperation import (
     DescrOperation, get_attribute_name, raiseattrerror)
-=======
-from pypy.objspace.std import frame, transparent, callmethod
-from pypy.objspace.descroperation import DescrOperation, raiseattrerror
->>>>>>> a78e2b5c
 from rpython.rlib.objectmodel import instantiate, specialize, is_annotation_constant
 from rpython.rlib.debug import make_sure_not_resized
 from rpython.rlib.rarithmetic import base_int, widen, is_valid_int
@@ -19,7 +13,6 @@
 from rpython.rlib import jit
 
 # Object imports
-from pypy.objspace.std.basestringtype import basestring_typedef
 from pypy.objspace.std.boolobject import W_BoolObject
 from pypy.objspace.std.bufferobject import W_Buffer
 from pypy.objspace.std.bytearrayobject import W_BytearrayObject
@@ -36,16 +29,9 @@
 from pypy.objspace.std.objectobject import W_ObjectObject
 from pypy.objspace.std.setobject import W_SetObject, W_FrozensetObject
 from pypy.objspace.std.sliceobject import W_SliceObject
-<<<<<<< HEAD
-from pypy.objspace.std.unicodeobject import W_UnicodeObject
-from pypy.objspace.std.tupleobject import W_AbstractTupleObject
-from pypy.objspace.std.typeobject import W_TypeObject
-from pypy.objspace.std.unicodeobject import W_UnicodeObject
-=======
 from pypy.objspace.std.tupleobject import W_AbstractTupleObject, W_TupleObject
 from pypy.objspace.std.typeobject import W_TypeObject, TypeCache
 from pypy.objspace.std.unicodeobject import W_UnicodeObject, wrapunicode
->>>>>>> a78e2b5c
 
 
 class StdObjSpace(ObjSpace):
@@ -103,19 +89,14 @@
             w_type = self.gettypeobject(typedef)
             self.builtin_types[typedef.name] = w_type
             setattr(self, 'w_' + typedef.name, w_type)
-<<<<<<< HEAD
+            self._interplevel_classes[w_type] = cls
         self.w_unicode = self.w_str
         self.w_text = self.w_str
         self.w_str = self.w_bytes
         self.builtin_types['str'] = self.w_unicode
         self.builtin_types['bytes'] = self.w_str
-=======
-            self._interplevel_classes[w_type] = cls
->>>>>>> a78e2b5c
         self.builtin_types["NotImplemented"] = self.w_NotImplemented
         self.builtin_types["Ellipsis"] = self.w_Ellipsis
-        self.w_basestring = self.builtin_types['basestring'] = \
-            self.gettypeobject(basestring_typedef)
 
         # exceptions & builtins
         self.make_builtins()
