import __builtin__
import types
from pypy.interpreter import special
from pypy.interpreter.baseobjspace import ObjSpace, Wrappable
from pypy.interpreter.error import OperationError, operationerrfmt
from pypy.interpreter.typedef import get_unique_interplevel_subclass
from pypy.objspace.std import (builtinshortcut, stdtypedef, frame, model,
                               transparent, callmethod, proxyobject)
<<<<<<< HEAD
from pypy.objspace.descroperation import (
    DescrOperation, get_attribute_name, raiseattrerror)
from pypy.rlib.objectmodel import instantiate, r_dict, specialize, is_annotation_constant
from pypy.rlib.debug import make_sure_not_resized
from pypy.rlib.rarithmetic import base_int, widen, maxint, is_valid_int
from pypy.rlib.objectmodel import we_are_translated
from pypy.rlib import jit
=======
from pypy.objspace.descroperation import DescrOperation, raiseattrerror
from rpython.rlib.objectmodel import instantiate, r_dict, specialize, is_annotation_constant
from rpython.rlib.debug import make_sure_not_resized
from rpython.rlib.rarithmetic import base_int, widen, maxint, is_valid_int
from rpython.rlib.objectmodel import we_are_translated
from rpython.rlib import jit
>>>>>>> f2190fb7

# Object imports
from pypy.objspace.std.boolobject import W_BoolObject
from pypy.objspace.std.complexobject import W_ComplexObject
from pypy.objspace.std.dictmultiobject import W_DictMultiObject
from pypy.objspace.std.floatobject import W_FloatObject
from pypy.objspace.std.intobject import W_IntObject
from pypy.objspace.std.listobject import W_ListObject
from pypy.objspace.std.longobject import W_LongObject, newlong
from pypy.objspace.std.noneobject import W_NoneObject
from pypy.objspace.std.objectobject import W_ObjectObject
from pypy.objspace.std.iterobject import W_SeqIterObject
from pypy.objspace.std.setobject import W_SetObject, W_FrozensetObject
from pypy.objspace.std.sliceobject import W_SliceObject
from pypy.objspace.std.smallintobject import W_SmallIntObject
from pypy.objspace.std.stringobject import W_StringObject
from pypy.objspace.std.unicodeobject import W_UnicodeObject
from pypy.objspace.std.tupleobject import W_AbstractTupleObject
from pypy.objspace.std.typeobject import W_TypeObject
from pypy.objspace.std.unicodeobject import W_UnicodeObject

# types
from pypy.objspace.std.inttype import wrapint
from pypy.objspace.std.stringtype import wrapstr
from pypy.objspace.std.unicodetype import wrapunicode

class StdObjSpace(ObjSpace, DescrOperation):
    """The standard object space, implementing a general-purpose object
    library in Restricted Python."""

    def initialize(self):
        "NOT_RPYTHON: only for initializing the space."
        # setup all the object types and implementations
        self.model = model.StdTypeModel(self.config)

        self.FrameClass = frame.build_frame(self)
        self.StringObjectCls = W_StringObject
        self.UnicodeObjectCls = W_UnicodeObject

        self._install_multimethods()

        # singletons
        self.w_None = W_NoneObject.w_None
        self.w_False = W_BoolObject.w_False
        self.w_True = W_BoolObject.w_True
        self.w_NotImplemented = self.wrap(special.NotImplemented(self))
        self.w_Ellipsis = self.wrap(special.Ellipsis(self))

        # types
        self.builtin_types = {}
        for typedef in self.model.pythontypes:
            w_type = self.gettypeobject(typedef)
            self.builtin_types[typedef.name] = w_type
            setattr(self, 'w_' + typedef.name, w_type)
        self.w_unicode = self.w_str
        self.w_text = self.w_str
        self.w_str = self.w_bytes
        self.builtin_types['str'] = self.w_unicode
        self.builtin_types['bytes'] = self.w_str
        self.builtin_types["NotImplemented"] = self.w_NotImplemented
        self.builtin_types["Ellipsis"] = self.w_Ellipsis

        # exceptions & builtins
        self.make_builtins()

        # final setup
        self.setup_builtin_modules()
        # Adding transparent proxy call
        if self.config.objspace.std.withtproxy:
            transparent.setup(self)

        self.setup_isinstance_cache()

    def get_builtin_types(self):
        return self.builtin_types

    def _install_multimethods(self):
        """Install all the MultiMethods into the space instance."""
        for name, mm in model.MM.__dict__.items():
            if not isinstance(mm, model.StdObjSpaceMultiMethod):
                continue
            if not hasattr(self, name):
                # int_w, str_w...: these do not return a wrapped object
                if name.endswith('_w'):
                    func = mm.install_not_sliced(self.model.typeorder,
                                                 baked_perform_call=True)
                else:
                    unsliced = mm.install_not_sliced(self.model.typeorder,
                                                     baked_perform_call=False)
                    exprargs, expr, miniglobals, fallback = unsliced
                    func = stdtypedef.make_perform_trampoline('__mm_'+name,
                                                              exprargs, expr,
                                                              miniglobals, mm)

                boundmethod = types.MethodType(func, self, self.__class__)
                setattr(self, name, boundmethod)  # store into 'space' instance
            elif self.config.objspace.std.builtinshortcut:
                if name.startswith('inplace_'):
                    fallback_name = name[len('inplace_'):]
                    if fallback_name in ('or', 'and'):
                        fallback_name += '_'
                    fallback_mm = model.MM.__dict__[fallback_name]
                else:
                    fallback_mm = None
                builtinshortcut.install(self, mm, fallback_mm)
        if self.config.objspace.std.builtinshortcut:
            builtinshortcut.install_is_true(self, model.MM.nonzero,
                                            model.MM.len)

    def createexecutioncontext(self):
        # add space specific fields to execution context
        # note that this method must not call space methods that might need an
        # execution context themselves (e.g. nearly all space methods)
        ec = ObjSpace.createexecutioncontext(self)
        ec._py_repr = None
        return ec

    def gettypefor(self, cls):
        return self.gettypeobject(cls.typedef)

    def gettypeobject(self, typedef):
        # stdtypedef.TypeCache maps each StdTypeDef instance to its
        # unique-for-this-space W_TypeObject instance
        assert typedef is not None
        return self.fromcache(stdtypedef.TypeCache).getorbuild(typedef)

    def wrapbytes(self, bytes):
        return wrapstr(self, bytes)

    def wrap(self, x):
        "Wraps the Python value 'x' into one of the wrapper classes."
        # You might notice that this function is rather conspicuously
        # not RPython.  We can get away with this because the function
        # is specialized (see after the function body).  Also worth
        # noting is that the isinstance's involving integer types
        # behave rather differently to how you might expect during
        # annotation (see pypy/annotation/builtin.py)
        if x is None:
            return self.w_None
        if isinstance(x, model.W_Object):
            raise TypeError, "attempt to wrap already wrapped object: %s"%(x,)
        if isinstance(x, OperationError):
            raise TypeError, ("attempt to wrap already wrapped exception: %s"%
                              (x,))
        if isinstance(x, int):
            if isinstance(x, bool):
                return self.newbool(x)
            else:
                return self.newint(x)
        if isinstance(x, str):
            # this hack is temporary: look at the comment in
            # test_stdstdobjspace.test_wrap_string
            try:
                unicode_x = x.decode('ascii')
            except UnicodeDecodeError:
                # poor man's x.decode('ascii', 'replace'), since it's not
                # supported by RPython
                if not we_are_translated():
                    print 'WARNING: space.str() called on a non-ascii byte string: %r' % x
                lst = []
                for ch in x:
                    ch = ord(ch)
                    if ch > 127:
                        lst.append(u'\ufffd')
                    else:
                        lst.append(unichr(ch))
                unicode_x = u''.join(lst)
            return wrapunicode(self, unicode_x)
        if isinstance(x, unicode):
            return wrapunicode(self, x)
        if isinstance(x, float):
            return W_FloatObject(x)
        if isinstance(x, Wrappable):
            w_result = x.__spacebind__(self)
            #print 'wrapping', x, '->', w_result
            return w_result
        if isinstance(x, base_int):
            if self.config.objspace.std.withsmalllong:
                from pypy.objspace.std.smalllongobject import W_SmallLongObject
                from rpython.rlib.rarithmetic import r_longlong, r_ulonglong
                from rpython.rlib.rarithmetic import longlongmax
                if (not isinstance(x, r_ulonglong)
                    or x <= r_ulonglong(longlongmax)):
                    return W_SmallLongObject(r_longlong(x))
            x = widen(x)
            if isinstance(x, int):
                return self.newint(x)
            else:
                return W_LongObject.fromrarith_int(x)
        return self._wrap_not_rpython(x)
    wrap._annspecialcase_ = "specialize:wrap"

    def _wrap_not_rpython(self, x):
        "NOT_RPYTHON"
        # _____ this code is here to support testing only _____

        # we might get there in non-translated versions if 'x' is
        # a long that fits the correct range.
        if is_valid_int(x):
            return self.newint(x)

        # wrap() of a container works on CPython, but the code is
        # not RPython.  Don't use -- it is kept around mostly for tests.
        # Use instead newdict(), newlist(), newtuple().
        if isinstance(x, dict):
            items_w = [(self.wrap(k), self.wrap(v)) for (k, v) in x.iteritems()]
            r = self.newdict()
            r.initialize_content(items_w)
            return r
        if isinstance(x, tuple):
            wrappeditems = [self.wrap(item) for item in list(x)]
            return self.newtuple(wrappeditems)
        if isinstance(x, list):
            wrappeditems = [self.wrap(item) for item in x]
            return self.newlist(wrappeditems)

        # The following cases are even stranger.
        # Really really only for tests.
        if type(x) is long:
            return self.wraplong(x)
        if isinstance(x, slice):
            return W_SliceObject(self.wrap(x.start),
                                 self.wrap(x.stop),
                                 self.wrap(x.step))
        if isinstance(x, complex):
            return W_ComplexObject(x.real, x.imag)

        if isinstance(x, set):
            res = W_SetObject(self, self.newlist([self.wrap(item) for item in x]))
            return res

        if isinstance(x, frozenset):
            wrappeditems = [self.wrap(item) for item in x]
            return W_FrozensetObject(self, wrappeditems)

        if x is __builtin__.Ellipsis:
            # '__builtin__.Ellipsis' avoids confusion with special.Ellipsis
            return self.w_Ellipsis

        raise OperationError(self.w_RuntimeError,
            self.wrap("refusing to wrap cpython value %r" % (x,))
        )

    def wrap_exception_cls(self, x):
        """NOT_RPYTHON"""
        if hasattr(self, 'w_' + x.__name__):
            w_result = getattr(self, 'w_' + x.__name__)
            return w_result
        return None

    def wraplong(self, x):
        "NOT_RPYTHON"
        if self.config.objspace.std.withsmalllong:
            from rpython.rlib.rarithmetic import r_longlong
            try:
                rx = r_longlong(x)
            except OverflowError:
                pass
            else:
                from pypy.objspace.std.smalllongobject import \
                                               W_SmallLongObject
                return W_SmallLongObject(rx)
        return W_LongObject.fromlong(x)

    def unwrap(self, w_obj):
        """NOT_RPYTHON"""
        if isinstance(w_obj, Wrappable):
            return w_obj
        if isinstance(w_obj, model.W_Object):
            return w_obj.unwrap(self)
        raise model.UnwrapError, "cannot unwrap: %r" % w_obj

    def newint(self, intval):
        return wrapint(self, intval)

    def newfloat(self, floatval):
        return W_FloatObject(floatval)

    def newcomplex(self, realval, imagval):
        return W_ComplexObject(realval, imagval)

    def unpackcomplex(self, w_complex):
        from pypy.objspace.std.complextype import unpackcomplex
        return unpackcomplex(self, w_complex)

    def newlong(self, val): # val is an int
        if self.config.objspace.std.withsmalllong:
            from pypy.objspace.std.smalllongobject import W_SmallLongObject
            return W_SmallLongObject.fromint(val)
        return W_LongObject.fromint(self, val)

    def newlong_from_rbigint(self, val):
        return newlong(self, val)

    def newtuple(self, list_w):
        from pypy.objspace.std.tupletype import wraptuple
        assert isinstance(list_w, list)
        make_sure_not_resized(list_w)
        return wraptuple(self, list_w)

    def newlist(self, list_w, sizehint=-1):
        assert not list_w or sizehint == -1
        return W_ListObject(self, list_w, sizehint)

    def newlist_str(self, list_s):
        return W_ListObject.newlist_str(self, list_s)

    def newdict(self, module=False, instance=False, kwargs=False,
                strdict=False):
        return W_DictMultiObject.allocate_and_init_instance(
                self, module=module, instance=instance,
                strdict=strdict, kwargs=kwargs)

    def newset(self):
        from pypy.objspace.std.setobject import newset
        return W_SetObject(self, None)

    def newslice(self, w_start, w_end, w_step):
        return W_SliceObject(w_start, w_end, w_step)

    def newseqiter(self, w_obj):
        return W_SeqIterObject(w_obj)

    def type(self, w_obj):
        jit.promote(w_obj.__class__)
        return w_obj.getclass(self)

    def lookup(self, w_obj, name):
        w_type = self.type(w_obj)
        return w_type.lookup(name)
    lookup._annspecialcase_ = 'specialize:lookup'

    def lookup_in_type_where(self, w_type, name):
        return w_type.lookup_where(name)
    lookup_in_type_where._annspecialcase_ = 'specialize:lookup_in_type_where'

    def lookup_in_type_starting_at(self, w_type, w_starttype, name):
        """ Only supposed to be used to implement super, w_starttype
        and w_type are the same as for super(starttype, type)
        """
        assert isinstance(w_type, W_TypeObject)
        assert isinstance(w_starttype, W_TypeObject)
        return w_type.lookup_starting_at(w_starttype, name)

    def allocate_instance(self, cls, w_subtype):
        """Allocate the memory needed for an instance of an internal or
        user-defined type, without actually __init__ializing the instance."""
        w_type = self.gettypeobject(cls.typedef)
        if self.is_w(w_type, w_subtype):
            instance = instantiate(cls)
        elif cls.typedef.acceptable_as_base_class:
            # the purpose of the above check is to avoid the code below
            # to be annotated at all for 'cls' if it is not necessary
            w_subtype = w_type.check_user_subclass(w_subtype)
            if cls.typedef.applevel_subclasses_base is not None:
                cls = cls.typedef.applevel_subclasses_base
            #
            if not we_are_translated():
                if issubclass(cls, model.W_Object):
                    # If cls is missing from model.typeorder, then you
                    # need to add it there (including the inheritance
                    # relationship, if any)
                    assert cls in self.model.typeorder, repr(cls)
            #
            if (self.config.objspace.std.withmapdict and cls is W_ObjectObject
                    and not w_subtype.needsdel):
                from pypy.objspace.std.mapdict import get_subclass_of_correct_size
                subcls = get_subclass_of_correct_size(self, cls, w_subtype)
            else:
                subcls = get_unique_interplevel_subclass(
                        self.config, cls, w_subtype.hasdict, w_subtype.nslots != 0,
                        w_subtype.needsdel, w_subtype.weakrefable)
            instance = instantiate(subcls)
            assert isinstance(instance, cls)
            instance.user_setup(self, w_subtype)
        else:
            raise operationerrfmt(self.w_TypeError,
                "%s.__new__(%s): only for the type %s",
                w_type.name, w_subtype.getname(self), w_type.name)
        return instance
    allocate_instance._annspecialcase_ = "specialize:arg(1)"

    # two following functions are almost identical, but in fact they
    # have different return type. First one is a resizable list, second
    # one is not

    def _wrap_expected_length(self, expected, got):
        if got > expected:
            raise operationerrfmt(self.w_ValueError,
                                  "too many values to unpack (expected %d)",
                                  expected)
        else:
            raise operationerrfmt(self.w_ValueError,
                                  "need more than %d value%s to unpack",
                                  got, got != 1 and "s" or "")

    def unpackiterable(self, w_obj, expected_length=-1):
        if isinstance(w_obj, W_AbstractTupleObject):
            t = w_obj.getitems_copy()
        elif type(w_obj) is W_ListObject:
            t = w_obj.getitems_copy()
        else:
            return ObjSpace.unpackiterable(self, w_obj, expected_length)
        if expected_length != -1 and len(t) != expected_length:
            raise self._wrap_expected_length(expected_length, len(t))
        return t

    @specialize.arg(3)
    def fixedview(self, w_obj, expected_length=-1, unroll=False):
        """ Fast paths
        """
        if isinstance(w_obj, W_AbstractTupleObject):
            t = w_obj.tolist()
        elif type(w_obj) is W_ListObject:
            if unroll:
                t = w_obj.getitems_unroll()
            else:
                t = w_obj.getitems_fixedsize()
        else:
            if unroll:
                return make_sure_not_resized(ObjSpace.unpackiterable_unroll(
                    self, w_obj, expected_length))
            else:
                return make_sure_not_resized(ObjSpace.unpackiterable(
                    self, w_obj, expected_length)[:])
        if expected_length != -1 and len(t) != expected_length:
            raise self._wrap_expected_length(expected_length, len(t))
        return make_sure_not_resized(t)

    def fixedview_unroll(self, w_obj, expected_length):
        assert expected_length >= 0
        return self.fixedview(w_obj, expected_length, unroll=True)

    def listview(self, w_obj, expected_length=-1):
        if type(w_obj) is W_ListObject:
            t = w_obj.getitems()
        elif isinstance(w_obj, W_AbstractTupleObject):
            t = w_obj.getitems_copy()
        elif isinstance(w_obj, W_ListObject) and self._uses_list_iter(w_obj):
            t = w_obj.getitems()
        else:
            return ObjSpace.unpackiterable(self, w_obj, expected_length)
        if expected_length != -1 and len(t) != expected_length:
            raise self._wrap_expected_length(expected_length, len(t))
        return t

    def listview_str(self, w_obj):
        # note: uses exact type checking for objects with strategies,
        # and isinstance() for others.  See test_listobject.test_uses_custom...
        if type(w_obj) is W_ListObject:
            return w_obj.getitems_str()
        if type(w_obj) is W_DictMultiObject:
            return w_obj.listview_str()
        if type(w_obj) is W_SetObject or type(w_obj) is W_FrozensetObject:
            return w_obj.listview_str()
        if isinstance(w_obj, W_StringObject):
            # Python3 considers bytes strings as a list of numbers.
            return None
        if isinstance(w_obj, W_ListObject) and self._uses_list_iter(w_obj):
            return w_obj.getitems_str()
        return None

    def listview_unicode(self, w_obj):
        # note: uses exact type checking for objects with strategies,
        # and isinstance() for others.  See test_listobject.test_uses_custom...
        if type(w_obj) is W_ListObject:
            return w_obj.getitems_unicode()
        if type(w_obj) is W_DictMultiObject:
            return w_obj.listview_unicode()
        if type(w_obj) is W_SetObject or type(w_obj) is W_FrozensetObject:
            return w_obj.listview_unicode()
        if isinstance(w_obj, W_UnicodeObject):
            return w_obj.listview_unicode()
        if isinstance(w_obj, W_ListObject) and self._uses_list_iter(w_obj):
            return w_obj.getitems_unicode()
        return None

    def listview_int(self, w_obj):
        if type(w_obj) is W_ListObject:
            return w_obj.getitems_int()
        if type(w_obj) is W_DictMultiObject:
            return w_obj.listview_int()
        if type(w_obj) is W_SetObject or type(w_obj) is W_FrozensetObject:
            return w_obj.listview_int()
        if isinstance(w_obj, W_ListObject) and self._uses_list_iter(w_obj):
            return w_obj.getitems_int()
        return None

    def view_as_kwargs(self, w_dict):
        if type(w_dict) is W_DictMultiObject:
            return w_dict.view_as_kwargs()
        return (None, None)

    def _uses_list_iter(self, w_obj):
        from pypy.objspace.descroperation import list_iter
        return self.lookup(w_obj, '__iter__') is list_iter(self)

    def sliceindices(self, w_slice, w_length):
        if isinstance(w_slice, W_SliceObject):
            a, b, c = w_slice.indices3(self, self.int_w(w_length))
            return (a, b, c)
        w_indices = self.getattr(w_slice, self.wrap('indices'))
        w_tup = self.call_function(w_indices, w_length)
        l_w = self.unpackiterable(w_tup)
        if not len(l_w) == 3:
            raise OperationError(self.w_ValueError,
                                 self.wrap("Expected tuple of length 3"))
        return self.int_w(l_w[0]), self.int_w(l_w[1]), self.int_w(l_w[2])

    def is_true(self, w_obj):
        # a shortcut for performance
        # NOTE! this method is typically overridden by builtinshortcut.py.
        if type(w_obj) is W_BoolObject:
            return w_obj.boolval
        return DescrOperation.is_true(self, w_obj)

    def getattr(self, w_obj, w_name):
        if not self.config.objspace.std.getattributeshortcut:
            return DescrOperation.getattr(self, w_obj, w_name)
        # an optional shortcut for performance

        w_type = self.type(w_obj)
        w_descr = w_type.getattribute_if_not_from_object()
        if w_descr is not None:
            return self._handle_getattribute(w_descr, w_obj, w_name)

        # fast path: XXX this is duplicating most of the logic
        # from the default __getattribute__ and the getattr() method...
        name = get_attribute_name(self, w_obj, w_name)
        w_descr = w_type.lookup(name)
        e = None
        if w_descr is not None:
            w_get = None
            is_data = self.is_data_descr(w_descr)
            if is_data:
                w_get = self.lookup(w_descr, "__get__")
            if w_get is None:
                w_value = w_obj.getdictvalue(self, name)
                if w_value is not None:
                    return w_value
                if not is_data:
                    w_get = self.lookup(w_descr, "__get__")
            if w_get is not None:
                # __get__ is allowed to raise an AttributeError to trigger
                # use of __getattr__.
                try:
                    return self.get_and_call_function(w_get, w_descr, w_obj,
                                                      w_type)
                except OperationError, e:
                    if not e.match(self, self.w_AttributeError):
                        raise
            else:
                return w_descr
        else:
            w_value = w_obj.getdictvalue(self, name)
            if w_value is not None:
                return w_value

        w_descr = self.lookup(w_obj, '__getattr__')
        if w_descr is not None:
            return self.get_and_call_function(w_descr, w_obj, w_name)
        elif e is not None:
            raise e
        else:
            raiseattrerror(self, w_obj, w_name)

    def finditem_str(self, w_obj, key):
        """ Perform a getitem on w_obj with key (string). Returns found
        element or None on element not found.

        performance shortcut to avoid creating the OperationError(KeyError)
        and allocating W_StringObject
        """
        if (isinstance(w_obj, W_DictMultiObject) and
                not w_obj.user_overridden_class):
            return w_obj.getitem_str(key)
        return ObjSpace.finditem_str(self, w_obj, key)

    def finditem(self, w_obj, w_key):
        """ Perform a getitem on w_obj with w_key (any object). Returns found
        element or None on element not found.

        performance shortcut to avoid creating the OperationError(KeyError).
        """
        if (isinstance(w_obj, W_DictMultiObject) and
                not w_obj.user_overridden_class):
            return w_obj.getitem(w_key)
        return ObjSpace.finditem(self, w_obj, w_key)

    def setitem_str(self, w_obj, key, w_value):
        """ Same as setitem, but takes string instead of any wrapped object
        """
        if (isinstance(w_obj, W_DictMultiObject) and
                not w_obj.user_overridden_class):
            w_obj.setitem_str(key, w_value)
        else:
            self.setitem(w_obj, self.wrap(key), w_value)

    def getindex_w(self, w_obj, w_exception, objdescr=None):
        # Performance shortcut for the common case of w_obj being an int.
        # If withsmallint is disabled, we check for W_IntObject.
        # If withsmallint is enabled, we only check for W_SmallIntObject - it's
        # probably not useful to have a shortcut for W_IntObject at all then.
        if self.config.objspace.std.withsmallint:
            if type(w_obj) is W_SmallIntObject:
                return w_obj.intval
        else:
            if type(w_obj) is W_IntObject:
                return w_obj.intval
        return ObjSpace.getindex_w(self, w_obj, w_exception, objdescr)

    def call_method(self, w_obj, methname, *arg_w):
        if self.config.objspace.opcodes.CALL_METHOD:
            return callmethod.call_method_opt(self, w_obj, methname, *arg_w)
        else:
            return ObjSpace.call_method(self, w_obj, methname, *arg_w)

    def _type_issubtype(self, w_sub, w_type):
        if isinstance(w_sub, W_TypeObject) and isinstance(w_type, W_TypeObject):
            return self.wrap(w_sub.issubtype(w_type))
        raise OperationError(self.w_TypeError, self.wrap("need type objects"))

    @specialize.arg_or_var(2)
    def _type_isinstance(self, w_inst, w_type):
        if not isinstance(w_type, W_TypeObject):
            raise OperationError(self.w_TypeError,
                                 self.wrap("need type object"))
        if is_annotation_constant(w_type):
            cls = self._get_interplevel_cls(w_type)
            if cls is not None:
                assert w_inst is not None
                if isinstance(w_inst, cls):
                    return True
        return self.type(w_inst).issubtype(w_type)

    @specialize.arg_or_var(2)
    def isinstance_w(space, w_inst, w_type):
        return space._type_isinstance(w_inst, w_type)

    def setup_isinstance_cache(self):
        # This assumes that all classes in the stdobjspace implementing a
        # particular app-level type are distinguished by a common base class.
        # Alternatively, you can turn off the cache on specific classes,
        # like e.g. proxyobject.  It is just a bit less performant but
        # should not have any bad effect.
        from pypy.objspace.std.model import W_Root, W_Object
        #
        # Build a dict {class: w_typeobject-or-None}.  The value None is used
        # on classes that are known to be abstract base classes.
        class2type = {}
        class2type[W_Root] = None
        class2type[W_Object] = None
        for cls in self.model.typeorder.keys():
            if getattr(cls, 'typedef', None) is None:
                continue
            if getattr(cls, 'ignore_for_isinstance_cache', False):
                continue
            w_type = self.gettypefor(cls)
            w_oldtype = class2type.setdefault(cls, w_type)
            assert w_oldtype is w_type
        #
        # Build the real dict {w_typeobject: class-or-base-class}.  For every
        # w_typeobject we look for the most precise common base class of all
        # the registered classes.  If no such class is found, we will find
        # W_Object or W_Root, and complain.  Then you must either add an
        # artificial common base class, or disable caching on one of the
        # two classes with ignore_for_isinstance_cache.
        def getmro(cls):
            while True:
                yield cls
                if cls is W_Root:
                    break
                cls = cls.__bases__[0]
        self._interplevel_classes = {}
        for cls, w_type in class2type.items():
            if w_type is None:
                continue
            if w_type not in self._interplevel_classes:
                self._interplevel_classes[w_type] = cls
            else:
                cls1 = self._interplevel_classes[w_type]
                mro1 = list(getmro(cls1))
                for base in getmro(cls):
                    if base in mro1:
                        break
                if base in class2type and class2type[base] is not w_type:
                    if class2type.get(base) is None:
                        msg = ("cannot find a common interp-level base class"
                               " between %r and %r" % (cls1, cls))
                    else:
                        msg = ("%s is a base class of both %r and %r" % (
                            class2type[base], cls1, cls))
                    raise AssertionError("%r: %s" % (w_type, msg))
                class2type[base] = w_type
                self._interplevel_classes[w_type] = base

    @specialize.memo()
    def _get_interplevel_cls(self, w_type):
        if not hasattr(self, "_interplevel_classes"):
            return None # before running initialize
        return self._interplevel_classes.get(w_type, None)<|MERGE_RESOLUTION|>--- conflicted
+++ resolved
@@ -6,22 +6,13 @@
 from pypy.interpreter.typedef import get_unique_interplevel_subclass
 from pypy.objspace.std import (builtinshortcut, stdtypedef, frame, model,
                                transparent, callmethod, proxyobject)
-<<<<<<< HEAD
 from pypy.objspace.descroperation import (
     DescrOperation, get_attribute_name, raiseattrerror)
-from pypy.rlib.objectmodel import instantiate, r_dict, specialize, is_annotation_constant
-from pypy.rlib.debug import make_sure_not_resized
-from pypy.rlib.rarithmetic import base_int, widen, maxint, is_valid_int
-from pypy.rlib.objectmodel import we_are_translated
-from pypy.rlib import jit
-=======
-from pypy.objspace.descroperation import DescrOperation, raiseattrerror
 from rpython.rlib.objectmodel import instantiate, r_dict, specialize, is_annotation_constant
 from rpython.rlib.debug import make_sure_not_resized
 from rpython.rlib.rarithmetic import base_int, widen, maxint, is_valid_int
 from rpython.rlib.objectmodel import we_are_translated
 from rpython.rlib import jit
->>>>>>> f2190fb7
 
 # Object imports
 from pypy.objspace.std.boolobject import W_BoolObject
