--- conflicted
+++ resolved
@@ -125,13 +125,8 @@
         assert typedef is not None
         return self.fromcache(TypeCache).getorbuild(typedef)
 
-<<<<<<< HEAD
-    def wrapbytes(self, bytes):
-        return wrapstr(self, bytes)
-=======
     def wrapbytes(self, x):
         return wrapstr(self, x)
->>>>>>> e0ad0ee3
 
     def wrap(self, x):
         "Wraps the Python value 'x' into one of the wrapper classes."
