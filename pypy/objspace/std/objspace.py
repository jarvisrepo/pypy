import __builtin__
from pypy.interpreter import special
from pypy.interpreter.baseobjspace import ObjSpace, W_Root
from pypy.interpreter.error import OperationError, oefmt
from pypy.interpreter.typedef import get_unique_interplevel_subclass
from pypy.objspace.std import frame, transparent, callmethod
from pypy.objspace.descroperation import DescrOperation, raiseattrerror
from rpython.rlib.objectmodel import instantiate, specialize, is_annotation_constant
from rpython.rlib.debug import make_sure_not_resized
from rpython.rlib.rarithmetic import base_int, widen, is_valid_int
from rpython.rlib.objectmodel import import_from_mixin, enforceargs, not_rpython
from rpython.rlib import jit

# Object imports
from pypy.objspace.std.basestringtype import basestring_typedef
from pypy.objspace.std.boolobject import W_BoolObject
from pypy.objspace.std.bufferobject import W_Buffer
from pypy.objspace.std.bytearrayobject import W_BytearrayObject
from pypy.objspace.std.bytesobject import W_BytesObject
from pypy.objspace.std.complexobject import W_ComplexObject
from pypy.objspace.std.dictmultiobject import W_DictMultiObject, W_DictObject
from pypy.objspace.std.floatobject import W_FloatObject
from pypy.objspace.std.intobject import W_IntObject, setup_prebuilt, wrapint
from pypy.objspace.std.iterobject import W_AbstractSeqIterObject, W_SeqIterObject
from pypy.objspace.std.listobject import W_ListObject
from pypy.objspace.std.longobject import W_LongObject, newlong
from pypy.objspace.std.memoryobject import W_MemoryView
from pypy.objspace.std.noneobject import W_NoneObject
from pypy.objspace.std.objectobject import W_ObjectObject
from pypy.objspace.std.setobject import W_SetObject, W_FrozensetObject
from pypy.objspace.std.sliceobject import W_SliceObject
from pypy.objspace.std.tupleobject import W_AbstractTupleObject, W_TupleObject
from pypy.objspace.std.typeobject import W_TypeObject, TypeCache
from pypy.objspace.std.unicodeobject import W_UnicodeObject


class StdObjSpace(ObjSpace):
    """The standard object space, implementing a general-purpose object
    library in Restricted Python."""
    import_from_mixin(DescrOperation)

    @not_rpython
    def initialize(self):
        """only for initializing the space

        Setup all the object types and implementations.
        """

        setup_prebuilt(self)
        self.FrameClass = frame.build_frame(self)
        self.StringObjectCls = W_BytesObject
        self.UnicodeObjectCls = W_UnicodeObject
        self.IntObjectCls = W_IntObject

        # singletons
        self.w_None = W_NoneObject.w_None
        self.w_False = W_BoolObject.w_False
        self.w_True = W_BoolObject.w_True
        self.w_NotImplemented = self.wrap(special.NotImplemented())
        self.w_Ellipsis = self.wrap(special.Ellipsis())

        # types
        builtin_type_classes = {
            W_BoolObject.typedef: W_BoolObject,
            W_Buffer.typedef: W_Buffer,
            W_BytearrayObject.typedef: W_BytearrayObject,
            W_BytesObject.typedef: W_BytesObject,
            W_ComplexObject.typedef: W_ComplexObject,
            W_DictMultiObject.typedef: W_DictMultiObject,
            W_FloatObject.typedef: W_FloatObject,
            W_IntObject.typedef: W_IntObject,
            W_AbstractSeqIterObject.typedef: W_AbstractSeqIterObject,
            W_ListObject.typedef: W_ListObject,
            W_LongObject.typedef: W_LongObject,
            W_MemoryView.typedef: W_MemoryView,
            W_NoneObject.typedef: W_NoneObject,
            W_ObjectObject.typedef: W_ObjectObject,
            W_SetObject.typedef: W_SetObject,
            W_FrozensetObject.typedef: W_FrozensetObject,
            W_SliceObject.typedef: W_SliceObject,
            W_TupleObject.typedef: W_TupleObject,
            W_TypeObject.typedef: W_TypeObject,
            W_UnicodeObject.typedef: W_UnicodeObject,
        }
        self.builtin_types = {}
        self._interplevel_classes = {}
        for typedef, cls in builtin_type_classes.items():
            w_type = self.gettypeobject(typedef)
            self.builtin_types[typedef.name] = w_type
            name = typedef.name
            # we don't expose 'space.w_str' at all, to avoid confusion
            # with Python 3.  Instead, in Python 2, it becomes
            # space.w_bytes (or space.w_text).
            if name == 'str':
                name = 'bytes'
            setattr(self, 'w_' + name, w_type)
            self._interplevel_classes[w_type] = cls
        self.w_text = self.w_bytes   # 'space.w_text' is w_unicode on Py3
        self.w_dict.flag_map_or_seq = 'M'
        from pypy.objspace.std import dictproxyobject
        dictproxyobject._set_flag_map_or_seq(self)
        self.w_list.flag_map_or_seq = 'S'
        self.w_tuple.flag_map_or_seq = 'S'
        self.builtin_types["NotImplemented"] = self.w_NotImplemented
        self.builtin_types["Ellipsis"] = self.w_Ellipsis
        self.w_basestring = self.builtin_types['basestring'] = \
            self.gettypeobject(basestring_typedef)

        # exceptions & builtins
        self.make_builtins()

        # the type of old-style classes
        self.w_classobj = self.builtin.get('__metaclass__')

        # final setup
        self.setup_builtin_modules()
        # Adding transparent proxy call
        if self.config.objspace.std.withtproxy:
            transparent.setup(self)

    def get_builtin_types(self):
        return self.builtin_types

    def createexecutioncontext(self):
        # add space specific fields to execution context
        # note that this method must not call space methods that might need an
        # execution context themselves (e.g. nearly all space methods)
        ec = ObjSpace.createexecutioncontext(self)
        ec._py_repr = None
        return ec

    def get_objects_in_repr(self):
        from pypy.module.__pypy__.interp_identitydict import W_IdentityDict
        ec = self.getexecutioncontext()
        w_currently_in_repr = ec._py_repr
        if w_currently_in_repr is None:
            w_currently_in_repr = ec._py_repr = W_IdentityDict(self)
        return w_currently_in_repr

    def gettypefor(self, cls):
        return self.gettypeobject(cls.typedef)

    def gettypeobject(self, typedef):
        # typeobject.TypeCache maps a TypeDef instance to its
        # unique-for-this-space W_TypeObject instance
        assert typedef is not None
        return self.fromcache(TypeCache).getorbuild(typedef)

    @not_rpython # only for tests
    @specialize.argtype(1)
    def wrap(self, x):
        """ Wraps the Python value 'x' into one of the wrapper classes. This
        should only be used for tests, in real code you need to use the
        explicit new* methods."""
        if x is None:
            return self.w_None
        if isinstance(x, OperationError):
            raise TypeError("attempt to wrap already wrapped exception: %s"%
                              (x,))
        if isinstance(x, int):
            if isinstance(x, bool):
                return self.newbool(x)
            else:
                return self.newint(x)
        if isinstance(x, str):
            return self.newtext(x)
        if isinstance(x, unicode):
            return self.newunicode(x)
        if isinstance(x, float):
            return W_FloatObject(x)
        if isinstance(x, W_Root):
            w_result = x.spacebind(self)
            #print 'wrapping', x, '->', w_result
            return w_result
        if isinstance(x, base_int):
            return self.newint(x)

        # we might get there in non-translated versions if 'x' is
        # a long that fits the correct range.
        if is_valid_int(x):
            return self.newint(x)

        return self._wrap_not_rpython(x)

    @not_rpython
    def _wrap_not_rpython(self, x):
        # _____ this code is here to support testing only _____

        # wrap() of a container works on CPython, but the code is
        # not RPython.  Don't use -- it is kept around mostly for tests.
        # Use instead newdict(), newlist(), newtuple().
        if isinstance(x, dict):
            items_w = [(self.wrap(k), self.wrap(v)) for (k, v) in x.iteritems()]
            r = self.newdict()
            r.initialize_content(items_w)
            return r
        if isinstance(x, tuple):
            wrappeditems = [self.wrap(item) for item in list(x)]
            return self.newtuple(wrappeditems)
        if isinstance(x, list):
            wrappeditems = [self.wrap(item) for item in x]
            return self.newlist(wrappeditems)

        # The following cases are even stranger.
        # Really really only for tests.
        if type(x) is long:
            return self.wraplong(x)
        if isinstance(x, slice):
            return W_SliceObject(self.wrap(x.start),
                                 self.wrap(x.stop),
                                 self.wrap(x.step))
        if isinstance(x, complex):
            return W_ComplexObject(x.real, x.imag)

        if isinstance(x, set):
            res = W_SetObject(self, self.newlist([self.wrap(item) for item in x]))
            return res

        if isinstance(x, frozenset):
            wrappeditems = [self.wrap(item) for item in x]
            return W_FrozensetObject(self, wrappeditems)

        if x is __builtin__.Ellipsis:
            # '__builtin__.Ellipsis' avoids confusion with special.Ellipsis
            return self.w_Ellipsis

        raise OperationError(self.w_RuntimeError,
            self.wrap("refusing to wrap cpython value %r" % (x,))
        )

    @not_rpython
    def wrap_exception_cls(self, x):
        if hasattr(self, 'w_' + x.__name__):
            w_result = getattr(self, 'w_' + x.__name__)
            return w_result
        return None

    @not_rpython
    def wraplong(self, x):
        if self.config.objspace.std.withsmalllong:
            from rpython.rlib.rarithmetic import r_longlong
            try:
                rx = r_longlong(x)
            except OverflowError:
                pass
            else:
                from pypy.objspace.std.smalllongobject import \
                                               W_SmallLongObject
                return W_SmallLongObject(rx)
        return W_LongObject.fromlong(x)

    @not_rpython
    def unwrap(self, w_obj):
        # _____ this code is here to support testing only _____
        if isinstance(w_obj, W_Root):
            return w_obj.unwrap(self)
        raise TypeError("cannot unwrap: %r" % w_obj)

    @specialize.argtype(1)
    def newint(self, intval):
        if self.config.objspace.std.withsmalllong and isinstance(intval, base_int):
            from pypy.objspace.std.smalllongobject import W_SmallLongObject
            from rpython.rlib.rarithmetic import r_longlong, r_ulonglong
            from rpython.rlib.rarithmetic import longlongmax
            if (not isinstance(intval, r_ulonglong)
                or intval <= r_ulonglong(longlongmax)):
                return W_SmallLongObject(r_longlong(intval))
        intval = widen(intval)
        if not isinstance(intval, int):
            return W_LongObject.fromrarith_int(intval)
        return wrapint(self, intval)

    def newfloat(self, floatval):
        return W_FloatObject(floatval)

    def newcomplex(self, realval, imagval):
        return W_ComplexObject(realval, imagval)

    def unpackcomplex(self, w_complex):
        from pypy.objspace.std.complexobject import unpackcomplex
        return unpackcomplex(self, w_complex)

    def newlong(self, val): # val is an int
        if self.config.objspace.std.withsmalllong:
            from pypy.objspace.std.smalllongobject import W_SmallLongObject
            return W_SmallLongObject.fromint(val)
        return W_LongObject.fromint(self, val)

    @specialize.argtype(1)
    def newlong_from_rarith_int(self, val): # val is an rarithmetic type
        return W_LongObject.fromrarith_int(val)

    def newlong_from_rbigint(self, val):
        return newlong(self, val)

    def newtuple(self, list_w):
        from pypy.objspace.std.tupleobject import wraptuple
        assert isinstance(list_w, list)
        make_sure_not_resized(list_w)
        return wraptuple(self, list_w)

    def newlist(self, list_w, sizehint=-1):
        assert not list_w or sizehint == -1
        return W_ListObject(self, list_w, sizehint)

    def newlist_bytes(self, list_s):
        return W_ListObject.newlist_bytes(self, list_s)

    newlist_text = newlist_bytes

    def newlist_unicode(self, list_u):
        return W_ListObject.newlist_unicode(self, list_u)

    def newlist_int(self, list_i):
        return W_ListObject.newlist_int(self, list_i)

    def newlist_float(self, list_f):
        return W_ListObject.newlist_float(self, list_f)

    def newdict(self, module=False, instance=False, kwargs=False,
                strdict=False):
        return W_DictMultiObject.allocate_and_init_instance(
                self, module=module, instance=instance,
                strdict=strdict, kwargs=kwargs)

    def newset(self, iterable_w=None):
        if iterable_w is None:
            return W_SetObject(self, None)
        return W_SetObject(self, self.newtuple(iterable_w))

    def newfrozenset(self, iterable_w=None):
        if iterable_w is None:
            return W_FrozensetObject(self, None)
        return W_FrozensetObject(self, self.newtuple(iterable_w))

    def newslice(self, w_start, w_end, w_step):
        return W_SliceObject(w_start, w_end, w_step)

    def newseqiter(self, w_obj):
        return W_SeqIterObject(w_obj)

    def newbuffer(self, obj):
        ret = W_Buffer(obj)
        return ret

    def newmemoryview(self, view):
        return W_MemoryView(view)

    def newbytes(self, s):
        assert isinstance(s, str)
        return W_BytesObject(s)

    def newtext(self, s):
        assert isinstance(s, str)
        return W_BytesObject(s) # Python3 this is unicode

    def newtext_or_none(self, s):
        if s is None:
            return self.w_None
        return self.newtext(s)

    def newfilename(self, s):
        assert isinstance(s, str) # on pypy3, this decodes the byte string
        return W_BytesObject(s)   # with the filesystem encoding

    def newunicode(self, uni):
        assert uni is not None
        assert isinstance(uni, unicode)
        return W_UnicodeObject(uni)

    def type(self, w_obj):
        jit.promote(w_obj.__class__)
        return w_obj.getclass(self)

    @specialize.arg_or_var(2)
    def lookup(self, w_obj, name):
        from pypy.objspace.std.mapdict import mapdict_lookup
        return mapdict_lookup(self, w_obj, name)

    def _lookup(self, w_obj, name):
        # an indirection for the benefit of mapdict
        w_type = self.type(w_obj)
        return w_type.lookup(name)
    _lookup._annspecialcase_ = 'specialize:lookup'

    def lookup_in_type(self, w_type, name):
        w_src, w_descr = self.lookup_in_type_where(w_type, name)
        return w_descr

    def lookup_in_type_where(self, w_type, name):
        return w_type.lookup_where(name)
    lookup_in_type_where._annspecialcase_ = 'specialize:lookup_in_type_where'

    def lookup_in_type_starting_at(self, w_type, w_starttype, name):
        """ Only supposed to be used to implement super, w_starttype
        and w_type are the same as for super(starttype, type)
        """
        assert isinstance(w_type, W_TypeObject)
        assert isinstance(w_starttype, W_TypeObject)
        return w_type.lookup_starting_at(w_starttype, name)

    @specialize.arg(1)
    def allocate_instance(self, cls, w_subtype):
        """Allocate the memory needed for an instance of an internal or
        user-defined type, without actually __init__ializing the instance."""
        w_type = self.gettypeobject(cls.typedef)
        if self.is_w(w_type, w_subtype):
            instance = instantiate(cls)
        elif cls.typedef.acceptable_as_base_class:
            # the purpose of the above check is to avoid the code below
            # to be annotated at all for 'cls' if it is not necessary
            w_subtype = w_type.check_user_subclass(w_subtype)
            if cls.typedef.applevel_subclasses_base is not None:
                cls = cls.typedef.applevel_subclasses_base
            #
            subcls = get_unique_interplevel_subclass(self, cls)
            instance = instantiate(subcls)
            assert isinstance(instance, cls)
            instance.user_setup(self, w_subtype)
            if w_subtype.hasuserdel:
                self.finalizer_queue.register_finalizer(instance)
        else:
            raise oefmt(self.w_TypeError,
                        "%N.__new__(%N): only for the type %N",
                        w_type, w_subtype, w_type)
        return instance

    # two following functions are almost identical, but in fact they
    # have different return type. First one is a resizable list, second
    # one is not

    def _wrap_expected_length(self, expected, got):
        return oefmt(self.w_ValueError,
                     "expected length %d, got %d", expected, got)

    def unpackiterable(self, w_obj, expected_length=-1):
        if isinstance(w_obj, W_AbstractTupleObject) and self._uses_tuple_iter(w_obj):
            t = w_obj.getitems_copy()
        elif type(w_obj) is W_ListObject:
            t = w_obj.getitems_copy()
        else:
            return ObjSpace.unpackiterable(self, w_obj, expected_length)
        if expected_length != -1 and len(t) != expected_length:
            raise self._wrap_expected_length(expected_length, len(t))
        return t

    @specialize.arg(3)
    def fixedview(self, w_obj, expected_length=-1, unroll=False):
        """ Fast paths
        """
        if isinstance(w_obj, W_AbstractTupleObject) and self._uses_tuple_iter(w_obj):
            t = w_obj.tolist()
        elif type(w_obj) is W_ListObject:
            if unroll:
                t = w_obj.getitems_unroll()
            else:
                t = w_obj.getitems_fixedsize()
        else:
            if unroll:
                return make_sure_not_resized(ObjSpace.unpackiterable_unroll(
                    self, w_obj, expected_length))
            else:
                return make_sure_not_resized(ObjSpace.unpackiterable(
                    self, w_obj, expected_length)[:])
        if expected_length != -1 and len(t) != expected_length:
            raise self._wrap_expected_length(expected_length, len(t))
        return make_sure_not_resized(t)

    def fixedview_unroll(self, w_obj, expected_length):
        assert expected_length >= 0
        return self.fixedview(w_obj, expected_length, unroll=True)

    def listview_no_unpack(self, w_obj):
        if type(w_obj) is W_ListObject:
            return w_obj.getitems()
        elif isinstance(w_obj, W_AbstractTupleObject) and self._uses_tuple_iter(w_obj):
            return w_obj.getitems_copy()
        elif isinstance(w_obj, W_ListObject) and self._uses_list_iter(w_obj):
            return w_obj.getitems()
        else:
            return None

    def listview(self, w_obj, expected_length=-1):
        t = self.listview_no_unpack(w_obj)
        if t is None:
            return ObjSpace.unpackiterable(self, w_obj, expected_length)
        if expected_length != -1 and len(t) != expected_length:
            raise self._wrap_expected_length(expected_length, len(t))
        return t

    def listview_bytes(self, w_obj):
        # note: uses exact type checking for objects with strategies,
        # and isinstance() for others.  See test_listobject.test_uses_custom...
        if type(w_obj) is W_ListObject:
            return w_obj.getitems_bytes()
        if type(w_obj) is W_DictObject:
            return w_obj.listview_bytes()
        if type(w_obj) is W_SetObject or type(w_obj) is W_FrozensetObject:
            return w_obj.listview_bytes()
        if isinstance(w_obj, W_BytesObject) and self._str_uses_no_iter(w_obj):
            return w_obj.listview_bytes()
        if isinstance(w_obj, W_ListObject) and self._uses_list_iter(w_obj):
            return w_obj.getitems_bytes()
        return None

    def listview_unicode(self, w_obj):
        # note: uses exact type checking for objects with strategies,
        # and isinstance() for others.  See test_listobject.test_uses_custom...
        if type(w_obj) is W_ListObject:
            return w_obj.getitems_unicode()
        if type(w_obj) is W_DictObject:
            return w_obj.listview_unicode()
        if type(w_obj) is W_SetObject or type(w_obj) is W_FrozensetObject:
            return w_obj.listview_unicode()
        if isinstance(w_obj, W_UnicodeObject) and self._uni_uses_no_iter(w_obj):
            return w_obj.listview_unicode()
        if isinstance(w_obj, W_ListObject) and self._uses_list_iter(w_obj):
            return w_obj.getitems_unicode()
        return None

    def listview_int(self, w_obj):
        if type(w_obj) is W_ListObject:
            return w_obj.getitems_int()
        if type(w_obj) is W_DictObject:
            return w_obj.listview_int()
        if type(w_obj) is W_SetObject or type(w_obj) is W_FrozensetObject:
            return w_obj.listview_int()
        if isinstance(w_obj, W_ListObject) and self._uses_list_iter(w_obj):
            return w_obj.getitems_int()
        return None

    def listview_float(self, w_obj):
        if type(w_obj) is W_ListObject:
            return w_obj.getitems_float()
        # dict and set don't have FloatStrategy, so we can just ignore them
        # for now
        if isinstance(w_obj, W_ListObject) and self._uses_list_iter(w_obj):
            return w_obj.getitems_float()
        return None

    def view_as_kwargs(self, w_dict):
        # Tries to return (keys_list, values_list), or (None, None) if
        # it fails.  It can fail on some dict implementations, so don't
        # rely on it.  For dict subclasses, though, it never fails;
        # this emulates CPython's behavior which often won't call
        # custom __iter__() or keys() methods in dict subclasses.
        if isinstance(w_dict, W_DictObject):
            return w_dict.view_as_kwargs()
        return (None, None)

    def _uses_list_iter(self, w_obj):
        from pypy.objspace.descroperation import list_iter
        return self.lookup(w_obj, '__iter__') is list_iter(self)

    def _uses_tuple_iter(self, w_obj):
        from pypy.objspace.descroperation import tuple_iter
        return self.lookup(w_obj, '__iter__') is tuple_iter(self)

    def _str_uses_no_iter(self, w_obj):
        from pypy.objspace.descroperation import bytes_getitem
        return (self.lookup(w_obj, '__iter__') is None and
                self.lookup(w_obj, '__getitem__') is bytes_getitem(self))

    def _uni_uses_no_iter(self, w_obj):
        from pypy.objspace.descroperation import unicode_getitem
        return (self.lookup(w_obj, '__iter__') is None and
                self.lookup(w_obj, '__getitem__') is unicode_getitem(self))

    def sliceindices(self, w_slice, w_length):
        if isinstance(w_slice, W_SliceObject):
            a, b, c = w_slice.indices3(self, self.int_w(w_length))
            return (a, b, c)
        w_indices = self.getattr(w_slice, self.newtext('indices'))
        w_tup = self.call_function(w_indices, w_length)
        l_w = self.unpackiterable(w_tup)
        if not len(l_w) == 3:
            raise oefmt(self.w_ValueError, "Expected tuple of length 3")
        return self.int_w(l_w[0]), self.int_w(l_w[1]), self.int_w(l_w[2])

    _DescrOperation_is_true = is_true

    def is_true(self, w_obj):
        # a shortcut for performance
        if type(w_obj) is W_BoolObject:
            return bool(w_obj.intval)
        return self._DescrOperation_is_true(w_obj)

    def getattr(self, w_obj, w_name):
        # an optional shortcut for performance

        safe = False
        if jit.we_are_jitted():
            # compute safeness without reading the type
            try:
                map = w_obj._get_mapdict_map_no_promote()
            except TypeError:
                pass
            else:
                if map._type_safe_to_do_getattr():
                    safe = True
                    name = self.str_w(w_name)
                    w_descr = map._type_lookup_safe(name)

        if not safe:
            w_type = self.type(w_obj)
            w_descr = w_type.getattribute_if_not_from_object()
            if w_descr is not None:
                return self._handle_getattribute(w_descr, w_obj, w_name)
            name = self.str_w(w_name)
            w_descr = self.lookup(w_obj, name)

        # fast path: XXX this is duplicating most of the logic
        # from the default __getattribute__ and the getattr() method...
<<<<<<< HEAD
=======
        name = self.text_w(w_name)
        w_descr = w_type.lookup(name)
>>>>>>> df5610d9
        e = None
        if w_descr is not None:
            w_get = None
            is_data = self.is_data_descr(w_descr)
            if is_data:
                w_get = self.lookup(w_descr, "__get__")
            if w_get is None:
                w_value = w_obj.getdictvalue(self, name)
                if w_value is not None:
                    return w_value
                if not is_data:
                    w_get = self.lookup(w_descr, "__get__")
            if w_get is not None:
                # __get__ is allowed to raise an AttributeError to trigger
                # use of __getattr__.
                w_type = self.type(w_obj)
                try:
                    return self.get_and_call_function(w_get, w_descr, w_obj,
                                                      w_type)
                except OperationError as e:
                    if not e.match(self, self.w_AttributeError):
                        raise
            else:
                return w_descr
        else:
            w_value = w_obj.getdictvalue(self, name)
            if w_value is not None:
                return w_value

        w_descr = self.lookup(w_obj, '__getattr__')
        if w_descr is not None:
            return self.get_and_call_function(w_descr, w_obj, w_name)
        elif e is not None:
            raise e
        else:
            raiseattrerror(self, w_obj, name)

    def finditem_str(self, w_obj, key):
        """ Perform a getitem on w_obj with key (string). Returns found
        element or None on element not found.

        performance shortcut to avoid creating the OperationError(KeyError)
        and allocating W_BytesObject
        """
        if (isinstance(w_obj, W_DictMultiObject) and
                not w_obj.user_overridden_class):
            return w_obj.getitem_str(key)
        return ObjSpace.finditem_str(self, w_obj, key)

    def finditem(self, w_obj, w_key):
        """ Perform a getitem on w_obj with w_key (any object). Returns found
        element or None on element not found.

        performance shortcut to avoid creating the OperationError(KeyError).
        """
        if (isinstance(w_obj, W_DictMultiObject) and
                not w_obj.user_overridden_class):
            return w_obj.getitem(w_key)
        return ObjSpace.finditem(self, w_obj, w_key)

    def setitem_str(self, w_obj, key, w_value):
        """ Same as setitem, but takes string instead of any wrapped object
        """
        if (isinstance(w_obj, W_DictMultiObject) and
                not w_obj.user_overridden_class):
            w_obj.setitem_str(key, w_value)
        else:
            self.setitem(w_obj, self.newtext(key), w_value)

    def getindex_w(self, w_obj, w_exception, objdescr=None, errmsg=None):
        if type(w_obj) is W_IntObject:
            return w_obj.intval
        return ObjSpace.getindex_w(self, w_obj, w_exception, objdescr, errmsg)

    def unicode_from_object(self, w_obj):
        from pypy.objspace.std.unicodeobject import unicode_from_object
        return unicode_from_object(self, w_obj)

    def encode_unicode_object(self, w_unicode, encoding, errors):
        from pypy.objspace.std.unicodeobject import encode_object
        return encode_object(self, w_unicode, encoding, errors)

    def call_method(self, w_obj, methname, *arg_w):
        return callmethod.call_method_opt(self, w_obj, methname, *arg_w)

    def _type_issubtype(self, w_sub, w_type):
        if isinstance(w_sub, W_TypeObject) and isinstance(w_type, W_TypeObject):
            return w_sub.issubtype(w_type)
        raise oefmt(self.w_TypeError, "need type objects")

    @specialize.arg_or_var(2)
    def _type_isinstance(self, w_inst, w_type):
        from pypy.objspace.std.mapdict import mapdict_type_isinstance
        if not isinstance(w_type, W_TypeObject):
            raise oefmt(self.w_TypeError, "need type object")
        if is_annotation_constant(w_type):
            cls = self._get_interplevel_cls(w_type)
            if cls is not None:
                assert w_inst is not None
                if isinstance(w_inst, cls):
                    return True
        return mapdict_type_isinstance(self, w_inst, w_type)

    def compares_by_identity(self, w_obj):
        from pypy.objspace.std.mapdict import mapdict_compares_by_identity
        return mapdict_compares_by_identity(self, w_obj)

    @specialize.memo()
    def _get_interplevel_cls(self, w_type):
        if not hasattr(self, "_interplevel_classes"):
            return None # before running initialize
        return self._interplevel_classes.get(w_type, None)

    @specialize.arg(2, 3)
    def is_overloaded(self, w_obj, tp, method):
        return (self.lookup(w_obj, method) is not
                self.lookup_in_type(tp, method))<|MERGE_RESOLUTION|>--- conflicted
+++ resolved
@@ -598,7 +598,7 @@
             else:
                 if map._type_safe_to_do_getattr():
                     safe = True
-                    name = self.str_w(w_name)
+                    name = self.text_w(w_name)
                     w_descr = map._type_lookup_safe(name)
 
         if not safe:
@@ -606,16 +606,11 @@
             w_descr = w_type.getattribute_if_not_from_object()
             if w_descr is not None:
                 return self._handle_getattribute(w_descr, w_obj, w_name)
-            name = self.str_w(w_name)
+            name = self.text_w(w_name)
             w_descr = self.lookup(w_obj, name)
 
         # fast path: XXX this is duplicating most of the logic
         # from the default __getattribute__ and the getattr() method...
-<<<<<<< HEAD
-=======
-        name = self.text_w(w_name)
-        w_descr = w_type.lookup(name)
->>>>>>> df5610d9
         e = None
         if w_descr is not None:
             w_get = None
