import __builtin__
from pypy.interpreter import special
from pypy.interpreter.baseobjspace import ObjSpace, W_Root
from pypy.interpreter.error import OperationError, oefmt
from pypy.interpreter.function import Function, Method, FunctionWithFixedCode
from pypy.interpreter.typedef import get_unique_interplevel_subclass
from pypy.interpreter.unicodehelper import decode_utf8
from pypy.objspace.std import frame, transparent, callmethod
from pypy.objspace.descroperation import (
    DescrOperation, get_attribute_name, raiseattrerror)
from rpython.rlib.objectmodel import instantiate, specialize, is_annotation_constant
from rpython.rlib.debug import make_sure_not_resized
from rpython.rlib.rarithmetic import base_int, widen, is_valid_int
from rpython.rlib.objectmodel import import_from_mixin, we_are_translated
from rpython.rlib import jit

# Object imports
from pypy.objspace.std.boolobject import W_BoolObject
from pypy.objspace.std.bytearrayobject import W_BytearrayObject
from pypy.objspace.std.bytesobject import W_AbstractBytesObject, W_BytesObject
from pypy.objspace.std.complexobject import W_ComplexObject
from pypy.objspace.std.dictmultiobject import W_DictMultiObject, W_DictObject
from pypy.objspace.std.floatobject import W_FloatObject
from pypy.objspace.std.intobject import (
    W_AbstractIntObject, W_IntObject, setup_prebuilt, wrapint)
from pypy.objspace.std.iterobject import W_AbstractSeqIterObject, W_SeqIterObject
from pypy.objspace.std.listobject import W_ListObject
from pypy.objspace.std.longobject import W_LongObject, newlong
from pypy.objspace.std.memoryobject import W_MemoryView
from pypy.objspace.std.noneobject import W_NoneObject
from pypy.objspace.std.objectobject import W_ObjectObject
from pypy.objspace.std.setobject import W_SetObject, W_FrozensetObject
from pypy.objspace.std.sliceobject import W_SliceObject
from pypy.objspace.std.tupleobject import W_AbstractTupleObject, W_TupleObject
from pypy.objspace.std.typeobject import W_TypeObject, TypeCache
from pypy.objspace.std.unicodeobject import W_UnicodeObject


class StdObjSpace(ObjSpace):
    """The standard object space, implementing a general-purpose object
    library in Restricted Python."""
    import_from_mixin(DescrOperation)

    def initialize(self):
        """NOT_RPYTHON: only for initializing the space

        Setup all the object types and implementations.
        """

        setup_prebuilt(self)
        self.FrameClass = frame.build_frame(self)
        self.StringObjectCls = W_BytesObject
        self.UnicodeObjectCls = W_UnicodeObject

        # singletons
        self.w_None = W_NoneObject.w_None
        self.w_False = W_BoolObject.w_False
        self.w_True = W_BoolObject.w_True
        self.w_NotImplemented = self.wrap(special.NotImplemented())
        self.w_Ellipsis = self.wrap(special.Ellipsis())

        # types
        builtin_type_classes = {
            W_BoolObject.typedef: W_BoolObject,
            W_BytearrayObject.typedef: W_BytearrayObject,
            W_BytesObject.typedef: W_BytesObject,
            W_ComplexObject.typedef: W_ComplexObject,
            W_DictMultiObject.typedef: W_DictMultiObject,
            W_FloatObject.typedef: W_FloatObject,
            W_IntObject.typedef: W_AbstractIntObject,
            W_AbstractSeqIterObject.typedef: W_AbstractSeqIterObject,
            W_ListObject.typedef: W_ListObject,
            W_MemoryView.typedef: W_MemoryView,
            W_NoneObject.typedef: W_NoneObject,
            W_ObjectObject.typedef: W_ObjectObject,
            W_SetObject.typedef: W_SetObject,
            W_FrozensetObject.typedef: W_FrozensetObject,
            W_SliceObject.typedef: W_SliceObject,
            W_TupleObject.typedef: W_TupleObject,
            W_TypeObject.typedef: W_TypeObject,
            W_UnicodeObject.typedef: W_UnicodeObject,
        }
        if self.config.objspace.std.withstrbuf:
            builtin_type_classes[W_BytesObject.typedef] = W_AbstractBytesObject

        self.builtin_types = {}
        self._interplevel_classes = {}
        for typedef, cls in builtin_type_classes.items():
            w_type = self.gettypeobject(typedef)
            self.builtin_types[typedef.name] = w_type
            setattr(self, 'w_' + typedef.name, w_type)
            self._interplevel_classes[w_type] = cls
        self.w_dict.flag_map_or_seq = 'M'
        self.w_list.flag_map_or_seq = 'S'
        self.w_tuple.flag_map_or_seq = 'S'
        self.w_unicode = self.w_str
        self.w_text = self.w_str
        self.w_str = self.w_bytes
        self.builtin_types['str'] = self.w_unicode
        self.builtin_types['bytes'] = self.w_str
        self.builtin_types["NotImplemented"] = self.w_NotImplemented
        self.builtin_types["Ellipsis"] = self.w_Ellipsis

        # exceptions & builtins
        self.make_builtins()

        # final setup
        self.setup_builtin_modules()
        # Adding transparent proxy call
        if self.config.objspace.std.withtproxy:
            transparent.setup(self)

    def get_builtin_types(self):
        return self.builtin_types

    def createexecutioncontext(self):
        # add space specific fields to execution context
        # note that this method must not call space methods that might need an
        # execution context themselves (e.g. nearly all space methods)
        ec = ObjSpace.createexecutioncontext(self)
        ec._py_repr = None
        return ec

    def gettypefor(self, cls):
        return self.gettypeobject(cls.typedef)

    def gettypeobject(self, typedef):
        # typeobject.TypeCache maps a TypeDef instance to its
        # unique-for-this-space W_TypeObject instance
        assert typedef is not None
        return self.fromcache(TypeCache).getorbuild(typedef)

    @specialize.argtype(1)
    def wrap(self, x):
        "Wraps the Python value 'x' into one of the wrapper classes."
        # You might notice that this function is rather conspicuously
        # not RPython.  We can get away with this because the function
        # is specialized (see after the function body).  Also worth
        # noting is that the isinstance's involving integer types
        # behave rather differently to how you might expect during
        # annotation (see pypy/annotation/builtin.py)
        if x is None:
            return self.w_None
        if isinstance(x, OperationError):
            raise TypeError("attempt to wrap already wrapped exception: %s"%
                              (x,))
        if isinstance(x, int):
            if isinstance(x, bool):
                return self.newbool(x)
            else:
                return self.newint(x)
        if isinstance(x, str):
            # this hack is temporary: look at the comment in
            # test_stdstdobjspace.test_wrap_string
            try:
                unicode_x = x.decode('ascii')
            except UnicodeDecodeError:
                unicode_x = self._wrap_ascii_replace(x)
            return self.newunicode(unicode_x)
        if isinstance(x, unicode):
            return self.newunicode(x)
        if isinstance(x, float):
            return W_FloatObject(x)
        if isinstance(x, W_Root):
            w_result = x.__spacebind__(self)
            #print 'wrapping', x, '->', w_result
            return w_result
        if isinstance(x, base_int):
            if self.config.objspace.std.withsmalllong:
                from pypy.objspace.std.smalllongobject import W_SmallLongObject
                from rpython.rlib.rarithmetic import r_longlong, r_ulonglong
                from rpython.rlib.rarithmetic import longlongmax
                if (not isinstance(x, r_ulonglong)
                    or x <= r_ulonglong(longlongmax)):
                    return W_SmallLongObject(r_longlong(x))
            x = widen(x)
            if isinstance(x, int):
                return self.newint(x)
            else:
                return W_LongObject.fromrarith_int(x)
        return self._wrap_not_rpython(x)

    def _wrap_ascii_replace(self, x):
        # XXX should disappear soon?
        # poor man's x.decode('ascii', 'replace'), since it's not
        # supported by RPython
        if not we_are_translated():
            print 'WARNING: space.wrap() called on a non-ascii byte string: %r' % x
        lst = []
        for ch in x:
            ch = ord(ch)
            if ch > 127:
                lst.append(u'\ufffd')
            else:
                lst.append(unichr(ch))
        unicode_x = u''.join(lst)
        return unicode_x

    def _wrap_not_rpython(self, x):
        "NOT_RPYTHON"
        # _____ this code is here to support testing only _____

        # we might get there in non-translated versions if 'x' is
        # a long that fits the correct range.
        if is_valid_int(x):
            return self.newint(x)

        # wrap() of a container works on CPython, but the code is
        # not RPython.  Don't use -- it is kept around mostly for tests.
        # Use instead newdict(), newlist(), newtuple().
        if isinstance(x, dict):
            items_w = [(self.wrap(k), self.wrap(v)) for (k, v) in x.iteritems()]
            r = self.newdict()
            r.initialize_content(items_w)
            return r
        if isinstance(x, tuple):
            wrappeditems = [self.wrap(item) for item in list(x)]
            return self.newtuple(wrappeditems)
        if isinstance(x, list):
            wrappeditems = [self.wrap(item) for item in x]
            return self.newlist(wrappeditems)

        # The following cases are even stranger.
        # Really really only for tests.
        if type(x) is long:
            return self.wraplong(x)
        if isinstance(x, slice):
            return W_SliceObject(self.wrap(x.start),
                                 self.wrap(x.stop),
                                 self.wrap(x.step))
        if isinstance(x, complex):
            return W_ComplexObject(x.real, x.imag)

        if isinstance(x, set):
            res = W_SetObject(self, self.newlist([self.wrap(item) for item in x]))
            return res

        if isinstance(x, frozenset):
            wrappeditems = [self.wrap(item) for item in x]
            return W_FrozensetObject(self, wrappeditems)

        if x is __builtin__.Ellipsis:
            # '__builtin__.Ellipsis' avoids confusion with special.Ellipsis
            return self.w_Ellipsis

        raise OperationError(self.w_RuntimeError,
            self.wrap("refusing to wrap cpython value %r" % (x,))
        )

    def wrap_exception_cls(self, x):
        """NOT_RPYTHON"""
        if hasattr(self, 'w_' + x.__name__):
            w_result = getattr(self, 'w_' + x.__name__)
            return w_result
        return None

    def wraplong(self, x):
        "NOT_RPYTHON"
        if self.config.objspace.std.withsmalllong:
            from rpython.rlib.rarithmetic import r_longlong
            try:
                rx = r_longlong(x)
            except OverflowError:
                pass
            else:
                from pypy.objspace.std.smalllongobject import \
                                               W_SmallLongObject
                return W_SmallLongObject(rx)
        return W_LongObject.fromlong(x)

    def unwrap(self, w_obj):
        """NOT_RPYTHON"""
        # _____ this code is here to support testing only _____
        if isinstance(w_obj, W_Root):
            return w_obj.unwrap(self)
        raise TypeError("cannot unwrap: %r" % w_obj)

    def newint(self, intval):
        return wrapint(self, intval)

    def newfloat(self, floatval):
        return W_FloatObject(floatval)

    def newcomplex(self, realval, imagval):
        return W_ComplexObject(realval, imagval)

    def unpackcomplex(self, w_complex):
        from pypy.objspace.std.complexobject import unpackcomplex
        return unpackcomplex(self, w_complex)

    def newlong(self, val): # val is an int
        if self.config.objspace.std.withsmalllong:
            from pypy.objspace.std.smalllongobject import W_SmallLongObject
            return W_SmallLongObject.fromint(val)
        return W_LongObject.fromint(self, val)

    @specialize.argtype(1)
    def newlong_from_rarith_int(self, val): # val is an rarithmetic type 
        return W_LongObject.fromrarith_int(val)

    def newlong_from_rbigint(self, val):
        return newlong(self, val)

    def newtuple(self, list_w):
        from pypy.objspace.std.tupleobject import wraptuple
        assert isinstance(list_w, list)
        make_sure_not_resized(list_w)
        return wraptuple(self, list_w)

    def newlist(self, list_w, sizehint=-1):
        assert not list_w or sizehint == -1
        return W_ListObject(self, list_w, sizehint)

    def newlist_bytes(self, list_s):
        return W_ListObject.newlist_bytes(self, list_s)

    def newlist_unicode(self, list_u):
        return W_ListObject.newlist_unicode(self, list_u)

    def newlist_int(self, list_i):
        return W_ListObject.newlist_int(self, list_i)

    def newlist_float(self, list_f):
        return W_ListObject.newlist_float(self, list_f)

    def newdict(self, module=False, instance=False, kwargs=False,
                strdict=False):
        return W_DictMultiObject.allocate_and_init_instance(
                self, module=module, instance=instance,
                strdict=strdict, kwargs=kwargs)

    def newdictproxy(self, w_dict):
        # e.g. for module/_sre/
        from pypy.objspace.std.dictproxyobject import W_DictProxyObject
        return W_DictProxyObject(w_dict)

    def newset(self, iterable_w=None):
        if iterable_w is None:
            return W_SetObject(self, None)
        return W_SetObject(self, self.newtuple(iterable_w))

    def newfrozenset(self, iterable_w=None):
        if iterable_w is None:
            return W_FrozensetObject(self, None)
        return W_FrozensetObject(self, self.newtuple(iterable_w))

    def newslice(self, w_start, w_end, w_step):
        return W_SliceObject(w_start, w_end, w_step)

    def newseqiter(self, w_obj):
        return W_SeqIterObject(w_obj)

    def newbuffer(self, w_obj):
        return W_MemoryView(w_obj)

    def newbytes(self, s):
        assert isinstance(s, str)
        return W_BytesObject(s)

<<<<<<< HEAD
    def newbytearray(self, l):
        return W_BytearrayObject(l)

    def newutf8(self, string):
        return self.newunicode(decode_utf8(self, string))
=======
    def newtext(self, s):
        assert isinstance(s, str)
        return W_BytesObject(s) # Python3 this is unicode
>>>>>>> 8471fce0

    def newunicode(self, uni):
        assert isinstance(uni, unicode)
        return W_UnicodeObject(uni)

    def type(self, w_obj):
        jit.promote(w_obj.__class__)
        return w_obj.getclass(self)

    def lookup(self, w_obj, name):
        w_type = self.type(w_obj)
        return w_type.lookup(name)
    lookup._annspecialcase_ = 'specialize:lookup'

    def lookup_in_type(self, w_type, name):
        w_src, w_descr = self.lookup_in_type_where(w_type, name)
        return w_descr

    def lookup_in_type_where(self, w_type, name):
        return w_type.lookup_where(name)
    lookup_in_type_where._annspecialcase_ = 'specialize:lookup_in_type_where'

    def lookup_in_type_starting_at(self, w_type, w_starttype, name):
        """ Only supposed to be used to implement super, w_starttype
        and w_type are the same as for super(starttype, type)
        """
        assert isinstance(w_type, W_TypeObject)
        assert isinstance(w_starttype, W_TypeObject)
        return w_type.lookup_starting_at(w_starttype, name)

    @specialize.arg(1)
    def allocate_instance(self, cls, w_subtype):
        """Allocate the memory needed for an instance of an internal or
        user-defined type, without actually __init__ializing the instance."""
        w_type = self.gettypeobject(cls.typedef)
        if self.is_w(w_type, w_subtype):
            instance = instantiate(cls)
        elif cls.typedef.acceptable_as_base_class:
            # the purpose of the above check is to avoid the code below
            # to be annotated at all for 'cls' if it is not necessary
            w_subtype = w_type.check_user_subclass(w_subtype)
            if cls.typedef.applevel_subclasses_base is not None:
                cls = cls.typedef.applevel_subclasses_base
            #
            subcls = get_unique_interplevel_subclass(self, cls)
            instance = instantiate(subcls)
            assert isinstance(instance, cls)
            instance.user_setup(self, w_subtype)
            if w_subtype.hasuserdel:
                self.finalizer_queue.register_finalizer(instance)
        else:
            raise oefmt(self.w_TypeError,
                        "%N.__new__(%N): only for the type %N",
                        w_type, w_subtype, w_type)
        return instance

    # two following functions are almost identical, but in fact they
    # have different return type. First one is a resizable list, second
    # one is not

    def _wrap_expected_length(self, expected, got):
        if got > expected:
            raise oefmt(self.w_ValueError,
                        "too many values to unpack (expected %d)", expected)
        else:
            raise oefmt(self.w_ValueError,
                        "not enough values to unpack (expected %d, got %d)",
                        expected, got)

    def unpackiterable(self, w_obj, expected_length=-1):
        if isinstance(w_obj, W_AbstractTupleObject) and self._uses_tuple_iter(w_obj):
            t = w_obj.getitems_copy()
        elif type(w_obj) is W_ListObject:
            t = w_obj.getitems_copy()
        else:
            return ObjSpace.unpackiterable(self, w_obj, expected_length)
        if expected_length != -1 and len(t) != expected_length:
            raise self._wrap_expected_length(expected_length, len(t))
        return t

    @specialize.arg(3)
    def fixedview(self, w_obj, expected_length=-1, unroll=False):
        """ Fast paths
        """
        if isinstance(w_obj, W_AbstractTupleObject) and self._uses_tuple_iter(w_obj):
            t = w_obj.tolist()
        elif type(w_obj) is W_ListObject:
            if unroll:
                t = w_obj.getitems_unroll()
            else:
                t = w_obj.getitems_fixedsize()
        else:
            if unroll:
                return make_sure_not_resized(ObjSpace.unpackiterable_unroll(
                    self, w_obj, expected_length))
            else:
                return make_sure_not_resized(ObjSpace.unpackiterable(
                    self, w_obj, expected_length)[:])
        if expected_length != -1 and len(t) != expected_length:
            raise self._wrap_expected_length(expected_length, len(t))
        return make_sure_not_resized(t)

    def fixedview_unroll(self, w_obj, expected_length):
        assert expected_length >= 0
        return self.fixedview(w_obj, expected_length, unroll=True)

    def listview_no_unpack(self, w_obj):
        if type(w_obj) is W_ListObject:
            return w_obj.getitems()
        elif isinstance(w_obj, W_AbstractTupleObject) and self._uses_tuple_iter(w_obj):
            return w_obj.getitems_copy()
        elif isinstance(w_obj, W_ListObject) and self._uses_list_iter(w_obj):
            return w_obj.getitems()
        else:
            return None

    def listview(self, w_obj, expected_length=-1):
        t = self.listview_no_unpack(w_obj)
        if t is None:
            return ObjSpace.unpackiterable(self, w_obj, expected_length)
        if expected_length != -1 and len(t) != expected_length:
            raise self._wrap_expected_length(expected_length, len(t))
        return t

    def listview_bytes(self, w_obj):
        # note: uses exact type checking for objects with strategies,
        # and isinstance() for others.  See test_listobject.test_uses_custom...
        if type(w_obj) is W_ListObject:
            return w_obj.getitems_bytes()
        if type(w_obj) is W_DictObject:
            return w_obj.listview_bytes()
        if type(w_obj) is W_SetObject or type(w_obj) is W_FrozensetObject:
            return w_obj.listview_bytes()
        if isinstance(w_obj, W_BytesObject):
            # Python3 considers bytes strings as a list of numbers.
            return None
        if isinstance(w_obj, W_ListObject) and self._uses_list_iter(w_obj):
            return w_obj.getitems_bytes()
        return None

    def listview_unicode(self, w_obj):
        # note: uses exact type checking for objects with strategies,
        # and isinstance() for others.  See test_listobject.test_uses_custom...
        if type(w_obj) is W_ListObject:
            return w_obj.getitems_unicode()
        if type(w_obj) is W_DictObject:
            return w_obj.listview_unicode()
        if type(w_obj) is W_SetObject or type(w_obj) is W_FrozensetObject:
            return w_obj.listview_unicode()
        if isinstance(w_obj, W_UnicodeObject) and self._uses_unicode_iter(w_obj):
            return w_obj.listview_unicode()
        if isinstance(w_obj, W_ListObject) and self._uses_list_iter(w_obj):
            return w_obj.getitems_unicode()
        return None

    def listview_int(self, w_obj):
        if type(w_obj) is W_ListObject:
            return w_obj.getitems_int()
        if type(w_obj) is W_DictObject:
            return w_obj.listview_int()
        if type(w_obj) is W_SetObject or type(w_obj) is W_FrozensetObject:
            return w_obj.listview_int()
        if type(w_obj) is W_BytesObject:
            # Python3 considers bytes strings as a list of numbers.
            return w_obj.listview_int()
        if isinstance(w_obj, W_ListObject) and self._uses_list_iter(w_obj):
            return w_obj.getitems_int()
        return None

    def listview_float(self, w_obj):
        if type(w_obj) is W_ListObject:
            return w_obj.getitems_float()
        # dict and set don't have FloatStrategy, so we can just ignore them
        # for now
        if isinstance(w_obj, W_ListObject) and self._uses_list_iter(w_obj):
            return w_obj.getitems_float()
        return None

    def view_as_kwargs(self, w_dict):
        # Tries to return (keys_list, values_list), or (None, None) if
        # it fails.  It can fail on some dict implementations, so don't
        # rely on it.  For dict subclasses, though, it never fails;
        # this emulates CPython's behavior which often won't call
        # custom __iter__() or keys() methods in dict subclasses.
        if isinstance(w_dict, W_DictObject):
            return w_dict.view_as_kwargs()
        return (None, None)

    def _uses_list_iter(self, w_obj):
        from pypy.objspace.descroperation import list_iter
        return self.lookup(w_obj, '__iter__') is list_iter(self)

    def _uses_tuple_iter(self, w_obj):
        from pypy.objspace.descroperation import tuple_iter
        return self.lookup(w_obj, '__iter__') is tuple_iter(self)

    def _uses_unicode_iter(self, w_obj):
        from pypy.objspace.descroperation import unicode_iter
        return self.lookup(w_obj, '__iter__') is unicode_iter(self)

    def sliceindices(self, w_slice, w_length):
        if isinstance(w_slice, W_SliceObject):
            a, b, c = w_slice.indices3(self, self.int_w(w_length))
            return (a, b, c)
        w_indices = self.getattr(w_slice, self.wrap('indices'))
        w_tup = self.call_function(w_indices, w_length)
        l_w = self.unpackiterable(w_tup)
        if not len(l_w) == 3:
            raise oefmt(self.w_ValueError, "Expected tuple of length 3")
        return self.int_w(l_w[0]), self.int_w(l_w[1]), self.int_w(l_w[2])

    _DescrOperation_is_true = is_true

    def is_true(self, w_obj):
        # a shortcut for performance
        if type(w_obj) is W_BoolObject:
            return bool(w_obj.intval)
        return self._DescrOperation_is_true(w_obj)

    def getattr(self, w_obj, w_name):
        # an optional shortcut for performance

        w_type = self.type(w_obj)
        w_descr = w_type.getattribute_if_not_from_object()
        if w_descr is not None:
            return self._handle_getattribute(w_descr, w_obj, w_name)

        # fast path: XXX this is duplicating most of the logic
        # from the default __getattribute__ and the getattr() method...
        name = get_attribute_name(self, w_obj, w_name)
        w_descr = w_type.lookup(name)
        e = None
        if w_descr is not None:
            w_get = None
            is_data = self.is_data_descr(w_descr)
            if is_data:
                w_get = self.lookup(w_descr, "__get__")
            if w_get is None:
                w_value = w_obj.getdictvalue(self, name)
                if w_value is not None:
                    return w_value
                if not is_data:
                    w_get = self.lookup(w_descr, "__get__")
            typ = type(w_descr)
            if typ is Function or typ is FunctionWithFixedCode:
                # This shortcut is necessary if w_obj is None.  Otherwise e.g.
                # None.__eq__ would return an unbound function because calling
                # __get__ with None as the first argument returns the attribute
                # as if it was accessed through the owner (type(None).__eq__).
                return Method(self, w_descr, w_obj)
            if w_get is not None:
                # __get__ is allowed to raise an AttributeError to trigger
                # use of __getattr__.
                try:
                    return self.get_and_call_function(w_get, w_descr, w_obj,
                                                      w_type)
                except OperationError as e:
                    if not e.match(self, self.w_AttributeError):
                        raise
            else:
                return w_descr
        else:
            w_value = w_obj.getdictvalue(self, name)
            if w_value is not None:
                return w_value

        w_descr = self.lookup(w_obj, '__getattr__')
        if w_descr is not None:
            return self.get_and_call_function(w_descr, w_obj, w_name)
        elif e is not None:
            raise e
        else:
            raiseattrerror(self, w_obj, w_name)

    def finditem_str(self, w_obj, key):
        """ Perform a getitem on w_obj with key (string). Returns found
        element or None on element not found.

        performance shortcut to avoid creating the OperationError(KeyError)
        and allocating W_BytesObject
        """
        if (isinstance(w_obj, W_DictMultiObject) and
                not w_obj.user_overridden_class):
            return w_obj.getitem_str(key)
        return ObjSpace.finditem_str(self, w_obj, key)

    def finditem(self, w_obj, w_key):
        """ Perform a getitem on w_obj with w_key (any object). Returns found
        element or None on element not found.

        performance shortcut to avoid creating the OperationError(KeyError).
        """
        if (isinstance(w_obj, W_DictMultiObject) and
                not w_obj.user_overridden_class):
            return w_obj.getitem(w_key)
        return ObjSpace.finditem(self, w_obj, w_key)

    def setitem_str(self, w_obj, key, w_value):
        """ Same as setitem, but takes string instead of any wrapped object
        """
        if (isinstance(w_obj, W_DictMultiObject) and
                not w_obj.user_overridden_class):
            w_obj.setitem_str(key, w_value)
        else:
            self.setitem(w_obj, self.wrap(key), w_value)

    def getindex_w(self, w_obj, w_exception, objdescr=None):
        if type(w_obj) is W_IntObject:
            return w_obj.intval
        return ObjSpace.getindex_w(self, w_obj, w_exception, objdescr)

    def unicode_from_object(self, w_obj):
        from pypy.objspace.std.unicodeobject import unicode_from_object
        return unicode_from_object(self, w_obj)

    def encode_unicode_object(self, w_unicode, encoding, errors):
        from pypy.objspace.std.unicodeobject import encode_object
        return encode_object(self, w_unicode, encoding, errors)

    def call_method(self, w_obj, methname, *arg_w):
        return callmethod.call_method_opt(self, w_obj, methname, *arg_w)

    def _type_issubtype(self, w_sub, w_type):
        if isinstance(w_sub, W_TypeObject) and isinstance(w_type, W_TypeObject):
            return w_sub.issubtype(w_type)
        raise oefmt(self.w_TypeError, "need type objects")

    @specialize.arg_or_var(2)
    def _type_isinstance(self, w_inst, w_type):
        if not isinstance(w_type, W_TypeObject):
            raise oefmt(self.w_TypeError, "need type object")
        if is_annotation_constant(w_type):
            cls = self._get_interplevel_cls(w_type)
            if cls is not None:
                assert w_inst is not None
                if isinstance(w_inst, cls):
                    return True
        return self.type(w_inst).issubtype(w_type)

    @specialize.memo()
    def _get_interplevel_cls(self, w_type):
        if not hasattr(self, "_interplevel_classes"):
            return None # before running initialize
        return self._interplevel_classes.get(w_type, None)

    @specialize.arg(2, 3)
    def is_overloaded(self, w_obj, tp, method):
        return (self.lookup(w_obj, method) is not
                self.lookup_in_type(tp, method))<|MERGE_RESOLUTION|>--- conflicted
+++ resolved
@@ -314,6 +314,10 @@
     def newlist_bytes(self, list_s):
         return W_ListObject.newlist_bytes(self, list_s)
 
+    def newlist_text(self, list_t):
+        # XXX improve!
+        return self.newlist([self.newtext(t) for t in list_t])
+
     def newlist_unicode(self, list_u):
         return W_ListObject.newlist_unicode(self, list_u)
 
@@ -357,17 +361,11 @@
         assert isinstance(s, str)
         return W_BytesObject(s)
 
-<<<<<<< HEAD
     def newbytearray(self, l):
         return W_BytearrayObject(l)
 
-    def newutf8(self, string):
-        return self.newunicode(decode_utf8(self, string))
-=======
     def newtext(self, s):
-        assert isinstance(s, str)
-        return W_BytesObject(s) # Python3 this is unicode
->>>>>>> 8471fce0
+        return self.newunicode(decode_utf8(self, s, allow_surrogates=True))
 
     def newunicode(self, uni):
         assert isinstance(uni, unicode)
