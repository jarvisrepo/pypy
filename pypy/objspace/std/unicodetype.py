--- conflicted
+++ resolved
@@ -12,25 +12,6 @@
     from pypy.objspace.std.unicodeobject import W_UnicodeObject
     return W_UnicodeObject(uni)
 
-<<<<<<< HEAD
-def plain_str2unicode(space, s):
-    try:
-        return unicode(s)
-    except UnicodeDecodeError:
-        for i in range(len(s)):
-            if ord(s[i]) > 127:
-                raise OperationError(
-                    space.w_UnicodeDecodeError,
-                    space.newtuple([
-                    space.wrap('ascii'),
-                    space.wrapbytes(s),
-                    space.wrap(i),
-                    space.wrap(i+1),
-                    space.wrap("ordinal not in range(128)")]))
-        assert False, "unreachable"
-
-=======
->>>>>>> c8bed1d7
 
 unicode_capitalize = SMM('capitalize', 1,
                          doc='S.capitalize() -> unicode\n\nReturn a'
