--- conflicted
+++ resolved
@@ -218,16 +218,9 @@
         w_errors = space.wrap(errors)
     w_restuple = space.call_function(w_encoder, w_object, w_errors)
     w_retval = space.getitem(w_restuple, space.wrap(0))
-<<<<<<< HEAD
     if not space.isinstance_w(w_retval, space.w_bytes):
-        raise operationerrfmt(space.w_TypeError,
-            "encoder did not return a bytes string (type '%s')",
-            space.type(w_retval).getname(space))
-=======
-    if not space.isinstance_w(w_retval, space.w_str):
-        msg = "encoder did not return an string object (type '%T')"
+        msg = "encoder did not return a bytes string (type '%T')"
         raise operationerrfmt(space.w_TypeError, msg, w_retval)
->>>>>>> 04156d2b
     return w_retval
 
 def decode_object(space, w_obj, encoding, errors):
