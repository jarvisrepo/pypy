--- conflicted
+++ resolved
@@ -258,42 +258,9 @@
 def unicode_from_object(space, w_obj):
     if space.is_w(space.type(w_obj), space.w_unicode):
         return w_obj
-<<<<<<< HEAD
     if space.lookup(w_obj, "__str__") is not None:
         return space.str(w_obj)
     return space.repr(w_obj)
-=======
-    elif space.is_w(space.type(w_obj), space.w_str):
-        w_res = w_obj
-    else:
-        w_unicode_method = space.lookup(w_obj, "__unicode__")
-        # obscure workaround: for the next two lines see
-        # test_unicode_conversion_with__str__
-        if w_unicode_method is None:
-            if space.isinstance_w(w_obj, space.w_unicode):
-                return space.wrap(space.unicode_w(w_obj))
-            w_unicode_method = space.lookup(w_obj, "__str__")
-        if w_unicode_method is not None:
-            w_res = space.get_and_call_function(w_unicode_method, w_obj)
-        else:
-            w_res = space.str(w_obj)
-        if space.isinstance_w(w_res, space.w_unicode):
-            return w_res
-    return unicode_from_encoded_object(space, w_res, None, "strict")
-
-def unicode_from_string(space, w_str):
-    # this is a performance and bootstrapping hack
-    encoding = getdefaultencoding(space)
-    from pypy.objspace.std.unicodeobject import W_UnicodeObject
-    if encoding != 'ascii':
-        return unicode_from_encoded_object(space, w_str, encoding, "strict")
-    s = space.str_w(w_str)
-    try:
-        return W_UnicodeObject(s.decode("ascii"))
-    except UnicodeDecodeError:
-        # raising UnicodeDecodeError is messy, "please crash for me"
-        return unicode_from_encoded_object(space, w_str, "ascii", "strict")
->>>>>>> 3199bf26
 
 def ascii_from_object(space, w_obj):
     """Implements builtins.ascii()"""
@@ -309,12 +276,7 @@
     # NB. the default value of w_obj is really a *wrapped* empty string:
     #     there is gateway magic at work
     from pypy.objspace.std.unicodeobject import W_UnicodeObject
-<<<<<<< HEAD
-    from pypy.objspace.std.ropeunicodeobject import W_RopeUnicodeObject
     w_obj = w_object
-=======
-    w_obj = w_string
->>>>>>> 3199bf26
 
     encoding, errors = _get_encoding_and_errors(space, w_encoding, w_errors)
     if encoding is None and errors is None:
