from pypy.interpreter.baseobjspace import W_Root
from pypy.interpreter.gateway import interp2app
from pypy.interpreter.typedef import TypeDef


class W_NoneObject(W_Root):
    def unwrap(w_self, space):
        return None

    def descr_bool(self, space):
        return space.w_False

    def descr_repr(self, space):
        return space.wrap('None')


W_NoneObject.w_None = W_NoneObject()

<<<<<<< HEAD
W_NoneObject.typedef = StdTypeDef("NoneType",
    __bool__ = interp2app(W_NoneObject.descr_bool),
=======
W_NoneObject.typedef = TypeDef("NoneType",
    __nonzero__ = interp2app(W_NoneObject.descr_nonzero),
>>>>>>> a78e2b5c
    __repr__ = interp2app(W_NoneObject.descr_repr),
)
W_NoneObject.typedef.acceptable_as_base_class = False<|MERGE_RESOLUTION|>--- conflicted
+++ resolved
@@ -16,13 +16,8 @@
 
 W_NoneObject.w_None = W_NoneObject()
 
-<<<<<<< HEAD
-W_NoneObject.typedef = StdTypeDef("NoneType",
+W_NoneObject.typedef = TypeDef("NoneType",
     __bool__ = interp2app(W_NoneObject.descr_bool),
-=======
-W_NoneObject.typedef = TypeDef("NoneType",
-    __nonzero__ = interp2app(W_NoneObject.descr_nonzero),
->>>>>>> a78e2b5c
     __repr__ = interp2app(W_NoneObject.descr_repr),
 )
 W_NoneObject.typedef.acceptable_as_base_class = False