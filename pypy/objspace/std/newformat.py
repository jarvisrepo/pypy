"""The unicode/str format() method"""

import sys
import string

from pypy.interpreter.error import OperationError, oefmt
from rpython.rlib import rstring, runicode, rlocale, rfloat, jit
from rpython.rlib.objectmodel import specialize
from rpython.rlib.rfloat import copysign, formatd


@specialize.argtype(1)
@jit.look_inside_iff(lambda space, s, start, end:
       jit.isconstant(s) and
       jit.isconstant(start) and
       jit.isconstant(end))
def _parse_int(space, s, start, end):
    """Parse a number and check for overflows"""
    result = 0
    i = start
    while i < end:
        digit = ord(s[i]) - ord('0')
        if 0 <= digit <= 9:
            if result > (sys.maxint - digit) / 10:
                raise oefmt(space.w_ValueError,
                            "too many decimal digits in format string")
            result = result * 10 + digit
        else:
            break
        i += 1
    if i == start:
        result = -1
    return result, i


# Auto number state
ANS_INIT = 1
ANS_AUTO = 2
ANS_MANUAL = 3


def make_template_formatting_class():
    class TemplateFormatter(object):

        parser_list_w = None

        def __init__(self, space, is_unicode, template):
            self.space = space
            self.is_unicode = is_unicode
            self.empty = u"" if is_unicode else ""
            self.template = template

        def build(self, args, w_kwargs):
            self.args = args
            self.w_kwargs = w_kwargs
            self.auto_numbering = 0
            self.auto_numbering_state = ANS_INIT
            return self._build_string(0, len(self.template), 2)

        def _build_string(self, start, end, level):
            space = self.space
            if self.is_unicode:
                out = rstring.UnicodeBuilder()
            else:
                out = rstring.StringBuilder()
            if not level:
                raise oefmt(space.w_ValueError, "Recursion depth exceeded")
            level -= 1
            s = self.template
            return self._do_build_string(start, end, level, out, s)

        @jit.look_inside_iff(lambda self, start, end, level, out, s: jit.isconstant(s))
        def _do_build_string(self, start, end, level, out, s):
            space = self.space
            last_literal = i = start
            while i < end:
                c = s[i]
                i += 1
                if c == "{" or c == "}":
                    at_end = i == end
                    # Find escaped "{" and "}"
                    markup_follows = True
                    if c == "}":
                        if at_end or s[i] != "}":
                            raise oefmt(space.w_ValueError, "Single '}'")
                        i += 1
                        markup_follows = False
                    if c == "{":
                        if at_end:
                            raise oefmt(space.w_ValueError, "Single '{'")
                        if s[i] == "{":
                            i += 1
                            markup_follows = False
                    # Attach literal data, ending with { or }
                    out.append_slice(s, last_literal, i - 1)
                    if not markup_follows:
                        if self.parser_list_w is not None:
                            end_literal = i - 1
                            assert end_literal > last_literal
                            literal = self.template[last_literal:end_literal]
                            w_entry = space.newtuple([
                                space.wrap(literal),
                                space.w_None, space.w_None, space.w_None])
                            self.parser_list_w.append(w_entry)
                            self.last_end = i
                        last_literal = i
                        continue
                    nested = 1
                    field_start = i
                    recursive = False
                    while i < end:
                        c = s[i]
                        if c == "{":
                            recursive = True
                            nested += 1
                        elif c == "}":
                            nested -= 1
                            if not nested:
                                break
                        i += 1
                    if nested:
                        raise oefmt(space.w_ValueError, "Unmatched '{'")
                    rendered = self._render_field(field_start, i, recursive, level)
                    out.append(rendered)
                    i += 1
                    last_literal = i

            out.append_slice(s, last_literal, end)
            return out.build()

        # This is only ever called if we're already unrolling _do_build_string
        @jit.unroll_safe
        def _parse_field(self, start, end):
            s = self.template
            # Find ":" or "!"
            i = start
            while i < end:
                c = s[i]
                if c == ":" or c == "!":
                    end_name = i
                    if c == "!":
                        i += 1
                        if i == end:
                            raise oefmt(self.space.w_ValueError,
                                        "expected conversion")
                        conversion = s[i]
                        i += 1
                        if i < end:
                            if s[i] != ':':
                                raise oefmt(self.space.w_ValueError,
                                            "expected ':' after format "
                                            "specifier")
                            i += 1
                    else:
                        conversion = None
                        i += 1
                    return s[start:end_name], conversion, i
                i += 1
            return s[start:end], None, end

        @jit.unroll_safe
        def _get_argument(self, name):
            # First, find the argument.
            space = self.space
            i = 0
            end = len(name)
            while i < end:
                c = name[i]
                if c == "[" or c == ".":
                    break
                i += 1
            empty = not i
            if empty:
                index = -1
            else:
                index, stop = _parse_int(self.space, name, 0, i)
                if stop != i:
                    index = -1
            use_numeric = empty or index != -1
            if self.auto_numbering_state == ANS_INIT and use_numeric:
                if empty:
                    self.auto_numbering_state = ANS_AUTO
                else:
                    self.auto_numbering_state = ANS_MANUAL
            if use_numeric:
                if self.auto_numbering_state == ANS_MANUAL:
                    if empty:
                        raise oefmt(space.w_ValueError,
                                    "switching from manual to automatic "
                                    "numbering")
                elif not empty:
                    raise oefmt(space.w_ValueError,
                                "switching from automatic to manual numbering")
            if empty:
                index = self.auto_numbering
                self.auto_numbering += 1
            if index == -1:
                kwarg = name[:i]
                if self.is_unicode:
                    try:
                        arg_key = kwarg.encode("latin-1")
                    except UnicodeEncodeError:
                        # Not going to be found in a dict of strings.
                        raise OperationError(space.w_KeyError, space.wrap(kwarg))
                else:
                    arg_key = kwarg
                w_arg = space.getitem(self.w_kwargs, space.wrap(arg_key))
            else:
                if self.args is None:
                    w_msg = space.wrap("Format string contains positional "
                                       "fields")
                    raise OperationError(space.w_ValueError, w_msg)
                try:
                    w_arg = self.args[index]
                except IndexError:
                    raise oefmt(space.w_IndexError, "out of range")
            return self._resolve_lookups(w_arg, name, i, end)

        @jit.unroll_safe
        def _resolve_lookups(self, w_obj, name, start, end):
            # Resolve attribute and item lookups.
            space = self.space
            i = start
            while i < end:
                c = name[i]
                if c == ".":
                    i += 1
                    start = i
                    while i < end:
                        c = name[i]
                        if c == "[" or c == ".":
                            break
                        i += 1
                    if start == i:
                        raise oefmt(space.w_ValueError,
                                    "Empty attribute in format string")
                    w_attr = space.wrap(name[start:i])
                    if w_obj is not None:
                        w_obj = space.getattr(w_obj, w_attr)
                    else:
                        self.parser_list_w.append(space.newtuple([
                            space.w_True, w_attr]))
                elif c == "[":
                    got_bracket = False
                    i += 1
                    start = i
                    while i < end:
                        c = name[i]
                        if c == "]":
                            got_bracket = True
                            break
                        i += 1
                    if not got_bracket:
                        raise oefmt(space.w_ValueError, "Missing ']'")
                    index, reached = _parse_int(self.space, name, start, i)
                    if index != -1 and reached == i:
                        w_item = space.wrap(index)
                    else:
                        w_item = space.wrap(name[start:i])
                    i += 1 # Skip "]"
                    if w_obj is not None:
                        w_obj = space.getitem(w_obj, w_item)
                    else:
                        self.parser_list_w.append(space.newtuple([
                            space.w_False, w_item]))
                else:
                    raise oefmt(space.w_ValueError,
                                "Only '[' and '.' may follow ']'")
            return w_obj

        def formatter_field_name_split(self):
            space = self.space
            name = self.template
            i = 0
            end = len(name)
            while i < end:
                c = name[i]
                if c == "[" or c == ".":
                    break
                i += 1
            if i == 0:
                index = -1
            else:
                index, stop = _parse_int(self.space, name, 0, i)
                if stop != i:
                    index = -1
            if index >= 0:
                w_first = space.wrap(index)
            else:
                w_first = space.wrap(name[:i])
            #
            self.parser_list_w = []
            self._resolve_lookups(None, name, i, end)
            #
            return space.newtuple([w_first,
                                   space.iter(space.newlist(self.parser_list_w))])

        def _convert(self, w_obj, conversion):
            space = self.space
            conv = conversion[0]
            if conv == "r":
                return space.repr(w_obj)
            elif conv == "s":
                if self.is_unicode:
                    return space.call_function(space.w_unicode, w_obj)
                return space.str(w_obj)
            elif conv == "a":
                from pypy.objspace.std.unicodeobject import ascii_from_object
                return ascii_from_object(space, w_obj)
            else:
                raise oefmt(space.w_ValueError, "invalid conversion")

        def _render_field(self, start, end, recursive, level):
            name, conversion, spec_start = self._parse_field(start, end)
            spec = self.template[spec_start:end]
            #
            if self.parser_list_w is not None:
                # used from formatter_parser()
                if level == 1:    # ignore recursive calls
                    space = self.space
                    startm1 = start - 1
                    assert startm1 >= self.last_end
                    w_entry = space.newtuple([
                        space.wrap(self.template[self.last_end:startm1]),
                        space.wrap(name),
                        space.wrap(spec),
                        space.wrap(conversion)])
                    self.parser_list_w.append(w_entry)
                    self.last_end = end + 1
                return self.empty
            #
            w_obj = self._get_argument(name)
            if conversion is not None:
                w_obj = self._convert(w_obj, conversion)
            if recursive:
                spec = self._build_string(spec_start, end, level)
            w_rendered = self.space.format(w_obj, self.space.wrap(spec))
            unwrapper = "unicode_w" if self.is_unicode else "bytes_w"
            to_interp = getattr(self.space, unwrapper)
            return to_interp(w_rendered)

        def formatter_parser(self):
            self.parser_list_w = []
            self.last_end = 0
            self._build_string(0, len(self.template), 2)
            #
            space = self.space
            if self.last_end < len(self.template):
                w_lastentry = space.newtuple([
                    space.wrap(self.template[self.last_end:]),
                    space.w_None,
                    space.w_None,
                    space.w_None])
                self.parser_list_w.append(w_lastentry)
            return space.iter(space.newlist(self.parser_list_w))
    return TemplateFormatter

StrTemplateFormatter = make_template_formatting_class()
UnicodeTemplateFormatter = make_template_formatting_class()

def str_template_formatter(space, template):
    return StrTemplateFormatter(space, False, template)

def unicode_template_formatter(space, template):
    return UnicodeTemplateFormatter(space, True, template)


def format_method(space, w_string, args, w_kwargs, is_unicode):
    if is_unicode:
        template = unicode_template_formatter(space,
                                              space.unicode_w(w_string))
        return space.wrap(template.build(args, w_kwargs))
    else:
        template = str_template_formatter(space, space.bytes_w(w_string))
        return space.wrap(template.build(args, w_kwargs))


class NumberSpec(object):
    pass


class BaseFormatter(object):
    def format_int_or_long(self, w_num, kind):
        raise NotImplementedError

    def format_float(self, w_num):
        raise NotImplementedError

    def format_complex(self, w_num):
        raise NotImplementedError


INT_KIND = 1
LONG_KIND = 2

NO_LOCALE = 1
DEFAULT_LOCALE = 2
CURRENT_LOCALE = 3

LONG_DIGITS = string.digits + string.ascii_lowercase

def make_formatting_class():
    class Formatter(BaseFormatter):
        """__format__ implementation for builtin types."""

        _grouped_digits = None

        def __init__(self, space, is_unicode, spec):
            self.space = space
            self.is_unicode = is_unicode
            self.empty = u"" if is_unicode else ""
            self.spec = spec

        def _is_alignment(self, c):
            return (c == "<" or
                    c == ">" or
                    c == "=" or
                    c == "^")

        def _is_sign(self, c):
            return (c == " " or
                    c == "+" or
                    c == "-")

        def _parse_spec(self, default_type, default_align):
            space = self.space
            self._fill_char = self._lit(" ")[0]
            self._align = default_align
            self._alternate = False
            self._sign = "\0"
            self._thousands_sep = False
            self._precision = -1
            the_type = default_type
            spec = self.spec
            if not spec:
                return True
            length = len(spec)
            i = 0
            got_align = True
            got_fill_char = False
            if length - i >= 2 and self._is_alignment(spec[i + 1]):
                self._align = spec[i + 1]
                self._fill_char = spec[i]
                got_fill_char = True
                i += 2
            elif length - i >= 1 and self._is_alignment(spec[i]):
                self._align = spec[i]
                i += 1
            else:
                got_align = False
            if length - i >= 1 and self._is_sign(spec[i]):
                self._sign = spec[i]
                i += 1
            if length - i >= 1 and spec[i] == "#":
                self._alternate = True
                i += 1
            if not got_fill_char and length - i >= 1 and spec[i] == "0":
                self._fill_char = self._lit("0")[0]
                if not got_align:
                    self._align = "="
                i += 1
            self._width, i = _parse_int(self.space, spec, i, length)
            if length != i and spec[i] == ",":
                self._thousands_sep = True
                i += 1
            if length != i and spec[i] == ".":
                i += 1
                self._precision, i = _parse_int(self.space, spec, i, length)
                if self._precision == -1:
                    raise oefmt(space.w_ValueError, "no precision given")
            if length - i > 1:
                raise oefmt(space.w_ValueError, "invalid format spec")
            if length - i == 1:
                presentation_type = spec[i]
                if self.is_unicode:
                    try:
                        the_type = spec[i].encode("ascii")[0]
                    except UnicodeEncodeError:
                        raise oefmt(space.w_ValueError,
                                    "invalid presentation type")
                else:
                    the_type = presentation_type
                i += 1
            self._type = the_type
            if self._thousands_sep:
                tp = self._type
                if (tp == "d" or
                    tp == "e" or
                    tp == "f" or
                    tp == "g" or
                    tp == "E" or
                    tp == "G" or
                    tp == "%" or
                    tp == "F" or
                    tp == "\0"):
                    # ok
                    pass
                else:
                    raise oefmt(space.w_ValueError, "invalid type with ','")
            return False

        def _calc_padding(self, string, length):
            """compute left and right padding, return total width of string"""
            if self._width != -1 and length < self._width:
                total = self._width
            else:
                total = length
            align = self._align
            if align == ">":
                left = total - length
            elif align == "^":
                left = (total - length) / 2
            elif align == "<" or align == "=":
                left = 0
            else:
                raise AssertionError("shouldn't be here")
            right = total - length - left
            self._left_pad = left
            self._right_pad = right
            return total

        def _lit(self, s):
            if self.is_unicode:
                return s.decode("latin-1")
            else:
                return s

        def _pad(self, string):
            builder = self._builder()
            builder.append_multiple_char(self._fill_char, self._left_pad)
            builder.append(string)
            builder.append_multiple_char(self._fill_char, self._right_pad)
            return builder.build()

        def _builder(self):
            if self.is_unicode:
                return rstring.UnicodeBuilder()
            else:
                return rstring.StringBuilder()

        def _unknown_presentation(self, tp):
            raise oefmt(self.space.w_ValueError,
                        "unknown presentation for %s: '%s'", tp, self._type)

        def format_string(self, w_string):
            space = self.space
            if not space.is_w(space.type(w_string), space.w_unicode):
                w_string = space.str(w_string)
            string = space.unicode_w(w_string)
            if self._parse_spec("s", "<"):
                return space.wrap(string)
            if self._type != "s":
                self._unknown_presentation("string")
            if self._sign != "\0":
                raise oefmt(space.w_ValueError,
                            "Sign not allowed in string format specifier")
            if self._alternate:
                raise oefmt(space.w_ValueError,
                            "Alternate form (#) not allowed in string format "
                            "specifier")
            if self._align == "=":
                raise oefmt(space.w_ValueError,
                            "'=' alignment not allowed in string format "
                            "specifier")
            length = len(string)
            precision = self._precision
            if precision != -1 and length >= precision:
                assert precision >= 0
                length = precision
                string = string[:precision]
            self._calc_padding(string, length)
            return space.wrap(self._pad(string))

        def _get_locale(self, tp):
            if tp == "n":
                dec, thousands, grouping = rlocale.numeric_formatting()
            elif self._thousands_sep:
                dec = "."
                thousands = ","
                grouping = "\3"
            else:
                dec = "."
                thousands = ""
                grouping = "\xFF"    # special value to mean 'stop'
            if self.is_unicode:
                self._loc_dec = dec.decode("latin-1")
                self._loc_thousands = thousands.decode("latin-1")
            else:
                self._loc_dec = dec
                self._loc_thousands = thousands
            self._loc_grouping = grouping

        def _calc_num_width(self, n_prefix, sign_char, to_number, n_number,
                            n_remainder, has_dec, digits):
            """Calculate widths of all parts of formatted number.

            Output will look like:

                <lpadding> <sign> <prefix> <spadding> <grouped_digits> <decimal>
                <remainder> <rpadding>

            sign is computed from self._sign, and the sign of the number
            prefix is given
            digits is known
            """
            spec = NumberSpec()
            spec.n_digits = n_number - n_remainder - has_dec
            spec.n_prefix = n_prefix
            spec.n_lpadding = 0
            spec.n_decimal = int(has_dec)
            spec.n_remainder = n_remainder
            spec.n_spadding = 0
            spec.n_rpadding = 0
            spec.n_min_width = 0
            spec.n_total = 0
            spec.sign = "\0"
            spec.n_sign = 0
            sign = self._sign
            if sign == "+":
                spec.n_sign = 1
                spec.sign = "-" if sign_char == "-" else "+"
            elif sign == " ":
                spec.n_sign = 1
                spec.sign = "-" if sign_char == "-" else " "
            elif sign_char == "-":
                spec.n_sign = 1
                spec.sign = "-"
            extra_length = (spec.n_sign + spec.n_prefix + spec.n_decimal +
                            spec.n_remainder) # Not padding or digits
            if self._fill_char == "0" and self._align == "=":
                spec.n_min_width = self._width - extra_length
            if self._loc_thousands:
                self._group_digits(spec, digits[to_number:])
                n_grouped_digits = len(self._grouped_digits)
            else:
                n_grouped_digits = spec.n_digits
            n_padding = self._width - (extra_length + n_grouped_digits)
            if n_padding > 0:
                align = self._align
                if align == "<":
                    spec.n_rpadding = n_padding
                elif align == ">":
                    spec.n_lpadding = n_padding
                elif align == "^":
                    spec.n_lpadding = n_padding // 2
                    spec.n_rpadding = n_padding - spec.n_lpadding
                elif align == "=":
                    spec.n_spadding = n_padding
                else:
                    raise AssertionError("shouldn't reach")
            spec.n_total = spec.n_lpadding + spec.n_sign + spec.n_prefix + \
                           spec.n_spadding + n_grouped_digits + \
                           spec.n_decimal + spec.n_remainder + spec.n_rpadding
            return spec

        def _fill_digits(self, buf, digits, d_state, n_chars, n_zeros,
                         thousands_sep):
            if thousands_sep:
                for c in thousands_sep:
                    buf.append(c)
            for i in range(d_state - 1, d_state - n_chars - 1, -1):
                buf.append(digits[i])
            for i in range(n_zeros):
                buf.append("0")

        def _group_digits(self, spec, digits):
            buf = []
            grouping = self._loc_grouping
            min_width = spec.n_min_width
            grouping_state = 0
            left = spec.n_digits
            n_ts = len(self._loc_thousands)
            need_separator = False
            done = False
            previous = 0
            while True:
                if grouping_state >= len(grouping):
                    group = previous     # end of string
                else:
                    # else, get the next value from the string
                    group = ord(grouping[grouping_state])
                    if group == 0xFF:    # special value to mean 'stop'
                        break
                    grouping_state += 1
                    previous = group
                #
                final_grouping = min(group, max(left, max(min_width, 1)))
                n_zeros = max(0, final_grouping - left)
                n_chars = max(0, min(left, final_grouping))
                ts = self._loc_thousands if need_separator else None
                self._fill_digits(buf, digits, left, n_chars, n_zeros, ts)
                need_separator = True
                left -= n_chars
                min_width -= final_grouping
                if left <= 0 and min_width <= 0:
                    done = True
                    break
                min_width -= n_ts
            if not done:
                group = max(max(left, min_width), 1)
                n_zeros = max(0, group - left)
                n_chars = max(0, min(left, group))
                ts = self._loc_thousands if need_separator else None
                self._fill_digits(buf, digits, left, n_chars, n_zeros, ts)
            buf.reverse()
            self._grouped_digits = self.empty.join(buf)

        def _upcase_string(self, s):
            buf = []
            for c in s:
                index = ord(c)
                if ord("a") <= index <= ord("z"):
                    c = chr(index - 32)
                buf.append(c)
            return self.empty.join(buf)


        def _fill_number(self, spec, num, to_digits, to_prefix, fill_char,
                         to_remainder, upper, grouped_digits=None):
            out = self._builder()
            if spec.n_lpadding:
                out.append_multiple_char(fill_char[0], spec.n_lpadding)
            if spec.n_sign:
                if self.is_unicode:
                    sign = spec.sign.decode("latin-1")
                else:
                    sign = spec.sign
                out.append(sign)
            if spec.n_prefix:
                pref = num[to_prefix:to_prefix + spec.n_prefix]
                if upper:
                    pref = self._upcase_string(pref)
                out.append(pref)
            if spec.n_spadding:
                out.append_multiple_char(fill_char[0], spec.n_spadding)
            if spec.n_digits != 0:
                if self._loc_thousands:
                    if grouped_digits is not None:
                        digits = grouped_digits
                    else:
                        digits = self._grouped_digits
                        assert digits is not None
                else:
                    stop = to_digits + spec.n_digits
                    assert stop >= 0
                    digits = num[to_digits:stop]
                if upper:
                    digits = self._upcase_string(digits)
                out.append(digits)
            if spec.n_decimal:
                out.append(self._lit(".")[0])
            if spec.n_remainder:
                out.append(num[to_remainder:])
            if spec.n_rpadding:
                out.append_multiple_char(fill_char[0], spec.n_rpadding)
            #if complex, need to call twice - just retun the buffer
            return out.build()

        def _format_int_or_long(self, w_num, kind):
            space = self.space
            if self._precision != -1:
                raise oefmt(space.w_ValueError,
                            "precision not allowed in integer type")
            sign_char = "\0"
            tp = self._type
            if tp == "c":
                if self._sign != "\0":
                    raise oefmt(space.w_ValueError,
                                "sign not allowed with 'c' presentation type")
                value = space.int_w(w_num)
                if self.is_unicode:
                    result = runicode.UNICHR(value)
                else:
                    result = chr(value)
                n_digits = 1
                n_remainder = 1
                to_remainder = 0
                n_prefix = 0
                to_prefix = 0
                to_numeric = 0
            else:
                if tp == "b":
                    base = 2
                    skip_leading = 2
                elif tp == "o":
                    base = 8
                    skip_leading = 2
                elif tp == "x" or tp == "X":
                    base = 16
                    skip_leading = 2
                elif tp == "n" or tp == "d":
                    base = 10
                    skip_leading = 0
                else:
                    raise AssertionError("shouldn't reach")
                if kind == INT_KIND:
                    result = self._int_to_base(base, space.int_w(w_num))
                else:
                    result = self._long_to_base(base, space.bigint_w(w_num))
                n_prefix = skip_leading if self._alternate else 0
                to_prefix = 0
                if result[0] == "-":
                    sign_char = "-"
                    skip_leading += 1
                    to_prefix += 1
                n_digits = len(result) - skip_leading
                n_remainder = 0
                to_remainder = 0
                to_numeric = skip_leading
            self._get_locale(tp)
            spec = self._calc_num_width(n_prefix, sign_char, to_numeric, n_digits,
                                        n_remainder, False, result)
            fill = self._fill_char
            upper = self._type == "X"
            return self.space.wrap(self._fill_number(spec, result, to_numeric,
                                     to_prefix, fill, to_remainder, upper))

        def _long_to_base(self, base, value):
            prefix = ""
            if base == 2:
                prefix = "0b"
            elif base == 8:
                prefix = "0o"
            elif base == 16:
                prefix = "0x"
            as_str = value.format(LONG_DIGITS[:base], prefix)
            if self.is_unicode:
                return as_str.decode("latin-1")
            return as_str

        def _int_to_base(self, base, value):
            if base == 10:
                s = str(value)
                if self.is_unicode:
                    return s.decode("latin-1")
                return s
            # This part is slow.
            negative = value < 0
            value = abs(value)
            buf = ["\0"] * (8 * 8 + 6) # Too much on 32 bit, but who cares?
            i = len(buf) - 1
            while True:
                div = value // base
                mod = value - div * base
                digit = abs(mod)
                digit += ord("0") if digit < 10 else ord("a") - 10
                buf[i] = chr(digit)
                value = div
                i -= 1
                if not value:
                    break
            if base == 2:
                buf[i] = "b"
                buf[i - 1] = "0"
            elif base == 8:
                buf[i] = "o"
                buf[i - 1] = "0"
            elif base == 16:
                buf[i] = "x"
                buf[i - 1] = "0"
            else:
                buf[i] = "#"
                buf[i - 1] = chr(ord("0") + base % 10)
                if base > 10:
                    buf[i - 2] = chr(ord("0") + base // 10)
                    i -= 1
            i -= 1
            if negative:
                i -= 1
                buf[i] = "-"
            assert i >= 0
            return self.empty.join(buf[i:])

        def format_int_or_long(self, w_num, kind):
            space = self.space
            if self._parse_spec("d", ">"):
                if self.is_unicode:
                    return space.call_function(space.w_unicode, w_num)
                return self.space.str(w_num)
            tp = self._type
            if (tp == "b" or
                tp == "c" or
                tp == "d" or
                tp == "o" or
                tp == "x" or
                tp == "X" or
                tp == "n"):
                return self._format_int_or_long(w_num, kind)
            elif (tp == "e" or
                  tp == "E" or
                  tp == "f" or
                  tp == "F" or
                  tp == "g" or
                  tp == "G" or
                  tp == "%"):
                w_float = space.float(w_num)
                return self._format_float(w_float)
            else:
                self._unknown_presentation("int" if kind == INT_KIND else "long")

        def _parse_number(self, s, i):
            """Determine if s has a decimal point, and the index of the first #
            after the decimal, or the end of the number."""
            length = len(s)
            while i < length and "0" <= s[i] <= "9":
                i += 1
            rest = i
            dec_point = i < length and s[i] == "."
            if dec_point:
                rest += 1
            #differs from CPython method - CPython sets n_remainder
            return dec_point, rest

        def _format_float(self, w_float):
            """helper for format_float"""
            space = self.space
            flags = 0
            default_precision = 6
            if self._alternate:
<<<<<<< HEAD
               flags |= rfloat.DTSF_ALT

=======
                raise oefmt(space.w_ValueError,
                            "Alternate form (#) not allowed in float formats")
>>>>>>> 73f59568
            tp = self._type
            self._get_locale(tp)
            if tp == "\0":
                flags |= rfloat.DTSF_ADD_DOT_0
                tp = "r"
                default_precision = 0
            elif tp == "n":
                tp = "g"
            value = space.float_w(w_float)
            if tp == "%":
                tp = "f"
                value *= 100
                add_pct = True
            else:
                add_pct = False
            if self._precision == -1:
                self._precision = default_precision
            elif tp == "r":
                tp = "g"
            result, special = rfloat.double_to_string(value, tp,
                                                      self._precision, flags)
            if add_pct:
                result += "%"
            n_digits = len(result)
            if result[0] == "-":
                sign = "-"
                to_number = 1
                n_digits -= 1
            else:
                sign = "\0"
                to_number = 0
            have_dec_point, to_remainder = self._parse_number(result, to_number)
            n_remainder = len(result) - to_remainder
            if self.is_unicode:
                digits = result.decode("latin-1")
            else:
                digits = result
            spec = self._calc_num_width(0, sign, to_number, n_digits,
                                        n_remainder, have_dec_point, digits)
            fill = self._fill_char
            return self.space.wrap(self._fill_number(spec, digits, to_number, 0,
                                      fill, to_remainder, False))

        def format_float(self, w_float):
            space = self.space
            if self._parse_spec("\0", ">"):
                if self.is_unicode:
                    return space.call_function(space.w_unicode, w_float)
                return space.str(w_float)
            tp = self._type
            if (tp == "\0" or
                tp == "e" or
                tp == "E" or
                tp == "f" or
                tp == "F" or
                tp == "g" or
                tp == "G" or
                tp == "n" or
                tp == "%"):
                return self._format_float(w_float)
            self._unknown_presentation("float")

        def _format_complex(self, w_complex):
            flags = 0
            space = self.space
            tp = self._type
            self._get_locale(tp)
            default_precision = 6
            if self._align == "=":
                # '=' alignment is invalid
                raise oefmt(space.w_ValueError,
                            "'=' alignment flag is not allowed in complex "
                            "format specifier")
            if self._fill_char == "0":
                # zero padding is invalid
                raise oefmt(space.w_ValueError,
                            "Zero padding is not allowed in complex format "
                            "specifier")
            if self._alternate:
<<<<<<< HEAD
                flags |= rfloat.DTSF_ALT

=======
                # alternate is invalid
                raise oefmt(space.w_ValueError,
                            "Alternate form (#) not allowed in complex format "
                            "specifier")
>>>>>>> 73f59568
            skip_re = 0
            add_parens = 0
            if tp == "\0":
                #should mirror str() output
                tp = "g"
                default_precision = 12
                #test if real part is non-zero
                if (w_complex.realval == 0 and
                    copysign(1., w_complex.realval) == 1.):
                    skip_re = 1
                else:
                    add_parens = 1

            if tp == "n":
                #same as 'g' except for locale, taken care of later
                tp = "g"

            #check if precision not set
            if self._precision == -1:
                self._precision = default_precision

            #in CPython it's named 're' - clashes with re module
            re_num, special = rfloat.double_to_string(w_complex.realval, tp, self._precision, flags)
            im_num, special = rfloat.double_to_string(w_complex.imagval, tp, self._precision, flags)
            n_re_digits = len(re_num)
            n_im_digits = len(im_num)

            to_real_number = 0
            to_imag_number = 0
            re_sign = im_sign = ''
            #if a sign character is in the output, remember it and skip
            if re_num[0] == "-":
                re_sign = "-"
                to_real_number = 1
                n_re_digits -= 1
            if im_num[0] == "-":
                im_sign = "-"
                to_imag_number = 1
                n_im_digits -= 1

            #turn off padding - do it after number composition
            #calc_num_width uses self._width, so assign to temporary variable,
            #calculate width of real and imag parts, then reassign padding, align
            tmp_fill_char = self._fill_char
            tmp_align = self._align
            tmp_width = self._width
            self._fill_char = "\0"
            self._align = "<"
            self._width = -1

            #determine if we have remainder, might include dec or exponent or both
            re_have_dec, re_remainder_ptr = self._parse_number(re_num,
                                                               to_real_number)
            im_have_dec, im_remainder_ptr = self._parse_number(im_num,
                                                               to_imag_number)

            if self.is_unicode:
                re_num = re_num.decode("latin-1")
                im_num = im_num.decode("latin-1")

            #set remainder, in CPython _parse_number sets this
            #using n_re_digits causes tests to fail
            re_n_remainder = len(re_num) - re_remainder_ptr
            im_n_remainder = len(im_num) - im_remainder_ptr
            re_spec = self._calc_num_width(0, re_sign, to_real_number, n_re_digits,
                                           re_n_remainder, re_have_dec,
                                           re_num)

            #capture grouped digits b/c _fill_number reads from self._grouped_digits
            #self._grouped_digits will get overwritten in imaginary calc_num_width
            re_grouped_digits = self._grouped_digits
            if not skip_re:
                self._sign = "+"
            im_spec = self._calc_num_width(0, im_sign, to_imag_number, n_im_digits,
                                           im_n_remainder, im_have_dec,
                                           im_num)

            im_grouped_digits = self._grouped_digits
            if skip_re:
                re_spec.n_total = 0

            #reassign width, alignment, fill character
            self._align = tmp_align
            self._width = tmp_width
            self._fill_char = tmp_fill_char

            #compute L and R padding - stored in self._left_pad and self._right_pad
            self._calc_padding(self.empty, re_spec.n_total + im_spec.n_total + 1 +
                                           add_parens * 2)

            out = self._builder()
            fill = self._fill_char

            #compose the string
            #add left padding
            out.append_multiple_char(fill, self._left_pad)
            if add_parens:
                out.append(self._lit('(')[0])

            #if the no. has a real component, add it
            if not skip_re:
                out.append(self._fill_number(re_spec, re_num, to_real_number, 0,
                                             fill, re_remainder_ptr, False,
                                             re_grouped_digits))

            #add imaginary component
            out.append(self._fill_number(im_spec, im_num, to_imag_number, 0,
                                         fill, im_remainder_ptr, False,
                                         im_grouped_digits))

            #add 'j' character
            out.append(self._lit('j')[0])

            if add_parens:
                out.append(self._lit(')')[0])

            #add right padding
            out.append_multiple_char(fill, self._right_pad)

            return self.space.wrap(out.build())


        def format_complex(self, w_complex):
            """return the string representation of a complex number"""
            space = self.space
            #parse format specification, set associated variables
            if self._parse_spec("\0", ">"):
                return space.str(w_complex)
            tp = self._type
            if (tp == "\0" or
                tp == "e" or
                tp == "E" or
                tp == "f" or
                tp == "F" or
                tp == "g" or
                tp == "G" or
                tp == "n"):
                return self._format_complex(w_complex)
            self._unknown_presentation("complex")
    return Formatter

StrFormatter = make_formatting_class()


def unicode_formatter(space, spec):
    return StrFormatter(space, True, spec)

@specialize.arg(2)
def run_formatter(space, w_format_spec, meth, *args):
    formatter = unicode_formatter(space, space.unicode_w(w_format_spec))
    return getattr(formatter, meth)(*args)<|MERGE_RESOLUTION|>--- conflicted
+++ resolved
@@ -917,13 +917,8 @@
             flags = 0
             default_precision = 6
             if self._alternate:
-<<<<<<< HEAD
                flags |= rfloat.DTSF_ALT
 
-=======
-                raise oefmt(space.w_ValueError,
-                            "Alternate form (#) not allowed in float formats")
->>>>>>> 73f59568
             tp = self._type
             self._get_locale(tp)
             if tp == "\0":
@@ -1003,15 +998,8 @@
                             "Zero padding is not allowed in complex format "
                             "specifier")
             if self._alternate:
-<<<<<<< HEAD
                 flags |= rfloat.DTSF_ALT
 
-=======
-                # alternate is invalid
-                raise oefmt(space.w_ValueError,
-                            "Alternate form (#) not allowed in complex format "
-                            "specifier")
->>>>>>> 73f59568
             skip_re = 0
             add_parens = 0
             if tp == "\0":
