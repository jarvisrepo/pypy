--- conflicted
+++ resolved
@@ -220,20 +220,10 @@
             if index == -1:
                 kwarg = name[:i]
                 if self.is_unicode:
-<<<<<<< HEAD
                     w_kwarg = space.newunicode(kwarg)
                 else:
                     w_kwarg = space.newbytes(kwarg)
                 w_arg = space.getitem(self.w_kwargs, w_kwarg)
-=======
-                    w_arg = space.getitem(self.w_kwargs, self.wrap(kwarg))
-                else:
-                    try:
-                        w_arg = self.kwargs[kwarg]
-                    except KeyError:
-                        raise OperationError(space.w_KeyError,
-                                             space.newtext(kwarg))
->>>>>>> a299ace7
             else:
                 if self.args is None:
                     w_msg = space.wrap("Format string contains positional "
@@ -370,13 +360,8 @@
                 w_obj = self._convert(w_obj, conversion)
             if recursive:
                 spec = self._build_string(spec_start, end, level)
-<<<<<<< HEAD
-            w_rendered = self.space.format(w_obj, self.space.wrap(spec))
+            w_rendered = self.space.format(w_obj, self.wrap(spec))
             unwrapper = "unicode_w" if self.is_unicode else "bytes_w"
-=======
-            w_rendered = self.space.format(w_obj, self.wrap(spec))
-            unwrapper = "unicode_w" if self.is_unicode else "str_w"
->>>>>>> a299ace7
             to_interp = getattr(self.space, unwrapper)
             return to_interp(w_rendered)
 
@@ -404,17 +389,10 @@
     if is_unicode:
         template = unicode_template_formatter(space,
                                               space.unicode_w(w_string))
-<<<<<<< HEAD
-        return space.wrap(template.build(args, w_kwargs))
+        return space.newunicode(template.build(args, w_kwargs))
     else:
         template = str_template_formatter(space, space.bytes_w(w_string))
-        return space.wrap(template.build(args, w_kwargs))
-=======
-        return space.newunicode(template.build(args))
-    else:
-        template = str_template_formatter(space, space.str_w(w_string))
-        return space.newbytes(template.build(args))
->>>>>>> a299ace7
+        return space.newbytes(template.build(args, w_kwargs))
 
 
 class NumberSpec(object):
