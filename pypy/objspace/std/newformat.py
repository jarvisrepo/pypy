"""The unicode/str format() method"""

import sys
import string

from pypy.interpreter.error import OperationError, oefmt
from rpython.rlib import rstring, runicode, rlocale, rfloat, jit
from rpython.rlib.objectmodel import specialize
from rpython.rlib.rfloat import copysign, formatd
from rpython.rlib.rarithmetic import r_uint, intmask
from pypy.interpreter.signature import Signature


@specialize.argtype(1)
@jit.look_inside_iff(lambda space, s, start, end:
       jit.isconstant(s) and
       jit.isconstant(start) and
       jit.isconstant(end))
def _parse_int(space, s, start, end):
    """Parse a number and check for overflows"""
    result = 0
    i = start
    while i < end:
        digit = ord(s[i]) - ord('0')
        if 0 <= digit <= 9:
            if result > (sys.maxint - digit) / 10:
                raise oefmt(space.w_ValueError,
                            "too many decimal digits in format string")
            result = result * 10 + digit
        else:
            break
        i += 1
    if i == start:
        result = -1
    return result, i


# Auto number state
ANS_INIT = 1
ANS_AUTO = 2
ANS_MANUAL = 3


format_signature = Signature([], 'args', 'kwargs')


def make_template_formatting_class(for_unicode):
    class TemplateFormatter(object):
        is_unicode = for_unicode

        parser_list_w = None

        def __init__(self, space, template):
            self.space = space
            self.empty = u"" if self.is_unicode else ""
            self.template = template

<<<<<<< HEAD
        def build(self, args, w_kwargs):
            self.args = args
            self.w_kwargs = w_kwargs
=======
        def build(self, args):
            if self.is_unicode:
                # for unicode, use the slower parse_obj() to get self.w_kwargs
                # as a wrapped dictionary that may contain full-range unicode
                # keys.  See test_non_latin1_key
                space = self.space
                w_args, w_kwds = args.parse_obj(None, 'format',
                                                format_signature)
                self.args = space.listview(w_args)
                self.w_kwargs = w_kwds
            else:
                self.args, self.kwargs = args.unpack()
>>>>>>> 748418d7
            self.auto_numbering = 0
            self.auto_numbering_state = ANS_INIT
            return self._build_string(0, len(self.template), 2)

        def _build_string(self, start, end, level):
            space = self.space
            if self.is_unicode:
                out = rstring.UnicodeBuilder()
            else:
                out = rstring.StringBuilder()
            if not level:
                raise oefmt(space.w_ValueError, "Recursion depth exceeded")
            level -= 1
            s = self.template
            return self._do_build_string(start, end, level, out, s)

        @jit.look_inside_iff(lambda self, start, end, level, out, s: jit.isconstant(s))
        def _do_build_string(self, start, end, level, out, s):
            space = self.space
            last_literal = i = start
            while i < end:
                c = s[i]
                i += 1
                if c == "{" or c == "}":
                    at_end = i == end
                    # Find escaped "{" and "}"
                    markup_follows = True
                    if c == "}":
                        if at_end or s[i] != "}":
                            raise oefmt(space.w_ValueError, "Single '}'")
                        i += 1
                        markup_follows = False
                    if c == "{":
                        if at_end:
                            raise oefmt(space.w_ValueError, "Single '{'")
                        if s[i] == "{":
                            i += 1
                            markup_follows = False
                    # Attach literal data, ending with { or }
                    out.append_slice(s, last_literal, i - 1)
                    if not markup_follows:
                        if self.parser_list_w is not None:
                            end_literal = i - 1
                            assert end_literal > last_literal
                            literal = self.template[last_literal:end_literal]
                            w_entry = space.newtuple([
                                space.wrap(literal),
                                space.w_None, space.w_None, space.w_None])
                            self.parser_list_w.append(w_entry)
                            self.last_end = i
                        last_literal = i
                        continue
                    nested = 1
                    field_start = i
                    recursive = False
                    while i < end:
                        c = s[i]
                        if c == "{":
                            recursive = True
                            nested += 1
                        elif c == "}":
                            nested -= 1
                            if not nested:
                                break
                        i += 1
                    if nested:
                        raise oefmt(space.w_ValueError, "Unmatched '{'")
                    rendered = self._render_field(field_start, i, recursive, level)
                    out.append(rendered)
                    i += 1
                    last_literal = i

            out.append_slice(s, last_literal, end)
            return out.build()

        # This is only ever called if we're already unrolling _do_build_string
        @jit.unroll_safe
        def _parse_field(self, start, end):
            s = self.template
            # Find ":" or "!"
            i = start
            while i < end:
                c = s[i]
                if c == ":" or c == "!":
                    end_name = i
                    if c == "!":
                        i += 1
                        if i == end:
                            raise oefmt(self.space.w_ValueError,
                                        "expected conversion")
                        conversion = s[i]
                        i += 1
                        if i < end:
                            if s[i] != ':':
                                raise oefmt(self.space.w_ValueError,
                                            "expected ':' after format "
                                            "specifier")
                            i += 1
                    else:
                        conversion = None
                        i += 1
                    return s[start:end_name], conversion, i
                i += 1
            return s[start:end], None, end

        @jit.unroll_safe
        def _get_argument(self, name):
            # First, find the argument.
            space = self.space
            i = 0
            end = len(name)
            while i < end:
                c = name[i]
                if c == "[" or c == ".":
                    break
                i += 1
            empty = not i
            if empty:
                index = -1
            else:
                index, stop = _parse_int(self.space, name, 0, i)
                if stop != i:
                    index = -1
            use_numeric = empty or index != -1
            if self.auto_numbering_state == ANS_INIT and use_numeric:
                if empty:
                    self.auto_numbering_state = ANS_AUTO
                else:
                    self.auto_numbering_state = ANS_MANUAL
            if use_numeric:
                if self.auto_numbering_state == ANS_MANUAL:
                    if empty:
                        raise oefmt(space.w_ValueError,
                                    "switching from manual to automatic "
                                    "numbering")
                elif not empty:
                    raise oefmt(space.w_ValueError,
                                "switching from automatic to manual numbering")
            if empty:
                index = self.auto_numbering
                self.auto_numbering += 1
            if index == -1:
                kwarg = name[:i]
                if self.is_unicode:
                    w_arg = space.getitem(self.w_kwargs, space.wrap(kwarg))
                else:
<<<<<<< HEAD
                    arg_key = kwarg
                w_arg = space.getitem(self.w_kwargs, space.wrap(arg_key))
=======
                    try:
                        w_arg = self.kwargs[kwarg]
                    except KeyError:
                        raise OperationError(space.w_KeyError,
                                             space.wrap(kwarg))
>>>>>>> 748418d7
            else:
                if self.args is None:
                    w_msg = space.wrap("Format string contains positional "
                                       "fields")
                    raise OperationError(space.w_ValueError, w_msg)
                try:
                    w_arg = self.args[index]
                except IndexError:
                    raise oefmt(space.w_IndexError, "out of range")
            return self._resolve_lookups(w_arg, name, i, end)

        @jit.unroll_safe
        def _resolve_lookups(self, w_obj, name, start, end):
            # Resolve attribute and item lookups.
            space = self.space
            i = start
            while i < end:
                c = name[i]
                if c == ".":
                    i += 1
                    start = i
                    while i < end:
                        c = name[i]
                        if c == "[" or c == ".":
                            break
                        i += 1
                    if start == i:
                        raise oefmt(space.w_ValueError,
                                    "Empty attribute in format string")
                    w_attr = space.wrap(name[start:i])
                    if w_obj is not None:
                        w_obj = space.getattr(w_obj, w_attr)
                    else:
                        self.parser_list_w.append(space.newtuple([
                            space.w_True, w_attr]))
                elif c == "[":
                    got_bracket = False
                    i += 1
                    start = i
                    while i < end:
                        c = name[i]
                        if c == "]":
                            got_bracket = True
                            break
                        i += 1
                    if not got_bracket:
                        raise oefmt(space.w_ValueError, "Missing ']'")
                    index, reached = _parse_int(self.space, name, start, i)
                    if index != -1 and reached == i:
                        w_item = space.wrap(index)
                    else:
                        w_item = space.wrap(name[start:i])
                    i += 1 # Skip "]"
                    if w_obj is not None:
                        w_obj = space.getitem(w_obj, w_item)
                    else:
                        self.parser_list_w.append(space.newtuple([
                            space.w_False, w_item]))
                else:
                    raise oefmt(space.w_ValueError,
                                "Only '[' and '.' may follow ']'")
            return w_obj

        def formatter_field_name_split(self):
            space = self.space
            name = self.template
            i = 0
            end = len(name)
            while i < end:
                c = name[i]
                if c == "[" or c == ".":
                    break
                i += 1
            if i == 0:
                index = -1
            else:
                index, stop = _parse_int(self.space, name, 0, i)
                if stop != i:
                    index = -1
            if index >= 0:
                w_first = space.wrap(index)
            else:
                w_first = space.wrap(name[:i])
            #
            self.parser_list_w = []
            self._resolve_lookups(None, name, i, end)
            #
            return space.newtuple([w_first,
                                   space.iter(space.newlist(self.parser_list_w))])

        def _convert(self, w_obj, conversion):
            space = self.space
            conv = conversion[0]
            if conv == "r":
                return space.repr(w_obj)
            elif conv == "s":
                if self.is_unicode:
                    return space.call_function(space.w_unicode, w_obj)
                return space.str(w_obj)
            elif conv == "a":
                from pypy.objspace.std.unicodeobject import ascii_from_object
                return ascii_from_object(space, w_obj)
            else:
                raise oefmt(space.w_ValueError, "invalid conversion")

        def _render_field(self, start, end, recursive, level):
            name, conversion, spec_start = self._parse_field(start, end)
            spec = self.template[spec_start:end]
            #
            if self.parser_list_w is not None:
                # used from formatter_parser()
                if level == 1:    # ignore recursive calls
                    space = self.space
                    startm1 = start - 1
                    assert startm1 >= self.last_end
                    w_entry = space.newtuple([
                        space.wrap(self.template[self.last_end:startm1]),
                        space.wrap(name),
                        space.wrap(spec),
                        space.wrap(conversion)])
                    self.parser_list_w.append(w_entry)
                    self.last_end = end + 1
                return self.empty
            #
            w_obj = self._get_argument(name)
            if conversion is not None:
                w_obj = self._convert(w_obj, conversion)
            if recursive:
                spec = self._build_string(spec_start, end, level)
            w_rendered = self.space.format(w_obj, self.space.wrap(spec))
            unwrapper = "unicode_w" if self.is_unicode else "bytes_w"
            to_interp = getattr(self.space, unwrapper)
            return to_interp(w_rendered)

        def formatter_parser(self):
            self.parser_list_w = []
            self.last_end = 0
            self._build_string(0, len(self.template), 2)
            #
            space = self.space
            if self.last_end < len(self.template):
                w_lastentry = space.newtuple([
                    space.wrap(self.template[self.last_end:]),
                    space.w_None,
                    space.w_None,
                    space.w_None])
                self.parser_list_w.append(w_lastentry)
            return space.iter(space.newlist(self.parser_list_w))
    return TemplateFormatter

str_template_formatter = make_template_formatting_class(for_unicode=False)
unicode_template_formatter = make_template_formatting_class(for_unicode=True)


def format_method(space, w_string, args, w_kwargs, is_unicode):
    if is_unicode:
        template = unicode_template_formatter(space,
                                              space.unicode_w(w_string))
        return space.wrap(template.build(args, w_kwargs))
    else:
        template = str_template_formatter(space, space.bytes_w(w_string))
        return space.wrap(template.build(args, w_kwargs))


class NumberSpec(object):
    pass


class BaseFormatter(object):
    def format_int_or_long(self, w_num, kind):
        raise NotImplementedError

    def format_float(self, w_num):
        raise NotImplementedError

    def format_complex(self, w_num):
        raise NotImplementedError


INT_KIND = 1
LONG_KIND = 2

NO_LOCALE = 1
DEFAULT_LOCALE = 2
CURRENT_LOCALE = 3

LONG_DIGITS = string.digits + string.ascii_lowercase

def make_formatting_class(for_unicode):
    class Formatter(BaseFormatter):
        """__format__ implementation for builtin types."""

        is_unicode = for_unicode
        _grouped_digits = None

        def __init__(self, space, spec):
            self.space = space
            self.empty = u"" if self.is_unicode else ""
            self.spec = spec

        def _is_alignment(self, c):
            return (c == "<" or
                    c == ">" or
                    c == "=" or
                    c == "^")

        def _is_sign(self, c):
            return (c == " " or
                    c == "+" or
                    c == "-")

        def _parse_spec(self, default_type, default_align):
            space = self.space
            self._fill_char = self._lit(" ")[0]
            self._align = default_align
            self._alternate = False
            self._sign = "\0"
            self._thousands_sep = False
            self._precision = -1
            the_type = default_type
            spec = self.spec
            if not spec:
                return True
            length = len(spec)
            i = 0
            got_align = True
            got_fill_char = False
            if length - i >= 2 and self._is_alignment(spec[i + 1]):
                self._align = spec[i + 1]
                self._fill_char = spec[i]
                got_fill_char = True
                i += 2
            elif length - i >= 1 and self._is_alignment(spec[i]):
                self._align = spec[i]
                i += 1
            else:
                got_align = False
            if length - i >= 1 and self._is_sign(spec[i]):
                self._sign = spec[i]
                i += 1
            if length - i >= 1 and spec[i] == "#":
                self._alternate = True
                i += 1
            if not got_fill_char and length - i >= 1 and spec[i] == "0":
                self._fill_char = self._lit("0")[0]
                if not got_align:
                    self._align = "="
                i += 1
            self._width, i = _parse_int(self.space, spec, i, length)
            if length != i and spec[i] == ",":
                self._thousands_sep = True
                i += 1
            if length != i and spec[i] == ".":
                i += 1
                self._precision, i = _parse_int(self.space, spec, i, length)
                if self._precision == -1:
                    raise oefmt(space.w_ValueError, "no precision given")
            if length - i > 1:
                raise oefmt(space.w_ValueError, "invalid format spec")
            if length - i == 1:
                presentation_type = spec[i]
                if self.is_unicode:
                    try:
                        the_type = spec[i].encode("ascii")[0]
                    except UnicodeEncodeError:
                        raise oefmt(space.w_ValueError,
                                    "invalid presentation type")
                else:
                    the_type = presentation_type
                i += 1
            self._type = the_type
            if self._thousands_sep:
                tp = self._type
                if (tp == "d" or
                    tp == "e" or
                    tp == "f" or
                    tp == "g" or
                    tp == "E" or
                    tp == "G" or
                    tp == "%" or
                    tp == "F" or
                    tp == "\0"):
                    # ok
                    pass
                else:
                    raise oefmt(space.w_ValueError, "invalid type with ','")
            return False

        def _calc_padding(self, string, length):
            """compute left and right padding, return total width of string"""
            if self._width != -1 and length < self._width:
                total = self._width
            else:
                total = length
            align = self._align
            if align == ">":
                left = total - length
            elif align == "^":
                left = (total - length) / 2
            elif align == "<" or align == "=":
                left = 0
            else:
                raise AssertionError("shouldn't be here")
            right = total - length - left
            self._left_pad = left
            self._right_pad = right
            return total

        def _lit(self, s):
            if self.is_unicode:
                return s.decode("latin-1")
            else:
                return s

        def _pad(self, string):
            builder = self._builder()
            builder.append_multiple_char(self._fill_char, self._left_pad)
            builder.append(string)
            builder.append_multiple_char(self._fill_char, self._right_pad)
            return builder.build()

        def _builder(self):
            if self.is_unicode:
                return rstring.UnicodeBuilder()
            else:
                return rstring.StringBuilder()

        def _unknown_presentation(self, tp):
            raise oefmt(self.space.w_ValueError,
                        "unknown presentation for %s: '%s'", tp, self._type)

        def format_string(self, w_string):
            space = self.space
            if not space.is_w(space.type(w_string), space.w_unicode):
                w_string = space.str(w_string)
            string = space.unicode_w(w_string)
            if self._parse_spec("s", "<"):
                return space.wrap(string)
            if self._type != "s":
                self._unknown_presentation("string")
            if self._sign != "\0":
                raise oefmt(space.w_ValueError,
                            "Sign not allowed in string format specifier")
            if self._alternate:
                raise oefmt(space.w_ValueError,
                            "Alternate form (#) not allowed in string format "
                            "specifier")
            if self._align == "=":
                raise oefmt(space.w_ValueError,
                            "'=' alignment not allowed in string format "
                            "specifier")
            length = len(string)
            precision = self._precision
            if precision != -1 and length >= precision:
                assert precision >= 0
                length = precision
                string = string[:precision]
            self._calc_padding(string, length)
            return space.wrap(self._pad(string))

        def _get_locale(self, tp):
            if tp == "n":
                dec, thousands, grouping = rlocale.numeric_formatting()
            elif self._thousands_sep:
                dec = "."
                thousands = ","
                grouping = "\3"
            else:
                dec = "."
                thousands = ""
                grouping = "\xFF"    # special value to mean 'stop'
            if self.is_unicode:
                self._loc_dec = dec.decode("latin-1")
                self._loc_thousands = thousands.decode("latin-1")
            else:
                self._loc_dec = dec
                self._loc_thousands = thousands
            self._loc_grouping = grouping

        def _calc_num_width(self, n_prefix, sign_char, to_number, n_number,
                            n_remainder, has_dec, digits):
            """Calculate widths of all parts of formatted number.

            Output will look like:

                <lpadding> <sign> <prefix> <spadding> <grouped_digits> <decimal>
                <remainder> <rpadding>

            sign is computed from self._sign, and the sign of the number
            prefix is given
            digits is known
            """
            spec = NumberSpec()
            spec.n_digits = n_number - n_remainder - has_dec
            spec.n_prefix = n_prefix
            spec.n_lpadding = 0
            spec.n_decimal = int(has_dec)
            spec.n_remainder = n_remainder
            spec.n_spadding = 0
            spec.n_rpadding = 0
            spec.n_min_width = 0
            spec.n_total = 0
            spec.sign = "\0"
            spec.n_sign = 0
            sign = self._sign
            if sign == "+":
                spec.n_sign = 1
                spec.sign = "-" if sign_char == "-" else "+"
            elif sign == " ":
                spec.n_sign = 1
                spec.sign = "-" if sign_char == "-" else " "
            elif sign_char == "-":
                spec.n_sign = 1
                spec.sign = "-"
            extra_length = (spec.n_sign + spec.n_prefix + spec.n_decimal +
                            spec.n_remainder) # Not padding or digits
            if self._fill_char == "0" and self._align == "=":
                spec.n_min_width = self._width - extra_length
            if self._loc_thousands:
                self._group_digits(spec, digits[to_number:])
                n_grouped_digits = len(self._grouped_digits)
            else:
                n_grouped_digits = spec.n_digits
            n_padding = self._width - (extra_length + n_grouped_digits)
            if n_padding > 0:
                align = self._align
                if align == "<":
                    spec.n_rpadding = n_padding
                elif align == ">":
                    spec.n_lpadding = n_padding
                elif align == "^":
                    spec.n_lpadding = n_padding // 2
                    spec.n_rpadding = n_padding - spec.n_lpadding
                elif align == "=":
                    spec.n_spadding = n_padding
                else:
                    raise AssertionError("shouldn't reach")
            spec.n_total = spec.n_lpadding + spec.n_sign + spec.n_prefix + \
                           spec.n_spadding + n_grouped_digits + \
                           spec.n_decimal + spec.n_remainder + spec.n_rpadding
            return spec

        def _fill_digits(self, buf, digits, d_state, n_chars, n_zeros,
                         thousands_sep):
            if thousands_sep:
                for c in thousands_sep:
                    buf.append(c)
            for i in range(d_state - 1, d_state - n_chars - 1, -1):
                buf.append(digits[i])
            for i in range(n_zeros):
                buf.append("0")

        def _group_digits(self, spec, digits):
            buf = []
            grouping = self._loc_grouping
            min_width = spec.n_min_width
            grouping_state = 0
            left = spec.n_digits
            n_ts = len(self._loc_thousands)
            need_separator = False
            done = False
            previous = 0
            while True:
                if grouping_state >= len(grouping):
                    group = previous     # end of string
                else:
                    # else, get the next value from the string
                    group = ord(grouping[grouping_state])
                    if group == 0xFF:    # special value to mean 'stop'
                        break
                    grouping_state += 1
                    previous = group
                #
                final_grouping = min(group, max(left, max(min_width, 1)))
                n_zeros = max(0, final_grouping - left)
                n_chars = max(0, min(left, final_grouping))
                ts = self._loc_thousands if need_separator else None
                self._fill_digits(buf, digits, left, n_chars, n_zeros, ts)
                need_separator = True
                left -= n_chars
                min_width -= final_grouping
                if left <= 0 and min_width <= 0:
                    done = True
                    break
                min_width -= n_ts
            if not done:
                group = max(max(left, min_width), 1)
                n_zeros = max(0, group - left)
                n_chars = max(0, min(left, group))
                ts = self._loc_thousands if need_separator else None
                self._fill_digits(buf, digits, left, n_chars, n_zeros, ts)
            buf.reverse()
            self._grouped_digits = self.empty.join(buf)

        def _upcase_string(self, s):
            buf = []
            for c in s:
                index = ord(c)
                if ord("a") <= index <= ord("z"):
                    c = chr(index - 32)
                buf.append(c)
            return self.empty.join(buf)


        def _fill_number(self, spec, num, to_digits, to_prefix, fill_char,
                         to_remainder, upper, grouped_digits=None):
            out = self._builder()
            if spec.n_lpadding:
                out.append_multiple_char(fill_char[0], spec.n_lpadding)
            if spec.n_sign:
                if self.is_unicode:
                    sign = spec.sign.decode("latin-1")
                else:
                    sign = spec.sign
                out.append(sign)
            if spec.n_prefix:
                pref = num[to_prefix:to_prefix + spec.n_prefix]
                if upper:
                    pref = self._upcase_string(pref)
                out.append(pref)
            if spec.n_spadding:
                out.append_multiple_char(fill_char[0], spec.n_spadding)
            if spec.n_digits != 0:
                if self._loc_thousands:
                    if grouped_digits is not None:
                        digits = grouped_digits
                    else:
                        digits = self._grouped_digits
                        assert digits is not None
                else:
                    stop = to_digits + spec.n_digits
                    assert stop >= 0
                    digits = num[to_digits:stop]
                if upper:
                    digits = self._upcase_string(digits)
                out.append(digits)
            if spec.n_decimal:
                out.append(self._lit(".")[0])
            if spec.n_remainder:
                out.append(num[to_remainder:])
            if spec.n_rpadding:
                out.append_multiple_char(fill_char[0], spec.n_rpadding)
            #if complex, need to call twice - just retun the buffer
            return out.build()

        def _format_int_or_long(self, w_num, kind):
            space = self.space
            if self._precision != -1:
                raise oefmt(space.w_ValueError,
                            "precision not allowed in integer type")
            sign_char = "\0"
            tp = self._type
            if tp == "c":
                if self._sign != "\0":
                    raise oefmt(space.w_ValueError,
                                "sign not allowed with 'c' presentation type")
                value = space.int_w(w_num)
                if self.is_unicode:
                    result = runicode.UNICHR(value)
                else:
                    result = chr(value)
                n_digits = 1
                n_remainder = 1
                to_remainder = 0
                n_prefix = 0
                to_prefix = 0
                to_numeric = 0
            else:
                if tp == "b":
                    base = 2
                    skip_leading = 2
                elif tp == "o":
                    base = 8
                    skip_leading = 2
                elif tp == "x" or tp == "X":
                    base = 16
                    skip_leading = 2
                elif tp == "n" or tp == "d":
                    base = 10
                    skip_leading = 0
                else:
                    raise AssertionError("shouldn't reach")
                if kind == INT_KIND:
                    result = self._int_to_base(base, space.int_w(w_num))
                else:
                    result = self._long_to_base(base, space.bigint_w(w_num))
                n_prefix = skip_leading if self._alternate else 0
                to_prefix = 0
                if result[0] == "-":
                    sign_char = "-"
                    skip_leading += 1
                    to_prefix += 1
                n_digits = len(result) - skip_leading
                n_remainder = 0
                to_remainder = 0
                to_numeric = skip_leading
            self._get_locale(tp)
            spec = self._calc_num_width(n_prefix, sign_char, to_numeric, n_digits,
                                        n_remainder, False, result)
            fill = self._fill_char
            upper = self._type == "X"
            return self.space.wrap(self._fill_number(spec, result, to_numeric,
                                     to_prefix, fill, to_remainder, upper))

        def _long_to_base(self, base, value):
            prefix = ""
            if base == 2:
                prefix = "0b"
            elif base == 8:
                prefix = "0o"
            elif base == 16:
                prefix = "0x"
            as_str = value.format(LONG_DIGITS[:base], prefix)
            if self.is_unicode:
                return as_str.decode("latin-1")
            return as_str

        def _int_to_base(self, base, value):
            if base == 10:
                s = str(value)
                if self.is_unicode:
                    return s.decode("latin-1")
                return s
            # This part is slow.
            negative = value < 0
            base = r_uint(base)
            value = r_uint(value)
            if negative:   # change the sign on the unsigned number: otherwise,
                value = -value   #   we'd risk overflow if value==-sys.maxint-1
            #
            buf = ["\0"] * (8 * 8 + 6) # Too much on 32 bit, but who cares?
            i = len(buf) - 1
            while True:
                div = value // base         # unsigned
                mod = value - div * base    # unsigned, always in range(0,base)
                digit = intmask(mod)
                digit += ord("0") if digit < 10 else ord("a") - 10
                buf[i] = chr(digit)
                value = div                 # unsigned
                i -= 1
                if not value:
                    break
            if base == r_uint(2):
                buf[i] = "b"
                buf[i - 1] = "0"
            elif base == r_uint(8):
                buf[i] = "o"
                buf[i - 1] = "0"
            elif base == r_uint(16):
                buf[i] = "x"
                buf[i - 1] = "0"
            else:
                buf[i] = "#"
                buf[i - 1] = chr(ord("0") + intmask(base % r_uint(10)))
                if base > r_uint(10):
                    buf[i - 2] = chr(ord("0") + intmask(base // r_uint(10)))
                    i -= 1
            i -= 1
            if negative:
                i -= 1
                buf[i] = "-"
            assert i >= 0
            return self.empty.join(buf[i:])

        def format_int_or_long(self, w_num, kind):
            space = self.space
            if self._parse_spec("d", ">"):
                if self.is_unicode:
                    return space.call_function(space.w_unicode, w_num)
                return self.space.str(w_num)
            tp = self._type
            if (tp == "b" or
                tp == "c" or
                tp == "d" or
                tp == "o" or
                tp == "x" or
                tp == "X" or
                tp == "n"):
                return self._format_int_or_long(w_num, kind)
            elif (tp == "e" or
                  tp == "E" or
                  tp == "f" or
                  tp == "F" or
                  tp == "g" or
                  tp == "G" or
                  tp == "%"):
                w_float = space.float(w_num)
                return self._format_float(w_float)
            else:
                self._unknown_presentation("int" if kind == INT_KIND else "long")

        def _parse_number(self, s, i):
            """Determine if s has a decimal point, and the index of the first #
            after the decimal, or the end of the number."""
            length = len(s)
            while i < length and "0" <= s[i] <= "9":
                i += 1
            rest = i
            dec_point = i < length and s[i] == "."
            if dec_point:
                rest += 1
            #differs from CPython method - CPython sets n_remainder
            return dec_point, rest

        def _format_float(self, w_float):
            """helper for format_float"""
            space = self.space
            flags = 0
            default_precision = 6
            if self._alternate:
               flags |= rfloat.DTSF_ALT

            tp = self._type
            self._get_locale(tp)
            if tp == "\0":
                flags |= rfloat.DTSF_ADD_DOT_0
                tp = "r"
                default_precision = 0
            elif tp == "n":
                tp = "g"
            value = space.float_w(w_float)
            if tp == "%":
                tp = "f"
                value *= 100
                add_pct = True
            else:
                add_pct = False
            if self._precision == -1:
                self._precision = default_precision
            elif tp == "r":
                tp = "g"
            result, special = rfloat.double_to_string(value, tp,
                                                      self._precision, flags)
            if add_pct:
                result += "%"
            n_digits = len(result)
            if result[0] == "-":
                sign = "-"
                to_number = 1
                n_digits -= 1
            else:
                sign = "\0"
                to_number = 0
            have_dec_point, to_remainder = self._parse_number(result, to_number)
            n_remainder = len(result) - to_remainder
            if self.is_unicode:
                digits = result.decode("latin-1")
            else:
                digits = result
            spec = self._calc_num_width(0, sign, to_number, n_digits,
                                        n_remainder, have_dec_point, digits)
            fill = self._fill_char
            return self.space.wrap(self._fill_number(spec, digits, to_number, 0,
                                      fill, to_remainder, False))

        def format_float(self, w_float):
            space = self.space
            if self._parse_spec("\0", ">"):
                if self.is_unicode:
                    return space.call_function(space.w_unicode, w_float)
                return space.str(w_float)
            tp = self._type
            if (tp == "\0" or
                tp == "e" or
                tp == "E" or
                tp == "f" or
                tp == "F" or
                tp == "g" or
                tp == "G" or
                tp == "n" or
                tp == "%"):
                return self._format_float(w_float)
            self._unknown_presentation("float")

        def _format_complex(self, w_complex):
            flags = 0
            space = self.space
            tp = self._type
            self._get_locale(tp)
            default_precision = 6
            if self._align == "=":
                # '=' alignment is invalid
                raise oefmt(space.w_ValueError,
                            "'=' alignment flag is not allowed in complex "
                            "format specifier")
            if self._fill_char == "0":
                # zero padding is invalid
                raise oefmt(space.w_ValueError,
                            "Zero padding is not allowed in complex format "
                            "specifier")
            if self._alternate:
                flags |= rfloat.DTSF_ALT

            skip_re = 0
            add_parens = 0
            if tp == "\0":
                #should mirror str() output
                tp = "g"
                default_precision = 12
                #test if real part is non-zero
                if (w_complex.realval == 0 and
                    copysign(1., w_complex.realval) == 1.):
                    skip_re = 1
                else:
                    add_parens = 1

            if tp == "n":
                #same as 'g' except for locale, taken care of later
                tp = "g"

            #check if precision not set
            if self._precision == -1:
                self._precision = default_precision

            #in CPython it's named 're' - clashes with re module
            re_num, special = rfloat.double_to_string(w_complex.realval, tp, self._precision, flags)
            im_num, special = rfloat.double_to_string(w_complex.imagval, tp, self._precision, flags)
            n_re_digits = len(re_num)
            n_im_digits = len(im_num)

            to_real_number = 0
            to_imag_number = 0
            re_sign = im_sign = ''
            #if a sign character is in the output, remember it and skip
            if re_num[0] == "-":
                re_sign = "-"
                to_real_number = 1
                n_re_digits -= 1
            if im_num[0] == "-":
                im_sign = "-"
                to_imag_number = 1
                n_im_digits -= 1

            #turn off padding - do it after number composition
            #calc_num_width uses self._width, so assign to temporary variable,
            #calculate width of real and imag parts, then reassign padding, align
            tmp_fill_char = self._fill_char
            tmp_align = self._align
            tmp_width = self._width
            self._fill_char = "\0"
            self._align = "<"
            self._width = -1

            #determine if we have remainder, might include dec or exponent or both
            re_have_dec, re_remainder_ptr = self._parse_number(re_num,
                                                               to_real_number)
            im_have_dec, im_remainder_ptr = self._parse_number(im_num,
                                                               to_imag_number)

            if self.is_unicode:
                re_num = re_num.decode("latin-1")
                im_num = im_num.decode("latin-1")

            #set remainder, in CPython _parse_number sets this
            #using n_re_digits causes tests to fail
            re_n_remainder = len(re_num) - re_remainder_ptr
            im_n_remainder = len(im_num) - im_remainder_ptr
            re_spec = self._calc_num_width(0, re_sign, to_real_number, n_re_digits,
                                           re_n_remainder, re_have_dec,
                                           re_num)

            #capture grouped digits b/c _fill_number reads from self._grouped_digits
            #self._grouped_digits will get overwritten in imaginary calc_num_width
            re_grouped_digits = self._grouped_digits
            if not skip_re:
                self._sign = "+"
            im_spec = self._calc_num_width(0, im_sign, to_imag_number, n_im_digits,
                                           im_n_remainder, im_have_dec,
                                           im_num)

            im_grouped_digits = self._grouped_digits
            if skip_re:
                re_spec.n_total = 0

            #reassign width, alignment, fill character
            self._align = tmp_align
            self._width = tmp_width
            self._fill_char = tmp_fill_char

            #compute L and R padding - stored in self._left_pad and self._right_pad
            self._calc_padding(self.empty, re_spec.n_total + im_spec.n_total + 1 +
                                           add_parens * 2)

            out = self._builder()
            fill = self._fill_char

            #compose the string
            #add left padding
            out.append_multiple_char(fill, self._left_pad)
            if add_parens:
                out.append(self._lit('(')[0])

            #if the no. has a real component, add it
            if not skip_re:
                out.append(self._fill_number(re_spec, re_num, to_real_number, 0,
                                             fill, re_remainder_ptr, False,
                                             re_grouped_digits))

            #add imaginary component
            out.append(self._fill_number(im_spec, im_num, to_imag_number, 0,
                                         fill, im_remainder_ptr, False,
                                         im_grouped_digits))

            #add 'j' character
            out.append(self._lit('j')[0])

            if add_parens:
                out.append(self._lit(')')[0])

            #add right padding
            out.append_multiple_char(fill, self._right_pad)

            return self.space.wrap(out.build())


        def format_complex(self, w_complex):
            """return the string representation of a complex number"""
            space = self.space
            #parse format specification, set associated variables
            if self._parse_spec("\0", ">"):
                return space.str(w_complex)
            tp = self._type
            if (tp == "\0" or
                tp == "e" or
                tp == "E" or
                tp == "f" or
                tp == "F" or
                tp == "g" or
                tp == "G" or
                tp == "n"):
                return self._format_complex(w_complex)
            self._unknown_presentation("complex")
    return Formatter

<<<<<<< HEAD
StrFormatter = make_formatting_class()


def unicode_formatter(space, spec):
    return StrFormatter(space, True, spec)

=======
str_formatter = make_formatting_class(for_unicode=False)
unicode_formatter = make_formatting_class(for_unicode=True)


>>>>>>> 748418d7
@specialize.arg(2)
def run_formatter(space, w_format_spec, meth, *args):
    formatter = unicode_formatter(space, space.unicode_w(w_format_spec))
    return getattr(formatter, meth)(*args)<|MERGE_RESOLUTION|>--- conflicted
+++ resolved
@@ -55,24 +55,9 @@
             self.empty = u"" if self.is_unicode else ""
             self.template = template
 
-<<<<<<< HEAD
         def build(self, args, w_kwargs):
             self.args = args
             self.w_kwargs = w_kwargs
-=======
-        def build(self, args):
-            if self.is_unicode:
-                # for unicode, use the slower parse_obj() to get self.w_kwargs
-                # as a wrapped dictionary that may contain full-range unicode
-                # keys.  See test_non_latin1_key
-                space = self.space
-                w_args, w_kwds = args.parse_obj(None, 'format',
-                                                format_signature)
-                self.args = space.listview(w_args)
-                self.w_kwargs = w_kwds
-            else:
-                self.args, self.kwargs = args.unpack()
->>>>>>> 748418d7
             self.auto_numbering = 0
             self.auto_numbering_state = ANS_INIT
             return self._build_string(0, len(self.template), 2)
@@ -217,18 +202,10 @@
             if index == -1:
                 kwarg = name[:i]
                 if self.is_unicode:
-                    w_arg = space.getitem(self.w_kwargs, space.wrap(kwarg))
-                else:
-<<<<<<< HEAD
-                    arg_key = kwarg
-                w_arg = space.getitem(self.w_kwargs, space.wrap(arg_key))
-=======
-                    try:
-                        w_arg = self.kwargs[kwarg]
-                    except KeyError:
-                        raise OperationError(space.w_KeyError,
-                                             space.wrap(kwarg))
->>>>>>> 748418d7
+                    w_kwarg = space.newunicode(kwarg)
+                else:
+                    w_kwarg = space.newbytes(kwarg)
+                w_arg = space.getitem(self.w_kwargs, w_kwarg)
             else:
                 if self.args is None:
                     w_msg = space.wrap("Format string contains positional "
@@ -1163,19 +1140,9 @@
             self._unknown_presentation("complex")
     return Formatter
 
-<<<<<<< HEAD
-StrFormatter = make_formatting_class()
-
-
-def unicode_formatter(space, spec):
-    return StrFormatter(space, True, spec)
-
-=======
-str_formatter = make_formatting_class(for_unicode=False)
 unicode_formatter = make_formatting_class(for_unicode=True)
 
 
->>>>>>> 748418d7
 @specialize.arg(2)
 def run_formatter(space, w_format_spec, meth, *args):
     formatter = unicode_formatter(space, space.unicode_w(w_format_spec))
