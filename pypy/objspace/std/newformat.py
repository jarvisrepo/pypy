--- conflicted
+++ resolved
@@ -928,13 +928,8 @@
             flags = 0
             default_precision = 6
             if self._alternate:
-<<<<<<< HEAD
                flags |= rfloat.DTSF_ALT
 
-=======
-                msg = "Alternate form (#) not allowed in float formats"
-                raise OperationError(space.w_ValueError, space.wrap(msg))
->>>>>>> 5b1cc2ea
             tp = self._type
             self._get_locale(tp)
             if tp == "\0":
@@ -1013,15 +1008,8 @@
                 msg = "Zero padding is not allowed in complex format specifier"
                 raise OperationError(space.w_ValueError, space.wrap(msg))
             if self._alternate:
-<<<<<<< HEAD
                 flags |= rfloat.DTSF_ALT
 
-=======
-                #alternate is invalid
-                msg = "Alternate form (#) not allowed in complex format specifier"
-                raise OperationError(space.w_ValueError,
-                                     space.wrap(msg))
->>>>>>> 5b1cc2ea
             skip_re = 0
             add_parens = 0
             if tp == "\0":
