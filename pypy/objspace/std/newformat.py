"""The unicode/str format() method"""

import math
import sys
import string

from pypy.interpreter.error import OperationError, oefmt
from rpython.rlib import rstring, rlocale, rfloat, jit, rutf8
from rpython.rlib.objectmodel import specialize
from rpython.rlib.rfloat import formatd
from rpython.rlib.rarithmetic import r_uint, intmask
from pypy.interpreter.signature import Signature

@specialize.argtype(1)
@jit.look_inside_iff(lambda space, s, start, end:
       jit.isconstant(s) and
       jit.isconstant(start) and
       jit.isconstant(end))
def _parse_int(space, s, start, end):
    """Parse a number and check for overflows"""
    result = 0
    i = start
    while i < end:
        digit = ord(s[i]) - ord('0')
        if 0 <= digit <= 9:
            if result > (sys.maxint - digit) / 10:
                raise oefmt(space.w_ValueError,
                            "too many decimal digits in format string")
            result = result * 10 + digit
        else:
            break
        i += 1
    if i == start:
        result = -1
    return result, i


# Auto number state
ANS_INIT = 1
ANS_AUTO = 2
ANS_MANUAL = 3


format_signature = Signature([], 'args', 'kwargs')


def make_template_formatting_class(for_unicode):
    class TemplateFormatter(object):
        is_unicode = for_unicode

        if for_unicode:
            def wrap(self, u):
                lgt = rutf8.check_utf8(u, True)
                return self.space.newutf8(u, lgt)
        else:
            def wrap(self, s):
                return self.space.newbytes(s)

        parser_list_w = None

        def __init__(self, space, template):
            self.space = space
            self.template = template

        def build(self, args, w_kwargs):
            self.args = args
            self.w_kwargs = w_kwargs
            self.auto_numbering = 0
            self.auto_numbering_state = ANS_INIT
            return self._build_string(0, len(self.template), 2)

        def _build_string(self, start, end, level):
            space = self.space
            out = rstring.StringBuilder()
            if not level:
                raise oefmt(space.w_ValueError, "Recursion depth exceeded")
            level -= 1
            s = self.template
            return self._do_build_string(start, end, level, out, s)

        @jit.look_inside_iff(lambda self, start, end, level, out, s: jit.isconstant(s))
        def _do_build_string(self, start, end, level, out, s):
            space = self.space
            last_literal = i = start
            while i < end:
                c = s[i]
                i += 1
                if c == "{" or c == "}":
                    at_end = i == end
                    # Find escaped "{" and "}"
                    markup_follows = True
                    if c == "}":
                        if at_end or s[i] != "}":
                            raise oefmt(space.w_ValueError, "Single '}'")
                        i += 1
                        markup_follows = False
                    if c == "{":
                        if at_end:
                            raise oefmt(space.w_ValueError, "Single '{'")
                        if s[i] == "{":
                            i += 1
                            markup_follows = False
                    # Attach literal data, ending with { or }
                    out.append_slice(s, last_literal, i - 1)
                    if not markup_follows:
                        if self.parser_list_w is not None:
                            end_literal = i - 1
                            assert end_literal > last_literal
                            literal = self.template[last_literal:end_literal]
                            w_entry = space.newtuple([
                                self.wrap(literal),
                                space.w_None, space.w_None, space.w_None])
                            self.parser_list_w.append(w_entry)
                            self.last_end = i
                        last_literal = i
                        continue
                    nested = 1
                    field_start = i
                    recursive = False
                    while i < end:
                        c = s[i]
                        if c == "{":
                            recursive = True
                            nested += 1
                        elif c == "}":
                            nested -= 1
                            if not nested:
                                break
                        elif c == "[":
                            i += 1
                            while i < end and s[i] != "]":
                                i += 1
                            continue
                        i += 1
                    if nested:
                        raise oefmt(space.w_ValueError, "Unmatched '{'")
                    rendered = self._render_field(field_start, i, recursive, level)
                    out.append(rendered)
                    i += 1
                    last_literal = i

            out.append_slice(s, last_literal, end)
            return out.build()

        # This is only ever called if we're already unrolling _do_build_string
        @jit.unroll_safe
        def _parse_field(self, start, end):
            s = self.template
            # Find ":" or "!"
            i = start
            while i < end:
                c = s[i]
                if c == ":" or c == "!":
                    end_name = i
                    if c == "!":
                        i += 1
                        if i == end:
                            raise oefmt(self.space.w_ValueError,
                                        "expected conversion")
                        conversion = s[i]
                        i += 1
                        if i < end:
                            if s[i] != ':':
                                raise oefmt(self.space.w_ValueError,
                                            "expected ':' after format "
                                            "specifier")
                            i += 1
                    else:
                        conversion = None
                        i += 1
                    return s[start:end_name], conversion, i
                elif c == "[":
                    while i + 1 < end and s[i + 1] != "]":
                        i += 1
                elif c == "{":
                    raise oefmt(self.space.w_ValueError,
                                "unexpected '{' in field name")
                i += 1
            return s[start:end], None, end

        @jit.unroll_safe
        def _get_argument(self, name):
            # First, find the argument.
            space = self.space
            i = 0
            end = len(name)
            while i < end:
                c = name[i]
                if c == "[" or c == ".":
                    break
                i += 1
            empty = not i
            if empty:
                index = -1
            else:
                index, stop = _parse_int(self.space, name, 0, i)
                if stop != i:
                    index = -1
            use_numeric = empty or index != -1
            if self.auto_numbering_state == ANS_INIT and use_numeric:
                if empty:
                    self.auto_numbering_state = ANS_AUTO
                else:
                    self.auto_numbering_state = ANS_MANUAL
            if use_numeric:
                if self.auto_numbering_state == ANS_MANUAL:
                    if empty:
                        raise oefmt(space.w_ValueError,
                                    "switching from manual to automatic "
                                    "numbering")
                elif not empty:
                    raise oefmt(space.w_ValueError,
                                "switching from automatic to manual numbering")
            if empty:
                index = self.auto_numbering
                self.auto_numbering += 1
            if index == -1:
                kwarg = name[:i]
                if self.is_unicode:
                    w_kwarg = space.newtext(kwarg)
                else:
                    w_kwarg = space.newbytes(kwarg)
                w_arg = space.getitem(self.w_kwargs, w_kwarg)
            else:
                if self.args is None:
                    raise oefmt(space.w_ValueError,
                                "Format string contains positional fields")
                try:
                    w_arg = self.args[index]
                except IndexError:
                    raise oefmt(space.w_IndexError,
                                "out of range: index %d but only %d argument%s",
                                index, len(self.args),
                                "s" if len(self.args) != 1 else "")
            return self._resolve_lookups(w_arg, name, i, end)

        @jit.unroll_safe
        def _resolve_lookups(self, w_obj, name, start, end):
            # Resolve attribute and item lookups.
            space = self.space
            i = start
            while i < end:
                c = name[i]
                if c == ".":
                    i += 1
                    start = i
                    while i < end:
                        c = name[i]
                        if c == "[" or c == ".":
                            break
                        i += 1
                    if start == i:
                        raise oefmt(space.w_ValueError,
                                    "Empty attribute in format string")
                    w_attr = self.wrap(name[start:i])
                    if w_obj is not None:
                        w_obj = space.getattr(w_obj, w_attr)
                    else:
                        self.parser_list_w.append(space.newtuple([
                            space.w_True, w_attr]))
                elif c == "[":
                    got_bracket = False
                    i += 1
                    start = i
                    while i < end:
                        c = name[i]
                        if c == "]":
                            got_bracket = True
                            break
                        i += 1
                    if not got_bracket:
                        raise oefmt(space.w_ValueError, "Missing ']'")
                    index, reached = _parse_int(self.space, name, start, i)
                    if index != -1 and reached == i:
                        w_item = space.newint(index)
                    else:
                        w_item = self.wrap(name[start:i])
                    i += 1 # Skip "]"
                    if w_obj is not None:
                        w_obj = space.getitem(w_obj, w_item)
                    else:
                        self.parser_list_w.append(space.newtuple([
                            space.w_False, w_item]))
                else:
                    raise oefmt(space.w_ValueError,
                                "Only '[' and '.' may follow ']'")
            return w_obj

        def formatter_field_name_split(self):
            space = self.space
            name = self.template
            i = 0
            end = len(name)
            while i < end:
                c = name[i]
                if c == "[" or c == ".":
                    break
                i += 1
            if i == 0:
                index = -1
            else:
                index, stop = _parse_int(self.space, name, 0, i)
                if stop != i:
                    index = -1
            if index >= 0:
                w_first = space.newint(index)
            else:
                w_first = self.wrap(name[:i])
            #
            self.parser_list_w = []
            self._resolve_lookups(None, name, i, end)
            #
            return space.newtuple([w_first,
                                   space.iter(space.newlist(self.parser_list_w))])

        def _convert(self, w_obj, conversion):
            space = self.space
            conv = conversion[0]
            if conv == "r":
                return space.repr(w_obj)
            elif conv == "s":
                if self.is_unicode:
                    return space.call_function(space.w_unicode, w_obj)
                return space.str(w_obj)
            elif conv == "a":
                from pypy.objspace.std.unicodeobject import ascii_from_object
                return ascii_from_object(space, w_obj)
            else:
                raise oefmt(space.w_ValueError, "invalid conversion")

        def _render_field(self, start, end, recursive, level):
            name, conversion, spec_start = self._parse_field(start, end)
            spec = self.template[spec_start:end]
            #
            if self.parser_list_w is not None:
                # used from formatter_parser()
                if level == 1:    # ignore recursive calls
                    space = self.space
                    startm1 = start - 1
                    assert startm1 >= self.last_end
                    if conversion is None:
                        w_conversion = space.w_None
                    else:
                        w_conversion = self.wrap(conversion)
                    w_entry = space.newtuple([
                        self.wrap(self.template[self.last_end:startm1]),
                        self.wrap(name),
                        self.wrap(spec),
                        w_conversion])
                    self.parser_list_w.append(w_entry)
                    self.last_end = end + 1
                return ""
            #
            w_obj = self._get_argument(name)
            if conversion is not None:
                w_obj = self._convert(w_obj, conversion)
            if recursive:
                spec = self._build_string(spec_start, end, level)
            w_rendered = self.space.format(w_obj, self.wrap(spec))
            unwrapper = "utf8_w" if self.is_unicode else "bytes_w"
            to_interp = getattr(self.space, unwrapper)
            return to_interp(w_rendered)

        def formatter_parser(self):
            self.parser_list_w = []
            self.last_end = 0
            self._build_string(0, len(self.template), 2)
            #
            space = self.space
            if self.last_end < len(self.template):
                w_lastentry = space.newtuple([
                    self.wrap(self.template[self.last_end:]),
                    space.w_None,
                    space.w_None,
                    space.w_None])
                self.parser_list_w.append(w_lastentry)
            return space.iter(space.newlist(self.parser_list_w))
    return TemplateFormatter

str_template_formatter = make_template_formatting_class(for_unicode=False)
unicode_template_formatter = make_template_formatting_class(for_unicode=True)


def format_method(space, w_string, args, w_kwargs, is_unicode):
    if is_unicode:
        template = unicode_template_formatter(space,
                                              space.utf8_w(w_string))
        r = template.build(args, w_kwargs)
        lgt = rutf8.check_utf8(r, True)
        return space.newutf8(r, lgt)
    else:
        template = str_template_formatter(space, space.bytes_w(w_string))
        return space.newbytes(template.build(args, w_kwargs))


class NumberSpec(object):
    pass


class BaseFormatter(object):
    def format_int_or_long(self, w_num, kind):
        raise NotImplementedError

    def format_float(self, w_num):
        raise NotImplementedError

    def format_complex(self, w_num):
        raise NotImplementedError


INT_KIND = 1
LONG_KIND = 2

NO_LOCALE = 1
DEFAULT_LOCALE = 2
CURRENT_LOCALE = 3

LONG_DIGITS = string.digits + string.ascii_lowercase

def make_formatting_class(for_unicode):
    class Formatter(BaseFormatter):
        """__format__ implementation for builtin types."""

        if for_unicode:
            def wrap(self, u):
                lgt = rutf8.check_utf8(u, True)
                return self.space.newutf8(u, lgt)
        else:
            def wrap(self, s):
                return self.space.newbytes(s)

        is_unicode = for_unicode
        _grouped_digits = None

        def __init__(self, space, spec):
            self.space = space
            self.spec = spec

        def _is_alignment(self, c):
            return (c == "<" or
                    c == ">" or
                    c == "=" or
                    c == "^")

        def _is_sign(self, c):
            return (c == " " or
                    c == "+" or
                    c == "-")

        def _parse_spec(self, default_type, default_align):
            space = self.space
            self._fill_char = self._lit(" ")[0]
            self._align = default_align
            self._alternate = False
            self._sign = "\0"
            self._thousands_sep = "\0"
            self._precision = -1
            the_type = default_type
            spec = self.spec
            if not spec:
                return True
            length = len(spec)
            i = 0
            got_align = True
            got_fill_char = False
            # The single character could be utf8-encoded unicode
            if self.is_unicode:
                after_i = rutf8.next_codepoint_pos(spec, i)
            else:
                after_i = i + 1
            if length - i >= 2 and self._is_alignment(spec[after_i]):
                self._align = spec[after_i]
                self._fill_char = spec[i:after_i]
                got_fill_char = True
                i = after_i + 1
            elif length - i >= 1 and self._is_alignment(spec[i]):
                self._align = spec[i]
                i += 1
            else:
                got_align = False
            if length - i >= 1 and self._is_sign(spec[i]):
                self._sign = spec[i]
                i += 1
            if length - i >= 1 and spec[i] == "#":
                self._alternate = True
                i += 1
            if not got_fill_char and length - i >= 1 and spec[i] == "0":
                self._fill_char = self._lit("0")[0]
                if not got_align:
                    self._align = "="
                i += 1
            self._width, i = _parse_int(self.space, spec, i, length)
            if length != i and spec[i] == ",":
                self._thousands_sep = ","
                i += 1
            if length != i and spec[i] == "_":
                if self._thousands_sep != "\0":
                    raise oefmt(
                        space.w_ValueError, "Cannot specify both ',' and '_'.")
                self._thousands_sep = "_"
                i += 1
                if length != i and spec[i] == ",":
                    raise oefmt(
                        space.w_ValueError, "Cannot specify both ',' and '_'.")
            if length != i and spec[i] == ".":
                i += 1
                self._precision, i = _parse_int(self.space, spec, i, length)
                if self._precision == -1:
                    raise oefmt(space.w_ValueError, "no precision given")
            if length - i > 1:
                raise oefmt(space.w_ValueError, "invalid format spec")
            if length - i == 1:
                presentation_type = spec[i]
                if self.is_unicode:
                    try:
                        rutf8.check_utf8(spec[i], True)
                        the_type = spec[i][0]
                    except rutf8.CheckError:
                        raise oefmt(space.w_ValueError,
                                    "invalid presentation type")
                else:
                    the_type = presentation_type
                i += 1
            self._type = the_type
            if self._thousands_sep != "\0":
                tp = self._type
                if (tp == "d" or
                    tp == "e" or
                    tp == "f" or
                    tp == "g" or
                    tp == "E" or
                    tp == "G" or
                    tp == "%" or
                    tp == "F" or
                    tp == "\0"):
                    # ok
                    pass
                elif self._thousands_sep == "_" and (
                        tp == "b" or
                        tp == "o" or
                        tp == "x" or
                        tp == "X"):
                    pass # ok
                else:
                    raise oefmt(space.w_ValueError,
                                "invalid type with ',' or '_'")
            return False

        def _calc_padding(self, string, length):
            """compute left and right padding, return total width of string"""
            if self._width != -1 and length < self._width:
                total = self._width
            else:
                total = length
            align = self._align
            if align == ">":
                left = total - length
            elif align == "^":
                left = (total - length) / 2
            elif align == "<" or align == "=":
                left = 0
            else:
                raise AssertionError("shouldn't be here")
            right = total - length - left
            self._left_pad = left
            self._right_pad = right
            return total

        def _lit(self, s):
            assert len(s) == 1
            if self.is_unicode:
                return rutf8.unichr_as_utf8(ord(s[0]))
            else:
                return s

        def _pad(self, string):
            builder = self._builder()
            builder.append_multiple_char(self._fill_char, self._left_pad)
            builder.append(string)
            builder.append_multiple_char(self._fill_char, self._right_pad)
            return builder.build()

        def _builder(self):
            if self.is_unicode:
                return rutf8.Utf8StringBuilder()
            else:
                return rstring.StringBuilder()

        def _unknown_presentation(self, w_val):
            raise oefmt(self.space.w_ValueError,
                        "Unknown format code %s for object of type '%T'", self._type, w_val)

        def format_string(self, w_string):
            space = self.space
<<<<<<< HEAD
            if not space.is_w(space.type(w_string), space.w_unicode):
                w_string = space.str(w_string)
            string = space.utf8_w(w_string)
=======
            if for_unicode:
                string = space.utf8_w(w_string)
            else:
                string = space.bytes_w(w_string)
>>>>>>> 49a09b01
            if self._parse_spec("s", "<"):
                return self.wrap(string)
            if self._type != "s":
                self._unknown_presentation(w_string)
            if self._sign != "\0":
                raise oefmt(space.w_ValueError,
                            "Sign not allowed in string format specifier")
            if self._alternate:
                raise oefmt(space.w_ValueError,
                            "Alternate form (#) not allowed in string format "
                            "specifier")
            if self._align == "=":
                raise oefmt(space.w_ValueError,
                            "'=' alignment not allowed in string format "
                            "specifier")
            length = space.len_w(w_string)
            precision = self._precision
            if precision != -1 and length >= precision:
                assert precision >= 0
                length = precision
                string = string[:precision]
            self._calc_padding(string, length)
            return self.wrap(self._pad(string))

        def _get_locale(self, tp):
            if tp == "n":
                dec, thousands, grouping = rlocale.numeric_formatting()
            elif self._thousands_sep != "\0":
                thousands = self._thousands_sep
                dec = "."
                grouping = "\3"
                if tp in "boxX":
                    assert self._thousands_sep == "_"
                    grouping = "\4"
            else:
                dec = "."
                thousands = ""
                grouping = "\xFF"    # special value to mean 'stop'
            if self.is_unicode:
                self._loc_dec = rutf8.decode_latin_1(dec)
                self._loc_thousands = rutf8.decode_latin_1(thousands)
            else:
                self._loc_dec = dec
                self._loc_thousands = thousands
            self._loc_grouping = grouping

        def _calc_num_width(self, n_prefix, sign_char, to_number, n_number,
                            n_remainder, has_dec, digits):
            """Calculate widths of all parts of formatted number.

            Output will look like:

                <lpadding> <sign> <prefix> <spadding> <grouped_digits> <decimal>
                <remainder> <rpadding>

            sign is computed from self._sign, and the sign of the number
            prefix is given
            digits is known
            """
            spec = NumberSpec()
            spec.n_digits = n_number - n_remainder - has_dec
            spec.n_prefix = n_prefix
            spec.n_lpadding = 0
            spec.n_decimal = int(has_dec)
            spec.n_remainder = n_remainder
            spec.n_spadding = 0
            spec.n_rpadding = 0
            spec.n_min_width = 0
            spec.n_total = 0
            spec.sign = "\0"
            spec.n_sign = 0
            sign = self._sign
            if sign == "+":
                spec.n_sign = 1
                spec.sign = "-" if sign_char == "-" else "+"
            elif sign == " ":
                spec.n_sign = 1
                spec.sign = "-" if sign_char == "-" else " "
            elif sign_char == "-":
                spec.n_sign = 1
                spec.sign = "-"
            extra_length = (spec.n_sign + spec.n_prefix + spec.n_decimal +
                            spec.n_remainder) # Not padding or digits
            if self._fill_char == "0" and self._align == "=":
                spec.n_min_width = self._width - extra_length
            if self._loc_thousands:
                self._group_digits(spec, digits[to_number:])
                n_grouped_digits = len(self._grouped_digits)
            else:
                n_grouped_digits = spec.n_digits
            n_padding = self._width - (extra_length + n_grouped_digits)
            if n_padding > 0:
                align = self._align
                if align == "<":
                    spec.n_rpadding = n_padding
                elif align == ">":
                    spec.n_lpadding = n_padding
                elif align == "^":
                    spec.n_lpadding = n_padding // 2
                    spec.n_rpadding = n_padding - spec.n_lpadding
                elif align == "=":
                    spec.n_spadding = n_padding
                else:
                    raise AssertionError("shouldn't reach")
            spec.n_total = spec.n_lpadding + spec.n_sign + spec.n_prefix + \
                           spec.n_spadding + n_grouped_digits + \
                           spec.n_decimal + spec.n_remainder + spec.n_rpadding
            return spec

        def _fill_digits(self, buf, digits, d_state, n_chars, n_zeros,
                         thousands_sep):
            if thousands_sep:
                for c in thousands_sep:
                    buf.append(c)
            for i in range(d_state - 1, d_state - n_chars - 1, -1):
                buf.append(digits[i])
            for i in range(n_zeros):
                buf.append("0")

        def _group_digits(self, spec, digits):
            buf = []
            grouping = self._loc_grouping
            min_width = spec.n_min_width
            grouping_state = 0
            left = spec.n_digits
            n_ts = len(self._loc_thousands)
            need_separator = False
            done = False
            previous = 0
            while True:
                if grouping_state >= len(grouping):
                    group = previous     # end of string
                else:
                    # else, get the next value from the string
                    group = ord(grouping[grouping_state])
                    if group == 0xFF:    # special value to mean 'stop'
                        break
                    grouping_state += 1
                    previous = group
                #
                final_grouping = min(group, max(left, max(min_width, 1)))
                n_zeros = max(0, final_grouping - left)
                n_chars = max(0, min(left, final_grouping))
                ts = self._loc_thousands if need_separator else None
                self._fill_digits(buf, digits, left, n_chars, n_zeros, ts)
                need_separator = True
                left -= n_chars
                min_width -= final_grouping
                if left <= 0 and min_width <= 0:
                    done = True
                    break
                min_width -= n_ts
            if not done:
                group = max(max(left, min_width), 1)
                n_zeros = max(0, group - left)
                n_chars = max(0, min(left, group))
                ts = self._loc_thousands if need_separator else None
                self._fill_digits(buf, digits, left, n_chars, n_zeros, ts)
            buf.reverse()
            self._grouped_digits = "".join(buf)

        def _upcase_string(self, s):
            buf = []
            for c in s:
                index = ord(c)
                if ord("a") <= index <= ord("z"):
                    c = chr(index - 32)
                buf.append(c)
            return "".join(buf)


        def _fill_number(self, spec, num, to_digits, to_prefix, fill_char,
                         to_remainder, upper, grouped_digits=None):
            out = self._builder()
            if spec.n_lpadding:
                out.append_multiple_char(fill_char, spec.n_lpadding)
            if spec.n_sign:
                sign = self._lit(spec.sign)
                out.append(sign)
            if spec.n_prefix:
                pref = num[to_prefix:to_prefix + spec.n_prefix]
                if upper:
                    pref = self._upcase_string(pref)
                out.append(pref)
            if spec.n_spadding:
                out.append_multiple_char(fill_char, spec.n_spadding)
            if spec.n_digits != 0:
                if self._loc_thousands:
                    if grouped_digits is not None:
                        digits = grouped_digits
                    else:
                        digits = self._grouped_digits
                        assert digits is not None
                else:
                    stop = to_digits + spec.n_digits
                    assert stop >= 0
                    digits = num[to_digits:stop]
                if upper:
                    digits = self._upcase_string(digits)
                out.append(digits)
            if spec.n_decimal:
                out.append(self._lit(".")[0])
            if spec.n_remainder:
                out.append(num[to_remainder:])
            if spec.n_rpadding:
                out.append_multiple_char(fill_char, spec.n_rpadding)
            #if complex, need to call twice - just retun the buffer
            return out.build()

        def _format_int_or_long(self, w_num, kind):
            space = self.space
            if self._precision != -1:
                raise oefmt(space.w_ValueError,
                            "precision not allowed in integer type")
            sign_char = "\0"
            tp = self._type
            if tp == "c":
                if self._sign != "\0":
                    raise oefmt(space.w_ValueError,
                                "sign not allowed with 'c' presentation type")
                if self._alternate:
                    raise oefmt(space.w_ValueError,
                                "Alternate form (#) not allowed "
                                "with 'c' presentation type")
                value = space.int_w(w_num)
                max_char = 0x10FFFF if self.is_unicode else 0xFF
                if not (0 <= value <= max_char):
                    raise oefmt(space.w_OverflowError,
                                "%%c arg not in range(%s)",
                                hex(max_char))
                if self.is_unicode:
                    result = rutf8.unichr_as_utf8(value)
                else:
                    result = chr(value)
                n_digits = 1
                n_remainder = 1
                to_remainder = 0
                n_prefix = 0
                to_prefix = 0
                to_numeric = 0
            else:
                if tp == "b":
                    base = 2
                    skip_leading = 2
                elif tp == "o":
                    base = 8
                    skip_leading = 2
                elif tp == "x" or tp == "X":
                    base = 16
                    skip_leading = 2
                elif tp == "n" or tp == "d":
                    base = 10
                    skip_leading = 0
                else:
                    raise AssertionError("shouldn't reach")
                if kind == INT_KIND:
                    result = self._int_to_base(base, space.int_w(w_num))
                else:
                    result = self._long_to_base(base, space.bigint_w(w_num))
                n_prefix = skip_leading if self._alternate else 0
                to_prefix = 0
                if result[0] == "-":
                    sign_char = "-"
                    skip_leading += 1
                    to_prefix += 1
                n_digits = len(result) - skip_leading
                n_remainder = 0
                to_remainder = 0
                to_numeric = skip_leading
            self._get_locale(tp)
            spec = self._calc_num_width(n_prefix, sign_char, to_numeric, n_digits,
                                        n_remainder, False, result)
            fill = self._fill_char
            upper = self._type == "X"
            return self.wrap(self._fill_number(spec, result, to_numeric,
                             to_prefix, fill, to_remainder, upper))

        def _long_to_base(self, base, value):
            prefix = ""
            if base == 2:
                prefix = "0b"
            elif base == 8:
                prefix = "0o"
            elif base == 16:
                prefix = "0x"
            as_str = value.format(LONG_DIGITS[:base], prefix)
            if self.is_unicode:
                return rutf8.decode_latin_1(as_str)
            return as_str

        def _int_to_base(self, base, value):
            if base == 10:
                s = str(value)
                if self.is_unicode:
                    return rutf8.decode_latin_1(s)
                return s
            # This part is slow.
            negative = value < 0
            base = r_uint(base)
            value = r_uint(value)
            if negative:   # change the sign on the unsigned number: otherwise,
                value = -value   #   we'd risk overflow if value==-sys.maxint-1
            #
            buf = ["\0"] * (8 * 8 + 6) # Too much on 32 bit, but who cares?
            i = len(buf) - 1
            while True:
                div = value // base         # unsigned
                mod = value - div * base    # unsigned, always in range(0,base)
                digit = intmask(mod)
                digit += ord("0") if digit < 10 else ord("a") - 10
                buf[i] = chr(digit)
                value = div                 # unsigned
                i -= 1
                if not value:
                    break
            if base == r_uint(2):
                buf[i] = "b"
                buf[i - 1] = "0"
            elif base == r_uint(8):
                buf[i] = "o"
                buf[i - 1] = "0"
            elif base == r_uint(16):
                buf[i] = "x"
                buf[i - 1] = "0"
            else:
                buf[i] = "#"
                buf[i - 1] = chr(ord("0") + intmask(base % r_uint(10)))
                if base > r_uint(10):
                    buf[i - 2] = chr(ord("0") + intmask(base // r_uint(10)))
                    i -= 1
            i -= 1
            if negative:
                i -= 1
                buf[i] = "-"
            assert i >= 0
            return "".join(buf[i:])

        def format_int_or_long(self, w_num, kind):
            space = self.space
            if self._parse_spec("d", ">"):
                if self.is_unicode:
                    return space.call_function(space.w_unicode, w_num)
                return self.space.str(w_num)
            tp = self._type
            if (tp == "b" or
                tp == "c" or
                tp == "d" or
                tp == "o" or
                tp == "x" or
                tp == "X" or
                tp == "n"):
                return self._format_int_or_long(w_num, kind)
            elif (tp == "e" or
                  tp == "E" or
                  tp == "f" or
                  tp == "F" or
                  tp == "g" or
                  tp == "G" or
                  tp == "%"):
                w_float = space.float(w_num)
                return self._format_float(w_float)
            else:
                self._unknown_presentation(w_num)

        def _parse_number(self, s, i):
            """Determine if s has a decimal point, and the index of the first #
            after the decimal, or the end of the number."""
            length = len(s)
            while i < length and "0" <= s[i] <= "9":
                i += 1
            rest = i
            dec_point = i < length and s[i] == "."
            if dec_point:
                rest += 1
            #differs from CPython method - CPython sets n_remainder
            return dec_point, rest

        def _format_float(self, w_float):
            """helper for format_float"""
            space = self.space
            flags = 0
            default_precision = 6
            if self._alternate:
               flags |= rfloat.DTSF_ALT

            tp = self._type
            self._get_locale(tp)
            if tp == "\0":
                flags |= rfloat.DTSF_ADD_DOT_0
                tp = "r"
                default_precision = 0
            elif tp == "n":
                tp = "g"
            value = space.float_w(w_float)
            if tp == "%":
                tp = "f"
                value *= 100
                add_pct = True
            else:
                add_pct = False
            if self._precision == -1:
                self._precision = default_precision
            elif tp == "r":
                tp = "g"
            result, special = rfloat.double_to_string(value, tp,
                                                      self._precision, flags)
            if add_pct:
                result += "%"
            n_digits = len(result)
            if result[0] == "-":
                sign = "-"
                to_number = 1
                n_digits -= 1
            else:
                sign = "\0"
                to_number = 0
            have_dec_point, to_remainder = self._parse_number(result, to_number)
            n_remainder = len(result) - to_remainder
            if self.is_unicode:
                digits = rutf8.decode_latin_1(result)
            else:
                digits = result
            spec = self._calc_num_width(0, sign, to_number, n_digits,
                                        n_remainder, have_dec_point, digits)
            fill = self._fill_char
            return self.wrap(self._fill_number(spec, digits, to_number, 0,
                             fill, to_remainder, False))

        def format_float(self, w_float):
            space = self.space
            if self._parse_spec("\0", ">"):
                if self.is_unicode:
                    return space.call_function(space.w_unicode, w_float)
                return space.str(w_float)
            tp = self._type
            if (tp == "\0" or
                tp == "e" or
                tp == "E" or
                tp == "f" or
                tp == "F" or
                tp == "g" or
                tp == "G" or
                tp == "n" or
                tp == "%"):
                return self._format_float(w_float)
            self._unknown_presentation(w_float)

        def _format_complex(self, w_complex):
            flags = 0
            space = self.space
            tp = self._type
            self._get_locale(tp)
            default_precision = 6
            if self._align == "=":
                # '=' alignment is invalid
                raise oefmt(space.w_ValueError,
                            "'=' alignment flag is not allowed in complex "
                            "format specifier")
            if self._fill_char == "0":
                # zero padding is invalid
                raise oefmt(space.w_ValueError,
                            "Zero padding is not allowed in complex format "
                            "specifier")
            if self._alternate:
                flags |= rfloat.DTSF_ALT

            skip_re = 0
            add_parens = 0
            if tp == "\0":
                #should mirror str() output
                tp = "g"
                default_precision = 12
                #test if real part is non-zero
                if (w_complex.realval == 0 and
                    math.copysign(1., w_complex.realval) == 1.):
                    skip_re = 1
                else:
                    add_parens = 1

            if tp == "n":
                #same as 'g' except for locale, taken care of later
                tp = "g"

            #check if precision not set
            if self._precision == -1:
                self._precision = default_precision

            #in CPython it's named 're' - clashes with re module
            re_num, special = rfloat.double_to_string(w_complex.realval, tp, self._precision, flags)
            im_num, special = rfloat.double_to_string(w_complex.imagval, tp, self._precision, flags)
            n_re_digits = len(re_num)
            n_im_digits = len(im_num)

            to_real_number = 0
            to_imag_number = 0
            re_sign = im_sign = ''
            #if a sign character is in the output, remember it and skip
            if re_num[0] == "-":
                re_sign = "-"
                to_real_number = 1
                n_re_digits -= 1
            if im_num[0] == "-":
                im_sign = "-"
                to_imag_number = 1
                n_im_digits -= 1

            #turn off padding - do it after number composition
            #calc_num_width uses self._width, so assign to temporary variable,
            #calculate width of real and imag parts, then reassign padding, align
            tmp_fill_char = self._fill_char
            tmp_align = self._align
            tmp_width = self._width
            self._fill_char = "\0"
            self._align = "<"
            self._width = -1

            #determine if we have remainder, might include dec or exponent or both
            re_have_dec, re_remainder_ptr = self._parse_number(re_num,
                                                               to_real_number)
            im_have_dec, im_remainder_ptr = self._parse_number(im_num,
                                                               to_imag_number)

            if self.is_unicode:
                re_num = rutf8.decode_latin_1(re_num)
                im_num = rutf8.decode_latin_1(im_num)

            #set remainder, in CPython _parse_number sets this
            #using n_re_digits causes tests to fail
            re_n_remainder = len(re_num) - re_remainder_ptr
            im_n_remainder = len(im_num) - im_remainder_ptr
            re_spec = self._calc_num_width(0, re_sign, to_real_number, n_re_digits,
                                           re_n_remainder, re_have_dec,
                                           re_num)

            #capture grouped digits b/c _fill_number reads from self._grouped_digits
            #self._grouped_digits will get overwritten in imaginary calc_num_width
            re_grouped_digits = self._grouped_digits
            if not skip_re:
                self._sign = "+"
            im_spec = self._calc_num_width(0, im_sign, to_imag_number, n_im_digits,
                                           im_n_remainder, im_have_dec,
                                           im_num)

            im_grouped_digits = self._grouped_digits
            if skip_re:
                re_spec.n_total = 0

            #reassign width, alignment, fill character
            self._align = tmp_align
            self._width = tmp_width
            self._fill_char = tmp_fill_char

            #compute L and R padding - stored in self._left_pad and self._right_pad
            self._calc_padding("", re_spec.n_total + im_spec.n_total + 1 +
                                           add_parens * 2)

            out = self._builder()
            fill = self._fill_char

            #compose the string
            #add left padding
            out.append_multiple_char(fill, self._left_pad)
            if add_parens:
                out.append(self._lit('(')[0])

            #if the no. has a real component, add it
            if not skip_re:
                out.append(self._fill_number(re_spec, re_num, to_real_number, 0,
                                             fill, re_remainder_ptr, False,
                                             re_grouped_digits))

            #add imaginary component
            out.append(self._fill_number(im_spec, im_num, to_imag_number, 0,
                                         fill, im_remainder_ptr, False,
                                         im_grouped_digits))

            #add 'j' character
            out.append(self._lit('j')[0])

            if add_parens:
                out.append(self._lit(')')[0])

            #add right padding
            out.append_multiple_char(fill, self._right_pad)

            return self.wrap(out.build())


        def format_complex(self, w_complex):
            """return the string representation of a complex number"""
            space = self.space
            #parse format specification, set associated variables
            if self._parse_spec("\0", ">"):
                return space.str(w_complex)
            tp = self._type
            if (tp == "\0" or
                tp == "e" or
                tp == "E" or
                tp == "f" or
                tp == "F" or
                tp == "g" or
                tp == "G" or
                tp == "n"):
                return self._format_complex(w_complex)
            self._unknown_presentation(w_complex)
    return Formatter

unicode_formatter = make_formatting_class(for_unicode=True)


@specialize.arg(2)
def run_formatter(space, w_format_spec, meth, *args):
    formatter = unicode_formatter(space, space.utf8_w(w_format_spec))
    return getattr(formatter, meth)(*args)<|MERGE_RESOLUTION|>--- conflicted
+++ resolved
@@ -592,16 +592,9 @@
 
         def format_string(self, w_string):
             space = self.space
-<<<<<<< HEAD
             if not space.is_w(space.type(w_string), space.w_unicode):
                 w_string = space.str(w_string)
             string = space.utf8_w(w_string)
-=======
-            if for_unicode:
-                string = space.utf8_w(w_string)
-            else:
-                string = space.bytes_w(w_string)
->>>>>>> 49a09b01
             if self._parse_spec("s", "<"):
                 return self.wrap(string)
             if self._type != "s":
