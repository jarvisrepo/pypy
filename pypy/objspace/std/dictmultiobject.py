"""The builtin dict implementation"""

from rpython.rlib import jit, rerased, objectmodel, rutf8
from rpython.rlib.debug import mark_dict_non_null
from rpython.rlib.objectmodel import newlist_hint, r_dict, specialize
from rpython.tool.sourcetools import func_renamer, func_with_new_name

from pypy.interpreter.baseobjspace import W_Root
from pypy.interpreter.error import OperationError, oefmt
from pypy.interpreter.gateway import (
    WrappedDefault, applevel, interp2app, unwrap_spec)
from pypy.interpreter.mixedmodule import MixedModule
from pypy.interpreter.signature import Signature
from pypy.interpreter.typedef import TypeDef
from pypy.interpreter.unicodehelper import decode_utf8sp
from pypy.objspace.std.util import negate


UNROLL_CUTOFF = 5


def _never_equal_to_string(space, w_lookup_type):
    """Handles the case of a non string key lookup.
    Types that have a sane hash/eq function should allow us to return True
    directly to signal that the key is not in the dict in any case.
    XXX The types should provide such a flag. """

    # XXX there are many more types
    return (space.is_w(w_lookup_type, space.w_NoneType) or
            space.is_w(w_lookup_type, space.w_int) or
            space.is_w(w_lookup_type, space.w_bool) or
            space.is_w(w_lookup_type, space.w_float))


@specialize.call_location()
def w_dict_unrolling_heuristic(w_dct):
    """In which cases iterating over dict items can be unrolled.
    Note that w_dct is an instance of W_DictMultiObject, not necesarilly
    an actual dict
    """
    return jit.isvirtual(w_dct) or (jit.isconstant(w_dct) and
                                    w_dct.length() <= UNROLL_CUTOFF)


# for json decoder
def create_empty_unicode_key_dict(space):
    return r_dict(unicode_eq, unicode_hash,
                  force_non_null=True)

def from_unicode_key_dict(space, d):
    strategy = space.fromcache(UnicodeDictStrategy)
    return W_DictObject(space, strategy, strategy.erase(d))


class W_DictMultiObject(W_Root):
    """ Abstract base class that does not store a strategy. """
    __slots__ = ['space', 'dstorage']

    def get_strategy(self):
        raise NotImplementedError("abstract method")

    def set_strategy(self, strategy):
        raise NotImplementedError("abstract method")


    @staticmethod
    def allocate_and_init_instance(space, w_type=None, module=False,
                                   instance=False, strdict=False,
                                   kwargs=False):
        if module:
            from pypy.objspace.std.celldict import ModuleDictStrategy
            assert w_type is None
            # every module needs its own strategy, because the strategy stores
            # the version tag
            strategy = ModuleDictStrategy(space)
            storage = strategy.get_empty_storage()
            w_obj = space.allocate_instance(W_ModuleDictObject, space.w_dict)
            W_ModuleDictObject.__init__(w_obj, space, strategy, storage)
            return w_obj
        elif instance:
            from pypy.objspace.std.mapdict import MapDictStrategy
            strategy = space.fromcache(MapDictStrategy)
        elif strdict or module:
            assert w_type is None
            strategy = space.fromcache(UnicodeDictStrategy)
        elif kwargs:
            assert w_type is None
            from pypy.objspace.std.kwargsdict import EmptyKwargsDictStrategy
            strategy = space.fromcache(EmptyKwargsDictStrategy)
        else:
            strategy = space.fromcache(EmptyDictStrategy)
        if w_type is None:
            w_type = space.w_dict

        storage = strategy.get_empty_storage()
        w_obj = space.allocate_instance(W_DictObject, w_type)
        W_DictObject.__init__(w_obj, space, strategy, storage)
        return w_obj

    def __init__(self, space, storage):
        self.space = space
        self.dstorage = storage

    def __repr__(self):
        """representation for debugging purposes"""
        return "%s(%s)" % (self.__class__.__name__, self.get_strategy())

    def unwrap(w_dict, space):
        result = {}
        items = w_dict.items()
        for w_pair in items:
            key, val = space.unwrap(w_pair)
            result[key] = val
        return result

    def initialize_content(self, list_pairs_w):
        for w_k, w_v in list_pairs_w:
            self.setitem(w_k, w_v)

    def setitem_str(self, key, w_value):
        self.get_strategy().setitem_str(self, key, w_value)

    @staticmethod
    def descr_new(space, w_dicttype, __args__):
        w_obj = W_DictMultiObject.allocate_and_init_instance(space, w_dicttype)
        return w_obj

    @staticmethod
    def descr_fromkeys(space, w_type, w_iterable, w_value=None):
        w_keys = w_iterable  # \
        w_fill = w_value     # / rename the arguments for app-level
        if w_fill is None:
            w_fill = space.w_None
        if space.is_w(w_type, space.w_dict):
            # XXX consider re-enabling a fast-path here
            w_dict = W_DictMultiObject.allocate_and_init_instance(space,
                                                                  w_type)
            for w_key in space.listview(w_keys):
                w_dict.setitem(w_key, w_fill)
        else:
            w_dict = space.call_function(w_type)
            for w_key in space.listview(w_keys):
                space.setitem(w_dict, w_key, w_fill)
        return w_dict

    def descr_init(self, space, __args__):
        init_or_update(space, self, __args__, 'dict')

    def descr_repr(self, space):
        return dictrepr(space, space.get_objects_in_repr(), self)

    def descr_eq(self, space, w_other):
        if space.is_w(self, w_other):
            return space.w_True
        if not isinstance(w_other, W_DictMultiObject):
            return space.w_NotImplemented

        if self.length() != w_other.length():
            return space.w_False
        iteratorimplementation = self.iteritems()
        while True:
            w_key, w_val = iteratorimplementation.next_item()
            if w_key is None:
                break
            w_rightval = w_other.getitem(w_key)
            if w_rightval is None:
                return space.w_False
            if not space.eq_w(w_val, w_rightval):
                return space.w_False
        return space.w_True

    descr_ne = negate(descr_eq)

    def descr_len(self, space):
        return space.newint(self.length())

    def descr_iter(self, space):
        return W_DictMultiIterKeysObject(space, self.iterkeys())

    def descr_contains(self, space, w_key):
        return space.newbool(self.getitem(w_key) is not None)

    def descr_getitem(self, space, w_key):
        w_value = self.getitem(w_key)
        if w_value is not None:
            return w_value

        # if there is a __missing__ method, call it
        if not space.is_w(space.type(self), space.w_dict):
            w_missing = space.lookup(self, '__missing__')
            if w_missing is not None:
                return space.get_and_call_function(w_missing, self, w_key)

        space.raise_key_error(w_key)

    def descr_setitem(self, space, w_newkey, w_newvalue):
        self.setitem(w_newkey, w_newvalue)

    def descr_delitem(self, space, w_key):
        try:
            self.delitem(w_key)
        except KeyError:
            space.raise_key_error(w_key)

    def internal_delitem(self, w_key):
        try:
            self.delitem(w_key)
        except KeyError:
            raise oefmt(self.space.w_RuntimeError,
                        "an internal 'del' on the dictionary failed to find "
                        "the key")

    def descr_copy(self, space):
        """D.copy() -> a shallow copy of D"""
        return self.copy()

    def descr_items(self, space):
        """D.items() -> a set-like object providing a view on D's items"""
        return W_DictViewItemsObject(space, self)

    def descr_keys(self, space):
        """D.keys() -> a set-like object providing a view on D's keys"""
        return W_DictViewKeysObject(space, self)

    def descr_values(self, space):
        """D.values() -> an object providing a view on D's values"""
        return W_DictViewValuesObject(space, self)

    def nondescr_reversed_dict(self, space):
        """Not exposed directly to app-level, but via __pypy__.reversed_dict().
        """
        strategy = self.get_strategy()
        return strategy.iterreversed(self)

    def nondescr_delitem_if_value_is(self, space, w_key, w_value):
        """Not exposed directly to app-level, but used by
        _weakref._remove_dead_weakref and via __pypy__.delitem_if_value_is().
        """
        strategy = self.ensure_object_strategy()
        d = strategy.unerase(self.dstorage)
        objectmodel.delitem_if_value_is(d, w_key, w_value)

    def nondescr_move_to_end(self, space, w_key, last_flag):
        """Not exposed directly to app-level, but via __pypy__.move_to_end().
        """
        strategy = self.get_strategy()
        strategy.move_to_end(self, w_key, last_flag)

    def nondescr_popitem_first(self, space):
        """Not exposed directly to app-level, but via __pypy__.popitem_first().
        """
        w_key, w_value = self.iteritems().next_item()
        if w_key is None:
            raise oefmt(space.w_KeyError, "popitem(): dictionary is empty")
        self.internal_delitem(w_key)
        return space.newtuple([w_key, w_value])

    def descr_clear(self, space):
        """D.clear() -> None.  Remove all items from D."""
        self.clear()

    @unwrap_spec(w_default=WrappedDefault(None))
    def descr_get(self, space, w_key, w_default):
        """D.get(k[,d]) -> D[k] if k in D, else d.  d defaults to None."""
        w_value = self.getitem(w_key)
        return w_value if w_value is not None else w_default

    def descr_pop(self, space, w_key, w_default=None):
        """D.pop(k[,d]) -> v, remove specified key and return the
        corresponding value\nIf key is not found, d is returned if given,
        otherwise KeyError is raised
        """
        strategy = self.get_strategy()
        try:
            return strategy.pop(self, w_key, w_default)
        except KeyError:
            raise space.raise_key_error(w_key)

    def descr_popitem(self, space):
        """D.popitem() -> (k, v), remove and return some (key, value) pair as
        a\n2-tuple; but raise KeyError if D is empty"""
        try:
            w_key, w_value = self.popitem()
        except KeyError:
            raise oefmt(space.w_KeyError, "popitem(): dictionary is empty")
        return space.newtuple([w_key, w_value])

    @unwrap_spec(w_default=WrappedDefault(None))
    def descr_setdefault(self, space, w_key, w_default):
        """D.setdefault(k[,d]) -> D.get(k,d), also set D[k]=d if k not in D"""
        return self.setdefault(w_key, w_default)

    def descr_update(self, space, __args__):
        """D.update(E, **F) -> None.  Update D from E and F: for k in E: D[k]
        = E[k]\n(if E has keys else: for (k, v) in E: D[k] = v) then: for k in
        F: D[k] = F[k]"""
        init_or_update(space, self, __args__, 'dict.update')

    def ensure_object_strategy(self):    # also called by cpyext
        object_strategy = self.space.fromcache(ObjectDictStrategy)
        strategy = self.get_strategy()
        if strategy is not object_strategy:
            strategy.switch_to_object_strategy(self)
        return object_strategy


class W_DictObject(W_DictMultiObject):
    """ a regular dict object """
    __slots__ = ['dstrategy']

    def __init__(self, space, strategy, storage):
        W_DictMultiObject.__init__(self, space, storage)
        self.dstrategy = strategy

    def get_strategy(self):
        return self.dstrategy

    def set_strategy(self, strategy):
        self.dstrategy = strategy


class W_ModuleDictObject(W_DictMultiObject):
    """ a dict object for a module, that is not expected to change. It stores
    the strategy as a quasi-immutable field. """
    __slots__ = ['mstrategy']
    _immutable_fields_ = ['mstrategy?']

    def __init__(self, space, strategy, storage):
        W_DictMultiObject.__init__(self, space, storage)
        self.mstrategy = strategy

    def get_strategy(self):
        return self.mstrategy

    def set_strategy(self, strategy):
        self.mstrategy = strategy




def _add_indirections():
    dict_methods = "getitem getitem_str setitem setdefault \
                    popitem delitem clear copy \
                    length w_keys values items \
                    iterkeys itervalues iteritems \
                    listview_bytes listview_utf8 listview_int \
                    view_as_kwargs".split()

    def make_method(method):
        def f(self, *args):
            return getattr(self.get_strategy(), method)(self, *args)
        f.func_name = method
        return f

    for method in dict_methods:
        setattr(W_DictMultiObject, method, make_method(method))

_add_indirections()


app = applevel('''
    def dictrepr(currently_in_repr, d):
        if len(d) == 0:
            return "{}"
        if d in currently_in_repr:
            return '{...}'
        currently_in_repr[d] = 1
        try:
            items = []
            # XXX for now, we cannot use items() without list at
            #     app-level because we want a reasonable result instead
            #     of a RuntimeError even if the dict is mutated by the
            #     repr() in the loop.
            for k, v in list(dict.items(d)):
                items.append(repr(k) + ": " + repr(v))
            return "{" +  ', '.join(items) + "}"
        finally:
            try:
                del currently_in_repr[d]
            except:
                pass
''', filename=__file__)

dictrepr = app.interphook("dictrepr")


W_DictMultiObject.typedef = TypeDef("dict",
    __doc__ = '''dict() -> new empty dictionary.
dict(mapping) -> new dictionary initialized from a mapping object\'s
    (key, value) pairs.
dict(seq) -> new dictionary initialized as if via:
    d = {}
    for k, v in seq:
        d[k] = v
dict(**kwargs) -> new dictionary initialized with the name=value pairs
    in the keyword argument list.  For example:  dict(one=1, two=2)''',
    __new__ = interp2app(W_DictMultiObject.descr_new),
    fromkeys = interp2app(W_DictMultiObject.descr_fromkeys,
                          as_classmethod=True),
    __hash__ = None,
    __repr__ = interp2app(W_DictMultiObject.descr_repr),
    __init__ = interp2app(W_DictMultiObject.descr_init),

    __eq__ = interp2app(W_DictMultiObject.descr_eq),
    __ne__ = interp2app(W_DictMultiObject.descr_ne),

    __len__ = interp2app(W_DictMultiObject.descr_len),
    __iter__ = interp2app(W_DictMultiObject.descr_iter),
    __contains__ = interp2app(W_DictMultiObject.descr_contains),

    __getitem__ = interp2app(W_DictMultiObject.descr_getitem),
    __setitem__ = interp2app(W_DictMultiObject.descr_setitem),
    __delitem__ = interp2app(W_DictMultiObject.descr_delitem),

    copy = interp2app(W_DictMultiObject.descr_copy),
    items = interp2app(W_DictMultiObject.descr_items),
    keys = interp2app(W_DictMultiObject.descr_keys),
    values = interp2app(W_DictMultiObject.descr_values),
    clear = interp2app(W_DictMultiObject.descr_clear),
    get = interp2app(W_DictMultiObject.descr_get),
    pop = interp2app(W_DictMultiObject.descr_pop),
    popitem = interp2app(W_DictMultiObject.descr_popitem),
    setdefault = interp2app(W_DictMultiObject.descr_setdefault),
    update = interp2app(W_DictMultiObject.descr_update),
    )


class DictStrategy(object):
    def __init__(self, space):
        self.space = space

    def get_empty_storage(self):
        raise NotImplementedError

    @jit.look_inside_iff(lambda self, w_dict:
                         w_dict_unrolling_heuristic(w_dict))
    def w_keys(self, w_dict):
        iterator = self.iterkeys(w_dict)
        result = newlist_hint(self.length(w_dict))
        while True:
            w_key = iterator.next_key()
            if w_key is not None:
                result.append(w_key)
            else:
                return self.space.newlist(result)

    def values(self, w_dict):
        iterator = self.itervalues(w_dict)
        result = newlist_hint(self.length(w_dict))
        while True:
            w_value = iterator.next_value()
            if w_value is not None:
                result.append(w_value)
            else:
                return result

    def items(self, w_dict):
        iterator = self.iteritems(w_dict)
        result = newlist_hint(self.length(w_dict))
        while True:
            w_key, w_value = iterator.next_item()
            if w_key is not None:
                result.append(self.space.newtuple([w_key, w_value]))
            else:
                return result

    def popitem(self, w_dict):
        # this is a bad implementation: if we call popitem() repeatedly,
        # it ends up taking n**2 time, because the next() calls below
        # will take longer and longer.  But all interesting strategies
        # provide a better one.
        iterator = self.iteritems(w_dict)
        w_key, w_value = iterator.next_item()
        if w_key is None:
            raise KeyError
        self.delitem(w_dict, w_key)
        return (w_key, w_value)

    def clear(self, w_dict):
        strategy = self.space.fromcache(EmptyDictStrategy)
        storage = strategy.get_empty_storage()
        w_dict.set_strategy(strategy)
        w_dict.dstorage = storage

    def copy(self, w_dict):
        w_new = W_DictMultiObject.allocate_and_init_instance(self.space)
        update1_dict_dict(self.space, w_new, w_dict)
        return w_new

    def listview_bytes(self, w_dict):
        return None

    def listview_utf8(self, w_dict):
        return None

    def listview_int(self, w_dict):
        return None

    def view_as_kwargs(self, w_dict):
        return (None, None)

    def getiterkeys(self, w_dict):
        raise NotImplementedError

    def getitervalues(self, w_dict):
        raise NotImplementedError

    def getiteritems_with_hash(self, w_dict):
        raise NotImplementedError

    has_iterreversed = False
    has_pop = False
    # ^^^ no default implementation available for these methods

    def rev_update1_dict_dict(self, w_dict, w_updatedict):
        iteritems = self.iteritems(w_dict)
        while True:
            w_key, w_value = iteritems.next_item()
            if w_key is None:
                break
            w_updatedict.setitem(w_key, w_value)

    def prepare_update(self, w_dict, num_extra):
        pass

    def move_to_end(self, w_dict, w_key, last_flag):
        # fall-back
        w_value = w_dict.getitem(w_key)
        if w_value is None:
            self.space.raise_key_error(w_key)
        else:
            w_dict.internal_delitem(w_key)
            if last_flag:
                w_dict.setitem(w_key, w_value)
            else:
                # *very slow* fall-back
                keys_w = []
                values_w = []
                iteratorimplementation = w_dict.iteritems()
                while True:
                    w_k, w_v = iteratorimplementation.next_item()
                    if w_k is None:
                        break
                    keys_w.append(w_k)
                    values_w.append(w_v)
                w_dict.clear()
                w_dict.setitem(w_key, w_value)
                for i in range(len(keys_w)):
                    w_dict.setitem(keys_w[i], values_w[i])


    def pop(self, w_dict, w_key, w_default):
        # fall-back
        w_item = w_dict.getitem(w_key)
        if w_item is None:
            if w_default is not None:
                return w_default
            else:
                raise KeyError
        else:
            w_dict.internal_delitem(w_key)
            return w_item

    def iterreversed(self, w_dict):
        # fall-back if getiterreversed is not present
        w_keys = self.w_keys(w_dict)
        return self.space.call_method(w_keys, '__reversed__')

class EmptyDictStrategy(DictStrategy):
    erase, unerase = rerased.new_erasing_pair("empty")
    erase = staticmethod(erase)
    unerase = staticmethod(unerase)

    def get_empty_storage(self):
        return self.erase(None)

    def switch_to_correct_strategy(self, w_dict, w_key):
        from pypy.objspace.std.intobject import W_IntObject
        if type(w_key) is self.space.StringObjectCls:
            self.switch_to_bytes_strategy(w_dict)
            return
        if type(w_key) is self.space.UnicodeObjectCls:
            self.switch_to_unicode_strategy(w_dict)
            return
        w_type = self.space.type(w_key)
        if self.space.is_w(w_type, self.space.w_int):
            self.switch_to_int_strategy(w_dict)
        elif w_type.compares_by_identity():
            self.switch_to_identity_strategy(w_dict)
        else:
            self.switch_to_object_strategy(w_dict)

    def switch_to_bytes_strategy(self, w_dict):
        strategy = self.space.fromcache(BytesDictStrategy)
        storage = strategy.get_empty_storage()
        w_dict.set_strategy(strategy)
        w_dict.dstorage = storage

    def switch_to_unicode_strategy(self, w_dict):
        strategy = self.space.fromcache(UnicodeDictStrategy)
        storage = strategy.get_empty_storage()
        w_dict.set_strategy(strategy)
        w_dict.dstorage = storage

    def switch_to_int_strategy(self, w_dict):
        strategy = self.space.fromcache(IntDictStrategy)
        storage = strategy.get_empty_storage()
        w_dict.set_strategy(strategy)
        w_dict.dstorage = storage

    def switch_to_identity_strategy(self, w_dict):
        from pypy.objspace.std.identitydict import IdentityDictStrategy
        strategy = self.space.fromcache(IdentityDictStrategy)
        storage = strategy.get_empty_storage()
        w_dict.set_strategy(strategy)
        w_dict.dstorage = storage

    def switch_to_object_strategy(self, w_dict):
        strategy = self.space.fromcache(ObjectDictStrategy)
        storage = strategy.get_empty_storage()
        w_dict.set_strategy(strategy)
        w_dict.dstorage = storage

    def getitem(self, w_dict, w_key):
        #return w_value or None
        # in case the key is unhashable, try to hash it
        self.space.hash(w_key)
        # return None anyway
        return None

    def getitem_str(self, w_dict, key):
        #return w_value or None
        return None

    def setdefault(self, w_dict, w_key, w_default):
        # here the dict is always empty
        self.switch_to_correct_strategy(w_dict, w_key)
        w_dict.setitem(w_key, w_default)
        return w_default

    def setitem(self, w_dict, w_key, w_value):
        self.switch_to_correct_strategy(w_dict, w_key)
        w_dict.setitem(w_key, w_value)

    def setitem_str(self, w_dict, key, w_value):
        self.switch_to_unicode_strategy(w_dict)
        w_dict.setitem_str(key, w_value)

    def delitem(self, w_dict, w_key):
        # in case the key is unhashable, try to hash it
        self.space.hash(w_key)
        raise KeyError

    def length(self, w_dict):
        return 0

    def clear(self, w_dict):
        return

    def popitem(self, w_dict):
        raise KeyError

    def view_as_kwargs(self, w_dict):
        return ([], [])

    def move_to_end(self, w_dict, w_key, last_flag):
        self.space.raise_key_error(w_key)

    def pop(self, w_dict, w_key, w_default):
        if w_default is not None:
            return w_default
        else:
            raise KeyError

    # ---------- iterator interface ----------------

    def getiterkeys(self, w_dict):
        return iter([])

    def getitervalues(self, w_dict):
        return iter([])

    def getiteritems_with_hash(self, w_dict):
        return iter([])

    def getiterreversed(self, w_dict):
        return iter([])


# Iterator Implementation base classes

def _new_next(TP):
    if TP in ('key', 'value'):
        EMPTY = None
    else:
        EMPTY = None, None

    def next(self):
        if self.w_dict is None:
            return EMPTY
        space = self.space
        if self.len != self.w_dict.length():
            self.len = -1   # Make this error state sticky
            raise oefmt(space.w_RuntimeError,
                        "dictionary changed size during iteration")

        # look for the next entry
        if self.pos < self.len:
            result = getattr(self, 'next_' + TP + '_entry')()
            self.pos += 1
            if self.strategy is self.w_dict.get_strategy():
                return result      # common case
            else:
                # waaa, obscure case: the strategy changed, but not the
                # length of the dict.  The (key, value) pair in 'result'
                # might be out-of-date.  We try to explicitly look up
                # the key in the dict.
                if TP == 'key' or TP == 'value':
                    return result
                w_key = result[0]
                w_value = self.w_dict.getitem(w_key)
                if w_value is None:
                    self.len = -1   # Make this error state sticky
                    raise oefmt(space.w_RuntimeError,
                                "dictionary changed during iteration")
                return (w_key, w_value)
        # no more entries
        self.w_dict = None
        return EMPTY
    return func_with_new_name(next, 'next_' + TP)


class BaseIteratorImplementation(object):
    def __init__(self, space, strategy, w_dict):
        self.space = space
        self.strategy = strategy
        self.w_dict = w_dict
        self.len = w_dict.length()
        self.pos = 0

    def length(self):
        if self.w_dict is not None and self.len != -1:
            return self.len - self.pos
        return 0

    def _cleanup_(self):
        raise Exception("seeing a prebuilt %r object" % (
            self.__class__,))

class BaseKeyIterator(BaseIteratorImplementation):
    next_key = _new_next('key')

class BaseValueIterator(BaseIteratorImplementation):
    next_value = _new_next('value')

class BaseItemIterator(BaseIteratorImplementation):
    next_item = _new_next('item')


def create_iterator_classes(dictimpl,
                            override_next_key=None,
                            override_next_value=None,
                            override_next_item=None):
    if not hasattr(dictimpl, 'wrapkey'):
        wrapkey = lambda space, key: key
    else:
        wrapkey = dictimpl.wrapkey.im_func
    if not hasattr(dictimpl, 'wrapvalue'):
        wrapvalue = lambda space, value: value
    else:
        wrapvalue = dictimpl.wrapvalue.im_func
    if not hasattr(dictimpl, 'setitem_untyped'):
        setitem_untyped = None
    else:
        setitem_untyped = dictimpl.setitem_untyped.im_func
        setitem_untyped = func_with_new_name(setitem_untyped,
            'setitem_untyped_%s' % dictimpl.__name__)

    class IterClassKeys(BaseKeyIterator):
        def __init__(self, space, strategy, w_dict):
            self.iterator = strategy.getiterkeys(w_dict)
            BaseIteratorImplementation.__init__(self, space, strategy, w_dict)

        if override_next_key is not None:
            next_key_entry = override_next_key
        else:
            def next_key_entry(self):
                for key in self.iterator:
                    return wrapkey(self.space, key)
                else:
                    return None

    class IterClassValues(BaseValueIterator):
        def __init__(self, space, strategy, w_dict):
            self.iterator = strategy.getitervalues(w_dict)
            BaseIteratorImplementation.__init__(self, space, strategy, w_dict)

        if override_next_value is not None:
            next_value_entry = override_next_value
        else:
            def next_value_entry(self):
                for value in self.iterator:
                    return wrapvalue(self.space, value)
                else:
                    return None

    class IterClassItems(BaseItemIterator):
        def __init__(self, space, strategy, w_dict):
            self.iterator = strategy.getiteritems_with_hash(w_dict)
            BaseIteratorImplementation.__init__(self, space, strategy, w_dict)

        if override_next_item is not None:
            next_item_entry = override_next_item
        else:
            def next_item_entry(self):
                for key, value, keyhash in self.iterator:
                    return (wrapkey(self.space, key),
                            wrapvalue(self.space, value))
                else:
                    return None, None

    class IterClassReversed(BaseKeyIterator):
        def __init__(self, space, strategy, w_dict):
            self.iterator = strategy.getiterreversed(w_dict)
            BaseIteratorImplementation.__init__(self, space, strategy, w_dict)

        def next_key_entry(self):
            for key in self.iterator:
                return wrapkey(self.space, key)
            else:
                return None

    def iterkeys(self, w_dict):
        return IterClassKeys(self.space, self, w_dict)

    def itervalues(self, w_dict):
        return IterClassValues(self.space, self, w_dict)

    def iteritems(self, w_dict):
        return IterClassItems(self.space, self, w_dict)

    if hasattr(dictimpl, 'getiterreversed'):
        def iterreversed(self, w_dict):
            return W_DictMultiIterKeysObject(
                    self.space,
                    IterClassReversed(self.space, self, w_dict))
        dictimpl.iterreversed = iterreversed

    @jit.look_inside_iff(lambda self, w_dict, w_updatedict:
                         w_dict_unrolling_heuristic(w_dict))
    def rev_update1_dict_dict(self, w_dict, w_updatedict):
        # the logic is to call prepare_dict_update() after the first setitem():
        # it gives the w_updatedict a chance to switch its strategy.
        if override_next_item is not None:
            # this is very similar to the general version, but the difference
            # is that it is specialized to call a specific next_item()
            iteritems = IterClassItems(self.space, self, w_dict)
            w_key, w_value = iteritems.next_item()
            if w_key is None:
                return
            w_updatedict.setitem(w_key, w_value)
            w_updatedict.get_strategy().prepare_update(w_updatedict,
                                                       w_dict.length() - 1)
            while True:
                w_key, w_value = iteritems.next_item()
                if w_key is None:
                    return
                w_updatedict.setitem(w_key, w_value)
        else:
            iteritemsh = self.getiteritems_with_hash(w_dict)
            if not same_strategy(self, w_updatedict):
                # Different strategy.  Try to copy one item of w_dict
                for key, value, keyhash in iteritemsh:
                    w_key = wrapkey(self.space, key)
                    w_value = wrapvalue(self.space, value)
                    w_updatedict.setitem(w_key, w_value)
                    break
                else:
                    return     # w_dict is completely empty, nothing to do
                count = w_dict.length() - 1
                w_updatedict.get_strategy().prepare_update(w_updatedict, count)
                # If the strategy is still different, continue the slow way
                if not same_strategy(self, w_updatedict):
                    for key, value, keyhash in iteritemsh:
                        w_key = wrapkey(self.space, key)
                        w_value = wrapvalue(self.space, value)
                        w_updatedict.setitem(w_key, w_value)
                    return     # done
            else:
                # Same strategy.
                self.prepare_update(w_updatedict, w_dict.length())
            #
            # Use setitem_untyped() to speed up copying without
            # wrapping/unwrapping the key.
            assert setitem_untyped is not None
            dstorage = w_updatedict.dstorage
            for key, value, keyhash in iteritemsh:
                setitem_untyped(self, dstorage, key, value, keyhash)

    def same_strategy(self, w_otherdict):
        return (setitem_untyped is not None and
                w_otherdict.get_strategy() is self)

    dictimpl.iterkeys = iterkeys
    dictimpl.itervalues = itervalues
    dictimpl.iteritems = iteritems
    dictimpl.rev_update1_dict_dict = rev_update1_dict_dict

create_iterator_classes(EmptyDictStrategy)


# concrete subclasses of the above

class AbstractTypedStrategy(object):
    _mixin_ = True

    @staticmethod
    def erase(storage):
        raise NotImplementedError("abstract base class")

    @staticmethod
    def unerase(obj):
        raise NotImplementedError("abstract base class")

    def wrap(self, unwrapped):
        raise NotImplementedError

    def unwrap(self, wrapped):
        raise NotImplementedError

    def is_correct_type(self, w_obj):
        raise NotImplementedError("abstract base class")

    def get_empty_storage(self):
        raise NotImplementedError("abstract base class")

    def _never_equal_to(self, w_lookup_type):
        raise NotImplementedError("abstract base class")

    def setitem(self, w_dict, w_key, w_value):
        if self.is_correct_type(w_key):
            self.unerase(w_dict.dstorage)[self.unwrap(w_key)] = w_value
            return
        else:
            self.switch_to_object_strategy(w_dict)
            w_dict.setitem(w_key, w_value)

    def setitem_str(self, w_dict, key, w_value):
        self.switch_to_object_strategy(w_dict)
        w_dict.setitem(self.space.newtext(key), w_value)

    def setdefault(self, w_dict, w_key, w_default):
        if self.is_correct_type(w_key):
            return self.unerase(w_dict.dstorage).setdefault(self.unwrap(w_key),
                                                            w_default)
        else:
            self.switch_to_object_strategy(w_dict)
            return w_dict.setdefault(w_key, w_default)

    def delitem(self, w_dict, w_key):
        if self.is_correct_type(w_key):
            del self.unerase(w_dict.dstorage)[self.unwrap(w_key)]
            return
        else:
            self.switch_to_object_strategy(w_dict)
            return w_dict.delitem(w_key)

    def length(self, w_dict):
        return len(self.unerase(w_dict.dstorage))

    def getitem_str(self, w_dict, key):
        return self.getitem(w_dict, self.space.newtext(key))

    def getitem(self, w_dict, w_key):
        space = self.space
        if self.is_correct_type(w_key):
            return self.unerase(w_dict.dstorage).get(self.unwrap(w_key), None)
        elif self._never_equal_to(space.type(w_key)):
            return None
        else:
            self.switch_to_object_strategy(w_dict)
            return w_dict.getitem(w_key)

    def w_keys(self, w_dict):
        l = [self.wrap(key)
             for key in self.unerase(w_dict.dstorage).iterkeys()]
        return self.space.newlist(l)

    def values(self, w_dict):
        return self.unerase(w_dict.dstorage).values()

    def items(self, w_dict):
        space = self.space
        dict_w = self.unerase(w_dict.dstorage)
        return [space.newtuple([self.wrap(key), w_value])
                for (key, w_value) in dict_w.iteritems()]

    def popitem(self, w_dict):
        key, value = self.unerase(w_dict.dstorage).popitem()
        return (self.wrap(key), value)

    def pop(self, w_dict, w_key, w_default):
        space = self.space
        if self.is_correct_type(w_key):
            key = self.unwrap(w_key)
            d = self.unerase(w_dict.dstorage)
            if w_default is None:
                return d.pop(key)
            else:
                return d.pop(key, w_default)
        elif self._never_equal_to(space.type(w_key)):
            if w_default is not None:
                return w_default
            raise KeyError
        else:
            self.switch_to_object_strategy(w_dict)
            return w_dict.get_strategy().pop(w_dict, w_key, w_default)

    def clear(self, w_dict):
        self.unerase(w_dict.dstorage).clear()

    def switch_to_object_strategy(self, w_dict):
        d = self.unerase(w_dict.dstorage)
        strategy = self.space.fromcache(ObjectDictStrategy)
        d_new = strategy.unerase(strategy.get_empty_storage())
        for key, value in d.iteritems():
            d_new[self.wrap(key)] = value
        w_dict.set_strategy(strategy)
        w_dict.dstorage = strategy.erase(d_new)

    # --------------- iterator interface -----------------

    def getiterkeys(self, w_dict):
        return self.unerase(w_dict.dstorage).iterkeys()

    def getitervalues(self, w_dict):
        return self.unerase(w_dict.dstorage).itervalues()

    def getiteritems_with_hash(self, w_dict):
        return objectmodel.iteritems_with_hash(self.unerase(w_dict.dstorage))

    def getiterreversed(self, w_dict):
        return objectmodel.reversed_dict(self.unerase(w_dict.dstorage))

    def move_to_end(self, w_dict, w_key, last_flag):
        if self.is_correct_type(w_key):
            d = self.unerase(w_dict.dstorage)
            key = self.unwrap(w_key)
            try:
                objectmodel.move_to_end(d, key, last_flag)
            except KeyError:
                w_dict.space.raise_key_error(w_key)
        else:
            self.switch_to_object_strategy(w_dict)
            w_dict.nondescr_move_to_end(w_dict.space, w_key, last_flag)

    def prepare_update(self, w_dict, num_extra):
        objectmodel.prepare_dict_update(self.unerase(w_dict.dstorage),
                                        num_extra)

    def setitem_untyped(self, dstorage, key, w_value, keyhash):
        d = self.unerase(dstorage)
        objectmodel.setitem_with_hash(d, key, keyhash, w_value)


class ObjectDictStrategy(AbstractTypedStrategy, DictStrategy):
    erase, unerase = rerased.new_erasing_pair("object")
    erase = staticmethod(erase)
    unerase = staticmethod(unerase)

    def wrap(self, unwrapped):
        return unwrapped

    def unwrap(self, wrapped):
        return wrapped

    def is_correct_type(self, w_obj):
        return True

    def get_empty_storage(self):
        new_dict = r_dict(self.space.eq_w, self.space.hash_w,
                          force_non_null=True)
        return self.erase(new_dict)

    def _never_equal_to(self, w_lookup_type):
        return False

    def w_keys(self, w_dict):
        return self.space.newlist(self.unerase(w_dict.dstorage).keys())

    def setitem_str(self, w_dict, s, w_value):
        self.setitem(w_dict, self.space.newtext(s), w_value)

    def switch_to_object_strategy(self, w_dict):
        assert 0, "should be unreachable"

create_iterator_classes(ObjectDictStrategy)


class BytesDictStrategy(AbstractTypedStrategy, DictStrategy):
    erase, unerase = rerased.new_erasing_pair("bytes")
    erase = staticmethod(erase)
    unerase = staticmethod(unerase)

    def wrap(self, unwrapped):
        return self.space.newbytes(unwrapped)

    def unwrap(self, wrapped):
        return self.space.bytes_w(wrapped)

    def is_correct_type(self, w_obj):
        space = self.space
        return space.is_w(space.type(w_obj), space.w_bytes)

    def get_empty_storage(self):
        res = {}
        mark_dict_non_null(res)
        return self.erase(res)

    def _never_equal_to(self, w_lookup_type):
        return _never_equal_to_string(self.space, w_lookup_type)

    ##def setitem_str(self, w_dict, key, w_value):
    ##    assert key is not None
    ##    self.unerase(w_dict.dstorage)[key] = w_value

    ##def getitem(self, w_dict, w_key):
    ##    space = self.space
    ##    # -- This is called extremely often.  Hack for performance --
    ##    if type(w_key) is space.StringObjectCls:
    ##        return self.unerase(w_dict.dstorage).get(self.unwrap(w_key), None)
    ##    # -- End of performance hack --
    ##    return AbstractTypedStrategy.getitem(self, w_dict, w_key)

    ##def getitem_str(self, w_dict, key):
    ##    assert key is not None
    ##    return self.unerase(w_dict.dstorage).get(key, None)

    def listview_bytes(self, w_dict):
        return self.unerase(w_dict.dstorage).keys()

    def w_keys(self, w_dict):
        return self.space.newlist_bytes(self.listview_bytes(w_dict))

    def wrapkey(space, key):
        return space.newbytes(key)

    ##@jit.look_inside_iff(lambda self, w_dict:
    ##                     w_dict_unrolling_heuristic(w_dict))
    ##def view_as_kwargs(self, w_dict):
    ##    return (None, None) # XXX: fix me to return unicode keys
    ##    d = self.unerase(w_dict.dstorage)
    ##    l = len(d)
    ##    keys, values = [None] * l, [None] * l
    ##    i = 0
    ##    for key, val in d.iteritems():
    ##        keys[i] = key
    ##        values[i] = val
    ##        i += 1
    ##    return keys, values

create_iterator_classes(BytesDictStrategy)

def unicode_eq(w_uni1, w_uni2):
    return w_uni1.eq_w(w_uni2)

def unicode_hash(w_uni):
    return w_uni.hash_w()

class UnicodeDictStrategy(AbstractTypedStrategy, DictStrategy):
    erase, unerase = rerased.new_erasing_pair("unicode")
    erase = staticmethod(erase)
    unerase = staticmethod(unerase)

    def wrap(self, unwrapped):
<<<<<<< HEAD
        return self.space.newutf8(unwrapped, len(unwrapped))

    def unwrap(self, wrapped):
        return self.space.utf8_w(wrapped)

    def is_correct_type(self, w_obj):
        space = self.space
        return type(w_obj) is space.UnicodeObjectCls and w_obj.is_ascii()
=======
        return unwrapped

    def unwrap(self, wrapped):
        return wrapped

    def is_correct_type(self, w_obj):
        space = self.space
        return type(w_obj) is space.UnicodeObjectCls
>>>>>>> b9491ebc

    def get_empty_storage(self):
        res = create_empty_unicode_key_dict(self.space)
        return self.erase(res)

    def _never_equal_to(self, w_lookup_type):
        return _never_equal_to_string(self.space, w_lookup_type)

    # we should implement the same shortcuts as we do for BytesDictStrategy

    def setitem_str(self, w_dict, key, w_value):
        assert key is not None
        try:
            rutf8.check_ascii(key)
        except rutf8.CheckError:
            self.switch_to_object_strategy(w_dict)
            w_dict.setitem(self.wrap(key), w_value)
        else:
            self.unerase(w_dict.dstorage)[key] = w_value

    def getitem_str(self, w_dict, key):
        assert key is not None
        # the shortcut can only be used for valid utf-8 strings
        return self.unerase(w_dict.dstorage).get(key, None)

<<<<<<< HEAD
    def listview_utf8(self, w_dict):
        return self.unerase(w_dict.dstorage).keys()
=======
    ## def listview_utf8(self, w_dict):
    ##     return self.unerase(w_dict.dstorage).keys()
>>>>>>> b9491ebc

    def wrapkey(space, key):
<<<<<<< HEAD
        return space.newutf8(key, rutf8.codepoints_in_utf8(key))
=======
        return key

    ## @jit.look_inside_iff(lambda self, w_dict:
    ##                      w_dict_unrolling_heuristic(w_dict))
    ## def view_as_kwargs(self, w_dict):
    ##     d = self.unerase(w_dict.dstorage)
    ##     l = len(d)
    ##     keys, values = [None] * l, [None] * l
    ##     i = 0
    ##     for key, val in d.iteritems():
    ##         keys[i] = key
    ##         values[i] = val
    ##         i += 1
    ##     return keys, values

create_iterator_classes(UnicodeDictStrategy)
>>>>>>> b9491ebc

    @jit.look_inside_iff(lambda self, w_dict:
                         w_dict_unrolling_heuristic(w_dict))
    def view_as_kwargs(self, w_dict):
        d = self.unerase(w_dict.dstorage)
        l = len(d)
        keys, values = [None] * l, [None] * l
        i = 0
        for key, val in d.iteritems():
            keys[i] = key
            values[i] = val
            i += 1
        return keys, values

<<<<<<< HEAD
create_iterator_classes(UnicodeDictStrategy)


=======
>>>>>>> b9491ebc
class IntDictStrategy(AbstractTypedStrategy, DictStrategy):
    erase, unerase = rerased.new_erasing_pair("int")
    erase = staticmethod(erase)
    unerase = staticmethod(unerase)

    def wrap(self, unwrapped):
        return self.space.newint(unwrapped)

    def unwrap(self, wrapped):
        return self.space.int_w(wrapped)

    def get_empty_storage(self):
        return self.erase({})

    def is_correct_type(self, w_obj):
        from pypy.objspace.std.intobject import W_IntObject
        return type(w_obj) is W_IntObject

    def _never_equal_to(self, w_lookup_type):
        space = self.space
        # XXX there are many more types
        return (space.is_w(w_lookup_type, space.w_NoneType) or
                space.is_w(w_lookup_type, space.w_bytes) or
                space.is_w(w_lookup_type, space.w_unicode)
                )

    def listview_int(self, w_dict):
        return self.unerase(w_dict.dstorage).keys()

    def wrapkey(space, key):
        return space.newint(key)

    def w_keys(self, w_dict):
        return self.space.newlist_int(self.listview_int(w_dict))

create_iterator_classes(IntDictStrategy)


def update1(space, w_dict, w_data):
    if isinstance(w_data, W_DictMultiObject):    # optimization case only
        update1_dict_dict(space, w_dict, w_data)
        return
    w_method = space.findattr(w_data, space.newtext("keys"))
    if w_method is None:
        # no 'keys' method, so we assume it is a sequence of pairs
        data_w = space.listview(w_data)
        update1_pairs(space, w_dict, data_w)
    else:
        # general case -- "for k in o.keys(): dict.__setitem__(d, k, o[k])"
        data_w = space.listview(space.call_function(w_method))
        update1_keys(space, w_dict, w_data, data_w)


def update1_dict_dict(space, w_dict, w_data):
    w_data.get_strategy().rev_update1_dict_dict(w_data, w_dict)


def update1_pairs(space, w_dict, data_w):
    for w_pair in data_w:
        pair = space.fixedview(w_pair)
        if len(pair) != 2:
            raise oefmt(space.w_ValueError, "sequence of pairs expected")
        w_key, w_value = pair
        w_dict.setitem(w_key, w_value)


def update1_keys(space, w_dict, w_data, data_w):
    for w_key in data_w:
        w_value = space.getitem(w_data, w_key)
        w_dict.setitem(w_key, w_value)


init_signature = Signature(['seq_or_map'], None, 'kwargs')
init_defaults = [None]

def init_or_update(space, w_dict, __args__, funcname):
    w_src, w_kwds = __args__.parse_obj(
            None, funcname,
            init_signature, # signature
            init_defaults)  # default argument
    if w_src is not None:
        update1(space, w_dict, w_src)
    if space.is_true(w_kwds):
        update1(space, w_dict, w_kwds)


# ____________________________________________________________
# Iteration

class W_BaseDictMultiIterObject(W_Root):
    _immutable_fields_ = ["iteratorimplementation"]

    def __init__(self, space, iteratorimplementation):
        self.space = space
        self.iteratorimplementation = iteratorimplementation

    def descr_iter(self, space):
        return self

    def descr_length_hint(self, space):
        return space.newint(self.iteratorimplementation.length())

    def descr_reduce(self, space):
        """
        This is a slightly special case of pickling.
        Since iteration over a dict is a bit hairy,
        we do the following:
        - create a clone of the dict iterator
        - run it to the original position
        - collect all remaining elements into a list
        At unpickling time, we just use that list
        and create an iterator on it.
        This is of course not the standard way.
        """
        w_mod    = space.getbuiltinmodule('_pickle_support')
        mod      = space.interp_w(MixedModule, w_mod)
        new_inst = mod.get('dictiter_surrogate_new')

        w_dict = self.iteratorimplementation.w_dict

        if isinstance(self, W_DictMultiIterKeysObject):
            w_clone = W_DictMultiIterKeysObject(space, w_dict.iterkeys())
        elif isinstance(self, W_DictMultiIterValuesObject):
            w_clone = W_DictMultiIterValuesObject(space, w_dict.itervalues())
        elif isinstance(self, W_DictMultiIterItemsObject):
            w_clone = W_DictMultiIterItemsObject(space, w_dict.iteritems())
        else:
            raise oefmt(space.w_TypeError,
                        "unsupported dictiter type '%R' during pickling", self)

        # spool until we have the same pos
        for x in xrange(self.iteratorimplementation.pos):
            w_clone.descr_next(space)
        w_res = space.call_function(space.w_list, w_clone)
        w_ret = space.newtuple([new_inst, space.newtuple([w_res])])
        return w_ret

    def _cleanup_(self):
        raise Exception("seeing a prebuilt %r object" % (
            self.__class__,))


class W_DictMultiIterKeysObject(W_BaseDictMultiIterObject):
    def descr_next(self, space):
        iteratorimplementation = self.iteratorimplementation
        w_key = iteratorimplementation.next_key()
        if w_key is not None:
            return w_key
        raise OperationError(space.w_StopIteration, space.w_None)

class W_DictMultiIterValuesObject(W_BaseDictMultiIterObject):
    def descr_next(self, space):
        iteratorimplementation = self.iteratorimplementation
        w_value = iteratorimplementation.next_value()
        if w_value is not None:
            return w_value
        raise OperationError(space.w_StopIteration, space.w_None)

class W_DictMultiIterItemsObject(W_BaseDictMultiIterObject):
    def descr_next(self, space):
        iteratorimplementation = self.iteratorimplementation
        w_key, w_value = iteratorimplementation.next_item()
        if w_key is not None:
            return space.newtuple([w_key, w_value])
        raise OperationError(space.w_StopIteration, space.w_None)

W_DictMultiIterItemsObject.typedef = TypeDef(
    "dict_itemiterator",
    __iter__ = interp2app(W_DictMultiIterItemsObject.descr_iter),
    __next__ = interp2app(W_DictMultiIterItemsObject.descr_next),
    __length_hint__ = interp2app(W_BaseDictMultiIterObject.descr_length_hint),
    __reduce__ = interp2app(W_BaseDictMultiIterObject.descr_reduce),
    )

W_DictMultiIterKeysObject.typedef = TypeDef(
    "dict_keyiterator",
    __iter__ = interp2app(W_DictMultiIterKeysObject.descr_iter),
    __next__ = interp2app(W_DictMultiIterKeysObject.descr_next),
    __length_hint__ = interp2app(W_BaseDictMultiIterObject.descr_length_hint),
    __reduce__ = interp2app(W_BaseDictMultiIterObject.descr_reduce),
    )

W_DictMultiIterValuesObject.typedef = TypeDef(
    "dict_valueiterator",
    __iter__ = interp2app(W_DictMultiIterValuesObject.descr_iter),
    __next__ = interp2app(W_DictMultiIterValuesObject.descr_next),
    __length_hint__ = interp2app(W_BaseDictMultiIterObject.descr_length_hint),
    __reduce__ = interp2app(W_BaseDictMultiIterObject.descr_reduce),
    )


# ____________________________________________________________
# Views

class W_DictViewObject(W_Root):
    def __init__(self, space, w_dict):
        self.w_dict = w_dict

    def descr_repr(self, space):
        typename = space.type(self).getname(space)
        w_seq = space.call_function(space.w_list, self)
        seq_repr = space.utf8_w(space.repr(w_seq))
        return space.newtext("%s(%s)" % (typename, seq_repr))

    def descr_len(self, space):
        return space.len(self.w_dict)

def _all_contained_in(space, w_dictview, w_other):
    for w_item in space.iteriterable(w_dictview):
        if not space.contains_w(w_other, w_item):
            return space.w_False
    return space.w_True

def _is_set_like(w_other):
    from pypy.objspace.std.setobject import W_BaseSetObject
    return (isinstance(w_other, W_BaseSetObject) or
            isinstance(w_other, W_DictViewKeysObject) or
            isinstance(w_other, W_DictViewItemsObject))

class SetLikeDictView(object):
    _mixin_ = True

    def descr_eq(self, space, w_other):
        if not _is_set_like(w_other):
            return space.w_NotImplemented
        if space.len_w(self) == space.len_w(w_other):
            return _all_contained_in(space, self, w_other)
        return space.w_False

    descr_ne = negate(descr_eq)

    def descr_lt(self, space, w_other):
        if not _is_set_like(w_other):
            return space.w_NotImplemented
        if space.len_w(self) < space.len_w(w_other):
            return _all_contained_in(space, self, w_other)
        return space.w_False

    def descr_le(self, space, w_other):
        if not _is_set_like(w_other):
            return space.w_NotImplemented
        if space.len_w(self) <= space.len_w(w_other):
            return _all_contained_in(space, self, w_other)
        return space.w_False

    def descr_gt(self, space, w_other):
        if not _is_set_like(w_other):
            return space.w_NotImplemented
        if space.len_w(self) > space.len_w(w_other):
            return _all_contained_in(space, w_other, self)
        return space.w_False

    def descr_ge(self, space, w_other):
        if not _is_set_like(w_other):
            return space.w_NotImplemented
        if space.len_w(self) >= space.len_w(w_other):
            return _all_contained_in(space, w_other, self)
        return space.w_False

    def descr_isdisjoint(self, space, w_other):
        """"Return True if the view and the given iterable have a null
        intersection.
        """
        if self is w_other:
            return space.newbool(space.len_w(self) == 0)

        if _is_set_like(w_other):
            # if w_other is set-like and it's longer, we iterate over
            # self instead
            len_self = space.len_w(self)
            len_other = space.len_w(w_other)
            if len_other > len_self:
                self, w_other = w_other, self

        for w_item in space.iteriterable(w_other):
            if space.contains_w(self, w_item):
                return space.w_False
        return space.w_True

    def _as_set_op(name, methname):
        @func_renamer('descr_' + name)
        def op(self, space, w_other):
            w_set = space.call_function(space.w_set, self)
            space.call_method(w_set, methname, w_other)
            return w_set
        @func_renamer('descr_r' + name)
        def rop(self, space, w_other):
            w_set = space.call_function(space.w_set, w_other)
            space.call_method(w_set, methname, self)
            return w_set
        return op, rop

    descr_sub, descr_rsub = _as_set_op('sub', 'difference_update')
    descr_and, descr_rand = _as_set_op('and', 'intersection_update')
    descr_or, descr_ror = _as_set_op('or', 'update')
    descr_xor, descr_rxor = _as_set_op('xor', 'symmetric_difference_update')

class W_DictViewItemsObject(W_DictViewObject, SetLikeDictView):
    def descr_iter(self, space):
        return W_DictMultiIterItemsObject(space, self.w_dict.iteritems())

    def descr_contains(self, space, w_item):
        if not space.isinstance_w(w_item, space.w_tuple):
            return space.w_False
        try:
            w_key, w_value = space.fixedview_unroll(w_item, 2)
        except OperationError as e:
            if e.async(space):
                raise
            w_found = None
        else:
            w_found = self.w_dict.getitem(w_key)
        if w_found is None:
            return space.w_False
        return space.newbool(space.eq_w(w_value, w_found))

class W_DictViewKeysObject(W_DictViewObject, SetLikeDictView):
    def descr_iter(self, space):
        return W_DictMultiIterKeysObject(space, self.w_dict.iterkeys())
    def descr_contains(self, space, w_key):
        return self.w_dict.descr_contains(space, w_key)

class W_DictViewValuesObject(W_DictViewObject):
    def descr_iter(self, space):
        return W_DictMultiIterValuesObject(space, self.w_dict.itervalues())

W_DictViewItemsObject.typedef = TypeDef(
    "dict_items",
    __repr__ = interp2app(W_DictViewItemsObject.descr_repr),
    __len__ = interp2app(W_DictViewItemsObject.descr_len),
    __iter__ = interp2app(W_DictViewItemsObject.descr_iter),
    __contains__ = interp2app(W_DictViewItemsObject.descr_contains),

    __eq__ = interp2app(W_DictViewItemsObject.descr_eq),
    __ne__ = interp2app(W_DictViewItemsObject.descr_ne),
    __lt__ = interp2app(W_DictViewItemsObject.descr_lt),
    __le__ = interp2app(W_DictViewItemsObject.descr_le),
    __gt__ = interp2app(W_DictViewItemsObject.descr_gt),
    __ge__ = interp2app(W_DictViewItemsObject.descr_ge),

    __sub__ = interp2app(W_DictViewItemsObject.descr_sub),
    __rsub__ = interp2app(W_DictViewItemsObject.descr_rsub),
    __and__ = interp2app(W_DictViewItemsObject.descr_and),
    __rand__ = interp2app(W_DictViewItemsObject.descr_rand),
    __or__ = interp2app(W_DictViewItemsObject.descr_or),
    __ror__ = interp2app(W_DictViewItemsObject.descr_ror),
    __xor__ = interp2app(W_DictViewItemsObject.descr_xor),
    __rxor__ = interp2app(W_DictViewItemsObject.descr_rxor),
    isdisjoint = interp2app(W_DictViewItemsObject.descr_isdisjoint),
    )

W_DictViewKeysObject.typedef = TypeDef(
    "dict_keys",
    __repr__ = interp2app(W_DictViewKeysObject.descr_repr),
    __len__ = interp2app(W_DictViewKeysObject.descr_len),
    __iter__ = interp2app(W_DictViewKeysObject.descr_iter),
    __contains__ = interp2app(W_DictViewKeysObject.descr_contains),

    __eq__ = interp2app(W_DictViewKeysObject.descr_eq),
    __ne__ = interp2app(W_DictViewKeysObject.descr_ne),
    __lt__ = interp2app(W_DictViewKeysObject.descr_lt),
    __le__ = interp2app(W_DictViewKeysObject.descr_le),
    __gt__ = interp2app(W_DictViewKeysObject.descr_gt),
    __ge__ = interp2app(W_DictViewKeysObject.descr_ge),

    __sub__ = interp2app(W_DictViewKeysObject.descr_sub),
    __rsub__ = interp2app(W_DictViewKeysObject.descr_rsub),
    __and__ = interp2app(W_DictViewKeysObject.descr_and),
    __rand__ = interp2app(W_DictViewKeysObject.descr_rand),
    __or__ = interp2app(W_DictViewKeysObject.descr_or),
    __ror__ = interp2app(W_DictViewKeysObject.descr_ror),
    __xor__ = interp2app(W_DictViewKeysObject.descr_xor),
    __rxor__ = interp2app(W_DictViewKeysObject.descr_rxor),
    isdisjoint = interp2app(W_DictViewKeysObject.descr_isdisjoint),
    )

W_DictViewValuesObject.typedef = TypeDef(
    "dict_values",
    __repr__ = interp2app(W_DictViewValuesObject.descr_repr),
    __len__ = interp2app(W_DictViewValuesObject.descr_len),
    __iter__ = interp2app(W_DictViewValuesObject.descr_iter),
    )<|MERGE_RESOLUTION|>--- conflicted
+++ resolved
@@ -1173,16 +1173,6 @@
     unerase = staticmethod(unerase)
 
     def wrap(self, unwrapped):
-<<<<<<< HEAD
-        return self.space.newutf8(unwrapped, len(unwrapped))
-
-    def unwrap(self, wrapped):
-        return self.space.utf8_w(wrapped)
-
-    def is_correct_type(self, w_obj):
-        space = self.space
-        return type(w_obj) is space.UnicodeObjectCls and w_obj.is_ascii()
-=======
         return unwrapped
 
     def unwrap(self, wrapped):
@@ -1191,7 +1181,6 @@
     def is_correct_type(self, w_obj):
         space = self.space
         return type(w_obj) is space.UnicodeObjectCls
->>>>>>> b9491ebc
 
     def get_empty_storage(self):
         res = create_empty_unicode_key_dict(self.space)
@@ -1202,33 +1191,25 @@
 
     # we should implement the same shortcuts as we do for BytesDictStrategy
 
-    def setitem_str(self, w_dict, key, w_value):
-        assert key is not None
-        try:
-            rutf8.check_ascii(key)
-        except rutf8.CheckError:
-            self.switch_to_object_strategy(w_dict)
-            w_dict.setitem(self.wrap(key), w_value)
-        else:
-            self.unerase(w_dict.dstorage)[key] = w_value
-
-    def getitem_str(self, w_dict, key):
-        assert key is not None
-        # the shortcut can only be used for valid utf-8 strings
-        return self.unerase(w_dict.dstorage).get(key, None)
-
-<<<<<<< HEAD
-    def listview_utf8(self, w_dict):
-        return self.unerase(w_dict.dstorage).keys()
-=======
+    ## def setitem_str(self, w_dict, key, w_value):
+    ##     assert key is not None
+    ##     try:
+    ##         rutf8.check_ascii(key)
+    ##     except rutf8.CheckError:
+    ##         self.switch_to_object_strategy(w_dict)
+    ##         w_dict.setitem(self.wrap(key), w_value)
+    ##     else:
+    ##         self.unerase(w_dict.dstorage)[key] = w_value
+
+    ## def getitem_str(self, w_dict, key):
+    ##     assert key is not None
+    ##     # the shortcut can only be used for valid utf-8 strings
+    ##     return self.unerase(w_dict.dstorage).get(key, None)
+
     ## def listview_utf8(self, w_dict):
     ##     return self.unerase(w_dict.dstorage).keys()
->>>>>>> b9491ebc
 
     def wrapkey(space, key):
-<<<<<<< HEAD
-        return space.newutf8(key, rutf8.codepoints_in_utf8(key))
-=======
         return key
 
     ## @jit.look_inside_iff(lambda self, w_dict:
@@ -1245,27 +1226,8 @@
     ##     return keys, values
 
 create_iterator_classes(UnicodeDictStrategy)
->>>>>>> b9491ebc
-
-    @jit.look_inside_iff(lambda self, w_dict:
-                         w_dict_unrolling_heuristic(w_dict))
-    def view_as_kwargs(self, w_dict):
-        d = self.unerase(w_dict.dstorage)
-        l = len(d)
-        keys, values = [None] * l, [None] * l
-        i = 0
-        for key, val in d.iteritems():
-            keys[i] = key
-            values[i] = val
-            i += 1
-        return keys, values
-
-<<<<<<< HEAD
-create_iterator_classes(UnicodeDictStrategy)
-
-
-=======
->>>>>>> b9491ebc
+
+
 class IntDictStrategy(AbstractTypedStrategy, DictStrategy):
     erase, unerase = rerased.new_erasing_pair("int")
     erase = staticmethod(erase)
