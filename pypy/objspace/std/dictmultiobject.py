--- conflicted
+++ resolved
@@ -202,31 +202,16 @@
         return w_new
 
     def descr_items(self, space):
-<<<<<<< HEAD
         """D.items() -> a set-like object providing a view on D's items"""
-=======
-        """D.items() -> list of D's (key, value) pairs, as 2-tuples"""
-        return space.newlist(self.items())
+        return W_DictViewItemsObject(space, self)
 
     def descr_keys(self, space):
-        """D.keys() -> list of D's keys"""
-        return self.w_keys()
+        """D.keys() -> a set-like object providing a view on D's keys"""
+        return W_DictViewKeysObject(space, self)
 
     def descr_values(self, space):
-        """D.values() -> list of D's values"""
-        return space.newlist(self.values())
-
-    def descr_iteritems(self, space):
-        """D.iteritems() -> an iterator over the (key, value) items of D"""
-        return W_DictMultiIterItemsObject(space, self.iteritems())
-
-    def descr_iterkeys(self, space):
-        """D.iterkeys() -> an iterator over the keys of D"""
-        return W_DictMultiIterKeysObject(space, self.iterkeys())
-
-    def descr_itervalues(self, space):
-        """D.itervalues() -> an iterator over the values of D"""
-        return W_DictMultiIterValuesObject(space, self.itervalues())
+        """D.values() -> an object providing a view on D's values"""
+        return W_DictViewValuesObject(space, self)
 
     def nondescr_reversed_dict(self, space):
         """Not exposed directly to app-level, but via __pypy__.reversed_dict().
@@ -238,19 +223,6 @@
             # fall-back
             w_keys = self.w_keys()
             return space.call_method(w_keys, '__reversed__')
-
-    def descr_viewitems(self, space):
-        """D.viewitems() -> a set-like object providing a view on D's items"""
->>>>>>> 5d05eef4
-        return W_DictViewItemsObject(space, self)
-
-    def descr_keys(self, space):
-        """D.keys() -> a set-like object providing a view on D's keys"""
-        return W_DictViewKeysObject(space, self)
-
-    def descr_values(self, space):
-        """D.values() -> an object providing a view on D's values"""
-        return W_DictViewValuesObject(space, self)
 
     def descr_clear(self, space):
         """D.clear() -> None.  Remove all items from D."""
