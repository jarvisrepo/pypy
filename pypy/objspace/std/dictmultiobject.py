"""The builtin dict implementation"""

from rpython.rlib import jit, rerased, objectmodel
from rpython.rlib.debug import mark_dict_non_null
from rpython.rlib.objectmodel import newlist_hint, r_dict, specialize
from rpython.tool.sourcetools import func_renamer, func_with_new_name

from pypy.interpreter.baseobjspace import W_Root
from pypy.interpreter.error import OperationError, oefmt
from pypy.interpreter.gateway import (
    WrappedDefault, applevel, interp2app, unwrap_spec)
from pypy.interpreter.mixedmodule import MixedModule
from pypy.interpreter.signature import Signature
from pypy.interpreter.typedef import TypeDef
from pypy.objspace.std.util import negate


UNROLL_CUTOFF = 5


def _never_equal_to_string(space, w_lookup_type):
    """Handles the case of a non string key lookup.
    Types that have a sane hash/eq function should allow us to return True
    directly to signal that the key is not in the dict in any case.
    XXX The types should provide such a flag. """

    # XXX there are many more types
    return (space.is_w(w_lookup_type, space.w_NoneType) or
            space.is_w(w_lookup_type, space.w_int) or
            space.is_w(w_lookup_type, space.w_bool) or
            space.is_w(w_lookup_type, space.w_float))


@specialize.call_location()
def w_dict_unrolling_heuristic(w_dct):
    """In which cases iterating over dict items can be unrolled.
    Note that w_dct is an instance of W_DictMultiObject, not necesarilly
    an actual dict
    """
    return jit.isvirtual(w_dct) or (jit.isconstant(w_dct) and
                                    w_dct.length() <= UNROLL_CUTOFF)


class W_DictMultiObject(W_Root):
    @staticmethod
    def allocate_and_init_instance(space, w_type=None, module=False,
                                   instance=False, strdict=False,
                                   kwargs=False):
        if space.config.objspace.std.withcelldict and module:
            from pypy.objspace.std.celldict import ModuleDictStrategy
            assert w_type is None
            # every module needs its own strategy, because the strategy stores
            # the version tag
            strategy = ModuleDictStrategy(space)
        elif space.config.objspace.std.withmapdict and instance:
            from pypy.objspace.std.mapdict import MapDictStrategy
            strategy = space.fromcache(MapDictStrategy)
        elif instance or strdict or module:
            assert w_type is None
            strategy = space.fromcache(UnicodeDictStrategy)
        elif kwargs:
            assert w_type is None
            from pypy.objspace.std.kwargsdict import EmptyKwargsDictStrategy
            strategy = space.fromcache(EmptyKwargsDictStrategy)
        else:
            strategy = space.fromcache(EmptyDictStrategy)
        if w_type is None:
            w_type = space.w_dict

        storage = strategy.get_empty_storage()
        w_obj = space.allocate_instance(W_DictMultiObject, w_type)
        W_DictMultiObject.__init__(w_obj, space, strategy, storage)
        return w_obj

    def __init__(self, space, strategy, storage):
        self.space = space
        self.strategy = strategy
        self.dstorage = storage

    def __repr__(self):
        """representation for debugging purposes"""
        return "%s(%s)" % (self.__class__.__name__, self.strategy)

    def unwrap(w_dict, space):
        result = {}
        items = w_dict.items()
        for w_pair in items:
            key, val = space.unwrap(w_pair)
            result[key] = val
        return result

    def missing_method(w_dict, space, w_key):
        if not space.is_w(space.type(w_dict), space.w_dict):
            w_missing = space.lookup(w_dict, '__missing__')
            if w_missing is not None:
                return space.get_and_call_function(w_missing, w_dict, w_key)
        return None

    def initialize_content(self, list_pairs_w):
        for w_k, w_v in list_pairs_w:
            self.setitem(w_k, w_v)

    def setitem_str(self, key, w_value):
        self.strategy.setitem_str(self, key, w_value)

    @staticmethod
    def descr_new(space, w_dicttype, __args__):
        w_obj = W_DictMultiObject.allocate_and_init_instance(space, w_dicttype)
        return w_obj

    @staticmethod
    def descr_fromkeys(space, w_type, w_keys, w_fill=None):
        if w_fill is None:
            w_fill = space.w_None
        if space.is_w(w_type, space.w_dict):
            ulist = space.listview_unicode(w_keys)
            if ulist is not None:
                strategy = space.fromcache(UnicodeDictStrategy)
                storage = strategy.get_storage_fromkeys(ulist, w_fill)
                w_dict = space.allocate_instance(W_DictMultiObject, w_type)
                W_DictMultiObject.__init__(w_dict, space, strategy, storage)
            else:
                w_dict = W_DictMultiObject.allocate_and_init_instance(space,
                                                                      w_type)
                for w_key in space.listview(w_keys):
                    w_dict.setitem(w_key, w_fill)
        else:
            w_dict = space.call_function(w_type)
            for w_key in space.listview(w_keys):
                space.setitem(w_dict, w_key, w_fill)
        return w_dict

    def descr_init(self, space, __args__):
        init_or_update(space, self, __args__, 'dict')

    def descr_repr(self, space):
        ec = space.getexecutioncontext()
        w_currently_in_repr = ec._py_repr
        if w_currently_in_repr is None:
            w_currently_in_repr = ec._py_repr = space.newdict()
        return dictrepr(space, w_currently_in_repr, self)

    def descr_eq(self, space, w_other):
        if space.is_w(self, w_other):
            return space.w_True
        if not isinstance(w_other, W_DictMultiObject):
            return space.w_NotImplemented

        if self.length() != w_other.length():
            return space.w_False
        iteratorimplementation = self.iteritems()
        while True:
            w_key, w_val = iteratorimplementation.next_item()
            if w_key is None:
                break
            w_rightval = w_other.getitem(w_key)
            if w_rightval is None:
                return space.w_False
            if not space.eq_w(w_val, w_rightval):
                return space.w_False
        return space.w_True

    descr_ne = negate(descr_eq)

    def descr_len(self, space):
        return space.wrap(self.length())

    def descr_iter(self, space):
        return W_DictMultiIterKeysObject(space, self.iterkeys())

    def descr_contains(self, space, w_key):
        return space.newbool(self.getitem(w_key) is not None)

    def descr_getitem(self, space, w_key):
        w_value = self.getitem(w_key)
        if w_value is not None:
            return w_value

        w_missing_item = self.missing_method(space, w_key)
        if w_missing_item is not None:
            return w_missing_item

        space.raise_key_error(w_key)

    def descr_setitem(self, space, w_newkey, w_newvalue):
        self.setitem(w_newkey, w_newvalue)

    def descr_delitem(self, space, w_key):
        try:
            self.delitem(w_key)
        except KeyError:
            space.raise_key_error(w_key)

    def descr_reversed(self, space):
        raise oefmt(space.w_TypeError,
                    "argument to reversed() must be a sequence")

    def descr_copy(self, space):
        """D.copy() -> a shallow copy of D"""
        return self.copy()

    def descr_items(self, space):
        """D.items() -> a set-like object providing a view on D's items"""
        return W_DictViewItemsObject(space, self)

    def descr_keys(self, space):
        """D.keys() -> a set-like object providing a view on D's keys"""
        return W_DictViewKeysObject(space, self)

    def descr_values(self, space):
        """D.values() -> an object providing a view on D's values"""
        return W_DictViewValuesObject(space, self)

    def nondescr_reversed_dict(self, space):
        """Not exposed directly to app-level, but via __pypy__.reversed_dict().
        """
        if self.strategy.has_iterreversed:
            it = self.strategy.iterreversed(self)
            return W_DictMultiIterKeysObject(space, it)
        else:
            # fall-back
            w_keys = self.w_keys()
            return space.call_method(w_keys, '__reversed__')

    def descr_clear(self, space):
        """D.clear() -> None.  Remove all items from D."""
        self.clear()

    @unwrap_spec(w_default=WrappedDefault(None))
    def descr_get(self, space, w_key, w_default):
        """D.get(k[,d]) -> D[k] if k in D, else d.  d defaults to None."""
        w_value = self.getitem(w_key)
        return w_value if w_value is not None else w_default

    @unwrap_spec(defaults_w='args_w')
    def descr_pop(self, space, w_key, defaults_w):
        """D.pop(k[,d]) -> v, remove specified key and return the
        corresponding value\nIf key is not found, d is returned if given,
        otherwise KeyError is raised
        """
        len_defaults = len(defaults_w)
        if len_defaults > 1:
            raise oefmt(space.w_TypeError,
                        "pop expected at most 2 arguments, got %d",
                        1 + len_defaults)
        w_item = self.getitem(w_key)
        if w_item is None:
            if len_defaults > 0:
                return defaults_w[0]
            else:
                space.raise_key_error(w_key)
        else:
            self.delitem(w_key)
            return w_item

    def descr_popitem(self, space):
        """D.popitem() -> (k, v), remove and return some (key, value) pair as
        a\n2-tuple; but raise KeyError if D is empty"""
        try:
            w_key, w_value = self.popitem()
        except KeyError:
            raise oefmt(space.w_KeyError, "popitem(): dictionary is empty")
        return space.newtuple([w_key, w_value])

    @unwrap_spec(w_default=WrappedDefault(None))
    def descr_setdefault(self, space, w_key, w_default):
        """D.setdefault(k[,d]) -> D.get(k,d), also set D[k]=d if k not in D"""
        return self.setdefault(w_key, w_default)

    def descr_update(self, space, __args__):
        """D.update(E, **F) -> None.  Update D from E and F: for k in E: D[k]
        = E[k]\n(if E has keys else: for (k, v) in E: D[k] = v) then: for k in
        F: D[k] = F[k]"""
        init_or_update(space, self, __args__, 'dict.update')


def _add_indirections():
    dict_methods = "getitem getitem_str setitem setdefault \
                    popitem delitem clear copy \
                    length w_keys values items \
                    iterkeys itervalues iteritems \
                    listview_bytes listview_unicode listview_int \
                    view_as_kwargs".split()

    def make_method(method):
        def f(self, *args):
            return getattr(self.strategy, method)(self, *args)
        f.func_name = method
        return f

    for method in dict_methods:
        setattr(W_DictMultiObject, method, make_method(method))

_add_indirections()


app = applevel('''
    def dictrepr(currently_in_repr, d):
        if len(d) == 0:
            return "{}"
        dict_id = id(d)
        if dict_id in currently_in_repr:
            return '{...}'
        currently_in_repr[dict_id] = 1
        try:
            items = []
            # XXX for now, we cannot use items() without list at
            #     app-level because we want a reasonable result instead
            #     of a RuntimeError even if the dict is mutated by the
            #     repr() in the loop.
            for k, v in list(dict.items(d)):
                items.append(repr(k) + ": " + repr(v))
            return "{" +  ', '.join(items) + "}"
        finally:
            try:
                del currently_in_repr[dict_id]
            except:
                pass
''', filename=__file__)

dictrepr = app.interphook("dictrepr")


W_DictMultiObject.typedef = TypeDef("dict",
    __doc__ = '''dict() -> new empty dictionary.
dict(mapping) -> new dictionary initialized from a mapping object\'s
    (key, value) pairs.
dict(seq) -> new dictionary initialized as if via:
    d = {}
    for k, v in seq:
        d[k] = v
dict(**kwargs) -> new dictionary initialized with the name=value pairs
    in the keyword argument list.  For example:  dict(one=1, two=2)''',
    __new__ = interp2app(W_DictMultiObject.descr_new),
    fromkeys = interp2app(W_DictMultiObject.descr_fromkeys,
                          as_classmethod=True),
    __hash__ = None,
    __repr__ = interp2app(W_DictMultiObject.descr_repr),
    __init__ = interp2app(W_DictMultiObject.descr_init),

    __eq__ = interp2app(W_DictMultiObject.descr_eq),
    __ne__ = interp2app(W_DictMultiObject.descr_ne),

    __len__ = interp2app(W_DictMultiObject.descr_len),
    __iter__ = interp2app(W_DictMultiObject.descr_iter),
    __contains__ = interp2app(W_DictMultiObject.descr_contains),

    __getitem__ = interp2app(W_DictMultiObject.descr_getitem),
    __setitem__ = interp2app(W_DictMultiObject.descr_setitem),
    __delitem__ = interp2app(W_DictMultiObject.descr_delitem),

    __reversed__ = interp2app(W_DictMultiObject.descr_reversed),
    copy = interp2app(W_DictMultiObject.descr_copy),
    items = interp2app(W_DictMultiObject.descr_items),
    keys = interp2app(W_DictMultiObject.descr_keys),
    values = interp2app(W_DictMultiObject.descr_values),
    clear = interp2app(W_DictMultiObject.descr_clear),
    get = interp2app(W_DictMultiObject.descr_get),
    pop = interp2app(W_DictMultiObject.descr_pop),
    popitem = interp2app(W_DictMultiObject.descr_popitem),
    setdefault = interp2app(W_DictMultiObject.descr_setdefault),
    update = interp2app(W_DictMultiObject.descr_update),
    )


class DictStrategy(object):
    def __init__(self, space):
        self.space = space

    def get_empty_storage(self):
        raise NotImplementedError

    def decodekey_str(self, key):
        return key.decode('utf-8')

    @jit.look_inside_iff(lambda self, w_dict:
                         w_dict_unrolling_heuristic(w_dict))
    def w_keys(self, w_dict):
        iterator = self.iterkeys(w_dict)
        result = newlist_hint(self.length(w_dict))
        while True:
            w_key = iterator.next_key()
            if w_key is not None:
                result.append(w_key)
            else:
                return self.space.newlist(result)

    def values(self, w_dict):
        iterator = self.itervalues(w_dict)
        result = newlist_hint(self.length(w_dict))
        while True:
            w_value = iterator.next_value()
            if w_value is not None:
                result.append(w_value)
            else:
                return result

    def items(self, w_dict):
        iterator = self.iteritems(w_dict)
        result = newlist_hint(self.length(w_dict))
        while True:
            w_key, w_value = iterator.next_item()
            if w_key is not None:
                result.append(self.space.newtuple([w_key, w_value]))
            else:
                return result

    def popitem(self, w_dict):
        # this is a bad implementation: if we call popitem() repeatedly,
        # it ends up taking n**2 time, because the next() calls below
        # will take longer and longer.  But all interesting strategies
        # provide a better one.
        iterator = self.iteritems(w_dict)
        w_key, w_value = iterator.next_item()
        if w_key is None:
            raise KeyError
        self.delitem(w_dict, w_key)
        return (w_key, w_value)

    def clear(self, w_dict):
        strategy = self.space.fromcache(EmptyDictStrategy)
        storage = strategy.get_empty_storage()
        w_dict.strategy = strategy
        w_dict.dstorage = storage

    def copy(self, w_dict):
        w_new = W_DictMultiObject.allocate_and_init_instance(self.space)
        update1_dict_dict(self.space, w_new, w_dict)
        return w_new

    def listview_bytes(self, w_dict):
        return None

    def listview_unicode(self, w_dict):
        return None

    def listview_int(self, w_dict):
        return None

    def view_as_kwargs(self, w_dict):
        return (None, None)

    def getiterkeys(self, w_dict):
        raise NotImplementedError

    def getitervalues(self, w_dict):
        raise NotImplementedError

    def getiteritems_with_hash(self, w_dict):
        raise NotImplementedError

    has_iterreversed = False
    # no 'getiterreversed': no default implementation available

    def rev_update1_dict_dict(self, w_dict, w_updatedict):
        iteritems = self.iteritems(w_dict)
        while True:
            w_key, w_value = iteritems.next_item()
            if w_key is None:
                break
            w_updatedict.setitem(w_key, w_value)

    def prepare_update(self, w_dict, num_extra):
        pass


class EmptyDictStrategy(DictStrategy):
    erase, unerase = rerased.new_erasing_pair("empty")
    erase = staticmethod(erase)
    unerase = staticmethod(unerase)

    def get_empty_storage(self):
        return self.erase(None)

    def switch_to_correct_strategy(self, w_dict, w_key):
        from pypy.objspace.std.intobject import W_IntObject
        withidentitydict = self.space.config.objspace.std.withidentitydict
        if type(w_key) is self.space.StringObjectCls:
            self.switch_to_bytes_strategy(w_dict)
            return
        if type(w_key) is self.space.UnicodeObjectCls:
            self.switch_to_unicode_strategy(w_dict)
            return
        if type(w_key) is W_IntObject:
            self.switch_to_int_strategy(w_dict)
            return
        w_type = self.space.type(w_key)
        if withidentitydict and w_type.compares_by_identity():
            self.switch_to_identity_strategy(w_dict)
        else:
            self.switch_to_object_strategy(w_dict)

    def switch_to_bytes_strategy(self, w_dict):
        strategy = self.space.fromcache(BytesDictStrategy)
        storage = strategy.get_empty_storage()
        w_dict.strategy = strategy
        w_dict.dstorage = storage

    def switch_to_unicode_strategy(self, w_dict):
        strategy = self.space.fromcache(UnicodeDictStrategy)
        storage = strategy.get_empty_storage()
        w_dict.strategy = strategy
        w_dict.dstorage = storage

    def switch_to_int_strategy(self, w_dict):
        strategy = self.space.fromcache(IntDictStrategy)
        storage = strategy.get_empty_storage()
        w_dict.strategy = strategy
        w_dict.dstorage = storage

    def switch_to_identity_strategy(self, w_dict):
        from pypy.objspace.std.identitydict import IdentityDictStrategy
        strategy = self.space.fromcache(IdentityDictStrategy)
        storage = strategy.get_empty_storage()
        w_dict.strategy = strategy
        w_dict.dstorage = storage

    def switch_to_object_strategy(self, w_dict):
        strategy = self.space.fromcache(ObjectDictStrategy)
        storage = strategy.get_empty_storage()
        w_dict.strategy = strategy
        w_dict.dstorage = storage

    def getitem(self, w_dict, w_key):
        #return w_value or None
        # in case the key is unhashable, try to hash it
        self.space.hash(w_key)
        # return None anyway
        return None

    def getitem_str(self, w_dict, key):
        #return w_value or None
        return None

    def setdefault(self, w_dict, w_key, w_default):
        # here the dict is always empty
        self.switch_to_correct_strategy(w_dict, w_key)
        w_dict.setitem(w_key, w_default)
        return w_default

    def setitem(self, w_dict, w_key, w_value):
        self.switch_to_correct_strategy(w_dict, w_key)
        w_dict.setitem(w_key, w_value)

    def setitem_str(self, w_dict, key, w_value):
        self.switch_to_unicode_strategy(w_dict)
        w_dict.setitem_str(key, w_value)

    def delitem(self, w_dict, w_key):
        # in case the key is unhashable, try to hash it
        self.space.hash(w_key)
        raise KeyError

    def length(self, w_dict):
        return 0

    def clear(self, w_dict):
        return

    def popitem(self, w_dict):
        raise KeyError

    def view_as_kwargs(self, w_dict):
        return ([], [])

    # ---------- iterator interface ----------------

    def getiterkeys(self, w_dict):
        return iter([])

    def getitervalues(self, w_dict):
        return iter([])

    def getiteritems_with_hash(self, w_dict):
        return iter([])

    def getiterreversed(self, w_dict):
        return iter([])


# Iterator Implementation base classes

def _new_next(TP):
    if TP in ('key', 'value'):
        EMPTY = None
    else:
        EMPTY = None, None

    def next(self):
        if self.w_dict is None:
            return EMPTY
        space = self.space
        if self.len != self.w_dict.length():
            self.len = -1   # Make this error state sticky
            raise oefmt(space.w_RuntimeError,
                        "dictionary changed size during iteration")

        # look for the next entry
        if self.pos < self.len:
            result = getattr(self, 'next_' + TP + '_entry')()
            self.pos += 1
            if self.strategy is self.w_dict.strategy:
                return result      # common case
            else:
                # waaa, obscure case: the strategy changed, but not the
                # length of the dict.  The (key, value) pair in 'result'
                # might be out-of-date.  We try to explicitly look up
                # the key in the dict.
                if TP == 'key' or TP == 'value':
                    return result
                w_key = result[0]
                w_value = self.w_dict.getitem(w_key)
                if w_value is None:
                    self.len = -1   # Make this error state sticky
                    raise oefmt(space.w_RuntimeError,
                                "dictionary changed during iteration")
                return (w_key, w_value)
        # no more entries
        self.w_dict = None
        return EMPTY
    return func_with_new_name(next, 'next_' + TP)


class BaseIteratorImplementation(object):
    def __init__(self, space, strategy, w_dict):
        self.space = space
        self.strategy = strategy
        self.w_dict = w_dict
        self.len = w_dict.length()
        self.pos = 0

    def length(self):
        if self.w_dict is not None and self.len != -1:
            return self.len - self.pos
        return 0

    def _cleanup_(self):
        raise Exception("seeing a prebuilt %r object" % (
            self.__class__,))

class BaseKeyIterator(BaseIteratorImplementation):
    next_key = _new_next('key')

class BaseValueIterator(BaseIteratorImplementation):
    next_value = _new_next('value')

class BaseItemIterator(BaseIteratorImplementation):
    next_item = _new_next('item')


def create_iterator_classes(dictimpl,
                            override_next_key=None,
                            override_next_value=None,
                            override_next_item=None):
    if not hasattr(dictimpl, 'wrapkey'):
        wrapkey = lambda space, key: key
    else:
        wrapkey = dictimpl.wrapkey.im_func
    if not hasattr(dictimpl, 'wrapvalue'):
        wrapvalue = lambda space, value: value
    else:
        wrapvalue = dictimpl.wrapvalue.im_func
    if not hasattr(dictimpl, 'setitem_untyped'):
        setitem_untyped = None
    else:
        setitem_untyped = dictimpl.setitem_untyped.im_func
        setitem_untyped = func_with_new_name(setitem_untyped,
            'setitem_untyped_%s' % dictimpl.__name__)

    class IterClassKeys(BaseKeyIterator):
        def __init__(self, space, strategy, w_dict):
            self.iterator = strategy.getiterkeys(w_dict)
            BaseIteratorImplementation.__init__(self, space, strategy, w_dict)

        if override_next_key is not None:
            next_key_entry = override_next_key
        else:
            def next_key_entry(self):
                for key in self.iterator:
                    return wrapkey(self.space, key)
                else:
                    return None

    class IterClassValues(BaseValueIterator):
        def __init__(self, space, strategy, w_dict):
            self.iterator = strategy.getitervalues(w_dict)
            BaseIteratorImplementation.__init__(self, space, strategy, w_dict)

        if override_next_value is not None:
            next_value_entry = override_next_value
        else:
            def next_value_entry(self):
                for value in self.iterator:
                    return wrapvalue(self.space, value)
                else:
                    return None

    class IterClassItems(BaseItemIterator):
<<<<<<< HEAD
        def __init__(self, space, strategy, w_dict):
            self.iterator = strategy.getiteritems(w_dict)
            BaseIteratorImplementation.__init__(self, space, strategy, w_dict)

        if override_next_item is not None:
            next_item_entry = override_next_item
        else:
            def next_item_entry(self):
                for key, value in self.iterator:
                    return (wrapkey(self.space, key),
                            wrapvalue(self.space, value))
                else:
                    return None, None
=======
        def __init__(self, space, strategy, impl):
            self.iterator = strategy.getiteritems_with_hash(impl)
            BaseIteratorImplementation.__init__(self, space, strategy, impl)

        def next_item_entry(self):
            for key, value, keyhash in self.iterator:
                return (wrapkey(self.space, key),
                        wrapvalue(self.space, value))
            else:
                return None, None
>>>>>>> 59be3727

    class IterClassReversed(BaseKeyIterator):
        def __init__(self, space, strategy, impl):
            self.iterator = strategy.getiterreversed(impl)
            BaseIteratorImplementation.__init__(self, space, strategy, impl)

        def next_key_entry(self):
            for key in self.iterator:
                return wrapkey(self.space, key)
            else:
                return None

    def iterkeys(self, w_dict):
        return IterClassKeys(self.space, self, w_dict)

    def itervalues(self, w_dict):
        return IterClassValues(self.space, self, w_dict)

    def iteritems(self, w_dict):
        return IterClassItems(self.space, self, w_dict)

    if hasattr(dictimpl, 'getiterreversed'):
        def iterreversed(self, w_dict):
            return IterClassReversed(self.space, self, w_dict)
        dictimpl.iterreversed = iterreversed
        dictimpl.has_iterreversed = True

    @jit.look_inside_iff(lambda self, w_dict, w_updatedict:
                         w_dict_unrolling_heuristic(w_dict))
    def rev_update1_dict_dict(self, w_dict, w_updatedict):
        # the logic is to call prepare_dict_update() after the first setitem():
        # it gives the w_updatedict a chance to switch its strategy.
<<<<<<< HEAD
        if override_next_item is not None:
            # this is very similar to the general version, but the difference
            # is that it is specialized to call a specific next_item()
            iteritems = IterClassItems(self.space, self, w_dict)
            w_key, w_value = iteritems.next_item()
            if w_key is None:
                return
            w_updatedict.setitem(w_key, w_value)
            w_updatedict.strategy.prepare_update(w_updatedict,
                                                 w_dict.length() - 1)
            while True:
                w_key, w_value = iteritems.next_item()
                if w_key is None:
                    return
                w_updatedict.setitem(w_key, w_value)
        else:
            iteritems = self.getiteritems(w_dict)
=======
        if 1:     # (preserve indentation)
            iteritemsh = self.getiteritems_with_hash(w_dict)
>>>>>>> 59be3727
            if not same_strategy(self, w_updatedict):
                # Different strategy.  Try to copy one item of w_dict
                for key, value, keyhash in iteritemsh:
                    w_key = wrapkey(self.space, key)
                    w_value = wrapvalue(self.space, value)
                    w_updatedict.setitem(w_key, w_value)
                    break
                else:
                    return     # w_dict is completely empty, nothing to do
                count = w_dict.length() - 1
                w_updatedict.strategy.prepare_update(w_updatedict, count)
                # If the strategy is still different, continue the slow way
                if not same_strategy(self, w_updatedict):
                    for key, value, keyhash in iteritemsh:
                        w_key = wrapkey(self.space, key)
                        w_value = wrapvalue(self.space, value)
                        w_updatedict.setitem(w_key, w_value)
                    return     # done
            else:
                # Same strategy.
                self.prepare_update(w_updatedict, w_dict.length())
            #
            # Use setitem_untyped() to speed up copying without
            # wrapping/unwrapping the key.
            assert setitem_untyped is not None
            dstorage = w_updatedict.dstorage
            for key, value, keyhash in iteritemsh:
                setitem_untyped(self, dstorage, key, value, keyhash)

    def same_strategy(self, w_otherdict):
        return (setitem_untyped is not None and
                w_otherdict.strategy is self)

    dictimpl.iterkeys = iterkeys
    dictimpl.itervalues = itervalues
    dictimpl.iteritems = iteritems
    dictimpl.rev_update1_dict_dict = rev_update1_dict_dict

create_iterator_classes(EmptyDictStrategy)


# concrete subclasses of the above

class AbstractTypedStrategy(object):
    _mixin_ = True

    @staticmethod
    def erase(storage):
        raise NotImplementedError("abstract base class")

    @staticmethod
    def unerase(obj):
        raise NotImplementedError("abstract base class")

    def wrap(self, unwrapped):
        raise NotImplementedError

    def unwrap(self, wrapped):
        raise NotImplementedError

    def is_correct_type(self, w_obj):
        raise NotImplementedError("abstract base class")

    def get_empty_storage(self):
        raise NotImplementedError("abstract base class")

    def _never_equal_to(self, w_lookup_type):
        raise NotImplementedError("abstract base class")

    def setitem(self, w_dict, w_key, w_value):
        if self.is_correct_type(w_key):
            self.unerase(w_dict.dstorage)[self.unwrap(w_key)] = w_value
            return
        else:
            self.switch_to_object_strategy(w_dict)
            w_dict.setitem(w_key, w_value)

    def setitem_str(self, w_dict, key, w_value):
        self.switch_to_object_strategy(w_dict)
        w_dict.setitem(self.space.wrap(self.decodekey_str(key)), w_value)

    def setdefault(self, w_dict, w_key, w_default):
        if self.is_correct_type(w_key):
            return self.unerase(w_dict.dstorage).setdefault(self.unwrap(w_key),
                                                            w_default)
        else:
            self.switch_to_object_strategy(w_dict)
            return w_dict.setdefault(w_key, w_default)

    def delitem(self, w_dict, w_key):
        if self.is_correct_type(w_key):
            del self.unerase(w_dict.dstorage)[self.unwrap(w_key)]
            return
        else:
            self.switch_to_object_strategy(w_dict)
            return w_dict.delitem(w_key)

    def length(self, w_dict):
        return len(self.unerase(w_dict.dstorage))

    def getitem_str(self, w_dict, key):
        return self.getitem(w_dict, self.space.wrap(self.decodekey_str(key)))

    def getitem(self, w_dict, w_key):
        space = self.space
        if self.is_correct_type(w_key):
            return self.unerase(w_dict.dstorage).get(self.unwrap(w_key), None)
        elif self._never_equal_to(space.type(w_key)):
            return None
        else:
            self.switch_to_object_strategy(w_dict)
            return w_dict.getitem(w_key)

    def w_keys(self, w_dict):
        l = [self.wrap(key)
             for key in self.unerase(w_dict.dstorage).iterkeys()]
        return self.space.newlist(l)

    def values(self, w_dict):
        return self.unerase(w_dict.dstorage).values()

    def items(self, w_dict):
        space = self.space
        dict_w = self.unerase(w_dict.dstorage)
        return [space.newtuple([self.wrap(key), w_value])
                for (key, w_value) in dict_w.iteritems()]

    def popitem(self, w_dict):
        key, value = self.unerase(w_dict.dstorage).popitem()
        return (self.wrap(key), value)

    def clear(self, w_dict):
        self.unerase(w_dict.dstorage).clear()

    def switch_to_object_strategy(self, w_dict):
        d = self.unerase(w_dict.dstorage)
        strategy = self.space.fromcache(ObjectDictStrategy)
        d_new = strategy.unerase(strategy.get_empty_storage())
        for key, value in d.iteritems():
            d_new[self.wrap(key)] = value
        w_dict.strategy = strategy
        w_dict.dstorage = strategy.erase(d_new)

    # --------------- iterator interface -----------------

    def getiterkeys(self, w_dict):
        return self.unerase(w_dict.dstorage).iterkeys()

    def getitervalues(self, w_dict):
        return self.unerase(w_dict.dstorage).itervalues()

    def getiteritems_with_hash(self, w_dict):
        return objectmodel.iteritems_with_hash(self.unerase(w_dict.dstorage))

    def getiterreversed(self, w_dict):
        return objectmodel.reversed_dict(self.unerase(w_dict.dstorage))

    def prepare_update(self, w_dict, num_extra):
        objectmodel.prepare_dict_update(self.unerase(w_dict.dstorage),
                                        num_extra)

    def setitem_untyped(self, dstorage, key, w_value, keyhash):
        d = self.unerase(dstorage)
        objectmodel.setitem_with_hash(d, key, keyhash, w_value)


class ObjectDictStrategy(AbstractTypedStrategy, DictStrategy):
    erase, unerase = rerased.new_erasing_pair("object")
    erase = staticmethod(erase)
    unerase = staticmethod(unerase)

    def wrap(self, unwrapped):
        return unwrapped

    def unwrap(self, wrapped):
        return wrapped

    def is_correct_type(self, w_obj):
        return True

    def get_empty_storage(self):
        new_dict = r_dict(self.space.eq_w, self.space.hash_w,
                          force_non_null=True)
        return self.erase(new_dict)

    def _never_equal_to(self, w_lookup_type):
        return False

    def w_keys(self, w_dict):
        return self.space.newlist(self.unerase(w_dict.dstorage).keys())

    def setitem_str(self, w_dict, s, w_value):
        self.setitem(w_dict, self.space.wrap(self.decodekey_str(s)), w_value)

    def switch_to_object_strategy(self, w_dict):
        assert 0, "should be unreachable"

create_iterator_classes(ObjectDictStrategy)


class BytesDictStrategy(AbstractTypedStrategy, DictStrategy):
    erase, unerase = rerased.new_erasing_pair("bytes")
    erase = staticmethod(erase)
    unerase = staticmethod(unerase)

    def wrap(self, unwrapped):
        return self.space.wrapbytes(unwrapped)

    def unwrap(self, wrapped):
        return self.space.bytes_w(wrapped)

    def is_correct_type(self, w_obj):
        space = self.space
        return space.is_w(space.type(w_obj), space.w_str)

    def get_empty_storage(self):
        res = {}
        mark_dict_non_null(res)
        return self.erase(res)

    def _never_equal_to(self, w_lookup_type):
        return _never_equal_to_string(self.space, w_lookup_type)

    ##def setitem_str(self, w_dict, key, w_value):
    ##    assert key is not None
    ##    self.unerase(w_dict.dstorage)[key] = w_value

    ##def getitem(self, w_dict, w_key):
    ##    space = self.space
    ##    # -- This is called extremely often.  Hack for performance --
    ##    if type(w_key) is space.StringObjectCls:
    ##        return self.unerase(w_dict.dstorage).get(self.unwrap(w_key), None)
    ##    # -- End of performance hack --
    ##    return AbstractTypedStrategy.getitem(self, w_dict, w_key)

    ##def getitem_str(self, w_dict, key):
    ##    assert key is not None
    ##    return self.unerase(w_dict.dstorage).get(key, None)

    def listview_bytes(self, w_dict):
        return self.unerase(w_dict.dstorage).keys()

    def w_keys(self, w_dict):
        return self.space.newlist_bytes(self.listview_bytes(w_dict))

    def wrapkey(space, key):
        return space.wrapbytes(key)

    ##@jit.look_inside_iff(lambda self, w_dict:
    ##                     w_dict_unrolling_heuristic(w_dict))
    ##def view_as_kwargs(self, w_dict):
    ##    return (None, None) # XXX: fix me to return unicode keys
    ##    d = self.unerase(w_dict.dstorage)
    ##    l = len(d)
    ##    keys, values = [None] * l, [None] * l
    ##    i = 0
    ##    for key, val in d.iteritems():
    ##        keys[i] = key
    ##        values[i] = val
    ##        i += 1
    ##    return keys, values

create_iterator_classes(BytesDictStrategy)


class UnicodeDictStrategy(AbstractTypedStrategy, DictStrategy):
    erase, unerase = rerased.new_erasing_pair("unicode")
    erase = staticmethod(erase)
    unerase = staticmethod(unerase)

    def wrap(self, unwrapped):
        return self.space.wrap(unwrapped)

    def unwrap(self, wrapped):
        return self.space.unicode_w(wrapped)

    def is_correct_type(self, w_obj):
        space = self.space
        return space.is_w(space.type(w_obj), space.w_unicode)

    def get_empty_storage(self):
        res = {}
        mark_dict_non_null(res)
        return self.erase(res)

    def _never_equal_to(self, w_lookup_type):
        return _never_equal_to_string(self.space, w_lookup_type)

    # we should implement the same shortcuts as we do for BytesDictStrategy

    def setitem_str(self, w_dict, key, w_value):
        assert key is not None
        self.unerase(w_dict.dstorage)[self.decodekey_str(key)] = w_value

    def getitem(self, w_dict, w_key):
        space = self.space
        # -- This is called extremely often.  Hack for performance --
        if type(w_key) is space.UnicodeObjectCls:
            return self.unerase(w_dict.dstorage).get(w_key.unwrap(space), None)
        # -- End of performance hack --
        return AbstractTypedStrategy.getitem(self, w_dict, w_key)

    def getitem_str(self, w_dict, key):
        assert key is not None
        return self.unerase(w_dict.dstorage).get(self.decodekey_str(key), None)

    def listview_unicode(self, w_dict):
        return self.unerase(w_dict.dstorage).keys()

    def w_keys(self, w_dict):
        return self.space.newlist_unicode(self.listview_unicode(w_dict))

    def wrapkey(space, key):
        return space.wrap(key)

    @jit.look_inside_iff(lambda self, w_dict:
                         w_dict_unrolling_heuristic(w_dict))
    def view_as_kwargs(self, w_dict):
        d = self.unerase(w_dict.dstorage)
        l = len(d)
        keys, values = [None] * l, [None] * l
        i = 0
        for key, val in d.iteritems():
            keys[i] = key.encode('utf-8')
            values[i] = val
            i += 1
        return keys, values

    def get_storage_fromkeys(self, keys_w, w_fill):
        """Return an initialized storage with keys and fill values"""
        storage = {}
        mark_dict_non_null(storage)
        for key in keys_w:
            storage[key] = w_fill
        return self.erase(storage)

create_iterator_classes(UnicodeDictStrategy)


class IntDictStrategy(AbstractTypedStrategy, DictStrategy):
    erase, unerase = rerased.new_erasing_pair("int")
    erase = staticmethod(erase)
    unerase = staticmethod(unerase)

    def wrap(self, unwrapped):
        return self.space.wrap(unwrapped)

    def unwrap(self, wrapped):
        return self.space.int_w(wrapped)

    def get_empty_storage(self):
        return self.erase({})

    def is_correct_type(self, w_obj):
        from pypy.objspace.std.intobject import W_IntObject
        return type(w_obj) is W_IntObject

    def _never_equal_to(self, w_lookup_type):
        space = self.space
        # XXX there are many more types
        return (space.is_w(w_lookup_type, space.w_NoneType) or
                space.is_w(w_lookup_type, space.w_str) or
                space.is_w(w_lookup_type, space.w_unicode)
                )

    def listview_int(self, w_dict):
        return self.unerase(w_dict.dstorage).keys()

    def wrapkey(space, key):
        return space.wrap(key)

    def w_keys(self, w_dict):
        return self.space.newlist_int(self.listview_int(w_dict))

create_iterator_classes(IntDictStrategy)


def update1(space, w_dict, w_data):
    if isinstance(w_data, W_DictMultiObject):    # optimization case only
        update1_dict_dict(space, w_dict, w_data)
        return
    w_method = space.findattr(w_data, space.wrap("keys"))
    if w_method is None:
        # no 'keys' method, so we assume it is a sequence of pairs
        data_w = space.listview(w_data)
        update1_pairs(space, w_dict, data_w)
    else:
        # general case -- "for k in o.keys(): dict.__setitem__(d, k, o[k])"
        data_w = space.listview(space.call_function(w_method))
        update1_keys(space, w_dict, w_data, data_w)


def update1_dict_dict(space, w_dict, w_data):
    w_data.strategy.rev_update1_dict_dict(w_data, w_dict)


def update1_pairs(space, w_dict, data_w):
    for w_pair in data_w:
        pair = space.fixedview(w_pair)
        if len(pair) != 2:
            raise oefmt(space.w_ValueError, "sequence of pairs expected")
        w_key, w_value = pair
        w_dict.setitem(w_key, w_value)


def update1_keys(space, w_dict, w_data, data_w):
    for w_key in data_w:
        w_value = space.getitem(w_data, w_key)
        w_dict.setitem(w_key, w_value)


init_signature = Signature(['seq_or_map'], None, 'kwargs')
init_defaults = [None]

def init_or_update(space, w_dict, __args__, funcname):
    w_src, w_kwds = __args__.parse_obj(
            None, funcname,
            init_signature, # signature
            init_defaults)  # default argument
    if w_src is not None:
        update1(space, w_dict, w_src)
    if space.is_true(w_kwds):
        update1(space, w_dict, w_kwds)


# ____________________________________________________________
# Iteration

class W_BaseDictMultiIterObject(W_Root):
    _immutable_fields_ = ["iteratorimplementation"]

    def __init__(self, space, iteratorimplementation):
        self.space = space
        self.iteratorimplementation = iteratorimplementation

    def descr_iter(self, space):
        return self

    def descr_length_hint(self, space):
        return space.wrap(self.iteratorimplementation.length())

    def descr_reduce(self, space):
        """
        This is a slightly special case of pickling.
        Since iteration over a dict is a bit hairy,
        we do the following:
        - create a clone of the dict iterator
        - run it to the original position
        - collect all remaining elements into a list
        At unpickling time, we just use that list
        and create an iterator on it.
        This is of course not the standard way.
        """
        w_mod    = space.getbuiltinmodule('_pickle_support')
        mod      = space.interp_w(MixedModule, w_mod)
        new_inst = mod.get('dictiter_surrogate_new')

        w_dict = self.iteratorimplementation.w_dict

        if isinstance(self, W_DictMultiIterKeysObject):
            w_clone = W_DictMultiIterKeysObject(space, w_dict.iterkeys())
        elif isinstance(self, W_DictMultiIterValuesObject):
            w_clone = W_DictMultiIterValuesObject(space, w_dict.itervalues())
        elif isinstance(self, W_DictMultiIterItemsObject):
            w_clone = W_DictMultiIterItemsObject(space, w_dict.iteritems())
        else:
            raise oefmt(space.w_TypeError,
                        "unsupported dictiter type '%R' during pickling", self)

        # spool until we have the same pos
        for x in xrange(self.iteratorimplementation.pos):
            w_clone.descr_next(space)
        w_res = space.call_function(space.w_list, w_clone)
        w_ret = space.newtuple([new_inst, space.newtuple([w_res])])
        return w_ret

    def _cleanup_(self):
        raise Exception("seeing a prebuilt %r object" % (
            self.__class__,))


class W_DictMultiIterKeysObject(W_BaseDictMultiIterObject):
    def descr_next(self, space):
        iteratorimplementation = self.iteratorimplementation
        w_key = iteratorimplementation.next_key()
        if w_key is not None:
            return w_key
        raise OperationError(space.w_StopIteration, space.w_None)

class W_DictMultiIterValuesObject(W_BaseDictMultiIterObject):
    def descr_next(self, space):
        iteratorimplementation = self.iteratorimplementation
        w_value = iteratorimplementation.next_value()
        if w_value is not None:
            return w_value
        raise OperationError(space.w_StopIteration, space.w_None)

class W_DictMultiIterItemsObject(W_BaseDictMultiIterObject):
    def descr_next(self, space):
        iteratorimplementation = self.iteratorimplementation
        w_key, w_value = iteratorimplementation.next_item()
        if w_key is not None:
            return space.newtuple([w_key, w_value])
        raise OperationError(space.w_StopIteration, space.w_None)

W_DictMultiIterItemsObject.typedef = TypeDef(
    "dict_itemiterator",
    __iter__ = interp2app(W_DictMultiIterItemsObject.descr_iter),
    __next__ = interp2app(W_DictMultiIterItemsObject.descr_next),
    __length_hint__ = interp2app(W_BaseDictMultiIterObject.descr_length_hint),
    __reduce__ = interp2app(W_BaseDictMultiIterObject.descr_reduce),
    )

W_DictMultiIterKeysObject.typedef = TypeDef(
    "dict_keyiterator",
    __iter__ = interp2app(W_DictMultiIterKeysObject.descr_iter),
    __next__ = interp2app(W_DictMultiIterKeysObject.descr_next),
    __length_hint__ = interp2app(W_BaseDictMultiIterObject.descr_length_hint),
    __reduce__ = interp2app(W_BaseDictMultiIterObject.descr_reduce),
    )

W_DictMultiIterValuesObject.typedef = TypeDef(
    "dict_valueiterator",
    __iter__ = interp2app(W_DictMultiIterValuesObject.descr_iter),
    __next__ = interp2app(W_DictMultiIterValuesObject.descr_next),
    __length_hint__ = interp2app(W_BaseDictMultiIterObject.descr_length_hint),
    __reduce__ = interp2app(W_BaseDictMultiIterObject.descr_reduce),
    )


# ____________________________________________________________
# Views

class W_DictViewObject(W_Root):
    def __init__(self, space, w_dict):
        self.w_dict = w_dict

    def descr_repr(self, space):
        typename = space.type(self).getname(space)
        w_seq = space.call_function(space.w_list, self)
        seq_repr = space.unicode_w(space.repr(w_seq))
        return space.wrap(u"%s(%s)" % (typename, seq_repr))

    def descr_len(self, space):
        return space.len(self.w_dict)

def _all_contained_in(space, w_dictview, w_other):
    w_iter = space.iter(w_dictview)
    for w_item in space.iteriterable(w_iter):
        if not space.is_true(space.contains(w_other, w_item)):
            return space.w_False
    return space.w_True

def _is_set_like(w_other):
    from pypy.objspace.std.setobject import W_BaseSetObject
    return (isinstance(w_other, W_BaseSetObject) or
            isinstance(w_other, W_DictViewKeysObject) or
            isinstance(w_other, W_DictViewItemsObject))

class SetLikeDictView(object):
    _mixin_ = True

    def descr_eq(self, space, w_other):
        if not _is_set_like(w_other):
            return space.w_NotImplemented
        if space.len_w(self) == space.len_w(w_other):
            return _all_contained_in(space, self, w_other)
        return space.w_False

    descr_ne = negate(descr_eq)

    def descr_lt(self, space, w_other):
        if not _is_set_like(w_other):
            return space.w_NotImplemented
        if space.len_w(self) < space.len_w(w_other):
            return _all_contained_in(space, self, w_other)
        return space.w_False

    def descr_le(self, space, w_other):
        if not _is_set_like(w_other):
            return space.w_NotImplemented
        if space.len_w(self) <= space.len_w(w_other):
            return _all_contained_in(space, self, w_other)
        return space.w_False

    def descr_gt(self, space, w_other):
        if not _is_set_like(w_other):
            return space.w_NotImplemented
        if space.len_w(self) > space.len_w(w_other):
            return _all_contained_in(space, w_other, self)
        return space.w_False

    def descr_ge(self, space, w_other):
        if not _is_set_like(w_other):
            return space.w_NotImplemented
        if space.len_w(self) >= space.len_w(w_other):
            return _all_contained_in(space, w_other, self)
        return space.w_False

    def descr_isdisjoint(self, space, w_other):
        """"Return True if the view and the given iterable have a null
        intersection.
        """
        if self is w_other:
            return space.newbool(space.len_w(self) == 0)

        if _is_set_like(w_other):
            # if w_other is set-like and it's longer, we iterate over
            # self instead
            len_self = space.len_w(self)
            len_other = space.len_w(w_other)
            if len_other > len_self:
                self, w_other = w_other, self

        w_iter = space.iter(w_other)
        for w_item in space.iteriterable(w_iter):
            if space.is_true(space.contains(self, w_item)):
                return space.w_False
        return space.w_True

    def _as_set_op(name, methname):
        @func_renamer('descr_' + name)
        def op(self, space, w_other):
            w_set = space.call_function(space.w_set, self)
            space.call_method(w_set, methname, w_other)
            return w_set
        @func_renamer('descr_r' + name)
        def rop(self, space, w_other):
            w_set = space.call_function(space.w_set, w_other)
            space.call_method(w_set, methname, self)
            return w_set
        return op, rop

    descr_sub, descr_rsub = _as_set_op('sub', 'difference_update')
    descr_and, descr_rand = _as_set_op('and', 'intersection_update')
    descr_or, descr_ror = _as_set_op('or', 'update')
    descr_xor, descr_rxor = _as_set_op('xor', 'symmetric_difference_update')

class W_DictViewItemsObject(W_DictViewObject, SetLikeDictView):
    def descr_iter(self, space):
        return W_DictMultiIterItemsObject(space, self.w_dict.iteritems())

class W_DictViewKeysObject(W_DictViewObject, SetLikeDictView):
    def descr_iter(self, space):
        return W_DictMultiIterKeysObject(space, self.w_dict.iterkeys())

class W_DictViewValuesObject(W_DictViewObject):
    def descr_iter(self, space):
        return W_DictMultiIterValuesObject(space, self.w_dict.itervalues())

W_DictViewItemsObject.typedef = TypeDef(
    "dict_items",
    __repr__ = interp2app(W_DictViewItemsObject.descr_repr),
    __len__ = interp2app(W_DictViewItemsObject.descr_len),
    __iter__ = interp2app(W_DictViewItemsObject.descr_iter),

    __eq__ = interp2app(W_DictViewItemsObject.descr_eq),
    __ne__ = interp2app(W_DictViewItemsObject.descr_ne),
    __lt__ = interp2app(W_DictViewItemsObject.descr_lt),
    __le__ = interp2app(W_DictViewItemsObject.descr_le),
    __gt__ = interp2app(W_DictViewItemsObject.descr_gt),
    __ge__ = interp2app(W_DictViewItemsObject.descr_ge),

    __sub__ = interp2app(W_DictViewItemsObject.descr_sub),
    __rsub__ = interp2app(W_DictViewItemsObject.descr_rsub),
    __and__ = interp2app(W_DictViewItemsObject.descr_and),
    __rand__ = interp2app(W_DictViewItemsObject.descr_rand),
    __or__ = interp2app(W_DictViewItemsObject.descr_or),
    __ror__ = interp2app(W_DictViewItemsObject.descr_ror),
    __xor__ = interp2app(W_DictViewItemsObject.descr_xor),
    __rxor__ = interp2app(W_DictViewItemsObject.descr_rxor),
    isdisjoint = interp2app(W_DictViewItemsObject.descr_isdisjoint),
    )

W_DictViewKeysObject.typedef = TypeDef(
    "dict_keys",
    __repr__ = interp2app(W_DictViewKeysObject.descr_repr),
    __len__ = interp2app(W_DictViewKeysObject.descr_len),
    __iter__ = interp2app(W_DictViewKeysObject.descr_iter),

    __eq__ = interp2app(W_DictViewKeysObject.descr_eq),
    __ne__ = interp2app(W_DictViewKeysObject.descr_ne),
    __lt__ = interp2app(W_DictViewKeysObject.descr_lt),
    __le__ = interp2app(W_DictViewKeysObject.descr_le),
    __gt__ = interp2app(W_DictViewKeysObject.descr_gt),
    __ge__ = interp2app(W_DictViewKeysObject.descr_ge),

    __sub__ = interp2app(W_DictViewKeysObject.descr_sub),
    __rsub__ = interp2app(W_DictViewKeysObject.descr_rsub),
    __and__ = interp2app(W_DictViewKeysObject.descr_and),
    __rand__ = interp2app(W_DictViewKeysObject.descr_rand),
    __or__ = interp2app(W_DictViewKeysObject.descr_or),
    __ror__ = interp2app(W_DictViewKeysObject.descr_ror),
    __xor__ = interp2app(W_DictViewKeysObject.descr_xor),
    __rxor__ = interp2app(W_DictViewKeysObject.descr_rxor),
    isdisjoint = interp2app(W_DictViewKeysObject.descr_isdisjoint),
    )

W_DictViewValuesObject.typedef = TypeDef(
    "dict_values",
    __repr__ = interp2app(W_DictViewValuesObject.descr_repr),
    __len__ = interp2app(W_DictViewValuesObject.descr_len),
    __iter__ = interp2app(W_DictViewValuesObject.descr_iter),
    )<|MERGE_RESOLUTION|>--- conflicted
+++ resolved
@@ -696,32 +696,19 @@
                     return None
 
     class IterClassItems(BaseItemIterator):
-<<<<<<< HEAD
-        def __init__(self, space, strategy, w_dict):
-            self.iterator = strategy.getiteritems(w_dict)
-            BaseIteratorImplementation.__init__(self, space, strategy, w_dict)
+        def __init__(self, space, strategy, impl):
+            self.iterator = strategy.getiteritems_with_hash(impl)
+            BaseIteratorImplementation.__init__(self, space, strategy, impl)
 
         if override_next_item is not None:
             next_item_entry = override_next_item
         else:
             def next_item_entry(self):
-                for key, value in self.iterator:
+                for key, value, keyhash in self.iterator:
                     return (wrapkey(self.space, key),
                             wrapvalue(self.space, value))
                 else:
                     return None, None
-=======
-        def __init__(self, space, strategy, impl):
-            self.iterator = strategy.getiteritems_with_hash(impl)
-            BaseIteratorImplementation.__init__(self, space, strategy, impl)
-
-        def next_item_entry(self):
-            for key, value, keyhash in self.iterator:
-                return (wrapkey(self.space, key),
-                        wrapvalue(self.space, value))
-            else:
-                return None, None
->>>>>>> 59be3727
 
     class IterClassReversed(BaseKeyIterator):
         def __init__(self, space, strategy, impl):
@@ -754,7 +741,6 @@
     def rev_update1_dict_dict(self, w_dict, w_updatedict):
         # the logic is to call prepare_dict_update() after the first setitem():
         # it gives the w_updatedict a chance to switch its strategy.
-<<<<<<< HEAD
         if override_next_item is not None:
             # this is very similar to the general version, but the difference
             # is that it is specialized to call a specific next_item()
@@ -771,11 +757,7 @@
                     return
                 w_updatedict.setitem(w_key, w_value)
         else:
-            iteritems = self.getiteritems(w_dict)
-=======
-        if 1:     # (preserve indentation)
             iteritemsh = self.getiteritems_with_hash(w_dict)
->>>>>>> 59be3727
             if not same_strategy(self, w_updatedict):
                 # Different strategy.  Try to copy one item of w_dict
                 for key, value, keyhash in iteritemsh:
