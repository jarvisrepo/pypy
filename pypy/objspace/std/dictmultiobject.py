--- conflicted
+++ resolved
@@ -647,11 +647,7 @@
         if self.pos < self.len:
             result = getattr(self, 'next_' + TP + '_entry')()
             self.pos += 1
-<<<<<<< HEAD
-            if self.strategy is self.w_dict.strategy:
-=======
-            if self.strategy is self.dictimplementation.get_strategy():
->>>>>>> 240bf406
+            if self.strategy is self.w_dict.get_strategy():
                 return result      # common case
             else:
                 # waaa, obscure case: the strategy changed, but not the
@@ -801,8 +797,8 @@
             if w_key is None:
                 return
             w_updatedict.setitem(w_key, w_value)
-            w_updatedict.strategy.prepare_update(w_updatedict,
-                                                 w_dict.length() - 1)
+            w_updatedict.get_strategy().prepare_update(w_updatedict,
+                                                       w_dict.length() - 1)
             while True:
                 w_key, w_value = iteritems.next_item()
                 if w_key is None:
