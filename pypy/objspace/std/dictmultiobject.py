"""The builtin dict implementation"""

from rpython.rlib import jit, rerased, objectmodel
from rpython.rlib.debug import mark_dict_non_null
from rpython.rlib.objectmodel import newlist_hint, r_dict, specialize
from rpython.tool.sourcetools import func_renamer, func_with_new_name

from pypy.interpreter.baseobjspace import W_Root
from pypy.interpreter.error import OperationError, oefmt
from pypy.interpreter.gateway import (
    WrappedDefault, applevel, interp2app, unwrap_spec)
from pypy.interpreter.mixedmodule import MixedModule
from pypy.interpreter.signature import Signature
from pypy.interpreter.typedef import TypeDef
from pypy.objspace.std.util import negate


UNROLL_CUTOFF = 5


def _never_equal_to_string(space, w_lookup_type):
    """Handles the case of a non string key lookup.
    Types that have a sane hash/eq function should allow us to return True
    directly to signal that the key is not in the dict in any case.
    XXX The types should provide such a flag. """

    # XXX there are many more types
    return (space.is_w(w_lookup_type, space.w_NoneType) or
            space.is_w(w_lookup_type, space.w_int) or
            space.is_w(w_lookup_type, space.w_bool) or
            space.is_w(w_lookup_type, space.w_float))


@specialize.call_location()
def w_dict_unrolling_heuristic(w_dct):
    """In which cases iterating over dict items can be unrolled.
    Note that w_dct is an instance of W_DictMultiObject, not necesarilly
    an actual dict
    """
    return jit.isvirtual(w_dct) or (jit.isconstant(w_dct) and
                                    w_dct.length() <= UNROLL_CUTOFF)


class W_DictMultiObject(W_Root):
    """ Abstract base class that does not store a strategy. """
    __slots__ = ['space', 'dstorage']

    def get_strategy(self):
        raise NotImplementedError("abstract method")

    def set_strategy(self, strategy):
        raise NotImplementedError("abstract method")


    @staticmethod
    def allocate_and_init_instance(space, w_type=None, module=False,
                                   instance=False, strdict=False,
                                   kwargs=False):
        if space.config.objspace.std.withcelldict and module:
            from pypy.objspace.std.celldict import ModuleDictStrategy
            assert w_type is None
            # every module needs its own strategy, because the strategy stores
            # the version tag
            strategy = ModuleDictStrategy(space)
            storage = strategy.get_empty_storage()
            w_obj = space.allocate_instance(W_ModuleDictObject, space.w_dict)
            W_ModuleDictObject.__init__(w_obj, space, strategy, storage)
            return w_obj
        elif instance:
            from pypy.objspace.std.mapdict import MapDictStrategy
            strategy = space.fromcache(MapDictStrategy)
        elif strdict or module:
            assert w_type is None
            strategy = space.fromcache(UnicodeDictStrategy)
        elif kwargs:
            assert w_type is None
            from pypy.objspace.std.kwargsdict import EmptyKwargsDictStrategy
            strategy = space.fromcache(EmptyKwargsDictStrategy)
        else:
            strategy = space.fromcache(EmptyDictStrategy)
        if w_type is None:
            w_type = space.w_dict

        storage = strategy.get_empty_storage()
        w_obj = space.allocate_instance(W_DictObject, w_type)
        W_DictObject.__init__(w_obj, space, strategy, storage)
        return w_obj

    def __init__(self, space, storage):
        self.space = space
        self.dstorage = storage

    def __repr__(self):
        """representation for debugging purposes"""
        return "%s(%s)" % (self.__class__.__name__, self.get_strategy())

    def unwrap(w_dict, space):
        result = {}
        items = w_dict.items()
        for w_pair in items:
            key, val = space.unwrap(w_pair)
            result[key] = val
        return result

    def missing_method(w_dict, space, w_key):
        if not space.is_w(space.type(w_dict), space.w_dict):
            w_missing = space.lookup(w_dict, '__missing__')
            if w_missing is not None:
                return space.get_and_call_function(w_missing, w_dict, w_key)
        return None

    def initialize_content(self, list_pairs_w):
        for w_k, w_v in list_pairs_w:
            self.setitem(w_k, w_v)

    def setitem_str(self, key, w_value):
        self.get_strategy().setitem_str(self, key, w_value)

    @staticmethod
    def descr_new(space, w_dicttype, __args__):
        w_obj = W_DictMultiObject.allocate_and_init_instance(space, w_dicttype)
        return w_obj

    @staticmethod
    def descr_fromkeys(space, w_type, w_keys, w_fill=None):
        if w_fill is None:
            w_fill = space.w_None
        if space.is_w(w_type, space.w_dict):
            ulist = space.listview_unicode(w_keys)
            if ulist is not None:
                strategy = space.fromcache(UnicodeDictStrategy)
                storage = strategy.get_storage_fromkeys(ulist, w_fill)
                w_dict = space.allocate_instance(W_DictObject, w_type)
                W_DictObject.__init__(w_dict, space, strategy, storage)
            else:
                w_dict = W_DictMultiObject.allocate_and_init_instance(space,
                                                                      w_type)
                for w_key in space.listview(w_keys):
                    w_dict.setitem(w_key, w_fill)
        else:
            w_dict = space.call_function(w_type)
            for w_key in space.listview(w_keys):
                space.setitem(w_dict, w_key, w_fill)
        return w_dict

    def descr_init(self, space, __args__):
        init_or_update(space, self, __args__, 'dict')

    def descr_repr(self, space):
        ec = space.getexecutioncontext()
        w_currently_in_repr = ec._py_repr
        if w_currently_in_repr is None:
            w_currently_in_repr = ec._py_repr = space.newdict()
        return dictrepr(space, w_currently_in_repr, self)

    def descr_eq(self, space, w_other):
        if space.is_w(self, w_other):
            return space.w_True
        if not isinstance(w_other, W_DictMultiObject):
            return space.w_NotImplemented

        if self.length() != w_other.length():
            return space.w_False
        iteratorimplementation = self.iteritems()
        while True:
            w_key, w_val = iteratorimplementation.next_item()
            if w_key is None:
                break
            w_rightval = w_other.getitem(w_key)
            if w_rightval is None:
                return space.w_False
            if not space.eq_w(w_val, w_rightval):
                return space.w_False
        return space.w_True

    descr_ne = negate(descr_eq)

    def descr_len(self, space):
        return space.newint(self.length())

    def descr_iter(self, space):
        return W_DictMultiIterKeysObject(space, self.iterkeys())

    def descr_contains(self, space, w_key):
        return space.newbool(self.getitem(w_key) is not None)

    def descr_getitem(self, space, w_key):
        w_value = self.getitem(w_key)
        if w_value is not None:
            return w_value

        w_missing_item = self.missing_method(space, w_key)
        if w_missing_item is not None:
            return w_missing_item

        space.raise_key_error(w_key)

    def descr_setitem(self, space, w_newkey, w_newvalue):
        self.setitem(w_newkey, w_newvalue)

    def descr_delitem(self, space, w_key):
        try:
            self.delitem(w_key)
        except KeyError:
            space.raise_key_error(w_key)

    def descr_copy(self, space):
        """D.copy() -> a shallow copy of D"""
        return self.copy()

    def descr_items(self, space):
        """D.items() -> a set-like object providing a view on D's items"""
        return W_DictViewItemsObject(space, self)

    def descr_keys(self, space):
        """D.keys() -> a set-like object providing a view on D's keys"""
        return W_DictViewKeysObject(space, self)

    def descr_values(self, space):
        """D.values() -> an object providing a view on D's values"""
        return W_DictViewValuesObject(space, self)

    def nondescr_reversed_dict(self, space):
        """Not exposed directly to app-level, but via __pypy__.reversed_dict().
        """
        strategy = self.get_strategy()
        if strategy.has_iterreversed:
            it = strategy.iterreversed(self)
            return W_DictMultiIterKeysObject(space, it)
        else:
            # fall-back
            w_keys = self.w_keys()
            return space.call_method(w_keys, '__reversed__')

    def descr_clear(self, space):
        """D.clear() -> None.  Remove all items from D."""
        self.clear()

    @unwrap_spec(w_default=WrappedDefault(None))
    def descr_get(self, space, w_key, w_default):
        """D.get(k[,d]) -> D[k] if k in D, else d.  d defaults to None."""
        w_value = self.getitem(w_key)
        return w_value if w_value is not None else w_default

    @unwrap_spec(defaults_w='args_w')
    def descr_pop(self, space, w_key, defaults_w):
        """D.pop(k[,d]) -> v, remove specified key and return the
        corresponding value\nIf key is not found, d is returned if given,
        otherwise KeyError is raised
        """
        len_defaults = len(defaults_w)
        if len_defaults > 1:
            raise oefmt(space.w_TypeError,
                        "pop expected at most 2 arguments, got %d",
                        1 + len_defaults)
        w_item = self.getitem(w_key)
        if w_item is None:
            if len_defaults > 0:
                return defaults_w[0]
            else:
                space.raise_key_error(w_key)
        else:
            self.delitem(w_key)
            return w_item

    def descr_popitem(self, space):
        """D.popitem() -> (k, v), remove and return some (key, value) pair as
        a\n2-tuple; but raise KeyError if D is empty"""
        try:
            w_key, w_value = self.popitem()
        except KeyError:
            raise oefmt(space.w_KeyError, "popitem(): dictionary is empty")
        return space.newtuple([w_key, w_value])

    @unwrap_spec(w_default=WrappedDefault(None))
    def descr_setdefault(self, space, w_key, w_default):
        """D.setdefault(k[,d]) -> D.get(k,d), also set D[k]=d if k not in D"""
        return self.setdefault(w_key, w_default)

    def descr_update(self, space, __args__):
        """D.update(E, **F) -> None.  Update D from E and F: for k in E: D[k]
        = E[k]\n(if E has keys else: for (k, v) in E: D[k] = v) then: for k in
        F: D[k] = F[k]"""
        init_or_update(space, self, __args__, 'dict.update')

    def ensure_object_strategy(self):    # for cpyext
        object_strategy = self.space.fromcache(ObjectDictStrategy)
        strategy = self.get_strategy()
        if strategy is not object_strategy:
            strategy.switch_to_object_strategy(self)


class W_DictObject(W_DictMultiObject):
    """ a regular dict object """
    __slots__ = ['dstrategy']

    def __init__(self, space, strategy, storage):
        W_DictMultiObject.__init__(self, space, storage)
        self.dstrategy = strategy

    def get_strategy(self):
        return self.dstrategy

    def set_strategy(self, strategy):
        self.dstrategy = strategy


class W_ModuleDictObject(W_DictMultiObject):
    """ a dict object for a module, that is not expected to change. It stores
    the strategy as a quasi-immutable field. """
    __slots__ = ['mstrategy']
    _immutable_fields_ = ['mstrategy?']

    def __init__(self, space, strategy, storage):
        W_DictMultiObject.__init__(self, space, storage)
        self.mstrategy = strategy

    def get_strategy(self):
        return self.mstrategy

    def set_strategy(self, strategy):
        self.mstrategy = strategy




def _add_indirections():
    dict_methods = "getitem getitem_str setitem setdefault \
                    popitem delitem clear copy \
                    length w_keys values items \
                    iterkeys itervalues iteritems \
                    listview_bytes listview_unicode listview_int \
                    view_as_kwargs".split()

    def make_method(method):
        def f(self, *args):
            return getattr(self.get_strategy(), method)(self, *args)
        f.func_name = method
        return f

    for method in dict_methods:
        setattr(W_DictMultiObject, method, make_method(method))

_add_indirections()


app = applevel('''
    def dictrepr(currently_in_repr, d):
        if len(d) == 0:
            return "{}"
        dict_id = id(d)
        if dict_id in currently_in_repr:
            return '{...}'
        currently_in_repr[dict_id] = 1
        try:
            items = []
            # XXX for now, we cannot use items() without list at
            #     app-level because we want a reasonable result instead
            #     of a RuntimeError even if the dict is mutated by the
            #     repr() in the loop.
            for k, v in list(dict.items(d)):
                items.append(repr(k) + ": " + repr(v))
            return "{" +  ', '.join(items) + "}"
        finally:
            try:
                del currently_in_repr[dict_id]
            except:
                pass
''', filename=__file__)

dictrepr = app.interphook("dictrepr")


W_DictMultiObject.typedef = TypeDef("dict",
    __doc__ = '''dict() -> new empty dictionary.
dict(mapping) -> new dictionary initialized from a mapping object\'s
    (key, value) pairs.
dict(seq) -> new dictionary initialized as if via:
    d = {}
    for k, v in seq:
        d[k] = v
dict(**kwargs) -> new dictionary initialized with the name=value pairs
    in the keyword argument list.  For example:  dict(one=1, two=2)''',
    __new__ = interp2app(W_DictMultiObject.descr_new),
    fromkeys = interp2app(W_DictMultiObject.descr_fromkeys,
                          as_classmethod=True),
    __hash__ = None,
    __repr__ = interp2app(W_DictMultiObject.descr_repr),
    __init__ = interp2app(W_DictMultiObject.descr_init),

    __eq__ = interp2app(W_DictMultiObject.descr_eq),
    __ne__ = interp2app(W_DictMultiObject.descr_ne),

    __len__ = interp2app(W_DictMultiObject.descr_len),
    __iter__ = interp2app(W_DictMultiObject.descr_iter),
    __contains__ = interp2app(W_DictMultiObject.descr_contains),

    __getitem__ = interp2app(W_DictMultiObject.descr_getitem),
    __setitem__ = interp2app(W_DictMultiObject.descr_setitem),
    __delitem__ = interp2app(W_DictMultiObject.descr_delitem),

    copy = interp2app(W_DictMultiObject.descr_copy),
    items = interp2app(W_DictMultiObject.descr_items),
    keys = interp2app(W_DictMultiObject.descr_keys),
    values = interp2app(W_DictMultiObject.descr_values),
    clear = interp2app(W_DictMultiObject.descr_clear),
    get = interp2app(W_DictMultiObject.descr_get),
    pop = interp2app(W_DictMultiObject.descr_pop),
    popitem = interp2app(W_DictMultiObject.descr_popitem),
    setdefault = interp2app(W_DictMultiObject.descr_setdefault),
    update = interp2app(W_DictMultiObject.descr_update),
    )


class DictStrategy(object):
    def __init__(self, space):
        self.space = space

    def get_empty_storage(self):
        raise NotImplementedError

    def decodekey_str(self, key):
        return key.decode('utf-8')

    @jit.look_inside_iff(lambda self, w_dict:
                         w_dict_unrolling_heuristic(w_dict))
    def w_keys(self, w_dict):
        iterator = self.iterkeys(w_dict)
        result = newlist_hint(self.length(w_dict))
        while True:
            w_key = iterator.next_key()
            if w_key is not None:
                result.append(w_key)
            else:
                return self.space.newlist(result)

    def values(self, w_dict):
        iterator = self.itervalues(w_dict)
        result = newlist_hint(self.length(w_dict))
        while True:
            w_value = iterator.next_value()
            if w_value is not None:
                result.append(w_value)
            else:
                return result

    def items(self, w_dict):
        iterator = self.iteritems(w_dict)
        result = newlist_hint(self.length(w_dict))
        while True:
            w_key, w_value = iterator.next_item()
            if w_key is not None:
                result.append(self.space.newtuple([w_key, w_value]))
            else:
                return result

    def popitem(self, w_dict):
        # this is a bad implementation: if we call popitem() repeatedly,
        # it ends up taking n**2 time, because the next() calls below
        # will take longer and longer.  But all interesting strategies
        # provide a better one.
        iterator = self.iteritems(w_dict)
        w_key, w_value = iterator.next_item()
        if w_key is None:
            raise KeyError
        self.delitem(w_dict, w_key)
        return (w_key, w_value)

    def clear(self, w_dict):
        strategy = self.space.fromcache(EmptyDictStrategy)
        storage = strategy.get_empty_storage()
        w_dict.set_strategy(strategy)
        w_dict.dstorage = storage

    def copy(self, w_dict):
        w_new = W_DictMultiObject.allocate_and_init_instance(self.space)
        update1_dict_dict(self.space, w_new, w_dict)
        return w_new

    def listview_bytes(self, w_dict):
        return None

    def listview_unicode(self, w_dict):
        return None

    def listview_int(self, w_dict):
        return None

    def view_as_kwargs(self, w_dict):
        return (None, None)

    def getiterkeys(self, w_dict):
        raise NotImplementedError

    def getitervalues(self, w_dict):
        raise NotImplementedError

    def getiteritems_with_hash(self, w_dict):
        raise NotImplementedError

    has_iterreversed = False
    # no 'getiterreversed': no default implementation available

    def rev_update1_dict_dict(self, w_dict, w_updatedict):
        iteritems = self.iteritems(w_dict)
        while True:
            w_key, w_value = iteritems.next_item()
            if w_key is None:
                break
            w_updatedict.setitem(w_key, w_value)

    def prepare_update(self, w_dict, num_extra):
        pass


class EmptyDictStrategy(DictStrategy):
    erase, unerase = rerased.new_erasing_pair("empty")
    erase = staticmethod(erase)
    unerase = staticmethod(unerase)

    def get_empty_storage(self):
        return self.erase(None)

    def switch_to_correct_strategy(self, w_dict, w_key):
        from pypy.objspace.std.intobject import W_IntObject
        if type(w_key) is self.space.StringObjectCls:
            self.switch_to_bytes_strategy(w_dict)
            return
        if type(w_key) is self.space.UnicodeObjectCls:
            self.switch_to_unicode_strategy(w_dict)
            return
        w_type = self.space.type(w_key)
        if self.space.is_w(w_type, self.space.w_int):
            self.switch_to_int_strategy(w_dict)
        elif w_type.compares_by_identity():
            self.switch_to_identity_strategy(w_dict)
        else:
            self.switch_to_object_strategy(w_dict)

    def switch_to_bytes_strategy(self, w_dict):
        strategy = self.space.fromcache(BytesDictStrategy)
        storage = strategy.get_empty_storage()
        w_dict.set_strategy(strategy)
        w_dict.dstorage = storage

    def switch_to_unicode_strategy(self, w_dict):
        strategy = self.space.fromcache(UnicodeDictStrategy)
        storage = strategy.get_empty_storage()
        w_dict.set_strategy(strategy)
        w_dict.dstorage = storage

    def switch_to_int_strategy(self, w_dict):
        strategy = self.space.fromcache(IntDictStrategy)
        storage = strategy.get_empty_storage()
        w_dict.set_strategy(strategy)
        w_dict.dstorage = storage

    def switch_to_identity_strategy(self, w_dict):
        from pypy.objspace.std.identitydict import IdentityDictStrategy
        strategy = self.space.fromcache(IdentityDictStrategy)
        storage = strategy.get_empty_storage()
        w_dict.set_strategy(strategy)
        w_dict.dstorage = storage

    def switch_to_object_strategy(self, w_dict):
        strategy = self.space.fromcache(ObjectDictStrategy)
        storage = strategy.get_empty_storage()
        w_dict.set_strategy(strategy)
        w_dict.dstorage = storage

    def getitem(self, w_dict, w_key):
        #return w_value or None
        # in case the key is unhashable, try to hash it
        self.space.hash(w_key)
        # return None anyway
        return None

    def getitem_str(self, w_dict, key):
        #return w_value or None
        return None

    def setdefault(self, w_dict, w_key, w_default):
        # here the dict is always empty
        self.switch_to_correct_strategy(w_dict, w_key)
        w_dict.setitem(w_key, w_default)
        return w_default

    def setitem(self, w_dict, w_key, w_value):
        self.switch_to_correct_strategy(w_dict, w_key)
        w_dict.setitem(w_key, w_value)

    def setitem_str(self, w_dict, key, w_value):
        self.switch_to_unicode_strategy(w_dict)
        w_dict.setitem_str(key, w_value)

    def delitem(self, w_dict, w_key):
        # in case the key is unhashable, try to hash it
        self.space.hash(w_key)
        raise KeyError

    def length(self, w_dict):
        return 0

    def clear(self, w_dict):
        return

    def popitem(self, w_dict):
        raise KeyError

    def view_as_kwargs(self, w_dict):
        return ([], [])

    # ---------- iterator interface ----------------

    def getiterkeys(self, w_dict):
        return iter([])

    def getitervalues(self, w_dict):
        return iter([])

    def getiteritems_with_hash(self, w_dict):
        return iter([])

    def getiterreversed(self, w_dict):
        return iter([])


# Iterator Implementation base classes

def _new_next(TP):
    if TP in ('key', 'value'):
        EMPTY = None
    else:
        EMPTY = None, None

    def next(self):
        if self.w_dict is None:
            return EMPTY
        space = self.space
        if self.len != self.w_dict.length():
            self.len = -1   # Make this error state sticky
            raise oefmt(space.w_RuntimeError,
                        "dictionary changed size during iteration")

        # look for the next entry
        if self.pos < self.len:
            result = getattr(self, 'next_' + TP + '_entry')()
            self.pos += 1
            if self.strategy is self.w_dict.get_strategy():
                return result      # common case
            else:
                # waaa, obscure case: the strategy changed, but not the
                # length of the dict.  The (key, value) pair in 'result'
                # might be out-of-date.  We try to explicitly look up
                # the key in the dict.
                if TP == 'key' or TP == 'value':
                    return result
                w_key = result[0]
                w_value = self.w_dict.getitem(w_key)
                if w_value is None:
                    self.len = -1   # Make this error state sticky
                    raise oefmt(space.w_RuntimeError,
                                "dictionary changed during iteration")
                return (w_key, w_value)
        # no more entries
        self.w_dict = None
        return EMPTY
    return func_with_new_name(next, 'next_' + TP)


class BaseIteratorImplementation(object):
    def __init__(self, space, strategy, w_dict):
        self.space = space
        self.strategy = strategy
        self.w_dict = w_dict
        self.len = w_dict.length()
        self.pos = 0

    def length(self):
        if self.w_dict is not None and self.len != -1:
            return self.len - self.pos
        return 0

    def _cleanup_(self):
        raise Exception("seeing a prebuilt %r object" % (
            self.__class__,))

class BaseKeyIterator(BaseIteratorImplementation):
    next_key = _new_next('key')

class BaseValueIterator(BaseIteratorImplementation):
    next_value = _new_next('value')

class BaseItemIterator(BaseIteratorImplementation):
    next_item = _new_next('item')


def create_iterator_classes(dictimpl,
                            override_next_key=None,
                            override_next_value=None,
                            override_next_item=None):
    if not hasattr(dictimpl, 'wrapkey'):
        wrapkey = lambda space, key: key
    else:
        wrapkey = dictimpl.wrapkey.im_func
    if not hasattr(dictimpl, 'wrapvalue'):
        wrapvalue = lambda space, value: value
    else:
        wrapvalue = dictimpl.wrapvalue.im_func
    if not hasattr(dictimpl, 'setitem_untyped'):
        setitem_untyped = None
    else:
        setitem_untyped = dictimpl.setitem_untyped.im_func
        setitem_untyped = func_with_new_name(setitem_untyped,
            'setitem_untyped_%s' % dictimpl.__name__)

    class IterClassKeys(BaseKeyIterator):
        def __init__(self, space, strategy, w_dict):
            self.iterator = strategy.getiterkeys(w_dict)
            BaseIteratorImplementation.__init__(self, space, strategy, w_dict)

        if override_next_key is not None:
            next_key_entry = override_next_key
        else:
            def next_key_entry(self):
                for key in self.iterator:
                    return wrapkey(self.space, key)
                else:
                    return None

    class IterClassValues(BaseValueIterator):
        def __init__(self, space, strategy, w_dict):
            self.iterator = strategy.getitervalues(w_dict)
            BaseIteratorImplementation.__init__(self, space, strategy, w_dict)

        if override_next_value is not None:
            next_value_entry = override_next_value
        else:
            def next_value_entry(self):
                for value in self.iterator:
                    return wrapvalue(self.space, value)
                else:
                    return None

    class IterClassItems(BaseItemIterator):
        def __init__(self, space, strategy, w_dict):
            self.iterator = strategy.getiteritems_with_hash(w_dict)
            BaseIteratorImplementation.__init__(self, space, strategy, w_dict)

        if override_next_item is not None:
            next_item_entry = override_next_item
        else:
            def next_item_entry(self):
                for key, value, keyhash in self.iterator:
                    return (wrapkey(self.space, key),
                            wrapvalue(self.space, value))
                else:
                    return None, None

    class IterClassReversed(BaseKeyIterator):
        def __init__(self, space, strategy, w_dict):
            self.iterator = strategy.getiterreversed(w_dict)
            BaseIteratorImplementation.__init__(self, space, strategy, w_dict)

        def next_key_entry(self):
            for key in self.iterator:
                return wrapkey(self.space, key)
            else:
                return None

    def iterkeys(self, w_dict):
        return IterClassKeys(self.space, self, w_dict)

    def itervalues(self, w_dict):
        return IterClassValues(self.space, self, w_dict)

    def iteritems(self, w_dict):
        return IterClassItems(self.space, self, w_dict)

    if hasattr(dictimpl, 'getiterreversed'):
        def iterreversed(self, w_dict):
            return IterClassReversed(self.space, self, w_dict)
        dictimpl.iterreversed = iterreversed
        dictimpl.has_iterreversed = True

    @jit.look_inside_iff(lambda self, w_dict, w_updatedict:
                         w_dict_unrolling_heuristic(w_dict))
    def rev_update1_dict_dict(self, w_dict, w_updatedict):
        # the logic is to call prepare_dict_update() after the first setitem():
        # it gives the w_updatedict a chance to switch its strategy.
        if override_next_item is not None:
            # this is very similar to the general version, but the difference
            # is that it is specialized to call a specific next_item()
            iteritems = IterClassItems(self.space, self, w_dict)
            w_key, w_value = iteritems.next_item()
            if w_key is None:
                return
            w_updatedict.setitem(w_key, w_value)
            w_updatedict.get_strategy().prepare_update(w_updatedict,
                                                       w_dict.length() - 1)
            while True:
                w_key, w_value = iteritems.next_item()
                if w_key is None:
                    return
                w_updatedict.setitem(w_key, w_value)
        else:
            iteritemsh = self.getiteritems_with_hash(w_dict)
            if not same_strategy(self, w_updatedict):
                # Different strategy.  Try to copy one item of w_dict
                for key, value, keyhash in iteritemsh:
                    w_key = wrapkey(self.space, key)
                    w_value = wrapvalue(self.space, value)
                    w_updatedict.setitem(w_key, w_value)
                    break
                else:
                    return     # w_dict is completely empty, nothing to do
                count = w_dict.length() - 1
                w_updatedict.get_strategy().prepare_update(w_updatedict, count)
                # If the strategy is still different, continue the slow way
                if not same_strategy(self, w_updatedict):
                    for key, value, keyhash in iteritemsh:
                        w_key = wrapkey(self.space, key)
                        w_value = wrapvalue(self.space, value)
                        w_updatedict.setitem(w_key, w_value)
                    return     # done
            else:
                # Same strategy.
                self.prepare_update(w_updatedict, w_dict.length())
            #
            # Use setitem_untyped() to speed up copying without
            # wrapping/unwrapping the key.
            assert setitem_untyped is not None
            dstorage = w_updatedict.dstorage
            for key, value, keyhash in iteritemsh:
                setitem_untyped(self, dstorage, key, value, keyhash)

    def same_strategy(self, w_otherdict):
        return (setitem_untyped is not None and
                w_otherdict.get_strategy() is self)

    dictimpl.iterkeys = iterkeys
    dictimpl.itervalues = itervalues
    dictimpl.iteritems = iteritems
    dictimpl.rev_update1_dict_dict = rev_update1_dict_dict

create_iterator_classes(EmptyDictStrategy)


# concrete subclasses of the above

class AbstractTypedStrategy(object):
    _mixin_ = True

    @staticmethod
    def erase(storage):
        raise NotImplementedError("abstract base class")

    @staticmethod
    def unerase(obj):
        raise NotImplementedError("abstract base class")

    def wrap(self, unwrapped):
        raise NotImplementedError

    def unwrap(self, wrapped):
        raise NotImplementedError

    def is_correct_type(self, w_obj):
        raise NotImplementedError("abstract base class")

    def get_empty_storage(self):
        raise NotImplementedError("abstract base class")

    def _never_equal_to(self, w_lookup_type):
        raise NotImplementedError("abstract base class")

    def setitem(self, w_dict, w_key, w_value):
        if self.is_correct_type(w_key):
            self.unerase(w_dict.dstorage)[self.unwrap(w_key)] = w_value
            return
        else:
            self.switch_to_object_strategy(w_dict)
            w_dict.setitem(w_key, w_value)

    def setitem_str(self, w_dict, key, w_value):
        self.switch_to_object_strategy(w_dict)
<<<<<<< HEAD
        w_dict.setitem(self.space.wrap(self.decodekey_str(key)), w_value)
=======
        w_dict.setitem(self.space.newtext(key), w_value)
>>>>>>> 8471fce0

    def setdefault(self, w_dict, w_key, w_default):
        if self.is_correct_type(w_key):
            return self.unerase(w_dict.dstorage).setdefault(self.unwrap(w_key),
                                                            w_default)
        else:
            self.switch_to_object_strategy(w_dict)
            return w_dict.setdefault(w_key, w_default)

    def delitem(self, w_dict, w_key):
        if self.is_correct_type(w_key):
            del self.unerase(w_dict.dstorage)[self.unwrap(w_key)]
            return
        else:
            self.switch_to_object_strategy(w_dict)
            return w_dict.delitem(w_key)

    def length(self, w_dict):
        return len(self.unerase(w_dict.dstorage))

    def getitem_str(self, w_dict, key):
<<<<<<< HEAD
        return self.getitem(w_dict, self.space.wrap(self.decodekey_str(key)))
=======
        return self.getitem(w_dict, self.space.newtext(key))
>>>>>>> 8471fce0

    def getitem(self, w_dict, w_key):
        space = self.space
        if self.is_correct_type(w_key):
            return self.unerase(w_dict.dstorage).get(self.unwrap(w_key), None)
        elif self._never_equal_to(space.type(w_key)):
            return None
        else:
            self.switch_to_object_strategy(w_dict)
            return w_dict.getitem(w_key)

    def w_keys(self, w_dict):
        l = [self.wrap(key)
             for key in self.unerase(w_dict.dstorage).iterkeys()]
        return self.space.newlist(l)

    def values(self, w_dict):
        return self.unerase(w_dict.dstorage).values()

    def items(self, w_dict):
        space = self.space
        dict_w = self.unerase(w_dict.dstorage)
        return [space.newtuple([self.wrap(key), w_value])
                for (key, w_value) in dict_w.iteritems()]

    def popitem(self, w_dict):
        key, value = self.unerase(w_dict.dstorage).popitem()
        return (self.wrap(key), value)

    def clear(self, w_dict):
        self.unerase(w_dict.dstorage).clear()

    def switch_to_object_strategy(self, w_dict):
        d = self.unerase(w_dict.dstorage)
        strategy = self.space.fromcache(ObjectDictStrategy)
        d_new = strategy.unerase(strategy.get_empty_storage())
        for key, value in d.iteritems():
            d_new[self.wrap(key)] = value
        w_dict.set_strategy(strategy)
        w_dict.dstorage = strategy.erase(d_new)

    # --------------- iterator interface -----------------

    def getiterkeys(self, w_dict):
        return self.unerase(w_dict.dstorage).iterkeys()

    def getitervalues(self, w_dict):
        return self.unerase(w_dict.dstorage).itervalues()

    def getiteritems_with_hash(self, w_dict):
        return objectmodel.iteritems_with_hash(self.unerase(w_dict.dstorage))

    def getiterreversed(self, w_dict):
        return objectmodel.reversed_dict(self.unerase(w_dict.dstorage))

    def prepare_update(self, w_dict, num_extra):
        objectmodel.prepare_dict_update(self.unerase(w_dict.dstorage),
                                        num_extra)

    def setitem_untyped(self, dstorage, key, w_value, keyhash):
        d = self.unerase(dstorage)
        objectmodel.setitem_with_hash(d, key, keyhash, w_value)


class ObjectDictStrategy(AbstractTypedStrategy, DictStrategy):
    erase, unerase = rerased.new_erasing_pair("object")
    erase = staticmethod(erase)
    unerase = staticmethod(unerase)

    def wrap(self, unwrapped):
        return unwrapped

    def unwrap(self, wrapped):
        return wrapped

    def is_correct_type(self, w_obj):
        return True

    def get_empty_storage(self):
        new_dict = r_dict(self.space.eq_w, self.space.hash_w,
                          force_non_null=True)
        return self.erase(new_dict)

    def _never_equal_to(self, w_lookup_type):
        return False

    def w_keys(self, w_dict):
        return self.space.newlist(self.unerase(w_dict.dstorage).keys())

    def setitem_str(self, w_dict, s, w_value):
<<<<<<< HEAD
        self.setitem(w_dict, self.space.wrap(self.decodekey_str(s)), w_value)
=======
        self.setitem(w_dict, self.space.newtext(s), w_value)
>>>>>>> 8471fce0

    def switch_to_object_strategy(self, w_dict):
        assert 0, "should be unreachable"

create_iterator_classes(ObjectDictStrategy)


class BytesDictStrategy(AbstractTypedStrategy, DictStrategy):
    erase, unerase = rerased.new_erasing_pair("bytes")
    erase = staticmethod(erase)
    unerase = staticmethod(unerase)

    def wrap(self, unwrapped):
        return self.space.newbytes(unwrapped)

    def unwrap(self, wrapped):
        return self.space.bytes_w(wrapped)

    def is_correct_type(self, w_obj):
        space = self.space
        return space.is_w(space.type(w_obj), space.w_str)

    def get_empty_storage(self):
        res = {}
        mark_dict_non_null(res)
        return self.erase(res)

    def _never_equal_to(self, w_lookup_type):
        return _never_equal_to_string(self.space, w_lookup_type)

    ##def setitem_str(self, w_dict, key, w_value):
    ##    assert key is not None
    ##    self.unerase(w_dict.dstorage)[key] = w_value

    ##def getitem(self, w_dict, w_key):
    ##    space = self.space
    ##    # -- This is called extremely often.  Hack for performance --
    ##    if type(w_key) is space.StringObjectCls:
    ##        return self.unerase(w_dict.dstorage).get(self.unwrap(w_key), None)
    ##    # -- End of performance hack --
    ##    return AbstractTypedStrategy.getitem(self, w_dict, w_key)

    ##def getitem_str(self, w_dict, key):
    ##    assert key is not None
    ##    return self.unerase(w_dict.dstorage).get(key, None)

    def listview_bytes(self, w_dict):
        return self.unerase(w_dict.dstorage).keys()

    def w_keys(self, w_dict):
        return self.space.newlist_bytes(self.listview_bytes(w_dict))

    def wrapkey(space, key):
        return space.newbytes(key)

<<<<<<< HEAD
    ##@jit.look_inside_iff(lambda self, w_dict:
    ##                     w_dict_unrolling_heuristic(w_dict))
    ##def view_as_kwargs(self, w_dict):
    ##    return (None, None) # XXX: fix me to return unicode keys
    ##    d = self.unerase(w_dict.dstorage)
    ##    l = len(d)
    ##    keys, values = [None] * l, [None] * l
    ##    i = 0
    ##    for key, val in d.iteritems():
    ##        keys[i] = key
    ##        values[i] = val
    ##        i += 1
    ##    return keys, values
=======
    @jit.look_inside_iff(lambda self, w_dict:
                         w_dict_unrolling_heuristic(w_dict))
    def view_as_kwargs(self, w_dict):
        d = self.unerase(w_dict.dstorage)
        l = len(d)
        keys, values = [None] * l, [None] * l
        i = 0
        for key, val in d.iteritems():
            keys[i] = key
            values[i] = val
            i += 1
        return keys, values
>>>>>>> 8471fce0

create_iterator_classes(BytesDictStrategy)


class UnicodeDictStrategy(AbstractTypedStrategy, DictStrategy):
    erase, unerase = rerased.new_erasing_pair("unicode")
    erase = staticmethod(erase)
    unerase = staticmethod(unerase)

    def wrap(self, unwrapped):
        return self.space.newunicode(unwrapped)

    def unwrap(self, wrapped):
        return self.space.unicode_w(wrapped)

    def is_correct_type(self, w_obj):
        space = self.space
        return space.is_w(space.type(w_obj), space.w_unicode)

    def get_empty_storage(self):
        res = {}
        mark_dict_non_null(res)
        return self.erase(res)

    def _never_equal_to(self, w_lookup_type):
        return _never_equal_to_string(self.space, w_lookup_type)

    # we should implement the same shortcuts as we do for BytesDictStrategy

    def setitem_str(self, w_dict, key, w_value):
        assert key is not None
        self.unerase(w_dict.dstorage)[self.decodekey_str(key)] = w_value

    def getitem(self, w_dict, w_key):
        space = self.space
        # -- This is called extremely often.  Hack for performance --
        if type(w_key) is space.UnicodeObjectCls:
            return self.unerase(w_dict.dstorage).get(w_key.unwrap(space), None)
        # -- End of performance hack --
        return AbstractTypedStrategy.getitem(self, w_dict, w_key)

    def getitem_str(self, w_dict, key):
        assert key is not None
        return self.unerase(w_dict.dstorage).get(self.decodekey_str(key), None)

    def listview_unicode(self, w_dict):
        return self.unerase(w_dict.dstorage).keys()

    def w_keys(self, w_dict):
        return self.space.newlist_unicode(self.listview_unicode(w_dict))

    def wrapkey(space, key):
        return space.newunicode(key)

    @jit.look_inside_iff(lambda self, w_dict:
                         w_dict_unrolling_heuristic(w_dict))
    def view_as_kwargs(self, w_dict):
        d = self.unerase(w_dict.dstorage)
        l = len(d)
        keys, values = [None] * l, [None] * l
        i = 0
        for key, val in d.iteritems():
            keys[i] = key.encode('utf-8')
            values[i] = val
            i += 1
        return keys, values

    def get_storage_fromkeys(self, keys_w, w_fill):
        """Return an initialized storage with keys and fill values"""
        storage = {}
        mark_dict_non_null(storage)
        for key in keys_w:
            storage[key] = w_fill
        return self.erase(storage)

create_iterator_classes(UnicodeDictStrategy)


class IntDictStrategy(AbstractTypedStrategy, DictStrategy):
    erase, unerase = rerased.new_erasing_pair("int")
    erase = staticmethod(erase)
    unerase = staticmethod(unerase)

    def wrap(self, unwrapped):
        return self.space.newint(unwrapped)

    def unwrap(self, wrapped):
        return self.space.int_w(wrapped)

    def get_empty_storage(self):
        return self.erase({})

    def is_correct_type(self, w_obj):
        from pypy.objspace.std.intobject import W_IntObject
        return type(w_obj) is W_IntObject

    def _never_equal_to(self, w_lookup_type):
        space = self.space
        # XXX there are many more types
        return (space.is_w(w_lookup_type, space.w_NoneType) or
                space.is_w(w_lookup_type, space.w_str) or
                space.is_w(w_lookup_type, space.w_unicode)
                )

    def listview_int(self, w_dict):
        return self.unerase(w_dict.dstorage).keys()

    def wrapkey(space, key):
        return space.newint(key)

    def w_keys(self, w_dict):
        return self.space.newlist_int(self.listview_int(w_dict))

create_iterator_classes(IntDictStrategy)


def update1(space, w_dict, w_data):
    if isinstance(w_data, W_DictMultiObject):    # optimization case only
        update1_dict_dict(space, w_dict, w_data)
        return
    w_method = space.findattr(w_data, space.newtext("keys"))
    if w_method is None:
        # no 'keys' method, so we assume it is a sequence of pairs
        data_w = space.listview(w_data)
        update1_pairs(space, w_dict, data_w)
    else:
        # general case -- "for k in o.keys(): dict.__setitem__(d, k, o[k])"
        data_w = space.listview(space.call_function(w_method))
        update1_keys(space, w_dict, w_data, data_w)


def update1_dict_dict(space, w_dict, w_data):
    w_data.get_strategy().rev_update1_dict_dict(w_data, w_dict)


def update1_pairs(space, w_dict, data_w):
    for w_pair in data_w:
        pair = space.fixedview(w_pair)
        if len(pair) != 2:
            raise oefmt(space.w_ValueError, "sequence of pairs expected")
        w_key, w_value = pair
        w_dict.setitem(w_key, w_value)


def update1_keys(space, w_dict, w_data, data_w):
    for w_key in data_w:
        w_value = space.getitem(w_data, w_key)
        w_dict.setitem(w_key, w_value)


init_signature = Signature(['seq_or_map'], None, 'kwargs')
init_defaults = [None]

def init_or_update(space, w_dict, __args__, funcname):
    w_src, w_kwds = __args__.parse_obj(
            None, funcname,
            init_signature, # signature
            init_defaults)  # default argument
    if w_src is not None:
        update1(space, w_dict, w_src)
    if space.is_true(w_kwds):
        update1(space, w_dict, w_kwds)


# ____________________________________________________________
# Iteration

class W_BaseDictMultiIterObject(W_Root):
    _immutable_fields_ = ["iteratorimplementation"]

    def __init__(self, space, iteratorimplementation):
        self.space = space
        self.iteratorimplementation = iteratorimplementation

    def descr_iter(self, space):
        return self

    def descr_length_hint(self, space):
        return space.newint(self.iteratorimplementation.length())

    def descr_reduce(self, space):
        """
        This is a slightly special case of pickling.
        Since iteration over a dict is a bit hairy,
        we do the following:
        - create a clone of the dict iterator
        - run it to the original position
        - collect all remaining elements into a list
        At unpickling time, we just use that list
        and create an iterator on it.
        This is of course not the standard way.
        """
        w_mod    = space.getbuiltinmodule('_pickle_support')
        mod      = space.interp_w(MixedModule, w_mod)
        new_inst = mod.get('dictiter_surrogate_new')

        w_dict = self.iteratorimplementation.w_dict

        if isinstance(self, W_DictMultiIterKeysObject):
            w_clone = W_DictMultiIterKeysObject(space, w_dict.iterkeys())
        elif isinstance(self, W_DictMultiIterValuesObject):
            w_clone = W_DictMultiIterValuesObject(space, w_dict.itervalues())
        elif isinstance(self, W_DictMultiIterItemsObject):
            w_clone = W_DictMultiIterItemsObject(space, w_dict.iteritems())
        else:
            raise oefmt(space.w_TypeError,
                        "unsupported dictiter type '%R' during pickling", self)

        # spool until we have the same pos
        for x in xrange(self.iteratorimplementation.pos):
            w_clone.descr_next(space)
        w_res = space.call_function(space.w_list, w_clone)
        w_ret = space.newtuple([new_inst, space.newtuple([w_res])])
        return w_ret

    def _cleanup_(self):
        raise Exception("seeing a prebuilt %r object" % (
            self.__class__,))


class W_DictMultiIterKeysObject(W_BaseDictMultiIterObject):
    def descr_next(self, space):
        iteratorimplementation = self.iteratorimplementation
        w_key = iteratorimplementation.next_key()
        if w_key is not None:
            return w_key
        raise OperationError(space.w_StopIteration, space.w_None)

class W_DictMultiIterValuesObject(W_BaseDictMultiIterObject):
    def descr_next(self, space):
        iteratorimplementation = self.iteratorimplementation
        w_value = iteratorimplementation.next_value()
        if w_value is not None:
            return w_value
        raise OperationError(space.w_StopIteration, space.w_None)

class W_DictMultiIterItemsObject(W_BaseDictMultiIterObject):
    def descr_next(self, space):
        iteratorimplementation = self.iteratorimplementation
        w_key, w_value = iteratorimplementation.next_item()
        if w_key is not None:
            return space.newtuple([w_key, w_value])
        raise OperationError(space.w_StopIteration, space.w_None)

W_DictMultiIterItemsObject.typedef = TypeDef(
    "dict_itemiterator",
    __iter__ = interp2app(W_DictMultiIterItemsObject.descr_iter),
    __next__ = interp2app(W_DictMultiIterItemsObject.descr_next),
    __length_hint__ = interp2app(W_BaseDictMultiIterObject.descr_length_hint),
    __reduce__ = interp2app(W_BaseDictMultiIterObject.descr_reduce),
    )

W_DictMultiIterKeysObject.typedef = TypeDef(
    "dict_keyiterator",
    __iter__ = interp2app(W_DictMultiIterKeysObject.descr_iter),
    __next__ = interp2app(W_DictMultiIterKeysObject.descr_next),
    __length_hint__ = interp2app(W_BaseDictMultiIterObject.descr_length_hint),
    __reduce__ = interp2app(W_BaseDictMultiIterObject.descr_reduce),
    )

W_DictMultiIterValuesObject.typedef = TypeDef(
    "dict_valueiterator",
    __iter__ = interp2app(W_DictMultiIterValuesObject.descr_iter),
    __next__ = interp2app(W_DictMultiIterValuesObject.descr_next),
    __length_hint__ = interp2app(W_BaseDictMultiIterObject.descr_length_hint),
    __reduce__ = interp2app(W_BaseDictMultiIterObject.descr_reduce),
    )


# ____________________________________________________________
# Views

class W_DictViewObject(W_Root):
    def __init__(self, space, w_dict):
        self.w_dict = w_dict

    def descr_repr(self, space):
        typename = space.type(self).getname(space)
        w_seq = space.call_function(space.w_list, self)
<<<<<<< HEAD
        seq_repr = space.unicode_w(space.repr(w_seq))
        return space.wrap(u"%s(%s)" % (typename, seq_repr))
=======
        w_repr = space.repr(w_seq)
        return space.newtext("%s(%s)" % (space.type(self).getname(space),
                                         space.str_w(w_repr)))
>>>>>>> 8471fce0

    def descr_len(self, space):
        return space.len(self.w_dict)

def _all_contained_in(space, w_dictview, w_other):
    for w_item in space.iteriterable(w_dictview):
        if not space.contains_w(w_other, w_item):
            return space.w_False
    return space.w_True

def _is_set_like(w_other):
    from pypy.objspace.std.setobject import W_BaseSetObject
    return (isinstance(w_other, W_BaseSetObject) or
            isinstance(w_other, W_DictViewKeysObject) or
            isinstance(w_other, W_DictViewItemsObject))

class SetLikeDictView(object):
    _mixin_ = True

    def descr_eq(self, space, w_other):
        if not _is_set_like(w_other):
            return space.w_NotImplemented
        if space.len_w(self) == space.len_w(w_other):
            return _all_contained_in(space, self, w_other)
        return space.w_False

    descr_ne = negate(descr_eq)

    def descr_lt(self, space, w_other):
        if not _is_set_like(w_other):
            return space.w_NotImplemented
        if space.len_w(self) < space.len_w(w_other):
            return _all_contained_in(space, self, w_other)
        return space.w_False

    def descr_le(self, space, w_other):
        if not _is_set_like(w_other):
            return space.w_NotImplemented
        if space.len_w(self) <= space.len_w(w_other):
            return _all_contained_in(space, self, w_other)
        return space.w_False

    def descr_gt(self, space, w_other):
        if not _is_set_like(w_other):
            return space.w_NotImplemented
        if space.len_w(self) > space.len_w(w_other):
            return _all_contained_in(space, w_other, self)
        return space.w_False

    def descr_ge(self, space, w_other):
        if not _is_set_like(w_other):
            return space.w_NotImplemented
        if space.len_w(self) >= space.len_w(w_other):
            return _all_contained_in(space, w_other, self)
        return space.w_False

    def descr_isdisjoint(self, space, w_other):
        """"Return True if the view and the given iterable have a null
        intersection.
        """
        if self is w_other:
            return space.newbool(space.len_w(self) == 0)

        if _is_set_like(w_other):
            # if w_other is set-like and it's longer, we iterate over
            # self instead
            len_self = space.len_w(self)
            len_other = space.len_w(w_other)
            if len_other > len_self:
                self, w_other = w_other, self

        for w_item in space.iteriterable(w_other):
            if space.contains_w(self, w_item):
                return space.w_False
        return space.w_True

    def _as_set_op(name, methname):
        @func_renamer('descr_' + name)
        def op(self, space, w_other):
            w_set = space.call_function(space.w_set, self)
            space.call_method(w_set, methname, w_other)
            return w_set
        @func_renamer('descr_r' + name)
        def rop(self, space, w_other):
            w_set = space.call_function(space.w_set, w_other)
            space.call_method(w_set, methname, self)
            return w_set
        return op, rop

    descr_sub, descr_rsub = _as_set_op('sub', 'difference_update')
    descr_and, descr_rand = _as_set_op('and', 'intersection_update')
    descr_or, descr_ror = _as_set_op('or', 'update')
    descr_xor, descr_rxor = _as_set_op('xor', 'symmetric_difference_update')

class W_DictViewItemsObject(W_DictViewObject, SetLikeDictView):
    def descr_iter(self, space):
        return W_DictMultiIterItemsObject(space, self.w_dict.iteritems())

class W_DictViewKeysObject(W_DictViewObject, SetLikeDictView):
    def descr_iter(self, space):
        return W_DictMultiIterKeysObject(space, self.w_dict.iterkeys())

class W_DictViewValuesObject(W_DictViewObject):
    def descr_iter(self, space):
        return W_DictMultiIterValuesObject(space, self.w_dict.itervalues())

W_DictViewItemsObject.typedef = TypeDef(
    "dict_items",
    __repr__ = interp2app(W_DictViewItemsObject.descr_repr),
    __len__ = interp2app(W_DictViewItemsObject.descr_len),
    __iter__ = interp2app(W_DictViewItemsObject.descr_iter),

    __eq__ = interp2app(W_DictViewItemsObject.descr_eq),
    __ne__ = interp2app(W_DictViewItemsObject.descr_ne),
    __lt__ = interp2app(W_DictViewItemsObject.descr_lt),
    __le__ = interp2app(W_DictViewItemsObject.descr_le),
    __gt__ = interp2app(W_DictViewItemsObject.descr_gt),
    __ge__ = interp2app(W_DictViewItemsObject.descr_ge),

    __sub__ = interp2app(W_DictViewItemsObject.descr_sub),
    __rsub__ = interp2app(W_DictViewItemsObject.descr_rsub),
    __and__ = interp2app(W_DictViewItemsObject.descr_and),
    __rand__ = interp2app(W_DictViewItemsObject.descr_rand),
    __or__ = interp2app(W_DictViewItemsObject.descr_or),
    __ror__ = interp2app(W_DictViewItemsObject.descr_ror),
    __xor__ = interp2app(W_DictViewItemsObject.descr_xor),
    __rxor__ = interp2app(W_DictViewItemsObject.descr_rxor),
    isdisjoint = interp2app(W_DictViewItemsObject.descr_isdisjoint),
    )

W_DictViewKeysObject.typedef = TypeDef(
    "dict_keys",
    __repr__ = interp2app(W_DictViewKeysObject.descr_repr),
    __len__ = interp2app(W_DictViewKeysObject.descr_len),
    __iter__ = interp2app(W_DictViewKeysObject.descr_iter),

    __eq__ = interp2app(W_DictViewKeysObject.descr_eq),
    __ne__ = interp2app(W_DictViewKeysObject.descr_ne),
    __lt__ = interp2app(W_DictViewKeysObject.descr_lt),
    __le__ = interp2app(W_DictViewKeysObject.descr_le),
    __gt__ = interp2app(W_DictViewKeysObject.descr_gt),
    __ge__ = interp2app(W_DictViewKeysObject.descr_ge),

    __sub__ = interp2app(W_DictViewKeysObject.descr_sub),
    __rsub__ = interp2app(W_DictViewKeysObject.descr_rsub),
    __and__ = interp2app(W_DictViewKeysObject.descr_and),
    __rand__ = interp2app(W_DictViewKeysObject.descr_rand),
    __or__ = interp2app(W_DictViewKeysObject.descr_or),
    __ror__ = interp2app(W_DictViewKeysObject.descr_ror),
    __xor__ = interp2app(W_DictViewKeysObject.descr_xor),
    __rxor__ = interp2app(W_DictViewKeysObject.descr_rxor),
    isdisjoint = interp2app(W_DictViewKeysObject.descr_isdisjoint),
    )

W_DictViewValuesObject.typedef = TypeDef(
    "dict_values",
    __repr__ = interp2app(W_DictViewValuesObject.descr_repr),
    __len__ = interp2app(W_DictViewValuesObject.descr_len),
    __iter__ = interp2app(W_DictViewValuesObject.descr_iter),
    )<|MERGE_RESOLUTION|>--- conflicted
+++ resolved
@@ -12,6 +12,7 @@
 from pypy.interpreter.mixedmodule import MixedModule
 from pypy.interpreter.signature import Signature
 from pypy.interpreter.typedef import TypeDef
+from pypy.interpreter.unicodehelper import decode_utf8
 from pypy.objspace.std.util import negate
 
 
@@ -418,9 +419,6 @@
 
     def get_empty_storage(self):
         raise NotImplementedError
-
-    def decodekey_str(self, key):
-        return key.decode('utf-8')
 
     @jit.look_inside_iff(lambda self, w_dict:
                          w_dict_unrolling_heuristic(w_dict))
@@ -884,11 +882,7 @@
 
     def setitem_str(self, w_dict, key, w_value):
         self.switch_to_object_strategy(w_dict)
-<<<<<<< HEAD
-        w_dict.setitem(self.space.wrap(self.decodekey_str(key)), w_value)
-=======
         w_dict.setitem(self.space.newtext(key), w_value)
->>>>>>> 8471fce0
 
     def setdefault(self, w_dict, w_key, w_default):
         if self.is_correct_type(w_key):
@@ -910,11 +904,7 @@
         return len(self.unerase(w_dict.dstorage))
 
     def getitem_str(self, w_dict, key):
-<<<<<<< HEAD
-        return self.getitem(w_dict, self.space.wrap(self.decodekey_str(key)))
-=======
         return self.getitem(w_dict, self.space.newtext(key))
->>>>>>> 8471fce0
 
     def getitem(self, w_dict, w_key):
         space = self.space
@@ -1005,11 +995,7 @@
         return self.space.newlist(self.unerase(w_dict.dstorage).keys())
 
     def setitem_str(self, w_dict, s, w_value):
-<<<<<<< HEAD
-        self.setitem(w_dict, self.space.wrap(self.decodekey_str(s)), w_value)
-=======
         self.setitem(w_dict, self.space.newtext(s), w_value)
->>>>>>> 8471fce0
 
     def switch_to_object_strategy(self, w_dict):
         assert 0, "should be unreachable"
@@ -1065,7 +1051,6 @@
     def wrapkey(space, key):
         return space.newbytes(key)
 
-<<<<<<< HEAD
     ##@jit.look_inside_iff(lambda self, w_dict:
     ##                     w_dict_unrolling_heuristic(w_dict))
     ##def view_as_kwargs(self, w_dict):
@@ -1079,20 +1064,6 @@
     ##        values[i] = val
     ##        i += 1
     ##    return keys, values
-=======
-    @jit.look_inside_iff(lambda self, w_dict:
-                         w_dict_unrolling_heuristic(w_dict))
-    def view_as_kwargs(self, w_dict):
-        d = self.unerase(w_dict.dstorage)
-        l = len(d)
-        keys, values = [None] * l, [None] * l
-        i = 0
-        for key, val in d.iteritems():
-            keys[i] = key
-            values[i] = val
-            i += 1
-        return keys, values
->>>>>>> 8471fce0
 
 create_iterator_classes(BytesDictStrategy)
 
@@ -1121,6 +1092,9 @@
         return _never_equal_to_string(self.space, w_lookup_type)
 
     # we should implement the same shortcuts as we do for BytesDictStrategy
+
+    def decodekey_str(self, key):
+        return decode_utf8(self.space, key, allow_surrogates=True)
 
     def setitem_str(self, w_dict, key, w_value):
         assert key is not None
@@ -1372,14 +1346,8 @@
     def descr_repr(self, space):
         typename = space.type(self).getname(space)
         w_seq = space.call_function(space.w_list, self)
-<<<<<<< HEAD
         seq_repr = space.unicode_w(space.repr(w_seq))
-        return space.wrap(u"%s(%s)" % (typename, seq_repr))
-=======
-        w_repr = space.repr(w_seq)
-        return space.newtext("%s(%s)" % (space.type(self).getname(space),
-                                         space.str_w(w_repr)))
->>>>>>> 8471fce0
+        return space.newunicode(u"%s(%s)" % (typename, seq_repr))
 
     def descr_len(self, space):
         return space.len(self.w_dict)
