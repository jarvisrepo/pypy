"""The builtin dict implementation"""

from rpython.rlib import jit, rerased, objectmodel, rutf8
from rpython.rlib.debug import mark_dict_non_null
from rpython.rlib.objectmodel import newlist_hint, r_dict, specialize
from rpython.tool.sourcetools import func_renamer, func_with_new_name

from pypy.interpreter.baseobjspace import W_Root
from pypy.interpreter.error import OperationError, oefmt
from pypy.interpreter.gateway import (
    WrappedDefault, applevel, interp2app, unwrap_spec)
from pypy.interpreter.mixedmodule import MixedModule
from pypy.interpreter.signature import Signature
<<<<<<< HEAD
from pypy.interpreter.typedef import TypeDef
from pypy.interpreter.unicodehelper import decode_utf8sp
=======
from pypy.interpreter.typedef import TypeDef, interp_attrproperty_w
from pypy.interpreter.unicodehelper import decode_utf8
>>>>>>> 6b023145
from pypy.objspace.std.util import negate


UNROLL_CUTOFF = 5


def _never_equal_to_string(space, w_lookup_type):
    """Handles the case of a non string key lookup.
    Types that have a sane hash/eq function should allow us to return True
    directly to signal that the key is not in the dict in any case.
    XXX The types should provide such a flag. """

    # XXX there are many more types
    return (space.is_w(w_lookup_type, space.w_NoneType) or
            space.is_w(w_lookup_type, space.w_int) or
            space.is_w(w_lookup_type, space.w_bool) or
            space.is_w(w_lookup_type, space.w_float))


@specialize.call_location()
def w_dict_unrolling_heuristic(w_dct):
    """In which cases iterating over dict items can be unrolled.
    Note that w_dct is an instance of W_DictMultiObject, not necesarilly
    an actual dict
    """
    return jit.isvirtual(w_dct) or (jit.isconstant(w_dct) and
                                    w_dct.length() <= UNROLL_CUTOFF)


# for json decoder
def create_empty_unicode_key_dict(space):
    return r_dict(unicode_eq, unicode_hash,
                  force_non_null=True)

def from_unicode_key_dict(space, d):
    strategy = space.fromcache(UnicodeDictStrategy)
    return W_DictObject(space, strategy, strategy.erase(d))


class W_DictMultiObject(W_Root):
    """ Abstract base class that does not store a strategy. """
    __slots__ = ['space', 'dstorage']

    def get_strategy(self):
        raise NotImplementedError("abstract method")

    def set_strategy(self, strategy):
        raise NotImplementedError("abstract method")


    @staticmethod
    def allocate_and_init_instance(space, w_type=None, module=False,
                                   instance=False, strdict=False,
                                   kwargs=False):
        if module:
            from pypy.objspace.std.celldict import ModuleDictStrategy
            assert w_type is None
            # every module needs its own strategy, because the strategy stores
            # the version tag
            strategy = ModuleDictStrategy(space)
            storage = strategy.get_empty_storage()
            w_obj = space.allocate_instance(W_ModuleDictObject, space.w_dict)
            W_ModuleDictObject.__init__(w_obj, space, strategy, storage)
            return w_obj
        elif instance:
            from pypy.objspace.std.mapdict import MapDictStrategy
            strategy = space.fromcache(MapDictStrategy)
        elif strdict or module:
            assert w_type is None
            strategy = space.fromcache(UnicodeDictStrategy)
        elif kwargs:
            assert w_type is None
            from pypy.objspace.std.kwargsdict import EmptyKwargsDictStrategy
            strategy = space.fromcache(EmptyKwargsDictStrategy)
        else:
            strategy = space.fromcache(EmptyDictStrategy)
        if w_type is None:
            w_type = space.w_dict

        storage = strategy.get_empty_storage()
        w_obj = space.allocate_instance(W_DictObject, w_type)
        W_DictObject.__init__(w_obj, space, strategy, storage)
        return w_obj

    def __init__(self, space, storage):
        self.space = space
        self.dstorage = storage

    def __repr__(self):
        """representation for debugging purposes"""
        return "%s(%s)" % (self.__class__.__name__, self.get_strategy())

    def unwrap(w_dict, space):
        result = {}
        items = w_dict.items()
        for w_pair in items:
            key, val = space.unwrap(w_pair)
            result[key] = val
        return result

    def initialize_content(self, list_pairs_w):
        for w_k, w_v in list_pairs_w:
            self.setitem(w_k, w_v)

    def setitem_str(self, key, w_value):
        self.get_strategy().setitem_str(self, key, w_value)

    @staticmethod
    def descr_new(space, w_dicttype, __args__):
        w_obj = W_DictMultiObject.allocate_and_init_instance(space, w_dicttype)
        return w_obj

    @staticmethod
    def descr_fromkeys(space, w_type, w_iterable, w_value=None):
        w_keys = w_iterable  # \
        w_fill = w_value     # / rename the arguments for app-level
        if w_fill is None:
            w_fill = space.w_None
        if space.is_w(w_type, space.w_dict):
<<<<<<< HEAD
            # XXX consider re-enabling a fast-path here
            w_dict = W_DictMultiObject.allocate_and_init_instance(space,
                                                                  w_type)
            for w_key in space.listview(w_keys):
                w_dict.setitem(w_key, w_fill)
=======
            ulist = space.listview_unicode(w_keys)
            if ulist is not None:
                strategy = space.fromcache(UnicodeDictStrategy)
                storage = strategy.get_storage_fromkeys(ulist, w_fill)
                w_dict = space.allocate_instance(W_DictObject, w_type)
                W_DictObject.__init__(w_dict, space, strategy, storage)
            else:
                w_dict = W_DictMultiObject.allocate_and_init_instance(space,
                                                                      w_type)
                for w_key in space.listview(w_keys):
                    w_dict.setitem(w_key, w_fill)
>>>>>>> 6b023145
        else:
            w_dict = space.call_function(w_type)
            for w_key in space.listview(w_keys):
                space.setitem(w_dict, w_key, w_fill)
        return w_dict

    def descr_init(self, space, __args__):
        init_or_update(space, self, __args__, 'dict')

    def descr_repr(self, space):
        return dictrepr(space, space.get_objects_in_repr(), self)

    def descr_eq(self, space, w_other):
        if space.is_w(self, w_other):
            return space.w_True
        if not isinstance(w_other, W_DictMultiObject):
            return space.w_NotImplemented

        if self.length() != w_other.length():
            return space.w_False
        iteratorimplementation = self.iteritems()
        while True:
            w_key, w_val = iteratorimplementation.next_item()
            if w_key is None:
                break
            w_rightval = w_other.getitem(w_key)
            if w_rightval is None:
                return space.w_False
            if not space.eq_w(w_val, w_rightval):
                return space.w_False
        return space.w_True

    descr_ne = negate(descr_eq)

    def descr_len(self, space):
        return space.newint(self.length())

    def descr_iter(self, space):
        return W_DictMultiIterKeysObject(space, self.iterkeys())

    def descr_contains(self, space, w_key):
        return space.newbool(self.getitem(w_key) is not None)

    def descr_getitem(self, space, w_key):
        w_value = self.getitem(w_key)
        if w_value is not None:
            return w_value

        # if there is a __missing__ method, call it
        if not space.is_w(space.type(self), space.w_dict):
            w_missing = space.lookup(self, '__missing__')
            if w_missing is not None:
                return space.get_and_call_function(w_missing, self, w_key)

        space.raise_key_error(w_key)

    def descr_setitem(self, space, w_newkey, w_newvalue):
        self.setitem(w_newkey, w_newvalue)

    def descr_delitem(self, space, w_key):
        try:
            self.delitem(w_key)
        except KeyError:
            space.raise_key_error(w_key)

    def internal_delitem(self, w_key):
        try:
            self.delitem(w_key)
        except KeyError:
            raise oefmt(self.space.w_RuntimeError,
                        "an internal 'del' on the dictionary failed to find "
                        "the key")

    def descr_copy(self, space):
        """D.copy() -> a shallow copy of D"""
        return self.copy()

    def descr_items(self, space):
        """D.items() -> a set-like object providing a view on D's items"""
        return W_DictViewItemsObject(space, self)

    def descr_keys(self, space):
        """D.keys() -> a set-like object providing a view on D's keys"""
        return W_DictViewKeysObject(space, self)

    def descr_values(self, space):
        """D.values() -> an object providing a view on D's values"""
        return W_DictViewValuesObject(space, self)

    def nondescr_reversed_dict(self, space):
        """Not exposed directly to app-level, but via __pypy__.reversed_dict().
        """
        strategy = self.get_strategy()
        return strategy.iterreversed(self)

    def nondescr_delitem_if_value_is(self, space, w_key, w_value):
        """Not exposed directly to app-level, but used by
        _weakref._remove_dead_weakref and via __pypy__.delitem_if_value_is().
        """
        strategy = self.ensure_object_strategy()
        d = strategy.unerase(self.dstorage)
        objectmodel.delitem_if_value_is(d, w_key, w_value)

    def nondescr_move_to_end(self, space, w_key, last_flag):
        """Not exposed directly to app-level, but via __pypy__.move_to_end().
        """
        strategy = self.get_strategy()
        strategy.move_to_end(self, w_key, last_flag)

    def nondescr_popitem_first(self, space):
        """Not exposed directly to app-level, but via __pypy__.popitem_first().
        """
        w_key, w_value = self.iteritems().next_item()
        if w_key is None:
            raise oefmt(space.w_KeyError, "popitem(): dictionary is empty")
        self.internal_delitem(w_key)
        return space.newtuple([w_key, w_value])

    def descr_clear(self, space):
        """D.clear() -> None.  Remove all items from D."""
        self.clear()

    @unwrap_spec(w_default=WrappedDefault(None))
    def descr_get(self, space, w_key, w_default):
        """D.get(k[,d]) -> D[k] if k in D, else d.  d defaults to None."""
        w_value = self.getitem(w_key)
        return w_value if w_value is not None else w_default

    def descr_pop(self, space, w_key, w_default=None):
        """D.pop(k[,d]) -> v, remove specified key and return the
        corresponding value\nIf key is not found, d is returned if given,
        otherwise KeyError is raised
        """
        strategy = self.get_strategy()
        try:
            return strategy.pop(self, w_key, w_default)
        except KeyError:
            raise space.raise_key_error(w_key)

    def descr_popitem(self, space):
        """D.popitem() -> (k, v), remove and return some (key, value) pair as
        a\n2-tuple; but raise KeyError if D is empty"""
        try:
            w_key, w_value = self.popitem()
        except KeyError:
            raise oefmt(space.w_KeyError, "popitem(): dictionary is empty")
        return space.newtuple([w_key, w_value])

    @unwrap_spec(w_default=WrappedDefault(None))
    def descr_setdefault(self, space, w_key, w_default):
        """D.setdefault(k[,d]) -> D.get(k,d), also set D[k]=d if k not in D"""
        return self.setdefault(w_key, w_default)

    def descr_update(self, space, __args__):
        """D.update(E, **F) -> None.  Update D from E and F: for k in E: D[k]
        = E[k]\n(if E has keys else: for (k, v) in E: D[k] = v) then: for k in
        F: D[k] = F[k]"""
        init_or_update(space, self, __args__, 'dict.update')

    def ensure_object_strategy(self):    # also called by cpyext
        object_strategy = self.space.fromcache(ObjectDictStrategy)
        strategy = self.get_strategy()
        if strategy is not object_strategy:
            strategy.switch_to_object_strategy(self)
        return object_strategy


class W_DictObject(W_DictMultiObject):
    """ a regular dict object """
    __slots__ = ['dstrategy']

    def __init__(self, space, strategy, storage):
        W_DictMultiObject.__init__(self, space, storage)
        self.dstrategy = strategy

    def get_strategy(self):
        return self.dstrategy

    def set_strategy(self, strategy):
        self.dstrategy = strategy


class W_ModuleDictObject(W_DictMultiObject):
    """ a dict object for a module, that is not expected to change. It stores
    the strategy as a quasi-immutable field. """
    __slots__ = ['mstrategy']
    _immutable_fields_ = ['mstrategy?']

    def __init__(self, space, strategy, storage):
        W_DictMultiObject.__init__(self, space, storage)
        self.mstrategy = strategy

    def get_strategy(self):
        return self.mstrategy

    def set_strategy(self, strategy):
        self.mstrategy = strategy




def _add_indirections():
    dict_methods = "getitem getitem_str setitem setdefault \
                    popitem delitem clear copy \
                    length w_keys values items \
                    iterkeys itervalues iteritems \
                    listview_bytes listview_utf8 listview_int \
                    view_as_kwargs".split()

    def make_method(method):
        def f(self, *args):
            return getattr(self.get_strategy(), method)(self, *args)
        f.func_name = method
        return f

    for method in dict_methods:
        setattr(W_DictMultiObject, method, make_method(method))

_add_indirections()


app = applevel('''
    def dictrepr(currently_in_repr, d):
        if len(d) == 0:
            return "{}"
        if d in currently_in_repr:
            return '{...}'
        currently_in_repr[d] = 1
        try:
            items = []
            # XXX for now, we cannot use items() without list at
            #     app-level because we want a reasonable result instead
            #     of a RuntimeError even if the dict is mutated by the
            #     repr() in the loop.
            for k, v in list(dict.items(d)):
                items.append(repr(k) + ": " + repr(v))
            return "{" +  ', '.join(items) + "}"
        finally:
            try:
                del currently_in_repr[d]
            except:
                pass
''', filename=__file__)

dictrepr = app.interphook("dictrepr")


W_DictMultiObject.typedef = TypeDef("dict",
    __doc__ = '''dict() -> new empty dictionary.
dict(mapping) -> new dictionary initialized from a mapping object\'s
    (key, value) pairs.
dict(seq) -> new dictionary initialized as if via:
    d = {}
    for k, v in seq:
        d[k] = v
dict(**kwargs) -> new dictionary initialized with the name=value pairs
    in the keyword argument list.  For example:  dict(one=1, two=2)''',
    __new__ = interp2app(W_DictMultiObject.descr_new),
    fromkeys = interp2app(W_DictMultiObject.descr_fromkeys,
                          as_classmethod=True),
    __hash__ = None,
    __repr__ = interp2app(W_DictMultiObject.descr_repr),
    __init__ = interp2app(W_DictMultiObject.descr_init),

    __eq__ = interp2app(W_DictMultiObject.descr_eq),
    __ne__ = interp2app(W_DictMultiObject.descr_ne),

    __len__ = interp2app(W_DictMultiObject.descr_len),
    __iter__ = interp2app(W_DictMultiObject.descr_iter),
    __contains__ = interp2app(W_DictMultiObject.descr_contains),

    __getitem__ = interp2app(W_DictMultiObject.descr_getitem),
    __setitem__ = interp2app(W_DictMultiObject.descr_setitem),
    __delitem__ = interp2app(W_DictMultiObject.descr_delitem),

    copy = interp2app(W_DictMultiObject.descr_copy),
    items = interp2app(W_DictMultiObject.descr_items),
    keys = interp2app(W_DictMultiObject.descr_keys),
    values = interp2app(W_DictMultiObject.descr_values),
    clear = interp2app(W_DictMultiObject.descr_clear),
    get = interp2app(W_DictMultiObject.descr_get),
    pop = interp2app(W_DictMultiObject.descr_pop),
    popitem = interp2app(W_DictMultiObject.descr_popitem),
    setdefault = interp2app(W_DictMultiObject.descr_setdefault),
    update = interp2app(W_DictMultiObject.descr_update),
    )


class DictStrategy(object):
    def __init__(self, space):
        self.space = space

    def get_empty_storage(self):
        raise NotImplementedError

    @jit.look_inside_iff(lambda self, w_dict:
                         w_dict_unrolling_heuristic(w_dict))
    def w_keys(self, w_dict):
        iterator = self.iterkeys(w_dict)
        result = newlist_hint(self.length(w_dict))
        while True:
            w_key = iterator.next_key()
            if w_key is not None:
                result.append(w_key)
            else:
                return self.space.newlist(result)

    def values(self, w_dict):
        iterator = self.itervalues(w_dict)
        result = newlist_hint(self.length(w_dict))
        while True:
            w_value = iterator.next_value()
            if w_value is not None:
                result.append(w_value)
            else:
                return result

    def items(self, w_dict):
        iterator = self.iteritems(w_dict)
        result = newlist_hint(self.length(w_dict))
        while True:
            w_key, w_value = iterator.next_item()
            if w_key is not None:
                result.append(self.space.newtuple([w_key, w_value]))
            else:
                return result

    def popitem(self, w_dict):
        # this is a bad implementation: if we call popitem() repeatedly,
        # it ends up taking n**2 time, because the next() calls below
        # will take longer and longer.  But all interesting strategies
        # provide a better one.
        iterator = self.iteritems(w_dict)
        w_key, w_value = iterator.next_item()
        if w_key is None:
            raise KeyError
        self.delitem(w_dict, w_key)
        return (w_key, w_value)

    def clear(self, w_dict):
        strategy = self.space.fromcache(EmptyDictStrategy)
        storage = strategy.get_empty_storage()
        w_dict.set_strategy(strategy)
        w_dict.dstorage = storage

    def copy(self, w_dict):
        w_new = W_DictMultiObject.allocate_and_init_instance(self.space)
        update1_dict_dict(self.space, w_new, w_dict)
        return w_new

    def listview_bytes(self, w_dict):
        return None

    def listview_utf8(self, w_dict):
        return None

    def listview_int(self, w_dict):
        return None

    def view_as_kwargs(self, w_dict):
        return (None, None)

    def getiterkeys(self, w_dict):
        raise NotImplementedError

    def getitervalues(self, w_dict):
        raise NotImplementedError

    def getiteritems_with_hash(self, w_dict):
        raise NotImplementedError

    has_iterreversed = False
    has_pop = False
    # ^^^ no default implementation available for these methods

    def rev_update1_dict_dict(self, w_dict, w_updatedict):
        iteritems = self.iteritems(w_dict)
        while True:
            w_key, w_value = iteritems.next_item()
            if w_key is None:
                break
            w_updatedict.setitem(w_key, w_value)

    def prepare_update(self, w_dict, num_extra):
        pass

    def move_to_end(self, w_dict, w_key, last_flag):
        # fall-back
        w_value = w_dict.getitem(w_key)
        if w_value is None:
            self.space.raise_key_error(w_key)
        else:
            w_dict.internal_delitem(w_key)
            if last_flag:
                w_dict.setitem(w_key, w_value)
            else:
                # *very slow* fall-back
                keys_w = []
                values_w = []
                iteratorimplementation = w_dict.iteritems()
                while True:
                    w_k, w_v = iteratorimplementation.next_item()
                    if w_k is None:
                        break
                    keys_w.append(w_k)
                    values_w.append(w_v)
                w_dict.clear()
                w_dict.setitem(w_key, w_value)
                for i in range(len(keys_w)):
                    w_dict.setitem(keys_w[i], values_w[i])


    def pop(self, w_dict, w_key, w_default):
        # fall-back
        w_item = w_dict.getitem(w_key)
        if w_item is None:
            if w_default is not None:
                return w_default
            else:
                raise KeyError
        else:
            w_dict.internal_delitem(w_key)
            return w_item

    def iterreversed(self, w_dict):
        # fall-back if getiterreversed is not present
        w_keys = self.w_keys(w_dict)
        return self.space.call_method(w_keys, '__reversed__')

class EmptyDictStrategy(DictStrategy):
    erase, unerase = rerased.new_erasing_pair("empty")
    erase = staticmethod(erase)
    unerase = staticmethod(unerase)

    def get_empty_storage(self):
        return self.erase(None)

    def switch_to_correct_strategy(self, w_dict, w_key):
        from pypy.objspace.std.intobject import W_IntObject
        if type(w_key) is self.space.StringObjectCls:
            self.switch_to_bytes_strategy(w_dict)
            return
        if type(w_key) is self.space.UnicodeObjectCls:
            self.switch_to_unicode_strategy(w_dict)
            return
        w_type = self.space.type(w_key)
        if self.space.is_w(w_type, self.space.w_int):
            self.switch_to_int_strategy(w_dict)
        elif w_type.compares_by_identity():
            self.switch_to_identity_strategy(w_dict)
        else:
            self.switch_to_object_strategy(w_dict)

    def switch_to_bytes_strategy(self, w_dict):
        strategy = self.space.fromcache(BytesDictStrategy)
        storage = strategy.get_empty_storage()
        w_dict.set_strategy(strategy)
        w_dict.dstorage = storage

    def switch_to_unicode_strategy(self, w_dict):
        strategy = self.space.fromcache(UnicodeDictStrategy)
        storage = strategy.get_empty_storage()
        w_dict.set_strategy(strategy)
        w_dict.dstorage = storage

    def switch_to_int_strategy(self, w_dict):
        strategy = self.space.fromcache(IntDictStrategy)
        storage = strategy.get_empty_storage()
        w_dict.set_strategy(strategy)
        w_dict.dstorage = storage

    def switch_to_identity_strategy(self, w_dict):
        from pypy.objspace.std.identitydict import IdentityDictStrategy
        strategy = self.space.fromcache(IdentityDictStrategy)
        storage = strategy.get_empty_storage()
        w_dict.set_strategy(strategy)
        w_dict.dstorage = storage

    def switch_to_object_strategy(self, w_dict):
        strategy = self.space.fromcache(ObjectDictStrategy)
        storage = strategy.get_empty_storage()
        w_dict.set_strategy(strategy)
        w_dict.dstorage = storage

    def getitem(self, w_dict, w_key):
        #return w_value or None
        # in case the key is unhashable, try to hash it
        self.space.hash(w_key)
        # return None anyway
        return None

    def getitem_str(self, w_dict, key):
        #return w_value or None
        return None

    def setdefault(self, w_dict, w_key, w_default):
        # here the dict is always empty
        self.switch_to_correct_strategy(w_dict, w_key)
        w_dict.setitem(w_key, w_default)
        return w_default

    def setitem(self, w_dict, w_key, w_value):
        self.switch_to_correct_strategy(w_dict, w_key)
        w_dict.setitem(w_key, w_value)

    def setitem_str(self, w_dict, key, w_value):
        self.switch_to_unicode_strategy(w_dict)
        w_dict.setitem_str(key, w_value)

    def delitem(self, w_dict, w_key):
        # in case the key is unhashable, try to hash it
        self.space.hash(w_key)
        raise KeyError

    def length(self, w_dict):
        return 0

    def clear(self, w_dict):
        return

    def popitem(self, w_dict):
        raise KeyError

    def view_as_kwargs(self, w_dict):
        return ([], [])

    def move_to_end(self, w_dict, w_key, last_flag):
        self.space.raise_key_error(w_key)

    def pop(self, w_dict, w_key, w_default):
        if w_default is not None:
            return w_default
        else:
            raise KeyError

    # ---------- iterator interface ----------------

    def getiterkeys(self, w_dict):
        return iter([])

    def getitervalues(self, w_dict):
        return iter([])

    def getiteritems_with_hash(self, w_dict):
        return iter([])

    def getiterreversed(self, w_dict):
        return iter([])


# Iterator Implementation base classes

def _new_next(TP):
    if TP in ('key', 'value'):
        EMPTY = None
    else:
        EMPTY = None, None

    def next(self):
        if self.w_dict is None:
            return EMPTY
        space = self.space
        if self.len != self.w_dict.length():
            self.len = -1   # Make this error state sticky
            raise oefmt(space.w_RuntimeError,
                        "dictionary changed size during iteration")

        # look for the next entry
        if self.pos < self.len:
            result = getattr(self, 'next_' + TP + '_entry')()
            self.pos += 1
            if self.strategy is self.w_dict.get_strategy():
                return result      # common case
            else:
                # waaa, obscure case: the strategy changed, but not the
                # length of the dict.  The (key, value) pair in 'result'
                # might be out-of-date.  We try to explicitly look up
                # the key in the dict.
                if TP == 'key' or TP == 'value':
                    return result
                w_key = result[0]
                w_value = self.w_dict.getitem(w_key)
                if w_value is None:
                    self.len = -1   # Make this error state sticky
                    raise oefmt(space.w_RuntimeError,
                                "dictionary changed during iteration")
                return (w_key, w_value)
        # no more entries
        self.w_dict = None
        return EMPTY
    return func_with_new_name(next, 'next_' + TP)


class BaseIteratorImplementation(object):
    def __init__(self, space, strategy, w_dict):
        self.space = space
        self.strategy = strategy
        self.w_dict = w_dict
        self.len = w_dict.length()
        self.pos = 0

    def length(self):
        if self.w_dict is not None and self.len != -1:
            return self.len - self.pos
        return 0

    def _cleanup_(self):
        raise Exception("seeing a prebuilt %r object" % (
            self.__class__,))

class BaseKeyIterator(BaseIteratorImplementation):
    next_key = _new_next('key')

class BaseValueIterator(BaseIteratorImplementation):
    next_value = _new_next('value')

class BaseItemIterator(BaseIteratorImplementation):
    next_item = _new_next('item')


def create_iterator_classes(dictimpl,
                            override_next_key=None,
                            override_next_value=None,
                            override_next_item=None):
    if not hasattr(dictimpl, 'wrapkey'):
        wrapkey = lambda space, key: key
    else:
        wrapkey = dictimpl.wrapkey.im_func
    if not hasattr(dictimpl, 'wrapvalue'):
        wrapvalue = lambda space, value: value
    else:
        wrapvalue = dictimpl.wrapvalue.im_func
    if not hasattr(dictimpl, 'setitem_untyped'):
        setitem_untyped = None
    else:
        setitem_untyped = dictimpl.setitem_untyped.im_func
        setitem_untyped = func_with_new_name(setitem_untyped,
            'setitem_untyped_%s' % dictimpl.__name__)

    class IterClassKeys(BaseKeyIterator):
        def __init__(self, space, strategy, w_dict):
            self.iterator = strategy.getiterkeys(w_dict)
            BaseIteratorImplementation.__init__(self, space, strategy, w_dict)

        if override_next_key is not None:
            next_key_entry = override_next_key
        else:
            def next_key_entry(self):
                for key in self.iterator:
                    return wrapkey(self.space, key)
                else:
                    return None

    class IterClassValues(BaseValueIterator):
        def __init__(self, space, strategy, w_dict):
            self.iterator = strategy.getitervalues(w_dict)
            BaseIteratorImplementation.__init__(self, space, strategy, w_dict)

        if override_next_value is not None:
            next_value_entry = override_next_value
        else:
            def next_value_entry(self):
                for value in self.iterator:
                    return wrapvalue(self.space, value)
                else:
                    return None

    class IterClassItems(BaseItemIterator):
        def __init__(self, space, strategy, w_dict):
            self.iterator = strategy.getiteritems_with_hash(w_dict)
            BaseIteratorImplementation.__init__(self, space, strategy, w_dict)

        if override_next_item is not None:
            next_item_entry = override_next_item
        else:
            def next_item_entry(self):
                for key, value, keyhash in self.iterator:
                    return (wrapkey(self.space, key),
                            wrapvalue(self.space, value))
                else:
                    return None, None

    class IterClassReversed(BaseKeyIterator):
        def __init__(self, space, strategy, w_dict):
            self.iterator = strategy.getiterreversed(w_dict)
            BaseIteratorImplementation.__init__(self, space, strategy, w_dict)

        def next_key_entry(self):
            for key in self.iterator:
                return wrapkey(self.space, key)
            else:
                return None

    def iterkeys(self, w_dict):
        return IterClassKeys(self.space, self, w_dict)

    def itervalues(self, w_dict):
        return IterClassValues(self.space, self, w_dict)

    def iteritems(self, w_dict):
        return IterClassItems(self.space, self, w_dict)

    if hasattr(dictimpl, 'getiterreversed'):
        def iterreversed(self, w_dict):
            return W_DictMultiIterKeysObject(
                    self.space,
                    IterClassReversed(self.space, self, w_dict))
        dictimpl.iterreversed = iterreversed

    @jit.look_inside_iff(lambda self, w_dict, w_updatedict:
                         w_dict_unrolling_heuristic(w_dict))
    def rev_update1_dict_dict(self, w_dict, w_updatedict):
        # the logic is to call prepare_dict_update() after the first setitem():
        # it gives the w_updatedict a chance to switch its strategy.
        if override_next_item is not None:
            # this is very similar to the general version, but the difference
            # is that it is specialized to call a specific next_item()
            iteritems = IterClassItems(self.space, self, w_dict)
            w_key, w_value = iteritems.next_item()
            if w_key is None:
                return
            w_updatedict.setitem(w_key, w_value)
            w_updatedict.get_strategy().prepare_update(w_updatedict,
                                                       w_dict.length() - 1)
            while True:
                w_key, w_value = iteritems.next_item()
                if w_key is None:
                    return
                w_updatedict.setitem(w_key, w_value)
        else:
            iteritemsh = self.getiteritems_with_hash(w_dict)
            if not same_strategy(self, w_updatedict):
                # Different strategy.  Try to copy one item of w_dict
                for key, value, keyhash in iteritemsh:
                    w_key = wrapkey(self.space, key)
                    w_value = wrapvalue(self.space, value)
                    w_updatedict.setitem(w_key, w_value)
                    break
                else:
                    return     # w_dict is completely empty, nothing to do
                count = w_dict.length() - 1
                w_updatedict.get_strategy().prepare_update(w_updatedict, count)
                # If the strategy is still different, continue the slow way
                if not same_strategy(self, w_updatedict):
                    for key, value, keyhash in iteritemsh:
                        w_key = wrapkey(self.space, key)
                        w_value = wrapvalue(self.space, value)
                        w_updatedict.setitem(w_key, w_value)
                    return     # done
            else:
                # Same strategy.
                self.prepare_update(w_updatedict, w_dict.length())
            #
            # Use setitem_untyped() to speed up copying without
            # wrapping/unwrapping the key.
            assert setitem_untyped is not None
            dstorage = w_updatedict.dstorage
            for key, value, keyhash in iteritemsh:
                setitem_untyped(self, dstorage, key, value, keyhash)

    def same_strategy(self, w_otherdict):
        return (setitem_untyped is not None and
                w_otherdict.get_strategy() is self)

    dictimpl.iterkeys = iterkeys
    dictimpl.itervalues = itervalues
    dictimpl.iteritems = iteritems
    dictimpl.rev_update1_dict_dict = rev_update1_dict_dict

create_iterator_classes(EmptyDictStrategy)


# concrete subclasses of the above

class AbstractTypedStrategy(object):
    _mixin_ = True

    @staticmethod
    def erase(storage):
        raise NotImplementedError("abstract base class")

    @staticmethod
    def unerase(obj):
        raise NotImplementedError("abstract base class")

    def wrap(self, unwrapped):
        raise NotImplementedError

    def unwrap(self, wrapped):
        raise NotImplementedError

    def is_correct_type(self, w_obj):
        raise NotImplementedError("abstract base class")

    def get_empty_storage(self):
        raise NotImplementedError("abstract base class")

    def _never_equal_to(self, w_lookup_type):
        raise NotImplementedError("abstract base class")

    def setitem(self, w_dict, w_key, w_value):
        if self.is_correct_type(w_key):
            self.unerase(w_dict.dstorage)[self.unwrap(w_key)] = w_value
            return
        else:
            self.switch_to_object_strategy(w_dict)
            w_dict.setitem(w_key, w_value)

    def setitem_str(self, w_dict, key, w_value):
        self.switch_to_object_strategy(w_dict)
        w_dict.setitem(self.space.newtext(key), w_value)

    def setdefault(self, w_dict, w_key, w_default):
        if self.is_correct_type(w_key):
            return self.unerase(w_dict.dstorage).setdefault(self.unwrap(w_key),
                                                            w_default)
        else:
            self.switch_to_object_strategy(w_dict)
            return w_dict.setdefault(w_key, w_default)

    def delitem(self, w_dict, w_key):
        if self.is_correct_type(w_key):
            del self.unerase(w_dict.dstorage)[self.unwrap(w_key)]
            return
        else:
            self.switch_to_object_strategy(w_dict)
            return w_dict.delitem(w_key)

    def length(self, w_dict):
        return len(self.unerase(w_dict.dstorage))

    def getitem_str(self, w_dict, key):
        return self.getitem(w_dict, self.space.newtext(key))

    def getitem(self, w_dict, w_key):
        space = self.space
        if self.is_correct_type(w_key):
            return self.unerase(w_dict.dstorage).get(self.unwrap(w_key), None)
        elif self._never_equal_to(space.type(w_key)):
            return None
        else:
            self.switch_to_object_strategy(w_dict)
            return w_dict.getitem(w_key)

    def w_keys(self, w_dict):
        l = [self.wrap(key)
             for key in self.unerase(w_dict.dstorage).iterkeys()]
        return self.space.newlist(l)

    def values(self, w_dict):
        return self.unerase(w_dict.dstorage).values()

    def items(self, w_dict):
        space = self.space
        dict_w = self.unerase(w_dict.dstorage)
        return [space.newtuple([self.wrap(key), w_value])
                for (key, w_value) in dict_w.iteritems()]

    def popitem(self, w_dict):
        key, value = self.unerase(w_dict.dstorage).popitem()
        return (self.wrap(key), value)

    def pop(self, w_dict, w_key, w_default):
        space = self.space
        if self.is_correct_type(w_key):
            key = self.unwrap(w_key)
            d = self.unerase(w_dict.dstorage)
            if w_default is None:
                return d.pop(key)
            else:
                return d.pop(key, w_default)
        elif self._never_equal_to(space.type(w_key)):
            if w_default is not None:
                return w_default
            raise KeyError
        else:
            self.switch_to_object_strategy(w_dict)
            return w_dict.get_strategy().pop(w_dict, w_key, w_default)

    def clear(self, w_dict):
        self.unerase(w_dict.dstorage).clear()

    def switch_to_object_strategy(self, w_dict):
        d = self.unerase(w_dict.dstorage)
        strategy = self.space.fromcache(ObjectDictStrategy)
        d_new = strategy.unerase(strategy.get_empty_storage())
        for key, value in d.iteritems():
            d_new[self.wrap(key)] = value
        w_dict.set_strategy(strategy)
        w_dict.dstorage = strategy.erase(d_new)

    # --------------- iterator interface -----------------

    def getiterkeys(self, w_dict):
        return self.unerase(w_dict.dstorage).iterkeys()

    def getitervalues(self, w_dict):
        return self.unerase(w_dict.dstorage).itervalues()

    def getiteritems_with_hash(self, w_dict):
        return objectmodel.iteritems_with_hash(self.unerase(w_dict.dstorage))

    def getiterreversed(self, w_dict):
        return objectmodel.reversed_dict(self.unerase(w_dict.dstorage))

    def move_to_end(self, w_dict, w_key, last_flag):
        if self.is_correct_type(w_key):
            d = self.unerase(w_dict.dstorage)
            key = self.unwrap(w_key)
            try:
                objectmodel.move_to_end(d, key, last_flag)
            except KeyError:
                w_dict.space.raise_key_error(w_key)
        else:
            self.switch_to_object_strategy(w_dict)
            w_dict.nondescr_move_to_end(w_dict.space, w_key, last_flag)

    def prepare_update(self, w_dict, num_extra):
        objectmodel.prepare_dict_update(self.unerase(w_dict.dstorage),
                                        num_extra)

    def setitem_untyped(self, dstorage, key, w_value, keyhash):
        d = self.unerase(dstorage)
        objectmodel.setitem_with_hash(d, key, keyhash, w_value)


class ObjectDictStrategy(AbstractTypedStrategy, DictStrategy):
    erase, unerase = rerased.new_erasing_pair("object")
    erase = staticmethod(erase)
    unerase = staticmethod(unerase)

    def wrap(self, unwrapped):
        return unwrapped

    def unwrap(self, wrapped):
        return wrapped

    def is_correct_type(self, w_obj):
        return True

    def get_empty_storage(self):
        new_dict = r_dict(self.space.eq_w, self.space.hash_w,
                          force_non_null=True)
        return self.erase(new_dict)

    def _never_equal_to(self, w_lookup_type):
        return False

    def w_keys(self, w_dict):
        return self.space.newlist(self.unerase(w_dict.dstorage).keys())

    def setitem_str(self, w_dict, s, w_value):
        self.setitem(w_dict, self.space.newtext(s), w_value)

    def switch_to_object_strategy(self, w_dict):
        assert 0, "should be unreachable"

create_iterator_classes(ObjectDictStrategy)


class BytesDictStrategy(AbstractTypedStrategy, DictStrategy):
    erase, unerase = rerased.new_erasing_pair("bytes")
    erase = staticmethod(erase)
    unerase = staticmethod(unerase)

    def wrap(self, unwrapped):
        return self.space.newbytes(unwrapped)

    def unwrap(self, wrapped):
        return self.space.bytes_w(wrapped)

    def is_correct_type(self, w_obj):
        space = self.space
        return space.is_w(space.type(w_obj), space.w_bytes)

    def get_empty_storage(self):
        res = {}
        mark_dict_non_null(res)
        return self.erase(res)

    def _never_equal_to(self, w_lookup_type):
        return _never_equal_to_string(self.space, w_lookup_type)

    ##def setitem_str(self, w_dict, key, w_value):
    ##    assert key is not None
    ##    self.unerase(w_dict.dstorage)[key] = w_value

    ##def getitem(self, w_dict, w_key):
    ##    space = self.space
    ##    # -- This is called extremely often.  Hack for performance --
    ##    if type(w_key) is space.StringObjectCls:
    ##        return self.unerase(w_dict.dstorage).get(self.unwrap(w_key), None)
    ##    # -- End of performance hack --
    ##    return AbstractTypedStrategy.getitem(self, w_dict, w_key)

    ##def getitem_str(self, w_dict, key):
    ##    assert key is not None
    ##    return self.unerase(w_dict.dstorage).get(key, None)

    def listview_bytes(self, w_dict):
        return self.unerase(w_dict.dstorage).keys()

    def w_keys(self, w_dict):
        return self.space.newlist_bytes(self.listview_bytes(w_dict))

    def wrapkey(space, key):
        return space.newbytes(key)

    ##@jit.look_inside_iff(lambda self, w_dict:
    ##                     w_dict_unrolling_heuristic(w_dict))
    ##def view_as_kwargs(self, w_dict):
    ##    return (None, None) # XXX: fix me to return unicode keys
    ##    d = self.unerase(w_dict.dstorage)
    ##    l = len(d)
    ##    keys, values = [None] * l, [None] * l
    ##    i = 0
    ##    for key, val in d.iteritems():
    ##        keys[i] = key
    ##        values[i] = val
    ##        i += 1
    ##    return keys, values

create_iterator_classes(BytesDictStrategy)

def unicode_eq(w_uni1, w_uni2):
    return w_uni1.eq_w(w_uni2)

def unicode_hash(w_uni):
    return w_uni.hash_w()

class UnicodeDictStrategy(AbstractTypedStrategy, DictStrategy):
    erase, unerase = rerased.new_erasing_pair("unicode")
    erase = staticmethod(erase)
    unerase = staticmethod(unerase)

    def wrap(self, unwrapped):
        return unwrapped

    def unwrap(self, wrapped):
        return wrapped

    def is_correct_type(self, w_obj):
        space = self.space
        return type(w_obj) is space.UnicodeObjectCls

    def get_empty_storage(self):
        res = create_empty_unicode_key_dict(self.space)
        return self.erase(res)

    def _never_equal_to(self, w_lookup_type):
        return _never_equal_to_string(self.space, w_lookup_type)

    # we should implement the same shortcuts as we do for BytesDictStrategy

<<<<<<< HEAD
    def setitem_str(self, w_dict, key, w_value):
        # XXX think about how to do better again
        self.setitem(w_dict, self.space.newtext(key), w_value)
=======
    def decodekey_str(self, key):
        return decode_utf8(self.space, key, allow_surrogates=True)

    def setitem_str(self, w_dict, key, w_value):
        assert key is not None
        self.unerase(w_dict.dstorage)[self.decodekey_str(key)] = w_value

    def getitem(self, w_dict, w_key):
        space = self.space
        # -- This is called extremely often.  Hack for performance --
        if type(w_key) is space.UnicodeObjectCls:
            return self.unerase(w_dict.dstorage).get(w_key.unwrap(space), None)
        # -- End of performance hack --
        return AbstractTypedStrategy.getitem(self, w_dict, w_key)

    def getitem_str(self, w_dict, key):
        assert key is not None
        return self.unerase(w_dict.dstorage).get(self.decodekey_str(key), None)
>>>>>>> 6b023145

    def getitem_str(self, w_dict, key):
        # XXX think about how to do better again
        assert key is not None
        return self.getitem(w_dict, self.space.newtext(key))

<<<<<<< HEAD
    ## def listview_utf8(self, w_dict):
    ##     return self.unerase(w_dict.dstorage).keys()

    def wrapkey(space, key):
        return key
=======
    def w_keys(self, w_dict):
        return self.space.newlist_unicode(self.listview_unicode(w_dict))

    def wrapkey(space, key):
        return space.newunicode(key)

    @jit.look_inside_iff(lambda self, w_dict:
                         w_dict_unrolling_heuristic(w_dict))
    def view_as_kwargs(self, w_dict):
        d = self.unerase(w_dict.dstorage)
        l = len(d)
        keys, values = [None] * l, [None] * l
        i = 0
        for key, val in d.iteritems():
            keys[i] = key.encode('utf-8')
            values[i] = val
            i += 1
        return keys, values

    def get_storage_fromkeys(self, keys_w, w_fill):
        """Return an initialized storage with keys and fill values"""
        storage = {}
        mark_dict_non_null(storage)
        for key in keys_w:
            storage[key] = w_fill
        return self.erase(storage)

create_iterator_classes(UnicodeDictStrategy)
>>>>>>> 6b023145

    @jit.look_inside_iff(lambda self, w_dict:
                         w_dict_unrolling_heuristic(w_dict))
    def view_as_kwargs(self, w_dict):
        d = self.unerase(w_dict.dstorage)
        l = len(d)
        keys, values = [None] * l, [None] * l
        i = 0
        for w_key, val in d.iteritems():
            keys[i] = self.space.utf8_w(w_key)
            values[i] = val
            i += 1
        return keys, values

create_iterator_classes(UnicodeDictStrategy)


class IntDictStrategy(AbstractTypedStrategy, DictStrategy):
    erase, unerase = rerased.new_erasing_pair("int")
    erase = staticmethod(erase)
    unerase = staticmethod(unerase)

    def wrap(self, unwrapped):
        return self.space.newint(unwrapped)

    def unwrap(self, wrapped):
        return self.space.int_w(wrapped)

    def get_empty_storage(self):
        return self.erase({})

    def is_correct_type(self, w_obj):
        from pypy.objspace.std.intobject import W_IntObject
        return type(w_obj) is W_IntObject

    def _never_equal_to(self, w_lookup_type):
        space = self.space
        # XXX there are many more types
        return (space.is_w(w_lookup_type, space.w_NoneType) or
                space.is_w(w_lookup_type, space.w_bytes) or
                space.is_w(w_lookup_type, space.w_unicode)
                )

    def listview_int(self, w_dict):
        return self.unerase(w_dict.dstorage).keys()

    def wrapkey(space, key):
        return space.newint(key)

    def w_keys(self, w_dict):
        return self.space.newlist_int(self.listview_int(w_dict))

create_iterator_classes(IntDictStrategy)


def update1(space, w_dict, w_data):
    if isinstance(w_data, W_DictMultiObject):    # optimization case only
        update1_dict_dict(space, w_dict, w_data)
        return
    w_method = space.findattr(w_data, space.newtext("keys"))
    if w_method is None:
        # no 'keys' method, so we assume it is a sequence of pairs
        data_w = space.listview(w_data)
        update1_pairs(space, w_dict, data_w)
    else:
        # general case -- "for k in o.keys(): dict.__setitem__(d, k, o[k])"
        data_w = space.listview(space.call_function(w_method))
        update1_keys(space, w_dict, w_data, data_w)


def update1_dict_dict(space, w_dict, w_data):
    w_data.get_strategy().rev_update1_dict_dict(w_data, w_dict)


def update1_pairs(space, w_dict, data_w):
    for w_pair in data_w:
        pair = space.fixedview(w_pair)
        if len(pair) != 2:
            raise oefmt(space.w_ValueError, "sequence of pairs expected")
        w_key, w_value = pair
        w_dict.setitem(w_key, w_value)


def update1_keys(space, w_dict, w_data, data_w):
    for w_key in data_w:
        w_value = space.getitem(w_data, w_key)
        w_dict.setitem(w_key, w_value)


init_signature = Signature(['seq_or_map'], None, 'kwargs')
init_defaults = [None]

def init_or_update(space, w_dict, __args__, funcname):
    w_src, w_kwds = __args__.parse_obj(
            None, funcname,
            init_signature, # signature
            init_defaults)  # default argument
    if w_src is not None:
        update1(space, w_dict, w_src)
    if space.is_true(w_kwds):
        update1(space, w_dict, w_kwds)


# ____________________________________________________________
# Iteration

class W_BaseDictMultiIterObject(W_Root):
    _immutable_fields_ = ["iteratorimplementation"]

    def __init__(self, space, iteratorimplementation):
        self.space = space
        self.iteratorimplementation = iteratorimplementation

    def descr_iter(self, space):
        return self

    def descr_length_hint(self, space):
        return space.newint(self.iteratorimplementation.length())

    def descr_reduce(self, space):
        """
        This is a slightly special case of pickling.
        Since iteration over a dict is a bit hairy,
        we do the following:
        - create a clone of the dict iterator
        - run it to the original position
        - collect all remaining elements into a list
        At unpickling time, we just use that list
        and create an iterator on it.
        This is of course not the standard way.
        """
        w_mod    = space.getbuiltinmodule('_pickle_support')
        mod      = space.interp_w(MixedModule, w_mod)
        new_inst = mod.get('dictiter_surrogate_new')

        w_dict = self.iteratorimplementation.w_dict

        if isinstance(self, W_DictMultiIterKeysObject):
            w_clone = W_DictMultiIterKeysObject(space, w_dict.iterkeys())
        elif isinstance(self, W_DictMultiIterValuesObject):
            w_clone = W_DictMultiIterValuesObject(space, w_dict.itervalues())
        elif isinstance(self, W_DictMultiIterItemsObject):
            w_clone = W_DictMultiIterItemsObject(space, w_dict.iteritems())
        else:
            raise oefmt(space.w_TypeError,
                        "unsupported dictiter type '%R' during pickling", self)

        # spool until we have the same pos
        for x in xrange(self.iteratorimplementation.pos):
            w_clone.descr_next(space)
        w_res = space.call_function(space.w_list, w_clone)
        w_ret = space.newtuple([new_inst, space.newtuple([w_res])])
        return w_ret

    def _cleanup_(self):
        raise Exception("seeing a prebuilt %r object" % (
            self.__class__,))


class W_DictMultiIterKeysObject(W_BaseDictMultiIterObject):
    def descr_next(self, space):
        iteratorimplementation = self.iteratorimplementation
        w_key = iteratorimplementation.next_key()
        if w_key is not None:
            return w_key
        raise OperationError(space.w_StopIteration, space.w_None)

class W_DictMultiIterValuesObject(W_BaseDictMultiIterObject):
    def descr_next(self, space):
        iteratorimplementation = self.iteratorimplementation
        w_value = iteratorimplementation.next_value()
        if w_value is not None:
            return w_value
        raise OperationError(space.w_StopIteration, space.w_None)

class W_DictMultiIterItemsObject(W_BaseDictMultiIterObject):
    def descr_next(self, space):
        iteratorimplementation = self.iteratorimplementation
        w_key, w_value = iteratorimplementation.next_item()
        if w_key is not None:
            return space.newtuple([w_key, w_value])
        raise OperationError(space.w_StopIteration, space.w_None)

W_DictMultiIterItemsObject.typedef = TypeDef(
    "dict_itemiterator",
    __iter__ = interp2app(W_DictMultiIterItemsObject.descr_iter),
    __next__ = interp2app(W_DictMultiIterItemsObject.descr_next),
    __length_hint__ = interp2app(W_BaseDictMultiIterObject.descr_length_hint),
    __reduce__ = interp2app(W_BaseDictMultiIterObject.descr_reduce),
    )

W_DictMultiIterKeysObject.typedef = TypeDef(
    "dict_keyiterator",
    __iter__ = interp2app(W_DictMultiIterKeysObject.descr_iter),
    __next__ = interp2app(W_DictMultiIterKeysObject.descr_next),
    __length_hint__ = interp2app(W_BaseDictMultiIterObject.descr_length_hint),
    __reduce__ = interp2app(W_BaseDictMultiIterObject.descr_reduce),
    )

W_DictMultiIterValuesObject.typedef = TypeDef(
    "dict_valueiterator",
    __iter__ = interp2app(W_DictMultiIterValuesObject.descr_iter),
    __next__ = interp2app(W_DictMultiIterValuesObject.descr_next),
    __length_hint__ = interp2app(W_BaseDictMultiIterObject.descr_length_hint),
    __reduce__ = interp2app(W_BaseDictMultiIterObject.descr_reduce),
    )


# ____________________________________________________________
# Views

class W_DictViewObject(W_Root):
    def __init__(self, space, w_dict):
        self.w_dict = w_dict

    def descr_repr(self, space):
        typename = space.type(self).getname(space)
        w_seq = space.call_function(space.w_list, self)
<<<<<<< HEAD
        seq_repr = space.utf8_w(space.repr(w_seq))
        return space.newtext("%s(%s)" % (typename, seq_repr))
=======
        seq_repr = space.unicode_w(space.repr(w_seq))
        return space.newunicode(u"%s(%s)" % (typename, seq_repr))
>>>>>>> 6b023145

    def descr_len(self, space):
        return space.len(self.w_dict)

def _all_contained_in(space, w_dictview, w_other):
    for w_item in space.iteriterable(w_dictview):
        if not space.contains_w(w_other, w_item):
            return space.w_False
    return space.w_True

def _is_set_like(w_other):
    from pypy.objspace.std.setobject import W_BaseSetObject
    return (isinstance(w_other, W_BaseSetObject) or
            isinstance(w_other, W_DictViewKeysObject) or
            isinstance(w_other, W_DictViewItemsObject))

class SetLikeDictView(object):
    _mixin_ = True

    def descr_eq(self, space, w_other):
        if not _is_set_like(w_other):
            return space.w_NotImplemented
        if space.len_w(self) == space.len_w(w_other):
            return _all_contained_in(space, self, w_other)
        return space.w_False

    descr_ne = negate(descr_eq)

    def descr_lt(self, space, w_other):
        if not _is_set_like(w_other):
            return space.w_NotImplemented
        if space.len_w(self) < space.len_w(w_other):
            return _all_contained_in(space, self, w_other)
        return space.w_False

    def descr_le(self, space, w_other):
        if not _is_set_like(w_other):
            return space.w_NotImplemented
        if space.len_w(self) <= space.len_w(w_other):
            return _all_contained_in(space, self, w_other)
        return space.w_False

    def descr_gt(self, space, w_other):
        if not _is_set_like(w_other):
            return space.w_NotImplemented
        if space.len_w(self) > space.len_w(w_other):
            return _all_contained_in(space, w_other, self)
        return space.w_False

    def descr_ge(self, space, w_other):
        if not _is_set_like(w_other):
            return space.w_NotImplemented
        if space.len_w(self) >= space.len_w(w_other):
            return _all_contained_in(space, w_other, self)
        return space.w_False

    def descr_isdisjoint(self, space, w_other):
        """"Return True if the view and the given iterable have a null
        intersection.
        """
        if self is w_other:
            return space.newbool(space.len_w(self) == 0)

        if _is_set_like(w_other):
            # if w_other is set-like and it's longer, we iterate over
            # self instead
            len_self = space.len_w(self)
            len_other = space.len_w(w_other)
            if len_other > len_self:
                self, w_other = w_other, self

        for w_item in space.iteriterable(w_other):
            if space.contains_w(self, w_item):
                return space.w_False
        return space.w_True

    def _as_set_op(name, methname):
        @func_renamer('descr_' + name)
        def op(self, space, w_other):
            w_set = space.call_function(space.w_set, self)
            space.call_method(w_set, methname, w_other)
            return w_set
        @func_renamer('descr_r' + name)
        def rop(self, space, w_other):
            w_set = space.call_function(space.w_set, w_other)
            space.call_method(w_set, methname, self)
            return w_set
        return op, rop

    descr_sub, descr_rsub = _as_set_op('sub', 'difference_update')
    descr_and, descr_rand = _as_set_op('and', 'intersection_update')
    descr_or, descr_ror = _as_set_op('or', 'update')
    descr_xor, descr_rxor = _as_set_op('xor', 'symmetric_difference_update')

def new_dict_items(space, w_type, w_dict):
    w_dict = space.interp_w(W_DictMultiObject, w_dict)
    w_obj = space.allocate_instance(W_DictViewItemsObject, w_type)
    W_DictViewObject.__init__(w_obj, space, w_dict)
    return w_obj

class W_DictViewItemsObject(W_DictViewObject, SetLikeDictView):
    def descr_iter(self, space):
        return W_DictMultiIterItemsObject(space, self.w_dict.iteritems())

    def descr_contains(self, space, w_item):
        if not space.isinstance_w(w_item, space.w_tuple):
            return space.w_False
        try:
            w_key, w_value = space.fixedview_unroll(w_item, 2)
        except OperationError as e:
            if e.async(space):
                raise
            w_found = None
        else:
            w_found = self.w_dict.getitem(w_key)
        if w_found is None:
            return space.w_False
        return space.newbool(space.eq_w(w_value, w_found))

def new_dict_keys(space, w_type, w_dict):
    w_dict = space.interp_w(W_DictMultiObject, w_dict)
    w_obj = space.allocate_instance(W_DictViewKeysObject, w_type)
    W_DictViewObject.__init__(w_obj, space, w_dict)
    return w_obj

class W_DictViewKeysObject(W_DictViewObject, SetLikeDictView):
    def descr_iter(self, space):
        return W_DictMultiIterKeysObject(space, self.w_dict.iterkeys())

    def descr_contains(self, space, w_key):
        return self.w_dict.descr_contains(space, w_key)

def new_dict_values(space, w_type, w_dict):
    w_dict = space.interp_w(W_DictMultiObject, w_dict)
    w_obj = space.allocate_instance(W_DictViewValuesObject, w_type)
    W_DictViewObject.__init__(w_obj, space, w_dict)
    return w_obj

class W_DictViewValuesObject(W_DictViewObject):
    def descr_iter(self, space):
        return W_DictMultiIterValuesObject(space, self.w_dict.itervalues())

W_DictViewItemsObject.typedef = TypeDef(
    "dict_items",
    __new__ = interp2app(new_dict_items),
    __repr__ = interp2app(W_DictViewItemsObject.descr_repr),
    __len__ = interp2app(W_DictViewItemsObject.descr_len),
    __iter__ = interp2app(W_DictViewItemsObject.descr_iter),
    __contains__ = interp2app(W_DictViewItemsObject.descr_contains),

    __eq__ = interp2app(W_DictViewItemsObject.descr_eq),
    __ne__ = interp2app(W_DictViewItemsObject.descr_ne),
    __lt__ = interp2app(W_DictViewItemsObject.descr_lt),
    __le__ = interp2app(W_DictViewItemsObject.descr_le),
    __gt__ = interp2app(W_DictViewItemsObject.descr_gt),
    __ge__ = interp2app(W_DictViewItemsObject.descr_ge),

    __sub__ = interp2app(W_DictViewItemsObject.descr_sub),
    __rsub__ = interp2app(W_DictViewItemsObject.descr_rsub),
    __and__ = interp2app(W_DictViewItemsObject.descr_and),
    __rand__ = interp2app(W_DictViewItemsObject.descr_rand),
    __or__ = interp2app(W_DictViewItemsObject.descr_or),
    __ror__ = interp2app(W_DictViewItemsObject.descr_ror),
    __xor__ = interp2app(W_DictViewItemsObject.descr_xor),
    __rxor__ = interp2app(W_DictViewItemsObject.descr_rxor),
    isdisjoint = interp2app(W_DictViewItemsObject.descr_isdisjoint),
<<<<<<< HEAD
=======
    _dict = interp_attrproperty_w('w_dict', cls=W_DictViewItemsObject),
>>>>>>> 6b023145
    )

W_DictViewKeysObject.typedef = TypeDef(
    "dict_keys",
    __new__ = interp2app(new_dict_keys),
    __repr__ = interp2app(W_DictViewKeysObject.descr_repr),
    __len__ = interp2app(W_DictViewKeysObject.descr_len),
    __iter__ = interp2app(W_DictViewKeysObject.descr_iter),
    __contains__ = interp2app(W_DictViewKeysObject.descr_contains),

    __eq__ = interp2app(W_DictViewKeysObject.descr_eq),
    __ne__ = interp2app(W_DictViewKeysObject.descr_ne),
    __lt__ = interp2app(W_DictViewKeysObject.descr_lt),
    __le__ = interp2app(W_DictViewKeysObject.descr_le),
    __gt__ = interp2app(W_DictViewKeysObject.descr_gt),
    __ge__ = interp2app(W_DictViewKeysObject.descr_ge),

    __sub__ = interp2app(W_DictViewKeysObject.descr_sub),
    __rsub__ = interp2app(W_DictViewKeysObject.descr_rsub),
    __and__ = interp2app(W_DictViewKeysObject.descr_and),
    __rand__ = interp2app(W_DictViewKeysObject.descr_rand),
    __or__ = interp2app(W_DictViewKeysObject.descr_or),
    __ror__ = interp2app(W_DictViewKeysObject.descr_ror),
    __xor__ = interp2app(W_DictViewKeysObject.descr_xor),
    __rxor__ = interp2app(W_DictViewKeysObject.descr_rxor),
    isdisjoint = interp2app(W_DictViewKeysObject.descr_isdisjoint),
<<<<<<< HEAD
=======
    _dict = interp_attrproperty_w('w_dict', cls=W_DictViewKeysObject),
>>>>>>> 6b023145
    )

W_DictViewValuesObject.typedef = TypeDef(
    "dict_values",
    __new__ = interp2app(new_dict_values),
    __repr__ = interp2app(W_DictViewValuesObject.descr_repr),
    __len__ = interp2app(W_DictViewValuesObject.descr_len),
    __iter__ = interp2app(W_DictViewValuesObject.descr_iter),
    _dict = interp_attrproperty_w('w_dict', cls=W_DictViewValuesObject),
    )<|MERGE_RESOLUTION|>--- conflicted
+++ resolved
@@ -11,13 +11,8 @@
     WrappedDefault, applevel, interp2app, unwrap_spec)
 from pypy.interpreter.mixedmodule import MixedModule
 from pypy.interpreter.signature import Signature
-<<<<<<< HEAD
-from pypy.interpreter.typedef import TypeDef
+from pypy.interpreter.typedef import TypeDef, interp_attrproperty_w
 from pypy.interpreter.unicodehelper import decode_utf8sp
-=======
-from pypy.interpreter.typedef import TypeDef, interp_attrproperty_w
-from pypy.interpreter.unicodehelper import decode_utf8
->>>>>>> 6b023145
 from pypy.objspace.std.util import negate
 
 
@@ -137,25 +132,11 @@
         if w_fill is None:
             w_fill = space.w_None
         if space.is_w(w_type, space.w_dict):
-<<<<<<< HEAD
             # XXX consider re-enabling a fast-path here
             w_dict = W_DictMultiObject.allocate_and_init_instance(space,
                                                                   w_type)
             for w_key in space.listview(w_keys):
                 w_dict.setitem(w_key, w_fill)
-=======
-            ulist = space.listview_unicode(w_keys)
-            if ulist is not None:
-                strategy = space.fromcache(UnicodeDictStrategy)
-                storage = strategy.get_storage_fromkeys(ulist, w_fill)
-                w_dict = space.allocate_instance(W_DictObject, w_type)
-                W_DictObject.__init__(w_dict, space, strategy, storage)
-            else:
-                w_dict = W_DictMultiObject.allocate_and_init_instance(space,
-                                                                      w_type)
-                for w_key in space.listview(w_keys):
-                    w_dict.setitem(w_key, w_fill)
->>>>>>> 6b023145
         else:
             w_dict = space.call_function(w_type)
             for w_key in space.listview(w_keys):
@@ -1210,72 +1191,20 @@
 
     # we should implement the same shortcuts as we do for BytesDictStrategy
 
-<<<<<<< HEAD
     def setitem_str(self, w_dict, key, w_value):
         # XXX think about how to do better again
         self.setitem(w_dict, self.space.newtext(key), w_value)
-=======
-    def decodekey_str(self, key):
-        return decode_utf8(self.space, key, allow_surrogates=True)
-
-    def setitem_str(self, w_dict, key, w_value):
-        assert key is not None
-        self.unerase(w_dict.dstorage)[self.decodekey_str(key)] = w_value
-
-    def getitem(self, w_dict, w_key):
-        space = self.space
-        # -- This is called extremely often.  Hack for performance --
-        if type(w_key) is space.UnicodeObjectCls:
-            return self.unerase(w_dict.dstorage).get(w_key.unwrap(space), None)
-        # -- End of performance hack --
-        return AbstractTypedStrategy.getitem(self, w_dict, w_key)
-
-    def getitem_str(self, w_dict, key):
-        assert key is not None
-        return self.unerase(w_dict.dstorage).get(self.decodekey_str(key), None)
->>>>>>> 6b023145
 
     def getitem_str(self, w_dict, key):
         # XXX think about how to do better again
         assert key is not None
         return self.getitem(w_dict, self.space.newtext(key))
 
-<<<<<<< HEAD
     ## def listview_utf8(self, w_dict):
     ##     return self.unerase(w_dict.dstorage).keys()
 
     def wrapkey(space, key):
         return key
-=======
-    def w_keys(self, w_dict):
-        return self.space.newlist_unicode(self.listview_unicode(w_dict))
-
-    def wrapkey(space, key):
-        return space.newunicode(key)
-
-    @jit.look_inside_iff(lambda self, w_dict:
-                         w_dict_unrolling_heuristic(w_dict))
-    def view_as_kwargs(self, w_dict):
-        d = self.unerase(w_dict.dstorage)
-        l = len(d)
-        keys, values = [None] * l, [None] * l
-        i = 0
-        for key, val in d.iteritems():
-            keys[i] = key.encode('utf-8')
-            values[i] = val
-            i += 1
-        return keys, values
-
-    def get_storage_fromkeys(self, keys_w, w_fill):
-        """Return an initialized storage with keys and fill values"""
-        storage = {}
-        mark_dict_non_null(storage)
-        for key in keys_w:
-            storage[key] = w_fill
-        return self.erase(storage)
-
-create_iterator_classes(UnicodeDictStrategy)
->>>>>>> 6b023145
 
     @jit.look_inside_iff(lambda self, w_dict:
                          w_dict_unrolling_heuristic(w_dict))
@@ -1494,13 +1423,8 @@
     def descr_repr(self, space):
         typename = space.type(self).getname(space)
         w_seq = space.call_function(space.w_list, self)
-<<<<<<< HEAD
         seq_repr = space.utf8_w(space.repr(w_seq))
         return space.newtext("%s(%s)" % (typename, seq_repr))
-=======
-        seq_repr = space.unicode_w(space.repr(w_seq))
-        return space.newunicode(u"%s(%s)" % (typename, seq_repr))
->>>>>>> 6b023145
 
     def descr_len(self, space):
         return space.len(self.w_dict)
@@ -1667,10 +1591,7 @@
     __xor__ = interp2app(W_DictViewItemsObject.descr_xor),
     __rxor__ = interp2app(W_DictViewItemsObject.descr_rxor),
     isdisjoint = interp2app(W_DictViewItemsObject.descr_isdisjoint),
-<<<<<<< HEAD
-=======
     _dict = interp_attrproperty_w('w_dict', cls=W_DictViewItemsObject),
->>>>>>> 6b023145
     )
 
 W_DictViewKeysObject.typedef = TypeDef(
@@ -1697,10 +1618,7 @@
     __xor__ = interp2app(W_DictViewKeysObject.descr_xor),
     __rxor__ = interp2app(W_DictViewKeysObject.descr_rxor),
     isdisjoint = interp2app(W_DictViewKeysObject.descr_isdisjoint),
-<<<<<<< HEAD
-=======
     _dict = interp_attrproperty_w('w_dict', cls=W_DictViewKeysObject),
->>>>>>> 6b023145
     )
 
 W_DictViewValuesObject.typedef = TypeDef(
