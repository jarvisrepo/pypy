--- conflicted
+++ resolved
@@ -730,11 +730,10 @@
     return W_DictViewItemsObject(space, w_self)
 
 def dict_keys__DictMulti(space, w_self):
-<<<<<<< HEAD
     return W_DictViewKeysObject(space, w_self)
-=======
-    return w_self.w_keys()
->>>>>>> 8a2a1b85
+    # XXX on default this is a fast path when keys are string, do we want to
+    # port it to py3k?
+    # return w_self.w_keys()
 
 def dict_values__DictMulti(space, w_self):
     return W_DictViewValuesObject(space, w_self)
