--- conflicted
+++ resolved
@@ -232,7 +232,6 @@
             w_keys = self.w_keys()
             return space.call_method(w_keys, '__reversed__')
 
-<<<<<<< HEAD
     def nondescr_move_to_end(self, space, w_key, last_flag):
         """Not exposed directly to app-level, but via __pypy__.move_to_end().
         """
@@ -263,7 +262,7 @@
                     self.setitem(w_key, w_value)
                     for i in range(len(keys_w)):
                         self.setitem(keys_w[i], values_w[i])
-=======
+
     def nondescr_delitem_if_value_is(self, space, w_key, w_value):
         """Not exposed directly to app-level, but used by
         _weakref._remove_dead_weakref and via __pypy__.delitem_if_value_is().
@@ -271,54 +270,6 @@
         strategy = self.ensure_object_strategy()
         d = strategy.unerase(self.dstorage)
         objectmodel.delitem_if_value_is(d, w_key, w_value)
-
-    def descr_viewitems(self, space):
-        """D.viewitems() -> a set-like object providing a view on D's items"""
-        return W_DictViewItemsObject(space, self)
-
-    def descr_viewkeys(self, space):
-        """D.viewkeys() -> a set-like object providing a view on D's keys"""
-        return W_DictViewKeysObject(space, self)
-
-    def descr_viewvalues(self, space):
-        """D.viewvalues() -> an object providing a view on D's values"""
-        return W_DictViewValuesObject(space, self)
-
-    def descr_has_key(self, space, w_key):
-        """D.has_key(k) -> True if D has a key k, else False"""
-        return space.newbool(self.getitem(w_key) is not None)
->>>>>>> f5010a8c
-
-    def nondescr_move_to_end(self, space, w_key, last_flag):
-        """Not exposed directly to app-level, but via __pypy__.move_to_end().
-        """
-        strategy = self.get_strategy()
-        if strategy.has_move_to_end:
-            strategy.move_to_end(self, w_key, last_flag)
-        else:
-            # fall-back
-            w_value = self.getitem(w_key)
-            if w_value is None:
-                space.raise_key_error(w_key)
-            else:
-                self.delitem(w_key)
-                if last_flag:
-                    self.setitem(w_key, w_value)
-                else:
-                    # *very slow* fall-back
-                    keys_w = []
-                    values_w = []
-                    iteratorimplementation = self.iteritems()
-                    while True:
-                        w_k, w_v = iteratorimplementation.next_item()
-                        if w_k is None:
-                            break
-                        keys_w.append(w_k)
-                        values_w.append(w_v)
-                    self.clear()
-                    self.setitem(w_key, w_value)
-                    for i in range(len(keys_w)):
-                        self.setitem(keys_w[i], values_w[i])
 
     def descr_clear(self, space):
         """D.clear() -> None.  Remove all items from D."""
