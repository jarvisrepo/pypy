from pypy.interpreter import gateway
from pypy.interpreter.baseobjspace import W_Root
from pypy.interpreter.error import OperationError, operationerrfmt
from pypy.interpreter.mixedmodule import MixedModule
from pypy.interpreter.signature import Signature
from pypy.objspace.std.stdtypedef import StdTypeDef

from rpython.rlib import rerased, jit
from rpython.rlib.debug import mark_dict_non_null
from rpython.rlib.objectmodel import r_dict, specialize, newlist_hint
from rpython.tool.sourcetools import func_with_new_name


UNROLL_CUTOFF = 5


def _is_str(space, w_key):
    return space.is_w(space.type(w_key), space.w_str)

def _never_equal_to_string(space, w_lookup_type):
    """ Handles the case of a non string key lookup.
    Types that have a sane hash/eq function should allow us to return True
    directly to signal that the key is not in the dict in any case.
    XXX The types should provide such a flag. """

    # XXX there are many more types
    return (space.is_w(w_lookup_type, space.w_NoneType) or
            space.is_w(w_lookup_type, space.w_int) or
            space.is_w(w_lookup_type, space.w_bool) or
            space.is_w(w_lookup_type, space.w_float)
            )

@specialize.call_location()
def w_dict_unrolling_heuristic(w_dct):
    """ In which cases iterating over dict items can be unrolled.
    Note that w_dct is an instance of W_DictMultiObject, not necesarilly
    an actual dict
    """
    return jit.isvirtual(w_dct) or (jit.isconstant(w_dct) and
                                    w_dct.length() <= UNROLL_CUTOFF)


def negate(f):
    def _negator(self, space, w_other):
        # no need to use space.is_ / space.not_
        tmp = f(self, space, w_other)
        if tmp is space.w_NotImplemented:
            return space.w_NotImplemented
        elif tmp is space.w_False:
            return space.w_True
        else:
            return space.w_False
    _negator.func_name = 'negate-%s' % f.func_name
    return _negator

class W_DictMultiObject(W_Root):
    @staticmethod
    def allocate_and_init_instance(space, w_type=None, module=False,
                                   instance=False, strdict=False, kwargs=False):

        if space.config.objspace.std.withcelldict and module:
            from pypy.objspace.std.celldict import ModuleDictStrategy
            assert w_type is None
            # every module needs its own strategy, because the strategy stores
            # the version tag
            strategy = ModuleDictStrategy(space)
        elif space.config.objspace.std.withmapdict and instance:
            from pypy.objspace.std.mapdict import MapDictStrategy
            strategy = space.fromcache(MapDictStrategy)

        # elif instance or strdict or module:
        #     assert w_type is None
        #     strategy = space.fromcache(StringDictStrategy)

        elif False and kwargs:
            assert w_type is None
            from pypy.objspace.std.kwargsdict import EmptyKwargsDictStrategy
            strategy = space.fromcache(EmptyKwargsDictStrategy)

        else:
            strategy = space.fromcache(EmptyDictStrategy)
        if w_type is None:
            w_type = space.w_dict

        storage = strategy.get_empty_storage()
        w_self = space.allocate_instance(W_DictMultiObject, w_type)
        W_DictMultiObject.__init__(w_self, space, strategy, storage)
        return w_self

    def __init__(self, space, strategy, storage):
        self.space = space
        self.strategy = strategy
        self.dstorage = storage

    def __repr__(w_self):
        """ representation for debugging purposes """
        return "%s(%s)" % (w_self.__class__.__name__, w_self.strategy)

    def unwrap(w_dict, space):
        result = {}
        items = w_dict.items()
        for w_pair in items:
            key, val = space.unwrap(w_pair)
            result[key] = val
        return result

    def missing_method(w_dict, space, w_key):
        if not space.is_w(space.type(w_dict), space.w_dict):
            w_missing = space.lookup(w_dict, "__missing__")
            if w_missing is None:
                return None
            return space.get_and_call_function(w_missing, w_dict, w_key)
        else:
            return None

    def initialize_content(w_self, list_pairs_w):
        for w_k, w_v in list_pairs_w:
            w_self.setitem(w_k, w_v)

    def setitem_str(self, key, w_value):
        self.strategy.setitem_str(self, key, w_value)

    @staticmethod
    def descr_new(space, w_dicttype, __args__):
        w_obj = W_DictMultiObject.allocate_and_init_instance(space, w_dicttype)
        return w_obj

    @staticmethod
    def descr_fromkeys(space, w_type, w_keys, w_fill=None):
        if w_fill is None:
            w_fill = space.w_None
        if space.is_w(w_type, space.w_dict):
            w_dict = W_DictMultiObject.allocate_and_init_instance(space, w_type)

            strlist = space.listview_str(w_keys)
            if strlist is not None:
                for key in strlist:
                    w_dict.setitem_str(key, w_fill)
            else:
                for w_key in space.listview(w_keys):
                    w_dict.setitem(w_key, w_fill)
        else:
            w_dict = space.call_function(w_type)
            for w_key in space.listview(w_keys):
                space.setitem(w_dict, w_key, w_fill)
        return w_dict

    def descr_init(self, space, __args__):
        init_or_update(space, self, __args__, 'dict')

    def descr_repr(self, space):
        ec = space.getexecutioncontext()
        w_currently_in_repr = ec._py_repr
        if w_currently_in_repr is None:
            w_currently_in_repr = ec._py_repr = space.newdict()
        return dictrepr(space, w_currently_in_repr, self)

    def descr_eq(self, space, w_other):
        if space.is_w(self, w_other):
            return space.w_True
        if not isinstance(w_other, W_DictMultiObject):
            return space.w_NotImplemented

        if self.length() != w_other.length():
            return space.w_False
        iteratorimplementation = self.iteritems()
        while 1:
            w_key, w_val = iteratorimplementation.next_item()
            if w_key is None:
                break
            w_rightval = w_other.getitem(w_key)
            if w_rightval is None:
                return space.w_False
            if not space.eq_w(w_val, w_rightval):
                return space.w_False
        return space.w_True

    def descr_lt(self, space, w_other):
        if not isinstance(w_other, W_DictMultiObject):
            return space.w_NotImplemented
        return self._compare_lt(space, w_other)

    def descr_gt(self, space, w_other):
        if not isinstance(w_other, W_DictMultiObject):
            return space.w_NotImplemented
        return w_other._compare_lt(space, self)

    def _compare_lt(self, space, w_other):
        # Different sizes, no problem
        if self.length() < w_other.length():
            return space.w_True
        if self.length() > w_other.length():
            return space.w_False

        # Same size
        w_leftdiff, w_leftval = characterize(space, self, w_other)
        if w_leftdiff is None:
            return space.w_False
        w_rightdiff, w_rightval = characterize(space, w_other, self)
        if w_rightdiff is None:
            # w_leftdiff is not None, w_rightdiff is None
            return space.w_True
        w_res = space.lt(w_leftdiff, w_rightdiff)
        if (not space.is_true(w_res) and
            space.eq_w(w_leftdiff, w_rightdiff) and
            w_rightval is not None):
            w_res = space.lt(w_leftval, w_rightval)
        return w_res

    descr_ne = negate(descr_eq)
    descr_le = negate(descr_gt)
    descr_ge = negate(descr_lt)

    def descr_len(self, space):
        return space.wrap(self.length())

    def descr_iter(self, space):
        return W_DictMultiIterKeysObject(space, self.iterkeys())

    def descr_contains(self, space, w_key):
        return space.newbool(self.getitem(w_key) is not None)

    def descr_getitem(self, space, w_key):
        w_value = self.getitem(w_key)
        if w_value is not None:
            return w_value

        w_missing_item = self.missing_method(space, w_key)
        if w_missing_item is not None:
            return w_missing_item

        space.raise_key_error(w_key)

    def descr_setitem(self, space, w_newkey, w_newvalue):
        self.setitem(w_newkey, w_newvalue)

    def descr_delitem(self, space, w_key):
        try:
            self.delitem(w_key)
        except KeyError:
            space.raise_key_error(w_key)

    def descr_reversed(self, space):
        raise OperationError(space.w_TypeError, space.wrap('argument to reversed() must be a sequence'))

    def descr_copy(self, space):
        """D.copy() -> a shallow copy of D"""
        w_new = W_DictMultiObject.allocate_and_init_instance(space)
        update1_dict_dict(space, w_new, self)
        return w_new

    def descr_items(self, space):
        """D.items() -> list of D's (key, value) pairs, as 2-tuples"""
        return space.newlist(self.items())

    def descr_keys(self, space):
        """D.keys() -> list of D's keys"""
        return self.w_keys()

    def descr_values(self, space):
        """D.values() -> list of D's values"""
        return space.newlist(self.values())

    def descr_iteritems(self, space):
        """D.iteritems() -> an iterator over the (key, value) items of D"""
        return W_DictMultiIterItemsObject(space, self.iteritems())

    def descr_iterkeys(self, space):
        """D.iterkeys() -> an iterator over the keys of D"""
        return W_DictMultiIterKeysObject(space, self.iterkeys())

    def descr_itervalues(self, space):
        """D.itervalues() -> an iterator over the values of D"""
        return W_DictMultiIterValuesObject(space, self.itervalues())

    def descr_viewitems(self, space):
        """D.viewitems() -> a set-like object providing a view on D's items"""
        return W_DictViewItemsObject(space, self)

    def descr_viewkeys(self, space):
        """D.viewkeys() -> a set-like object providing a view on D's keys"""
        return W_DictViewKeysObject(space, self)

    def descr_viewvalues(self, space):
        """D.viewvalues() -> an object providing a view on D's values"""
        return W_DictViewValuesObject(space, self)

    def descr_has_key(self, space, w_key):
        """D.has_key(k) -> True if D has a key k, else False"""
        return space.newbool(self.getitem(w_key) is not None)

    def descr_clear(self, space):
        """D.clear() -> None.  Remove all items from D."""
        self.clear()

    @gateway.unwrap_spec(w_default=gateway.WrappedDefault(None))
    def descr_get(self, space, w_key, w_default):
        """D.get(k[,d]) -> D[k] if k in D, else d.  d defaults to None."""
        w_value = self.getitem(w_key)
        if w_value is not None:
            return w_value
        else:
            return w_default

    @gateway.unwrap_spec(defaults_w='args_w')
    def descr_pop(self, space, w_key, defaults_w):
        """D.pop(k[,d]) -> v, remove specified key and return the
        corresponding value\nIf key is not found, d is returned if given,
        otherwise KeyError is raised
        """
        len_defaults = len(defaults_w)
        if len_defaults > 1:
            raise operationerrfmt(space.w_TypeError,
                                  "pop expected at most 2 arguments, got %d",
                                  1 + len_defaults)
        w_item = self.getitem(w_key)
        if w_item is None:
            if len_defaults > 0:
                return defaults_w[0]
            else:
                space.raise_key_error(w_key)
        else:
            self.delitem(w_key)
            return w_item

    def descr_popitem(self, space):
        """D.popitem() -> (k, v), remove and return some (key, value) pair as
        a\n2-tuple; but raise KeyError if D is empty"""
        try:
            w_key, w_value = self.popitem()
        except KeyError:
            raise OperationError(space.w_KeyError,
                                 space.wrap("popitem(): dictionary is empty"))
        return space.newtuple([w_key, w_value])

    @gateway.unwrap_spec(w_default=gateway.WrappedDefault(None))
    def descr_setdefault(self, space, w_key, w_default):
        """D.setdefault(k[,d]) -> D.get(k,d), also set D[k]=d if k not in D"""
        return self.setdefault(w_key, w_default)

    def descr_update(self, space, __args__):
        """D.update(E, **F) -> None.  Update D from E and F: for k in E: D[k]
        = E[k]\n(if E has keys else: for (k, v) in E: D[k] = v) then: for k in
        F: D[k] = F[k]"""
        init_or_update(space, self, __args__, 'dict.update')


def _add_indirections():
    dict_methods = "getitem getitem_str setitem setdefault \
                    popitem delitem clear \
                    length w_keys values items \
                    iterkeys itervalues iteritems \
                    listview_str listview_unicode listview_int \
                    view_as_kwargs".split()

    def make_method(method):
        def f(self, *args):
            return getattr(self.strategy, method)(self, *args)
        f.func_name = method
        return f

    for method in dict_methods:
        setattr(W_DictMultiObject, method, make_method(method))

_add_indirections()


app = gateway.applevel('''
    def dictrepr(currently_in_repr, d):
        if len(d) == 0:
            return "{}"
        dict_id = id(d)
        if dict_id in currently_in_repr:
            return '{...}'
        currently_in_repr[dict_id] = 1
        try:
            items = []
            # XXX for now, we cannot use iteritems() at app-level because
            #     we want a reasonable result instead of a RuntimeError
            #     even if the dict is mutated by the repr() in the loop.
            for k, v in dict.items(d):
                items.append(repr(k) + ": " + repr(v))
            return "{" +  ', '.join(items) + "}"
        finally:
            try:
                del currently_in_repr[dict_id]
            except:
                pass
''', filename=__file__)

dictrepr = app.interphook("dictrepr")


W_DictMultiObject.typedef = StdTypeDef("dict",
    __doc__ = '''dict() -> new empty dictionary.
dict(mapping) -> new dictionary initialized from a mapping object\'s
    (key, value) pairs.
dict(seq) -> new dictionary initialized as if via:
    d = {}
    for k, v in seq:
        d[k] = v
dict(**kwargs) -> new dictionary initialized with the name=value pairs
    in the keyword argument list.  For example:  dict(one=1, two=2)''',
    __new__ = gateway.interp2app(W_DictMultiObject.descr_new),
    fromkeys = gateway.interp2app(W_DictMultiObject.descr_fromkeys,
                                  as_classmethod=True),
    __hash__ = None,
    __repr__ = gateway.interp2app(W_DictMultiObject.descr_repr),
    __init__ = gateway.interp2app(W_DictMultiObject.descr_init),

    __eq__ = gateway.interp2app(W_DictMultiObject.descr_eq),
    __ne__ = gateway.interp2app(W_DictMultiObject.descr_ne),
    __lt__ = gateway.interp2app(W_DictMultiObject.descr_lt),
    __le__ = gateway.interp2app(W_DictMultiObject.descr_le),
    __gt__ = gateway.interp2app(W_DictMultiObject.descr_gt),
    __ge__ = gateway.interp2app(W_DictMultiObject.descr_ge),

    __len__ = gateway.interp2app(W_DictMultiObject.descr_len),
    __iter__ = gateway.interp2app(W_DictMultiObject.descr_iter),
    __contains__ = gateway.interp2app(W_DictMultiObject.descr_contains),

    __getitem__ = gateway.interp2app(W_DictMultiObject.descr_getitem),
    __setitem__ = gateway.interp2app(W_DictMultiObject.descr_setitem),
    __delitem__ = gateway.interp2app(W_DictMultiObject.descr_delitem),

    __reversed__ = gateway.interp2app(W_DictMultiObject.descr_reversed),
    copy = gateway.interp2app(W_DictMultiObject.descr_copy),
    items = gateway.interp2app(W_DictMultiObject.descr_items),
    keys = gateway.interp2app(W_DictMultiObject.descr_keys),
    values = gateway.interp2app(W_DictMultiObject.descr_values),
    iteritems = gateway.interp2app(W_DictMultiObject.descr_iteritems),
    iterkeys = gateway.interp2app(W_DictMultiObject.descr_iterkeys),
    itervalues = gateway.interp2app(W_DictMultiObject.descr_itervalues),
    viewkeys = gateway.interp2app(W_DictMultiObject.descr_viewkeys),
    viewitems = gateway.interp2app(W_DictMultiObject.descr_viewitems),
    viewvalues = gateway.interp2app(W_DictMultiObject.descr_viewvalues),
    has_key = gateway.interp2app(W_DictMultiObject.descr_has_key),
    clear = gateway.interp2app(W_DictMultiObject.descr_clear),
    get = gateway.interp2app(W_DictMultiObject.descr_get),
    pop = gateway.interp2app(W_DictMultiObject.descr_pop),
    popitem = gateway.interp2app(W_DictMultiObject.descr_popitem),
    setdefault = gateway.interp2app(W_DictMultiObject.descr_setdefault),
    update = gateway.interp2app(W_DictMultiObject.descr_update),
    )


class DictStrategy(object):
    def __init__(self, space):
        self.space = space

    def get_empty_storage(self):
        raise NotImplementedError

    def w_keys(self, w_dict):
        iterator = self.iterkeys(w_dict)
        result = newlist_hint(self.length(w_dict))
        while 1:
            w_key = iterator.next_key()
            if w_key is not None:
                result.append(w_key)
            else:
                return self.space.newlist(result)

    def values(self, w_dict):
        iterator = self.itervalues(w_dict)
        result = newlist_hint(self.length(w_dict))
        while 1:
            w_value = iterator.next_value()
            if w_value is not None:
                result.append(w_value)
            else:
                return result

    def items(self, w_dict):
        iterator = self.iteritems(w_dict)
        result = newlist_hint(self.length(w_dict))
        while 1:
            w_key, w_value = iterator.next_item()
            if w_key is not None:
                result.append(self.space.newtuple([w_key, w_value]))
            else:
                return result

    def popitem(self, w_dict):
        # this is a bad implementation: if we call popitem() repeatedly,
        # it ends up taking n**2 time, because the next() calls below
        # will take longer and longer.  But all interesting strategies
        # provide a better one.
        iterator = self.iteritems(w_dict)
        w_key, w_value = iterator.next_item()
        self.delitem(w_dict, w_key)
        return (w_key, w_value)

    def clear(self, w_dict):
        strategy = self.space.fromcache(EmptyDictStrategy)
        storage = strategy.get_empty_storage()
        w_dict.strategy = strategy
        w_dict.dstorage = storage

    def listview_str(self, w_dict):
        return None

    def listview_unicode(self, w_dict):
        return None

    def listview_int(self, w_dict):
        return None

    def view_as_kwargs(self, w_dict):
        return (None, None)


class EmptyDictStrategy(DictStrategy):
    erase, unerase = rerased.new_erasing_pair("empty")
    erase = staticmethod(erase)
    unerase = staticmethod(unerase)

    def get_empty_storage(self):
       return self.erase(None)

    def switch_to_correct_strategy(self, w_dict, w_key):
        withidentitydict = self.space.config.objspace.std.withidentitydict
        # if type(w_key) is self.space.StringObjectCls:
        #     self.switch_to_string_strategy(w_dict)
        #     return
        if type(w_key) is self.space.UnicodeObjectCls:
            self.switch_to_unicode_strategy(w_dict)
            return
        w_type = self.space.type(w_key)
        # XXX: disable IntDictStrategy for now, because in py3k ints are
        # actually long
        ## if self.space.is_w(w_type, self.space.w_int):
        ##     self.switch_to_int_strategy(w_dict)
        if withidentitydict and w_type.compares_by_identity():
            self.switch_to_identity_strategy(w_dict)
        else:
            self.switch_to_object_strategy(w_dict)

    def switch_to_string_strategy(self, w_dict):
        strategy = self.space.fromcache(StringDictStrategy)
        storage = strategy.get_empty_storage()
        w_dict.strategy = strategy
        w_dict.dstorage = storage

    def switch_to_unicode_strategy(self, w_dict):
        strategy = self.space.fromcache(UnicodeDictStrategy)
        storage = strategy.get_empty_storage()
        w_dict.strategy = strategy
        w_dict.dstorage = storage

    def switch_to_int_strategy(self, w_dict):
        strategy = self.space.fromcache(IntDictStrategy)
        storage = strategy.get_empty_storage()
        w_dict.strategy = strategy
        w_dict.dstorage = storage

    def switch_to_identity_strategy(self, w_dict):
        from pypy.objspace.std.identitydict import IdentityDictStrategy
        strategy = self.space.fromcache(IdentityDictStrategy)
        storage = strategy.get_empty_storage()
        w_dict.strategy = strategy
        w_dict.dstorage = storage

    def switch_to_object_strategy(self, w_dict):
        strategy = self.space.fromcache(ObjectDictStrategy)
        storage = strategy.get_empty_storage()
        w_dict.strategy = strategy
        w_dict.dstorage = storage

    def getitem(self, w_dict, w_key):
        #return w_value or None
        # in case the key is unhashable, try to hash it
        self.space.hash(w_key)
        # return None anyway
        return None

    def getitem_str(self, w_dict, key):
        #return w_value or None
        return None

    def setdefault(self, w_dict, w_key, w_default):
        # here the dict is always empty
        self.switch_to_correct_strategy(w_dict, w_key)
        w_dict.setitem(w_key, w_default)
        return w_default

    def setitem(self, w_dict, w_key, w_value):
        self.switch_to_correct_strategy(w_dict, w_key)
        w_dict.setitem(w_key, w_value)

    def setitem_str(self, w_dict, key, w_value):
        self.switch_to_string_strategy(w_dict)
        w_dict.setitem_str(key, w_value)

    def delitem(self, w_dict, w_key):
        # in case the key is unhashable, try to hash it
        self.space.hash(w_key)
        raise KeyError

    def length(self, w_dict):
        return 0

    def clear(self, w_dict):
        return

    def popitem(self, w_dict):
        raise KeyError

    def view_as_kwargs(self, w_dict):
        return ([], [])

    # ---------- iterator interface ----------------

    def getiterkeys(self, w_dict):
        return iter([None])
    getitervalues = getiterkeys
    def getiteritems(self, w_dict):
        return iter([(None, None)])


# Iterator Implementation base classes

def _new_next(TP):
    if TP == 'key' or TP == 'value':
        EMPTY = None
    else:
        EMPTY = None, None

    def next(self):
        if self.dictimplementation is None:
            return EMPTY
        if self.len != self.dictimplementation.length():
            self.len = -1   # Make this error state sticky
            raise OperationError(self.space.w_RuntimeError,
                     self.space.wrap("dictionary changed size during iteration"))
        # look for the next entry
        if self.pos < self.len:
            result = getattr(self, 'next_' + TP + '_entry')()
            self.pos += 1
            if self.strategy is self.dictimplementation.strategy:
                return result      # common case
            else:
                # waaa, obscure case: the strategy changed, but not the
                # length of the dict.  The (key, value) pair in 'result'
                # might be out-of-date.  We try to explicitly look up
                # the key in the dict.
                if TP == 'key' or TP == 'value':
                    return result
                w_key = result[0]
                w_value = self.dictimplementation.getitem(w_key)
                if w_value is None:
                    self.len = -1   # Make this error state sticky
                    raise OperationError(self.space.w_RuntimeError,
                        self.space.wrap("dictionary changed during iteration"))
                return (w_key, w_value)
        # no more entries
        self.dictimplementation = None
        return EMPTY
    return func_with_new_name(next, 'next_' + TP)

class BaseIteratorImplementation(object):
    def __init__(self, space, strategy, implementation):
        self.space = space
        self.strategy = strategy
        self.dictimplementation = implementation
        self.len = implementation.length()
        self.pos = 0

    def length(self):
        if self.dictimplementation is not None and self.len != -1:
            return self.len - self.pos
        return 0

class BaseKeyIterator(BaseIteratorImplementation):
    next_key = _new_next('key')

class BaseValueIterator(BaseIteratorImplementation):
    next_value = _new_next('value')

class BaseItemIterator(BaseIteratorImplementation):
    next_item = _new_next('item')

def create_iterator_classes(dictimpl, override_next_item=None):
    if not hasattr(dictimpl, 'wrapkey'):
        wrapkey = lambda space, key : key
    else:
        wrapkey = dictimpl.wrapkey.im_func
    if not hasattr(dictimpl, 'wrapvalue'):
        wrapvalue = lambda space, key : key
    else:
        wrapvalue = dictimpl.wrapvalue.im_func

    class IterClassKeys(BaseKeyIterator):
        def __init__(self, space, strategy, impl):
            self.iterator = strategy.getiterkeys(impl)
            BaseIteratorImplementation.__init__(self, space, strategy, impl)

        def next_key_entry(self):
            for key in self.iterator:
                return wrapkey(self.space, key)
            else:
                return None

    class IterClassValues(BaseValueIterator):
        def __init__(self, space, strategy, impl):
            self.iterator = strategy.getitervalues(impl)
            BaseIteratorImplementation.__init__(self, space, strategy, impl)

        def next_value_entry(self):
            for value in self.iterator:
                return wrapvalue(self.space, value)
            else:
                return None

    class IterClassItems(BaseItemIterator):
        def __init__(self, space, strategy, impl):
            self.iterator = strategy.getiteritems(impl)
            BaseIteratorImplementation.__init__(self, space, strategy, impl)

        if override_next_item is not None:
            next_item_entry = override_next_item
        else:
            def next_item_entry(self):
                for key, value in self.iterator:
                    return (wrapkey(self.space, key),
                            wrapvalue(self.space, value))
                else:
                    return None, None

    def iterkeys(self, w_dict):
        return IterClassKeys(self.space, self, w_dict)

    def itervalues(self, w_dict):
        return IterClassValues(self.space, self, w_dict)

    def iteritems(self, w_dict):
        return IterClassItems(self.space, self, w_dict)
    dictimpl.iterkeys = iterkeys
    dictimpl.itervalues = itervalues
    dictimpl.iteritems = iteritems

create_iterator_classes(EmptyDictStrategy)


# concrete subclasses of the above

class AbstractTypedStrategy(object):
    _mixin_ = True

    @staticmethod
    def erase(storage):
        raise NotImplementedError("abstract base class")

    @staticmethod
    def unerase(obj):
        raise NotImplementedError("abstract base class")

    def wrap(self, unwrapped):
        raise NotImplementedError

    def unwrap(self, wrapped):
        raise NotImplementedError

    def is_correct_type(self, w_obj):
        raise NotImplementedError("abstract base class")

    def get_empty_storage(self):
        raise NotImplementedError("abstract base class")

    def _never_equal_to(self, w_lookup_type):
        raise NotImplementedError("abstract base class")

    def setitem(self, w_dict, w_key, w_value):
        if self.is_correct_type(w_key):
            self.unerase(w_dict.dstorage)[self.unwrap(w_key)] = w_value
            return
        else:
            self.switch_to_object_strategy(w_dict)
            w_dict.setitem(w_key, w_value)

    def setitem_str(self, w_dict, key, w_value):
        self.switch_to_object_strategy(w_dict)
        w_dict.setitem(self.space.wrap(key), w_value)

    def setdefault(self, w_dict, w_key, w_default):
        if self.is_correct_type(w_key):
            return self.unerase(w_dict.dstorage).setdefault(self.unwrap(w_key), w_default)
        else:
            self.switch_to_object_strategy(w_dict)
            return w_dict.setdefault(w_key, w_default)

    def delitem(self, w_dict, w_key):
        if self.is_correct_type(w_key):
            del self.unerase(w_dict.dstorage)[self.unwrap(w_key)]
            return
        else:
            self.switch_to_object_strategy(w_dict)
            return w_dict.delitem(w_key)

    def length(self, w_dict):
        return len(self.unerase(w_dict.dstorage))

    def getitem_str(self, w_dict, key):
        return self.getitem(w_dict, self.space.wrap(key))

    def getitem(self, w_dict, w_key):
        space = self.space
        if self.is_correct_type(w_key):
            return self.unerase(w_dict.dstorage).get(self.unwrap(w_key), None)
        elif self._never_equal_to(space.type(w_key)):
            return None
        else:
            self.switch_to_object_strategy(w_dict)
            return w_dict.getitem(w_key)

    def w_keys(self, w_dict):
        l = [self.wrap(key) for key in self.unerase(w_dict.dstorage).iterkeys()]
        return self.space.newlist(l)

    def values(self, w_dict):
        return self.unerase(w_dict.dstorage).values()

    def items(self, w_dict):
        space = self.space
        dict_w = self.unerase(w_dict.dstorage)
        return [space.newtuple([self.wrap(key), w_value])
                    for (key, w_value) in dict_w.iteritems()]

    def popitem(self, w_dict):
        key, value = self.unerase(w_dict.dstorage).popitem()
        return (self.wrap(key), value)

    def clear(self, w_dict):
        self.unerase(w_dict.dstorage).clear()

    def switch_to_object_strategy(self, w_dict):
        d = self.unerase(w_dict.dstorage)
        strategy = self.space.fromcache(ObjectDictStrategy)
        d_new = strategy.unerase(strategy.get_empty_storage())
        for key, value in d.iteritems():
            d_new[self.wrap(key)] = value
        w_dict.strategy = strategy
        w_dict.dstorage = strategy.erase(d_new)

    # --------------- iterator interface -----------------

    def getiterkeys(self, w_dict):
        return self.unerase(w_dict.dstorage).iterkeys()

    def getitervalues(self, w_dict):
        return self.unerase(w_dict.dstorage).itervalues()

    def getiteritems(self, w_dict):
        return self.unerase(w_dict.dstorage).iteritems()


class ObjectDictStrategy(AbstractTypedStrategy, DictStrategy):
    erase, unerase = rerased.new_erasing_pair("object")
    erase = staticmethod(erase)
    unerase = staticmethod(unerase)

    def wrap(self, unwrapped):
        return unwrapped

    def unwrap(self, wrapped):
        return wrapped

    def is_correct_type(self, w_obj):
        return True

    def get_empty_storage(self):
       new_dict = r_dict(self.space.eq_w, self.space.hash_w,
                         force_non_null=True)
       return self.erase(new_dict)

    def _never_equal_to(self, w_lookup_type):
        return False

    def w_keys(self, w_dict):
        return self.space.newlist(self.unerase(w_dict.dstorage).keys())

    def setitem_str(self, w_dict, s, w_value):
        self.setitem(w_dict, self.space.wrap(s), w_value)

    def switch_to_object_strategy(self, w_dict):
        assert 0, "should be unreachable"

create_iterator_classes(ObjectDictStrategy)


class StringDictStrategy(AbstractTypedStrategy, DictStrategy):
    erase, unerase = rerased.new_erasing_pair("string")
    erase = staticmethod(erase)
    unerase = staticmethod(unerase)

    def wrap(self, unwrapped):
        return self.space.wrap(unwrapped)

    def unwrap(self, wrapped):
        return self.space.str_w(wrapped)

    def is_correct_type(self, w_obj):
        space = self.space
        return space.is_w(space.type(w_obj), space.w_str)

    def get_empty_storage(self):
        res = {}
        mark_dict_non_null(res)
        return self.erase(res)

    def _never_equal_to(self, w_lookup_type):
        return _never_equal_to_string(self.space, w_lookup_type)

    def setitem_str(self, w_dict, key, w_value):
        assert key is not None
        self.unerase(w_dict.dstorage)[key] = w_value

    def getitem(self, w_dict, w_key):
        space = self.space
        # -- This is called extremely often.  Hack for performance --
        if type(w_key) is space.StringObjectCls:
            return self.getitem_str(w_dict, w_key.unwrap(space))
        # -- End of performance hack --
        return AbstractTypedStrategy.getitem(self, w_dict, w_key)

    def getitem_str(self, w_dict, key):
        assert key is not None
        return self.unerase(w_dict.dstorage).get(key, None)

    def listview_str(self, w_dict):
        return self.unerase(w_dict.dstorage).keys()

    def w_keys(self, w_dict):
        return self.space.newlist_str(self.listview_str(w_dict))

    def wrapkey(space, key):
        return space.wrap(key)

    @jit.look_inside_iff(lambda self, w_dict:
                         w_dict_unrolling_heuristic(w_dict))
    def view_as_kwargs(self, w_dict):
        return (None, None) # XXX: fix me to return unicode keys
        d = self.unerase(w_dict.dstorage)
        l = len(d)
        keys, values = [None] * l, [None] * l
        i = 0
        for key, val in d.iteritems():
            keys[i] = key
            values[i] = val
            i += 1
        return keys, values

create_iterator_classes(StringDictStrategy)


class UnicodeDictStrategy(AbstractTypedStrategy, DictStrategy):
    erase, unerase = rerased.new_erasing_pair("unicode")
    erase = staticmethod(erase)
    unerase = staticmethod(unerase)

    def wrap(self, unwrapped):
        return self.space.wrap(unwrapped)

    def unwrap(self, wrapped):
        return self.space.unicode_w(wrapped)

    def is_correct_type(self, w_obj):
        space = self.space
        return space.is_w(space.type(w_obj), space.w_unicode)

    def get_empty_storage(self):
        res = {}
        mark_dict_non_null(res)
        return self.erase(res)

    def _never_equal_to(self, w_lookup_type):
        return _never_equal_to_string(self.space, w_lookup_type)

    # we should implement the same shortcuts as we do for StringDictStrategy

    ## def setitem_str(self, w_dict, key, w_value):
    ##     assert key is not None
    ##     self.unerase(w_dict.dstorage)[key] = w_value

    ## def getitem(self, w_dict, w_key):
    ##     space = self.space
    ##     # -- This is called extremely often.  Hack for performance --
    ##     if type(w_key) is space.StringObjectCls:
    ##         return self.getitem_str(w_dict, w_key.unwrap(space))
    ##     # -- End of performance hack --
    ##     return AbstractTypedStrategy.getitem(self, w_dict, w_key)

    ## def getitem_str(self, w_dict, key):
    ##     assert key is not None
    ##     return self.unerase(w_dict.dstorage).get(key, None)

    def listview_unicode(self, w_dict):
        return self.unerase(w_dict.dstorage).keys()

    ## def w_keys(self, w_dict):
    ##     return self.space.newlist_str(self.listview_str(w_dict))

    def wrapkey(space, key):
        return space.wrap(key)

    ## @jit.look_inside_iff(lambda self, w_dict:
    ##                      w_dict_unrolling_heuristic(w_dict))
    ## def view_as_kwargs(self, w_dict):
    ##     d = self.unerase(w_dict.dstorage)
    ##     l = len(d)
    ##     keys, values = [None] * l, [None] * l
    ##     i = 0
    ##     for key, val in d.iteritems():
    ##         keys[i] = key
    ##         values[i] = val
    ##         i += 1
    ##     return keys, values

create_iterator_classes(UnicodeDictStrategy)


class IntDictStrategy(AbstractTypedStrategy, DictStrategy):
    erase, unerase = rerased.new_erasing_pair("int")
    erase = staticmethod(erase)
    unerase = staticmethod(unerase)

    def wrap(self, unwrapped):
        return self.space.wrap(unwrapped)

    def unwrap(self, wrapped):
        return self.space.int_w(wrapped)

    def get_empty_storage(self):
        return self.erase({})

    def is_correct_type(self, w_obj):
        space = self.space
        return space.is_w(space.type(w_obj), space.w_int)

    def _never_equal_to(self, w_lookup_type):
        space = self.space
        # XXX there are many more types
        return (space.is_w(w_lookup_type, space.w_NoneType) or
                space.is_w(w_lookup_type, space.w_str) or
                space.is_w(w_lookup_type, space.w_unicode)
                )

    def listview_int(self, w_dict):
        return self.unerase(w_dict.dstorage).keys()

    def wrapkey(space, key):
        return space.wrap(key)

    # XXX there is no space.newlist_int yet to implement w_keys more efficiently

create_iterator_classes(IntDictStrategy)


def update1(space, w_dict, w_data):
    if space.findattr(w_data, space.wrap("keys")) is None:
        # no 'keys' method, so we assume it is a sequence of pairs
        update1_pairs(space, w_dict, w_data)
    else:
        if isinstance(w_data, W_DictMultiObject):    # optimization case only
            update1_dict_dict(space, w_dict, w_data)
        else:
            # general case -- "for k in o.keys(): dict.__setitem__(d, k, o[k])"
            update1_keys(space, w_dict, w_data)


@jit.look_inside_iff(lambda space, w_dict, w_data:
                     w_dict_unrolling_heuristic(w_data))
def update1_dict_dict(space, w_dict, w_data):
    iterator = w_data.iteritems()
    while 1:
        w_key, w_value = iterator.next_item()
        if w_key is None:
            break
        w_dict.setitem(w_key, w_value)


def update1_pairs(space, w_dict, w_data):
    for w_pair in space.listview(w_data):
        pair = space.fixedview(w_pair)
        if len(pair) != 2:
            raise OperationError(space.w_ValueError,
                         space.wrap("sequence of pairs expected"))
        w_key, w_value = pair
        w_dict.setitem(w_key, w_value)


def update1_keys(space, w_dict, w_data):
    w_keys = space.call_method(w_data, "keys")
    for w_key in space.listview(w_keys):
        w_value = space.getitem(w_data, w_key)
        w_dict.setitem(w_key, w_value)


init_signature = Signature(['seq_or_map'], None, 'kwargs')
init_defaults = [None]

def init_or_update(space, w_dict, __args__, funcname):
    w_src, w_kwds = __args__.parse_obj(
            None, funcname,
            init_signature, # signature
            init_defaults)  # default argument
    if w_src is not None:
        update1(space, w_dict, w_src)
    if space.is_true(w_kwds):
        update1(space, w_dict, w_kwds)

<<<<<<< HEAD
def init__DictMulti(space, w_dict, __args__):
    init_or_update(space, w_dict, __args__, 'dict')

def dict_update__DictMulti(space, w_dict, __args__):
    init_or_update(space, w_dict, __args__, 'dict.update')

def getitem__DictMulti_ANY(space, w_dict, w_key):
    w_value = w_dict.getitem(w_key)
    if w_value is not None:
        return w_value

    w_missing_item = w_dict.missing_method(space, w_key)
    if w_missing_item is not None:
        return w_missing_item

    space.raise_key_error(w_key)

def setitem__DictMulti_ANY_ANY(space, w_dict, w_newkey, w_newvalue):
    w_dict.setitem(w_newkey, w_newvalue)

def delitem__DictMulti_ANY(space, w_dict, w_key):
    try:
        w_dict.delitem(w_key)
    except KeyError:
        space.raise_key_error(w_key)

def len__DictMulti(space, w_dict):
    return space.wrap(w_dict.length())

def contains__DictMulti_ANY(space, w_dict, w_key):
    return space.newbool(w_dict.getitem(w_key) is not None)

def iter__DictMulti(space, w_dict):
    return W_DictMultiIterKeysObject(space, w_dict.iterkeys())

def eq__DictMulti_DictMulti(space, w_left, w_right):
    if space.is_w(w_left, w_right):
        return space.w_True

    if w_left.length() != w_right.length():
        return space.w_False
    iteratorimplementation = w_left.iteritems()
=======
def characterize(space, w_a, w_b):
    """ (similar to CPython)
    returns the smallest key in acontent for which b's value is different or absent and this value """
    w_smallest_diff_a_key = None
    w_its_value = None
    iteratorimplementation = w_a.iteritems()
>>>>>>> 72135b78
    while 1:
        w_key, w_val = iteratorimplementation.next_item()
        if w_key is None:
            break
<<<<<<< HEAD
        w_rightval = w_right.getitem(w_key)
        if w_rightval is None:
            return space.w_False
        if not space.eq_w(w_val, w_rightval):
            return space.w_False
    return space.w_True

def dict_copy__DictMulti(space, w_self):
    w_new = W_DictMultiObject.allocate_and_init_instance(space)
    update1_dict_dict(space, w_new, w_self)
    return w_new


def dict_items__DictMulti(space, w_self):
    return W_DictViewItemsObject(space, w_self)

def dict_keys__DictMulti(space, w_self):
    return W_DictViewKeysObject(space, w_self)
    # XXX on default this is a fast path when keys are string, do we want to
    # port it to py3k?
    # return w_self.w_keys()

def dict_values__DictMulti(space, w_self):
    return W_DictViewValuesObject(space, w_self)

def dict_iteritems__DictMulti(space, w_self):
    return W_DictMultiIterItemsObject(space, w_self.iteritems())

def dict_iterkeys__DictMulti(space, w_self):
    return W_DictMultiIterKeysObject(space, w_self.iterkeys())

def dict_itervalues__DictMulti(space, w_self):
    return W_DictMultiIterValuesObject(space, w_self.itervalues())

def dict_clear__DictMulti(space, w_self):
    w_self.clear()

def dict_get__DictMulti_ANY_ANY(space, w_dict, w_key, w_default):
    w_value = w_dict.getitem(w_key)
    if w_value is not None:
        return w_value
    else:
        return w_default

def dict_setdefault__DictMulti_ANY_ANY(space, w_dict, w_key, w_default):
    return w_dict.setdefault(w_key, w_default)

def dict_pop__DictMulti_ANY(space, w_dict, w_key, defaults_w):
    len_defaults = len(defaults_w)
    if len_defaults > 1:
        raise operationerrfmt(space.w_TypeError,
                              "pop expected at most 2 arguments, got %d",
                              1 + len_defaults)
    w_item = w_dict.getitem(w_key)
    if w_item is None:
        if len_defaults > 0:
            return defaults_w[0]
        else:
            space.raise_key_error(w_key)
    else:
        w_dict.delitem(w_key)
        return w_item

def dict_popitem__DictMulti(space, w_dict):
    try:
        w_key, w_value = w_dict.popitem()
    except KeyError:
        raise OperationError(space.w_KeyError,
                             space.wrap("popitem(): dictionary is empty"))
    return space.newtuple([w_key, w_value])
=======
        if w_smallest_diff_a_key is None or space.is_true(space.lt(w_key, w_smallest_diff_a_key)):
            w_bvalue = w_b.getitem(w_key)
            if w_bvalue is None:
                w_its_value = w_val
                w_smallest_diff_a_key = w_key
            else:
                if not space.eq_w(w_val, w_bvalue):
                    w_its_value = w_val
                    w_smallest_diff_a_key = w_key
    return w_smallest_diff_a_key, w_its_value
>>>>>>> 72135b78


# ____________________________________________________________
# Iteration

class W_BaseDictMultiIterObject(W_Root):
    _immutable_fields_ = ["iteratorimplementation"]

    ignore_for_isinstance_cache = True

    def __init__(w_self, space, iteratorimplementation):
        w_self.space = space
        w_self.iteratorimplementation = iteratorimplementation

    def descr_iter(self, space):
        return self

    def descr_length_hint(self, space):
        return space.wrap(self.iteratorimplementation.length())

    def descr_reduce(self, space):
        """
        This is a slightly special case of pickling.
        Since iteration over a dict is a bit hairy,
        we do the following:
        - create a clone of the dict iterator
        - run it to the original position
        - collect all remaining elements into a list
        At unpickling time, we just use that list
        and create an iterator on it.
        This is of course not the standard way.

        XXX to do: remove this __reduce__ method and do
        a registration with copy_reg, instead.
        """
        w_mod    = space.getbuiltinmodule('_pickle_support')
        mod      = space.interp_w(MixedModule, w_mod)
        new_inst = mod.get('dictiter_surrogate_new')
        w_typeobj = space.gettypeobject(W_BaseDictMultiIterObject.typedef)

        raise OperationError(
            space.w_TypeError,
            space.wrap("can't pickle dictionary-keyiterator objects"))
        # XXXXXX get that working again

        # we cannot call __init__ since we don't have the original dict
        if isinstance(self, W_DictIter_Keys):
            w_clone = space.allocate_instance(W_DictIter_Keys, w_typeobj)
        elif isinstance(self, W_DictIter_Values):
            w_clone = space.allocate_instance(W_DictIter_Values, w_typeobj)
        elif isinstance(self, W_DictIter_Items):
            w_clone = space.allocate_instance(W_DictIter_Items, w_typeobj)
        else:
            msg = "unsupported dictiter type '%s' during pickling" % (self,)
            raise OperationError(space.w_TypeError, space.wrap(msg))
        w_clone.space = space
        w_clone.content = self.content
        w_clone.len = self.len
        w_clone.pos = 0
        w_clone.setup_iterator()
        # spool until we have the same pos
        while w_clone.pos < self.pos:
            w_obj = w_clone.next_entry()
            w_clone.pos += 1
        stuff = [w_clone.next_entry() for i in range(w_clone.pos, w_clone.len)]
        w_res = space.newlist(stuff)
        tup      = [
            w_res
        ]
        w_ret = space.newtuple([new_inst, space.newtuple(tup)])
        return w_ret


class W_DictMultiIterKeysObject(W_BaseDictMultiIterObject):
    def descr_next(self, space):
        iteratorimplementation = self.iteratorimplementation
        w_key = iteratorimplementation.next_key()
        if w_key is not None:
            return w_key
        raise OperationError(space.w_StopIteration, space.w_None)

class W_DictMultiIterValuesObject(W_BaseDictMultiIterObject):
    def descr_next(self, space):
        iteratorimplementation = self.iteratorimplementation
        w_value = iteratorimplementation.next_value()
        if w_value is not None:
            return w_value
        raise OperationError(space.w_StopIteration, space.w_None)

class W_DictMultiIterItemsObject(W_BaseDictMultiIterObject):
    def descr_next(self, space):
        iteratorimplementation = self.iteratorimplementation
        w_key, w_value = iteratorimplementation.next_item()
        if w_key is not None:
            return space.newtuple([w_key, w_value])
        raise OperationError(space.w_StopIteration, space.w_None)

W_DictMultiIterItemsObject.typedef = StdTypeDef(
    "dict_iteritems",
    __iter__ = gateway.interp2app(W_DictMultiIterItemsObject.descr_iter),
    next = gateway.interp2app(W_DictMultiIterItemsObject.descr_next),
    __length_hint__ = gateway.interp2app(W_BaseDictMultiIterObject.descr_length_hint)
    )

W_DictMultiIterKeysObject.typedef = StdTypeDef(
    "dict_iterkeys",
    __iter__ = gateway.interp2app(W_DictMultiIterKeysObject.descr_iter),
    next = gateway.interp2app(W_DictMultiIterKeysObject.descr_next),
    __length_hint__ = gateway.interp2app(W_BaseDictMultiIterObject.descr_length_hint)
    )

W_DictMultiIterValuesObject.typedef = StdTypeDef(
    "dict_itervalues",
    __iter__ = gateway.interp2app(W_DictMultiIterValuesObject.descr_iter),
    next = gateway.interp2app(W_DictMultiIterValuesObject.descr_next),
    __length_hint__ = gateway.interp2app(W_BaseDictMultiIterObject.descr_length_hint)
    )


# ____________________________________________________________
# Views

class W_DictViewObject(W_Root):
    def __init__(w_self, space, w_dict):
        w_self.w_dict = w_dict

    def descr_repr(self, space):
        w_seq = space.call_function(space.w_list, self)
        w_repr = space.repr(w_seq)
        return space.wrap("%s(%s)" % (space.type(self).getname(space),
                                      space.str_w(w_repr)))

    def descr_eq(self, space, w_otherview):
        if not space.eq_w(space.len(self), space.len(w_otherview)):
            return space.w_False

        w_iter = space.iter(self)
        while True:
            try:
                w_item = space.next(w_iter)
            except OperationError, e:
                if not e.match(space, space.w_StopIteration):
                    raise
                break
            if not space.is_true(space.contains(w_otherview, w_item)):
                return space.w_False
        return space.w_True

    def descr_len(self, space):
        return space.len(self.w_dict)

    def descr_and(self, space, w_otherview):
        w_set = space.call_function(space.w_set, self)
        space.call_method(w_set, "intersection_update", w_otherview)
        return w_set

    def descr_or(self, space, w_otherview):
        w_set = space.call_function(space.w_set, self)
        space.call_method(w_set, "update", w_otherview)
        return w_set

    def descr_xor(self, space, w_otherview):
        w_set = space.call_function(space.w_set, self)
        space.call_method(w_set, "symmetric_difference_update", w_otherview)
        return w_set

<<<<<<< HEAD
    return space.w_True

def comparison_impl(fn):
    opname = fn.func_name
    types = ['DictViewKeys', 'DictViewItems', 'settypedef', 'frozensettypedef']
    for lefttype in types:
        for righttype in types:
            fnname = '%s__%s_%s' % (opname, lefttype, righttype)
            globals()[fnname] = fn
    return fn

@comparison_impl
def eq(space, w_left, w_right):
    if space.eq_w(space.len(w_left), space.len(w_right)):
        return all_contained_in(space, w_left, w_right)
    return space.w_False

@comparison_impl
def ne(space, w_left, w_right):
    if not space.eq_w(space.len(w_left), space.len(w_right)):
        return space.w_True
    return space.not_(all_contained_in(space, w_left, w_right))

@comparison_impl
def lt(space, w_left, w_right):
    if space.len_w(w_left) < space.len_w(w_right):
        return all_contained_in(space, w_left, w_right)
    return space.w_False

@comparison_impl
def le(space, w_left, w_right):
    if space.len_w(w_left) <= space.len_w(w_right):
        return all_contained_in(space, w_left, w_right)
    return space.w_False

@comparison_impl
def gt(space, w_left, w_right):
    if space.len_w(w_left) > space.len_w(w_right):
        return all_contained_in(space, w_right, w_left)
    return space.w_False

@comparison_impl
def ge(space, w_left, w_right):
    if space.len_w(w_left) >= space.len_w(w_right):
        return all_contained_in(space, w_right, w_left)
    return space.w_False


def repr__DictViewKeys(space, w_dictview):
    typename = space.type(w_dictview).getname(space).decode('utf-8')
    w_seq = space.call_function(space.w_list, w_dictview)
    seq_repr = space.unicode_w(space.repr(w_seq))
    return space.wrap(u"%s(%s)" % (typename, seq_repr))
repr__DictViewItems  = repr__DictViewKeys
repr__DictViewValues = repr__DictViewKeys


def generate_setops():
    OPLIST = [
        ('and', 'intersection_update'),
        ('or', 'update'),
        ('xor', 'symmetric_difference_update'),
        ('sub', 'difference_update'),
        ]

    for (opname, methodname) in OPLIST:
        src = py.code.Source("""
        def {opname}__DictViewKeys_ANY(space, w_dictview, w_other):
            w_set = space.call_function(space.w_set, w_dictview)
            space.call_method(w_set, '{methodname}', w_other)
            return w_set

        def {opname}__ANY_DictViewKeys(space, w_other, w_dictview):
            w_set = space.call_function(space.w_set, w_other)
            space.call_method(w_set, '{methodname}', w_dictview)
            return w_set

        {opname}__DictViewItems_ANY = {opname}__DictViewKeys_ANY
        {opname}__ANY_DictViewItems = {opname}__ANY_DictViewKeys
        """.format(opname=opname, methodname=methodname))
        exec src.compile() in globals()

generate_setops()
=======
class W_DictViewItemsObject(W_DictViewObject):
    def descr_iter(self, space):
        return W_DictMultiIterItemsObject(space, self.w_dict.iteritems())
>>>>>>> 72135b78

class W_DictViewKeysObject(W_DictViewObject):
    def descr_iter(self, space):
        return W_DictMultiIterKeysObject(space, self.w_dict.iterkeys())

class W_DictViewValuesObject(W_DictViewObject):
    def descr_iter(self, space):
        return W_DictMultiIterValuesObject(space, self.w_dict.itervalues())

W_DictViewItemsObject.typedef = StdTypeDef(
    "dict_items",
    __repr__ = gateway.interp2app(W_DictViewItemsObject.descr_repr),
    __eq__ = gateway.interp2app(W_DictViewItemsObject.descr_eq),
    __len__ = gateway.interp2app(W_DictViewItemsObject.descr_len),
    __iter__ = gateway.interp2app(W_DictViewItemsObject.descr_iter),
    __and__ = gateway.interp2app(W_DictViewItemsObject.descr_and),
    __or__ = gateway.interp2app(W_DictViewItemsObject.descr_or),
    __xor__ = gateway.interp2app(W_DictViewItemsObject.descr_xor)
    )

W_DictViewKeysObject.typedef = StdTypeDef(
    "dict_keys",
    __repr__ = gateway.interp2app(W_DictViewKeysObject.descr_repr),
    __eq__ = gateway.interp2app(W_DictViewKeysObject.descr_eq),
    __len__ = gateway.interp2app(W_DictViewKeysObject.descr_len),
    __iter__ = gateway.interp2app(W_DictViewKeysObject.descr_iter),
    __and__ = gateway.interp2app(W_DictViewKeysObject.descr_and),
    __or__ = gateway.interp2app(W_DictViewKeysObject.descr_or),
    __xor__ = gateway.interp2app(W_DictViewKeysObject.descr_xor)
    )

W_DictViewValuesObject.typedef = StdTypeDef(
    "dict_values",
    __repr__ = gateway.interp2app(W_DictViewValuesObject.descr_repr),
    __eq__ = gateway.interp2app(W_DictViewValuesObject.descr_eq),
    __len__ = gateway.interp2app(W_DictViewValuesObject.descr_len),
    __iter__ = gateway.interp2app(W_DictViewValuesObject.descr_iter),
    __and__ = gateway.interp2app(W_DictViewValuesObject.descr_and),
    __or__ = gateway.interp2app(W_DictViewValuesObject.descr_or),
    __xor__ = gateway.interp2app(W_DictViewValuesObject.descr_xor)
    )<|MERGE_RESOLUTION|>--- conflicted
+++ resolved
@@ -1109,133 +1109,16 @@
     if space.is_true(w_kwds):
         update1(space, w_dict, w_kwds)
 
-<<<<<<< HEAD
-def init__DictMulti(space, w_dict, __args__):
-    init_or_update(space, w_dict, __args__, 'dict')
-
-def dict_update__DictMulti(space, w_dict, __args__):
-    init_or_update(space, w_dict, __args__, 'dict.update')
-
-def getitem__DictMulti_ANY(space, w_dict, w_key):
-    w_value = w_dict.getitem(w_key)
-    if w_value is not None:
-        return w_value
-
-    w_missing_item = w_dict.missing_method(space, w_key)
-    if w_missing_item is not None:
-        return w_missing_item
-
-    space.raise_key_error(w_key)
-
-def setitem__DictMulti_ANY_ANY(space, w_dict, w_newkey, w_newvalue):
-    w_dict.setitem(w_newkey, w_newvalue)
-
-def delitem__DictMulti_ANY(space, w_dict, w_key):
-    try:
-        w_dict.delitem(w_key)
-    except KeyError:
-        space.raise_key_error(w_key)
-
-def len__DictMulti(space, w_dict):
-    return space.wrap(w_dict.length())
-
-def contains__DictMulti_ANY(space, w_dict, w_key):
-    return space.newbool(w_dict.getitem(w_key) is not None)
-
-def iter__DictMulti(space, w_dict):
-    return W_DictMultiIterKeysObject(space, w_dict.iterkeys())
-
-def eq__DictMulti_DictMulti(space, w_left, w_right):
-    if space.is_w(w_left, w_right):
-        return space.w_True
-
-    if w_left.length() != w_right.length():
-        return space.w_False
-    iteratorimplementation = w_left.iteritems()
-=======
 def characterize(space, w_a, w_b):
     """ (similar to CPython)
     returns the smallest key in acontent for which b's value is different or absent and this value """
     w_smallest_diff_a_key = None
     w_its_value = None
     iteratorimplementation = w_a.iteritems()
->>>>>>> 72135b78
     while 1:
         w_key, w_val = iteratorimplementation.next_item()
         if w_key is None:
             break
-<<<<<<< HEAD
-        w_rightval = w_right.getitem(w_key)
-        if w_rightval is None:
-            return space.w_False
-        if not space.eq_w(w_val, w_rightval):
-            return space.w_False
-    return space.w_True
-
-def dict_copy__DictMulti(space, w_self):
-    w_new = W_DictMultiObject.allocate_and_init_instance(space)
-    update1_dict_dict(space, w_new, w_self)
-    return w_new
-
-
-def dict_items__DictMulti(space, w_self):
-    return W_DictViewItemsObject(space, w_self)
-
-def dict_keys__DictMulti(space, w_self):
-    return W_DictViewKeysObject(space, w_self)
-    # XXX on default this is a fast path when keys are string, do we want to
-    # port it to py3k?
-    # return w_self.w_keys()
-
-def dict_values__DictMulti(space, w_self):
-    return W_DictViewValuesObject(space, w_self)
-
-def dict_iteritems__DictMulti(space, w_self):
-    return W_DictMultiIterItemsObject(space, w_self.iteritems())
-
-def dict_iterkeys__DictMulti(space, w_self):
-    return W_DictMultiIterKeysObject(space, w_self.iterkeys())
-
-def dict_itervalues__DictMulti(space, w_self):
-    return W_DictMultiIterValuesObject(space, w_self.itervalues())
-
-def dict_clear__DictMulti(space, w_self):
-    w_self.clear()
-
-def dict_get__DictMulti_ANY_ANY(space, w_dict, w_key, w_default):
-    w_value = w_dict.getitem(w_key)
-    if w_value is not None:
-        return w_value
-    else:
-        return w_default
-
-def dict_setdefault__DictMulti_ANY_ANY(space, w_dict, w_key, w_default):
-    return w_dict.setdefault(w_key, w_default)
-
-def dict_pop__DictMulti_ANY(space, w_dict, w_key, defaults_w):
-    len_defaults = len(defaults_w)
-    if len_defaults > 1:
-        raise operationerrfmt(space.w_TypeError,
-                              "pop expected at most 2 arguments, got %d",
-                              1 + len_defaults)
-    w_item = w_dict.getitem(w_key)
-    if w_item is None:
-        if len_defaults > 0:
-            return defaults_w[0]
-        else:
-            space.raise_key_error(w_key)
-    else:
-        w_dict.delitem(w_key)
-        return w_item
-
-def dict_popitem__DictMulti(space, w_dict):
-    try:
-        w_key, w_value = w_dict.popitem()
-    except KeyError:
-        raise OperationError(space.w_KeyError,
-                             space.wrap("popitem(): dictionary is empty"))
-    return space.newtuple([w_key, w_value])
-=======
         if w_smallest_diff_a_key is None or space.is_true(space.lt(w_key, w_smallest_diff_a_key)):
             w_bvalue = w_b.getitem(w_key)
             if w_bvalue is None:
@@ -1246,7 +1129,6 @@
                     w_its_value = w_val
                     w_smallest_diff_a_key = w_key
     return w_smallest_diff_a_key, w_its_value
->>>>>>> 72135b78
 
 
 # ____________________________________________________________
@@ -1413,95 +1295,9 @@
         space.call_method(w_set, "symmetric_difference_update", w_otherview)
         return w_set
 
-<<<<<<< HEAD
-    return space.w_True
-
-def comparison_impl(fn):
-    opname = fn.func_name
-    types = ['DictViewKeys', 'DictViewItems', 'settypedef', 'frozensettypedef']
-    for lefttype in types:
-        for righttype in types:
-            fnname = '%s__%s_%s' % (opname, lefttype, righttype)
-            globals()[fnname] = fn
-    return fn
-
-@comparison_impl
-def eq(space, w_left, w_right):
-    if space.eq_w(space.len(w_left), space.len(w_right)):
-        return all_contained_in(space, w_left, w_right)
-    return space.w_False
-
-@comparison_impl
-def ne(space, w_left, w_right):
-    if not space.eq_w(space.len(w_left), space.len(w_right)):
-        return space.w_True
-    return space.not_(all_contained_in(space, w_left, w_right))
-
-@comparison_impl
-def lt(space, w_left, w_right):
-    if space.len_w(w_left) < space.len_w(w_right):
-        return all_contained_in(space, w_left, w_right)
-    return space.w_False
-
-@comparison_impl
-def le(space, w_left, w_right):
-    if space.len_w(w_left) <= space.len_w(w_right):
-        return all_contained_in(space, w_left, w_right)
-    return space.w_False
-
-@comparison_impl
-def gt(space, w_left, w_right):
-    if space.len_w(w_left) > space.len_w(w_right):
-        return all_contained_in(space, w_right, w_left)
-    return space.w_False
-
-@comparison_impl
-def ge(space, w_left, w_right):
-    if space.len_w(w_left) >= space.len_w(w_right):
-        return all_contained_in(space, w_right, w_left)
-    return space.w_False
-
-
-def repr__DictViewKeys(space, w_dictview):
-    typename = space.type(w_dictview).getname(space).decode('utf-8')
-    w_seq = space.call_function(space.w_list, w_dictview)
-    seq_repr = space.unicode_w(space.repr(w_seq))
-    return space.wrap(u"%s(%s)" % (typename, seq_repr))
-repr__DictViewItems  = repr__DictViewKeys
-repr__DictViewValues = repr__DictViewKeys
-
-
-def generate_setops():
-    OPLIST = [
-        ('and', 'intersection_update'),
-        ('or', 'update'),
-        ('xor', 'symmetric_difference_update'),
-        ('sub', 'difference_update'),
-        ]
-
-    for (opname, methodname) in OPLIST:
-        src = py.code.Source("""
-        def {opname}__DictViewKeys_ANY(space, w_dictview, w_other):
-            w_set = space.call_function(space.w_set, w_dictview)
-            space.call_method(w_set, '{methodname}', w_other)
-            return w_set
-
-        def {opname}__ANY_DictViewKeys(space, w_other, w_dictview):
-            w_set = space.call_function(space.w_set, w_other)
-            space.call_method(w_set, '{methodname}', w_dictview)
-            return w_set
-
-        {opname}__DictViewItems_ANY = {opname}__DictViewKeys_ANY
-        {opname}__ANY_DictViewItems = {opname}__ANY_DictViewKeys
-        """.format(opname=opname, methodname=methodname))
-        exec src.compile() in globals()
-
-generate_setops()
-=======
 class W_DictViewItemsObject(W_DictViewObject):
     def descr_iter(self, space):
         return W_DictMultiIterItemsObject(space, self.w_dict.iteritems())
->>>>>>> 72135b78
 
 class W_DictViewKeysObject(W_DictViewObject):
     def descr_iter(self, space):
