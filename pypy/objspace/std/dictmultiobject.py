--- conflicted
+++ resolved
@@ -575,11 +575,7 @@
         if type(w_key) is self.space.StringObjectCls:
             self.switch_to_bytes_strategy(w_dict)
             return
-<<<<<<< HEAD
         if type(w_key) is self.space.UnicodeObjectCls:
-=======
-        elif type(w_key) is self.space.UnicodeObjectCls and w_key.is_ascii():
->>>>>>> 572becf8
             self.switch_to_unicode_strategy(w_dict)
             return
         w_type = self.space.type(w_key)
