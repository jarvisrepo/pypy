--- conflicted
+++ resolved
@@ -588,10 +588,9 @@
     def w_keys(self, w_dict):
         return self.space.newlist_str(self.listview_str(w_dict))
 
-<<<<<<< HEAD
     def wrapkey(space, key):
         return space.wrap(key)
-=======
+
     def view_as_kwargs(self, w_dict):
         d = self.unerase(w_dict.dstorage)
         l = len(d)
@@ -602,7 +601,6 @@
             values[i] = val
             i += 1
         return keys, values
->>>>>>> ec60cbdf
 
 create_itertor_classes(StringDictStrategy)
 
