"""The builtin dict implementation"""

from rpython.rlib import jit, rerased, objectmodel
from rpython.rlib.debug import mark_dict_non_null
from rpython.rlib.objectmodel import newlist_hint, r_dict, specialize
from rpython.tool.sourcetools import func_renamer, func_with_new_name

from pypy.interpreter.baseobjspace import W_Root
from pypy.interpreter.error import OperationError, oefmt
from pypy.interpreter.gateway import (
    WrappedDefault, applevel, interp2app, unwrap_spec)
from pypy.interpreter.mixedmodule import MixedModule
from pypy.interpreter.signature import Signature
from pypy.interpreter.typedef import TypeDef
from pypy.objspace.std.util import negate


UNROLL_CUTOFF = 5


def _never_equal_to_string(space, w_lookup_type):
    """Handles the case of a non string key lookup.
    Types that have a sane hash/eq function should allow us to return True
    directly to signal that the key is not in the dict in any case.
    XXX The types should provide such a flag. """

    # XXX there are many more types
    return (space.is_w(w_lookup_type, space.w_NoneType) or
            space.is_w(w_lookup_type, space.w_int) or
            space.is_w(w_lookup_type, space.w_bool) or
            space.is_w(w_lookup_type, space.w_float))


@specialize.call_location()
def w_dict_unrolling_heuristic(w_dct):
    """In which cases iterating over dict items can be unrolled.
    Note that w_dct is an instance of W_DictMultiObject, not necesarilly
    an actual dict
    """
    return jit.isvirtual(w_dct) or (jit.isconstant(w_dct) and
                                    w_dct.length() <= UNROLL_CUTOFF)


class W_DictMultiObject(W_Root):
    """ Abstract base class that does not store a strategy. """
    __slots__ = ['space', 'dstorage']

    def get_strategy(self):
        raise NotImplementedError("abstract method")

    def set_strategy(self, strategy):
        raise NotImplementedError("abstract method")


    @staticmethod
    def allocate_and_init_instance(space, w_type=None, module=False,
                                   instance=False, strdict=False,
                                   kwargs=False):
        if space.config.objspace.std.withcelldict and module:
            from pypy.objspace.std.celldict import ModuleDictStrategy
            assert w_type is None
            # every module needs its own strategy, because the strategy stores
            # the version tag
            strategy = ModuleDictStrategy(space)
            storage = strategy.get_empty_storage()
            w_obj = space.allocate_instance(W_ModuleDictObject, space.w_dict)
            W_ModuleDictObject.__init__(w_obj, space, strategy, storage)
            return w_obj
        elif instance:
            from pypy.objspace.std.mapdict import MapDictStrategy
            strategy = space.fromcache(MapDictStrategy)
        elif strdict or module:
            assert w_type is None
            strategy = space.fromcache(UnicodeDictStrategy)
        elif kwargs:
            assert w_type is None
            from pypy.objspace.std.kwargsdict import EmptyKwargsDictStrategy
            strategy = space.fromcache(EmptyKwargsDictStrategy)
        else:
            strategy = space.fromcache(EmptyDictStrategy)
        if w_type is None:
            w_type = space.w_dict

        storage = strategy.get_empty_storage()
        w_obj = space.allocate_instance(W_DictObject, w_type)
        W_DictObject.__init__(w_obj, space, strategy, storage)
        return w_obj

    def __init__(self, space, storage):
        self.space = space
        self.dstorage = storage

    def __repr__(self):
        """representation for debugging purposes"""
        return "%s(%s)" % (self.__class__.__name__, self.get_strategy())

    def unwrap(w_dict, space):
        result = {}
        items = w_dict.items()
        for w_pair in items:
            key, val = space.unwrap(w_pair)
            result[key] = val
        return result

    def initialize_content(self, list_pairs_w):
        for w_k, w_v in list_pairs_w:
            self.setitem(w_k, w_v)

    def setitem_str(self, key, w_value):
        self.get_strategy().setitem_str(self, key, w_value)

    @staticmethod
    def descr_new(space, w_dicttype, __args__):
        w_obj = W_DictMultiObject.allocate_and_init_instance(space, w_dicttype)
        return w_obj

    @staticmethod
    def descr_fromkeys(space, w_type, w_iterable, w_value=None):
        w_keys = w_iterable  # \
        w_fill = w_value     # / rename the arguments for app-level
        if w_fill is None:
            w_fill = space.w_None
        if space.is_w(w_type, space.w_dict):
            ulist = space.listview_unicode(w_keys)
            if ulist is not None:
                strategy = space.fromcache(UnicodeDictStrategy)
                storage = strategy.get_storage_fromkeys(ulist, w_fill)
                w_dict = space.allocate_instance(W_DictObject, w_type)
                W_DictObject.__init__(w_dict, space, strategy, storage)
            else:
                w_dict = W_DictMultiObject.allocate_and_init_instance(space,
                                                                      w_type)
                for w_key in space.listview(w_keys):
                    w_dict.setitem(w_key, w_fill)
        else:
            w_dict = space.call_function(w_type)
            for w_key in space.listview(w_keys):
                space.setitem(w_dict, w_key, w_fill)
        return w_dict

    def descr_init(self, space, __args__):
        init_or_update(space, self, __args__, 'dict')

    def descr_repr(self, space):
        ec = space.getexecutioncontext()
        w_currently_in_repr = ec._py_repr
        if w_currently_in_repr is None:
            w_currently_in_repr = ec._py_repr = space.newdict()
        return dictrepr(space, w_currently_in_repr, self)

    def descr_eq(self, space, w_other):
        if space.is_w(self, w_other):
            return space.w_True
        if not isinstance(w_other, W_DictMultiObject):
            return space.w_NotImplemented

        if self.length() != w_other.length():
            return space.w_False
        iteratorimplementation = self.iteritems()
        while True:
            w_key, w_val = iteratorimplementation.next_item()
            if w_key is None:
                break
            w_rightval = w_other.getitem(w_key)
            if w_rightval is None:
                return space.w_False
            if not space.eq_w(w_val, w_rightval):
                return space.w_False
        return space.w_True

    descr_ne = negate(descr_eq)

    def descr_len(self, space):
        return space.wrap(self.length())

    def descr_iter(self, space):
        return W_DictMultiIterKeysObject(space, self.iterkeys())

    def descr_contains(self, space, w_key):
        return space.newbool(self.getitem(w_key) is not None)

    def descr_getitem(self, space, w_key):
        w_value = self.getitem(w_key)
        if w_value is not None:
            return w_value

        # if there is a __missing__ method, call it
        if not space.is_w(space.type(self), space.w_dict):
            w_missing = space.lookup(self, '__missing__')
            if w_missing is not None:
                return space.get_and_call_function(w_missing, self, w_key)

        space.raise_key_error(w_key)

    def descr_setitem(self, space, w_newkey, w_newvalue):
        self.setitem(w_newkey, w_newvalue)

    def descr_delitem(self, space, w_key):
        try:
            self.delitem(w_key)
        except KeyError:
            space.raise_key_error(w_key)

<<<<<<< HEAD
=======
    def internal_delitem(self, w_key):
        try:
            self.delitem(w_key)
        except KeyError:
            raise oefmt(self.space.w_RuntimeError,
                        "an internal 'del' on the dictionary failed to find "
                        "the key")

    def descr_reversed(self, space):
        raise oefmt(space.w_TypeError,
                    "argument to reversed() must be a sequence")

>>>>>>> e4f395ec
    def descr_copy(self, space):
        """D.copy() -> a shallow copy of D"""
        return self.copy()

    def descr_items(self, space):
        """D.items() -> a set-like object providing a view on D's items"""
        return W_DictViewItemsObject(space, self)

    def descr_keys(self, space):
        """D.keys() -> a set-like object providing a view on D's keys"""
        return W_DictViewKeysObject(space, self)

    def descr_values(self, space):
        """D.values() -> an object providing a view on D's values"""
        return W_DictViewValuesObject(space, self)

    def nondescr_reversed_dict(self, space):
        """Not exposed directly to app-level, but via __pypy__.reversed_dict().
        """
        strategy = self.get_strategy()
        if strategy.has_iterreversed:
            it = strategy.iterreversed(self)
            return W_DictMultiIterKeysObject(space, it)
        else:
            # fall-back
            w_keys = self.w_keys()
            return space.call_method(w_keys, '__reversed__')

    def nondescr_move_to_end(self, space, w_key, last_flag):
        """Not exposed directly to app-level, but via __pypy__.move_to_end().
        """
        strategy = self.get_strategy()
        if strategy.has_move_to_end:
            strategy.move_to_end(self, w_key, last_flag)
        else:
            # fall-back
            w_value = self.getitem(w_key)
            if w_value is None:
                space.raise_key_error(w_key)
            else:
                self.internal_delitem(w_key)
                if last_flag:
                    self.setitem(w_key, w_value)
                else:
                    # *very slow* fall-back
                    keys_w = []
                    values_w = []
                    iteratorimplementation = self.iteritems()
                    while True:
                        w_k, w_v = iteratorimplementation.next_item()
                        if w_k is None:
                            break
                        keys_w.append(w_k)
                        values_w.append(w_v)
                    self.clear()
                    self.setitem(w_key, w_value)
                    for i in range(len(keys_w)):
                        self.setitem(keys_w[i], values_w[i])

<<<<<<< HEAD
    def nondescr_delitem_if_value_is(self, space, w_key, w_value):
        """Not exposed directly to app-level, but used by
        _weakref._remove_dead_weakref and via __pypy__.delitem_if_value_is().
        """
        strategy = self.ensure_object_strategy()
        d = strategy.unerase(self.dstorage)
        objectmodel.delitem_if_value_is(d, w_key, w_value)
=======
    def nondescr_popitem_first(self, space):
        """Not exposed directly to app-level, but via __pypy__.popitem_first().
        """
        w_key, w_value = self.iteritems().next_item()
        if w_key is None:
            raise oefmt(space.w_KeyError, "popitem(): dictionary is empty")
        self.internal_delitem(w_key)
        return space.newtuple([w_key, w_value])
>>>>>>> e4f395ec

    def descr_clear(self, space):
        """D.clear() -> None.  Remove all items from D."""
        self.clear()

    @unwrap_spec(w_default=WrappedDefault(None))
    def descr_get(self, space, w_key, w_default):
        """D.get(k[,d]) -> D[k] if k in D, else d.  d defaults to None."""
        w_value = self.getitem(w_key)
        return w_value if w_value is not None else w_default

    def descr_pop(self, space, w_key, w_default=None):
        """D.pop(k[,d]) -> v, remove specified key and return the
        corresponding value\nIf key is not found, d is returned if given,
        otherwise KeyError is raised
        """
        strategy = self.get_strategy()
        if strategy.has_pop:
            try:
                return strategy.pop(self, w_key, w_default)
            except KeyError:
                raise space.raise_key_error(w_key)
        # fall-back
        w_item = self.getitem(w_key)
        if w_item is None:
            if w_default is not None:
                return w_default
            else:
                space.raise_key_error(w_key)
        else:
            self.internal_delitem(w_key)
            return w_item

    def descr_popitem(self, space):
        """D.popitem() -> (k, v), remove and return some (key, value) pair as
        a\n2-tuple; but raise KeyError if D is empty"""
        try:
            w_key, w_value = self.popitem()
        except KeyError:
            raise oefmt(space.w_KeyError, "popitem(): dictionary is empty")
        return space.newtuple([w_key, w_value])

    @unwrap_spec(w_default=WrappedDefault(None))
    def descr_setdefault(self, space, w_key, w_default):
        """D.setdefault(k[,d]) -> D.get(k,d), also set D[k]=d if k not in D"""
        return self.setdefault(w_key, w_default)

    def descr_update(self, space, __args__):
        """D.update(E, **F) -> None.  Update D from E and F: for k in E: D[k]
        = E[k]\n(if E has keys else: for (k, v) in E: D[k] = v) then: for k in
        F: D[k] = F[k]"""
        init_or_update(space, self, __args__, 'dict.update')

    def ensure_object_strategy(self):    # also called by cpyext
        object_strategy = self.space.fromcache(ObjectDictStrategy)
        strategy = self.get_strategy()
        if strategy is not object_strategy:
            strategy.switch_to_object_strategy(self)
        return object_strategy


class W_DictObject(W_DictMultiObject):
    """ a regular dict object """
    __slots__ = ['dstrategy']

    def __init__(self, space, strategy, storage):
        W_DictMultiObject.__init__(self, space, storage)
        self.dstrategy = strategy

    def get_strategy(self):
        return self.dstrategy

    def set_strategy(self, strategy):
        self.dstrategy = strategy


class W_ModuleDictObject(W_DictMultiObject):
    """ a dict object for a module, that is not expected to change. It stores
    the strategy as a quasi-immutable field. """
    __slots__ = ['mstrategy']
    _immutable_fields_ = ['mstrategy?']

    def __init__(self, space, strategy, storage):
        W_DictMultiObject.__init__(self, space, storage)
        self.mstrategy = strategy

    def get_strategy(self):
        return self.mstrategy

    def set_strategy(self, strategy):
        self.mstrategy = strategy




def _add_indirections():
    dict_methods = "getitem getitem_str setitem setdefault \
                    popitem delitem clear copy \
                    length w_keys values items \
                    iterkeys itervalues iteritems \
                    listview_bytes listview_unicode listview_int \
                    view_as_kwargs".split()

    def make_method(method):
        def f(self, *args):
            return getattr(self.get_strategy(), method)(self, *args)
        f.func_name = method
        return f

    for method in dict_methods:
        setattr(W_DictMultiObject, method, make_method(method))

_add_indirections()


app = applevel('''
    def dictrepr(currently_in_repr, d):
        if len(d) == 0:
            return "{}"
        dict_id = id(d)
        if dict_id in currently_in_repr:
            return '{...}'
        currently_in_repr[dict_id] = 1
        try:
            items = []
            # XXX for now, we cannot use items() without list at
            #     app-level because we want a reasonable result instead
            #     of a RuntimeError even if the dict is mutated by the
            #     repr() in the loop.
            for k, v in list(dict.items(d)):
                items.append(repr(k) + ": " + repr(v))
            return "{" +  ', '.join(items) + "}"
        finally:
            try:
                del currently_in_repr[dict_id]
            except:
                pass
''', filename=__file__)

dictrepr = app.interphook("dictrepr")


W_DictMultiObject.typedef = TypeDef("dict",
    __doc__ = '''dict() -> new empty dictionary.
dict(mapping) -> new dictionary initialized from a mapping object\'s
    (key, value) pairs.
dict(seq) -> new dictionary initialized as if via:
    d = {}
    for k, v in seq:
        d[k] = v
dict(**kwargs) -> new dictionary initialized with the name=value pairs
    in the keyword argument list.  For example:  dict(one=1, two=2)''',
    __new__ = interp2app(W_DictMultiObject.descr_new),
    fromkeys = interp2app(W_DictMultiObject.descr_fromkeys,
                          as_classmethod=True),
    __hash__ = None,
    __repr__ = interp2app(W_DictMultiObject.descr_repr),
    __init__ = interp2app(W_DictMultiObject.descr_init),

    __eq__ = interp2app(W_DictMultiObject.descr_eq),
    __ne__ = interp2app(W_DictMultiObject.descr_ne),

    __len__ = interp2app(W_DictMultiObject.descr_len),
    __iter__ = interp2app(W_DictMultiObject.descr_iter),
    __contains__ = interp2app(W_DictMultiObject.descr_contains),

    __getitem__ = interp2app(W_DictMultiObject.descr_getitem),
    __setitem__ = interp2app(W_DictMultiObject.descr_setitem),
    __delitem__ = interp2app(W_DictMultiObject.descr_delitem),

    copy = interp2app(W_DictMultiObject.descr_copy),
    items = interp2app(W_DictMultiObject.descr_items),
    keys = interp2app(W_DictMultiObject.descr_keys),
    values = interp2app(W_DictMultiObject.descr_values),
    clear = interp2app(W_DictMultiObject.descr_clear),
    get = interp2app(W_DictMultiObject.descr_get),
    pop = interp2app(W_DictMultiObject.descr_pop),
    popitem = interp2app(W_DictMultiObject.descr_popitem),
    setdefault = interp2app(W_DictMultiObject.descr_setdefault),
    update = interp2app(W_DictMultiObject.descr_update),
    )


class DictStrategy(object):
    def __init__(self, space):
        self.space = space

    def get_empty_storage(self):
        raise NotImplementedError

    def decodekey_str(self, key):
        return key.decode('utf-8')

    @jit.look_inside_iff(lambda self, w_dict:
                         w_dict_unrolling_heuristic(w_dict))
    def w_keys(self, w_dict):
        iterator = self.iterkeys(w_dict)
        result = newlist_hint(self.length(w_dict))
        while True:
            w_key = iterator.next_key()
            if w_key is not None:
                result.append(w_key)
            else:
                return self.space.newlist(result)

    def values(self, w_dict):
        iterator = self.itervalues(w_dict)
        result = newlist_hint(self.length(w_dict))
        while True:
            w_value = iterator.next_value()
            if w_value is not None:
                result.append(w_value)
            else:
                return result

    def items(self, w_dict):
        iterator = self.iteritems(w_dict)
        result = newlist_hint(self.length(w_dict))
        while True:
            w_key, w_value = iterator.next_item()
            if w_key is not None:
                result.append(self.space.newtuple([w_key, w_value]))
            else:
                return result

    def popitem(self, w_dict):
        # this is a bad implementation: if we call popitem() repeatedly,
        # it ends up taking n**2 time, because the next() calls below
        # will take longer and longer.  But all interesting strategies
        # provide a better one.
        iterator = self.iteritems(w_dict)
        w_key, w_value = iterator.next_item()
        if w_key is None:
            raise KeyError
        self.delitem(w_dict, w_key)
        return (w_key, w_value)

    def clear(self, w_dict):
        strategy = self.space.fromcache(EmptyDictStrategy)
        storage = strategy.get_empty_storage()
        w_dict.set_strategy(strategy)
        w_dict.dstorage = storage

    def copy(self, w_dict):
        w_new = W_DictMultiObject.allocate_and_init_instance(self.space)
        update1_dict_dict(self.space, w_new, w_dict)
        return w_new

    def listview_bytes(self, w_dict):
        return None

    def listview_unicode(self, w_dict):
        return None

    def listview_int(self, w_dict):
        return None

    def view_as_kwargs(self, w_dict):
        return (None, None)

    def getiterkeys(self, w_dict):
        raise NotImplementedError

    def getitervalues(self, w_dict):
        raise NotImplementedError

    def getiteritems_with_hash(self, w_dict):
        raise NotImplementedError

    has_iterreversed = False
    has_move_to_end = False
    has_pop = False
    # ^^^ no default implementation available for these methods

    def rev_update1_dict_dict(self, w_dict, w_updatedict):
        iteritems = self.iteritems(w_dict)
        while True:
            w_key, w_value = iteritems.next_item()
            if w_key is None:
                break
            w_updatedict.setitem(w_key, w_value)

    def prepare_update(self, w_dict, num_extra):
        pass


class EmptyDictStrategy(DictStrategy):
    erase, unerase = rerased.new_erasing_pair("empty")
    erase = staticmethod(erase)
    unerase = staticmethod(unerase)

    def get_empty_storage(self):
        return self.erase(None)

    def switch_to_correct_strategy(self, w_dict, w_key):
        from pypy.objspace.std.intobject import W_IntObject
        if type(w_key) is self.space.StringObjectCls:
            self.switch_to_bytes_strategy(w_dict)
            return
        if type(w_key) is self.space.UnicodeObjectCls:
            self.switch_to_unicode_strategy(w_dict)
            return
        w_type = self.space.type(w_key)
        if self.space.is_w(w_type, self.space.w_int):
            self.switch_to_int_strategy(w_dict)
        elif w_type.compares_by_identity():
            self.switch_to_identity_strategy(w_dict)
        else:
            self.switch_to_object_strategy(w_dict)

    def switch_to_bytes_strategy(self, w_dict):
        strategy = self.space.fromcache(BytesDictStrategy)
        storage = strategy.get_empty_storage()
        w_dict.set_strategy(strategy)
        w_dict.dstorage = storage

    def switch_to_unicode_strategy(self, w_dict):
        strategy = self.space.fromcache(UnicodeDictStrategy)
        storage = strategy.get_empty_storage()
        w_dict.set_strategy(strategy)
        w_dict.dstorage = storage

    def switch_to_int_strategy(self, w_dict):
        strategy = self.space.fromcache(IntDictStrategy)
        storage = strategy.get_empty_storage()
        w_dict.set_strategy(strategy)
        w_dict.dstorage = storage

    def switch_to_identity_strategy(self, w_dict):
        from pypy.objspace.std.identitydict import IdentityDictStrategy
        strategy = self.space.fromcache(IdentityDictStrategy)
        storage = strategy.get_empty_storage()
        w_dict.set_strategy(strategy)
        w_dict.dstorage = storage

    def switch_to_object_strategy(self, w_dict):
        strategy = self.space.fromcache(ObjectDictStrategy)
        storage = strategy.get_empty_storage()
        w_dict.set_strategy(strategy)
        w_dict.dstorage = storage

    def getitem(self, w_dict, w_key):
        #return w_value or None
        # in case the key is unhashable, try to hash it
        self.space.hash(w_key)
        # return None anyway
        return None

    def getitem_str(self, w_dict, key):
        #return w_value or None
        return None

    def setdefault(self, w_dict, w_key, w_default):
        # here the dict is always empty
        self.switch_to_correct_strategy(w_dict, w_key)
        w_dict.setitem(w_key, w_default)
        return w_default

    def setitem(self, w_dict, w_key, w_value):
        self.switch_to_correct_strategy(w_dict, w_key)
        w_dict.setitem(w_key, w_value)

    def setitem_str(self, w_dict, key, w_value):
        self.switch_to_unicode_strategy(w_dict)
        w_dict.setitem_str(key, w_value)

    def delitem(self, w_dict, w_key):
        # in case the key is unhashable, try to hash it
        self.space.hash(w_key)
        raise KeyError

    def length(self, w_dict):
        return 0

    def clear(self, w_dict):
        return

    def popitem(self, w_dict):
        raise KeyError

    def view_as_kwargs(self, w_dict):
        return ([], [])

    # ---------- iterator interface ----------------

    def getiterkeys(self, w_dict):
        return iter([])

    def getitervalues(self, w_dict):
        return iter([])

    def getiteritems_with_hash(self, w_dict):
        return iter([])

    def getiterreversed(self, w_dict):
        return iter([])


# Iterator Implementation base classes

def _new_next(TP):
    if TP in ('key', 'value'):
        EMPTY = None
    else:
        EMPTY = None, None

    def next(self):
        if self.w_dict is None:
            return EMPTY
        space = self.space
        if self.len != self.w_dict.length():
            self.len = -1   # Make this error state sticky
            raise oefmt(space.w_RuntimeError,
                        "dictionary changed size during iteration")

        # look for the next entry
        if self.pos < self.len:
            result = getattr(self, 'next_' + TP + '_entry')()
            self.pos += 1
            if self.strategy is self.w_dict.get_strategy():
                return result      # common case
            else:
                # waaa, obscure case: the strategy changed, but not the
                # length of the dict.  The (key, value) pair in 'result'
                # might be out-of-date.  We try to explicitly look up
                # the key in the dict.
                if TP == 'key' or TP == 'value':
                    return result
                w_key = result[0]
                w_value = self.w_dict.getitem(w_key)
                if w_value is None:
                    self.len = -1   # Make this error state sticky
                    raise oefmt(space.w_RuntimeError,
                                "dictionary changed during iteration")
                return (w_key, w_value)
        # no more entries
        self.w_dict = None
        return EMPTY
    return func_with_new_name(next, 'next_' + TP)


class BaseIteratorImplementation(object):
    def __init__(self, space, strategy, w_dict):
        self.space = space
        self.strategy = strategy
        self.w_dict = w_dict
        self.len = w_dict.length()
        self.pos = 0

    def length(self):
        if self.w_dict is not None and self.len != -1:
            return self.len - self.pos
        return 0

    def _cleanup_(self):
        raise Exception("seeing a prebuilt %r object" % (
            self.__class__,))

class BaseKeyIterator(BaseIteratorImplementation):
    next_key = _new_next('key')

class BaseValueIterator(BaseIteratorImplementation):
    next_value = _new_next('value')

class BaseItemIterator(BaseIteratorImplementation):
    next_item = _new_next('item')


def create_iterator_classes(dictimpl,
                            override_next_key=None,
                            override_next_value=None,
                            override_next_item=None):
    if not hasattr(dictimpl, 'wrapkey'):
        wrapkey = lambda space, key: key
    else:
        wrapkey = dictimpl.wrapkey.im_func
    if not hasattr(dictimpl, 'wrapvalue'):
        wrapvalue = lambda space, value: value
    else:
        wrapvalue = dictimpl.wrapvalue.im_func
    if not hasattr(dictimpl, 'setitem_untyped'):
        setitem_untyped = None
    else:
        setitem_untyped = dictimpl.setitem_untyped.im_func
        setitem_untyped = func_with_new_name(setitem_untyped,
            'setitem_untyped_%s' % dictimpl.__name__)

    class IterClassKeys(BaseKeyIterator):
        def __init__(self, space, strategy, w_dict):
            self.iterator = strategy.getiterkeys(w_dict)
            BaseIteratorImplementation.__init__(self, space, strategy, w_dict)

        if override_next_key is not None:
            next_key_entry = override_next_key
        else:
            def next_key_entry(self):
                for key in self.iterator:
                    return wrapkey(self.space, key)
                else:
                    return None

    class IterClassValues(BaseValueIterator):
        def __init__(self, space, strategy, w_dict):
            self.iterator = strategy.getitervalues(w_dict)
            BaseIteratorImplementation.__init__(self, space, strategy, w_dict)

        if override_next_value is not None:
            next_value_entry = override_next_value
        else:
            def next_value_entry(self):
                for value in self.iterator:
                    return wrapvalue(self.space, value)
                else:
                    return None

    class IterClassItems(BaseItemIterator):
        def __init__(self, space, strategy, w_dict):
            self.iterator = strategy.getiteritems_with_hash(w_dict)
            BaseIteratorImplementation.__init__(self, space, strategy, w_dict)

        if override_next_item is not None:
            next_item_entry = override_next_item
        else:
            def next_item_entry(self):
                for key, value, keyhash in self.iterator:
                    return (wrapkey(self.space, key),
                            wrapvalue(self.space, value))
                else:
                    return None, None

    class IterClassReversed(BaseKeyIterator):
        def __init__(self, space, strategy, w_dict):
            self.iterator = strategy.getiterreversed(w_dict)
            BaseIteratorImplementation.__init__(self, space, strategy, w_dict)

        def next_key_entry(self):
            for key in self.iterator:
                return wrapkey(self.space, key)
            else:
                return None

    def iterkeys(self, w_dict):
        return IterClassKeys(self.space, self, w_dict)

    def itervalues(self, w_dict):
        return IterClassValues(self.space, self, w_dict)

    def iteritems(self, w_dict):
        return IterClassItems(self.space, self, w_dict)

    if hasattr(dictimpl, 'getiterreversed'):
        def iterreversed(self, w_dict):
            return IterClassReversed(self.space, self, w_dict)
        dictimpl.iterreversed = iterreversed
        dictimpl.has_iterreversed = True

    if hasattr(dictimpl, 'move_to_end'):
        dictimpl.has_move_to_end = True

    if hasattr(dictimpl, 'pop'):
        dictimpl.has_pop = True

    @jit.look_inside_iff(lambda self, w_dict, w_updatedict:
                         w_dict_unrolling_heuristic(w_dict))
    def rev_update1_dict_dict(self, w_dict, w_updatedict):
        # the logic is to call prepare_dict_update() after the first setitem():
        # it gives the w_updatedict a chance to switch its strategy.
        if override_next_item is not None:
            # this is very similar to the general version, but the difference
            # is that it is specialized to call a specific next_item()
            iteritems = IterClassItems(self.space, self, w_dict)
            w_key, w_value = iteritems.next_item()
            if w_key is None:
                return
            w_updatedict.setitem(w_key, w_value)
            w_updatedict.get_strategy().prepare_update(w_updatedict,
                                                       w_dict.length() - 1)
            while True:
                w_key, w_value = iteritems.next_item()
                if w_key is None:
                    return
                w_updatedict.setitem(w_key, w_value)
        else:
            iteritemsh = self.getiteritems_with_hash(w_dict)
            if not same_strategy(self, w_updatedict):
                # Different strategy.  Try to copy one item of w_dict
                for key, value, keyhash in iteritemsh:
                    w_key = wrapkey(self.space, key)
                    w_value = wrapvalue(self.space, value)
                    w_updatedict.setitem(w_key, w_value)
                    break
                else:
                    return     # w_dict is completely empty, nothing to do
                count = w_dict.length() - 1
                w_updatedict.get_strategy().prepare_update(w_updatedict, count)
                # If the strategy is still different, continue the slow way
                if not same_strategy(self, w_updatedict):
                    for key, value, keyhash in iteritemsh:
                        w_key = wrapkey(self.space, key)
                        w_value = wrapvalue(self.space, value)
                        w_updatedict.setitem(w_key, w_value)
                    return     # done
            else:
                # Same strategy.
                self.prepare_update(w_updatedict, w_dict.length())
            #
            # Use setitem_untyped() to speed up copying without
            # wrapping/unwrapping the key.
            assert setitem_untyped is not None
            dstorage = w_updatedict.dstorage
            for key, value, keyhash in iteritemsh:
                setitem_untyped(self, dstorage, key, value, keyhash)

    def same_strategy(self, w_otherdict):
        return (setitem_untyped is not None and
                w_otherdict.get_strategy() is self)

    dictimpl.iterkeys = iterkeys
    dictimpl.itervalues = itervalues
    dictimpl.iteritems = iteritems
    dictimpl.rev_update1_dict_dict = rev_update1_dict_dict

create_iterator_classes(EmptyDictStrategy)


# concrete subclasses of the above

class AbstractTypedStrategy(object):
    _mixin_ = True

    @staticmethod
    def erase(storage):
        raise NotImplementedError("abstract base class")

    @staticmethod
    def unerase(obj):
        raise NotImplementedError("abstract base class")

    def wrap(self, unwrapped):
        raise NotImplementedError

    def unwrap(self, wrapped):
        raise NotImplementedError

    def is_correct_type(self, w_obj):
        raise NotImplementedError("abstract base class")

    def get_empty_storage(self):
        raise NotImplementedError("abstract base class")

    def _never_equal_to(self, w_lookup_type):
        raise NotImplementedError("abstract base class")

    def setitem(self, w_dict, w_key, w_value):
        if self.is_correct_type(w_key):
            self.unerase(w_dict.dstorage)[self.unwrap(w_key)] = w_value
            return
        else:
            self.switch_to_object_strategy(w_dict)
            w_dict.setitem(w_key, w_value)

    def setitem_str(self, w_dict, key, w_value):
        self.switch_to_object_strategy(w_dict)
        w_dict.setitem(self.space.wrap(self.decodekey_str(key)), w_value)

    def setdefault(self, w_dict, w_key, w_default):
        if self.is_correct_type(w_key):
            return self.unerase(w_dict.dstorage).setdefault(self.unwrap(w_key),
                                                            w_default)
        else:
            self.switch_to_object_strategy(w_dict)
            return w_dict.setdefault(w_key, w_default)

    def delitem(self, w_dict, w_key):
        if self.is_correct_type(w_key):
            del self.unerase(w_dict.dstorage)[self.unwrap(w_key)]
            return
        else:
            self.switch_to_object_strategy(w_dict)
            return w_dict.delitem(w_key)

    def length(self, w_dict):
        return len(self.unerase(w_dict.dstorage))

    def getitem_str(self, w_dict, key):
        return self.getitem(w_dict, self.space.wrap(self.decodekey_str(key)))

    def getitem(self, w_dict, w_key):
        space = self.space
        if self.is_correct_type(w_key):
            return self.unerase(w_dict.dstorage).get(self.unwrap(w_key), None)
        elif self._never_equal_to(space.type(w_key)):
            return None
        else:
            self.switch_to_object_strategy(w_dict)
            return w_dict.getitem(w_key)

    def w_keys(self, w_dict):
        l = [self.wrap(key)
             for key in self.unerase(w_dict.dstorage).iterkeys()]
        return self.space.newlist(l)

    def values(self, w_dict):
        return self.unerase(w_dict.dstorage).values()

    def items(self, w_dict):
        space = self.space
        dict_w = self.unerase(w_dict.dstorage)
        return [space.newtuple([self.wrap(key), w_value])
                for (key, w_value) in dict_w.iteritems()]

    def popitem(self, w_dict):
        key, value = self.unerase(w_dict.dstorage).popitem()
        return (self.wrap(key), value)

    def pop(self, w_dict, w_key, w_default):
        space = self.space
        if self.is_correct_type(w_key):
            key = self.unwrap(w_key)
            d = self.unerase(w_dict.dstorage)
            if w_default is None:
                return d.pop(key)
            else:
                return d.pop(key, w_default)
        elif self._never_equal_to(space.type(w_key)):
            raise KeyError
        else:
            self.switch_to_object_strategy(w_dict)
            return w_dict.get_strategy().pop(w_dict, w_key, w_default)

    def clear(self, w_dict):
        self.unerase(w_dict.dstorage).clear()

    def switch_to_object_strategy(self, w_dict):
        d = self.unerase(w_dict.dstorage)
        strategy = self.space.fromcache(ObjectDictStrategy)
        d_new = strategy.unerase(strategy.get_empty_storage())
        for key, value in d.iteritems():
            d_new[self.wrap(key)] = value
        w_dict.set_strategy(strategy)
        w_dict.dstorage = strategy.erase(d_new)

    # --------------- iterator interface -----------------

    def getiterkeys(self, w_dict):
        return self.unerase(w_dict.dstorage).iterkeys()

    def getitervalues(self, w_dict):
        return self.unerase(w_dict.dstorage).itervalues()

    def getiteritems_with_hash(self, w_dict):
        return objectmodel.iteritems_with_hash(self.unerase(w_dict.dstorage))

    def getiterreversed(self, w_dict):
        return objectmodel.reversed_dict(self.unerase(w_dict.dstorage))

    def move_to_end(self, w_dict, w_key, last_flag):
        if self.is_correct_type(w_key):
            d = self.unerase(w_dict.dstorage)
            key = self.unwrap(w_key)
            try:
                objectmodel.move_to_end(d, key, last_flag)
            except KeyError:
                w_dict.space.raise_key_error(w_key)
        else:
            self.switch_to_object_strategy(w_dict)
            w_dict.nondescr_move_to_end(w_dict.space, w_key, last_flag)

    def prepare_update(self, w_dict, num_extra):
        objectmodel.prepare_dict_update(self.unerase(w_dict.dstorage),
                                        num_extra)

    def setitem_untyped(self, dstorage, key, w_value, keyhash):
        d = self.unerase(dstorage)
        objectmodel.setitem_with_hash(d, key, keyhash, w_value)


class ObjectDictStrategy(AbstractTypedStrategy, DictStrategy):
    erase, unerase = rerased.new_erasing_pair("object")
    erase = staticmethod(erase)
    unerase = staticmethod(unerase)

    def wrap(self, unwrapped):
        return unwrapped

    def unwrap(self, wrapped):
        return wrapped

    def is_correct_type(self, w_obj):
        return True

    def get_empty_storage(self):
        new_dict = r_dict(self.space.eq_w, self.space.hash_w,
                          force_non_null=True)
        return self.erase(new_dict)

    def _never_equal_to(self, w_lookup_type):
        return False

    def w_keys(self, w_dict):
        return self.space.newlist(self.unerase(w_dict.dstorage).keys())

    def setitem_str(self, w_dict, s, w_value):
        self.setitem(w_dict, self.space.wrap(self.decodekey_str(s)), w_value)

    def switch_to_object_strategy(self, w_dict):
        assert 0, "should be unreachable"

create_iterator_classes(ObjectDictStrategy)


class BytesDictStrategy(AbstractTypedStrategy, DictStrategy):
    erase, unerase = rerased.new_erasing_pair("bytes")
    erase = staticmethod(erase)
    unerase = staticmethod(unerase)

    def wrap(self, unwrapped):
        return self.space.newbytes(unwrapped)

    def unwrap(self, wrapped):
        return self.space.bytes_w(wrapped)

    def is_correct_type(self, w_obj):
        space = self.space
        return space.is_w(space.type(w_obj), space.w_str)

    def get_empty_storage(self):
        res = {}
        mark_dict_non_null(res)
        return self.erase(res)

    def _never_equal_to(self, w_lookup_type):
        return _never_equal_to_string(self.space, w_lookup_type)

    ##def setitem_str(self, w_dict, key, w_value):
    ##    assert key is not None
    ##    self.unerase(w_dict.dstorage)[key] = w_value

    ##def getitem(self, w_dict, w_key):
    ##    space = self.space
    ##    # -- This is called extremely often.  Hack for performance --
    ##    if type(w_key) is space.StringObjectCls:
    ##        return self.unerase(w_dict.dstorage).get(self.unwrap(w_key), None)
    ##    # -- End of performance hack --
    ##    return AbstractTypedStrategy.getitem(self, w_dict, w_key)

    ##def getitem_str(self, w_dict, key):
    ##    assert key is not None
    ##    return self.unerase(w_dict.dstorage).get(key, None)

    def listview_bytes(self, w_dict):
        return self.unerase(w_dict.dstorage).keys()

    def w_keys(self, w_dict):
        return self.space.newlist_bytes(self.listview_bytes(w_dict))

    def wrapkey(space, key):
        return space.newbytes(key)

    ##@jit.look_inside_iff(lambda self, w_dict:
    ##                     w_dict_unrolling_heuristic(w_dict))
    ##def view_as_kwargs(self, w_dict):
    ##    return (None, None) # XXX: fix me to return unicode keys
    ##    d = self.unerase(w_dict.dstorage)
    ##    l = len(d)
    ##    keys, values = [None] * l, [None] * l
    ##    i = 0
    ##    for key, val in d.iteritems():
    ##        keys[i] = key
    ##        values[i] = val
    ##        i += 1
    ##    return keys, values

create_iterator_classes(BytesDictStrategy)


class UnicodeDictStrategy(AbstractTypedStrategy, DictStrategy):
    erase, unerase = rerased.new_erasing_pair("unicode")
    erase = staticmethod(erase)
    unerase = staticmethod(unerase)

    def wrap(self, unwrapped):
        return self.space.wrap(unwrapped)

    def unwrap(self, wrapped):
        return self.space.unicode_w(wrapped)

    def is_correct_type(self, w_obj):
        space = self.space
        return space.is_w(space.type(w_obj), space.w_unicode)

    def get_empty_storage(self):
        res = {}
        mark_dict_non_null(res)
        return self.erase(res)

    def _never_equal_to(self, w_lookup_type):
        return _never_equal_to_string(self.space, w_lookup_type)

    # we should implement the same shortcuts as we do for BytesDictStrategy

    def setitem_str(self, w_dict, key, w_value):
        assert key is not None
        self.unerase(w_dict.dstorage)[self.decodekey_str(key)] = w_value

    def getitem(self, w_dict, w_key):
        space = self.space
        # -- This is called extremely often.  Hack for performance --
        if type(w_key) is space.UnicodeObjectCls:
            return self.unerase(w_dict.dstorage).get(w_key.unwrap(space), None)
        # -- End of performance hack --
        return AbstractTypedStrategy.getitem(self, w_dict, w_key)

    def getitem_str(self, w_dict, key):
        assert key is not None
        return self.unerase(w_dict.dstorage).get(self.decodekey_str(key), None)

    def listview_unicode(self, w_dict):
        return self.unerase(w_dict.dstorage).keys()

    def w_keys(self, w_dict):
        return self.space.newlist_unicode(self.listview_unicode(w_dict))

    def wrapkey(space, key):
        return space.wrap(key)

    @jit.look_inside_iff(lambda self, w_dict:
                         w_dict_unrolling_heuristic(w_dict))
    def view_as_kwargs(self, w_dict):
        d = self.unerase(w_dict.dstorage)
        l = len(d)
        keys, values = [None] * l, [None] * l
        i = 0
        for key, val in d.iteritems():
            keys[i] = key.encode('utf-8')
            values[i] = val
            i += 1
        return keys, values

    def get_storage_fromkeys(self, keys_w, w_fill):
        """Return an initialized storage with keys and fill values"""
        storage = {}
        mark_dict_non_null(storage)
        for key in keys_w:
            storage[key] = w_fill
        return self.erase(storage)

create_iterator_classes(UnicodeDictStrategy)


class IntDictStrategy(AbstractTypedStrategy, DictStrategy):
    erase, unerase = rerased.new_erasing_pair("int")
    erase = staticmethod(erase)
    unerase = staticmethod(unerase)

    def wrap(self, unwrapped):
        return self.space.wrap(unwrapped)

    def unwrap(self, wrapped):
        return self.space.int_w(wrapped)

    def get_empty_storage(self):
        return self.erase({})

    def is_correct_type(self, w_obj):
        from pypy.objspace.std.intobject import W_IntObject
        return type(w_obj) is W_IntObject

    def _never_equal_to(self, w_lookup_type):
        space = self.space
        # XXX there are many more types
        return (space.is_w(w_lookup_type, space.w_NoneType) or
                space.is_w(w_lookup_type, space.w_str) or
                space.is_w(w_lookup_type, space.w_unicode)
                )

    def listview_int(self, w_dict):
        return self.unerase(w_dict.dstorage).keys()

    def wrapkey(space, key):
        return space.wrap(key)

    def w_keys(self, w_dict):
        return self.space.newlist_int(self.listview_int(w_dict))

create_iterator_classes(IntDictStrategy)


def update1(space, w_dict, w_data):
    if isinstance(w_data, W_DictMultiObject):    # optimization case only
        update1_dict_dict(space, w_dict, w_data)
        return
    w_method = space.findattr(w_data, space.wrap("keys"))
    if w_method is None:
        # no 'keys' method, so we assume it is a sequence of pairs
        data_w = space.listview(w_data)
        update1_pairs(space, w_dict, data_w)
    else:
        # general case -- "for k in o.keys(): dict.__setitem__(d, k, o[k])"
        data_w = space.listview(space.call_function(w_method))
        update1_keys(space, w_dict, w_data, data_w)


def update1_dict_dict(space, w_dict, w_data):
    w_data.get_strategy().rev_update1_dict_dict(w_data, w_dict)


def update1_pairs(space, w_dict, data_w):
    for w_pair in data_w:
        pair = space.fixedview(w_pair)
        if len(pair) != 2:
            raise oefmt(space.w_ValueError, "sequence of pairs expected")
        w_key, w_value = pair
        w_dict.setitem(w_key, w_value)


def update1_keys(space, w_dict, w_data, data_w):
    for w_key in data_w:
        w_value = space.getitem(w_data, w_key)
        w_dict.setitem(w_key, w_value)


init_signature = Signature(['seq_or_map'], None, 'kwargs')
init_defaults = [None]

def init_or_update(space, w_dict, __args__, funcname):
    w_src, w_kwds = __args__.parse_obj(
            None, funcname,
            init_signature, # signature
            init_defaults)  # default argument
    if w_src is not None:
        update1(space, w_dict, w_src)
    if space.is_true(w_kwds):
        update1(space, w_dict, w_kwds)


# ____________________________________________________________
# Iteration

class W_BaseDictMultiIterObject(W_Root):
    _immutable_fields_ = ["iteratorimplementation"]

    def __init__(self, space, iteratorimplementation):
        self.space = space
        self.iteratorimplementation = iteratorimplementation

    def descr_iter(self, space):
        return self

    def descr_length_hint(self, space):
        return space.wrap(self.iteratorimplementation.length())

    def descr_reduce(self, space):
        """
        This is a slightly special case of pickling.
        Since iteration over a dict is a bit hairy,
        we do the following:
        - create a clone of the dict iterator
        - run it to the original position
        - collect all remaining elements into a list
        At unpickling time, we just use that list
        and create an iterator on it.
        This is of course not the standard way.
        """
        w_mod    = space.getbuiltinmodule('_pickle_support')
        mod      = space.interp_w(MixedModule, w_mod)
        new_inst = mod.get('dictiter_surrogate_new')

        w_dict = self.iteratorimplementation.w_dict

        if isinstance(self, W_DictMultiIterKeysObject):
            w_clone = W_DictMultiIterKeysObject(space, w_dict.iterkeys())
        elif isinstance(self, W_DictMultiIterValuesObject):
            w_clone = W_DictMultiIterValuesObject(space, w_dict.itervalues())
        elif isinstance(self, W_DictMultiIterItemsObject):
            w_clone = W_DictMultiIterItemsObject(space, w_dict.iteritems())
        else:
            raise oefmt(space.w_TypeError,
                        "unsupported dictiter type '%R' during pickling", self)

        # spool until we have the same pos
        for x in xrange(self.iteratorimplementation.pos):
            w_clone.descr_next(space)
        w_res = space.call_function(space.w_list, w_clone)
        w_ret = space.newtuple([new_inst, space.newtuple([w_res])])
        return w_ret

    def _cleanup_(self):
        raise Exception("seeing a prebuilt %r object" % (
            self.__class__,))


class W_DictMultiIterKeysObject(W_BaseDictMultiIterObject):
    def descr_next(self, space):
        iteratorimplementation = self.iteratorimplementation
        w_key = iteratorimplementation.next_key()
        if w_key is not None:
            return w_key
        raise OperationError(space.w_StopIteration, space.w_None)

class W_DictMultiIterValuesObject(W_BaseDictMultiIterObject):
    def descr_next(self, space):
        iteratorimplementation = self.iteratorimplementation
        w_value = iteratorimplementation.next_value()
        if w_value is not None:
            return w_value
        raise OperationError(space.w_StopIteration, space.w_None)

class W_DictMultiIterItemsObject(W_BaseDictMultiIterObject):
    def descr_next(self, space):
        iteratorimplementation = self.iteratorimplementation
        w_key, w_value = iteratorimplementation.next_item()
        if w_key is not None:
            return space.newtuple([w_key, w_value])
        raise OperationError(space.w_StopIteration, space.w_None)

W_DictMultiIterItemsObject.typedef = TypeDef(
    "dict_itemiterator",
    __iter__ = interp2app(W_DictMultiIterItemsObject.descr_iter),
    __next__ = interp2app(W_DictMultiIterItemsObject.descr_next),
    __length_hint__ = interp2app(W_BaseDictMultiIterObject.descr_length_hint),
    __reduce__ = interp2app(W_BaseDictMultiIterObject.descr_reduce),
    )

W_DictMultiIterKeysObject.typedef = TypeDef(
    "dict_keyiterator",
    __iter__ = interp2app(W_DictMultiIterKeysObject.descr_iter),
    __next__ = interp2app(W_DictMultiIterKeysObject.descr_next),
    __length_hint__ = interp2app(W_BaseDictMultiIterObject.descr_length_hint),
    __reduce__ = interp2app(W_BaseDictMultiIterObject.descr_reduce),
    )

W_DictMultiIterValuesObject.typedef = TypeDef(
    "dict_valueiterator",
    __iter__ = interp2app(W_DictMultiIterValuesObject.descr_iter),
    __next__ = interp2app(W_DictMultiIterValuesObject.descr_next),
    __length_hint__ = interp2app(W_BaseDictMultiIterObject.descr_length_hint),
    __reduce__ = interp2app(W_BaseDictMultiIterObject.descr_reduce),
    )


# ____________________________________________________________
# Views

class W_DictViewObject(W_Root):
    def __init__(self, space, w_dict):
        self.w_dict = w_dict

    def descr_repr(self, space):
        typename = space.type(self).getname(space)
        w_seq = space.call_function(space.w_list, self)
        seq_repr = space.unicode_w(space.repr(w_seq))
        return space.wrap(u"%s(%s)" % (typename, seq_repr))

    def descr_len(self, space):
        return space.len(self.w_dict)

def _all_contained_in(space, w_dictview, w_other):
    for w_item in space.iteriterable(w_dictview):
        if not space.contains_w(w_other, w_item):
            return space.w_False
    return space.w_True

def _is_set_like(w_other):
    from pypy.objspace.std.setobject import W_BaseSetObject
    return (isinstance(w_other, W_BaseSetObject) or
            isinstance(w_other, W_DictViewKeysObject) or
            isinstance(w_other, W_DictViewItemsObject))

class SetLikeDictView(object):
    _mixin_ = True

    def descr_eq(self, space, w_other):
        if not _is_set_like(w_other):
            return space.w_NotImplemented
        if space.len_w(self) == space.len_w(w_other):
            return _all_contained_in(space, self, w_other)
        return space.w_False

    descr_ne = negate(descr_eq)

    def descr_lt(self, space, w_other):
        if not _is_set_like(w_other):
            return space.w_NotImplemented
        if space.len_w(self) < space.len_w(w_other):
            return _all_contained_in(space, self, w_other)
        return space.w_False

    def descr_le(self, space, w_other):
        if not _is_set_like(w_other):
            return space.w_NotImplemented
        if space.len_w(self) <= space.len_w(w_other):
            return _all_contained_in(space, self, w_other)
        return space.w_False

    def descr_gt(self, space, w_other):
        if not _is_set_like(w_other):
            return space.w_NotImplemented
        if space.len_w(self) > space.len_w(w_other):
            return _all_contained_in(space, w_other, self)
        return space.w_False

    def descr_ge(self, space, w_other):
        if not _is_set_like(w_other):
            return space.w_NotImplemented
        if space.len_w(self) >= space.len_w(w_other):
            return _all_contained_in(space, w_other, self)
        return space.w_False

    def descr_isdisjoint(self, space, w_other):
        """"Return True if the view and the given iterable have a null
        intersection.
        """
        if self is w_other:
            return space.newbool(space.len_w(self) == 0)

        if _is_set_like(w_other):
            # if w_other is set-like and it's longer, we iterate over
            # self instead
            len_self = space.len_w(self)
            len_other = space.len_w(w_other)
            if len_other > len_self:
                self, w_other = w_other, self

        for w_item in space.iteriterable(w_other):
            if space.contains_w(self, w_item):
                return space.w_False
        return space.w_True

    def _as_set_op(name, methname):
        @func_renamer('descr_' + name)
        def op(self, space, w_other):
            w_set = space.call_function(space.w_set, self)
            space.call_method(w_set, methname, w_other)
            return w_set
        @func_renamer('descr_r' + name)
        def rop(self, space, w_other):
            w_set = space.call_function(space.w_set, w_other)
            space.call_method(w_set, methname, self)
            return w_set
        return op, rop

    descr_sub, descr_rsub = _as_set_op('sub', 'difference_update')
    descr_and, descr_rand = _as_set_op('and', 'intersection_update')
    descr_or, descr_ror = _as_set_op('or', 'update')
    descr_xor, descr_rxor = _as_set_op('xor', 'symmetric_difference_update')

class W_DictViewItemsObject(W_DictViewObject, SetLikeDictView):
    def descr_iter(self, space):
        return W_DictMultiIterItemsObject(space, self.w_dict.iteritems())

class W_DictViewKeysObject(W_DictViewObject, SetLikeDictView):
    def descr_iter(self, space):
        return W_DictMultiIterKeysObject(space, self.w_dict.iterkeys())

class W_DictViewValuesObject(W_DictViewObject):
    def descr_iter(self, space):
        return W_DictMultiIterValuesObject(space, self.w_dict.itervalues())

W_DictViewItemsObject.typedef = TypeDef(
    "dict_items",
    __repr__ = interp2app(W_DictViewItemsObject.descr_repr),
    __len__ = interp2app(W_DictViewItemsObject.descr_len),
    __iter__ = interp2app(W_DictViewItemsObject.descr_iter),

    __eq__ = interp2app(W_DictViewItemsObject.descr_eq),
    __ne__ = interp2app(W_DictViewItemsObject.descr_ne),
    __lt__ = interp2app(W_DictViewItemsObject.descr_lt),
    __le__ = interp2app(W_DictViewItemsObject.descr_le),
    __gt__ = interp2app(W_DictViewItemsObject.descr_gt),
    __ge__ = interp2app(W_DictViewItemsObject.descr_ge),

    __sub__ = interp2app(W_DictViewItemsObject.descr_sub),
    __rsub__ = interp2app(W_DictViewItemsObject.descr_rsub),
    __and__ = interp2app(W_DictViewItemsObject.descr_and),
    __rand__ = interp2app(W_DictViewItemsObject.descr_rand),
    __or__ = interp2app(W_DictViewItemsObject.descr_or),
    __ror__ = interp2app(W_DictViewItemsObject.descr_ror),
    __xor__ = interp2app(W_DictViewItemsObject.descr_xor),
    __rxor__ = interp2app(W_DictViewItemsObject.descr_rxor),
    isdisjoint = interp2app(W_DictViewItemsObject.descr_isdisjoint),
    )

W_DictViewKeysObject.typedef = TypeDef(
    "dict_keys",
    __repr__ = interp2app(W_DictViewKeysObject.descr_repr),
    __len__ = interp2app(W_DictViewKeysObject.descr_len),
    __iter__ = interp2app(W_DictViewKeysObject.descr_iter),

    __eq__ = interp2app(W_DictViewKeysObject.descr_eq),
    __ne__ = interp2app(W_DictViewKeysObject.descr_ne),
    __lt__ = interp2app(W_DictViewKeysObject.descr_lt),
    __le__ = interp2app(W_DictViewKeysObject.descr_le),
    __gt__ = interp2app(W_DictViewKeysObject.descr_gt),
    __ge__ = interp2app(W_DictViewKeysObject.descr_ge),

    __sub__ = interp2app(W_DictViewKeysObject.descr_sub),
    __rsub__ = interp2app(W_DictViewKeysObject.descr_rsub),
    __and__ = interp2app(W_DictViewKeysObject.descr_and),
    __rand__ = interp2app(W_DictViewKeysObject.descr_rand),
    __or__ = interp2app(W_DictViewKeysObject.descr_or),
    __ror__ = interp2app(W_DictViewKeysObject.descr_ror),
    __xor__ = interp2app(W_DictViewKeysObject.descr_xor),
    __rxor__ = interp2app(W_DictViewKeysObject.descr_rxor),
    isdisjoint = interp2app(W_DictViewKeysObject.descr_isdisjoint),
    )

W_DictViewValuesObject.typedef = TypeDef(
    "dict_values",
    __repr__ = interp2app(W_DictViewValuesObject.descr_repr),
    __len__ = interp2app(W_DictViewValuesObject.descr_len),
    __iter__ = interp2app(W_DictViewValuesObject.descr_iter),
    )<|MERGE_RESOLUTION|>--- conflicted
+++ resolved
@@ -201,8 +201,6 @@
         except KeyError:
             space.raise_key_error(w_key)
 
-<<<<<<< HEAD
-=======
     def internal_delitem(self, w_key):
         try:
             self.delitem(w_key)
@@ -211,11 +209,6 @@
                         "an internal 'del' on the dictionary failed to find "
                         "the key")
 
-    def descr_reversed(self, space):
-        raise oefmt(space.w_TypeError,
-                    "argument to reversed() must be a sequence")
-
->>>>>>> e4f395ec
     def descr_copy(self, space):
         """D.copy() -> a shallow copy of D"""
         return self.copy()
@@ -243,6 +236,14 @@
             # fall-back
             w_keys = self.w_keys()
             return space.call_method(w_keys, '__reversed__')
+
+    def nondescr_delitem_if_value_is(self, space, w_key, w_value):
+        """Not exposed directly to app-level, but used by
+        _weakref._remove_dead_weakref and via __pypy__.delitem_if_value_is().
+        """
+        strategy = self.ensure_object_strategy()
+        d = strategy.unerase(self.dstorage)
+        objectmodel.delitem_if_value_is(d, w_key, w_value)
 
     def nondescr_move_to_end(self, space, w_key, last_flag):
         """Not exposed directly to app-level, but via __pypy__.move_to_end().
@@ -275,15 +276,6 @@
                     for i in range(len(keys_w)):
                         self.setitem(keys_w[i], values_w[i])
 
-<<<<<<< HEAD
-    def nondescr_delitem_if_value_is(self, space, w_key, w_value):
-        """Not exposed directly to app-level, but used by
-        _weakref._remove_dead_weakref and via __pypy__.delitem_if_value_is().
-        """
-        strategy = self.ensure_object_strategy()
-        d = strategy.unerase(self.dstorage)
-        objectmodel.delitem_if_value_is(d, w_key, w_value)
-=======
     def nondescr_popitem_first(self, space):
         """Not exposed directly to app-level, but via __pypy__.popitem_first().
         """
@@ -292,7 +284,6 @@
             raise oefmt(space.w_KeyError, "popitem(): dictionary is empty")
         self.internal_delitem(w_key)
         return space.newtuple([w_key, w_value])
->>>>>>> e4f395ec
 
     def descr_clear(self, space):
         """D.clear() -> None.  Remove all items from D."""
