from pypy.interpreter.baseobjspace import W_Root
from pypy.interpreter.error import OperationError, operationerrfmt
from pypy.interpreter.gateway import (
    WrappedDefault, applevel, interp2app, unwrap_spec)
from pypy.interpreter.mixedmodule import MixedModule
from pypy.interpreter.signature import Signature
from pypy.objspace.std.stdtypedef import StdTypeDef

from rpython.rlib import jit, rerased
from rpython.rlib.debug import mark_dict_non_null
from rpython.rlib.objectmodel import newlist_hint, r_dict, specialize
from rpython.tool.sourcetools import func_renamer, func_with_new_name


UNROLL_CUTOFF = 5


def _is_str(space, w_key):
    return space.is_w(space.type(w_key), space.w_str)

def _never_equal_to_string(space, w_lookup_type):
    """Handles the case of a non string key lookup.
    Types that have a sane hash/eq function should allow us to return True
    directly to signal that the key is not in the dict in any case.
    XXX The types should provide such a flag. """

    # XXX there are many more types
    return (space.is_w(w_lookup_type, space.w_NoneType) or
            space.is_w(w_lookup_type, space.w_int) or
            space.is_w(w_lookup_type, space.w_bool) or
            space.is_w(w_lookup_type, space.w_float)
            )

@specialize.call_location()
def w_dict_unrolling_heuristic(w_dct):
    """In which cases iterating over dict items can be unrolled.
    Note that w_dct is an instance of W_DictMultiObject, not necesarilly
    an actual dict
    """
    return jit.isvirtual(w_dct) or (jit.isconstant(w_dct) and
                                    w_dct.length() <= UNROLL_CUTOFF)


def negate(f):
    def _negator(self, space, w_other):
        # no need to use space.is_ / space.not_
        tmp = f(self, space, w_other)
        if tmp is space.w_NotImplemented:
            return space.w_NotImplemented
        elif tmp is space.w_False:
            return space.w_True
        else:
            return space.w_False
    _negator.func_name = 'negate-%s' % f.func_name
    return _negator

class W_DictMultiObject(W_Root):
    @staticmethod
    def allocate_and_init_instance(space, w_type=None, module=False,
                                   instance=False, strdict=False,
                                   kwargs=False):
        if space.config.objspace.std.withcelldict and module:
            from pypy.objspace.std.celldict import ModuleDictStrategy
            assert w_type is None
            # every module needs its own strategy, because the strategy stores
            # the version tag
            strategy = ModuleDictStrategy(space)
        elif space.config.objspace.std.withmapdict and instance:
            from pypy.objspace.std.mapdict import MapDictStrategy
            strategy = space.fromcache(MapDictStrategy)
        #elif instance or strdict or module:
        #    assert w_type is None
        #    strategy = space.fromcache(StringDictStrategy)
        elif False and kwargs:
            assert w_type is None
            from pypy.objspace.std.kwargsdict import EmptyKwargsDictStrategy
            strategy = space.fromcache(EmptyKwargsDictStrategy)
        else:
            strategy = space.fromcache(EmptyDictStrategy)
        if w_type is None:
            w_type = space.w_dict

        storage = strategy.get_empty_storage()
        w_self = space.allocate_instance(W_DictMultiObject, w_type)
        W_DictMultiObject.__init__(w_self, space, strategy, storage)
        return w_self

    def __init__(self, space, strategy, storage):
        self.space = space
        self.strategy = strategy
        self.dstorage = storage

    def __repr__(w_self):
        """representation for debugging purposes"""
        return "%s(%s)" % (w_self.__class__.__name__, w_self.strategy)

    def unwrap(w_dict, space):
        result = {}
        items = w_dict.items()
        for w_pair in items:
            key, val = space.unwrap(w_pair)
            result[key] = val
        return result

    def missing_method(w_dict, space, w_key):
        if not space.is_w(space.type(w_dict), space.w_dict):
            w_missing = space.lookup(w_dict, '__missing__')
            if w_missing is not None:
                return space.get_and_call_function(w_missing, w_dict, w_key)
        return None

    def initialize_content(w_self, list_pairs_w):
        for w_k, w_v in list_pairs_w:
            w_self.setitem(w_k, w_v)

    def setitem_str(self, key, w_value):
        self.strategy.setitem_str(self, key, w_value)

    @staticmethod
    def descr_new(space, w_dicttype, __args__):
        w_obj = W_DictMultiObject.allocate_and_init_instance(space, w_dicttype)
        return w_obj

    @staticmethod
    def descr_fromkeys(space, w_type, w_keys, w_fill=None):
        if w_fill is None:
            w_fill = space.w_None
        if space.is_w(w_type, space.w_dict):
            w_dict = W_DictMultiObject.allocate_and_init_instance(space, w_type)

            strlist = space.listview_str(w_keys)
            if strlist is not None:
                for key in strlist:
                    w_dict.setitem_str(key, w_fill)
            else:
                for w_key in space.listview(w_keys):
                    w_dict.setitem(w_key, w_fill)
        else:
            w_dict = space.call_function(w_type)
            for w_key in space.listview(w_keys):
                space.setitem(w_dict, w_key, w_fill)
        return w_dict

    def descr_init(self, space, __args__):
        init_or_update(space, self, __args__, 'dict')

    def descr_repr(self, space):
        ec = space.getexecutioncontext()
        w_currently_in_repr = ec._py_repr
        if w_currently_in_repr is None:
            w_currently_in_repr = ec._py_repr = space.newdict()
        return dictrepr(space, w_currently_in_repr, self)

    def descr_eq(self, space, w_other):
        if space.is_w(self, w_other):
            return space.w_True
        if not isinstance(w_other, W_DictMultiObject):
            return space.w_NotImplemented

        if self.length() != w_other.length():
            return space.w_False
        iteratorimplementation = self.iteritems()
        while True:
            w_key, w_val = iteratorimplementation.next_item()
            if w_key is None:
                break
            w_rightval = w_other.getitem(w_key)
            if w_rightval is None:
                return space.w_False
            if not space.eq_w(w_val, w_rightval):
                return space.w_False
        return space.w_True

    descr_ne = negate(descr_eq)

    def descr_len(self, space):
        return space.wrap(self.length())

    def descr_iter(self, space):
        return W_DictMultiIterKeysObject(space, self.iterkeys())

    def descr_contains(self, space, w_key):
        return space.newbool(self.getitem(w_key) is not None)

    def descr_getitem(self, space, w_key):
        w_value = self.getitem(w_key)
        if w_value is not None:
            return w_value

        w_missing_item = self.missing_method(space, w_key)
        if w_missing_item is not None:
            return w_missing_item

        space.raise_key_error(w_key)

    def descr_setitem(self, space, w_newkey, w_newvalue):
        self.setitem(w_newkey, w_newvalue)

    def descr_delitem(self, space, w_key):
        try:
            self.delitem(w_key)
        except KeyError:
            space.raise_key_error(w_key)

    def descr_reversed(self, space):
        raise OperationError(space.w_TypeError, space.wrap(
                'argument to reversed() must be a sequence'))

    def descr_copy(self, space):
        """D.copy() -> a shallow copy of D"""
        w_new = W_DictMultiObject.allocate_and_init_instance(space)
        update1_dict_dict(space, w_new, self)
        return w_new

    def descr_items(self, space):
        """D.items() -> a set-like object providing a view on D's items"""
        return W_DictViewItemsObject(space, self)

    def descr_keys(self, space):
        """D.keys() -> a set-like object providing a view on D's keys"""
        return W_DictViewKeysObject(space, self)

    def descr_values(self, space):
        """D.values() -> an object providing a view on D's values"""
        return W_DictViewValuesObject(space, self)

    def descr_clear(self, space):
        """D.clear() -> None.  Remove all items from D."""
        self.clear()

    @unwrap_spec(w_default=WrappedDefault(None))
    def descr_get(self, space, w_key, w_default):
        """D.get(k[,d]) -> D[k] if k in D, else d.  d defaults to None."""
        w_value = self.getitem(w_key)
        return w_value if w_value is not None else w_default

    @unwrap_spec(defaults_w='args_w')
    def descr_pop(self, space, w_key, defaults_w):
        """D.pop(k[,d]) -> v, remove specified key and return the
        corresponding value\nIf key is not found, d is returned if given,
        otherwise KeyError is raised
        """
        len_defaults = len(defaults_w)
        if len_defaults > 1:
            raise operationerrfmt(space.w_TypeError,
                                  "pop expected at most 2 arguments, got %d",
                                  1 + len_defaults)
        w_item = self.getitem(w_key)
        if w_item is None:
            if len_defaults > 0:
                return defaults_w[0]
            else:
                space.raise_key_error(w_key)
        else:
            self.delitem(w_key)
            return w_item

    def descr_popitem(self, space):
        """D.popitem() -> (k, v), remove and return some (key, value) pair as
        a\n2-tuple; but raise KeyError if D is empty"""
        try:
            w_key, w_value = self.popitem()
        except KeyError:
            raise OperationError(space.w_KeyError,
                                 space.wrap("popitem(): dictionary is empty"))
        return space.newtuple([w_key, w_value])

    @unwrap_spec(w_default=WrappedDefault(None))
    def descr_setdefault(self, space, w_key, w_default):
        """D.setdefault(k[,d]) -> D.get(k,d), also set D[k]=d if k not in D"""
        return self.setdefault(w_key, w_default)

    def descr_update(self, space, __args__):
        """D.update(E, **F) -> None.  Update D from E and F: for k in E: D[k]
        = E[k]\n(if E has keys else: for (k, v) in E: D[k] = v) then: for k in
        F: D[k] = F[k]"""
        init_or_update(space, self, __args__, 'dict.update')


def _add_indirections():
    dict_methods = "getitem getitem_str setitem setdefault \
                    popitem delitem clear \
                    length w_keys values items \
                    iterkeys itervalues iteritems \
                    listview_str listview_unicode listview_int \
                    view_as_kwargs".split()

    def make_method(method):
        def f(self, *args):
            return getattr(self.strategy, method)(self, *args)
        f.func_name = method
        return f

    for method in dict_methods:
        setattr(W_DictMultiObject, method, make_method(method))

_add_indirections()


app = applevel('''
    def dictrepr(currently_in_repr, d):
        if len(d) == 0:
            return "{}"
        dict_id = id(d)
        if dict_id in currently_in_repr:
            return '{...}'
        currently_in_repr[dict_id] = 1
        try:
            items = []
            # XXX for now, we cannot use items() without list at
            #     app-level because we want a reasonable result instead
            #     of a RuntimeError even if the dict is mutated by the
            #     repr() in the loop.
            for k, v in list(dict.items(d)):
                items.append(repr(k) + ": " + repr(v))
            return "{" +  ', '.join(items) + "}"
        finally:
            try:
                del currently_in_repr[dict_id]
            except:
                pass
''', filename=__file__)

dictrepr = app.interphook("dictrepr")


W_DictMultiObject.typedef = StdTypeDef("dict",
    __doc__ = '''dict() -> new empty dictionary.
dict(mapping) -> new dictionary initialized from a mapping object\'s
    (key, value) pairs.
dict(seq) -> new dictionary initialized as if via:
    d = {}
    for k, v in seq:
        d[k] = v
dict(**kwargs) -> new dictionary initialized with the name=value pairs
    in the keyword argument list.  For example:  dict(one=1, two=2)''',
    __new__ = interp2app(W_DictMultiObject.descr_new),
    fromkeys = interp2app(W_DictMultiObject.descr_fromkeys,
                          as_classmethod=True),
    __hash__ = None,
    __repr__ = interp2app(W_DictMultiObject.descr_repr),
    __init__ = interp2app(W_DictMultiObject.descr_init),

    __eq__ = interp2app(W_DictMultiObject.descr_eq),
    __ne__ = interp2app(W_DictMultiObject.descr_ne),

    __len__ = interp2app(W_DictMultiObject.descr_len),
    __iter__ = interp2app(W_DictMultiObject.descr_iter),
    __contains__ = interp2app(W_DictMultiObject.descr_contains),

    __getitem__ = interp2app(W_DictMultiObject.descr_getitem),
    __setitem__ = interp2app(W_DictMultiObject.descr_setitem),
    __delitem__ = interp2app(W_DictMultiObject.descr_delitem),

    __reversed__ = interp2app(W_DictMultiObject.descr_reversed),
    copy = interp2app(W_DictMultiObject.descr_copy),
    items = interp2app(W_DictMultiObject.descr_items),
    keys = interp2app(W_DictMultiObject.descr_keys),
    values = interp2app(W_DictMultiObject.descr_values),
    clear = interp2app(W_DictMultiObject.descr_clear),
    get = interp2app(W_DictMultiObject.descr_get),
    pop = interp2app(W_DictMultiObject.descr_pop),
    popitem = interp2app(W_DictMultiObject.descr_popitem),
    setdefault = interp2app(W_DictMultiObject.descr_setdefault),
    update = interp2app(W_DictMultiObject.descr_update),
    )


class DictStrategy(object):
    def __init__(self, space):
        self.space = space

    def get_empty_storage(self):
        raise NotImplementedError

    def w_keys(self, w_dict):
        iterator = self.iterkeys(w_dict)
        result = newlist_hint(self.length(w_dict))
        while True:
            w_key = iterator.next_key()
            if w_key is not None:
                result.append(w_key)
            else:
                return self.space.newlist(result)

    def values(self, w_dict):
        iterator = self.itervalues(w_dict)
        result = newlist_hint(self.length(w_dict))
        while True:
            w_value = iterator.next_value()
            if w_value is not None:
                result.append(w_value)
            else:
                return result

    def items(self, w_dict):
        iterator = self.iteritems(w_dict)
        result = newlist_hint(self.length(w_dict))
        while True:
            w_key, w_value = iterator.next_item()
            if w_key is not None:
                result.append(self.space.newtuple([w_key, w_value]))
            else:
                return result

    def popitem(self, w_dict):
        # this is a bad implementation: if we call popitem() repeatedly,
        # it ends up taking n**2 time, because the next() calls below
        # will take longer and longer.  But all interesting strategies
        # provide a better one.
        iterator = self.iteritems(w_dict)
        w_key, w_value = iterator.next_item()
        self.delitem(w_dict, w_key)
        return (w_key, w_value)

    def clear(self, w_dict):
        strategy = self.space.fromcache(EmptyDictStrategy)
        storage = strategy.get_empty_storage()
        w_dict.strategy = strategy
        w_dict.dstorage = storage

    def listview_str(self, w_dict):
        return None

    def listview_unicode(self, w_dict):
        return None

    def listview_int(self, w_dict):
        return None

    def view_as_kwargs(self, w_dict):
        return (None, None)


class EmptyDictStrategy(DictStrategy):
    erase, unerase = rerased.new_erasing_pair("empty")
    erase = staticmethod(erase)
    unerase = staticmethod(unerase)

    def get_empty_storage(self):
        return self.erase(None)

    def switch_to_correct_strategy(self, w_dict, w_key):
        withidentitydict = self.space.config.objspace.std.withidentitydict
        # if type(w_key) is self.space.StringObjectCls:
        #     self.switch_to_string_strategy(w_dict)
        #     return
        if type(w_key) is self.space.UnicodeObjectCls:
            self.switch_to_unicode_strategy(w_dict)
            return
        w_type = self.space.type(w_key)
        # XXX: disable IntDictStrategy for now, because in py3k ints are
        # actually long
        ## if self.space.is_w(w_type, self.space.w_int):
        ##     self.switch_to_int_strategy(w_dict)
        if withidentitydict and w_type.compares_by_identity():
            self.switch_to_identity_strategy(w_dict)
        else:
            self.switch_to_object_strategy(w_dict)

    def switch_to_string_strategy(self, w_dict):
        strategy = self.space.fromcache(StringDictStrategy)
        storage = strategy.get_empty_storage()
        w_dict.strategy = strategy
        w_dict.dstorage = storage

    def switch_to_unicode_strategy(self, w_dict):
        strategy = self.space.fromcache(UnicodeDictStrategy)
        storage = strategy.get_empty_storage()
        w_dict.strategy = strategy
        w_dict.dstorage = storage

    def switch_to_int_strategy(self, w_dict):
        strategy = self.space.fromcache(IntDictStrategy)
        storage = strategy.get_empty_storage()
        w_dict.strategy = strategy
        w_dict.dstorage = storage

    def switch_to_identity_strategy(self, w_dict):
        from pypy.objspace.std.identitydict import IdentityDictStrategy
        strategy = self.space.fromcache(IdentityDictStrategy)
        storage = strategy.get_empty_storage()
        w_dict.strategy = strategy
        w_dict.dstorage = storage

    def switch_to_object_strategy(self, w_dict):
        strategy = self.space.fromcache(ObjectDictStrategy)
        storage = strategy.get_empty_storage()
        w_dict.strategy = strategy
        w_dict.dstorage = storage

    def getitem(self, w_dict, w_key):
        #return w_value or None
        # in case the key is unhashable, try to hash it
        self.space.hash(w_key)
        # return None anyway
        return None

    def getitem_str(self, w_dict, key):
        #return w_value or None
        return None

    def setdefault(self, w_dict, w_key, w_default):
        # here the dict is always empty
        self.switch_to_correct_strategy(w_dict, w_key)
        w_dict.setitem(w_key, w_default)
        return w_default

    def setitem(self, w_dict, w_key, w_value):
        self.switch_to_correct_strategy(w_dict, w_key)
        w_dict.setitem(w_key, w_value)

    def setitem_str(self, w_dict, key, w_value):
        self.switch_to_string_strategy(w_dict)
        w_dict.setitem_str(key, w_value)

    def delitem(self, w_dict, w_key):
        # in case the key is unhashable, try to hash it
        self.space.hash(w_key)
        raise KeyError

    def length(self, w_dict):
        return 0

    def clear(self, w_dict):
        return

    def popitem(self, w_dict):
        raise KeyError

    def view_as_kwargs(self, w_dict):
        return ([], [])

    # ---------- iterator interface ----------------

    def getiterkeys(self, w_dict):
        return iter([None])
    getitervalues = getiterkeys
    def getiteritems(self, w_dict):
        return iter([(None, None)])


# Iterator Implementation base classes

def _new_next(TP):
    if TP in ('key', 'value'):
        EMPTY = None
    else:
        EMPTY = None, None

    def next(self):
        if self.dictimplementation is None:
            return EMPTY
        space = self.space
        if self.len != self.dictimplementation.length():
            self.len = -1   # Make this error state sticky
            msg = "dictionary changed size during iteration"
            raise OperationError(space.w_RuntimeError, space.wrap(msg))

        # look for the next entry
        if self.pos < self.len:
            result = getattr(self, 'next_' + TP + '_entry')()
            self.pos += 1
            if self.strategy is self.dictimplementation.strategy:
                return result      # common case
            else:
                # waaa, obscure case: the strategy changed, but not the
                # length of the dict.  The (key, value) pair in 'result'
                # might be out-of-date.  We try to explicitly look up
                # the key in the dict.
                if TP == 'key' or TP == 'value':
                    return result
                w_key = result[0]
                w_value = self.dictimplementation.getitem(w_key)
                if w_value is None:
                    self.len = -1   # Make this error state sticky
                    msg = "dictionary changed during iteration"
                    raise OperationError(space.w_RuntimeError, space.wrap(msg))
                return (w_key, w_value)
        # no more entries
        self.dictimplementation = None
        return EMPTY
    return func_with_new_name(next, 'next_' + TP)

class BaseIteratorImplementation(object):
    def __init__(self, space, strategy, implementation):
        self.space = space
        self.strategy = strategy
        self.dictimplementation = implementation
        self.len = implementation.length()
        self.pos = 0

    def length(self):
        if self.dictimplementation is not None and self.len != -1:
            return self.len - self.pos
        return 0

class BaseKeyIterator(BaseIteratorImplementation):
    next_key = _new_next('key')

class BaseValueIterator(BaseIteratorImplementation):
    next_value = _new_next('value')

class BaseItemIterator(BaseIteratorImplementation):
    next_item = _new_next('item')

def create_iterator_classes(dictimpl, override_next_item=None):
    if not hasattr(dictimpl, 'wrapkey'):
        wrapkey = lambda space, key : key
    else:
        wrapkey = dictimpl.wrapkey.im_func
    if not hasattr(dictimpl, 'wrapvalue'):
        wrapvalue = lambda space, key : key
    else:
        wrapvalue = dictimpl.wrapvalue.im_func

    class IterClassKeys(BaseKeyIterator):
        def __init__(self, space, strategy, impl):
            self.iterator = strategy.getiterkeys(impl)
            BaseIteratorImplementation.__init__(self, space, strategy, impl)

        def next_key_entry(self):
            for key in self.iterator:
                return wrapkey(self.space, key)
            else:
                return None

    class IterClassValues(BaseValueIterator):
        def __init__(self, space, strategy, impl):
            self.iterator = strategy.getitervalues(impl)
            BaseIteratorImplementation.__init__(self, space, strategy, impl)

        def next_value_entry(self):
            for value in self.iterator:
                return wrapvalue(self.space, value)
            else:
                return None

    class IterClassItems(BaseItemIterator):
        def __init__(self, space, strategy, impl):
            self.iterator = strategy.getiteritems(impl)
            BaseIteratorImplementation.__init__(self, space, strategy, impl)

        if override_next_item is not None:
            next_item_entry = override_next_item
        else:
            def next_item_entry(self):
                for key, value in self.iterator:
                    return (wrapkey(self.space, key),
                            wrapvalue(self.space, value))
                else:
                    return None, None

    def iterkeys(self, w_dict):
        return IterClassKeys(self.space, self, w_dict)

    def itervalues(self, w_dict):
        return IterClassValues(self.space, self, w_dict)

    def iteritems(self, w_dict):
        return IterClassItems(self.space, self, w_dict)
    dictimpl.iterkeys = iterkeys
    dictimpl.itervalues = itervalues
    dictimpl.iteritems = iteritems

create_iterator_classes(EmptyDictStrategy)


# concrete subclasses of the above

class AbstractTypedStrategy(object):
    _mixin_ = True

    @staticmethod
    def erase(storage):
        raise NotImplementedError("abstract base class")

    @staticmethod
    def unerase(obj):
        raise NotImplementedError("abstract base class")

    def wrap(self, unwrapped):
        raise NotImplementedError

    def unwrap(self, wrapped):
        raise NotImplementedError

    def is_correct_type(self, w_obj):
        raise NotImplementedError("abstract base class")

    def get_empty_storage(self):
        raise NotImplementedError("abstract base class")

    def _never_equal_to(self, w_lookup_type):
        raise NotImplementedError("abstract base class")

    def setitem(self, w_dict, w_key, w_value):
        if self.is_correct_type(w_key):
            self.unerase(w_dict.dstorage)[self.unwrap(w_key)] = w_value
            return
        else:
            self.switch_to_object_strategy(w_dict)
            w_dict.setitem(w_key, w_value)

    def setitem_str(self, w_dict, key, w_value):
        self.switch_to_object_strategy(w_dict)
        w_dict.setitem(self.space.wrap(key), w_value)

    def setdefault(self, w_dict, w_key, w_default):
        if self.is_correct_type(w_key):
            return self.unerase(w_dict.dstorage).setdefault(self.unwrap(w_key),
                                                            w_default)
        else:
            self.switch_to_object_strategy(w_dict)
            return w_dict.setdefault(w_key, w_default)

    def delitem(self, w_dict, w_key):
        if self.is_correct_type(w_key):
            del self.unerase(w_dict.dstorage)[self.unwrap(w_key)]
            return
        else:
            self.switch_to_object_strategy(w_dict)
            return w_dict.delitem(w_key)

    def length(self, w_dict):
        return len(self.unerase(w_dict.dstorage))

    def getitem_str(self, w_dict, key):
        return self.getitem(w_dict, self.space.wrap(key))

    def getitem(self, w_dict, w_key):
        space = self.space
        if self.is_correct_type(w_key):
            return self.unerase(w_dict.dstorage).get(self.unwrap(w_key), None)
        elif self._never_equal_to(space.type(w_key)):
            return None
        else:
            self.switch_to_object_strategy(w_dict)
            return w_dict.getitem(w_key)

    def w_keys(self, w_dict):
        l = [self.wrap(key) for key in self.unerase(w_dict.dstorage).iterkeys()]
        return self.space.newlist(l)

    def values(self, w_dict):
        return self.unerase(w_dict.dstorage).values()

    def items(self, w_dict):
        space = self.space
        dict_w = self.unerase(w_dict.dstorage)
        return [space.newtuple([self.wrap(key), w_value])
                for (key, w_value) in dict_w.iteritems()]

    def popitem(self, w_dict):
        key, value = self.unerase(w_dict.dstorage).popitem()
        return (self.wrap(key), value)

    def clear(self, w_dict):
        self.unerase(w_dict.dstorage).clear()

    def switch_to_object_strategy(self, w_dict):
        d = self.unerase(w_dict.dstorage)
        strategy = self.space.fromcache(ObjectDictStrategy)
        d_new = strategy.unerase(strategy.get_empty_storage())
        for key, value in d.iteritems():
            d_new[self.wrap(key)] = value
        w_dict.strategy = strategy
        w_dict.dstorage = strategy.erase(d_new)

    # --------------- iterator interface -----------------

    def getiterkeys(self, w_dict):
        return self.unerase(w_dict.dstorage).iterkeys()

    def getitervalues(self, w_dict):
        return self.unerase(w_dict.dstorage).itervalues()

    def getiteritems(self, w_dict):
        return self.unerase(w_dict.dstorage).iteritems()


class ObjectDictStrategy(AbstractTypedStrategy, DictStrategy):
    erase, unerase = rerased.new_erasing_pair("object")
    erase = staticmethod(erase)
    unerase = staticmethod(unerase)

    def wrap(self, unwrapped):
        return unwrapped

    def unwrap(self, wrapped):
        return wrapped

    def is_correct_type(self, w_obj):
        return True

    def get_empty_storage(self):
        new_dict = r_dict(self.space.eq_w, self.space.hash_w,
                          force_non_null=True)
        return self.erase(new_dict)

    def _never_equal_to(self, w_lookup_type):
        return False

    def w_keys(self, w_dict):
        return self.space.newlist(self.unerase(w_dict.dstorage).keys())

    def setitem_str(self, w_dict, s, w_value):
        self.setitem(w_dict, self.space.wrap(s), w_value)

    def switch_to_object_strategy(self, w_dict):
        assert 0, "should be unreachable"

create_iterator_classes(ObjectDictStrategy)


class StringDictStrategy(AbstractTypedStrategy, DictStrategy):
    erase, unerase = rerased.new_erasing_pair("string")
    erase = staticmethod(erase)
    unerase = staticmethod(unerase)

    def wrap(self, unwrapped):
        return self.space.wrap(unwrapped)

    def unwrap(self, wrapped):
        return self.space.str_w(wrapped)

    def is_correct_type(self, w_obj):
        space = self.space
        return space.is_w(space.type(w_obj), space.w_str)

    def get_empty_storage(self):
        res = {}
        mark_dict_non_null(res)
        return self.erase(res)

    def _never_equal_to(self, w_lookup_type):
        return _never_equal_to_string(self.space, w_lookup_type)

    def setitem_str(self, w_dict, key, w_value):
        assert key is not None
        self.unerase(w_dict.dstorage)[key] = w_value

    def getitem(self, w_dict, w_key):
        space = self.space
        # -- This is called extremely often.  Hack for performance --
        if type(w_key) is space.StringObjectCls:
            return self.getitem_str(w_dict, w_key.unwrap(space))
        # -- End of performance hack --
        return AbstractTypedStrategy.getitem(self, w_dict, w_key)

    def getitem_str(self, w_dict, key):
        assert key is not None
        return self.unerase(w_dict.dstorage).get(key, None)

    def listview_str(self, w_dict):
        return self.unerase(w_dict.dstorage).keys()

    def w_keys(self, w_dict):
        return self.space.newlist_str(self.listview_str(w_dict))

    def wrapkey(space, key):
        return space.wrap(key)

    @jit.look_inside_iff(lambda self, w_dict:
                         w_dict_unrolling_heuristic(w_dict))
    def view_as_kwargs(self, w_dict):
        return (None, None) # XXX: fix me to return unicode keys
        d = self.unerase(w_dict.dstorage)
        l = len(d)
        keys, values = [None] * l, [None] * l
        i = 0
        for key, val in d.iteritems():
            keys[i] = key
            values[i] = val
            i += 1
        return keys, values

create_iterator_classes(StringDictStrategy)


class UnicodeDictStrategy(AbstractTypedStrategy, DictStrategy):
    erase, unerase = rerased.new_erasing_pair("unicode")
    erase = staticmethod(erase)
    unerase = staticmethod(unerase)

    def wrap(self, unwrapped):
        return self.space.wrap(unwrapped)

    def unwrap(self, wrapped):
        return self.space.unicode_w(wrapped)

    def is_correct_type(self, w_obj):
        space = self.space
        return space.is_w(space.type(w_obj), space.w_unicode)

    def get_empty_storage(self):
        res = {}
        mark_dict_non_null(res)
        return self.erase(res)

    def _never_equal_to(self, w_lookup_type):
        return _never_equal_to_string(self.space, w_lookup_type)

    # we should implement the same shortcuts as we do for StringDictStrategy

    ## def setitem_str(self, w_dict, key, w_value):
    ##     assert key is not None
    ##     self.unerase(w_dict.dstorage)[key] = w_value

    ## def getitem(self, w_dict, w_key):
    ##     space = self.space
    ##     # -- This is called extremely often.  Hack for performance --
    ##     if type(w_key) is space.StringObjectCls:
    ##         return self.getitem_str(w_dict, w_key.unwrap(space))
    ##     # -- End of performance hack --
    ##     return AbstractTypedStrategy.getitem(self, w_dict, w_key)

    ## def getitem_str(self, w_dict, key):
    ##     assert key is not None
    ##     return self.unerase(w_dict.dstorage).get(key, None)

    def listview_unicode(self, w_dict):
        return self.unerase(w_dict.dstorage).keys()

    ## def w_keys(self, w_dict):
    ##     return self.space.newlist_str(self.listview_str(w_dict))

    def wrapkey(space, key):
        return space.wrap(key)

    ## @jit.look_inside_iff(lambda self, w_dict:
    ##                      w_dict_unrolling_heuristic(w_dict))
    ## def view_as_kwargs(self, w_dict):
    ##     d = self.unerase(w_dict.dstorage)
    ##     l = len(d)
    ##     keys, values = [None] * l, [None] * l
    ##     i = 0
    ##     for key, val in d.iteritems():
    ##         keys[i] = key
    ##         values[i] = val
    ##         i += 1
    ##     return keys, values

create_iterator_classes(UnicodeDictStrategy)


class IntDictStrategy(AbstractTypedStrategy, DictStrategy):
    erase, unerase = rerased.new_erasing_pair("int")
    erase = staticmethod(erase)
    unerase = staticmethod(unerase)

    def wrap(self, unwrapped):
        return self.space.wrap(unwrapped)

    def unwrap(self, wrapped):
        return self.space.int_w(wrapped)

    def get_empty_storage(self):
        return self.erase({})

    def is_correct_type(self, w_obj):
        space = self.space
        return space.is_w(space.type(w_obj), space.w_int)

    def _never_equal_to(self, w_lookup_type):
        space = self.space
        # XXX there are many more types
        return (space.is_w(w_lookup_type, space.w_NoneType) or
                space.is_w(w_lookup_type, space.w_str) or
                space.is_w(w_lookup_type, space.w_unicode)
                )

    def listview_int(self, w_dict):
        return self.unerase(w_dict.dstorage).keys()

    def wrapkey(space, key):
        return space.wrap(key)

    # XXX there is no space.newlist_int yet to implement w_keys more efficiently

create_iterator_classes(IntDictStrategy)


def update1(space, w_dict, w_data):
    if space.findattr(w_data, space.wrap("keys")) is None:
        # no 'keys' method, so we assume it is a sequence of pairs
        update1_pairs(space, w_dict, w_data)
    else:
        if isinstance(w_data, W_DictMultiObject):    # optimization case only
            update1_dict_dict(space, w_dict, w_data)
        else:
            # general case -- "for k in o.keys(): dict.__setitem__(d, k, o[k])"
            update1_keys(space, w_dict, w_data)


@jit.look_inside_iff(lambda space, w_dict, w_data:
                     w_dict_unrolling_heuristic(w_data))
def update1_dict_dict(space, w_dict, w_data):
    iterator = w_data.iteritems()
    while True:
        w_key, w_value = iterator.next_item()
        if w_key is None:
            break
        w_dict.setitem(w_key, w_value)


def update1_pairs(space, w_dict, w_data):
    for w_pair in space.listview(w_data):
        pair = space.fixedview(w_pair)
        if len(pair) != 2:
            raise OperationError(space.w_ValueError,
                         space.wrap("sequence of pairs expected"))
        w_key, w_value = pair
        w_dict.setitem(w_key, w_value)


def update1_keys(space, w_dict, w_data):
    w_keys = space.call_method(w_data, "keys")
    for w_key in space.listview(w_keys):
        w_value = space.getitem(w_data, w_key)
        w_dict.setitem(w_key, w_value)


init_signature = Signature(['seq_or_map'], None, 'kwargs')
init_defaults = [None]

def init_or_update(space, w_dict, __args__, funcname):
    w_src, w_kwds = __args__.parse_obj(
            None, funcname,
            init_signature, # signature
            init_defaults)  # default argument
    if w_src is not None:
        update1(space, w_dict, w_src)
    if space.is_true(w_kwds):
        update1(space, w_dict, w_kwds)


# ____________________________________________________________
# Iteration

class W_BaseDictMultiIterObject(W_Root):
    _immutable_fields_ = ["iteratorimplementation"]

    ignore_for_isinstance_cache = True

    def __init__(w_self, space, iteratorimplementation):
        w_self.space = space
        w_self.iteratorimplementation = iteratorimplementation

    def descr_iter(self, space):
        return self

    def descr_length_hint(self, space):
        return space.wrap(self.iteratorimplementation.length())

    def descr_reduce(self, space):
        """
        This is a slightly special case of pickling.
        Since iteration over a dict is a bit hairy,
        we do the following:
        - create a clone of the dict iterator
        - run it to the original position
        - collect all remaining elements into a list
        At unpickling time, we just use that list
        and create an iterator on it.
        This is of course not the standard way.

        XXX to do: remove this __reduce__ method and do
        a registration with copyreg, instead.
        """
        w_mod    = space.getbuiltinmodule('_pickle_support')
        mod      = space.interp_w(MixedModule, w_mod)
        new_inst = mod.get('dictiter_surrogate_new')
        w_typeobj = space.type(self)

        raise OperationError(
            space.w_TypeError,
            space.wrap("can't pickle dictionary-keyiterator objects"))
        # XXXXXX get that working again

        # we cannot call __init__ since we don't have the original dict
        if isinstance(self, W_DictMultiIterKeysObject):
            w_clone = space.allocate_instance(W_DictMultiIterKeysObject,
                                              w_typeobj)
        elif isinstance(self, W_DictMultiIterValuesObject):
            w_clone = space.allocate_instance(W_DictMultiIterValuesObject,
                                              w_typeobj)
        elif isinstance(self, W_DictMultiIterItemsObject):
            w_clone = space.allocate_instance(W_DictMultiIterItemsObject,
                                              w_typeobj)
        else:
            msg = "unsupported dictiter type '%s' during pickling" % (self,)
            raise OperationError(space.w_TypeError, space.wrap(msg))
        w_clone.space = space
        w_clone.content = self.content
        w_clone.len = self.len
        w_clone.pos = 0
        w_clone.setup_iterator()
        # spool until we have the same pos
        while w_clone.pos < self.pos:
            w_obj = w_clone.next_entry()
            w_clone.pos += 1
        stuff = [w_clone.next_entry() for i in range(w_clone.pos, w_clone.len)]
        w_res = space.newlist(stuff)
        w_ret = space.newtuple([new_inst, space.newtuple([w_res])])
        return w_ret


class W_DictMultiIterKeysObject(W_BaseDictMultiIterObject):
    def descr_next(self, space):
        iteratorimplementation = self.iteratorimplementation
        w_key = iteratorimplementation.next_key()
        if w_key is not None:
            return w_key
        raise OperationError(space.w_StopIteration, space.w_None)

class W_DictMultiIterValuesObject(W_BaseDictMultiIterObject):
    def descr_next(self, space):
        iteratorimplementation = self.iteratorimplementation
        w_value = iteratorimplementation.next_value()
        if w_value is not None:
            return w_value
        raise OperationError(space.w_StopIteration, space.w_None)

class W_DictMultiIterItemsObject(W_BaseDictMultiIterObject):
    def descr_next(self, space):
        iteratorimplementation = self.iteratorimplementation
        w_key, w_value = iteratorimplementation.next_item()
        if w_key is not None:
            return space.newtuple([w_key, w_value])
        raise OperationError(space.w_StopIteration, space.w_None)

W_DictMultiIterItemsObject.typedef = StdTypeDef(
    "dict_itemiterator",
    __iter__ = interp2app(W_DictMultiIterItemsObject.descr_iter),
<<<<<<< HEAD
    __next__ = interp2app(W_DictMultiIterItemsObject.descr_next),
    __length_hint__ = interp2app(W_BaseDictMultiIterObject.descr_length_hint)
=======
    next = interp2app(W_DictMultiIterItemsObject.descr_next),
    __length_hint__ = interp2app(W_BaseDictMultiIterObject.descr_length_hint),
    __reduce__ = interp2app(W_BaseDictMultiIterObject.descr_reduce),
>>>>>>> 199d3517
    )

W_DictMultiIterKeysObject.typedef = StdTypeDef(
    "dict_keyiterator",
    __iter__ = interp2app(W_DictMultiIterKeysObject.descr_iter),
<<<<<<< HEAD
    __next__ = interp2app(W_DictMultiIterKeysObject.descr_next),
    __length_hint__ = interp2app(W_BaseDictMultiIterObject.descr_length_hint)
=======
    next = interp2app(W_DictMultiIterKeysObject.descr_next),
    __length_hint__ = interp2app(W_BaseDictMultiIterObject.descr_length_hint),
    __reduce__ = interp2app(W_BaseDictMultiIterObject.descr_reduce),
>>>>>>> 199d3517
    )

W_DictMultiIterValuesObject.typedef = StdTypeDef(
    "dict_valueiterator",
    __iter__ = interp2app(W_DictMultiIterValuesObject.descr_iter),
<<<<<<< HEAD
    __next__ = interp2app(W_DictMultiIterValuesObject.descr_next),
    __length_hint__ = interp2app(W_BaseDictMultiIterObject.descr_length_hint)
=======
    next = interp2app(W_DictMultiIterValuesObject.descr_next),
    __length_hint__ = interp2app(W_BaseDictMultiIterObject.descr_length_hint),
    __reduce__ = interp2app(W_BaseDictMultiIterObject.descr_reduce),
>>>>>>> 199d3517
    )


# ____________________________________________________________
# Views

class W_DictViewObject(W_Root):
    def __init__(w_self, space, w_dict):
        w_self.w_dict = w_dict

    def descr_repr(self, space):
        typename = space.type(self).getname(space).decode('utf-8')
        w_seq = space.call_function(space.w_list, self)
        seq_repr = space.unicode_w(space.repr(w_seq))
        return space.wrap(u"%s(%s)" % (typename, seq_repr))

    def descr_len(self, space):
        return space.len(self.w_dict)

def _all_contained_in(space, w_dictview, w_other):
    w_iter = space.iter(w_dictview)
    for w_item in space.iteriterable(w_iter):
        if not space.is_true(space.contains(w_other, w_item)):
            return space.w_False
    return space.w_True

def _is_set_like(w_other):
    from pypy.objspace.std.setobject import W_BaseSetObject
    return (isinstance(w_other, W_BaseSetObject) or
            isinstance(w_other, W_DictViewKeysObject) or
            isinstance(w_other, W_DictViewItemsObject))

class SetLikeDictView(object):
    _mixin_ = True

    def descr_eq(self, space, w_other):
        if not _is_set_like(w_other):
            return space.w_NotImplemented
        if space.len_w(self) == space.len_w(w_other):
            return _all_contained_in(space, self, w_other)
        return space.w_False

    def descr_ne(self, space, w_other):
        if not _is_set_like(w_other):
            return space.w_NotImplemented
        return space.not_(space.eq(self, w_other))

    def descr_lt(self, space, w_other):
        if not _is_set_like(w_other):
            return space.w_NotImplemented
        if space.len_w(self) < space.len_w(w_other):
            return _all_contained_in(space, self, w_other)
        return space.w_False

    def descr_le(self, space, w_other):
        if not _is_set_like(w_other):
            return space.w_NotImplemented
        if space.len_w(self) <= space.len_w(w_other):
            return _all_contained_in(space, self, w_other)
        return space.w_False

    def descr_gt(self, space, w_other):
        if not _is_set_like(w_other):
            return space.w_NotImplemented
        if space.len_w(self) > space.len_w(w_other):
            return _all_contained_in(space, w_other, self)
        return space.w_False

    def descr_ge(self, space, w_other):
        if not _is_set_like(w_other):
            return space.w_NotImplemented
        if space.len_w(self) >= space.len_w(w_other):
            return _all_contained_in(space, w_other, self)
        return space.w_False

    def descr_isdisjoint(self, space, w_other):
        """"Return True if the view and the given iterable have a null
        intersection.
        """
        if self is w_other:
            return space.newbool(space.len_w(self) == 0)

        if _is_set_like(w_other):
            # if w_other is set-like and it's longer, we iterate over
            # self instead
            len_self = space.len_w(self)
            len_other = space.len_w(w_other)
            if len_other > len_self:
                self, w_other = w_other, self

        w_iter = space.iter(w_other)
        for w_item in space.iteriterable(w_iter):
            if space.is_true(space.contains(self, w_item)):
                return space.w_False
        return space.w_True

    def _as_set_op(name, methname):
        @func_renamer('descr_' + name)
        def op(self, space, w_other):
            w_set = space.call_function(space.w_set, self)
            space.call_method(w_set, methname, w_other)
            return w_set
        @func_renamer('descr_r' + name)
        def rop(self, space, w_other):
            w_set = space.call_function(space.w_set, w_other)
            space.call_method(w_set, methname, self)
            return w_set
        return op, rop

    descr_sub, descr_rsub = _as_set_op('sub', 'difference_update')
    descr_and, descr_rand = _as_set_op('and', 'intersection_update')
    descr_or, descr_ror = _as_set_op('or', 'update')
    descr_xor, descr_rxor = _as_set_op('xor', 'symmetric_difference_update')

class W_DictViewItemsObject(W_DictViewObject, SetLikeDictView):
    def descr_iter(self, space):
        return W_DictMultiIterItemsObject(space, self.w_dict.iteritems())

class W_DictViewKeysObject(W_DictViewObject, SetLikeDictView):
    def descr_iter(self, space):
        return W_DictMultiIterKeysObject(space, self.w_dict.iterkeys())

class W_DictViewValuesObject(W_DictViewObject):
    def descr_iter(self, space):
        return W_DictMultiIterValuesObject(space, self.w_dict.itervalues())

W_DictViewItemsObject.typedef = StdTypeDef(
    "dict_items",
    __repr__ = interp2app(W_DictViewItemsObject.descr_repr),
    __len__ = interp2app(W_DictViewItemsObject.descr_len),
    __iter__ = interp2app(W_DictViewItemsObject.descr_iter),

    __eq__ = interp2app(W_DictViewItemsObject.descr_eq),
    __ne__ = interp2app(W_DictViewItemsObject.descr_ne),
    __lt__ = interp2app(W_DictViewItemsObject.descr_lt),
    __le__ = interp2app(W_DictViewItemsObject.descr_le),
    __gt__ = interp2app(W_DictViewItemsObject.descr_gt),
    __ge__ = interp2app(W_DictViewItemsObject.descr_ge),

    __sub__ = interp2app(W_DictViewItemsObject.descr_sub),
    __rsub__ = interp2app(W_DictViewItemsObject.descr_rsub),
    __and__ = interp2app(W_DictViewItemsObject.descr_and),
    __rand__ = interp2app(W_DictViewItemsObject.descr_rand),
    __or__ = interp2app(W_DictViewItemsObject.descr_or),
    __ror__ = interp2app(W_DictViewItemsObject.descr_ror),
    __xor__ = interp2app(W_DictViewItemsObject.descr_xor),
    __rxor__ = interp2app(W_DictViewItemsObject.descr_rxor),
    isdisjoint = interp2app(W_DictViewItemsObject.descr_isdisjoint),
    )

W_DictViewKeysObject.typedef = StdTypeDef(
    "dict_keys",
    __repr__ = interp2app(W_DictViewKeysObject.descr_repr),
    __len__ = interp2app(W_DictViewKeysObject.descr_len),
    __iter__ = interp2app(W_DictViewKeysObject.descr_iter),

    __eq__ = interp2app(W_DictViewKeysObject.descr_eq),
    __ne__ = interp2app(W_DictViewKeysObject.descr_ne),
    __lt__ = interp2app(W_DictViewKeysObject.descr_lt),
    __le__ = interp2app(W_DictViewKeysObject.descr_le),
    __gt__ = interp2app(W_DictViewKeysObject.descr_gt),
    __ge__ = interp2app(W_DictViewKeysObject.descr_ge),

    __sub__ = interp2app(W_DictViewKeysObject.descr_sub),
    __rsub__ = interp2app(W_DictViewKeysObject.descr_rsub),
    __and__ = interp2app(W_DictViewKeysObject.descr_and),
    __rand__ = interp2app(W_DictViewKeysObject.descr_rand),
    __or__ = interp2app(W_DictViewKeysObject.descr_or),
    __ror__ = interp2app(W_DictViewKeysObject.descr_ror),
    __xor__ = interp2app(W_DictViewKeysObject.descr_xor),
    __rxor__ = interp2app(W_DictViewKeysObject.descr_rxor),
    isdisjoint = interp2app(W_DictViewKeysObject.descr_isdisjoint),
    )

W_DictViewValuesObject.typedef = StdTypeDef(
    "dict_values",
    __repr__ = interp2app(W_DictViewValuesObject.descr_repr),
    __len__ = interp2app(W_DictViewValuesObject.descr_len),
    __iter__ = interp2app(W_DictViewValuesObject.descr_iter),
    )<|MERGE_RESOLUTION|>--- conflicted
+++ resolved
@@ -1133,40 +1133,25 @@
 W_DictMultiIterItemsObject.typedef = StdTypeDef(
     "dict_itemiterator",
     __iter__ = interp2app(W_DictMultiIterItemsObject.descr_iter),
-<<<<<<< HEAD
     __next__ = interp2app(W_DictMultiIterItemsObject.descr_next),
-    __length_hint__ = interp2app(W_BaseDictMultiIterObject.descr_length_hint)
-=======
-    next = interp2app(W_DictMultiIterItemsObject.descr_next),
     __length_hint__ = interp2app(W_BaseDictMultiIterObject.descr_length_hint),
     __reduce__ = interp2app(W_BaseDictMultiIterObject.descr_reduce),
->>>>>>> 199d3517
     )
 
 W_DictMultiIterKeysObject.typedef = StdTypeDef(
     "dict_keyiterator",
     __iter__ = interp2app(W_DictMultiIterKeysObject.descr_iter),
-<<<<<<< HEAD
     __next__ = interp2app(W_DictMultiIterKeysObject.descr_next),
-    __length_hint__ = interp2app(W_BaseDictMultiIterObject.descr_length_hint)
-=======
-    next = interp2app(W_DictMultiIterKeysObject.descr_next),
     __length_hint__ = interp2app(W_BaseDictMultiIterObject.descr_length_hint),
     __reduce__ = interp2app(W_BaseDictMultiIterObject.descr_reduce),
->>>>>>> 199d3517
     )
 
 W_DictMultiIterValuesObject.typedef = StdTypeDef(
     "dict_valueiterator",
     __iter__ = interp2app(W_DictMultiIterValuesObject.descr_iter),
-<<<<<<< HEAD
     __next__ = interp2app(W_DictMultiIterValuesObject.descr_next),
-    __length_hint__ = interp2app(W_BaseDictMultiIterObject.descr_length_hint)
-=======
-    next = interp2app(W_DictMultiIterValuesObject.descr_next),
     __length_hint__ = interp2app(W_BaseDictMultiIterObject.descr_length_hint),
     __reduce__ = interp2app(W_BaseDictMultiIterObject.descr_reduce),
->>>>>>> 199d3517
     )
 
 
