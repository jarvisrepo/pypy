from pypy.interpreter.baseobjspace import W_Root
from pypy.interpreter.error import OperationError, operationerrfmt
from pypy.interpreter.gateway import (
    WrappedDefault, applevel, interp2app, unwrap_spec)
from pypy.interpreter.mixedmodule import MixedModule
from pypy.interpreter.signature import Signature
from pypy.objspace.std.stdtypedef import StdTypeDef
from pypy.objspace.std.util import negate

from rpython.rlib import jit, rerased
from rpython.rlib.debug import mark_dict_non_null
from rpython.rlib.objectmodel import newlist_hint, r_dict, specialize
from rpython.tool.sourcetools import func_renamer, func_with_new_name


UNROLL_CUTOFF = 5


def _is_str(space, w_key):
    return space.is_w(space.type(w_key), space.w_str)

def _never_equal_to_string(space, w_lookup_type):
    """Handles the case of a non string key lookup.
    Types that have a sane hash/eq function should allow us to return True
    directly to signal that the key is not in the dict in any case.
    XXX The types should provide such a flag. """

    # XXX there are many more types
    return (space.is_w(w_lookup_type, space.w_NoneType) or
            space.is_w(w_lookup_type, space.w_int) or
            space.is_w(w_lookup_type, space.w_bool) or
            space.is_w(w_lookup_type, space.w_float)
            )

@specialize.call_location()
def w_dict_unrolling_heuristic(w_dct):
    """In which cases iterating over dict items can be unrolled.
    Note that w_dct is an instance of W_DictMultiObject, not necesarilly
    an actual dict
    """
    return jit.isvirtual(w_dct) or (jit.isconstant(w_dct) and
                                    w_dct.length() <= UNROLL_CUTOFF)


class W_DictMultiObject(W_Root):
    @staticmethod
    def allocate_and_init_instance(space, w_type=None, module=False,
                                   instance=False, strdict=False,
                                   kwargs=False):
        if space.config.objspace.std.withcelldict and module:
            from pypy.objspace.std.celldict import ModuleDictStrategy
            assert w_type is None
            # every module needs its own strategy, because the strategy stores
            # the version tag
            strategy = ModuleDictStrategy(space)
        elif space.config.objspace.std.withmapdict and instance:
            from pypy.objspace.std.mapdict import MapDictStrategy
            strategy = space.fromcache(MapDictStrategy)
<<<<<<< HEAD
        #elif instance or strdict or module:
        #    assert w_type is None
        #    strategy = space.fromcache(StringDictStrategy)
        elif False and kwargs:
=======
        elif instance or strdict or module:
            assert w_type is None
            strategy = space.fromcache(BytesDictStrategy)
        elif kwargs:
>>>>>>> 14464b9e
            assert w_type is None
            from pypy.objspace.std.kwargsdict import EmptyKwargsDictStrategy
            strategy = space.fromcache(EmptyKwargsDictStrategy)
        else:
            strategy = space.fromcache(EmptyDictStrategy)
        if w_type is None:
            w_type = space.w_dict

        storage = strategy.get_empty_storage()
        w_self = space.allocate_instance(W_DictMultiObject, w_type)
        W_DictMultiObject.__init__(w_self, space, strategy, storage)
        return w_self

    def __init__(self, space, strategy, storage):
        self.space = space
        self.strategy = strategy
        self.dstorage = storage

    def __repr__(w_self):
        """representation for debugging purposes"""
        #print('XXXXXXX', w_self.dstorage)
        return "%s(%s)" % (w_self.__class__.__name__, w_self.strategy)

    def unwrap(w_dict, space):
        result = {}
        items = w_dict.items()
        for w_pair in items:
            key, val = space.unwrap(w_pair)
            result[key] = val
        return result

    def missing_method(w_dict, space, w_key):
        if not space.is_w(space.type(w_dict), space.w_dict):
            w_missing = space.lookup(w_dict, '__missing__')
            if w_missing is not None:
                return space.get_and_call_function(w_missing, w_dict, w_key)
        return None

    def initialize_content(w_self, list_pairs_w):
        for w_k, w_v in list_pairs_w:
            w_self.setitem(w_k, w_v)

    def setitem_str(self, key, w_value):
        self.strategy.setitem_str(self, key, w_value)

    @staticmethod
    def descr_new(space, w_dicttype, __args__):
        w_obj = W_DictMultiObject.allocate_and_init_instance(space, w_dicttype)
        return w_obj

    @staticmethod
    def descr_fromkeys(space, w_type, w_keys, w_fill=None):
        if w_fill is None:
            w_fill = space.w_None
        if space.is_w(w_type, space.w_dict):
            w_dict = W_DictMultiObject.allocate_and_init_instance(space, w_type)

            byteslist = space.listview_bytes(w_keys)
            if byteslist is not None:
                for key in byteslist:
                    w_dict.setitem_str(key, w_fill)
            else:
                for w_key in space.listview(w_keys):
                    w_dict.setitem(w_key, w_fill)
        else:
            w_dict = space.call_function(w_type)
            for w_key in space.listview(w_keys):
                space.setitem(w_dict, w_key, w_fill)
        return w_dict

    def descr_init(self, space, __args__):
        init_or_update(space, self, __args__, 'dict')

    def descr_repr(self, space):
        ec = space.getexecutioncontext()
        w_currently_in_repr = ec._py_repr
        if w_currently_in_repr is None:
            w_currently_in_repr = ec._py_repr = space.newdict()
        return dictrepr(space, w_currently_in_repr, self)

    def descr_eq(self, space, w_other):
        if space.is_w(self, w_other):
            return space.w_True
        if not isinstance(w_other, W_DictMultiObject):
            return space.w_NotImplemented

        if self.length() != w_other.length():
            return space.w_False
        iteratorimplementation = self.iteritems()
        while True:
            w_key, w_val = iteratorimplementation.next_item()
            if w_key is None:
                break
            w_rightval = w_other.getitem(w_key)
            if w_rightval is None:
                return space.w_False
            if not space.eq_w(w_val, w_rightval):
                return space.w_False
        return space.w_True

    descr_ne = negate(descr_eq)

    def descr_len(self, space):
        return space.wrap(self.length())

    def descr_iter(self, space):
        return W_DictMultiIterKeysObject(space, self.iterkeys())

    def descr_contains(self, space, w_key):
        return space.newbool(self.getitem(w_key) is not None)

    def descr_getitem(self, space, w_key):
        w_value = self.getitem(w_key)
        if w_value is not None:
            return w_value

        w_missing_item = self.missing_method(space, w_key)
        if w_missing_item is not None:
            return w_missing_item

        space.raise_key_error(w_key)

    def descr_setitem(self, space, w_newkey, w_newvalue):
        self.setitem(w_newkey, w_newvalue)

    def descr_delitem(self, space, w_key):
        try:
            self.delitem(w_key)
        except KeyError:
            space.raise_key_error(w_key)

    def descr_reversed(self, space):
        raise operationerrfmt(space.w_TypeError,
                              'argument to reversed() must be a sequence')

    def descr_copy(self, space):
        """D.copy() -> a shallow copy of D"""
        w_new = W_DictMultiObject.allocate_and_init_instance(space)
        update1_dict_dict(space, w_new, self)
        return w_new

    def descr_items(self, space):
        """D.items() -> a set-like object providing a view on D's items"""
        return W_DictViewItemsObject(space, self)

    def descr_keys(self, space):
        """D.keys() -> a set-like object providing a view on D's keys"""
        return W_DictViewKeysObject(space, self)

    def descr_values(self, space):
        """D.values() -> an object providing a view on D's values"""
        return W_DictViewValuesObject(space, self)

    def descr_clear(self, space):
        """D.clear() -> None.  Remove all items from D."""
        self.clear()

    @unwrap_spec(w_default=WrappedDefault(None))
    def descr_get(self, space, w_key, w_default):
        """D.get(k[,d]) -> D[k] if k in D, else d.  d defaults to None."""
        w_value = self.getitem(w_key)
        return w_value if w_value is not None else w_default

    @unwrap_spec(defaults_w='args_w')
    def descr_pop(self, space, w_key, defaults_w):
        """D.pop(k[,d]) -> v, remove specified key and return the
        corresponding value\nIf key is not found, d is returned if given,
        otherwise KeyError is raised
        """
        len_defaults = len(defaults_w)
        if len_defaults > 1:
            raise operationerrfmt(space.w_TypeError,
                                  "pop expected at most 2 arguments, got %d",
                                  1 + len_defaults)
        w_item = self.getitem(w_key)
        if w_item is None:
            if len_defaults > 0:
                return defaults_w[0]
            else:
                space.raise_key_error(w_key)
        else:
            self.delitem(w_key)
            return w_item

    def descr_popitem(self, space):
        """D.popitem() -> (k, v), remove and return some (key, value) pair as
        a\n2-tuple; but raise KeyError if D is empty"""
        try:
            w_key, w_value = self.popitem()
        except KeyError:
            raise OperationError(space.w_KeyError,
                                 space.wrap("popitem(): dictionary is empty"))
        return space.newtuple([w_key, w_value])

    @unwrap_spec(w_default=WrappedDefault(None))
    def descr_setdefault(self, space, w_key, w_default):
        """D.setdefault(k[,d]) -> D.get(k,d), also set D[k]=d if k not in D"""
        return self.setdefault(w_key, w_default)

    def descr_update(self, space, __args__):
        """D.update(E, **F) -> None.  Update D from E and F: for k in E: D[k]
        = E[k]\n(if E has keys else: for (k, v) in E: D[k] = v) then: for k in
        F: D[k] = F[k]"""
        init_or_update(space, self, __args__, 'dict.update')


def _add_indirections():
    dict_methods = "getitem getitem_str setitem setdefault \
                    popitem delitem clear \
                    length w_keys values items \
                    iterkeys itervalues iteritems \
                    listview_bytes listview_unicode listview_int \
                    view_as_kwargs".split()

    def make_method(method):
        def f(self, *args):
            return getattr(self.strategy, method)(self, *args)
        f.func_name = method
        return f

    for method in dict_methods:
        setattr(W_DictMultiObject, method, make_method(method))

_add_indirections()


app = applevel('''
    def dictrepr(currently_in_repr, d):
        if len(d) == 0:
            return "{}"
        dict_id = id(d)
        if dict_id in currently_in_repr:
            return '{...}'
        currently_in_repr[dict_id] = 1
        try:
            items = []
            # XXX for now, we cannot use items() without list at
            #     app-level because we want a reasonable result instead
            #     of a RuntimeError even if the dict is mutated by the
            #     repr() in the loop.
            for k, v in list(dict.items(d)):
                items.append(repr(k) + ": " + repr(v))
            return "{" +  ', '.join(items) + "}"
        finally:
            try:
                del currently_in_repr[dict_id]
            except:
                pass
''', filename=__file__)

dictrepr = app.interphook("dictrepr")


W_DictMultiObject.typedef = StdTypeDef("dict",
    __doc__ = '''dict() -> new empty dictionary.
dict(mapping) -> new dictionary initialized from a mapping object\'s
    (key, value) pairs.
dict(seq) -> new dictionary initialized as if via:
    d = {}
    for k, v in seq:
        d[k] = v
dict(**kwargs) -> new dictionary initialized with the name=value pairs
    in the keyword argument list.  For example:  dict(one=1, two=2)''',
    __new__ = interp2app(W_DictMultiObject.descr_new),
    fromkeys = interp2app(W_DictMultiObject.descr_fromkeys,
                          as_classmethod=True),
    __hash__ = None,
    __repr__ = interp2app(W_DictMultiObject.descr_repr),
    __init__ = interp2app(W_DictMultiObject.descr_init),

    __eq__ = interp2app(W_DictMultiObject.descr_eq),
    __ne__ = interp2app(W_DictMultiObject.descr_ne),

    __len__ = interp2app(W_DictMultiObject.descr_len),
    __iter__ = interp2app(W_DictMultiObject.descr_iter),
    __contains__ = interp2app(W_DictMultiObject.descr_contains),

    __getitem__ = interp2app(W_DictMultiObject.descr_getitem),
    __setitem__ = interp2app(W_DictMultiObject.descr_setitem),
    __delitem__ = interp2app(W_DictMultiObject.descr_delitem),

    __reversed__ = interp2app(W_DictMultiObject.descr_reversed),
    copy = interp2app(W_DictMultiObject.descr_copy),
    items = interp2app(W_DictMultiObject.descr_items),
    keys = interp2app(W_DictMultiObject.descr_keys),
    values = interp2app(W_DictMultiObject.descr_values),
    clear = interp2app(W_DictMultiObject.descr_clear),
    get = interp2app(W_DictMultiObject.descr_get),
    pop = interp2app(W_DictMultiObject.descr_pop),
    popitem = interp2app(W_DictMultiObject.descr_popitem),
    setdefault = interp2app(W_DictMultiObject.descr_setdefault),
    update = interp2app(W_DictMultiObject.descr_update),
    )


class DictStrategy(object):
    def __init__(self, space):
        self.space = space

    def get_empty_storage(self):
        raise NotImplementedError

    @jit.look_inside_iff(lambda self, w_dict:
                         w_dict_unrolling_heuristic(w_dict))
    def w_keys(self, w_dict):
        iterator = self.iterkeys(w_dict)
        result = newlist_hint(self.length(w_dict))
        while True:
            w_key = iterator.next_key()
            if w_key is not None:
                result.append(w_key)
            else:
                return self.space.newlist(result)

    def values(self, w_dict):
        iterator = self.itervalues(w_dict)
        result = newlist_hint(self.length(w_dict))
        while True:
            w_value = iterator.next_value()
            if w_value is not None:
                result.append(w_value)
            else:
                return result

    def items(self, w_dict):
        iterator = self.iteritems(w_dict)
        result = newlist_hint(self.length(w_dict))
        while True:
            w_key, w_value = iterator.next_item()
            if w_key is not None:
                result.append(self.space.newtuple([w_key, w_value]))
            else:
                return result

    def popitem(self, w_dict):
        # this is a bad implementation: if we call popitem() repeatedly,
        # it ends up taking n**2 time, because the next() calls below
        # will take longer and longer.  But all interesting strategies
        # provide a better one.
        iterator = self.iteritems(w_dict)
        w_key, w_value = iterator.next_item()
        self.delitem(w_dict, w_key)
        return (w_key, w_value)

    def clear(self, w_dict):
        strategy = self.space.fromcache(EmptyDictStrategy)
        storage = strategy.get_empty_storage()
        w_dict.strategy = strategy
        w_dict.dstorage = storage

    def listview_bytes(self, w_dict):
        return None

    def listview_unicode(self, w_dict):
        return None

    def listview_int(self, w_dict):
        return None

    def view_as_kwargs(self, w_dict):
        return (None, None)


class EmptyDictStrategy(DictStrategy):
    erase, unerase = rerased.new_erasing_pair("empty")
    erase = staticmethod(erase)
    unerase = staticmethod(unerase)

    def get_empty_storage(self):
        return self.erase(None)

    def switch_to_correct_strategy(self, w_dict, w_key):
        withidentitydict = self.space.config.objspace.std.withidentitydict
<<<<<<< HEAD
        # if type(w_key) is self.space.StringObjectCls:
        #     self.switch_to_string_strategy(w_dict)
        #     return
        if type(w_key) is self.space.UnicodeObjectCls:
=======
        if type(w_key) is self.space.StringObjectCls:
            self.switch_to_bytes_strategy(w_dict)
            return
        elif type(w_key) is self.space.UnicodeObjectCls:
>>>>>>> 14464b9e
            self.switch_to_unicode_strategy(w_dict)
            return
        w_type = self.space.type(w_key)
        # XXX: disable IntDictStrategy for now, because in py3k ints are
        # actually long
        ## if self.space.is_w(w_type, self.space.w_int):
        ##     self.switch_to_int_strategy(w_dict)
        if withidentitydict and w_type.compares_by_identity():
            self.switch_to_identity_strategy(w_dict)
        else:
            self.switch_to_object_strategy(w_dict)

    def switch_to_bytes_strategy(self, w_dict):
        strategy = self.space.fromcache(BytesDictStrategy)
        storage = strategy.get_empty_storage()
        w_dict.strategy = strategy
        w_dict.dstorage = storage

    def switch_to_unicode_strategy(self, w_dict):
        strategy = self.space.fromcache(UnicodeDictStrategy)
        storage = strategy.get_empty_storage()
        w_dict.strategy = strategy
        w_dict.dstorage = storage

    def switch_to_int_strategy(self, w_dict):
        strategy = self.space.fromcache(IntDictStrategy)
        storage = strategy.get_empty_storage()
        w_dict.strategy = strategy
        w_dict.dstorage = storage

    def switch_to_identity_strategy(self, w_dict):
        from pypy.objspace.std.identitydict import IdentityDictStrategy
        strategy = self.space.fromcache(IdentityDictStrategy)
        storage = strategy.get_empty_storage()
        w_dict.strategy = strategy
        w_dict.dstorage = storage

    def switch_to_object_strategy(self, w_dict):
        strategy = self.space.fromcache(ObjectDictStrategy)
        storage = strategy.get_empty_storage()
        w_dict.strategy = strategy
        w_dict.dstorage = storage

    def getitem(self, w_dict, w_key):
        #return w_value or None
        # in case the key is unhashable, try to hash it
        self.space.hash(w_key)
        # return None anyway
        return None

    def getitem_str(self, w_dict, key):
        #return w_value or None
        return None

    def setdefault(self, w_dict, w_key, w_default):
        # here the dict is always empty
        self.switch_to_correct_strategy(w_dict, w_key)
        w_dict.setitem(w_key, w_default)
        return w_default

    def setitem(self, w_dict, w_key, w_value):
        self.switch_to_correct_strategy(w_dict, w_key)
        w_dict.setitem(w_key, w_value)

    def setitem_str(self, w_dict, key, w_value):
        self.switch_to_bytes_strategy(w_dict)
        w_dict.setitem_str(key, w_value)

    def delitem(self, w_dict, w_key):
        # in case the key is unhashable, try to hash it
        self.space.hash(w_key)
        raise KeyError

    def length(self, w_dict):
        return 0

    def clear(self, w_dict):
        return

    def popitem(self, w_dict):
        raise KeyError

    def view_as_kwargs(self, w_dict):
        return ([], [])

    # ---------- iterator interface ----------------

    def getiterkeys(self, w_dict):
        return iter([None])
    getitervalues = getiterkeys
    def getiteritems(self, w_dict):
        return iter([(None, None)])


# Iterator Implementation base classes

def _new_next(TP):
    if TP in ('key', 'value'):
        EMPTY = None
    else:
        EMPTY = None, None

    def next(self):
        if self.dictimplementation is None:
            return EMPTY
        space = self.space
        if self.len != self.dictimplementation.length():
            self.len = -1   # Make this error state sticky
            msg = "dictionary changed size during iteration"
            raise OperationError(space.w_RuntimeError, space.wrap(msg))

        # look for the next entry
        if self.pos < self.len:
            result = getattr(self, 'next_' + TP + '_entry')()
            self.pos += 1
            if self.strategy is self.dictimplementation.strategy:
                return result      # common case
            else:
                # waaa, obscure case: the strategy changed, but not the
                # length of the dict.  The (key, value) pair in 'result'
                # might be out-of-date.  We try to explicitly look up
                # the key in the dict.
                if TP == 'key' or TP == 'value':
                    return result
                w_key = result[0]
                w_value = self.dictimplementation.getitem(w_key)
                if w_value is None:
                    self.len = -1   # Make this error state sticky
                    msg = "dictionary changed during iteration"
                    raise OperationError(space.w_RuntimeError, space.wrap(msg))
                return (w_key, w_value)
        # no more entries
        self.dictimplementation = None
        return EMPTY
    return func_with_new_name(next, 'next_' + TP)

class BaseIteratorImplementation(object):
    def __init__(self, space, strategy, implementation):
        self.space = space
        self.strategy = strategy
        self.dictimplementation = implementation
        self.len = implementation.length()
        self.pos = 0

    def length(self):
        if self.dictimplementation is not None and self.len != -1:
            return self.len - self.pos
        return 0

class BaseKeyIterator(BaseIteratorImplementation):
    next_key = _new_next('key')

class BaseValueIterator(BaseIteratorImplementation):
    next_value = _new_next('value')

class BaseItemIterator(BaseIteratorImplementation):
    next_item = _new_next('item')

def create_iterator_classes(dictimpl, override_next_item=None):
    if not hasattr(dictimpl, 'wrapkey'):
        wrapkey = lambda space, key : key
    else:
        wrapkey = dictimpl.wrapkey.im_func
    if not hasattr(dictimpl, 'wrapvalue'):
        wrapvalue = lambda space, key : key
    else:
        wrapvalue = dictimpl.wrapvalue.im_func

    class IterClassKeys(BaseKeyIterator):
        def __init__(self, space, strategy, impl):
            self.iterator = strategy.getiterkeys(impl)
            BaseIteratorImplementation.__init__(self, space, strategy, impl)

        def next_key_entry(self):
            for key in self.iterator:
                return wrapkey(self.space, key)
            else:
                return None

    class IterClassValues(BaseValueIterator):
        def __init__(self, space, strategy, impl):
            self.iterator = strategy.getitervalues(impl)
            BaseIteratorImplementation.__init__(self, space, strategy, impl)

        def next_value_entry(self):
            for value in self.iterator:
                return wrapvalue(self.space, value)
            else:
                return None

    class IterClassItems(BaseItemIterator):
        def __init__(self, space, strategy, impl):
            self.iterator = strategy.getiteritems(impl)
            BaseIteratorImplementation.__init__(self, space, strategy, impl)

        if override_next_item is not None:
            next_item_entry = override_next_item
        else:
            def next_item_entry(self):
                for key, value in self.iterator:
                    return (wrapkey(self.space, key),
                            wrapvalue(self.space, value))
                else:
                    return None, None

    def iterkeys(self, w_dict):
        return IterClassKeys(self.space, self, w_dict)

    def itervalues(self, w_dict):
        return IterClassValues(self.space, self, w_dict)

    def iteritems(self, w_dict):
        return IterClassItems(self.space, self, w_dict)
    dictimpl.iterkeys = iterkeys
    dictimpl.itervalues = itervalues
    dictimpl.iteritems = iteritems

create_iterator_classes(EmptyDictStrategy)


# concrete subclasses of the above

class AbstractTypedStrategy(object):
    _mixin_ = True

    @staticmethod
    def erase(storage):
        raise NotImplementedError("abstract base class")

    @staticmethod
    def unerase(obj):
        raise NotImplementedError("abstract base class")

    def wrap(self, unwrapped):
        raise NotImplementedError

    def unwrap(self, wrapped):
        raise NotImplementedError

    def is_correct_type(self, w_obj):
        raise NotImplementedError("abstract base class")

    def get_empty_storage(self):
        raise NotImplementedError("abstract base class")

    def _never_equal_to(self, w_lookup_type):
        raise NotImplementedError("abstract base class")

    def setitem(self, w_dict, w_key, w_value):
        if self.is_correct_type(w_key):
            self.unerase(w_dict.dstorage)[self.unwrap(w_key)] = w_value
            return
        else:
            self.switch_to_object_strategy(w_dict)
            w_dict.setitem(w_key, w_value)

    def setitem_str(self, w_dict, key, w_value):
        self.switch_to_object_strategy(w_dict)
        w_dict.setitem(self.space.wrap(key), w_value)

    def setdefault(self, w_dict, w_key, w_default):
        if self.is_correct_type(w_key):
            return self.unerase(w_dict.dstorage).setdefault(self.unwrap(w_key),
                                                            w_default)
        else:
            self.switch_to_object_strategy(w_dict)
            return w_dict.setdefault(w_key, w_default)

    def delitem(self, w_dict, w_key):
        if self.is_correct_type(w_key):
            del self.unerase(w_dict.dstorage)[self.unwrap(w_key)]
            return
        else:
            self.switch_to_object_strategy(w_dict)
            return w_dict.delitem(w_key)

    def length(self, w_dict):
        return len(self.unerase(w_dict.dstorage))

    def getitem_str(self, w_dict, key):
        return self.getitem(w_dict, self.space.wrap(key))

    def getitem(self, w_dict, w_key):
        space = self.space
        if self.is_correct_type(w_key):
            return self.unerase(w_dict.dstorage).get(self.unwrap(w_key), None)
        elif self._never_equal_to(space.type(w_key)):
            return None
        else:
            self.switch_to_object_strategy(w_dict)
            return w_dict.getitem(w_key)

    def w_keys(self, w_dict):
        l = [self.wrap(key) for key in self.unerase(w_dict.dstorage).iterkeys()]
        return self.space.newlist(l)

    def values(self, w_dict):
        return self.unerase(w_dict.dstorage).values()

    def items(self, w_dict):
        space = self.space
        dict_w = self.unerase(w_dict.dstorage)
        return [space.newtuple([self.wrap(key), w_value])
                for (key, w_value) in dict_w.iteritems()]

    def popitem(self, w_dict):
        key, value = self.unerase(w_dict.dstorage).popitem()
        return (self.wrap(key), value)

    def clear(self, w_dict):
        self.unerase(w_dict.dstorage).clear()

    def switch_to_object_strategy(self, w_dict):
        d = self.unerase(w_dict.dstorage)
        strategy = self.space.fromcache(ObjectDictStrategy)
        d_new = strategy.unerase(strategy.get_empty_storage())
        for key, value in d.iteritems():
            d_new[self.wrap(key)] = value
        w_dict.strategy = strategy
        w_dict.dstorage = strategy.erase(d_new)

    # --------------- iterator interface -----------------

    def getiterkeys(self, w_dict):
        return self.unerase(w_dict.dstorage).iterkeys()

    def getitervalues(self, w_dict):
        return self.unerase(w_dict.dstorage).itervalues()

    def getiteritems(self, w_dict):
        return self.unerase(w_dict.dstorage).iteritems()


class ObjectDictStrategy(AbstractTypedStrategy, DictStrategy):
    erase, unerase = rerased.new_erasing_pair("object")
    erase = staticmethod(erase)
    unerase = staticmethod(unerase)

    def wrap(self, unwrapped):
        return unwrapped

    def unwrap(self, wrapped):
        return wrapped

    def is_correct_type(self, w_obj):
        return True

    def get_empty_storage(self):
        new_dict = r_dict(self.space.eq_w, self.space.hash_w,
                          force_non_null=True)
        return self.erase(new_dict)

    def _never_equal_to(self, w_lookup_type):
        return False

    def w_keys(self, w_dict):
        return self.space.newlist(self.unerase(w_dict.dstorage).keys())

    def setitem_str(self, w_dict, s, w_value):
        self.setitem(w_dict, self.space.wrap(s), w_value)

    def switch_to_object_strategy(self, w_dict):
        assert 0, "should be unreachable"

create_iterator_classes(ObjectDictStrategy)


class BytesDictStrategy(AbstractTypedStrategy, DictStrategy):
    erase, unerase = rerased.new_erasing_pair("bytes")
    erase = staticmethod(erase)
    unerase = staticmethod(unerase)

    def wrap(self, unwrapped):
        return self.space.wrap(unwrapped)

    def unwrap(self, wrapped):
        return self.space.str_w(wrapped)

    def is_correct_type(self, w_obj):
        space = self.space
        return space.is_w(space.type(w_obj), space.w_str)

    def get_empty_storage(self):
        res = {}
        mark_dict_non_null(res)
        return self.erase(res)

    def _never_equal_to(self, w_lookup_type):
        return _never_equal_to_string(self.space, w_lookup_type)

    def setitem_str(self, w_dict, key, w_value):
        assert key is not None
        self.unerase(w_dict.dstorage)[key] = w_value

    def getitem(self, w_dict, w_key):
        space = self.space
        # -- This is called extremely often.  Hack for performance --
        if type(w_key) is space.StringObjectCls:
            return self.getitem_str(w_dict, w_key.unwrap(space))
        # -- End of performance hack --
        return AbstractTypedStrategy.getitem(self, w_dict, w_key)

    def getitem_str(self, w_dict, key):
        assert key is not None
        return self.unerase(w_dict.dstorage).get(key, None)

    def listview_bytes(self, w_dict):
        return self.unerase(w_dict.dstorage).keys()

    def w_keys(self, w_dict):
        return self.space.newlist_bytes(self.listview_bytes(w_dict))

    def wrapkey(space, key):
        return space.wrap(key)

    @jit.look_inside_iff(lambda self, w_dict:
                         w_dict_unrolling_heuristic(w_dict))
    def view_as_kwargs(self, w_dict):
        return (None, None) # XXX: fix me to return unicode keys
        d = self.unerase(w_dict.dstorage)
        l = len(d)
        keys, values = [None] * l, [None] * l
        i = 0
        for key, val in d.iteritems():
            keys[i] = key
            values[i] = val
            i += 1
        return keys, values

create_iterator_classes(BytesDictStrategy)


class UnicodeDictStrategy(AbstractTypedStrategy, DictStrategy):
    erase, unerase = rerased.new_erasing_pair("unicode")
    erase = staticmethod(erase)
    unerase = staticmethod(unerase)

    def wrap(self, unwrapped):
        return self.space.wrap(unwrapped)

    def unwrap(self, wrapped):
        return self.space.unicode_w(wrapped)

    def is_correct_type(self, w_obj):
        space = self.space
        return space.is_w(space.type(w_obj), space.w_unicode)

    def get_empty_storage(self):
        res = {}
        mark_dict_non_null(res)
        return self.erase(res)

    def _never_equal_to(self, w_lookup_type):
        return _never_equal_to_string(self.space, w_lookup_type)

    # we should implement the same shortcuts as we do for BytesDictStrategy

    ## def setitem_str(self, w_dict, key, w_value):
    ##     assert key is not None
    ##     self.unerase(w_dict.dstorage)[key] = w_value

    ## def getitem(self, w_dict, w_key):
    ##     space = self.space
    ##     # -- This is called extremely often.  Hack for performance --
    ##     if type(w_key) is space.StringObjectCls:
    ##         return self.getitem_str(w_dict, w_key.unwrap(space))
    ##     # -- End of performance hack --
    ##     return AbstractTypedStrategy.getitem(self, w_dict, w_key)

    ## def getitem_str(self, w_dict, key):
    ##     assert key is not None
    ##     return self.unerase(w_dict.dstorage).get(key, None)

    def listview_unicode(self, w_dict):
        return self.unerase(w_dict.dstorage).keys()

    ## def w_keys(self, w_dict):
    ##     return self.space.newlist_bytes(self.listview_bytes(w_dict))

    def wrapkey(space, key):
        return space.wrap(key)

    ## @jit.look_inside_iff(lambda self, w_dict:
    ##                      w_dict_unrolling_heuristic(w_dict))
    ## def view_as_kwargs(self, w_dict):
    ##     d = self.unerase(w_dict.dstorage)
    ##     l = len(d)
    ##     keys, values = [None] * l, [None] * l
    ##     i = 0
    ##     for key, val in d.iteritems():
    ##         keys[i] = key
    ##         values[i] = val
    ##         i += 1
    ##     return keys, values

create_iterator_classes(UnicodeDictStrategy)


class IntDictStrategy(AbstractTypedStrategy, DictStrategy):
    erase, unerase = rerased.new_erasing_pair("int")
    erase = staticmethod(erase)
    unerase = staticmethod(unerase)

    def wrap(self, unwrapped):
        return self.space.wrap(unwrapped)

    def unwrap(self, wrapped):
        return self.space.int_w(wrapped)

    def get_empty_storage(self):
        return self.erase({})

    def is_correct_type(self, w_obj):
        space = self.space
        return space.is_w(space.type(w_obj), space.w_int)

    def _never_equal_to(self, w_lookup_type):
        space = self.space
        # XXX there are many more types
        return (space.is_w(w_lookup_type, space.w_NoneType) or
                space.is_w(w_lookup_type, space.w_str) or
                space.is_w(w_lookup_type, space.w_unicode)
                )

    def listview_int(self, w_dict):
        return self.unerase(w_dict.dstorage).keys()

    def wrapkey(space, key):
        return space.wrap(key)

    # XXX there is no space.newlist_int yet to implement w_keys more efficiently

create_iterator_classes(IntDictStrategy)


def update1(space, w_dict, w_data):
    if isinstance(w_data, W_DictMultiObject):    # optimization case only
        update1_dict_dict(space, w_dict, w_data)
        return
    w_method = space.findattr(w_data, space.wrap("keys"))
    if w_method is None:
        # no 'keys' method, so we assume it is a sequence of pairs
        data_w = space.listview(w_data)
        update1_pairs(space, w_dict, data_w)
    else:
        # general case -- "for k in o.keys(): dict.__setitem__(d, k, o[k])"
        data_w = space.listview(space.call_function(w_method))
        update1_keys(space, w_dict, w_data, data_w)


@jit.look_inside_iff(lambda space, w_dict, w_data:
                     w_dict_unrolling_heuristic(w_data))
def update1_dict_dict(space, w_dict, w_data):
    iterator = w_data.iteritems()
    while True:
        w_key, w_value = iterator.next_item()
        if w_key is None:
            break
        w_dict.setitem(w_key, w_value)


def update1_pairs(space, w_dict, data_w):
    for w_pair in data_w:
        pair = space.fixedview(w_pair)
        if len(pair) != 2:
            raise OperationError(space.w_ValueError,
                         space.wrap("sequence of pairs expected"))
        w_key, w_value = pair
        w_dict.setitem(w_key, w_value)


def update1_keys(space, w_dict, w_data, data_w):
    for w_key in data_w:
        w_value = space.getitem(w_data, w_key)
        w_dict.setitem(w_key, w_value)


init_signature = Signature(['seq_or_map'], None, 'kwargs')
init_defaults = [None]

def init_or_update(space, w_dict, __args__, funcname):
    w_src, w_kwds = __args__.parse_obj(
            None, funcname,
            init_signature, # signature
            init_defaults)  # default argument
    if w_src is not None:
        update1(space, w_dict, w_src)
    if space.is_true(w_kwds):
        update1(space, w_dict, w_kwds)


# ____________________________________________________________
# Iteration

class W_BaseDictMultiIterObject(W_Root):
    _immutable_fields_ = ["iteratorimplementation"]

    ignore_for_isinstance_cache = True

    def __init__(w_self, space, iteratorimplementation):
        w_self.space = space
        w_self.iteratorimplementation = iteratorimplementation

    def descr_iter(self, space):
        return self

    def descr_length_hint(self, space):
        return space.wrap(self.iteratorimplementation.length())

    def descr_reduce(self, space):
        """
        This is a slightly special case of pickling.
        Since iteration over a dict is a bit hairy,
        we do the following:
        - create a clone of the dict iterator
        - run it to the original position
        - collect all remaining elements into a list
        At unpickling time, we just use that list
        and create an iterator on it.
        This is of course not the standard way.

        XXX to do: remove this __reduce__ method and do
        a registration with copyreg, instead.
        """
        w_mod    = space.getbuiltinmodule('_pickle_support')
        mod      = space.interp_w(MixedModule, w_mod)
        new_inst = mod.get('dictiter_surrogate_new')
        w_typeobj = space.type(self)

        raise OperationError(
            space.w_TypeError,
            space.wrap("can't pickle dictionary-keyiterator objects"))
        # XXXXXX get that working again

        # we cannot call __init__ since we don't have the original dict
        if isinstance(self, W_DictMultiIterKeysObject):
            w_clone = space.allocate_instance(W_DictMultiIterKeysObject,
                                              w_typeobj)
        elif isinstance(self, W_DictMultiIterValuesObject):
            w_clone = space.allocate_instance(W_DictMultiIterValuesObject,
                                              w_typeobj)
        elif isinstance(self, W_DictMultiIterItemsObject):
            w_clone = space.allocate_instance(W_DictMultiIterItemsObject,
                                              w_typeobj)
        else:
            msg = "unsupported dictiter type '%s' during pickling" % (self,)
            raise OperationError(space.w_TypeError, space.wrap(msg))
        w_clone.space = space
        w_clone.content = self.content
        w_clone.len = self.len
        w_clone.pos = 0
        w_clone.setup_iterator()
        # spool until we have the same pos
        while w_clone.pos < self.pos:
            w_obj = w_clone.next_entry()
            w_clone.pos += 1
        stuff = [w_clone.next_entry() for i in range(w_clone.pos, w_clone.len)]
        w_res = space.newlist(stuff)
        w_ret = space.newtuple([new_inst, space.newtuple([w_res])])
        return w_ret


class W_DictMultiIterKeysObject(W_BaseDictMultiIterObject):
    def descr_next(self, space):
        iteratorimplementation = self.iteratorimplementation
        w_key = iteratorimplementation.next_key()
        if w_key is not None:
            return w_key
        raise OperationError(space.w_StopIteration, space.w_None)

class W_DictMultiIterValuesObject(W_BaseDictMultiIterObject):
    def descr_next(self, space):
        iteratorimplementation = self.iteratorimplementation
        w_value = iteratorimplementation.next_value()
        if w_value is not None:
            return w_value
        raise OperationError(space.w_StopIteration, space.w_None)

class W_DictMultiIterItemsObject(W_BaseDictMultiIterObject):
    def descr_next(self, space):
        iteratorimplementation = self.iteratorimplementation
        w_key, w_value = iteratorimplementation.next_item()
        if w_key is not None:
            return space.newtuple([w_key, w_value])
        raise OperationError(space.w_StopIteration, space.w_None)

W_DictMultiIterItemsObject.typedef = StdTypeDef(
    "dict_itemiterator",
    __iter__ = interp2app(W_DictMultiIterItemsObject.descr_iter),
    __next__ = interp2app(W_DictMultiIterItemsObject.descr_next),
    __length_hint__ = interp2app(W_BaseDictMultiIterObject.descr_length_hint),
    __reduce__ = interp2app(W_BaseDictMultiIterObject.descr_reduce),
    )

W_DictMultiIterKeysObject.typedef = StdTypeDef(
    "dict_keyiterator",
    __iter__ = interp2app(W_DictMultiIterKeysObject.descr_iter),
    __next__ = interp2app(W_DictMultiIterKeysObject.descr_next),
    __length_hint__ = interp2app(W_BaseDictMultiIterObject.descr_length_hint),
    __reduce__ = interp2app(W_BaseDictMultiIterObject.descr_reduce),
    )

W_DictMultiIterValuesObject.typedef = StdTypeDef(
    "dict_valueiterator",
    __iter__ = interp2app(W_DictMultiIterValuesObject.descr_iter),
    __next__ = interp2app(W_DictMultiIterValuesObject.descr_next),
    __length_hint__ = interp2app(W_BaseDictMultiIterObject.descr_length_hint),
    __reduce__ = interp2app(W_BaseDictMultiIterObject.descr_reduce),
    )


# ____________________________________________________________
# Views

class W_DictViewObject(W_Root):
    def __init__(w_self, space, w_dict):
        w_self.w_dict = w_dict

    def descr_repr(self, space):
        typename = space.type(self).getname(space)
        w_seq = space.call_function(space.w_list, self)
        seq_repr = space.unicode_w(space.repr(w_seq))
        return space.wrap(u"%s(%s)" % (typename, seq_repr))

    def descr_len(self, space):
        return space.len(self.w_dict)

def _all_contained_in(space, w_dictview, w_other):
    w_iter = space.iter(w_dictview)
    for w_item in space.iteriterable(w_iter):
        if not space.is_true(space.contains(w_other, w_item)):
            return space.w_False
    return space.w_True

def _is_set_like(w_other):
    from pypy.objspace.std.setobject import W_BaseSetObject
    return (isinstance(w_other, W_BaseSetObject) or
            isinstance(w_other, W_DictViewKeysObject) or
            isinstance(w_other, W_DictViewItemsObject))

class SetLikeDictView(object):
    _mixin_ = True

    def descr_eq(self, space, w_other):
        if not _is_set_like(w_other):
            return space.w_NotImplemented
        if space.len_w(self) == space.len_w(w_other):
            return _all_contained_in(space, self, w_other)
        return space.w_False

    descr_ne = negate(descr_eq)

    def descr_lt(self, space, w_other):
        if not _is_set_like(w_other):
            return space.w_NotImplemented
        if space.len_w(self) < space.len_w(w_other):
            return _all_contained_in(space, self, w_other)
        return space.w_False

    def descr_le(self, space, w_other):
        if not _is_set_like(w_other):
            return space.w_NotImplemented
        if space.len_w(self) <= space.len_w(w_other):
            return _all_contained_in(space, self, w_other)
        return space.w_False

    def descr_gt(self, space, w_other):
        if not _is_set_like(w_other):
            return space.w_NotImplemented
        if space.len_w(self) > space.len_w(w_other):
            return _all_contained_in(space, w_other, self)
        return space.w_False

    def descr_ge(self, space, w_other):
        if not _is_set_like(w_other):
            return space.w_NotImplemented
        if space.len_w(self) >= space.len_w(w_other):
            return _all_contained_in(space, w_other, self)
        return space.w_False

    def descr_isdisjoint(self, space, w_other):
        """"Return True if the view and the given iterable have a null
        intersection.
        """
        if self is w_other:
            return space.newbool(space.len_w(self) == 0)

        if _is_set_like(w_other):
            # if w_other is set-like and it's longer, we iterate over
            # self instead
            len_self = space.len_w(self)
            len_other = space.len_w(w_other)
            if len_other > len_self:
                self, w_other = w_other, self

        w_iter = space.iter(w_other)
        for w_item in space.iteriterable(w_iter):
            if space.is_true(space.contains(self, w_item)):
                return space.w_False
        return space.w_True

    def _as_set_op(name, methname):
        @func_renamer('descr_' + name)
        def op(self, space, w_other):
            w_set = space.call_function(space.w_set, self)
            space.call_method(w_set, methname, w_other)
            return w_set
        @func_renamer('descr_r' + name)
        def rop(self, space, w_other):
            w_set = space.call_function(space.w_set, w_other)
            space.call_method(w_set, methname, self)
            return w_set
        return op, rop

    descr_sub, descr_rsub = _as_set_op('sub', 'difference_update')
    descr_and, descr_rand = _as_set_op('and', 'intersection_update')
    descr_or, descr_ror = _as_set_op('or', 'update')
    descr_xor, descr_rxor = _as_set_op('xor', 'symmetric_difference_update')

class W_DictViewItemsObject(W_DictViewObject, SetLikeDictView):
    def descr_iter(self, space):
        return W_DictMultiIterItemsObject(space, self.w_dict.iteritems())

class W_DictViewKeysObject(W_DictViewObject, SetLikeDictView):
    def descr_iter(self, space):
        return W_DictMultiIterKeysObject(space, self.w_dict.iterkeys())

class W_DictViewValuesObject(W_DictViewObject):
    def descr_iter(self, space):
        return W_DictMultiIterValuesObject(space, self.w_dict.itervalues())

W_DictViewItemsObject.typedef = StdTypeDef(
    "dict_items",
    __repr__ = interp2app(W_DictViewItemsObject.descr_repr),
    __len__ = interp2app(W_DictViewItemsObject.descr_len),
    __iter__ = interp2app(W_DictViewItemsObject.descr_iter),

    __eq__ = interp2app(W_DictViewItemsObject.descr_eq),
    __ne__ = interp2app(W_DictViewItemsObject.descr_ne),
    __lt__ = interp2app(W_DictViewItemsObject.descr_lt),
    __le__ = interp2app(W_DictViewItemsObject.descr_le),
    __gt__ = interp2app(W_DictViewItemsObject.descr_gt),
    __ge__ = interp2app(W_DictViewItemsObject.descr_ge),

    __sub__ = interp2app(W_DictViewItemsObject.descr_sub),
    __rsub__ = interp2app(W_DictViewItemsObject.descr_rsub),
    __and__ = interp2app(W_DictViewItemsObject.descr_and),
    __rand__ = interp2app(W_DictViewItemsObject.descr_rand),
    __or__ = interp2app(W_DictViewItemsObject.descr_or),
    __ror__ = interp2app(W_DictViewItemsObject.descr_ror),
    __xor__ = interp2app(W_DictViewItemsObject.descr_xor),
    __rxor__ = interp2app(W_DictViewItemsObject.descr_rxor),
    isdisjoint = interp2app(W_DictViewItemsObject.descr_isdisjoint),
    )

W_DictViewKeysObject.typedef = StdTypeDef(
    "dict_keys",
    __repr__ = interp2app(W_DictViewKeysObject.descr_repr),
    __len__ = interp2app(W_DictViewKeysObject.descr_len),
    __iter__ = interp2app(W_DictViewKeysObject.descr_iter),

    __eq__ = interp2app(W_DictViewKeysObject.descr_eq),
    __ne__ = interp2app(W_DictViewKeysObject.descr_ne),
    __lt__ = interp2app(W_DictViewKeysObject.descr_lt),
    __le__ = interp2app(W_DictViewKeysObject.descr_le),
    __gt__ = interp2app(W_DictViewKeysObject.descr_gt),
    __ge__ = interp2app(W_DictViewKeysObject.descr_ge),

    __sub__ = interp2app(W_DictViewKeysObject.descr_sub),
    __rsub__ = interp2app(W_DictViewKeysObject.descr_rsub),
    __and__ = interp2app(W_DictViewKeysObject.descr_and),
    __rand__ = interp2app(W_DictViewKeysObject.descr_rand),
    __or__ = interp2app(W_DictViewKeysObject.descr_or),
    __ror__ = interp2app(W_DictViewKeysObject.descr_ror),
    __xor__ = interp2app(W_DictViewKeysObject.descr_xor),
    __rxor__ = interp2app(W_DictViewKeysObject.descr_rxor),
    isdisjoint = interp2app(W_DictViewKeysObject.descr_isdisjoint),
    )

W_DictViewValuesObject.typedef = StdTypeDef(
    "dict_values",
    __repr__ = interp2app(W_DictViewValuesObject.descr_repr),
    __len__ = interp2app(W_DictViewValuesObject.descr_len),
    __iter__ = interp2app(W_DictViewValuesObject.descr_iter),
    )<|MERGE_RESOLUTION|>--- conflicted
+++ resolved
@@ -56,17 +56,10 @@
         elif space.config.objspace.std.withmapdict and instance:
             from pypy.objspace.std.mapdict import MapDictStrategy
             strategy = space.fromcache(MapDictStrategy)
-<<<<<<< HEAD
         #elif instance or strdict or module:
         #    assert w_type is None
-        #    strategy = space.fromcache(StringDictStrategy)
+        #    strategy = space.fromcache(BytesDictStrategy)
         elif False and kwargs:
-=======
-        elif instance or strdict or module:
-            assert w_type is None
-            strategy = space.fromcache(BytesDictStrategy)
-        elif kwargs:
->>>>>>> 14464b9e
             assert w_type is None
             from pypy.objspace.std.kwargsdict import EmptyKwargsDictStrategy
             strategy = space.fromcache(EmptyKwargsDictStrategy)
@@ -440,17 +433,10 @@
 
     def switch_to_correct_strategy(self, w_dict, w_key):
         withidentitydict = self.space.config.objspace.std.withidentitydict
-<<<<<<< HEAD
         # if type(w_key) is self.space.StringObjectCls:
-        #     self.switch_to_string_strategy(w_dict)
+        #     self.switch_to_bytes_strategy(w_dict)
         #     return
         if type(w_key) is self.space.UnicodeObjectCls:
-=======
-        if type(w_key) is self.space.StringObjectCls:
-            self.switch_to_bytes_strategy(w_dict)
-            return
-        elif type(w_key) is self.space.UnicodeObjectCls:
->>>>>>> 14464b9e
             self.switch_to_unicode_strategy(w_dict)
             return
         w_type = self.space.type(w_key)
