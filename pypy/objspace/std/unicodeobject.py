"""The builtin str implementation"""

from rpython.rlib.objectmodel import (
    compute_hash, compute_unique_id, import_from_mixin)
from rpython.rlib.buffer import StringBuffer
from rpython.rlib.rstring import StringBuilder, UnicodeBuilder
from rpython.rlib.runicode import (
    make_unicode_escape_function, str_decode_ascii, str_decode_utf_8,
    unicode_encode_ascii, unicode_encode_utf_8)

from pypy.interpreter import unicodehelper
from pypy.interpreter.baseobjspace import W_Root
from pypy.interpreter.error import OperationError, oefmt
from pypy.interpreter.gateway import WrappedDefault, interp2app, unwrap_spec
from pypy.interpreter.typedef import TypeDef
from pypy.module.unicodedata import unicodedb
from pypy.objspace.std import newformat
from pypy.objspace.std.formatting import mod_format
from pypy.objspace.std.stringmethods import StringMethods

__all__ = ['W_UnicodeObject', 'wrapunicode', 'encode_object', 'decode_object',
           'unicode_from_object', 'unicode_to_decimal_w']


class W_UnicodeObject(W_Root):
    import_from_mixin(StringMethods)
    _immutable_fields_ = ['_value', '_utf8?']

    def __init__(w_self, unistr):
        assert isinstance(unistr, unicode)
        w_self._value = unistr
        w_self._utf8 = None

    def __repr__(w_self):
        """representation for debugging purposes"""
        return "%s(%r)" % (w_self.__class__.__name__, w_self._value)

    def unwrap(w_self, space):
        # for testing
        return w_self._value

    def create_if_subclassed(w_self):
        if type(w_self) is W_UnicodeObject:
            return w_self
        return W_UnicodeObject(w_self._value)

    def is_w(self, space, w_other):
        if not isinstance(w_other, W_UnicodeObject):
            return False
        if self is w_other:
            return True
        if self.user_overridden_class or w_other.user_overridden_class:
            return False
        return space.unicode_w(self) is space.unicode_w(w_other)

    def immutable_unique_id(self, space):
        if self.user_overridden_class:
            return None
        return space.wrap(compute_unique_id(space.unicode_w(self)))

    def unicode_w(self, space):
        return self._value

    def identifier_w(self, space):
        identifier = self._utf8
        if identifier is not None:
            return identifier
        u = self._value
        eh = unicodehelper.rpy_encode_error_handler()
        try:
            identifier = unicode_encode_utf_8(u, len(u), None,
                                              errorhandler=eh)
        except unicodehelper.RUnicodeEncodeError, ue:
            raise wrap_encode_error(space, ue)
        self._utf8 = identifier
        return identifier

    def listview_unicode(w_self):
        return _create_list_from_unicode(w_self._value)

    def ord(self, space):
        if len(self._value) != 1:
            raise oefmt(space.w_TypeError,
                         "ord() expected a character, but string of length %d "
                         "found", len(self._value))
        return space.wrap(ord(self._value[0]))

    def _new(self, value):
        return W_UnicodeObject(value)

    def _new_from_list(self, value):
        return W_UnicodeObject(u''.join(value))

    def _empty(self):
        return W_UnicodeObject.EMPTY

    def _len(self):
        return len(self._value)

    _val = unicode_w

    @staticmethod
    def _use_rstr_ops(space, w_other):
        # Always return true because we always need to copy the other
        # operand(s) before we can do comparisons
        return True

    @staticmethod
    def _op_val(space, w_other, allow_char=False):
        if isinstance(w_other, W_UnicodeObject):
            return w_other._value
        raise oefmt(space.w_TypeError,
                    "Can't convert '%T' object to str implicitly", w_other)

    def _chr(self, char):
        assert len(char) == 1
        return unicode(char)[0]

    _builder = UnicodeBuilder

    def _generic_name(self):
        return "str"

    def _isupper(self, ch):
        return unicodedb.isupper(ord(ch))

    def _islower(self, ch):
        return unicodedb.islower(ord(ch))

    def _isnumeric(self, ch):
        return unicodedb.isnumeric(ord(ch))

    def _istitle(self, ch):
        return unicodedb.isupper(ord(ch)) or unicodedb.istitle(ord(ch))

    def _isspace(self, ch):
        return unicodedb.isspace(ord(ch))

    def _isalpha(self, ch):
        return unicodedb.isalpha(ord(ch))

    def _isalnum(self, ch):
        return unicodedb.isalnum(ord(ch))

    def _isdigit(self, ch):
        return unicodedb.isdigit(ord(ch))

    def _isdecimal(self, ch):
        return unicodedb.isdecimal(ord(ch))

    def _iscased(self, ch):
        return unicodedb.iscased(ord(ch))

    def _islinebreak(self, ch):
        return unicodedb.islinebreak(ord(ch))

    def _upper(self, ch):
        return unichr(unicodedb.toupper(ord(ch)))

    def _lower(self, ch):
        return unichr(unicodedb.tolower(ord(ch)))

    def _title(self, ch):
        return unichr(unicodedb.totitle(ord(ch)))

    def _newlist_unwrapped(self, space, lst):
        return space.newlist_unicode(lst)

    @staticmethod
    def descr_new(space, w_unicodetype, w_object=None, w_encoding=None,
                  w_errors=None):
        if w_object is None:
            w_value = W_UnicodeObject.EMPTY
        else:
            encoding, errors = _get_encoding_and_errors(space, w_encoding,
                                                        w_errors)
            if encoding is None and errors is None:
                w_value = unicode_from_object(space, w_object)
            else:
                w_value = unicode_from_encoded_object(space, w_object,
                                                      encoding, errors)
        if space.is_w(w_unicodetype, space.w_unicode):
            return w_value

        assert isinstance(w_value, W_UnicodeObject)
        w_newobj = space.allocate_instance(W_UnicodeObject, w_unicodetype)
        W_UnicodeObject.__init__(w_newobj, w_value._value)
        return w_newobj

    @staticmethod
    def descr_maketrans(space, w_type, w_x, w_y=None, w_z=None):
        y = None if space.is_none(w_y) else space.unicode_w(w_y)
        z = None if space.is_none(w_z) else space.unicode_w(w_z)
        w_new = space.newdict()

        if y is not None:
            # x must be a string too, of equal length
            ylen = len(y)
            try:
                x = space.unicode_w(w_x)
            except OperationError, e:
                if not e.match(space, space.w_TypeError):
                    raise
                raise OperationError(space.w_TypeError, space.wrap(
                        "first maketrans argument must "
                        "be a string if there is a second argument"))
            if len(x) != ylen:
                raise OperationError(space.w_ValueError, space.wrap(
                        "the first two maketrans "
                        "arguments must have equal length"))
            # create entries for translating chars in x to those in y
            for i in range(len(x)):
                w_key = space.newint(ord(x[i]))
                w_value = space.newint(ord(y[i]))
                space.setitem(w_new, w_key, w_value)
            # create entries for deleting chars in z
            if z is not None:
                for i in range(len(z)):
                    w_key = space.newint(ord(z[i]))
                    space.setitem(w_new, w_key, space.w_None)
        else:
            # x must be a dict
            if not space.is_w(space.type(w_x), space.w_dict):
                raise OperationError(space.w_TypeError, space.wrap(
                        "if you give only one argument "
                        "to maketrans it must be a dict"))
            # copy entries into the new dict, converting string keys to int keys
            w_iter = space.iter(space.call_method(w_x, "items"))
            while True:
                try:
                    w_item = space.next(w_iter)
                except OperationError, e:
                    if not e.match(space, space.w_StopIteration):
                        raise
                    break
                w_key, w_value = space.unpackiterable(w_item, 2)
                if space.isinstance_w(w_key, space.w_unicode):
                    # convert string keys to integer keys
                    key = space.unicode_w(w_key)
                    if len(key) != 1:
                        raise OperationError(space.w_ValueError, space.wrap(
                                "string keys in translate "
                                "table must be of length 1"))
                    w_key = space.newint(ord(key[0]))
                else:
                    # just keep integer keys
                    try:
                        space.int_w(w_key)
                    except OperationError, e:
                        if not e.match(space, space.w_TypeError):
                            raise
                        raise OperationError(space.w_TypeError, space.wrap(
                                "keys in translate table must "
                                "be strings or integers"))
                space.setitem(w_new, w_key, w_value)
        return w_new

    def descr_repr(self, space):
        chars = self._value
        size = len(chars)
        s = _repr_function(chars, size, "strict")
        return space.wrap(s)

    def descr_str(self, space):
        if space.is_w(space.type(self), space.w_unicode):
            return self
        # Subtype -- return genuine unicode string with the same value.
        return space.wrap(space.unicode_w(self))

    def descr_hash(self, space):
        x = compute_hash(self._value)
        return space.wrap(x)

    def descr_eq(self, space, w_other):
        try:
            res = self._val(space) == self._op_val(space, w_other)
        except OperationError as e:
            if e.match(space, space.w_TypeError):
                return space.w_NotImplemented
            raise
        return space.newbool(res)

    def descr_ne(self, space, w_other):
        try:
            res = self._val(space) != self._op_val(space, w_other)
        except OperationError as e:
            if e.match(space, space.w_TypeError):
                return space.w_NotImplemented
            raise
        return space.newbool(res)

    def descr_lt(self, space, w_other):
        try:
            res = self._val(space) < self._op_val(space, w_other)
        except OperationError as e:
            if e.match(space, space.w_TypeError):
                return space.w_NotImplemented
            raise
        return space.newbool(res)

    def descr_le(self, space, w_other):
        try:
            res = self._val(space) <= self._op_val(space, w_other)
        except OperationError as e:
            if e.match(space, space.w_TypeError):
                return space.w_NotImplemented
            raise
        return space.newbool(res)

    def descr_gt(self, space, w_other):
        try:
            res = self._val(space) > self._op_val(space, w_other)
        except OperationError as e:
            if e.match(space, space.w_TypeError):
                return space.w_NotImplemented
            raise
        return space.newbool(res)

    def descr_ge(self, space, w_other):
        try:
            res = self._val(space) >= self._op_val(space, w_other)
        except OperationError as e:
            if e.match(space, space.w_TypeError):
                return space.w_NotImplemented
            raise
        return space.newbool(res)

    def descr_format(self, space, __args__):
        w_kwds = space.newdict()
        if __args__.keywords:
            for i in range(len(__args__.keywords)):
                space.setitem(w_kwds, space.wrap(__args__.keywords[i]),
                              __args__.keywords_w[i])
        return newformat.format_method(space, self, __args__.arguments_w,
                                       w_kwds, True)

    def descr_format_map(self, space, w_mapping):
        return newformat.format_method(space, self, None, w_mapping, True)

    def descr__format__(self, space, w_format_spec):
        return newformat.run_formatter(space, w_format_spec, "format_string",
                                       self)

    def descr_mod(self, space, w_values):
        return mod_format(space, self, w_values, do_unicode=True)

    def descr_translate(self, space, w_table):
        selfvalue = self._value
        w_sys = space.getbuiltinmodule('sys')
        maxunicode = space.int_w(space.getattr(w_sys,
                                               space.wrap("maxunicode")))
        result = []
        for unichar in selfvalue:
            try:
                w_newval = space.getitem(w_table, space.wrap(ord(unichar)))
            except OperationError as e:
                if e.match(space, space.w_LookupError):
                    result.append(unichar)
                else:
                    raise
            else:
                if space.is_w(w_newval, space.w_None):
                    continue
                elif space.isinstance_w(w_newval, space.w_int):
                    newval = space.int_w(w_newval)
                    if newval < 0 or newval > maxunicode:
                        raise oefmt(space.w_TypeError,
                                    "character mapping must be in range(%s)",
                                    hex(maxunicode + 1))
                    result.append(unichr(newval))
                elif space.isinstance_w(w_newval, space.w_unicode):
                    result.append(space.unicode_w(w_newval))
                else:
                    raise oefmt(space.w_TypeError,
                                "character mapping must return integer, None "
                                "or str")
        return W_UnicodeObject(u''.join(result))

    def descr_encode(self, space, w_encoding=None, w_errors=None):
        encoding, errors = _get_encoding_and_errors(space, w_encoding,
                                                    w_errors)
        return encode_object(space, self, encoding, errors)

    _StringMethods_descr_join = descr_join
    def descr_join(self, space, w_list):
        l = space.listview_unicode(w_list)
        if l is not None:
            if len(l) == 1:
                return space.wrap(l[0])
            return space.wrap(self._val(space).join(l))
        return self._StringMethods_descr_join(space, w_list)

    def _join_return_one(self, space, w_obj):
        return space.is_w(space.type(w_obj), space.w_unicode)

    def _join_check_item(self, space, w_obj):
        return not space.isinstance_w(w_obj, space.w_unicode)

    def descr_isdecimal(self, space):
        return self._is_generic(space, '_isdecimal')

    def descr_isnumeric(self, space):
        return self._is_generic(space, '_isnumeric')

    def descr_islower(self, space):
        cased = False
        for uchar in self._value:
            if (unicodedb.isupper(ord(uchar)) or
                unicodedb.istitle(ord(uchar))):
                return space.w_False
            if not cased and unicodedb.islower(ord(uchar)):
                cased = True
        return space.newbool(cased)

    def descr_isupper(self, space):
        cased = False
        for uchar in self._value:
            if (unicodedb.islower(ord(uchar)) or
                unicodedb.istitle(ord(uchar))):
                return space.w_False
            if not cased and unicodedb.isupper(ord(uchar)):
                cased = True
        return space.newbool(cased)

    def descr_isidentifier(self, space):
        return space.newbool(_isidentifier(self._value))

    def descr_isprintable(self, space):
        for uchar in self._value:
            if not unicodedb.isprintable(ord(uchar)):
                return space.w_False
        return space.w_True

    def _fix_fillchar(func):
        # XXX: hack
        from rpython.tool.sourcetools import func_with_new_name
        func = func_with_new_name(func, func.__name__)
        func.unwrap_spec = func.unwrap_spec.copy()
        func.unwrap_spec['w_fillchar'] = WrappedDefault(u' ')
        return func

    descr_center = _fix_fillchar(StringMethods.descr_center)
    descr_ljust = _fix_fillchar(StringMethods.descr_ljust)
    descr_rjust = _fix_fillchar(StringMethods.descr_rjust)


def wrapunicode(space, uni):
    return W_UnicodeObject(uni)


def _isidentifier(u):
    if not u:
        return False

    # PEP 3131 says that the first character must be in XID_Start and
    # subsequent characters in XID_Continue, and for the ASCII range,
    # the 2.x rules apply (i.e start with letters and underscore,
    # continue with letters, digits, underscore). However, given the
    # current definition of XID_Start and XID_Continue, it is sufficient
    # to check just for these, except that _ must be allowed as starting
    # an identifier.
    first = u[0]
    if not (unicodedb.isxidstart(ord(first)) or first == u'_'):
        return False

    for i in range(1, len(u)):
        if not unicodedb.isxidcontinue(ord(u[i])):
            return False
    return True

# stuff imported from bytesobject for interoperability


# ____________________________________________________________

def getdefaultencoding(space):
    return space.sys.defaultencoding


def _get_encoding_and_errors(space, w_encoding, w_errors):
    encoding = None if space.is_none(w_encoding) else space.str_w(w_encoding)
    errors = None if space.is_none(w_errors) else space.str_w(w_errors)
    return encoding, errors


def encode_object(space, w_object, encoding, errors):
<<<<<<< HEAD
    if errors is None or errors == 'strict':
        if encoding is None or encoding == 'utf-8':
            u = space.unicode_w(w_object)
            eh = unicodehelper.encode_error_handler(space)
            return space.wrapbytes(unicode_encode_utf_8(
                    u, len(u), errors, errorhandler=eh))
        elif encoding == 'ascii':
            u = space.unicode_w(w_object)
            eh = unicodehelper.encode_error_handler(space)
            return space.wrapbytes(unicode_encode_ascii(
                    u, len(u), errors, errorhandler=eh))

    from pypy.module._codecs.interp_codecs import lookup_codec
    w_encoder = space.getitem(lookup_codec(space, encoding), space.wrap(0))
=======
    if encoding is None:
        # Get the encoder functions as a wrapped object.
        # This lookup is cached.
        w_encoder = space.sys.get_w_default_encoder()
    else:
        if errors is None or errors == 'strict':
            try:
                if encoding == 'ascii':
                    u = space.unicode_w(w_object)
                    eh = unicodehelper.rpy_encode_error_handler()
                    return space.wrapbytes(unicode_encode_ascii(
                            u, len(u), None, errorhandler=eh))
                if encoding == 'utf-8':
                    u = space.unicode_w(w_object)
                    eh = unicodehelper.rpy_encode_error_handler()
                    return space.wrapbytes(unicode_encode_utf_8(
                            u, len(u), None, errorhandler=eh))
            except unicodehelper.RUnicodeEncodeError, ue:
                raise wrap_encode_error(space, ue)
        from pypy.module._codecs.interp_codecs import lookup_codec
        w_encoder = space.getitem(lookup_codec(space, encoding), space.wrap(0))
>>>>>>> 2eb84b38
    if errors is None:
        w_errors = space.wrap('strict')
    else:
        w_errors = space.wrap(errors)
    w_restuple = space.call_function(w_encoder, w_object, w_errors)
    w_retval = space.getitem(w_restuple, space.wrap(0))
    if not space.isinstance_w(w_retval, space.w_bytes):
        raise oefmt(space.w_TypeError,
                    "encoder did not return a bytes object (type '%T')",
                    w_retval)
    return w_retval


def wrap_encode_error(space, ue):
    raise OperationError(space.w_UnicodeEncodeError,
                         space.newtuple([
        space.wrap(ue.encoding),
        space.wrap(ue.object),
        space.wrap(ue.start),
        space.wrap(ue.end),
        space.wrap(ue.reason)]))


def decode_object(space, w_obj, encoding, errors):
    if encoding is None:
        encoding = getdefaultencoding(space)
    if errors is None or errors == 'strict':
        if encoding == 'ascii':
            # XXX error handling
            s = space.charbuf_w(w_obj)
            eh = unicodehelper.decode_error_handler(space)
            return space.wrap(str_decode_ascii(
                    s, len(s), None, final=True, errorhandler=eh)[0])
        if encoding == 'utf-8':
            s = space.charbuf_w(w_obj)
            eh = unicodehelper.decode_error_handler(space)
            return space.wrap(str_decode_utf_8(
                    s, len(s), None, final=True, errorhandler=eh)[0])
    w_codecs = space.getbuiltinmodule("_codecs")
    w_decode = space.getattr(w_codecs, space.wrap("decode"))
    if errors is None:
        w_retval = space.call_function(w_decode, w_obj, space.wrap(encoding))
    else:
        w_retval = space.call_function(w_decode, w_obj, space.wrap(encoding),
                                       space.wrap(errors))
    return w_retval


def unicode_from_encoded_object(space, w_obj, encoding, errors):
    w_retval = decode_object(space, w_obj, encoding, errors)
    if not space.isinstance_w(w_retval, space.w_unicode):
        raise oefmt(space.w_TypeError,
                    "decoder did not return a str object (type '%T')",
                    w_retval)
    assert isinstance(w_retval, W_UnicodeObject)
    return w_retval


def unicode_from_object(space, w_obj):
    if space.is_w(space.type(w_obj), space.w_unicode):
        return w_obj
    if space.lookup(w_obj, "__str__") is not None:
        return space.str(w_obj)
    return space.repr(w_obj)

def ascii_from_object(space, w_obj):
    """Implements builtins.ascii()"""
    # repr is guaranteed to be unicode
    w_repr = space.repr(w_obj)
    w_encoded = encode_object(space, w_repr, 'ascii', 'backslashreplace')
    return decode_object(space, w_encoded, 'ascii', None)


class UnicodeDocstrings:
    """str(object='') -> str
    str(bytes_or_buffer[, encoding[, errors]]) -> str

    Create a new string object from the given object. If encoding or
    errors is specified, then the object must expose a data buffer
    that will be decoded using the given encoding and error handler.
    Otherwise, returns the result of object.__str__() (if defined)
    or repr(object).
    encoding defaults to sys.getdefaultencoding().
    errors defaults to 'strict'.

    """

    def __add__():
        """x.__add__(y) <==> x+y"""

    def __contains__():
        """x.__contains__(y) <==> y in x"""

    def __eq__():
        """x.__eq__(y) <==> x==y"""

    def __format__():
        """S.__format__(format_spec) -> unicode

        Return a formatted version of S as described by format_spec.
        """

    def __ge__():
        """x.__ge__(y) <==> x>=y"""

    def __getattribute__():
        """x.__getattribute__('name') <==> x.name"""

    def __getitem__():
        """x.__getitem__(y) <==> x[y]"""

    def __getnewargs__():
        ""

    def __gt__():
        """x.__gt__(y) <==> x>y"""

    def __hash__():
        """x.__hash__() <==> hash(x)"""

    def __iter__():
        """x.__iter__() <==> iter(x)"""

    def __le__():
        """x.__le__(y) <==> x<=y"""

    def __len__():
        """x.__len__() <==> len(x)"""

    def __lt__():
        """x.__lt__(y) <==> x<y"""

    def __mod__():
        """x.__mod__(y) <==> x%y"""

    def __mul__():
        """x.__mul__(n) <==> x*n"""

    def __ne__():
        """x.__ne__(y) <==> x!=y"""

    def __repr__():
        """x.__repr__() <==> repr(x)"""

    def __rmod__():
        """x.__rmod__(y) <==> y%x"""

    def __rmul__():
        """x.__rmul__(n) <==> n*x"""

    def __sizeof__():
        """S.__sizeof__() -> size of S in memory, in bytes"""

    def __str__():
        """x.__str__() <==> str(x)"""

    def capitalize():
        """S.capitalize() -> unicode

        Return a capitalized version of S, i.e. make the first character
        have upper case and the rest lower case.
        """

    def center():
        """S.center(width[, fillchar]) -> unicode

        Return S centered in a Unicode string of length width. Padding is
        done using the specified fill character (default is a space).
        """

    def count():
        """S.count(sub[, start[, end]]) -> int

        Return the number of non-overlapping occurrences of substring sub in
        Unicode string S[start:end].  Optional arguments start and end are
        interpreted as in slice notation.
        """

    def decode():
        """S.decode(encoding=None, errors='strict') -> string or unicode

        Decode S using the codec registered for encoding. encoding defaults
        to the default encoding. errors may be given to set a different error
        handling scheme. Default is 'strict' meaning that encoding errors raise
        a UnicodeDecodeError. Other possible values are 'ignore' and 'replace'
        as well as any other name registered with codecs.register_error that is
        able to handle UnicodeDecodeErrors.
        """

    def encode():
        """S.encode(encoding=None, errors='strict') -> string or unicode

        Encode S using the codec registered for encoding. encoding defaults
        to the default encoding. errors may be given to set a different error
        handling scheme. Default is 'strict' meaning that encoding errors raise
        a UnicodeEncodeError. Other possible values are 'ignore', 'replace' and
        'xmlcharrefreplace' as well as any other name registered with
        codecs.register_error that can handle UnicodeEncodeErrors.
        """

    def endswith():
        """S.endswith(suffix[, start[, end]]) -> bool

        Return True if S ends with the specified suffix, False otherwise.
        With optional start, test S beginning at that position.
        With optional end, stop comparing S at that position.
        suffix can also be a tuple of strings to try.
        """

    def expandtabs():
        """S.expandtabs([tabsize]) -> unicode

        Return a copy of S where all tab characters are expanded using spaces.
        If tabsize is not given, a tab size of 8 characters is assumed.
        """

    def find():
        """S.find(sub[, start[, end]]) -> int

        Return the lowest index in S where substring sub is found,
        such that sub is contained within S[start:end].  Optional
        arguments start and end are interpreted as in slice notation.

        Return -1 on failure.
        """

    def format():
        """S.format(*args, **kwargs) -> unicode

        Return a formatted version of S, using substitutions from args and
        kwargs.  The substitutions are identified by braces ('{' and '}').
        """

    def format_map():
        """S.format_map(mapping) -> str

        Return a formatted version of S, using substitutions from
        mapping.  The substitutions are identified by braces ('{' and
        '}').
        """

    def index():
        """S.index(sub[, start[, end]]) -> int

        Like S.find() but raise ValueError when the substring is not found.
        """

    def isalnum():
        """S.isalnum() -> bool

        Return True if all characters in S are alphanumeric
        and there is at least one character in S, False otherwise.
        """

    def isalpha():
        """S.isalpha() -> bool

        Return True if all characters in S are alphabetic
        and there is at least one character in S, False otherwise.
        """

    def isdecimal():
        """S.isdecimal() -> bool

        Return True if there are only decimal characters in S,
        False otherwise.
        """

    def isdigit():
        """S.isdigit() -> bool

        Return True if all characters in S are digits
        and there is at least one character in S, False otherwise.
        """

    def isidentifier():
        """S.isidentifier() -> bool

        Return True if S is a valid identifier according to the language
        definition.
        """

    def islower():
        """S.islower() -> bool

        Return True if all cased characters in S are lowercase and there is
        at least one cased character in S, False otherwise.
        """

    def isnumeric():
        """S.isnumeric() -> bool

        Return True if there are only numeric characters in S,
        False otherwise.
        """

    def isprintable():
        """S.isprintable() -> bool

        Return True if all characters in S are considered printable in
        repr() or S is empty, False otherwise.
        """

    def isspace():
        """S.isspace() -> bool

        Return True if all characters in S are whitespace
        and there is at least one character in S, False otherwise.
        """

    def istitle():
        """S.istitle() -> bool

        Return True if S is a titlecased string and there is at least one
        character in S, i.e. upper- and titlecase characters may only
        follow uncased characters and lowercase characters only cased ones.
        Return False otherwise.
        """

    def isupper():
        """S.isupper() -> bool

        Return True if all cased characters in S are uppercase and there is
        at least one cased character in S, False otherwise.
        """

    def join():
        """S.join(iterable) -> unicode

        Return a string which is the concatenation of the strings in the
        iterable.  The separator between elements is S.
        """

    def ljust():
        """S.ljust(width[, fillchar]) -> int

        Return S left-justified in a Unicode string of length width. Padding is
        done using the specified fill character (default is a space).
        """

    def lower():
        """S.lower() -> unicode

        Return a copy of the string S converted to lowercase.
        """

    def lstrip():
        """S.lstrip([chars]) -> unicode

        Return a copy of the string S with leading whitespace removed.
        If chars is given and not None, remove characters in chars instead.
        If chars is a str, it will be converted to unicode before stripping
        """

    def maketrans():
        """str.maketrans(x[, y[, z]]) -> dict (static method)

        Return a translation table usable for str.translate().  If there
        is only one argument, it must be a dictionary mapping Unicode
        ordinals (integers) or characters to Unicode ordinals, strings
        or None.  Character keys will be then converted to ordinals.  If
        there are two arguments, they must be strings of equal length,
        and in the resulting dictionary, each character in x will be
        mapped to the character at the same position in y. If there is a
        third argument, it must be a string, whose characters will be
        mapped to None in the result.
        """

    def partition():
        """S.partition(sep) -> (head, sep, tail)

        Search for the separator sep in S, and return the part before it,
        the separator itself, and the part after it.  If the separator is not
        found, return S and two empty strings.
        """

    def replace():
        """S.replace(old, new[, count]) -> unicode

        Return a copy of S with all occurrences of substring
        old replaced by new.  If the optional argument count is
        given, only the first count occurrences are replaced.
        """

    def rfind():
        """S.rfind(sub[, start[, end]]) -> int

        Return the highest index in S where substring sub is found,
        such that sub is contained within S[start:end].  Optional
        arguments start and end are interpreted as in slice notation.

        Return -1 on failure.
        """

    def rindex():
        """S.rindex(sub[, start[, end]]) -> int

        Like S.rfind() but raise ValueError when the substring is not found.
        """

    def rjust():
        """S.rjust(width[, fillchar]) -> unicode

        Return S right-justified in a Unicode string of length width. Padding
        is done using the specified fill character (default is a space).
        """

    def rpartition():
        """S.rpartition(sep) -> (head, sep, tail)

        Search for the separator sep in S, starting at the end of S, and return
        the part before it, the separator itself, and the part after it.  If
        the separator is not found, return two empty strings and S.
        """

    def rsplit():
        """S.rsplit(sep=None, maxsplit=-1) -> list of strings

        Return a list of the words in S, using sep as the
        delimiter string, starting at the end of the string and
        working to the front.  If maxsplit is given, at most maxsplit
        splits are done. If sep is not specified, any whitespace string
        is a separator.
        """

    def rstrip():
        """S.rstrip([chars]) -> unicode

        Return a copy of the string S with trailing whitespace removed.
        If chars is given and not None, remove characters in chars instead.
        If chars is a str, it will be converted to unicode before stripping
        """

    def split():
        """S.split(sep=None, maxsplit=-1) -> list of strings

        Return a list of the words in S, using sep as the
        delimiter string.  If maxsplit is given, at most maxsplit
        splits are done. If sep is not specified or is None, any
        whitespace string is a separator and empty strings are
        removed from the result.
        """

    def splitlines():
        """S.splitlines(keepends=False) -> list of strings

        Return a list of the lines in S, breaking at line boundaries.
        Line breaks are not included in the resulting list unless keepends
        is given and true.
        """

    def startswith():
        """S.startswith(prefix[, start[, end]]) -> bool

        Return True if S starts with the specified prefix, False otherwise.
        With optional start, test S beginning at that position.
        With optional end, stop comparing S at that position.
        prefix can also be a tuple of strings to try.
        """

    def strip():
        """S.strip([chars]) -> unicode

        Return a copy of the string S with leading and trailing
        whitespace removed.
        If chars is given and not None, remove characters in chars instead.
        If chars is a str, it will be converted to unicode before stripping
        """

    def swapcase():
        """S.swapcase() -> unicode

        Return a copy of S with uppercase characters converted to lowercase
        and vice versa.
        """

    def title():
        """S.title() -> unicode

        Return a titlecased version of S, i.e. words start with title case
        characters, all remaining cased characters have lower case.
        """

    def translate():
        """S.translate(table) -> unicode

        Return a copy of the string S, where all characters have been mapped
        through the given translation table, which must be a mapping of
        Unicode ordinals to Unicode ordinals, Unicode strings or None.
        Unmapped characters are left untouched. Characters mapped to None
        are deleted.
        """

    def upper():
        """S.upper() -> unicode

        Return a copy of S converted to uppercase.
        """

    def zfill():
        """S.zfill(width) -> unicode

        Pad a numeric string S with zeros on the left, to fill a field
        of the specified width. The string S is never truncated.
        """


W_UnicodeObject.typedef = TypeDef(
    "str",
    __new__ = interp2app(W_UnicodeObject.descr_new),
    __doc__ = UnicodeDocstrings.__doc__,

    __repr__ = interp2app(W_UnicodeObject.descr_repr,
                          doc=UnicodeDocstrings.__repr__.__doc__),
    __str__ = interp2app(W_UnicodeObject.descr_str,
                         doc=UnicodeDocstrings.__str__.__doc__),
    __hash__ = interp2app(W_UnicodeObject.descr_hash,
                          doc=UnicodeDocstrings.__hash__.__doc__),

    __eq__ = interp2app(W_UnicodeObject.descr_eq,
                        doc=UnicodeDocstrings.__eq__.__doc__),
    __ne__ = interp2app(W_UnicodeObject.descr_ne,
                        doc=UnicodeDocstrings.__ne__.__doc__),
    __lt__ = interp2app(W_UnicodeObject.descr_lt,
                        doc=UnicodeDocstrings.__lt__.__doc__),
    __le__ = interp2app(W_UnicodeObject.descr_le,
                        doc=UnicodeDocstrings.__le__.__doc__),
    __gt__ = interp2app(W_UnicodeObject.descr_gt,
                        doc=UnicodeDocstrings.__gt__.__doc__),
    __ge__ = interp2app(W_UnicodeObject.descr_ge,
                        doc=UnicodeDocstrings.__ge__.__doc__),

    __iter__ = interp2app(W_UnicodeObject.descr_iter,
                         doc=UnicodeDocstrings.__iter__.__doc__),
    __len__ = interp2app(W_UnicodeObject.descr_len,
                         doc=UnicodeDocstrings.__len__.__doc__),
    __contains__ = interp2app(W_UnicodeObject.descr_contains,
                              doc=UnicodeDocstrings.__contains__.__doc__),

    __add__ = interp2app(W_UnicodeObject.descr_add,
                         doc=UnicodeDocstrings.__add__.__doc__),
    __mul__ = interp2app(W_UnicodeObject.descr_mul,
                         doc=UnicodeDocstrings.__mul__.__doc__),
    __rmul__ = interp2app(W_UnicodeObject.descr_mul,
                          doc=UnicodeDocstrings.__rmul__.__doc__),

    __getitem__ = interp2app(W_UnicodeObject.descr_getitem,
                             doc=UnicodeDocstrings.__getitem__.__doc__),

    capitalize = interp2app(W_UnicodeObject.descr_capitalize,
                            doc=UnicodeDocstrings.capitalize.__doc__),
    center = interp2app(W_UnicodeObject.descr_center,
                        doc=UnicodeDocstrings.center.__doc__),
    count = interp2app(W_UnicodeObject.descr_count,
                       doc=UnicodeDocstrings.count.__doc__),
    encode = interp2app(W_UnicodeObject.descr_encode,
                        doc=UnicodeDocstrings.encode.__doc__),
    expandtabs = interp2app(W_UnicodeObject.descr_expandtabs,
                            doc=UnicodeDocstrings.expandtabs.__doc__),
    find = interp2app(W_UnicodeObject.descr_find,
                      doc=UnicodeDocstrings.find.__doc__),
    rfind = interp2app(W_UnicodeObject.descr_rfind,
                       doc=UnicodeDocstrings.rfind.__doc__),
    index = interp2app(W_UnicodeObject.descr_index,
                       doc=UnicodeDocstrings.index.__doc__),
    rindex = interp2app(W_UnicodeObject.descr_rindex,
                        doc=UnicodeDocstrings.rindex.__doc__),
    isalnum = interp2app(W_UnicodeObject.descr_isalnum,
                         doc=UnicodeDocstrings.isalnum.__doc__),
    isalpha = interp2app(W_UnicodeObject.descr_isalpha,
                         doc=UnicodeDocstrings.isalpha.__doc__),
    isdecimal = interp2app(W_UnicodeObject.descr_isdecimal,
                           doc=UnicodeDocstrings.isdecimal.__doc__),
    isdigit = interp2app(W_UnicodeObject.descr_isdigit,
                         doc=UnicodeDocstrings.isdigit.__doc__),
    isidentifier = interp2app(W_UnicodeObject.descr_isidentifier,
                         doc=UnicodeDocstrings.isidentifier.__doc__),
    islower = interp2app(W_UnicodeObject.descr_islower,
                         doc=UnicodeDocstrings.islower.__doc__),
    isnumeric = interp2app(W_UnicodeObject.descr_isnumeric,
                           doc=UnicodeDocstrings.isnumeric.__doc__),
    isprintable = interp2app(W_UnicodeObject.descr_isprintable,
                         doc=UnicodeDocstrings.isprintable.__doc__),
    isspace = interp2app(W_UnicodeObject.descr_isspace,
                         doc=UnicodeDocstrings.isspace.__doc__),
    istitle = interp2app(W_UnicodeObject.descr_istitle,
                         doc=UnicodeDocstrings.istitle.__doc__),
    isupper = interp2app(W_UnicodeObject.descr_isupper,
                         doc=UnicodeDocstrings.isupper.__doc__),
    join = interp2app(W_UnicodeObject.descr_join,
                      doc=UnicodeDocstrings.join.__doc__),
    ljust = interp2app(W_UnicodeObject.descr_ljust,
                       doc=UnicodeDocstrings.ljust.__doc__),
    rjust = interp2app(W_UnicodeObject.descr_rjust,
                       doc=UnicodeDocstrings.rjust.__doc__),
    lower = interp2app(W_UnicodeObject.descr_lower,
                       doc=UnicodeDocstrings.lower.__doc__),
    partition = interp2app(W_UnicodeObject.descr_partition,
                           doc=UnicodeDocstrings.partition.__doc__),
    rpartition = interp2app(W_UnicodeObject.descr_rpartition,
                            doc=UnicodeDocstrings.rpartition.__doc__),
    replace = interp2app(W_UnicodeObject.descr_replace,
                         doc=UnicodeDocstrings.replace.__doc__),
    split = interp2app(W_UnicodeObject.descr_split,
                       doc=UnicodeDocstrings.split.__doc__),
    rsplit = interp2app(W_UnicodeObject.descr_rsplit,
                        doc=UnicodeDocstrings.rsplit.__doc__),
    splitlines = interp2app(W_UnicodeObject.descr_splitlines,
                            doc=UnicodeDocstrings.splitlines.__doc__),
    startswith = interp2app(W_UnicodeObject.descr_startswith,
                            doc=UnicodeDocstrings.startswith.__doc__),
    endswith = interp2app(W_UnicodeObject.descr_endswith,
                          doc=UnicodeDocstrings.endswith.__doc__),
    strip = interp2app(W_UnicodeObject.descr_strip,
                       doc=UnicodeDocstrings.strip.__doc__),
    lstrip = interp2app(W_UnicodeObject.descr_lstrip,
                        doc=UnicodeDocstrings.lstrip.__doc__),
    rstrip = interp2app(W_UnicodeObject.descr_rstrip,
                        doc=UnicodeDocstrings.rstrip.__doc__),
    swapcase = interp2app(W_UnicodeObject.descr_swapcase,
                          doc=UnicodeDocstrings.swapcase.__doc__),
    title = interp2app(W_UnicodeObject.descr_title,
                       doc=UnicodeDocstrings.title.__doc__),
    translate = interp2app(W_UnicodeObject.descr_translate,
                           doc=UnicodeDocstrings.translate.__doc__),
    upper = interp2app(W_UnicodeObject.descr_upper,
                       doc=UnicodeDocstrings.upper.__doc__),
    zfill = interp2app(W_UnicodeObject.descr_zfill,
                       doc=UnicodeDocstrings.zfill.__doc__),

    format = interp2app(W_UnicodeObject.descr_format,
                        doc=UnicodeDocstrings.format.__doc__),
    format_map = interp2app(W_UnicodeObject.descr_format_map,
                        doc=UnicodeDocstrings.format_map.__doc__),
    __format__ = interp2app(W_UnicodeObject.descr__format__,
                            doc=UnicodeDocstrings.__format__.__doc__),
    __mod__ = interp2app(W_UnicodeObject.descr_mod,
                         doc=UnicodeDocstrings.__mod__.__doc__),
    __getnewargs__ = interp2app(W_UnicodeObject.descr_getnewargs,
                                doc=UnicodeDocstrings.__getnewargs__.__doc__),
    maketrans = interp2app(W_UnicodeObject.descr_maketrans,
                           as_classmethod=True,
                           doc=UnicodeDocstrings.maketrans.__doc__),
)
W_UnicodeObject.typedef.flag_sequence_bug_compat = True


def _create_list_from_unicode(value):
    # need this helper function to allow the jit to look inside and inline
    # listview_unicode
    return [s for s in value]


W_UnicodeObject.EMPTY = W_UnicodeObject(u'')

# Helper for converting int/long this is called only from
# {int,long,float}type.descr__new__: in the default branch this is implemented
# using the same logic as PyUnicode_EncodeDecimal, as CPython 2.7 does.
#
# In CPython3 the call to PyUnicode_EncodeDecimal has been replaced to a call
# to PyUnicode_TransformDecimalToASCII, which is much simpler. Here, we do the
# equivalent plus the final step of encoding the result to utf-8.
def unicode_to_decimal_w(space, w_unistr):
    if not isinstance(w_unistr, W_UnicodeObject):
        raise oefmt(space.w_TypeError, "expected unicode, got '%T'", w_unistr)
    unistr = w_unistr._value
    result = [u'\0'] * len(unistr)
    for i in xrange(len(unistr)):
        uchr = ord(unistr[i])
        if uchr > 127:
            if unicodedb.isspace(uchr):
                result[i] = ' '
                continue
            try:
                uchr = ord(u'0') + unicodedb.decimal(uchr)
            except KeyError:
                pass
        result[i] = unichr(uchr)
    return unicodehelper.encode_utf8(space, u''.join(result), allow_surrogates=True)


_repr_function, _ = make_unicode_escape_function(
    pass_printable=True, unicode_output=True, quotes=True, prefix='')<|MERGE_RESOLUTION|>--- conflicted
+++ resolved
@@ -484,44 +484,23 @@
 
 
 def encode_object(space, w_object, encoding, errors):
-<<<<<<< HEAD
     if errors is None or errors == 'strict':
-        if encoding is None or encoding == 'utf-8':
-            u = space.unicode_w(w_object)
-            eh = unicodehelper.encode_error_handler(space)
-            return space.wrapbytes(unicode_encode_utf_8(
-                    u, len(u), errors, errorhandler=eh))
-        elif encoding == 'ascii':
-            u = space.unicode_w(w_object)
-            eh = unicodehelper.encode_error_handler(space)
-            return space.wrapbytes(unicode_encode_ascii(
-                    u, len(u), errors, errorhandler=eh))
+        try:
+            if encoding is None or encoding == 'utf-8':
+                u = space.unicode_w(w_object)
+                eh = unicodehelper.encode_error_handler(space)
+                return space.wrapbytes(unicode_encode_utf_8(
+                        u, len(u), errors, errorhandler=eh))
+            elif encoding == 'ascii':
+                u = space.unicode_w(w_object)
+                eh = unicodehelper.encode_error_handler(space)
+                return space.wrapbytes(unicode_encode_ascii(
+                        u, len(u), errors, errorhandler=eh))
+        except unicodehelper.RUnicodeEncodeError, ue:
+            raise wrap_encode_error(space, ue)
 
     from pypy.module._codecs.interp_codecs import lookup_codec
     w_encoder = space.getitem(lookup_codec(space, encoding), space.wrap(0))
-=======
-    if encoding is None:
-        # Get the encoder functions as a wrapped object.
-        # This lookup is cached.
-        w_encoder = space.sys.get_w_default_encoder()
-    else:
-        if errors is None or errors == 'strict':
-            try:
-                if encoding == 'ascii':
-                    u = space.unicode_w(w_object)
-                    eh = unicodehelper.rpy_encode_error_handler()
-                    return space.wrapbytes(unicode_encode_ascii(
-                            u, len(u), None, errorhandler=eh))
-                if encoding == 'utf-8':
-                    u = space.unicode_w(w_object)
-                    eh = unicodehelper.rpy_encode_error_handler()
-                    return space.wrapbytes(unicode_encode_utf_8(
-                            u, len(u), None, errorhandler=eh))
-            except unicodehelper.RUnicodeEncodeError, ue:
-                raise wrap_encode_error(space, ue)
-        from pypy.module._codecs.interp_codecs import lookup_codec
-        w_encoder = space.getitem(lookup_codec(space, encoding), space.wrap(0))
->>>>>>> 2eb84b38
     if errors is None:
         w_errors = space.wrap('strict')
     else:
