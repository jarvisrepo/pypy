--- conflicted
+++ resolved
@@ -102,16 +102,9 @@
     def _op_val(self, space, w_other):
         if isinstance(w_other, W_UnicodeObject):
             return w_other._value
-<<<<<<< HEAD
         raise operationerrfmt(space.w_TypeError,
                               "Can't convert '%T' object to str implicitly",
                               w_other)
-=======
-        if space.isinstance_w(w_other, space.w_str):
-            return unicode_from_string(space, w_other)._value
-        return unicode_from_encoded_object(
-            space, w_other, None, "strict")._value
->>>>>>> f97ae241
 
     def _chr(self, char):
         assert len(char) == 1
@@ -168,42 +161,20 @@
         return space.newlist_unicode(lst)
 
     @staticmethod
-<<<<<<< HEAD
-    @unwrap_spec(w_object = WrappedDefault(u''))
+    @unwrap_spec(w_object=WrappedDefault(u''))
     def descr_new(space, w_unicodetype, w_object=None, w_encoding=None,
-=======
-    @unwrap_spec(w_string=WrappedDefault(""))
-    def descr_new(space, w_unicodetype, w_string, w_encoding=None,
->>>>>>> f97ae241
                   w_errors=None):
         # NB. the default value of w_obj is really a *wrapped* empty string:
         #     there is gateway magic at work
         w_obj = w_object
 
-<<<<<<< HEAD
-        encoding, errors = _get_encoding_and_errors(space, w_encoding, w_errors)
+        encoding, errors = _get_encoding_and_errors(space, w_encoding,
+                                                    w_errors)
         if encoding is None and errors is None:
             w_value = unicode_from_object(space, w_obj)
-=======
-        encoding, errors = _get_encoding_and_errors(space, w_encoding,
-                                                    w_errors)
-        # convoluted logic for the case when unicode subclass has a __unicode__
-        # method, we need to call this method
-        is_precisely_unicode = space.is_w(space.type(w_obj), space.w_unicode)
-        if (is_precisely_unicode or
-            (space.isinstance_w(w_obj, space.w_unicode) and
-             space.findattr(w_obj, space.wrap('__unicode__')) is None)):
-            if encoding is not None or errors is not None:
-                raise operationerrfmt(space.w_TypeError,
-                                      "decoding Unicode is not supported")
-            if (is_precisely_unicode and
-                space.is_w(w_unicodetype, space.w_unicode)):
-                return w_obj
-            w_value = w_obj
->>>>>>> f97ae241
         else:
-            w_value = unicode_from_encoded_object(space, w_obj,
-                                                  encoding, errors)
+            w_value = unicode_from_encoded_object(space, w_obj, encoding,
+                                                  errors)
         if space.is_w(w_unicodetype, space.w_unicode):
             return w_value
 
@@ -399,15 +370,9 @@
                 elif space.isinstance_w(w_newval, space.w_unicode):
                     result.append(space.unicode_w(w_newval))
                 else:
-<<<<<<< HEAD
-                    raise operationerrfmt(
-                        space.w_TypeError,
-                        "character mapping must return integer, None or str")
-=======
                     raise operationerrfmt(space.w_TypeError,
                                           "character mapping must return "
-                                          "integer, None or unicode")
->>>>>>> f97ae241
+                                          "integer, None or str")
         return W_UnicodeObject(u''.join(result))
 
     def descr_encode(self, space, w_encoding=None, w_errors=None):
@@ -557,16 +522,10 @@
         w_errors = space.wrap(errors)
     w_restuple = space.call_function(w_encoder, w_object, w_errors)
     w_retval = space.getitem(w_restuple, space.wrap(0))
-<<<<<<< HEAD
     if not space.isinstance_w(w_retval, space.w_bytes):
-        msg = "encoder did not return a bytes string (type '%T')"
-        raise operationerrfmt(space.w_TypeError, msg, w_retval)
-=======
-    if not space.isinstance_w(w_retval, space.w_str):
         raise operationerrfmt(
             space.w_TypeError,
-            "encoder did not return an string object (type '%T')", w_retval)
->>>>>>> f97ae241
+            "encoder did not return a bytes object (type '%T')", w_retval)
     return w_retval
 
 
@@ -596,23 +555,10 @@
 
 
 def unicode_from_encoded_object(space, w_obj, encoding, errors):
-<<<<<<< HEAD
     w_retval = decode_object(space, w_obj, encoding, errors)
     if not space.isinstance_w(w_retval, space.w_unicode):
         raise operationerrfmt(space.w_TypeError,
             "decoder did not return a str object (type '%T')",
-=======
-    # explicitly block bytearray on 2.7
-    from .bytearrayobject import W_BytearrayObject
-    if isinstance(w_obj, W_BytearrayObject):
-        raise operationerrfmt(space.w_TypeError,
-                              "decoding bytearray is not supported")
-
-    w_retval = decode_object(space, w_obj, encoding, errors)
-    if not space.isinstance_w(w_retval, space.w_unicode):
-        raise operationerrfmt(space.w_TypeError,
-            "decoder did not return an unicode object (type '%T')",
->>>>>>> f97ae241
             w_retval)
     assert isinstance(w_retval, W_UnicodeObject)
     return w_retval
@@ -621,7 +567,6 @@
 def unicode_from_object(space, w_obj):
     if space.is_w(space.type(w_obj), space.w_unicode):
         return w_obj
-<<<<<<< HEAD
     if space.lookup(w_obj, "__str__") is not None:
         return space.str(w_obj)
     return space.repr(w_obj)
@@ -632,38 +577,6 @@
     w_repr = space.repr(w_obj)
     w_encoded = encode_object(space, w_repr, 'ascii', 'backslashreplace')
     return decode_object(space, w_encoded, 'ascii', None)
-=======
-    elif space.is_w(space.type(w_obj), space.w_str):
-        w_res = w_obj
-    else:
-        w_unicode_method = space.lookup(w_obj, "__unicode__")
-        # obscure workaround: for the next two lines see
-        # test_unicode_conversion_with__str__
-        if w_unicode_method is None:
-            if space.isinstance_w(w_obj, space.w_unicode):
-                return space.wrap(space.unicode_w(w_obj))
-            w_unicode_method = space.lookup(w_obj, "__str__")
-        if w_unicode_method is not None:
-            w_res = space.get_and_call_function(w_unicode_method, w_obj)
-        else:
-            w_res = space.str(w_obj)
-        if space.isinstance_w(w_res, space.w_unicode):
-            return w_res
-    return unicode_from_encoded_object(space, w_res, None, "strict")
-
-
-def unicode_from_string(space, w_str):
-    # this is a performance and bootstrapping hack
-    encoding = getdefaultencoding(space)
-    if encoding != 'ascii':
-        return unicode_from_encoded_object(space, w_str, encoding, "strict")
-    s = space.str_w(w_str)
-    try:
-        return W_UnicodeObject(s.decode("ascii"))
-    except UnicodeDecodeError:
-        # raising UnicodeDecodeError is messy, "please crash for me"
-        return unicode_from_encoded_object(space, w_str, "ascii", "strict")
->>>>>>> f97ae241
 
 
 class UnicodeDocstrings:
@@ -1232,7 +1145,6 @@
 
 W_UnicodeObject.EMPTY = W_UnicodeObject(u'')
 
-<<<<<<< HEAD
 # Helper for converting int/long this is called only from
 # {int,long,float}type.descr__new__: in the default branch this is implemented
 # using the same logic as PyUnicode_EncodeDecimal, as CPython 2.7 does.
@@ -1242,16 +1154,11 @@
 # equivalent.
 #
 # Note that, differently than default, we return an *unicode* RPython string
-=======
-
-# Helper for converting int/long
->>>>>>> f97ae241
 def unicode_to_decimal_w(space, w_unistr):
     if not isinstance(w_unistr, W_UnicodeObject):
         raise operationerrfmt(space.w_TypeError, "expected unicode, got '%T'",
                               w_unistr)
     unistr = w_unistr._value
-<<<<<<< HEAD
     result = [u'\0'] * len(unistr)
     for i in xrange(len(unistr)):
         uchr = ord(unistr[i])
@@ -1265,31 +1172,6 @@
                 pass
         result[i] = unichr(uchr)
     return u''.join(result)
-=======
-    result = ['\0'] * len(unistr)
-    digits = ['0', '1', '2', '3', '4',
-              '5', '6', '7', '8', '9']
-    for i in xrange(len(unistr)):
-        uchr = ord(unistr[i])
-        if unicodedb.isspace(uchr):
-            result[i] = ' '
-            continue
-        try:
-            result[i] = digits[unicodedb.decimal(uchr)]
-        except KeyError:
-            if 0 < uchr < 256:
-                result[i] = chr(uchr)
-            else:
-                w_encoding = space.wrap('decimal')
-                w_start = space.wrap(i)
-                w_end = space.wrap(i+1)
-                w_reason = space.wrap('invalid decimal Unicode string')
-                raise OperationError(space.w_UnicodeEncodeError,
-                                     space.newtuple([w_encoding, w_unistr,
-                                                     w_start, w_end,
-                                                     w_reason]))
-    return ''.join(result)
->>>>>>> f97ae241
 
 
 _repr_function, _ = make_unicode_escape_function(
