from pypy.objspace.std.model import registerimplementation, W_Object
from pypy.objspace.std.register_all import register_all
from pypy.objspace.std.multimethod import FailedToImplement
from pypy.interpreter import gateway
from pypy.interpreter.error import OperationError, operationerrfmt
from pypy.objspace.std.stringobject import W_StringObject, make_rsplit_with_delim
from pypy.objspace.std.noneobject import W_NoneObject
from pypy.objspace.std.sliceobject import W_SliceObject, normalize_simple_slice
from pypy.objspace.std import slicetype, newformat
from pypy.objspace.std.tupleobject import W_TupleObject
from pypy.rlib.rarithmetic import intmask, ovfcheck
from pypy.rlib.objectmodel import compute_hash, specialize
from pypy.rlib.objectmodel import compute_unique_id
from pypy.rlib.rstring import UnicodeBuilder
from pypy.rlib.runicode import unicode_encode_unicode_escape
from pypy.module.unicodedata import unicodedb
from pypy.tool.sourcetools import func_with_new_name

from pypy.objspace.std.formatting import mod_format
from pypy.objspace.std.stringtype import stringstartswith, stringendswith

class W_AbstractUnicodeObject(W_Object):
    __slots__ = ()

    def is_w(self, space, w_other):
        if not isinstance(w_other, W_AbstractUnicodeObject):
            return False
        if self is w_other:
            return True
        if self.user_overridden_class or w_other.user_overridden_class:
            return False
        return space.unicode_w(self) is space.unicode_w(w_other)

    def immutable_unique_id(self, space):
        if self.user_overridden_class:
            return None
        return space.wrap(compute_unique_id(space.unicode_w(self)))


class W_UnicodeObject(W_AbstractUnicodeObject):
    from pypy.objspace.std.unicodetype import unicode_typedef as typedef
    _immutable_fields_ = ['_value']

    def __init__(w_self, unistr):
        assert isinstance(unistr, unicode)
        w_self._value = unistr

    def __repr__(w_self):
        """ representation for debugging purposes """
        return "%s(%r)" % (w_self.__class__.__name__, w_self._value)

    def unwrap(w_self, space):
        # for testing
        return w_self._value

    def create_if_subclassed(w_self):
        if type(w_self) is W_UnicodeObject:
            return w_self
        return W_UnicodeObject(w_self._value)

    def unicode_w(self, space):
        return self._value

W_UnicodeObject.EMPTY = W_UnicodeObject(u'')

registerimplementation(W_UnicodeObject)

# Helper for converting int/long
def unicode_to_decimal_w(space, w_unistr):
    if not isinstance(w_unistr, W_UnicodeObject):
        raise operationerrfmt(space.w_TypeError,
                              "expected unicode, got '%s'",
                              space.type(w_unistr).getname(space))
    unistr = w_unistr._value
    result = ['\0'] * len(unistr)
    digits = [ '0', '1', '2', '3', '4',
               '5', '6', '7', '8', '9']
    for i in xrange(len(unistr)):
        uchr = ord(unistr[i])
        if unicodedb.isspace(uchr):
            result[i] = ' '
            continue
        try:
            result[i] = digits[unicodedb.decimal(uchr)]
        except KeyError:
            if 0 < uchr < 256:
                result[i] = chr(uchr)
            else:
                w_encoding = space.wrap('decimal')
                w_start = space.wrap(i)
                w_end = space.wrap(i+1)
                w_reason = space.wrap('invalid decimal Unicode string')
                raise OperationError(space.w_UnicodeEncodeError, space.newtuple([w_encoding, w_unistr, w_start, w_end, w_reason]))
    return ''.join(result)

def str__Unicode(space, w_uni):
    return w_uni

def eq__Unicode_Unicode(space, w_left, w_right):
    return space.newbool(w_left._value == w_right._value)

def lt__Unicode_Unicode(space, w_left, w_right):
    left = w_left._value
    right = w_right._value
    return space.newbool(left < right)

def ord__Unicode(space, w_uni):
    if len(w_uni._value) != 1:
        raise operationerrfmt(space.w_TypeError,
            "ord() expected a character, got a unicode of length %d",
            len(w_uni._value))
    return space.wrap(ord(w_uni._value[0]))

def getnewargs__Unicode(space, w_uni):
    return space.newtuple([W_UnicodeObject(w_uni._value)])

def add__Unicode_Unicode(space, w_left, w_right):
    return W_UnicodeObject(w_left._value + w_right._value)

def contains__Unicode_Unicode(space, w_container, w_item):
    item = w_item._value
    container = w_container._value
    return space.newbool(container.find(item) != -1)

def unicode_join__Unicode_ANY(space, w_self, w_list):
<<<<<<< HEAD
    l = space.listview_str(w_list)
    if l is not None:
        if len(l) == 1:
            return space.wrap(l[0])
        return space.wrap(w_self._value.join(l))

    list_w = space.unpackiterable(w_list)
=======
    list_w = space.listview(w_list)
>>>>>>> 867d50d2
    size = len(list_w)

    if size == 0:
        return W_UnicodeObject.EMPTY

    if size == 1:
        w_s = list_w[0]
        if space.is_w(space.type(w_s), space.w_unicode):
            return w_s

    return _unicode_join_many_items(space, w_self, list_w, size)

def _unicode_join_many_items(space, w_self, list_w, size):
    self = w_self._value
    prealloc_size = len(self) * (size - 1)
    for i in range(size):
        try:
            prealloc_size += len(space.unicode_w(list_w[i]))
        except OperationError, e:
            if not e.match(space, space.w_TypeError):
                raise
            raise operationerrfmt(space.w_TypeError,
                        "sequence item %d: expected string or Unicode", i)
    sb = UnicodeBuilder(prealloc_size)
    for i in range(size):
        if self and i != 0:
            sb.append(self)
        w_s = list_w[i]
<<<<<<< HEAD
        if not isinstance(w_s, W_UnicodeObject):
            raise operationerrfmt(
                space.w_TypeError,
                "sequence item %d: expected string, %s "
                "found", i, space.type(w_s).getname(space))
        sb.append(w_s._value)
=======
        sb.append(space.unicode_w(w_s))
>>>>>>> 867d50d2
    return space.wrap(sb.build())

def hash__Unicode(space, w_uni):
    s = w_uni._value
    if space.config.objspace.std.withrope:
        # be compatible with the special ropes hash
        # XXX no caching
        if len(s) == 0:
            return space.wrap(0)
        x = 0
        for c in s:
            x = intmask((1000003 * x) + ord(c))
        x <<= 1
        x ^= len(s)
        x ^= ord(s[0])
        h = intmask(x)
        return space.wrap(h)
    x = compute_hash(s)
    return space.wrap(x)

def len__Unicode(space, w_uni):
    return space.wrap(len(w_uni._value))

def getitem__Unicode_ANY(space, w_uni, w_index):
    ival = space.getindex_w(w_index, space.w_IndexError, "string index")
    uni = w_uni._value
    ulen = len(uni)
    if ival < 0:
        ival += ulen
    if ival < 0 or ival >= ulen:
        raise OperationError(space.w_IndexError,
                             space.wrap("unicode index out of range"))
    return W_UnicodeObject(uni[ival])

def getitem__Unicode_Slice(space, w_uni, w_slice):
    uni = w_uni._value
    length = len(uni)
    start, stop, step, sl = w_slice.indices4(space, length)
    if sl == 0:
        r = u""
    elif step == 1:
        assert start >= 0 and stop >= 0
        r = uni[start:stop]
    else:
        r = u"".join([uni[start + i*step] for i in range(sl)])
    return W_UnicodeObject(r)

def mul__Unicode_ANY(space, w_uni, w_times):
    try:
        times = space.getindex_w(w_times, space.w_OverflowError)
    except OperationError, e:
        if e.match(space, space.w_TypeError):
            raise FailedToImplement
        raise
    if times <= 0:
        return W_UnicodeObject.EMPTY
    input = w_uni._value
    if len(input) == 1:
        result = input[0] * times
    else:
        result = input * times
    return W_UnicodeObject(result)

def mul__ANY_Unicode(space, w_times, w_uni):
    return mul__Unicode_ANY(space, w_uni, w_times)

def _isspace(uchar):
    return unicodedb.isspace(ord(uchar))

def make_generic(funcname):
    def func(space, w_self):
        v = w_self._value
        if len(v) == 0:
            return space.w_False
        for idx in range(len(v)):
            if not getattr(unicodedb, funcname)(ord(v[idx])):
                return space.w_False
        return space.w_True
    return func_with_new_name(func, "unicode_%s__Unicode" % (funcname, ))

unicode_isspace__Unicode = make_generic("isspace")
unicode_isalpha__Unicode = make_generic("isalpha")
unicode_isalnum__Unicode = make_generic("isalnum")
unicode_isdecimal__Unicode = make_generic("isdecimal")
unicode_isdigit__Unicode = make_generic("isdigit")
unicode_isnumeric__Unicode = make_generic("isnumeric")

def unicode_islower__Unicode(space, w_unicode):
    cased = False
    for uchar in w_unicode._value:
        if (unicodedb.isupper(ord(uchar)) or
            unicodedb.istitle(ord(uchar))):
            return space.w_False
        if not cased and unicodedb.islower(ord(uchar)):
            cased = True
    return space.newbool(cased)

def unicode_isupper__Unicode(space, w_unicode):
    cased = False
    for uchar in w_unicode._value:
        if (unicodedb.islower(ord(uchar)) or
            unicodedb.istitle(ord(uchar))):
            return space.w_False
        if not cased and unicodedb.isupper(ord(uchar)):
            cased = True
    return space.newbool(cased)

def unicode_istitle__Unicode(space, w_unicode):
    cased = False
    previous_is_cased = False
    for uchar in w_unicode._value:
        if (unicodedb.isupper(ord(uchar)) or
            unicodedb.istitle(ord(uchar))):
            if previous_is_cased:
                return space.w_False
            previous_is_cased = cased = True
        elif unicodedb.islower(ord(uchar)):
            if not previous_is_cased:
                return space.w_False
            previous_is_cased = cased = True
        else:
            previous_is_cased = False
    return space.newbool(cased)

def unicode_isidentifier__Unicode(space, w_unicode):
    v = w_unicode._value
    if len(v) == 0:
        return space.w_False

    # PEP 3131 says that the first character must be in XID_Start and
    # subsequent characters in XID_Continue, and for the ASCII range,
    # the 2.x rules apply (i.e start with letters and underscore,
    # continue with letters, digits, underscore). However, given the
    # current definition of XID_Start and XID_Continue, it is
    # sufficient to check just for these, except that _ must be
    # allowed as starting an identifier.
    first = v[0]
    if not (unicodedb.isxidstart(ord(first)) or first == u'_'):
        return space.w_False

    for i in range(1, len(v)):
        if not unicodedb.isxidcontinue(ord(v[i])):
            return space.w_False
    return space.w_True

def _strip(space, w_self, w_chars, left, right):
    "internal function called by str_xstrip methods"
    u_self = w_self._value
    u_chars = w_chars._value

    lpos = 0
    rpos = len(u_self)

    if left:
        while lpos < rpos and u_self[lpos] in u_chars:
           lpos += 1

    if right:
        while rpos > lpos and u_self[rpos - 1] in u_chars:
           rpos -= 1

    assert rpos >= 0
    result = u_self[lpos: rpos]
    return W_UnicodeObject(result)

def _strip_none(space, w_self, left, right):
    "internal function called by str_xstrip methods"
    u_self = w_self._value

    lpos = 0
    rpos = len(u_self)

    if left:
        while lpos < rpos and _isspace(u_self[lpos]):
           lpos += 1

    if right:
        while rpos > lpos and _isspace(u_self[rpos - 1]):
           rpos -= 1

    assert rpos >= 0
    result = u_self[lpos: rpos]
    return W_UnicodeObject(result)

def unicode_strip__Unicode_None(space, w_self, w_chars):
    return _strip_none(space, w_self, 1, 1)
def unicode_strip__Unicode_Unicode(space, w_self, w_chars):
    return _strip(space, w_self, w_chars, 1, 1)

def unicode_lstrip__Unicode_None(space, w_self, w_chars):
    return _strip_none(space, w_self, 1, 0)
def unicode_lstrip__Unicode_Unicode(space, w_self, w_chars):
    return _strip(space, w_self, w_chars, 1, 0)

def unicode_rstrip__Unicode_None(space, w_self, w_chars):
    return _strip_none(space, w_self, 0, 1)
def unicode_rstrip__Unicode_Unicode(space, w_self, w_chars):
    return _strip(space, w_self, w_chars, 0, 1)

def unicode_capitalize__Unicode(space, w_self):
    input = w_self._value
    if len(input) == 0:
        return W_UnicodeObject.EMPTY
    builder = UnicodeBuilder(len(input))
    builder.append(unichr(unicodedb.toupper(ord(input[0]))))
    for i in range(1, len(input)):
        builder.append(unichr(unicodedb.tolower(ord(input[i]))))
    return W_UnicodeObject(builder.build())

def unicode_title__Unicode(space, w_self):
    input = w_self._value
    if len(input) == 0:
        return w_self
    builder = UnicodeBuilder(len(input))

    previous_is_cased = False
    for i in range(len(input)):
        unichar = ord(input[i])
        if previous_is_cased:
            builder.append(unichr(unicodedb.tolower(unichar)))
        else:
            builder.append(unichr(unicodedb.totitle(unichar)))
        previous_is_cased = unicodedb.iscased(unichar)
    return W_UnicodeObject(builder.build())

def unicode_lower__Unicode(space, w_self):
    input = w_self._value
    builder = UnicodeBuilder(len(input))
    for i in range(len(input)):
        builder.append(unichr(unicodedb.tolower(ord(input[i]))))
    return W_UnicodeObject(builder.build())

def unicode_upper__Unicode(space, w_self):
    input = w_self._value
    builder = UnicodeBuilder(len(input))
    for i in range(len(input)):
        builder.append(unichr(unicodedb.toupper(ord(input[i]))))
    return W_UnicodeObject(builder.build())

def unicode_swapcase__Unicode(space, w_self):
    input = w_self._value
    builder = UnicodeBuilder(len(input))
    for i in range(len(input)):
        unichar = ord(input[i])
        if unicodedb.islower(unichar):
            builder.append(unichr(unicodedb.toupper(unichar)))
        elif unicodedb.isupper(unichar):
            builder.append(unichr(unicodedb.tolower(unichar)))
        else:
            builder.append(input[i])
    return W_UnicodeObject(builder.build())

def _normalize_index(length, index):
    if index < 0:
        index += length
        if index < 0:
            index = 0
    elif index > length:
        index = length
    return index

@specialize.arg(4)
def _convert_idx_params(space, w_self, w_start, w_end, upper_bound=False):
    self = w_self._value
    start, end = slicetype.unwrap_start_stop(
            space, len(self), w_start, w_end, upper_bound)
    return (self, start, end)

def unicode_endswith__Unicode_Unicode_ANY_ANY(space, w_self, w_substr, w_start, w_end):
    self, start, end = _convert_idx_params(space, w_self,
                                                   w_start, w_end, True)
    return space.newbool(stringendswith(self, w_substr._value, start, end))

def unicode_startswith__Unicode_Unicode_ANY_ANY(space, w_self, w_substr, w_start, w_end):
    self, start, end = _convert_idx_params(space, w_self, w_start, w_end, True)
    # XXX this stuff can be waaay better for ootypebased backends if
    #     we re-use more of our rpython machinery (ie implement startswith
    #     with additional parameters as rpython)
    return space.newbool(stringstartswith(self, w_substr._value, start, end))

def unicode_startswith__Unicode_Tuple_ANY_ANY(space, w_unistr, w_prefixes,
                                              w_start, w_end):
    unistr, start, end = _convert_idx_params(space, w_unistr,
                                             w_start, w_end, True)
    for w_prefix in space.fixedview(w_prefixes):
        prefix = space.unicode_w(w_prefix)
        if stringstartswith(unistr, prefix, start, end):
            return space.w_True
    return space.w_False

def unicode_endswith__Unicode_Tuple_ANY_ANY(space, w_unistr, w_suffixes,
                                            w_start, w_end):
    unistr, start, end = _convert_idx_params(space, w_unistr,
                                             w_start, w_end, True)
    for w_suffix in space.fixedview(w_suffixes):
        suffix = space.unicode_w(w_suffix)
        if stringendswith(unistr, suffix, start, end):
            return space.w_True
    return space.w_False

def _to_unichar_w(space, w_char):
    try:
        unistr = space.unicode_w(w_char)
    except OperationError, e:
        if e.match(space, space.w_TypeError):
            msg = 'The fill character cannot be converted to Unicode'
            raise OperationError(space.w_TypeError, space.wrap(msg))
        else:
            raise

    if len(unistr) != 1:
        raise OperationError(space.w_TypeError, space.wrap('The fill character must be exactly one character long'))
    return unistr[0]

def unicode_center__Unicode_ANY_ANY(space, w_self, w_width, w_fillchar):
    self = w_self._value
    width = space.int_w(w_width)
    fillchar = _to_unichar_w(space, w_fillchar)
    padding = width - len(self)
    if padding < 0:
        return w_self.create_if_subclassed()
    leftpad = padding // 2 + (padding & width & 1)
    result = [fillchar] * width
    for i in range(len(self)):
        result[leftpad + i] = self[i]
    return W_UnicodeObject(u''.join(result))

def unicode_ljust__Unicode_ANY_ANY(space, w_self, w_width, w_fillchar):
    self = w_self._value
    width = space.int_w(w_width)
    fillchar = _to_unichar_w(space, w_fillchar)
    padding = width - len(self)
    if padding < 0:
        return w_self.create_if_subclassed()
    result = [fillchar] * width
    for i in range(len(self)):
        result[i] = self[i]
    return W_UnicodeObject(u''.join(result))

def unicode_rjust__Unicode_ANY_ANY(space, w_self, w_width, w_fillchar):
    self = w_self._value
    width = space.int_w(w_width)
    fillchar = _to_unichar_w(space, w_fillchar)
    padding = width - len(self)
    if padding < 0:
        return w_self.create_if_subclassed()
    result = [fillchar] * width
    for i in range(len(self)):
        result[padding + i] = self[i]
    return W_UnicodeObject(u''.join(result))

def unicode_zfill__Unicode_ANY(space, w_self, w_width):
    self = w_self._value
    width = space.int_w(w_width)
    if len(self) == 0:
        return W_UnicodeObject(u'0' * width)
    padding = width - len(self)
    if padding <= 0:
        return w_self.create_if_subclassed()
    result = [u'0'] * width
    for i in range(len(self)):
        result[padding + i] = self[i]
    # Move sign to first position
    if self[0] in (u'+', u'-'):
        result[0] = self[0]
        result[padding] = u'0'
    return W_UnicodeObject(u''.join(result))

def unicode_splitlines__Unicode_ANY(space, w_self, w_keepends):
    self = w_self._value
    keepends = 0
    if space.int_w(w_keepends):
        keepends = 1
    if len(self) == 0:
        return space.newlist([])

    start = 0
    end = len(self)
    pos = 0
    lines = []
    while pos < end:
        if unicodedb.islinebreak(ord(self[pos])):
            if (self[pos] == u'\r' and pos + 1 < end and
                self[pos + 1] == u'\n'):
                # Count CRLF as one linebreak
                lines.append(W_UnicodeObject(self[start:pos + keepends * 2]))
                pos += 1
            else:
                lines.append(W_UnicodeObject(self[start:pos + keepends]))
            pos += 1
            start = pos
        else:
            pos += 1
    if not unicodedb.islinebreak(ord(self[end - 1])):
        lines.append(W_UnicodeObject(self[start:]))
    return space.newlist(lines)

def unicode_find__Unicode_Unicode_ANY_ANY(space, w_self, w_substr, w_start, w_end):
    self, start, end = _convert_idx_params(space, w_self, w_start, w_end)
    return space.wrap(self.find(w_substr._value, start, end))

def unicode_rfind__Unicode_Unicode_ANY_ANY(space, w_self, w_substr, w_start, w_end):
    self, start, end = _convert_idx_params(space, w_self, w_start, w_end)
    return space.wrap(self.rfind(w_substr._value, start, end))

def unicode_index__Unicode_Unicode_ANY_ANY(space, w_self, w_substr, w_start, w_end):
    self, start, end = _convert_idx_params(space, w_self, w_start, w_end)
    index = self.find(w_substr._value, start, end)
    if index < 0:
        raise OperationError(space.w_ValueError,
                             space.wrap('substring not found'))
    return space.wrap(index)

def unicode_rindex__Unicode_Unicode_ANY_ANY(space, w_self, w_substr, w_start, w_end):
    self, start, end = _convert_idx_params(space, w_self, w_start, w_end)
    index = self.rfind(w_substr._value, start, end)
    if index < 0:
        raise OperationError(space.w_ValueError,
                             space.wrap('substring not found'))
    return space.wrap(index)

def unicode_count__Unicode_Unicode_ANY_ANY(space, w_self, w_substr, w_start, w_end):
    self, start, end = _convert_idx_params(space, w_self, w_start, w_end)
    return space.wrap(self.count(w_substr._value, start, end))

def unicode_split__Unicode_None_ANY(space, w_self, w_none, w_maxsplit):
    maxsplit = space.int_w(w_maxsplit)
    res = []
    value = w_self._value
    length = len(value)
    i = 0
    while True:
        # find the beginning of the next word
        while i < length:
            if not _isspace(value[i]):
                break   # found
            i += 1
        else:
            break  # end of string, finished

        # find the end of the word
        if maxsplit == 0:
            j = length   # take all the rest of the string
        else:
            j = i + 1
            while j < length and not _isspace(value[j]):
                j += 1
            maxsplit -= 1   # NB. if it's already < 0, it stays < 0

        # the word is value[i:j]
        res.append(value[i:j])

        # continue to look from the character following the space after the word
        i = j + 1

    return space.newlist_str(res)

def unicode_split__Unicode_Unicode_ANY(space, w_self, w_delim, w_maxsplit):
    self = w_self._value
    delim = w_delim._value
    maxsplit = space.int_w(w_maxsplit)
    delim_len = len(delim)
    if delim_len == 0:
        raise OperationError(space.w_ValueError,
                             space.wrap('empty separator'))
    parts = _split_with(self, delim, maxsplit)
    return space.newlist_str(parts)


def unicode_rsplit__Unicode_None_ANY(space, w_self, w_none, w_maxsplit):
    maxsplit = space.int_w(w_maxsplit)
    res_w = []
    value = w_self._value
    i = len(value)-1
    while True:
        # starting from the end, find the end of the next word
        while i >= 0:
            if not _isspace(value[i]):
                break   # found
            i -= 1
        else:
            break  # end of string, finished

        # find the start of the word
        # (more precisely, 'j' will be the space character before the word)
        if maxsplit == 0:
            j = -1   # take all the rest of the string
        else:
            j = i - 1
            while j >= 0 and not _isspace(value[j]):
                j -= 1
            maxsplit -= 1   # NB. if it's already < 0, it stays < 0

        # the word is value[j+1:i+1]
        j1 = j + 1
        assert j1 >= 0
        res_w.append(W_UnicodeObject(value[j1:i+1]))

        # continue to look from the character before the space before the word
        i = j - 1

    res_w.reverse()
    return space.newlist(res_w)

def sliced(space, s, start, stop, orig_obj):
    assert start >= 0
    assert stop >= 0
    if start == 0 and stop == len(s) and space.is_w(space.type(orig_obj), space.w_unicode):
        return orig_obj
    return space.wrap( s[start:stop])

unicode_rsplit__Unicode_Unicode_ANY = make_rsplit_with_delim('unicode_rsplit__Unicode_Unicode_ANY',
                                                             sliced)

def _split_into_chars(self, maxsplit):
    if maxsplit == 0:
        return [self]
    index = 0
    end = len(self)
    parts = [u'']
    maxsplit -= 1
    while maxsplit != 0:
        if index >= end:
            break
        parts.append(self[index])
        index += 1
        maxsplit -= 1
    parts.append(self[index:])
    return parts

def _split_with(self, with_, maxsplit=-1):
    parts = []
    start = 0
    end = len(self)
    length = len(with_)
    while maxsplit != 0:
        index = self.find(with_, start, end)
        if index < 0:
            break
        parts.append(self[start:index])
        start = index + length
        maxsplit -= 1
    parts.append(self[start:])
    return parts

def unicode_replace__Unicode_Unicode_Unicode_ANY(space, w_self, w_old,
                                                 w_new, w_maxsplit):
    return _unicode_replace(space, w_self, w_old._value, w_new._value,
                            w_maxsplit)

def unicode_replace__Unicode_ANY_ANY_ANY(space, w_self, w_old, w_new,
                                         w_maxsplit):
    if not space.isinstance_w(w_old, space.w_unicode):
        old = unicode(space.bufferstr_w(w_old))
    else:
        old = space.unicode_w(w_old)
    if not space.isinstance_w(w_new, space.w_unicode):
        new = unicode(space.bufferstr_w(w_new))
    else:
        new = space.unicode_w(w_new)
    return _unicode_replace(space, w_self, old, new, w_maxsplit)

def _unicode_replace(space, w_self, old, new, w_maxsplit):
    if len(old):
        parts = _split_with(w_self._value, old, space.int_w(w_maxsplit))
    else:
        self = w_self._value
        maxsplit = space.int_w(w_maxsplit)
        parts = _split_into_chars(self, maxsplit)

    try:
        one = ovfcheck(len(parts) * len(new))
        ovfcheck(one + len(w_self._value))
    except OverflowError:
        raise OperationError(
            space.w_OverflowError,
            space.wrap("replace string is too long"))

    return W_UnicodeObject(new.join(parts))


def unicode_encode__Unicode_ANY_ANY(space, w_unistr,
                                    w_encoding=None,
                                    w_errors=None):

    from pypy.objspace.std.unicodetype import _get_encoding_and_errors
    from pypy.objspace.std.unicodetype import encode_object
    encoding, errors = _get_encoding_and_errors(space, w_encoding, w_errors)
    w_retval = encode_object(space, w_unistr, encoding, errors)
    return w_retval

def unicode_partition__Unicode_Unicode(space, w_unistr, w_unisub):
    unistr = w_unistr._value
    unisub = w_unisub._value
    if not unisub:
        raise OperationError(space.w_ValueError,
                             space.wrap("empty separator"))
    pos = unistr.find(unisub)
    if pos == -1:
        return space.newtuple([w_unistr, W_UnicodeObject.EMPTY,
                               W_UnicodeObject.EMPTY])
    else:
        assert pos >= 0
        return space.newtuple([space.wrap(unistr[:pos]), w_unisub,
                               space.wrap(unistr[pos+len(unisub):])])

def unicode_rpartition__Unicode_Unicode(space, w_unistr, w_unisub):
    unistr = w_unistr._value
    unisub = w_unisub._value
    if not unisub:
        raise OperationError(space.w_ValueError,
                             space.wrap("empty separator"))
    pos = unistr.rfind(unisub)
    if pos == -1:
        return space.newtuple([W_UnicodeObject.EMPTY,
                               W_UnicodeObject.EMPTY, w_unistr])
    else:
        assert pos >= 0
        return space.newtuple([space.wrap(unistr[:pos]), w_unisub,
                               space.wrap(unistr[pos+len(unisub):])])


def unicode_expandtabs__Unicode_ANY(space, w_self, w_tabsize):
    self = w_self._value
    tabsize  = space.int_w(w_tabsize)
    parts = _split_with(self, u'\t')
    result = [parts[0]]
    prevsize = 0
    for ch in parts[0]:
        prevsize += 1
        if ch == u"\n" or ch ==  u"\r":
            prevsize = 0
    totalsize = prevsize

    for i in range(1, len(parts)):
        pad = tabsize - prevsize % tabsize
        nextpart = parts[i]
        try:
            totalsize = ovfcheck(totalsize + pad)
            totalsize = ovfcheck(totalsize + len(nextpart))
            result.append(u' ' * pad)
        except OverflowError:
            raise OperationError(space.w_OverflowError, space.wrap('new string is too long'))
        result.append(nextpart)
        prevsize = 0
        for ch in nextpart:
            prevsize += 1
            if ch in (u"\n", u"\r"):
                prevsize = 0
    return space.wrap(u''.join(result))


def unicode_translate__Unicode_ANY(space, w_self, w_table):
    self = w_self._value
    w_sys = space.getbuiltinmodule('sys')
    maxunicode = space.int_w(space.getattr(w_sys, space.wrap("maxunicode")))
    result = []
    for unichar in self:
        try:
            w_newval = space.getitem(w_table, space.wrap(ord(unichar)))
        except OperationError, e:
            if e.match(space, space.w_LookupError):
                result.append(unichar)
            else:
                raise
        else:
            if space.is_w(w_newval, space.w_None):
                continue
            elif space.isinstance_w(w_newval, space.w_int):
                newval = space.int_w(w_newval)
                if newval < 0 or newval > maxunicode:
                    raise OperationError(
                            space.w_TypeError,
                            space.wrap("character mapping must be in range(0x%x)" % (maxunicode + 1,)))
                result.append(unichr(newval))
            elif space.isinstance_w(w_newval, space.w_unicode):
                result.append(space.unicode_w(w_newval))
            else:
                raise OperationError(
                    space.w_TypeError,
                    space.wrap("character mapping must return integer, None or unicode"))
    return W_UnicodeObject(u''.join(result))

def repr__Unicode(space, w_unicode):
    chars = w_unicode._value
    size = len(chars)
    s = unicode_encode_unicode_escape(chars, size, "strict", quotes=True)
    return space.wrap(s)

def mod__Unicode_ANY(space, w_format, w_values):
    return mod_format(space, w_format, w_values, do_unicode=True)

def unicode_format__Unicode(space, w_unicode, __args__):
    return newformat.format_method(space, w_unicode, __args__, True)

def format__Unicode_ANY(space, w_unicode, w_spec):
    return newformat.run_formatter(space, w_spec, "format_string", w_unicode)


from pypy.objspace.std import unicodetype
register_all(vars(), unicodetype)
<|MERGE_RESOLUTION|>--- conflicted
+++ resolved
@@ -123,17 +123,13 @@
     return space.newbool(container.find(item) != -1)
 
 def unicode_join__Unicode_ANY(space, w_self, w_list):
-<<<<<<< HEAD
     l = space.listview_str(w_list)
     if l is not None:
         if len(l) == 1:
             return space.wrap(l[0])
         return space.wrap(w_self._value.join(l))
 
-    list_w = space.unpackiterable(w_list)
-=======
     list_w = space.listview(w_list)
->>>>>>> 867d50d2
     size = len(list_w)
 
     if size == 0:
@@ -150,28 +146,21 @@
     self = w_self._value
     prealloc_size = len(self) * (size - 1)
     for i in range(size):
+        w_s = list_w[i]
         try:
-            prealloc_size += len(space.unicode_w(list_w[i]))
+            prealloc_size += len(space.unicode_w(w_s))
         except OperationError, e:
             if not e.match(space, space.w_TypeError):
                 raise
             raise operationerrfmt(space.w_TypeError,
-                        "sequence item %d: expected string or Unicode", i)
+                                  "sequence item %d: expected string, %s "
+                                  "found", i, space.type(w_s).getname(space))
     sb = UnicodeBuilder(prealloc_size)
     for i in range(size):
         if self and i != 0:
             sb.append(self)
         w_s = list_w[i]
-<<<<<<< HEAD
-        if not isinstance(w_s, W_UnicodeObject):
-            raise operationerrfmt(
-                space.w_TypeError,
-                "sequence item %d: expected string, %s "
-                "found", i, space.type(w_s).getname(space))
-        sb.append(w_s._value)
-=======
         sb.append(space.unicode_w(w_s))
->>>>>>> 867d50d2
     return space.wrap(sb.build())
 
 def hash__Unicode(space, w_uni):
