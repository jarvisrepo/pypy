"""The builtin str implementation"""

from rpython.rlib.objectmodel import (
    compute_hash, compute_unique_id, import_from_mixin,
    enforceargs)
from rpython.rlib.buffer import StringBuffer
from rpython.rlib.rstring import StringBuilder, UnicodeBuilder
from rpython.rlib.runicode import (
    make_unicode_escape_function, str_decode_ascii, str_decode_utf_8,
    unicode_encode_ascii, unicode_encode_utf_8, fast_str_decode_ascii,
    unicode_encode_utf8sp, unicode_encode_utf8_forbid_surrogates,
    SurrogateError)
from rpython.rlib import jit

from pypy.interpreter import unicodehelper
from pypy.interpreter.baseobjspace import W_Root
from pypy.interpreter.error import OperationError, oefmt
from pypy.interpreter.gateway import WrappedDefault, interp2app, unwrap_spec
from pypy.interpreter.typedef import TypeDef
from pypy.module.unicodedata import unicodedb
from pypy.objspace.std import newformat
from pypy.objspace.std.formatting import mod_format, FORMAT_UNICODE
from pypy.objspace.std.stringmethods import StringMethods
from pypy.objspace.std.util import IDTAG_SPECIAL, IDTAG_SHIFT

__all__ = ['W_UnicodeObject', 'encode_object', 'decode_object',
           'unicode_from_object', 'unicode_to_decimal_w']


class W_UnicodeObject(W_Root):
    import_from_mixin(StringMethods)
    _immutable_fields_ = ['_value']

    @enforceargs(uni=unicode)
    def __init__(self, unistr):
        assert isinstance(unistr, unicode)
        self._value = unistr
        self._utf8 = None

    def __repr__(self):
        """representation for debugging purposes"""
        return "%s(%r)" % (self.__class__.__name__, self._value)

    def unwrap(self, space):
        # for testing
        return self._value

    def create_if_subclassed(self):
        if type(self) is W_UnicodeObject:
            return self
        return W_UnicodeObject(self._value)

    def is_w(self, space, w_other):
        if not isinstance(w_other, W_UnicodeObject):
            return False
        if self is w_other:
            return True
        if self.user_overridden_class or w_other.user_overridden_class:
            return False
        s1 = space.unicode_w(self)
        s2 = space.unicode_w(w_other)
        if len(s2) > 1:
            return s1 is s2
        else:            # strings of len <= 1 are unique-ified
            return s1 == s2

    def immutable_unique_id(self, space):
        if self.user_overridden_class:
            return None
        s = space.unicode_w(self)
        if len(s) > 1:
            uid = compute_unique_id(s)
        else:            # strings of len <= 1 are unique-ified
            if len(s) == 1:
                base = ~ord(s[0])      # negative base values
            else:
                base = 257       # empty unicode string: base value 257
            uid = (base << IDTAG_SHIFT) | IDTAG_SPECIAL
        return space.newint(uid)

    def unicode_w(self, space):
        return self._value

    def _identifier_or_text_w(self, space, ignore_sg):
        try:
            identifier = jit.conditional_call_elidable(
                                self._utf8, g_encode_utf8, self._value)
            if not jit.isconstant(self):
                self._utf8 = identifier
        except SurrogateError:
            # If 'ignore_sg' is False, this logic is here only
            # to get an official app-level UnicodeEncodeError.
            # If 'ignore_sg' is True, we encode instead using
            # unicode_encode_utf8sp().
            u = self._value
            if ignore_sg:
                identifier = unicode_encode_utf8sp(u, len(u))
            else:
                eh = unicodehelper.rpy_encode_error_handler()
                try:
                    identifier = unicode_encode_utf_8(u, len(u), None,
                                                      errorhandler=eh)
                except unicodehelper.RUnicodeEncodeError as ue:
                    raise wrap_encode_error(space, ue)
        return identifier

    def text_w(self, space):
        return self._identifier_or_text_w(space, ignore_sg=True)

    def identifier_w(self, space):
        return self._identifier_or_text_w(space, ignore_sg=False)

    def listview_unicode(self):
        return _create_list_from_unicode(self._value)

    def ord(self, space):
        if len(self._value) != 1:
            raise oefmt(space.w_TypeError,
                         "ord() expected a character, but string of length %d "
                         "found", len(self._value))
        return space.newint(ord(self._value[0]))

    def _new(self, value):
        return W_UnicodeObject(value)

    def _new_from_list(self, value):
        return W_UnicodeObject(u''.join(value))

    def _empty(self):
        return W_UnicodeObject.EMPTY

    def _len(self):
        return len(self._value)

    _val = unicode_w

    @staticmethod
    def _use_rstr_ops(space, w_other):
        # Always return true because we always need to copy the other
        # operand(s) before we can do comparisons
        return True

    @staticmethod
    def _op_val(space, w_other, allow_char=False):
        if isinstance(w_other, W_UnicodeObject):
            return w_other._value
        raise oefmt(space.w_TypeError,
                    "Can't convert '%T' object to str implicitly", w_other)

    def _chr(self, char):
        assert len(char) == 1
        return unicode(char)[0]

    _builder = UnicodeBuilder

    def _generic_name(self):
        return "str"

    def _isupper(self, ch):
        return unicodedb.isupper(ord(ch))

    def _islower(self, ch):
        return unicodedb.islower(ord(ch))

    def _isnumeric(self, ch):
        return unicodedb.isnumeric(ord(ch))

    def _istitle(self, ch):
        return unicodedb.isupper(ord(ch)) or unicodedb.istitle(ord(ch))

    def _isspace(self, ch):
        return unicodedb.isspace(ord(ch))

    def _isalpha(self, ch):
        return unicodedb.isalpha(ord(ch))

    def _isalnum(self, ch):
        return unicodedb.isalnum(ord(ch))

    def _isdigit(self, ch):
        return unicodedb.isdigit(ord(ch))

    def _isdecimal(self, ch):
        return unicodedb.isdecimal(ord(ch))

    def _iscased(self, ch):
        return unicodedb.iscased(ord(ch))

    def _islinebreak(self, ch):
        return unicodedb.islinebreak(ord(ch))

    def _upper(self, ch):
        return u''.join([unichr(x) for x in
                         unicodedb.toupper_full(ord(ch))])

    def _lower_in_str(self, value, i):
        ch = value[i]
        if ord(ch) == 0x3A3:
            # Obscure special case.
            return self._handle_capital_sigma(value, i)
        return u''.join([unichr(x) for x in
                         unicodedb.tolower_full(ord(ch))])

    def _title(self, ch):
        return u''.join([unichr(x) for x in
                         unicodedb.totitle_full(ord(ch))])

    def _handle_capital_sigma(self, value, i):
        # U+03A3 is in the Final_Sigma context when, it is found like this:
        #\p{cased} \p{case-ignorable}* U+03A3 not(\p{case-ignorable}* \p{cased})
        # where \p{xxx} is a character with property xxx.
        j = i - 1
        final_sigma = False
        while j >= 0:
            ch = value[j]
            if unicodedb.iscaseignorable(ord(ch)):
                j -= 1
                continue
            final_sigma = unicodedb.iscased(ord(ch))
            break
        if final_sigma:
            j = i + 1
            length = len(value)
            while j < length:
                ch = value[j]
                if unicodedb.iscaseignorable(ord(ch)):
                    j += 1
                    continue
                final_sigma = not unicodedb.iscased(ord(ch))
                break
        if final_sigma:
            return unichr(0x3C2)
        else:
            return unichr(0x3C3)

    def _newlist_unwrapped(self, space, lst):
        return space.newlist_unicode(lst)

    @staticmethod
    def descr_new(space, w_unicodetype, w_object=None, w_encoding=None,
                  w_errors=None):
        if w_object is None:
            w_value = W_UnicodeObject.EMPTY
        else:
            encoding, errors = _get_encoding_and_errors(space, w_encoding,
                                                        w_errors)
            if encoding is None and errors is None:
                w_value = unicode_from_object(space, w_object)
            else:
                w_value = unicode_from_encoded_object(space, w_object,
                                                      encoding, errors)
        if space.is_w(w_unicodetype, space.w_unicode):
            return w_value

        assert isinstance(w_value, W_UnicodeObject)
        w_newobj = space.allocate_instance(W_UnicodeObject, w_unicodetype)
        W_UnicodeObject.__init__(w_newobj, w_value._value)
        return w_newobj

    @staticmethod
    def descr_maketrans(space, w_type, w_x, w_y=None, w_z=None):
        y = None if space.is_none(w_y) else space.unicode_w(w_y)
        z = None if space.is_none(w_z) else space.unicode_w(w_z)
        w_new = space.newdict()

        if y is not None:
            # x must be a string too, of equal length
            ylen = len(y)
            try:
                x = space.unicode_w(w_x)
            except OperationError as e:
                if not e.match(space, space.w_TypeError):
                    raise
                raise oefmt(space.w_TypeError,
                            "first maketrans argument must be a string if "
                            "there is a second argument")
            if len(x) != ylen:
                raise oefmt(space.w_ValueError,
                            "the first two maketrans arguments must have "
                            "equal length")
            # create entries for translating chars in x to those in y
            for i in range(len(x)):
                w_key = space.newint(ord(x[i]))
                w_value = space.newint(ord(y[i]))
                space.setitem(w_new, w_key, w_value)
            # create entries for deleting chars in z
            if z is not None:
                for i in range(len(z)):
                    w_key = space.newint(ord(z[i]))
                    space.setitem(w_new, w_key, space.w_None)
        else:
            # x must be a dict
            if not space.is_w(space.type(w_x), space.w_dict):
                raise oefmt(space.w_TypeError,
                            "if you give only one argument to maketrans it "
                            "must be a dict")
            # copy entries into the new dict, converting string keys to int keys
            w_iter = space.iter(space.call_method(w_x, "items"))
            while True:
                try:
                    w_item = space.next(w_iter)
                except OperationError as e:
                    if not e.match(space, space.w_StopIteration):
                        raise
                    break
                w_key, w_value = space.unpackiterable(w_item, 2)
                if space.isinstance_w(w_key, space.w_unicode):
                    # convert string keys to integer keys
                    key = space.unicode_w(w_key)
                    if len(key) != 1:
                        raise oefmt(space.w_ValueError,
                                    "string keys in translate table must be "
                                    "of length 1")
                    w_key = space.newint(ord(key[0]))
                else:
                    # just keep integer keys
                    try:
                        space.int_w(w_key)
                    except OperationError as e:
                        if not e.match(space, space.w_TypeError):
                            raise
                        raise oefmt(space.w_TypeError,
                                    "keys in translate table must be strings "
                                    "or integers")
                space.setitem(w_new, w_key, w_value)
        return w_new

    def descr_repr(self, space):
        chars = self._value
        size = len(chars)
        u = _repr_function(chars, size, "strict")
        return space.newunicode(u)

    def descr_str(self, space):
        if space.is_w(space.type(self), space.w_unicode):
            return self
        # Subtype -- return genuine unicode string with the same value.
        return space.newunicode(space.unicode_w(self))

    def descr_hash(self, space):
        x = compute_hash(self._value)
        return space.newint(x)

    def descr_eq(self, space, w_other):
        try:
            res = self._val(space) == self._op_val(space, w_other)
        except OperationError as e:
            if e.match(space, space.w_TypeError):
                return space.w_NotImplemented
            raise
        return space.newbool(res)

    def descr_ne(self, space, w_other):
        try:
            res = self._val(space) != self._op_val(space, w_other)
        except OperationError as e:
            if e.match(space, space.w_TypeError):
                return space.w_NotImplemented
            raise
        return space.newbool(res)

    def descr_lt(self, space, w_other):
        try:
            res = self._val(space) < self._op_val(space, w_other)
        except OperationError as e:
            if e.match(space, space.w_TypeError):
                return space.w_NotImplemented
            raise
        return space.newbool(res)

    def descr_le(self, space, w_other):
        try:
            res = self._val(space) <= self._op_val(space, w_other)
        except OperationError as e:
            if e.match(space, space.w_TypeError):
                return space.w_NotImplemented
            raise
        return space.newbool(res)

    def descr_gt(self, space, w_other):
        try:
            res = self._val(space) > self._op_val(space, w_other)
        except OperationError as e:
            if e.match(space, space.w_TypeError):
                return space.w_NotImplemented
            raise
        return space.newbool(res)

    def descr_ge(self, space, w_other):
        try:
            res = self._val(space) >= self._op_val(space, w_other)
        except OperationError as e:
            if e.match(space, space.w_TypeError):
                return space.w_NotImplemented
            raise
        return space.newbool(res)

    def _parse_format_arg(self, space, w_kwds, __args__):
        for i in range(len(__args__.keywords)):
            try:     # pff
                arg = __args__.keywords[i].decode('utf-8')
            except UnicodeDecodeError:
                continue   # uh, just skip that
            space.setitem(w_kwds, space.newunicode(arg),
                          __args__.keywords_w[i])

    def descr_format(self, space, __args__):
        w_kwds = space.newdict()
        if __args__.keywords:
            self._parse_format_arg(space, w_kwds, __args__)
        return newformat.format_method(space, self, __args__.arguments_w,
                                       w_kwds, True)

    def descr_format_map(self, space, w_mapping):
        return newformat.format_method(space, self, None, w_mapping, True)

    def descr__format__(self, space, w_format_spec):
        return newformat.run_formatter(space, w_format_spec, "format_string",
                                       self)

    def descr_mod(self, space, w_values):
        return mod_format(space, self, w_values, fmt_type=FORMAT_UNICODE)

    def descr_rmod(self, space, w_values):
        return mod_format(space, w_values, self, fmt_type=FORMAT_UNICODE)

    def descr_translate(self, space, w_table):
        selfvalue = self._value
        w_sys = space.getbuiltinmodule('sys')
        maxunicode = space.int_w(space.getattr(w_sys,
                                               space.newtext("maxunicode")))
        result = []
        for unichar in selfvalue:
            try:
                w_newval = space.getitem(w_table, space.newint(ord(unichar)))
            except OperationError as e:
                if e.match(space, space.w_LookupError):
                    result.append(unichar)
                else:
                    raise
            else:
                if space.is_w(w_newval, space.w_None):
                    continue
                elif space.isinstance_w(w_newval, space.w_int):
                    newval = space.int_w(w_newval)
                    if newval < 0 or newval > maxunicode:
                        raise oefmt(space.w_TypeError,
                                    "character mapping must be in range(%s)",
                                    hex(maxunicode + 1))
                    result.append(unichr(newval))
                elif space.isinstance_w(w_newval, space.w_unicode):
                    result.append(space.unicode_w(w_newval))
                else:
                    raise oefmt(space.w_TypeError,
                                "character mapping must return integer, None "
                                "or str")
        return W_UnicodeObject(u''.join(result))

    def descr_encode(self, space, w_encoding=None, w_errors=None):
        encoding, errors = _get_encoding_and_errors(space, w_encoding,
                                                    w_errors)
        return encode_object(space, self, encoding, errors)

    _StringMethods_descr_join = descr_join
    def descr_join(self, space, w_list):
        l = space.listview_unicode(w_list)
        if l is not None:
            if len(l) == 1:
                return space.newunicode(l[0])
            return space.newunicode(self._val(space).join(l))
        return self._StringMethods_descr_join(space, w_list)

    def _join_return_one(self, space, w_obj):
        return space.is_w(space.type(w_obj), space.w_unicode)

    def descr_casefold(self, space):
        value = self._val(space)
        builder = self._builder(len(value))
        for c in value:
            c_ord = ord(c)
            folded = unicodedb.casefold_lookup(c_ord)
            if folded is None:
                builder.append(unichr(unicodedb.tolower(c_ord)))
            else:
                for r in folded:
                    builder.append(unichr(r))
        return self._new(builder.build())

    def descr_isdecimal(self, space):
        return self._is_generic(space, '_isdecimal')

    def descr_isnumeric(self, space):
        return self._is_generic(space, '_isnumeric')

    def descr_islower(self, space):
        cased = False
        for uchar in self._value:
            if (unicodedb.isupper(ord(uchar)) or
                unicodedb.istitle(ord(uchar))):
                return space.w_False
            if not cased and unicodedb.islower(ord(uchar)):
                cased = True
        return space.newbool(cased)

    def descr_isupper(self, space):
        cased = False
        for uchar in self._value:
            if (unicodedb.islower(ord(uchar)) or
                unicodedb.istitle(ord(uchar))):
                return space.w_False
            if not cased and unicodedb.isupper(ord(uchar)):
                cased = True
        return space.newbool(cased)

    def descr_isidentifier(self, space):
        return space.newbool(_isidentifier(self._value))

    def descr_isprintable(self, space):
        for uchar in self._value:
            if not unicodedb.isprintable(ord(uchar)):
                return space.w_False
        return space.w_True

    def _fix_fillchar(func):
        # XXX: hack
        from rpython.tool.sourcetools import func_with_new_name
        func = func_with_new_name(func, func.__name__)
        func.unwrap_spec = func.unwrap_spec.copy()
        func.unwrap_spec['w_fillchar'] = WrappedDefault(u' ')
        return func

    descr_center = _fix_fillchar(StringMethods.descr_center)
    descr_ljust = _fix_fillchar(StringMethods.descr_ljust)
    descr_rjust = _fix_fillchar(StringMethods.descr_rjust)

    @staticmethod
    def _iter_getitem_result(self, space, index):
        assert isinstance(self, W_UnicodeObject)
        return self._getitem_result(space, index)


def _isidentifier(u):
    if not u:
        return False

    # PEP 3131 says that the first character must be in XID_Start and
    # subsequent characters in XID_Continue, and for the ASCII range,
    # the 2.x rules apply (i.e start with letters and underscore,
    # continue with letters, digits, underscore). However, given the
    # current definition of XID_Start and XID_Continue, it is sufficient
    # to check just for these, except that _ must be allowed as starting
    # an identifier.
    first = u[0]
    if not (unicodedb.isxidstart(ord(first)) or first == u'_'):
        return False

    for i in range(1, len(u)):
        if not unicodedb.isxidcontinue(ord(u[i])):
            return False
    return True

# stuff imported from bytesobject for interoperability


# ____________________________________________________________

def getdefaultencoding(space):
    return space.sys.defaultencoding


def _get_encoding_and_errors(space, w_encoding, w_errors):
    encoding = None if w_encoding is None else space.text_w(w_encoding)
    errors = None if w_errors is None else space.text_w(w_errors)
    return encoding, errors


def encode_object(space, w_object, encoding, errors):
<<<<<<< HEAD
    if errors is None or errors == 'strict':
        try:
            if encoding is None or encoding == 'utf-8':
                u = space.unicode_w(w_object)
                eh = unicodehelper.encode_error_handler(space)
                return space.newbytes(unicode_encode_utf_8(
                        u, len(u), errors, errorhandler=eh))
            elif encoding == 'ascii':
                u = space.unicode_w(w_object)
                eh = unicodehelper.encode_error_handler(space)
                return space.newbytes(unicode_encode_ascii(
                        u, len(u), errors, errorhandler=eh))
        except unicodehelper.RUnicodeEncodeError as ue:
            raise wrap_encode_error(space, ue)

    from pypy.module._codecs.interp_codecs import encode_text
    w_retval = encode_text(space, w_object, encoding, errors)
=======
    if encoding is None:
        # Get the encoder functions as a wrapped object.
        # This lookup is cached.
        w_encoder = space.sys.get_w_default_encoder()
    else:
        if errors is None or errors == 'strict':
            if encoding == 'ascii':
                u = space.unicode_w(w_object)
                eh = unicodehelper.encode_error_handler(space)
                return space.newbytes(unicode_encode_ascii(
                        u, len(u), None, errorhandler=eh))
            if encoding == 'utf-8':
                u = space.unicode_w(w_object)
                eh = unicodehelper.encode_error_handler(space)
                return space.newbytes(unicode_encode_utf_8(
                        u, len(u), None, errorhandler=eh,
                        allow_surrogates=True))
        from pypy.module._codecs.interp_codecs import lookup_codec
        w_encoder = space.getitem(lookup_codec(space, encoding), space.newint(0))
    if errors is None:
        w_errors = space.newtext('strict')
    else:
        w_errors = space.newtext(errors)
    w_restuple = space.call_function(w_encoder, w_object, w_errors)
    w_retval = space.getitem(w_restuple, space.newint(0))
>>>>>>> bb0cd2e1
    if not space.isinstance_w(w_retval, space.w_bytes):
        raise oefmt(space.w_TypeError,
                    "encoder did not return a bytes object (type '%T')",
                    w_retval)
    return w_retval


def wrap_encode_error(space, ue):
    raise OperationError(space.w_UnicodeEncodeError,
                         space.newtuple([
        space.newtext(ue.encoding),
        space.newunicode(ue.object),
        space.newint(ue.start),
        space.newint(ue.end),
        space.newtext(ue.reason)]))


def decode_object(space, w_obj, encoding, errors):
    if encoding is None:
        encoding = getdefaultencoding(space)
    if errors is None or errors == 'strict':
        if encoding == 'ascii':
            s = space.charbuf_w(w_obj)
            try:
                u = fast_str_decode_ascii(s)
            except ValueError:
                eh = unicodehelper.decode_error_handler(space)
                u = str_decode_ascii(     # try again, to get the error right
                    s, len(s), None, final=True, errorhandler=eh)[0]
            return space.newunicode(u)
        if encoding == 'utf-8':
            s = space.charbuf_w(w_obj)
            eh = unicodehelper.decode_error_handler(space)
            return space.newunicode(str_decode_utf_8(
                    s, len(s), None, final=True, errorhandler=eh)[0])

    from pypy.module._codecs.interp_codecs import decode_text
    w_retval = decode_text(space, w_obj, encoding, errors)
    if not space.isinstance_w(w_retval, space.w_unicode):
        raise oefmt(space.w_TypeError,
                    "decoder did not return a bytes object (type '%T')",
                    w_retval)
    return w_retval


def unicode_from_encoded_object(space, w_obj, encoding, errors):
    w_retval = decode_object(space, w_obj, encoding, errors)
    if not space.isinstance_w(w_retval, space.w_unicode):
        raise oefmt(space.w_TypeError,
                    "decoder did not return a str object (type '%T')",
                    w_retval)
    assert isinstance(w_retval, W_UnicodeObject)
    return w_retval


def unicode_from_object(space, w_obj):
    if space.is_w(space.type(w_obj), space.w_unicode):
        return w_obj
    if space.lookup(w_obj, "__str__") is not None:
        return space.str(w_obj)
    return space.repr(w_obj)

def ascii_from_object(space, w_obj):
    """Implements builtins.ascii()"""
    # repr is guaranteed to be unicode
    w_repr = space.repr(w_obj)
    w_encoded = encode_object(space, w_repr, 'ascii', 'backslashreplace')
    return decode_object(space, w_encoded, 'ascii', None)


class UnicodeDocstrings:
    """str(object='') -> str
    str(bytes_or_buffer[, encoding[, errors]]) -> str

    Create a new string object from the given object. If encoding or
    errors is specified, then the object must expose a data buffer
    that will be decoded using the given encoding and error handler.
    Otherwise, returns the result of object.__str__() (if defined)
    or repr(object).
    encoding defaults to sys.getdefaultencoding().
    errors defaults to 'strict'.

    """

    def __add__():
        """x.__add__(y) <==> x+y"""

    def __contains__():
        """x.__contains__(y) <==> y in x"""

    def __eq__():
        """x.__eq__(y) <==> x==y"""

    def __format__():
        """S.__format__(format_spec) -> unicode

        Return a formatted version of S as described by format_spec.
        """

    def __ge__():
        """x.__ge__(y) <==> x>=y"""

    def __getattribute__():
        """x.__getattribute__('name') <==> x.name"""

    def __getitem__():
        """x.__getitem__(y) <==> x[y]"""

    def __getnewargs__():
        ""

    def __gt__():
        """x.__gt__(y) <==> x>y"""

    def __hash__():
        """x.__hash__() <==> hash(x)"""

    def __iter__():
        """x.__iter__() <==> iter(x)"""

    def __le__():
        """x.__le__(y) <==> x<=y"""

    def __len__():
        """x.__len__() <==> len(x)"""

    def __lt__():
        """x.__lt__(y) <==> x<y"""

    def __mod__():
        """x.__mod__(y) <==> x%y"""

    def __rmod__():
        """x.__rmod__(y) <==> y%x"""

    def __mul__():
        """x.__mul__(n) <==> x*n"""

    def __ne__():
        """x.__ne__(y) <==> x!=y"""

    def __repr__():
        """x.__repr__() <==> repr(x)"""

    def __rmod__():
        """x.__rmod__(y) <==> y%x"""

    def __rmul__():
        """x.__rmul__(n) <==> n*x"""

    def __sizeof__():
        """S.__sizeof__() -> size of S in memory, in bytes"""

    def __str__():
        """x.__str__() <==> str(x)"""

    def capitalize():
        """S.capitalize() -> unicode

        Return a capitalized version of S, i.e. make the first character
        have upper case and the rest lower case.
        """

    def center():
        """S.center(width[, fillchar]) -> unicode

        Return S centered in a Unicode string of length width. Padding is
        done using the specified fill character (default is a space).
        """

    def count():
        """S.count(sub[, start[, end]]) -> int

        Return the number of non-overlapping occurrences of substring sub in
        Unicode string S[start:end].  Optional arguments start and end are
        interpreted as in slice notation.
        """

    def decode():
        """S.decode(encoding=None, errors='strict') -> string or unicode

        Decode S using the codec registered for encoding. encoding defaults
        to the default encoding. errors may be given to set a different error
        handling scheme. Default is 'strict' meaning that encoding errors raise
        a UnicodeDecodeError. Other possible values are 'ignore' and 'replace'
        as well as any other name registered with codecs.register_error that is
        able to handle UnicodeDecodeErrors.
        """

    def encode():
        """S.encode(encoding=None, errors='strict') -> string or unicode

        Encode S using the codec registered for encoding. encoding defaults
        to the default encoding. errors may be given to set a different error
        handling scheme. Default is 'strict' meaning that encoding errors raise
        a UnicodeEncodeError. Other possible values are 'ignore', 'replace' and
        'xmlcharrefreplace' as well as any other name registered with
        codecs.register_error that can handle UnicodeEncodeErrors.
        """

    def endswith():
        """S.endswith(suffix[, start[, end]]) -> bool

        Return True if S ends with the specified suffix, False otherwise.
        With optional start, test S beginning at that position.
        With optional end, stop comparing S at that position.
        suffix can also be a tuple of strings to try.
        """

    def expandtabs():
        """S.expandtabs([tabsize]) -> unicode

        Return a copy of S where all tab characters are expanded using spaces.
        If tabsize is not given, a tab size of 8 characters is assumed.
        """

    def find():
        """S.find(sub[, start[, end]]) -> int

        Return the lowest index in S where substring sub is found,
        such that sub is contained within S[start:end].  Optional
        arguments start and end are interpreted as in slice notation.

        Return -1 on failure.
        """

    def format():
        """S.format(*args, **kwargs) -> unicode

        Return a formatted version of S, using substitutions from args and
        kwargs.  The substitutions are identified by braces ('{' and '}').
        """

    def format_map():
        """S.format_map(mapping) -> str

        Return a formatted version of S, using substitutions from
        mapping.  The substitutions are identified by braces ('{' and
        '}').
        """

    def index():
        """S.index(sub[, start[, end]]) -> int

        Like S.find() but raise ValueError when the substring is not found.
        """

    def isalnum():
        """S.isalnum() -> bool

        Return True if all characters in S are alphanumeric
        and there is at least one character in S, False otherwise.
        """

    def isalpha():
        """S.isalpha() -> bool

        Return True if all characters in S are alphabetic
        and there is at least one character in S, False otherwise.
        """

    def casefold():
        """S.casefold() -> str

        Return a version of S suitable for caseless comparisons.
        """

    def isdecimal():
        """S.isdecimal() -> bool

        Return True if there are only decimal characters in S,
        False otherwise.
        """

    def isdigit():
        """S.isdigit() -> bool

        Return True if all characters in S are digits
        and there is at least one character in S, False otherwise.
        """

    def isidentifier():
        """S.isidentifier() -> bool

        Return True if S is a valid identifier according to the language
        definition.
        """

    def islower():
        """S.islower() -> bool

        Return True if all cased characters in S are lowercase and there is
        at least one cased character in S, False otherwise.
        """

    def isnumeric():
        """S.isnumeric() -> bool

        Return True if there are only numeric characters in S,
        False otherwise.
        """

    def isprintable():
        """S.isprintable() -> bool

        Return True if all characters in S are considered printable in
        repr() or S is empty, False otherwise.
        """

    def isspace():
        """S.isspace() -> bool

        Return True if all characters in S are whitespace
        and there is at least one character in S, False otherwise.
        """

    def istitle():
        """S.istitle() -> bool

        Return True if S is a titlecased string and there is at least one
        character in S, i.e. upper- and titlecase characters may only
        follow uncased characters and lowercase characters only cased ones.
        Return False otherwise.
        """

    def isupper():
        """S.isupper() -> bool

        Return True if all cased characters in S are uppercase and there is
        at least one cased character in S, False otherwise.
        """

    def join():
        """S.join(iterable) -> unicode

        Return a string which is the concatenation of the strings in the
        iterable.  The separator between elements is S.
        """

    def ljust():
        """S.ljust(width[, fillchar]) -> int

        Return S left-justified in a Unicode string of length width. Padding is
        done using the specified fill character (default is a space).
        """

    def lower():
        """S.lower() -> unicode

        Return a copy of the string S converted to lowercase.
        """

    def lstrip():
        """S.lstrip([chars]) -> unicode

        Return a copy of the string S with leading whitespace removed.
        If chars is given and not None, remove characters in chars instead.
        If chars is a str, it will be converted to unicode before stripping
        """

    def maketrans():
        """str.maketrans(x[, y[, z]]) -> dict (static method)

        Return a translation table usable for str.translate().  If there
        is only one argument, it must be a dictionary mapping Unicode
        ordinals (integers) or characters to Unicode ordinals, strings
        or None.  Character keys will be then converted to ordinals.  If
        there are two arguments, they must be strings of equal length,
        and in the resulting dictionary, each character in x will be
        mapped to the character at the same position in y. If there is a
        third argument, it must be a string, whose characters will be
        mapped to None in the result.
        """

    def partition():
        """S.partition(sep) -> (head, sep, tail)

        Search for the separator sep in S, and return the part before it,
        the separator itself, and the part after it.  If the separator is not
        found, return S and two empty strings.
        """

    def replace():
        """S.replace(old, new[, count]) -> unicode

        Return a copy of S with all occurrences of substring
        old replaced by new.  If the optional argument count is
        given, only the first count occurrences are replaced.
        """

    def rfind():
        """S.rfind(sub[, start[, end]]) -> int

        Return the highest index in S where substring sub is found,
        such that sub is contained within S[start:end].  Optional
        arguments start and end are interpreted as in slice notation.

        Return -1 on failure.
        """

    def rindex():
        """S.rindex(sub[, start[, end]]) -> int

        Like S.rfind() but raise ValueError when the substring is not found.
        """

    def rjust():
        """S.rjust(width[, fillchar]) -> unicode

        Return S right-justified in a Unicode string of length width. Padding
        is done using the specified fill character (default is a space).
        """

    def rpartition():
        """S.rpartition(sep) -> (head, sep, tail)

        Search for the separator sep in S, starting at the end of S, and return
        the part before it, the separator itself, and the part after it.  If
        the separator is not found, return two empty strings and S.
        """

    def rsplit():
        """S.rsplit(sep=None, maxsplit=-1) -> list of strings

        Return a list of the words in S, using sep as the
        delimiter string, starting at the end of the string and
        working to the front.  If maxsplit is given, at most maxsplit
        splits are done. If sep is not specified, any whitespace string
        is a separator.
        """

    def rstrip():
        """S.rstrip([chars]) -> unicode

        Return a copy of the string S with trailing whitespace removed.
        If chars is given and not None, remove characters in chars instead.
        If chars is a str, it will be converted to unicode before stripping
        """

    def split():
        """S.split(sep=None, maxsplit=-1) -> list of strings

        Return a list of the words in S, using sep as the
        delimiter string.  If maxsplit is given, at most maxsplit
        splits are done. If sep is not specified or is None, any
        whitespace string is a separator and empty strings are
        removed from the result.
        """

    def splitlines():
        """S.splitlines(keepends=False) -> list of strings

        Return a list of the lines in S, breaking at line boundaries.
        Line breaks are not included in the resulting list unless keepends
        is given and true.
        """

    def startswith():
        """S.startswith(prefix[, start[, end]]) -> bool

        Return True if S starts with the specified prefix, False otherwise.
        With optional start, test S beginning at that position.
        With optional end, stop comparing S at that position.
        prefix can also be a tuple of strings to try.
        """

    def strip():
        """S.strip([chars]) -> unicode

        Return a copy of the string S with leading and trailing
        whitespace removed.
        If chars is given and not None, remove characters in chars instead.
        If chars is a str, it will be converted to unicode before stripping
        """

    def swapcase():
        """S.swapcase() -> unicode

        Return a copy of S with uppercase characters converted to lowercase
        and vice versa.
        """

    def title():
        """S.title() -> unicode

        Return a titlecased version of S, i.e. words start with title case
        characters, all remaining cased characters have lower case.
        """

    def translate():
        """S.translate(table) -> unicode

        Return a copy of the string S, where all characters have been mapped
        through the given translation table, which must be a mapping of
        Unicode ordinals to Unicode ordinals, Unicode strings or None.
        Unmapped characters are left untouched. Characters mapped to None
        are deleted.
        """

    def upper():
        """S.upper() -> unicode

        Return a copy of S converted to uppercase.
        """

    def zfill():
        """S.zfill(width) -> unicode

        Pad a numeric string S with zeros on the left, to fill a field
        of the specified width. The string S is never truncated.
        """


W_UnicodeObject.typedef = TypeDef(
    "str",
    __new__ = interp2app(W_UnicodeObject.descr_new),
    __doc__ = UnicodeDocstrings.__doc__,

    __repr__ = interp2app(W_UnicodeObject.descr_repr,
                          doc=UnicodeDocstrings.__repr__.__doc__),
    __str__ = interp2app(W_UnicodeObject.descr_str,
                         doc=UnicodeDocstrings.__str__.__doc__),
    __hash__ = interp2app(W_UnicodeObject.descr_hash,
                          doc=UnicodeDocstrings.__hash__.__doc__),

    __eq__ = interp2app(W_UnicodeObject.descr_eq,
                        doc=UnicodeDocstrings.__eq__.__doc__),
    __ne__ = interp2app(W_UnicodeObject.descr_ne,
                        doc=UnicodeDocstrings.__ne__.__doc__),
    __lt__ = interp2app(W_UnicodeObject.descr_lt,
                        doc=UnicodeDocstrings.__lt__.__doc__),
    __le__ = interp2app(W_UnicodeObject.descr_le,
                        doc=UnicodeDocstrings.__le__.__doc__),
    __gt__ = interp2app(W_UnicodeObject.descr_gt,
                        doc=UnicodeDocstrings.__gt__.__doc__),
    __ge__ = interp2app(W_UnicodeObject.descr_ge,
                        doc=UnicodeDocstrings.__ge__.__doc__),

    __iter__ = interp2app(W_UnicodeObject.descr_iter,
                         doc=UnicodeDocstrings.__iter__.__doc__),
    __len__ = interp2app(W_UnicodeObject.descr_len,
                         doc=UnicodeDocstrings.__len__.__doc__),
    __contains__ = interp2app(W_UnicodeObject.descr_contains,
                              doc=UnicodeDocstrings.__contains__.__doc__),

    __add__ = interp2app(W_UnicodeObject.descr_add,
                         doc=UnicodeDocstrings.__add__.__doc__),
    __mul__ = interp2app(W_UnicodeObject.descr_mul,
                         doc=UnicodeDocstrings.__mul__.__doc__),
    __rmul__ = interp2app(W_UnicodeObject.descr_mul,
                          doc=UnicodeDocstrings.__rmul__.__doc__),

    __getitem__ = interp2app(W_UnicodeObject.descr_getitem,
                             doc=UnicodeDocstrings.__getitem__.__doc__),

    capitalize = interp2app(W_UnicodeObject.descr_capitalize,
                            doc=UnicodeDocstrings.capitalize.__doc__),
    casefold = interp2app(W_UnicodeObject.descr_casefold,
                            doc=UnicodeDocstrings.casefold.__doc__),
    center = interp2app(W_UnicodeObject.descr_center,
                        doc=UnicodeDocstrings.center.__doc__),
    count = interp2app(W_UnicodeObject.descr_count,
                       doc=UnicodeDocstrings.count.__doc__),
    encode = interp2app(W_UnicodeObject.descr_encode,
                        doc=UnicodeDocstrings.encode.__doc__),
    expandtabs = interp2app(W_UnicodeObject.descr_expandtabs,
                            doc=UnicodeDocstrings.expandtabs.__doc__),
    find = interp2app(W_UnicodeObject.descr_find,
                      doc=UnicodeDocstrings.find.__doc__),
    rfind = interp2app(W_UnicodeObject.descr_rfind,
                       doc=UnicodeDocstrings.rfind.__doc__),
    index = interp2app(W_UnicodeObject.descr_index,
                       doc=UnicodeDocstrings.index.__doc__),
    rindex = interp2app(W_UnicodeObject.descr_rindex,
                        doc=UnicodeDocstrings.rindex.__doc__),
    isalnum = interp2app(W_UnicodeObject.descr_isalnum,
                         doc=UnicodeDocstrings.isalnum.__doc__),
    isalpha = interp2app(W_UnicodeObject.descr_isalpha,
                         doc=UnicodeDocstrings.isalpha.__doc__),
    isdecimal = interp2app(W_UnicodeObject.descr_isdecimal,
                           doc=UnicodeDocstrings.isdecimal.__doc__),
    isdigit = interp2app(W_UnicodeObject.descr_isdigit,
                         doc=UnicodeDocstrings.isdigit.__doc__),
    isidentifier = interp2app(W_UnicodeObject.descr_isidentifier,
                         doc=UnicodeDocstrings.isidentifier.__doc__),
    islower = interp2app(W_UnicodeObject.descr_islower,
                         doc=UnicodeDocstrings.islower.__doc__),
    isnumeric = interp2app(W_UnicodeObject.descr_isnumeric,
                           doc=UnicodeDocstrings.isnumeric.__doc__),
    isprintable = interp2app(W_UnicodeObject.descr_isprintable,
                         doc=UnicodeDocstrings.isprintable.__doc__),
    isspace = interp2app(W_UnicodeObject.descr_isspace,
                         doc=UnicodeDocstrings.isspace.__doc__),
    istitle = interp2app(W_UnicodeObject.descr_istitle,
                         doc=UnicodeDocstrings.istitle.__doc__),
    isupper = interp2app(W_UnicodeObject.descr_isupper,
                         doc=UnicodeDocstrings.isupper.__doc__),
    join = interp2app(W_UnicodeObject.descr_join,
                      doc=UnicodeDocstrings.join.__doc__),
    ljust = interp2app(W_UnicodeObject.descr_ljust,
                       doc=UnicodeDocstrings.ljust.__doc__),
    rjust = interp2app(W_UnicodeObject.descr_rjust,
                       doc=UnicodeDocstrings.rjust.__doc__),
    lower = interp2app(W_UnicodeObject.descr_lower,
                       doc=UnicodeDocstrings.lower.__doc__),
    partition = interp2app(W_UnicodeObject.descr_partition,
                           doc=UnicodeDocstrings.partition.__doc__),
    rpartition = interp2app(W_UnicodeObject.descr_rpartition,
                            doc=UnicodeDocstrings.rpartition.__doc__),
    replace = interp2app(W_UnicodeObject.descr_replace,
                         doc=UnicodeDocstrings.replace.__doc__),
    split = interp2app(W_UnicodeObject.descr_split,
                       doc=UnicodeDocstrings.split.__doc__),
    rsplit = interp2app(W_UnicodeObject.descr_rsplit,
                        doc=UnicodeDocstrings.rsplit.__doc__),
    splitlines = interp2app(W_UnicodeObject.descr_splitlines,
                            doc=UnicodeDocstrings.splitlines.__doc__),
    startswith = interp2app(W_UnicodeObject.descr_startswith,
                            doc=UnicodeDocstrings.startswith.__doc__),
    endswith = interp2app(W_UnicodeObject.descr_endswith,
                          doc=UnicodeDocstrings.endswith.__doc__),
    strip = interp2app(W_UnicodeObject.descr_strip,
                       doc=UnicodeDocstrings.strip.__doc__),
    lstrip = interp2app(W_UnicodeObject.descr_lstrip,
                        doc=UnicodeDocstrings.lstrip.__doc__),
    rstrip = interp2app(W_UnicodeObject.descr_rstrip,
                        doc=UnicodeDocstrings.rstrip.__doc__),
    swapcase = interp2app(W_UnicodeObject.descr_swapcase,
                          doc=UnicodeDocstrings.swapcase.__doc__),
    title = interp2app(W_UnicodeObject.descr_title,
                       doc=UnicodeDocstrings.title.__doc__),
    translate = interp2app(W_UnicodeObject.descr_translate,
                           doc=UnicodeDocstrings.translate.__doc__),
    upper = interp2app(W_UnicodeObject.descr_upper,
                       doc=UnicodeDocstrings.upper.__doc__),
    zfill = interp2app(W_UnicodeObject.descr_zfill,
                       doc=UnicodeDocstrings.zfill.__doc__),

    format = interp2app(W_UnicodeObject.descr_format,
                        doc=UnicodeDocstrings.format.__doc__),
    format_map = interp2app(W_UnicodeObject.descr_format_map,
                        doc=UnicodeDocstrings.format_map.__doc__),
    __format__ = interp2app(W_UnicodeObject.descr__format__,
                            doc=UnicodeDocstrings.__format__.__doc__),
    __mod__ = interp2app(W_UnicodeObject.descr_mod,
                         doc=UnicodeDocstrings.__mod__.__doc__),
    __rmod__ = interp2app(W_UnicodeObject.descr_rmod,
                         doc=UnicodeDocstrings.__rmod__.__doc__),
    __getnewargs__ = interp2app(W_UnicodeObject.descr_getnewargs,
                                doc=UnicodeDocstrings.__getnewargs__.__doc__),
    maketrans = interp2app(W_UnicodeObject.descr_maketrans,
                           as_classmethod=True,
                           doc=UnicodeDocstrings.maketrans.__doc__),
)
W_UnicodeObject.typedef.flag_sequence_bug_compat = True


def _create_list_from_unicode(value):
    # need this helper function to allow the jit to look inside and inline
    # listview_unicode
    return [s for s in value]


W_UnicodeObject.EMPTY = W_UnicodeObject(u'')

# Helper for converting int/long this is called only from
# {int,long,float}type.descr__new__: in the default branch this is implemented
# using the same logic as PyUnicode_EncodeDecimal, as CPython 2.7 does.
#
# In CPython3 the call to PyUnicode_EncodeDecimal has been replaced to a call
# to _PyUnicode_TransformDecimalAndSpaceToASCII, which is much simpler.
# We do that here plus the final step of encoding the result to utf-8.
# This final step corresponds to encode_utf8. In float.__new__() and
# complex.__new__(), a lone surrogate will throw an app-level
# UnicodeEncodeError.

def unicode_to_decimal_w(space, w_unistr, allow_surrogates=False):
    if not isinstance(w_unistr, W_UnicodeObject):
        raise oefmt(space.w_TypeError, "expected unicode, got '%T'", w_unistr)
    value = _rpy_unicode_to_decimal_w(space, w_unistr._value)
    return unicodehelper.encode_utf8(space, value,
                                     allow_surrogates=allow_surrogates)

def _rpy_unicode_to_decimal_w(space, unistr):
    result = [u'\0'] * len(unistr)
    for i in xrange(len(unistr)):
        uchr = ord(unistr[i])
        if uchr > 127:
            if unicodedb.isspace(uchr):
                result[i] = ' '
                continue
            try:
                uchr = ord(u'0') + unicodedb.decimal(uchr)
            except KeyError:
                pass
        result[i] = unichr(uchr)
    return u''.join(result)

@jit.elidable
def g_encode_utf8(value):
    """This is a global function because of jit.conditional_call_value"""
    return unicode_encode_utf8_forbid_surrogates(value, len(value))

_repr_function, _ = make_unicode_escape_function(
    pass_printable=True, unicode_output=True, quotes=True, prefix='')<|MERGE_RESOLUTION|>--- conflicted
+++ resolved
@@ -96,12 +96,9 @@
             if ignore_sg:
                 identifier = unicode_encode_utf8sp(u, len(u))
             else:
-                eh = unicodehelper.rpy_encode_error_handler()
-                try:
-                    identifier = unicode_encode_utf_8(u, len(u), None,
-                                                      errorhandler=eh)
-                except unicodehelper.RUnicodeEncodeError as ue:
-                    raise wrap_encode_error(space, ue)
+                eh = unicodehelper.encode_error_handler(space)
+                identifier = unicode_encode_utf_8(u, len(u), None,
+                                                  errorhandler=eh)
         return identifier
 
     def text_w(self, space):
@@ -575,66 +572,25 @@
 
 
 def encode_object(space, w_object, encoding, errors):
-<<<<<<< HEAD
     if errors is None or errors == 'strict':
-        try:
-            if encoding is None or encoding == 'utf-8':
-                u = space.unicode_w(w_object)
-                eh = unicodehelper.encode_error_handler(space)
-                return space.newbytes(unicode_encode_utf_8(
-                        u, len(u), errors, errorhandler=eh))
-            elif encoding == 'ascii':
-                u = space.unicode_w(w_object)
-                eh = unicodehelper.encode_error_handler(space)
-                return space.newbytes(unicode_encode_ascii(
-                        u, len(u), errors, errorhandler=eh))
-        except unicodehelper.RUnicodeEncodeError as ue:
-            raise wrap_encode_error(space, ue)
+        if encoding is None or encoding == 'utf-8':
+            u = space.unicode_w(w_object)
+            eh = unicodehelper.encode_error_handler(space)
+            return space.newbytes(unicode_encode_utf_8(
+                    u, len(u), errors, errorhandler=eh))
+        elif encoding == 'ascii':
+            u = space.unicode_w(w_object)
+            eh = unicodehelper.encode_error_handler(space)
+            return space.newbytes(unicode_encode_ascii(
+                    u, len(u), errors, errorhandler=eh))
 
     from pypy.module._codecs.interp_codecs import encode_text
     w_retval = encode_text(space, w_object, encoding, errors)
-=======
-    if encoding is None:
-        # Get the encoder functions as a wrapped object.
-        # This lookup is cached.
-        w_encoder = space.sys.get_w_default_encoder()
-    else:
-        if errors is None or errors == 'strict':
-            if encoding == 'ascii':
-                u = space.unicode_w(w_object)
-                eh = unicodehelper.encode_error_handler(space)
-                return space.newbytes(unicode_encode_ascii(
-                        u, len(u), None, errorhandler=eh))
-            if encoding == 'utf-8':
-                u = space.unicode_w(w_object)
-                eh = unicodehelper.encode_error_handler(space)
-                return space.newbytes(unicode_encode_utf_8(
-                        u, len(u), None, errorhandler=eh,
-                        allow_surrogates=True))
-        from pypy.module._codecs.interp_codecs import lookup_codec
-        w_encoder = space.getitem(lookup_codec(space, encoding), space.newint(0))
-    if errors is None:
-        w_errors = space.newtext('strict')
-    else:
-        w_errors = space.newtext(errors)
-    w_restuple = space.call_function(w_encoder, w_object, w_errors)
-    w_retval = space.getitem(w_restuple, space.newint(0))
->>>>>>> bb0cd2e1
     if not space.isinstance_w(w_retval, space.w_bytes):
         raise oefmt(space.w_TypeError,
                     "encoder did not return a bytes object (type '%T')",
                     w_retval)
     return w_retval
-
-
-def wrap_encode_error(space, ue):
-    raise OperationError(space.w_UnicodeEncodeError,
-                         space.newtuple([
-        space.newtext(ue.encoding),
-        space.newunicode(ue.object),
-        space.newint(ue.start),
-        space.newint(ue.end),
-        space.newtext(ue.reason)]))
 
 
 def decode_object(space, w_obj, encoding, errors):
