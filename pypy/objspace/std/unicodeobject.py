--- conflicted
+++ resolved
@@ -1468,25 +1468,16 @@
     if errors is None or errors == 'strict':
         # fast paths
         utf8 = space.utf8_w(w_obj)
-        if encoding is None or encoding == 'utf-8':
+        if (encoding is None or encoding == 'utf-8' or
+                encoding == 'utf8' or encoding == 'UTF-8'):
             try:
-                rutf8.check_utf8(utf8, False)
+                if not (isinstance(w_obj, W_UnicodeObject) and w_obj.is_ascii()):
+                    rutf8.check_utf8(utf8, False)
             except rutf8.CheckError as a:
                 eh = unicodehelper.encode_error_handler(space)
                 eh(None, "utf-8", "surrogates not allowed", utf8,
                     a.pos, a.pos + 1)
                 assert False, "always raises"
-<<<<<<< HEAD
-=======
-            return space.newbytes(s)
-        if ((encoding is None and space.sys.defaultencoding == 'utf8') or
-             encoding == 'utf-8' or encoding == 'utf8' or encoding == 'UTF-8'):
-            utf8 = space.utf8_w(w_obj)
-            if isinstance(w_obj, W_UnicodeObject) and w_obj.is_ascii():
-                pass # nothing to do
-            elif rutf8.has_surrogates(utf8):
-                utf8 = rutf8.reencode_utf8_with_surrogates(utf8)
->>>>>>> 9275f3a9
             return space.newbytes(utf8)
         if ((encoding == "latin1" or encoding == "latin-1") and
                 isinstance(w_obj, W_UnicodeObject) and w_obj.is_ascii()):
