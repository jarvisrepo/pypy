--- conflicted
+++ resolved
@@ -11,6 +11,7 @@
 from pypy.objspace.std.tupleobject import W_TupleObject
 from pypy.rlib.rarithmetic import intmask, ovfcheck
 from pypy.rlib.objectmodel import compute_hash, specialize
+from pypy.rlib.objectmodel import compute_unique_id
 from pypy.rlib.rstring import UnicodeBuilder
 from pypy.rlib.runicode import unicode_encode_unicode_escape
 from pypy.module.unicodedata import unicodedb
@@ -22,8 +23,6 @@
 class W_AbstractUnicodeObject(W_Object):
     __slots__ = ()
 
-<<<<<<< HEAD
-=======
     def is_w(self, space, w_other):
         if not isinstance(w_other, W_AbstractUnicodeObject):
             return False
@@ -39,7 +38,6 @@
         return space.wrap(compute_unique_id(space.unicode_w(self)))
 
 
->>>>>>> 0a05437d
 class W_UnicodeObject(W_AbstractUnicodeObject):
     from pypy.objspace.std.unicodetype import unicode_typedef as typedef
     _immutable_fields_ = ['_value']
