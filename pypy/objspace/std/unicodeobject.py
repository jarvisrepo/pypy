"""The builtin str implementation"""

import sys

from rpython.rlib.objectmodel import (
    compute_hash, compute_unique_id, import_from_mixin, always_inline,
    enforceargs, newlist_hint, specialize, we_are_translated)
from rpython.rlib.nonconst import NonConstant
from rpython.rlib.rarithmetic import ovfcheck, r_uint
from rpython.rlib.rstring import (
    StringBuilder, split, rsplit, replace_count, startswith, endswith)
from rpython.rlib import rutf8, runicode, jit

from pypy.interpreter import unicodehelper
from pypy.interpreter.baseobjspace import W_Root
from pypy.interpreter.error import OperationError, oefmt
from pypy.interpreter.gateway import WrappedDefault, interp2app, unwrap_spec
from pypy.interpreter.typedef import TypeDef
from pypy.module.unicodedata.interp_ucd import unicodedb
from pypy.objspace.std import newformat
from pypy.objspace.std.formatting import mod_format, FORMAT_UNICODE
from pypy.objspace.std.sliceobject import (W_SliceObject,
    unwrap_start_stop, normalize_simple_slice)
from pypy.objspace.std.stringmethods import StringMethods
from pypy.objspace.std.util import IDTAG_SPECIAL, IDTAG_SHIFT, IDTAG_ALT_UID

__all__ = ['W_UnicodeObject', 'encode_object', 'decode_object',
           'unicode_from_object', 'unicode_to_decimal_w']

MAX_UNROLL_NEXT_CODEPOINT_POS = 4

@jit.elidable
def next_codepoint_pos_dont_look_inside(utf8, p):
    return rutf8.next_codepoint_pos(utf8, p)

@jit.elidable
def prev_codepoint_pos_dont_look_inside(utf8, p):
    return rutf8.prev_codepoint_pos(utf8, p)

@jit.elidable
def codepoint_at_pos_dont_look_inside(utf8, p):
    return rutf8.codepoint_at_pos(utf8, p)


def get_printable_location(selfisnotempty, tpfirst, greenkey):
    return "unicode.join [selfisnotempty=%s, tpfirst=%s, %s]" % (
            selfisnotempty, tpfirst, greenkey.iterator_greenkey_printable())
joindriver = jit.JitDriver(greens = ['selfisnotempty', 'tpfirst', 'greenkey'], reds = 'auto',
                           name='joindriver', get_printable_location=get_printable_location)

class BadUtf8(Exception):
    pass
CHECK_ALL_STRINGS = False
# CHECK_ALL_STRINGS: after translation.  Set to False to avoid overhead!


class W_UnicodeObject(W_Root):
    import_from_mixin(StringMethods)
    _immutable_fields_ = ['_utf8', '_length']

    @enforceargs(utf8str=str)
    def __init__(self, utf8str, length):
        assert isinstance(utf8str, bytes)
        # TODO: how to handle surrogates
        assert length >= 0
        self._utf8 = utf8str
        self._length = length
        self._index_storage = rutf8.null_storage()
        if CHECK_ALL_STRINGS or not we_are_translated():
            # utf8str must always be a valid utf8 string, except maybe with
            # explicit surrogate characters---which .decode('utf-8') doesn't
            # special-case in Python 2, which is exactly what we want here
            try:
                if sys.maxunicode == 0xffff:
                    # can't use .decode('utf-8') because it will add surrogates
                    real_length = rutf8.check_utf8(utf8str, True)
                else:
                    real_length = len(utf8str.decode('utf-8'))
            except (rutf8.CheckError, UnicodeDecodeError):
                real_length = -999
            if length != real_length:
                from rpython.rlib.debug import debug_print
                debug_print("!!! BAD UTF8 !!!")
                debug_print(str([ord(c) for c in utf8str]))
                debug_print("length", length, "real_length", real_length)
                raise BadUtf8

    @staticmethod
    def from_utf8builder(builder):
        return W_UnicodeObject(
            builder.build(), builder.getlength())

    def __repr__(self):
        """representation for debugging purposes"""
        return "%s(%r)" % (self.__class__.__name__, self._utf8)

    def unwrap(self, space):
        # for testing
        return space.realunicode_w(self)

    def is_w(self, space, w_other):
        if not isinstance(w_other, W_UnicodeObject):
            return False
        if self is w_other:
            return True
        if self.user_overridden_class or w_other.user_overridden_class:
            return False
        s1 = space.utf8_w(self)
        s2 = space.utf8_w(w_other)
        if self._len() > 1:
            return s1 is s2
        else:            # strings of len <= 1 are unique-ified
            return s1 == s2

    def immutable_unique_id(self, space):
        if self.user_overridden_class:
            return None
        l = self._len()
        if l > 1:
            # return the uid plus 2, to make sure we don't get
            # conflicts with W_BytesObject, whose id() might be
            # identical
            uid = compute_unique_id(self._utf8) + IDTAG_ALT_UID
        else:   # strings of len <= 1 are unique-ified
            if l == 1:
                base = rutf8.codepoint_at_pos(self._utf8, 0)
                base = ~base     # negative base values
            else:
                base = 257       # empty unicode string: base value 257
            uid = (base << IDTAG_SHIFT) | IDTAG_SPECIAL
        return space.newint(uid)

    def text_w(self, space):
        return self._utf8

    def utf8_w(self, space):
        jit.record_known_result(self._length, rutf8._check_utf8, self._utf8, True, 0, -1)
        return self._utf8

    def listview_ascii(self):
        if self.is_ascii():
            return self._listview_is_ascii(self._utf8)
            # rpython note: can't use list() to return a list of strings
            # (only a list of chars is supported)
        return None

    @staticmethod
    def _listview_is_ascii(chars):
        return [c for c in chars]

    def descr_iter(self, space):
        from pypy.objspace.std.iterobject import W_FastUnicodeIterObject
        return W_FastUnicodeIterObject(self)

    def ord(self, space):
        if self._len() != 1:
            raise oefmt(space.w_TypeError,
                         "ord() expected a character, but string of length %d "
                         "found", self._len())
        return space.newint(self.codepoint_at_pos_dont_look_inside(0))

    def _empty(self):
        return W_UnicodeObject.EMPTY

    def _len(self):
        return self._length

    @staticmethod
    def _use_rstr_ops(space, w_other):
        # Always return true because we always need to copy the other
        # operand(s) before we can do comparisons
        return True

    @staticmethod
    def convert_arg_to_w_unicode(space, w_other, strict=None):
        if isinstance(w_other, W_UnicodeObject):
            return w_other
        if space.isinstance_w(w_other, space.w_bytes):
            raise oefmt(space.w_TypeError,
                    "Can't convert '%T' object to str implicitly", w_other)
        if strict:
            raise oefmt(space.w_TypeError,
                "%s arg must be None or str", strict)
        return decode_object(space, w_other, 'utf8', "strict")

    def convert_to_w_unicode(self, space):
        return self

    @specialize.argtype(1)
    def _chr(self, char):
        assert len(char) == 1
        return unichr(ord(char[0]))

    def _multi_chr(self, unichar):
        return unichar

    def _generic_name(self):
        return "str"

    def _isupper(self, ch):
        return unicodedb.isupper(ch)

    def _islower(self, ch):
        return unicodedb.islower(ch)

    def _isnumeric(self, ch):
        return unicodedb.isnumeric(ch)

    def _istitle(self, ch):
        return unicodedb.isupper(ch) or unicodedb.istitle(ch)

    @staticmethod
    def _isspace(ch):
        return unicodedb.isspace(ch)

    def _isalpha(self, ch):
        return unicodedb.isalpha(ch)

    def _isalnum(self, ch):
        return unicodedb.isalnum(ch)

    def _isdigit(self, ch):
        return unicodedb.isdigit(ch)

    def _isdecimal(self, ch):
        return unicodedb.isdecimal(ch)

    def _iscased(self, ch):
        return unicodedb.iscased(ch)

    def _islinebreak(self, ch):
        return unicodedb.islinebreak(ch)

    @staticmethod
    def descr_new(space, w_unicodetype, w_object=None, w_encoding=None,
                  w_errors=None):
        if w_object is None:
            w_value = W_UnicodeObject.EMPTY
        else:
            encoding, errors = get_encoding_and_errors(space,
                                                          w_encoding, w_errors)
            if encoding is None and errors is None:
                # this is very quick if w_object is already a w_unicode
                w_value = unicode_from_object(space, w_object)
            else:
                if space.isinstance_w(w_object, space.w_unicode):
                    raise oefmt(space.w_TypeError,
                            "decoding str is not supported")
                w_value = decode_object(space, w_object, encoding, errors)
        if space.is_w(w_unicodetype, space.w_unicode):
            return w_value

        assert isinstance(w_value, W_UnicodeObject)
        w_newobj = space.allocate_instance(W_UnicodeObject, w_unicodetype)
        W_UnicodeObject.__init__(w_newobj, w_value._utf8, w_value._length)
        if w_value._index_storage:
            # copy the storage if it's there
            w_newobj._index_storage = w_value._index_storage
        return w_newobj

    @staticmethod
    def descr_maketrans(space, w_type, w_x, w_y=None, w_z=None):
        y = None if space.is_none(w_y) else space.utf8_w(w_y)
        z = None if space.is_none(w_z) else space.utf8_w(w_z)
        w_new = space.newdict()

        if y is not None:
            # x must be a string too, of equal length
            try:
                x = space.utf8_w(w_x)
            except OperationError as e:
                if not e.match(space, space.w_TypeError):
                    raise
                raise oefmt(space.w_TypeError,
                            "first maketrans argument must be a string if "
                            "there is a second argument")
            if space.len_w(w_x) != space.len_w(w_y):
                raise oefmt(space.w_ValueError,
                            "the first two maketrans arguments must have "
                            "equal length")
            # create entries for translating chars in x to those in y
            iter2 = rutf8.Utf8StringIterator(y)
            for xch in rutf8.Utf8StringIterator(x):
                ych = iter2.next()
                w_key = space.newint(xch)
                w_value = space.newint(ych)
                space.setitem(w_new, w_key, w_value)
            # create entries for deleting chars in z
            if z is not None:
                for zch in rutf8.Utf8StringIterator(z):
                    w_key = space.newint(zch)
                    space.setitem(w_new, w_key, space.w_None)
        else:
            # x must be a dict
            if not space.is_w(space.type(w_x), space.w_dict):
                raise oefmt(space.w_TypeError,
                            "if you give only one argument to maketrans it "
                            "must be a dict")
            # copy entries into the new dict, converting string keys to int keys
            w_iter = space.iter(space.call_method(w_x, "items"))
            while True:
                try:
                    w_item = space.next(w_iter)
                except OperationError as e:
                    if not e.match(space, space.w_StopIteration):
                        raise
                    break
                w_key, w_value = space.unpackiterable(w_item, 2)
                if space.isinstance_w(w_key, space.w_unicode):
                    # convert string keys to integer keys
                    if space.len_w(w_key) != 1:
                        raise oefmt(space.w_ValueError,
                                    "string keys in translate table must be "
                                    "of length 1")
                    val = space.utf8_w(w_key)
                    w_key = space.newint(rutf8.codepoint_at_pos(val, 0))
                else:
                    # just keep integer keys
                    try:
                        space.int_w(w_key)
                    except OperationError as e:
                        if not e.match(space, space.w_TypeError):
                            raise
                        raise oefmt(space.w_TypeError,
                                    "keys in translate table must be strings "
                                    "or integers")
                space.setitem(w_new, w_key, w_value)
        return w_new

    def descr_repr(self, space):
        return space.newtext(_repr_function(self._utf8)) # quotes=True

    def descr_str(self, space):
        if space.is_w(space.type(self), space.w_unicode):
            return self
        # Subtype -- return genuine unicode string with the same value.
        return space.newtext(space.utf8_w(self), space.len_w(self))

    def hash_w(self):
        # shortcut for UnicodeDictStrategy
        x = compute_hash(self._utf8)
        x -= (x == -1) # convert -1 to -2 without creating a bridge
        return x

    def descr_hash(self, space):
        return space.newint(self.hash_w())

    def eq_w(self, w_other):
        # shortcut for UnicodeDictStrategy
        assert isinstance(w_other, W_UnicodeObject)
        return self._utf8 == w_other._utf8

    def eq_unwrapped(self, other):
        # for argument.py
        return self._utf8 == other

    def descr_eq(self, space, w_other):
        try:
            res = self._utf8 == self.convert_arg_to_w_unicode(space, w_other,
                                                        strict='__eq__')._utf8
        except OperationError as e:
            if e.match(space, space.w_TypeError):
                return space.w_NotImplemented
            raise
        return space.newbool(res)

    def descr_ne(self, space, w_other):
        try:
            res = self._utf8 != self.convert_arg_to_w_unicode(space, w_other,
                                                     strict='__neq__')._utf8
        except OperationError as e:
            if e.match(space, space.w_TypeError):
                return space.w_NotImplemented
            raise
        return space.newbool(res)

    def descr_lt(self, space, w_other):
        try:
            res = self._utf8 < self.convert_arg_to_w_unicode(space, w_other,
                                                    strict='__lt__')._utf8
        except OperationError as e:
            if e.match(space, space.w_TypeError):
                return space.w_NotImplemented
            raise
        return space.newbool(res)

    def descr_le(self, space, w_other):
        try:
            res = self._utf8 <= self.convert_arg_to_w_unicode(space, w_other,
                                                    strict='__le__')._utf8
        except OperationError as e:
            if e.match(space, space.w_TypeError):
                return space.w_NotImplemented
            raise
        return space.newbool(res)

    def descr_gt(self, space, w_other):
        try:
            res = self._utf8 > self.convert_arg_to_w_unicode(space, w_other,
                                                    strict='__gt__')._utf8
        except OperationError as e:
            if e.match(space, space.w_TypeError):
                return space.w_NotImplemented
            raise
        return space.newbool(res)

    def descr_ge(self, space, w_other):
        try:
            res = self._utf8 >= self.convert_arg_to_w_unicode(space, w_other,
                                                    strict='__ge__')._utf8
        except OperationError as e:
            if e.match(space, space.w_TypeError):
                return space.w_NotImplemented
            raise
        return space.newbool(res)

    def _parse_format_arg(self, space, w_kwds, __args__):
        for i in range(len(__args__.keyword_names_w)):
            w_arg = __args__.keyword_names_w[i]
            space.setitem(w_kwds, w_arg, __args__.keywords_w[i])

    def descr_format(self, space, __args__):
        w_kwds = space.newdict()
        if __args__.keyword_names_w:
            self._parse_format_arg(space, w_kwds, __args__)
        return newformat.format_method(space, self, __args__.arguments_w,
                                       w_kwds, True)

    def descr_format_map(self, space, w_mapping):
        return newformat.format_method(space, self, None, w_mapping, True)

    def descr__format__(self, space, w_format_spec):
        return newformat.run_formatter(space, w_format_spec, "format_string",
                                       self)

    def descr_mod(self, space, w_values):
        return mod_format(space, self, w_values, fmt_type=FORMAT_UNICODE)

    def descr_rmod(self, space, w_values):
        return mod_format(space, w_values, self, fmt_type=FORMAT_UNICODE)

    def descr_swapcase(self, space):
        return W_UnicodeObject._swapcase_unicode(self._utf8)

    @staticmethod
    @jit.elidable
    def _swapcase_unicode(value):
        if len(value) == 0:
            return W_UnicodeObject.EMPTY
        builder = rutf8.Utf8StringBuilder(len(value))
        for ch, pos in rutf8.Utf8StringPosIterator(value):
            if unicodedb.isupper(ch):
                codes = W_UnicodeObject._lower_char(ch, value, pos)
            elif unicodedb.islower(ch):
                codes = unicodedb.toupper_full(ch)
            else:
                codes = [ch,]
            for c in codes:
                builder.append_code(c)
        return W_UnicodeObject.from_utf8builder(builder)

    def descr_title(self, space):
        return W_UnicodeObject._title_unicode(self._utf8)

    @staticmethod
    @jit.elidable
    def _title_unicode(value):
        if len(value) == 0:
            return W_UnicodeObject.EMPTY
        builder = rutf8.Utf8StringBuilder(len(value))
        previous_is_cased = False
        for ch, pos in rutf8.Utf8StringPosIterator(value):
            if previous_is_cased:
                codes = W_UnicodeObject._lower_char(ch, value, pos)
            else:
                codes = unicodedb.totitle_full(ch)
            for c in codes:
                builder.append_code(c)
            previous_is_cased = unicodedb.iscased(ch)
        return W_UnicodeObject.from_utf8builder(builder)

    @staticmethod
    def _lower_char(ch, value, bytepos):
        if ch == 0x3a3:
            return [W_UnicodeObject._handle_capital_sigma(value, bytepos), ]
        else:
            return unicodedb.tolower_full(ch)

    @staticmethod
    def _handle_capital_sigma(value, bytepos):
        # U+03A3 is in the Final_Sigma context when, it is found like this:
        #\p{cased} \p{case-ignorable}* U+03A3 not(\p{case-ignorable}* \p{cased})
        # where \p{xxx} is a character with property xxx.

        final_sigma = False
        if bytepos > 0:
            j = rutf8.prev_codepoint_pos(value, bytepos)
            while j >= 0:
                ch = rutf8.codepoint_at_pos(value, j)
                if unicodedb.iscaseignorable(ch):
                    if j == 0:
                        break
                    j = rutf8.prev_codepoint_pos(value, j)
                    continue
                final_sigma = unicodedb.iscased(ch)
                break
            if final_sigma and bytepos < len(value):
                j = rutf8.next_codepoint_pos(value, bytepos)
                length = len(value)
                while j < length:
                    ch = rutf8.codepoint_at_pos(value, j)
                    if unicodedb.iscaseignorable(ch):
                        j = rutf8.next_codepoint_pos(value, j)
                        continue
                    final_sigma = not unicodedb.iscased(ch)
                    break
        if final_sigma:
            return 0x3C2
        else:
            return 0x3C3

    def descr_translate(self, space, w_table):
        builder = rutf8.Utf8StringBuilder(len(self._utf8))
        for codepoint in rutf8.Utf8StringIterator(self._utf8):
            try:
                w_newval = space.getitem(w_table, space.newint(codepoint))
            except OperationError as e:
                if not e.match(space, space.w_LookupError):
                    raise
            else:
                if space.is_w(w_newval, space.w_None):
                    continue
                elif space.isinstance_w(w_newval, space.w_int):
                    codepoint = space.int_w(w_newval)
                elif isinstance(w_newval, W_UnicodeObject):
                    builder.append_utf8(w_newval._utf8, w_newval._length)
                    continue
                else:
                    raise oefmt(space.w_TypeError,
                                "character mapping must return integer, None "
                                "or str")
            try:
                builder.append_code(codepoint)
            except rutf8.OutOfRange:
                raise oefmt(space.w_ValueError,
                            "character mapping must be in range(0x110000)")
        return self.from_utf8builder(builder)

    def descr_find(self, space, w_sub, w_start=None, w_end=None):
        w_result = self._unwrap_and_search(space, w_sub, w_start, w_end)
        if w_result is None:
            w_result = space.newint(-1)
        return w_result

    def descr_rfind(self, space, w_sub, w_start=None, w_end=None):
        w_result = self._unwrap_and_search(space, w_sub, w_start, w_end,
                                           forward=False)
        if w_result is None:
            w_result = space.newint(-1)
        return w_result

    def descr_index(self, space, w_sub, w_start=None, w_end=None):
        w_result = self._unwrap_and_search(space, w_sub, w_start, w_end)
        if w_result is None:
            raise oefmt(space.w_ValueError,
                        "substring not found in string.index")
        return w_result

    def descr_rindex(self, space, w_sub, w_start=None, w_end=None):
        w_result = self._unwrap_and_search(space, w_sub, w_start, w_end,
                                           forward=False)
        if w_result is None:
            raise oefmt(space.w_ValueError,
                        "substring not found in string.rindex")
        return w_result

    @specialize.arg(2)
    def _is_generic(self, space, func_name):
        func = getattr(self, func_name)
        if self._length == 0:
            return space.w_False
        if self._length == 1:
            return space.newbool(func(self.codepoint_at_pos_dont_look_inside(0)))
        else:
            return self._is_generic_loop(space, self._utf8, func_name)

    @specialize.arg(3)
    def _is_generic_loop(self, space, v, func_name):
        func = getattr(self, func_name)
        val = self._utf8
        for uchar in rutf8.Utf8StringIterator(val):
            if not func(uchar):
                return space.w_False
        return space.w_True

    def descr_encode(self, space, w_encoding=None, w_errors=None):
        encoding, errors = get_encoding_and_errors(space, w_encoding, w_errors)
        return encode_object(space, self, encoding, errors)

    @unwrap_spec(tabsize=int)
    def descr_expandtabs(self, space, tabsize=8):
        value = self._utf8
        if not value:
            return self._empty()

        splitted = value.split('\t')

        try:
            if tabsize > 0:
                ovfcheck(len(splitted) * tabsize)
        except OverflowError:
            raise oefmt(space.w_OverflowError, "new string is too long")
        expanded = oldtoken = splitted.pop(0)
        newlen = self._len() - len(splitted)

        for token in splitted:
            dist = self._tabindent(oldtoken, tabsize)
            expanded += ' ' * dist + token
            newlen += dist
            oldtoken = token

        return W_UnicodeObject(expanded, newlen)

    def _join_utf8_len_w(self, space, w_element, i):
        try:
            return space.utf8_len_w(w_element)
        except OperationError as e:
            if not e.match(space, space.w_TypeError):
                raise
            raise oefmt(space.w_TypeError,
                        "sequence item %d: expected %s, %T found",
                        i, self._generic_name(), w_element)

    def _join_ascii(self, space, l):
        if len(l) == 1:
            return space.newutf8(l[0], len(l[0]))
        s = self._utf8.join(l)
        if self.is_ascii():
            resultlen = len(s)
        else:
            # carefully compute the result length
            resultlen = len(s) - (len(self._utf8) - self._length) * (len(l) - 1)
        return space.newutf8(s, resultlen)

    def _join_from_list(self, space, w_list):
        list_w = space.listview(w_list)
        if len(list_w) == 0:
            return self.EMPTY
        if len(list_w) == 1:
            w_s = list_w[0]
            # only one item, return it if it's not a subclass of str
            if self._join_return_one(space, w_s):
                return w_s
        # the stringmethods implementation makes a copy of the list to
        # pre-compute the correct size for preallocation. that sounds like the
        # wrong tradeoff somehow...
        builder = None
        # use first element to guess preallocation size
        w_first = list_w[0]
        utf8first, lenfirst = self._join_utf8_len_w(space, w_first, 0)
        prealloc = len(self._utf8) * (len(list_w) - 1) + len(utf8first) * len(list_w)
        builder = rutf8.Utf8StringBuilder(prealloc)
        builder.append_utf8(utf8first, lenfirst)
        for i in range(1, len(list_w)):
            w_element = list_w[i]
            utf8, l = self._join_utf8_len_w(space, w_element, i)
            if self._length:
                builder.append_utf8(self._utf8, self._length)
            builder.append_utf8(utf8, l)
        return self.from_utf8builder(builder)

    def _join_from_iterable(self, space, w_iterable):
        sizehint = space.length_hint(w_iterable, -1)

        # get the first element to guess the preallocation size
        w_iter = space.iter(w_iterable)
        try:
            w_first = space.next(w_iter)
        except OperationError as e:
            if not e.match(space, space.w_StopIteration):
                raise
            return W_UnicodeObject.EMPTY

        utf8first, lenfirst = self._join_utf8_len_w(space, w_first, 0)
        if sizehint >= 0:
            prealloc = len(self._utf8) * (sizehint - 1) + len(utf8first) * sizehint
        else:
            prealloc = len(self._utf8) + len(utf8first)

        # build the result
        builder = rutf8.Utf8StringBuilder(prealloc)
        builder.append_utf8(utf8first, lenfirst)
        size = 1
        selfisnotempty = self._length != 0
        tpfirst = space.type(w_first)
        greenkey = space.iterator_greenkey(w_iter)
        while 1:
            joindriver.jit_merge_point(tpfirst=tpfirst, greenkey=greenkey, selfisnotempty=selfisnotempty)
            try:
                w_element = space.next(w_iter)
            except OperationError as e:
                if not e.match(space, space.w_StopIteration):
                    raise
                break
            if selfisnotempty:
                builder.append_utf8(self._utf8, self._length)
            utf8, l = self._join_utf8_len_w(space, w_element, size)
            builder.append_utf8(utf8, l)
            size += 1
        if size == 1 and self._join_return_one(space, w_first):
            return w_first
        return W_UnicodeObject.from_utf8builder(builder)

    def descr_join(self, space, w_iterable):
        from pypy.objspace.std.listobject import W_ListObject
        # somewhat overengineered, but it's quite common

        # first, a shortcut for when w_iterable is ascii-only
        l = space.listview_ascii(w_iterable)
        if l is not None:
            return self._join_ascii(space, l)

        if type(w_iterable) is W_ListObject or (isinstance(w_iterable, W_ListObject) and
                                                space._uses_list_iter(w_iterable)):
            self._join_from_list(space, w_iterable)
        return self._join_from_iterable(space, w_iterable)

    def _join_return_one(self, space, w_obj):
        return space.is_w(space.type(w_obj), space.w_unicode)

    def descr_casefold(self, space):
        return W_UnicodeObject._casefold_unicode(self._utf8)

    @staticmethod
    @jit.elidable
    def _casefold_unicode(value):
        if len(value) == 0:
            return W_UnicodeObject.EMPTY
        builder = rutf8.Utf8StringBuilder(len(value))
        for ch in rutf8.Utf8StringIterator(value):
            folded = unicodedb.casefold_lookup(ch)
            if folded is None:
                builder.append_code(unicodedb.tolower(ch))
            else:
                for r in folded:
                    builder.append_code(r)
        return W_UnicodeObject.from_utf8builder(builder)

    def descr_lower(self, space):
        if self.is_ascii():
            return space.newutf8(self._utf8.lower(), len(self._utf8))
        return W_UnicodeObject._lower_unicode(self._utf8)

    @staticmethod
    @jit.elidable
    def _lower_unicode(value):
        if len(value) == 0:
            return W_UnicodeObject.EMPTY
        builder = rutf8.Utf8StringBuilder(len(value))
        for ch, pos in rutf8.Utf8StringPosIterator(value):
            codes = W_UnicodeObject._lower_char(ch, value, pos)
            for c in codes:
                builder.append_code(c)
        return W_UnicodeObject.from_utf8builder(builder)

    def descr_isdecimal(self, space):
        return self._is_generic(space, '_isdecimal')

    def descr_isnumeric(self, space):
        return self._is_generic(space, '_isnumeric')

    def descr_islower(self, space):
        cased = False
        for uchar in rutf8.Utf8StringIterator(self._utf8):
            if (unicodedb.isupper(uchar) or
                unicodedb.istitle(uchar)):
                return space.w_False
            if not cased and unicodedb.islower(uchar):
                cased = True
        return space.newbool(cased)

    def descr_istitle(self, space):
        cased = False
        previous_is_cased = False
        for uchar in rutf8.Utf8StringIterator(self._utf8):
            if unicodedb.isupper(uchar) or unicodedb.istitle(uchar):
                if previous_is_cased:
                    return space.w_False
                previous_is_cased = True
                cased = True
            elif unicodedb.islower(uchar):
                if not previous_is_cased:
                    return space.w_False
                cased = True
            else:
                previous_is_cased = False
        return space.newbool(cased)

    def descr_isupper(self, space):
        cased = False
        for uchar in rutf8.Utf8StringIterator(self._utf8):
            if (unicodedb.islower(uchar) or
                unicodedb.istitle(uchar)):
                return space.w_False
            if not cased and unicodedb.isupper(uchar):
                cased = True
        return space.newbool(cased)

    def descr_isidentifier(self, space):
        return space.newbool(_isidentifier(self._utf8))

    def descr_startswith(self, space, w_prefix, w_start=None, w_end=None):
        start, end = self._unwrap_and_compute_idx_params(space, w_start, w_end)
        value = self._utf8
        if space.isinstance_w(w_prefix, space.w_tuple):
            return self._startswith_tuple(space, value, w_prefix, start, end)
        try:
            return space.newbool(self._startswith(space, value, w_prefix, start,
                                              end))
        except OperationError as e:
            if e.match(space, space.w_TypeError):
                raise oefmt(space.w_TypeError, 'startswith first arg must be str '
                        'or a tuple of str, not %T', w_prefix)

    def _startswith(self, space, value, w_prefix, start, end):
        prefix = self.convert_arg_to_w_unicode(space, w_prefix)._utf8
        if start > end:
            return False
        if len(prefix) == 0:
            return True
        return startswith(value, prefix, start, end)

    def descr_endswith(self, space, w_suffix, w_start=None, w_end=None):
        start, end = self._unwrap_and_compute_idx_params(space, w_start, w_end)
        value = self._utf8
        if space.isinstance_w(w_suffix, space.w_tuple):
            return self._endswith_tuple(space, value, w_suffix, start, end)
        try:
            return space.newbool(self._endswith(space, value, w_suffix, start,
                                            end))
        except OperationError as e:
            if e.match(space, space.w_TypeError):
                raise oefmt(space.w_TypeError, 'endswith first arg must be str '
                        'or a tuple of str, not %T', w_suffix)

    def _endswith(self, space, value, w_prefix, start, end):
        prefix = self.convert_arg_to_w_unicode(space, w_prefix)._utf8
        if start > end:
            return False
        if len(prefix) == 0:
            return True
        return endswith(value, prefix, start, end)

    def descr_add(self, space, w_other):
        try:
            w_other = self.convert_arg_to_w_unicode(space, w_other, strict='__add__')
        except OperationError as e:
            if e.match(space, space.w_TypeError):
                return space.w_NotImplemented
            raise
        return W_UnicodeObject(self._utf8 + w_other._utf8,
                               self._len() + w_other._len())

    @jit.look_inside_iff(lambda self, space, list_w, size:
                         jit.loop_unrolling_heuristic(list_w, size))
    def _str_join_many_items(self, space, list_w, size):
        value = self._utf8
        lgt = self._len() * (size - 1)

        prealloc_size = len(value) * (size - 1)
        unwrapped = newlist_hint(size)
        for i in range(size):
            w_s = list_w[i]
            if not (space.isinstance_w(w_s, space.w_bytes) or
                    space.isinstance_w(w_s, space.w_unicode)):
                raise oefmt(space.w_TypeError,
                            "sequence item %d: expected string or unicode, %T found",
                            i, w_s)
            # XXX Maybe the extra copy here is okay? It was basically going to
            #     happen anyway, what with being placed into the builder
            w_u = self.convert_arg_to_w_unicode(space, w_s)
            unwrapped.append(w_u._utf8)
            lgt += w_u._length
            prealloc_size += len(unwrapped[i])

        sb = StringBuilder(prealloc_size)
        for i in range(size):
            if value and i != 0:
                sb.append(value)
            sb.append(unwrapped[i])
        return W_UnicodeObject(sb.build(), lgt)

    @unwrap_spec(keepends=bool)
    def descr_splitlines(self, space, keepends=False):
        value = self._utf8
        length = len(value)
        strs_w = []
        pos = 0
        while pos < length:
            sol = pos
            lgt = 0
            while pos < length and not self._islinebreak(rutf8.codepoint_at_pos(value, pos)):
                pos = rutf8.next_codepoint_pos(value, pos)
                lgt += 1
            eol = pos
            if pos < length:
                # read CRLF as one line break
                if (value[pos] == '\r' and pos + 1 < length
                                       and value[pos + 1] == '\n'):
                    pos += 2
                    line_end_chars = 2
                else:
                    pos = rutf8.next_codepoint_pos(value, pos)
                    line_end_chars = 1
                if keepends:
                    eol = pos
                    lgt += line_end_chars
            assert eol >= 0
            assert sol >= 0
            strs_w.append(W_UnicodeObject(value[sol:eol], lgt))
        return space.newlist(strs_w)

    def descr_upper(self, space):
        if self.is_ascii():
            return space.newutf8(self._utf8.upper(), len(self._utf8))
        return W_UnicodeObject._upper_unicode(self._utf8)

    @staticmethod
    @jit.elidable
    def _upper_unicode(value):
        if len(value) == 0:
            return W_UnicodeObject.EMPTY
        builder = rutf8.Utf8StringBuilder(len(value))
        for ch in rutf8.Utf8StringIterator(value):
            codes = unicodedb.toupper_full(ch)
            for c in codes:
                builder.append_code(c)
        return W_UnicodeObject.from_utf8builder(builder)

    @unwrap_spec(width=int)
    def descr_zfill(self, space, width):
        selfval = self._utf8
        if len(selfval) == 0:
            return W_UnicodeObject('0' * width, width)
        num_zeros = width - self._len()
        if num_zeros <= 0:
            # cannot return self, in case it is a subclass of str
            return W_UnicodeObject(selfval, self._len())
        builder = StringBuilder(num_zeros + len(selfval))
        if len(selfval) > 0 and (selfval[0] == '+' or selfval[0] == '-'):
            # copy sign to first position
            builder.append(selfval[0])
            start = 1
        else:
            start = 0
        builder.append_multiple_char('0', num_zeros)
        builder.append_slice(selfval, start, len(selfval))
        return W_UnicodeObject(builder.build(), width)

    @unwrap_spec(maxsplit=int)
    def descr_split(self, space, w_sep=None, maxsplit=-1):
        res = []
        value = self._utf8
        if space.is_none(w_sep):
            res = split(value, maxsplit=maxsplit, isutf8=True)
            return space.newlist_utf8(res, self.is_ascii())

        by = self.convert_arg_to_w_unicode(space, w_sep)._utf8
        if len(by) == 0:
            raise oefmt(space.w_ValueError, "empty separator")
        res = split(value, by, maxsplit, isutf8=True)

        return space.newlist_utf8(res, self.is_ascii())

    @unwrap_spec(maxsplit=int)
    def descr_rsplit(self, space, w_sep=None, maxsplit=-1):
        res = []
        value = self._utf8
        if space.is_none(w_sep):
            res = rsplit(value, maxsplit=maxsplit, isutf8=True)
            return space.newlist_utf8(res, self.is_ascii())

        by = self.convert_arg_to_w_unicode(space, w_sep)._utf8
        if len(by) == 0:
            raise oefmt(space.w_ValueError, "empty separator")
        res = rsplit(value, by, maxsplit, isutf8=True)

        return space.newlist_utf8(res, self.is_ascii())

    def descr_getitem(self, space, w_index):
        if isinstance(w_index, W_SliceObject):
            length = self._len()
            start, stop, step, sl = w_index.indices4(space, length)
            if sl == 0:
                return self._empty()
            elif step == 1:
                if jit.we_are_jitted() and \
                        self._unroll_slice_heuristic(start, stop, w_index.w_stop):
                    return self._unicode_sliced_constant_index_jit(space, start, stop)
                assert start >= 0 and stop >= 0
                return self._unicode_sliced(space, start, stop)
            else:
                return self._getitem_slice_slowpath(space, start, step, sl)

        index = space.getindex_w(w_index, space.w_IndexError, "string index")
        return self._getitem_result(space, index)

    def _getitem_slice_slowpath(self, space, start, step, sl):
        # XXX same comment as in _unicode_sliced
        builder = StringBuilder(step * sl)
        byte_pos = self._index_to_byte(start)
        i = 0
        while True:
            next_pos = rutf8.next_codepoint_pos(self._utf8, byte_pos)
            builder.append_slice(self._utf8, byte_pos, next_pos)
            if i == sl - 1:
                break
            i += 1
            byte_pos = self._index_to_byte(start + i * step)
        return W_UnicodeObject(builder.build(), sl)

    def _unicode_sliced(self, space, start, stop):
        # XXX maybe some heuristic, like first slice does not create
        #     full index, but second does?
        assert start >= 0
        assert stop >= 0
        byte_start = self._index_to_byte(start)
        byte_stop = self._index_to_byte(stop)
        return W_UnicodeObject(self._utf8[byte_start:byte_stop], stop - start)

    @jit.unroll_safe
    def _unicode_sliced_constant_index_jit(self, space, start, stop):
        assert start >= 0
        assert stop >= 0
        byte_start = 0
        for i in range(start):
            byte_start = next_codepoint_pos_dont_look_inside(self._utf8, byte_start)
        byte_stop = len(self._utf8)
        for i in range(self._len() - stop):
            byte_stop = prev_codepoint_pos_dont_look_inside(self._utf8, byte_stop)
        return W_UnicodeObject(self._utf8[byte_start:byte_stop], stop - start)

    def _unroll_slice_heuristic(self, start, stop, w_stop):
        from pypy.objspace.std.intobject import W_IntObject
        # the reason we use the *wrapped* stop is that for
        # w_stop ==  wrapped -1, or w_None the stop that is computed will *not*
        # be constant, because the length is often not constant.
        return (not self.is_ascii() and
            jit.isconstant(start) and
            (jit.isconstant(w_stop) or
                (isinstance(w_stop, W_IntObject) and
                    jit.isconstant(w_stop.intval))) and
            start <= MAX_UNROLL_NEXT_CODEPOINT_POS and
            self._len() - stop <= MAX_UNROLL_NEXT_CODEPOINT_POS)

    def descr_capitalize(self, space):
        return W_UnicodeObject._capitalize_unicode(self._utf8)

    @staticmethod
    @jit.elidable
    def _capitalize_unicode(value):
        if len(value) == 0:
            return W_UnicodeObject.EMPTY
        builder = rutf8.Utf8StringBuilder(len(value))
        it = rutf8.Utf8StringPosIterator(value)
        uchar, _ = it.next()
        codes = unicodedb.totitle_full(uchar)
        # can sometimes give more than one, like for omega-with-Ypogegrammeni, 8179
        for c in codes:
            builder.append_code(c)
        for ch, pos in it:
            codes = W_UnicodeObject._lower_char(ch, value, pos)
            for c in codes:
                builder.append_code(c)
        return W_UnicodeObject.from_utf8builder(builder)

    @unwrap_spec(width=int, w_fillchar=WrappedDefault(u' '))
    def descr_center(self, space, width, w_fillchar):
        value = self._utf8
        fillchar = space.utf8_w(w_fillchar)
        if space.len_w(w_fillchar) != 1:
            raise oefmt(space.w_TypeError,
                        "center() argument 2 must be a single character")

        d = width - self._len()
        if d > 0:
            offset = d//2 + (d & width & 1)
            centered = offset * fillchar + value + (d - offset) * fillchar
        else:
            centered = value
            d = 0

        return W_UnicodeObject(centered, self._len() + d)

    def descr_count(self, space, w_sub, w_start=None, w_end=None):
        value = self._utf8
        start_index, end_index = self._unwrap_and_compute_idx_params(
            space, w_start, w_end)
        sub = self.convert_arg_to_w_unicode(space, w_sub)._utf8
        return space.newint(value.count(sub, start_index, end_index))

    def descr_contains(self, space, w_sub):
        value = self._utf8
        w_other = self.convert_arg_to_w_unicode(space, w_sub)
        return space.newbool(value.find(w_other._utf8) >= 0)

    def descr_partition(self, space, w_sub):
        value = self._utf8
        sub = self.convert_arg_to_w_unicode(space, w_sub)
        sublen = sub._len()
        if sublen == 0:
            raise oefmt(space.w_ValueError, "empty separator")

        pos = value.find(sub._utf8)

        if pos < 0:
            return space.newtuple([self, self._empty(), self._empty()])
        else:
            lgt = rutf8.check_utf8(value, True, stop=pos)
            return space.newtuple(
                [W_UnicodeObject(value[0:pos], lgt), w_sub,
                 W_UnicodeObject(value[pos + len(sub._utf8):len(value)],
                    self._len() - lgt - sublen)])

    def descr_rpartition(self, space, w_sub):
        value = self._utf8
        sub = self.convert_arg_to_w_unicode(space, w_sub)
        sublen = sub._len()
        if sublen == 0:
            raise oefmt(space.w_ValueError, "empty separator")

        pos = value.rfind(sub._utf8)

        if pos < 0:
            return space.newtuple([self._empty(), self._empty(), self])
        else:
            lgt = rutf8.check_utf8(value, True, stop=pos)
            return space.newtuple(
                [W_UnicodeObject(value[0:pos], lgt), w_sub,
                 W_UnicodeObject(value[pos + len(sub._utf8):len(value)],
                    self._len() - lgt - sublen)])

    @unwrap_spec(count=int)
    def descr_replace(self, space, w_old, w_new, count=-1):
        input = self._utf8

        w_sub = self.convert_arg_to_w_unicode(space, w_old)
        w_by = self.convert_arg_to_w_unicode(space, w_new)
        try:
            res, replacements = replace_count(input, w_sub._utf8, w_by._utf8,
                                              count, isutf8=True)
        except OverflowError:
            raise oefmt(space.w_OverflowError, "replace string is too long")
        if type(self) is W_UnicodeObject and replacements == 0:
            return self

        newlength = self._length + replacements * (w_by._length - w_sub._length)
        assert res is not None
        return W_UnicodeObject(res, newlength)

    def descr_mul(self, space, w_times):
        try:
            times = space.getindex_w(w_times, space.w_OverflowError)
        except OperationError as e:
            if e.match(space, space.w_TypeError):
                return space.w_NotImplemented
            raise
        if times <= 0:
            return self._empty()
        if len(self._utf8) == 1:
            return W_UnicodeObject(self._utf8[0] * times, times)
        return W_UnicodeObject(self._utf8 * times, times * self._len())

    descr_rmul = descr_mul

    def _get_index_storage(self):
        return jit.conditional_call_elidable(self._index_storage,
                    W_UnicodeObject._compute_index_storage, self)

    def _compute_index_storage(self):
        storage = rutf8.create_utf8_index_storage(self._utf8, self._length)
        self._index_storage = storage
        return storage

    def _getitem_result(self, space, index):
        if (jit.we_are_jitted() and
                not self.is_ascii() and
                jit.isconstant(index) and
                -MAX_UNROLL_NEXT_CODEPOINT_POS <= index <= MAX_UNROLL_NEXT_CODEPOINT_POS):
            return self._getitem_result_constant_index_jit(space, index)
        if index < 0:
            index += self._length
        if index < 0 or index >= self._length:
            raise oefmt(space.w_IndexError, "string index out of range")
        start = self._index_to_byte(index)
        # we must not inline next_codepoint_pos, otherwise we produce a guard!
        end = self.next_codepoint_pos_dont_look_inside(start)
        return W_UnicodeObject(self._utf8[start:end], 1)

    @jit.unroll_safe
    def _getitem_result_constant_index_jit(self, space, index):
        # for small known indices, call next/prev_codepoint_pos a few times
        # instead of possibly creating an index structure
        if index < 0:
            posindex = index + self._length
            if posindex < 0:
                raise oefmt(space.w_IndexError, "string index out of range")
            end = len(self._utf8)
            start = self.prev_codepoint_pos_dont_look_inside(end)
            for i in range(-index-1):
                end = start
                start = self.prev_codepoint_pos_dont_look_inside(start)
        else:
            if index >= self._length:
                raise oefmt(space.w_IndexError, "string index out of range")
            start = 0
            end = self.next_codepoint_pos_dont_look_inside(start)
            for i in range(index):
                start = end
                end = self.next_codepoint_pos_dont_look_inside(end)
        assert start >= 0
        assert end >= 0
        return W_UnicodeObject(self._utf8[start:end], 1)

    def is_ascii(self):
        return self._length == len(self._utf8)

    def descr_isascii(self, space):
        return space.newbool(self.is_ascii())

    def _index_to_byte(self, index):
        if self.is_ascii():
            assert index >= 0
            return index
        return rutf8.codepoint_position_at_index(
            self._utf8, self._get_index_storage(), index)

    def _codepoints_in_utf8(self, start, end):
        if self.is_ascii():
            return end - start
        return rutf8.codepoints_in_utf8(self._utf8, start, end)

    def _byte_to_index(self, bytepos):
        """ this returns index such that self._index_to_byte(index) == bytepos
        NB: this is slow! roughly logarithmic with a big constant
        """
        if self.is_ascii():
            return bytepos
        return rutf8.codepoint_index_at_byte_position(
            self._utf8, self._get_index_storage(), bytepos, self._len())

    def next_codepoint_pos_dont_look_inside(self, pos):
        if self.is_ascii():
            return pos + 1
        return next_codepoint_pos_dont_look_inside(self._utf8, pos)

    def prev_codepoint_pos_dont_look_inside(self, pos):
        if self.is_ascii():
            return pos - 1
        return prev_codepoint_pos_dont_look_inside(self._utf8, pos)

    def codepoint_at_pos_dont_look_inside(self, pos):
        if self.is_ascii():
            return ord(self._utf8[pos])
        return codepoint_at_pos_dont_look_inside(self._utf8, pos)

    @always_inline
    def _unwrap_and_search(self, space, w_sub, w_start, w_end, forward=True):
        w_sub = self.convert_arg_to_w_unicode(space, w_sub)
        start, end = unwrap_start_stop(space, self._length, w_start, w_end)
        if start == 0:
            start_index = 0
        elif start > self._length:
            return None
        else:
            start_index = self._index_to_byte(start)

        if end >= self._length:
            end = self._length
            end_index = len(self._utf8)
        else:
            end_index = self._index_to_byte(end)

        if forward:
            res_index = self._utf8.find(w_sub._utf8, start_index, end_index)
            if res_index < 0:
                return None
            res = self._byte_to_index(res_index)
            assert res >= 0
            return space.newint(res)
        else:
            res_index = self._utf8.rfind(w_sub._utf8, start_index, end_index)
            if res_index < 0:
                return None
            res = self._byte_to_index(res_index)
            assert res >= 0
            return space.newint(res)

    def _unwrap_and_compute_idx_params(self, space, w_start, w_end):
        # unwrap start and stop indices, optimized for the case where
        # start == 0 and end == self._length.  Note that 'start' and
        # 'end' are measured in codepoints whereas 'start_index' and
        # 'end_index' are measured in bytes.
        start, end = unwrap_start_stop(space, self._length, w_start, w_end)
        start_index = 0
        end_index = len(self._utf8)
        if start > 0:
            if start > self._length:
                start_index = end_index + 1
            else:
                start_index = self._index_to_byte(start)
        if end < self._length:
            end_index = self._index_to_byte(end)
        return (start_index, end_index)

    @unwrap_spec(width=int, w_fillchar=WrappedDefault(u' '))
    def descr_rjust(self, space, width, w_fillchar):
        value = self._utf8
        lgt = self._len()
        w_fillchar = self.convert_arg_to_w_unicode(space, w_fillchar)
        if w_fillchar._len() != 1:
            raise oefmt(space.w_TypeError,
                        "rjust() argument 2 must be a single character")
        d = width - lgt
        if d > 0:
            if len(w_fillchar._utf8) == 1:
                # speedup
                value = d * w_fillchar._utf8[0] + value
            else:
                value = d * w_fillchar._utf8 + value
            return W_UnicodeObject(value, width)

        return W_UnicodeObject(value, lgt)

    @unwrap_spec(width=int, w_fillchar=WrappedDefault(u' '))
    def descr_ljust(self, space, width, w_fillchar):
        value = self._utf8
        w_fillchar = self.convert_arg_to_w_unicode(space, w_fillchar)
        if w_fillchar._len() != 1:
            raise oefmt(space.w_TypeError,
                        "ljust() argument 2 must be a single character")
        d = width - self._len()
        if d > 0:
            if len(w_fillchar._utf8) == 1:
                # speedup
                value = value + d * w_fillchar._utf8[0]
            else:
                value = value + d * w_fillchar._utf8
            return W_UnicodeObject(value, width)

        return W_UnicodeObject(value, self._len())

    def _utf8_sliced(self, start, stop, lgt):
        assert start >= 0
        assert stop >= 0
        #if start == 0 and stop == len(s) and space.is_w(space.type(orig_obj),
        #                                                space.w_bytes):
        #    return orig_obj
        return W_UnicodeObject(self._utf8[start:stop], lgt)

    def _strip_none(self, space, left, right):
        "internal function called by str_xstrip methods"
        value = self._utf8

        lpos = 0
        rpos = len(value)
        lgt = self._len()

        if left:
            while lpos < rpos and rutf8.isspace(value, lpos):
                lpos = rutf8.next_codepoint_pos(value, lpos)
                lgt -= 1

        if right:
            while rpos > lpos:
                prev = rutf8.prev_codepoint_pos(value, rpos)
                if not rutf8.isspace(value, prev):
                    break
                rpos = prev
                lgt -= 1

        assert rpos >= lpos    # annotator hint, don't remove
        return self._utf8_sliced(lpos, rpos, lgt)

    def _strip(self, space, w_chars, left, right, name='strip'):
        "internal function called by str_xstrip methods"
        value = self._utf8
        chars = self.convert_arg_to_w_unicode(space, w_chars, name)._utf8

        lpos = 0
        rpos = len(value)
        lgt = self._len()

        if left:
            while lpos < rpos and rutf8.utf8_in_chars(value, lpos, chars):
                lpos = rutf8.next_codepoint_pos(value, lpos)
                lgt -= 1

        if right:
            while rpos > lpos:
                prev = rutf8.prev_codepoint_pos(value, rpos)
                if not rutf8.utf8_in_chars(value, prev, chars):
                    break
                rpos = prev
                lgt -= 1

        assert rpos >= lpos    # annotator hint, don't remove
        return self._utf8_sliced(lpos, rpos, lgt)

    def descr_getnewargs(self, space):
        return space.newtuple([W_UnicodeObject(self._utf8, self._length)])


    def descr_isprintable(self, space):
        for ch in rutf8.Utf8StringIterator(self._utf8):
            if not unicodedb.isprintable(ch):
                return space.w_False
        return space.w_True

    @staticmethod
    def _iter_getitem_result(self, space, index):
        assert isinstance(self, W_UnicodeObject)
        return self._getitem_result(space, index)

    def descr_removeprefix(self, space, w_prefix):
        w_prefix = self.convert_arg_to_w_unicode(space, w_prefix)
        prefix = w_prefix._utf8
        selfval = self._utf8
        if startswith(selfval, prefix):
            return W_UnicodeObject(selfval[len(prefix):], self._length - w_prefix._length)
        if type(self) is W_UnicodeObject:
            return self
        return W_UnicodeObject(selfval, self._length)

    def descr_removesuffix(self, space, w_suffix):
        w_suffix = self.convert_arg_to_w_unicode(space, w_suffix)
        suffix = w_suffix._utf8
        selfval = self._utf8
        if suffix and endswith(selfval, suffix):
            end = len(selfval) - len(suffix)
            assert end >= 0
            return W_UnicodeObject(selfval[:end], self._length - w_suffix._length)
        if type(self) is W_UnicodeObject:
            return self
        return W_UnicodeObject(selfval, self._length)


def _isidentifier(u):
    if not u:
        return False

    # PEP 3131 says that the first character must be in XID_Start and
    # subsequent characters in XID_Continue, and for the ASCII range,
    # the 2.x rules apply (i.e start with letters and underscore,
    # continue with letters, digits, underscore). However, given the
    # current definition of XID_Start and XID_Continue, it is sufficient
    # to check just for these, except that _ must be allowed as starting
    # an identifier.
    first = u[0]
    it = rutf8.Utf8StringIterator(u)
    code = it.next()
    if not (unicodedb.isxidstart(code) or first == '_'):
        return False

    for ch in it:
        if not unicodedb.isxidcontinue(ch):
            return False
    return True

# stuff imported from bytesobject for interoperability


# ____________________________________________________________

def getdefaultencoding(space):
    return space.sys.defaultencoding


def get_encoding_and_errors(space, w_encoding, w_errors):
    encoding = None if w_encoding is None else space.text_w(w_encoding)
    errors = None if w_errors is None else space.text_w(w_errors)
    return encoding, errors

def encode_object(space, w_obj, encoding, errors):
<<<<<<< HEAD
    from pypy.module._codecs.interp_codecs import(
            _call_codec, lookup_text_codec, lookup_error)
    if errors is None or errors == 'strict':
        # fast paths
        utf8 = space.utf8_w(w_obj)
        if encoding is None or encoding == 'utf-8':
            try:
                rutf8.check_utf8(utf8, False)
            except rutf8.CheckError as a:
                eh = unicodehelper.encode_error_handler(space)
                eh(None, "utf-8", "surrogates not allowed", utf8,
                    a.pos, a.pos + 1)
                assert False, "always raises"
            return space.newbytes(utf8)
        if ((encoding == "latin1" or encoding == "latin-1") and
                isinstance(w_obj, W_UnicodeObject) and w_obj.is_ascii()):
            return space.newbytes(w_obj._utf8)
        elif encoding == 'ascii':
            try:
                if not (isinstance(w_obj, W_UnicodeObject) and w_obj.is_ascii()):
                    rutf8.check_ascii(utf8)
            except rutf8.CheckError as a:
                eh = unicodehelper.encode_error_handler(space)
                eh(None, "ascii", "ordinal not in range(128)", utf8,
                    a.pos, a.pos + 1)
                assert False, "always raises"
=======
    from pypy.module._codecs.interp_codecs import _call_codec, lookup_text_codec
    # fast paths, only ascii, in the other cases it's too easy to mess up
    # the errors
    if ((errors is None or errors == 'strict') and
            isinstance(w_obj, W_UnicodeObject) and w_obj.is_ascii()):
        utf8 = w_obj.utf8_w(space)
        if (encoding is None or encoding == 'utf-8' or
                encoding == 'utf8' or encoding == 'UTF-8' or
                encoding == "latin1" or encoding == "latin-1" or
                encoding == 'ascii'):
>>>>>>> e8a0b073
            return space.newbytes(utf8)
    if encoding is None:
        encoding = space.sys.defaultencoding
    w_codec_info = lookup_text_codec(space, 'encode', encoding)
    if errors is not None and space.sys.get_flag('dev_mode'):
        lookup_error(space, errors)
    w_encfunc = space.getitem(w_codec_info, space.newint(0))
    w_retval = _call_codec(space, w_encfunc, w_obj, "encoding", encoding, errors)
    if not space.isinstance_w(w_retval, space.w_bytes):
        raise oefmt(space.w_TypeError,
                    "'%s' encoder returned '%T' instead of 'bytes'; "
                    "use codecs.encode() to encode to arbitrary types",
                    encoding,
                    w_retval)
    return w_retval


def decode_object(space, w_obj, encoding, errors=None):
    from pypy.module._codecs.interp_codecs import(
            _call_codec, lookup_text_codec, lookup_error)
    # in all cases, call space.charbuf_w() first.  This will fail with a
    # TypeError if w_obj is of a random type.  Do this even if we're not
    # going to use 's'
    try:
        s = space.charbuf_w(w_obj)
    except OperationError as e:
        if not e.match(space, space.w_TypeError):
            raise
        raise oefmt(space.w_TypeError, "decoding to str: %S",
            e.get_w_value(space))
    #
    if errors == 'strict' or errors is None:
        # fast paths
        if encoding == 'ascii':
            unicodehelper.check_ascii_or_raise(space, s)
            return space.newtext(s, len(s))
        if encoding == 'utf-8' or encoding == 'utf8':
            lgt = unicodehelper.check_utf8_or_raise(space, s)
            return space.newutf8(s, lgt)
    if encoding is None:
        encoding = space.sys.defaultencoding
    if errors is not None and space.sys.get_flag('dev_mode'):
        lookup_error(space, errors)
    w_codec_info = lookup_text_codec(space, 'decode', encoding)
    w_encfunc = space.getitem(w_codec_info, space.newint(1))
    w_retval = _call_codec(space, w_encfunc, w_obj, "decoding", encoding, errors)
    if not isinstance(w_retval, W_UnicodeObject):
        raise oefmt(space.w_TypeError,
                    "'%s' decoder returned '%T' instead of 'str'; "
                    "use codecs.decode() to decode to arbitrary types",
                    encoding,
                    w_retval)
    return w_retval

def unicode_from_object(space, w_obj):
    if space.is_w(space.type(w_obj), space.w_unicode):
        return w_obj
    if space.lookup(w_obj, "__str__") is not None:
        return space.str(w_obj)
    return space.repr(w_obj)

def ascii_from_object(space, w_obj):
    """Implements builtins.ascii()"""
    # repr is guaranteed to be unicode
    w_repr = space.repr(w_obj)
    w_encoded = encode_object(space, w_repr, 'ascii', 'backslashreplace')
    return decode_object(space, w_encoded, 'ascii', 'strict')

def unicode_from_string(space, w_bytes):
    # this is a performance and bootstrapping hack
    encoding = getdefaultencoding(space)
    if encoding != 'ascii':
        return decode_object(space, w_bytes, encoding, "strict")
    s = space.bytes_w(w_bytes)
    unicodehelper.check_ascii_or_raise(space, s)
    return W_UnicodeObject(s, len(s))


class UnicodeDocstrings:
    """str(object='') -> str
    str(bytes_or_buffer[, encoding[, errors]]) -> str

    Create a new string object from the given object. If encoding or
    errors is specified, then the object must expose a data buffer
    that will be decoded using the given encoding and error handler.
    Otherwise, returns the result of object.__str__() (if defined)
    or repr(object).
    encoding defaults to sys.getdefaultencoding().
    errors defaults to 'strict'.

    """

    def __add__():
        """x.__add__(y) <==> x+y"""

    def __contains__():
        """x.__contains__(y) <==> y in x"""

    def __eq__():
        """x.__eq__(y) <==> x==y"""

    def __format__():
        """S.__format__(format_spec) -> unicode

        Return a formatted version of S as described by format_spec.
        """

    def __ge__():
        """x.__ge__(y) <==> x>=y"""

    def __getattribute__():
        """x.__getattribute__('name') <==> x.name"""

    def __getitem__():
        """x.__getitem__(y) <==> x[y]"""

    def __getnewargs__():
        ""

    def __gt__():
        """x.__gt__(y) <==> x>y"""

    def __hash__():
        """x.__hash__() <==> hash(x)"""

    def __iter__():
        """x.__iter__() <==> iter(x)"""

    def __le__():
        """x.__le__(y) <==> x<=y"""

    def __len__():
        """x.__len__() <==> len(x)"""

    def __lt__():
        """x.__lt__(y) <==> x<y"""

    def __mod__():
        """x.__mod__(y) <==> x%y"""

    def __rmod__():
        """x.__rmod__(y) <==> y%x"""

    def __mul__():
        """x.__mul__(n) <==> x*n"""

    def __ne__():
        """x.__ne__(y) <==> x!=y"""

    def __repr__():
        """x.__repr__() <==> repr(x)"""

    def __rmod__():
        """x.__rmod__(y) <==> y%x"""

    def __rmul__():
        """x.__rmul__(n) <==> n*x"""

    def __sizeof__():
        """S.__sizeof__() -> size of S in memory, in bytes"""

    def __str__():
        """x.__str__() <==> str(x)"""

    def capitalize():
        """S.capitalize() -> unicode

        Return a capitalized version of S, i.e. make the first character
        have upper case and the rest lower case.
        """

    def center():
        """S.center(width[, fillchar]) -> unicode

        Return S centered in a Unicode string of length width. Padding is
        done using the specified fill character (default is a space).
        """

    def count():
        """S.count(sub[, start[, end]]) -> int

        Return the number of non-overlapping occurrences of substring sub in
        Unicode string S[start:end].  Optional arguments start and end are
        interpreted as in slice notation.
        """

    def encode():
        """S.encode(encoding=None, errors='strict') -> string or unicode

        Encode S using the codec registered for encoding. encoding defaults
        to the default encoding. errors may be given to set a different error
        handling scheme. Default is 'strict' meaning that encoding errors raise
        a UnicodeEncodeError. Other possible values are 'ignore', 'replace' and
        'xmlcharrefreplace' as well as any other name registered with
        codecs.register_error that can handle UnicodeEncodeErrors.
        """

    def endswith():
        """S.endswith(suffix[, start[, end]]) -> bool

        Return True if S ends with the specified suffix, False otherwise.
        With optional start, test S beginning at that position.
        With optional end, stop comparing S at that position.
        suffix can also be a tuple of strings to try.
        """

    def expandtabs():
        """S.expandtabs([tabsize]) -> unicode

        Return a copy of S where all tab characters are expanded using spaces.
        If tabsize is not given, a tab size of 8 characters is assumed.
        """

    def find():
        """S.find(sub[, start[, end]]) -> int

        Return the lowest index in S where substring sub is found,
        such that sub is contained within S[start:end].  Optional
        arguments start and end are interpreted as in slice notation.

        Return -1 on failure.
        """

    def format():
        """S.format(*args, **kwargs) -> unicode

        Return a formatted version of S, using substitutions from args and
        kwargs.  The substitutions are identified by braces ('{' and '}').
        """

    def format_map():
        """S.format_map(mapping) -> str

        Return a formatted version of S, using substitutions from
        mapping.  The substitutions are identified by braces ('{' and
        '}').
        """

    def index():
        """S.index(sub[, start[, end]]) -> int

        Like S.find() but raise ValueError when the substring is not found.
        """

    def isalnum():
        """S.isalnum() -> bool

        Return True if all characters in S are alphanumeric
        and there is at least one character in S, False otherwise.
        """

    def isalpha():
        """S.isalpha() -> bool

        Return True if all characters in S are alphabetic
        and there is at least one character in S, False otherwise.
        """

    def isascii():
        """Return True if all characters in the string are ASCII, False otherwise.

        ASCII characters have code points in the range U+0000-U+007F.
        Empty string is ASCII too.
        """

    def casefold():
        """S.casefold() -> str

        Return a version of S suitable for caseless comparisons.
        """

    def isdecimal():
        """S.isdecimal() -> bool

        Return True if there are only decimal characters in S,
        False otherwise.
        """

    def isdigit():
        """S.isdigit() -> bool

        Return True if all characters in S are digits
        and there is at least one character in S, False otherwise.
        """

    def isidentifier():
        """S.isidentifier() -> bool

        Return True if S is a valid identifier according to the language
        definition.
        """

    def islower():
        """S.islower() -> bool

        Return True if all cased characters in S are lowercase and there is
        at least one cased character in S, False otherwise.
        """

    def isnumeric():
        """S.isnumeric() -> bool

        Return True if there are only numeric characters in S,
        False otherwise.
        """

    def isprintable():
        """S.isprintable() -> bool

        Return True if all characters in S are considered printable in
        repr() or S is empty, False otherwise.
        """

    def isspace():
        """S.isspace() -> bool

        Return True if all characters in S are whitespace
        and there is at least one character in S, False otherwise.
        """

    def istitle():
        """S.istitle() -> bool

        Return True if S is a titlecased string and there is at least one
        character in S, i.e. upper- and titlecase characters may only
        follow uncased characters and lowercase characters only cased ones.
        Return False otherwise.
        """

    def isupper():
        """S.isupper() -> bool

        Return True if all cased characters in S are uppercase and there is
        at least one cased character in S, False otherwise.
        """

    def join():
        """S.join(iterable) -> unicode

        Return a string which is the concatenation of the strings in the
        iterable.  The separator between elements is S.
        """

    def ljust():
        """S.ljust(width[, fillchar]) -> int

        Return S left-justified in a Unicode string of length width. Padding is
        done using the specified fill character (default is a space).
        """

    def lower():
        """S.lower() -> unicode

        Return a copy of the string S converted to lowercase.
        """

    def lstrip():
        """S.lstrip([chars]) -> unicode

        Return a copy of the string S with leading whitespace removed.
        If chars is given and not None, remove characters in chars instead.
        If chars is a str, it will be converted to unicode before stripping
        """

    def maketrans():
        """str.maketrans(x[, y[, z]]) -> dict (static method)

        Return a translation table usable for str.translate().  If there
        is only one argument, it must be a dictionary mapping Unicode
        ordinals (integers) or characters to Unicode ordinals, strings
        or None.  Character keys will be then converted to ordinals.  If
        there are two arguments, they must be strings of equal length,
        and in the resulting dictionary, each character in x will be
        mapped to the character at the same position in y. If there is a
        third argument, it must be a string, whose characters will be
        mapped to None in the result.
        """

    def partition():
        """S.partition(sep) -> (head, sep, tail)

        Search for the separator sep in S, and return the part before it,
        the separator itself, and the part after it.  If the separator is not
        found, return S and two empty strings.
        """

    def replace():
        """S.replace(old, new[, count]) -> unicode

        Return a copy of S with all occurrences of substring
        old replaced by new.  If the optional argument count is
        given, only the first count occurrences are replaced.
        """

    def rfind():
        """S.rfind(sub[, start[, end]]) -> int

        Return the highest index in S where substring sub is found,
        such that sub is contained within S[start:end].  Optional
        arguments start and end are interpreted as in slice notation.

        Return -1 on failure.
        """

    def rindex():
        """S.rindex(sub[, start[, end]]) -> int

        Like S.rfind() but raise ValueError when the substring is not found.
        """

    def rjust():
        """S.rjust(width[, fillchar]) -> unicode

        Return S right-justified in a Unicode string of length width. Padding
        is done using the specified fill character (default is a space).
        """

    def rpartition():
        """S.rpartition(sep) -> (head, sep, tail)

        Search for the separator sep in S, starting at the end of S, and return
        the part before it, the separator itself, and the part after it.  If
        the separator is not found, return two empty strings and S.
        """

    def rsplit():
        """S.rsplit(sep=None, maxsplit=-1) -> list of strings

        Return a list of the words in S, using sep as the
        delimiter string, starting at the end of the string and
        working to the front.  If maxsplit is given, at most maxsplit
        splits are done. If sep is not specified, any whitespace string
        is a separator.
        """

    def rstrip():
        """S.rstrip([chars]) -> unicode

        Return a copy of the string S with trailing whitespace removed.
        If chars is given and not None, remove characters in chars instead.
        If chars is a str, it will be converted to unicode before stripping
        """

    def split():
        """S.split(sep=None, maxsplit=-1) -> list of strings

        Return a list of the words in S, using sep as the
        delimiter string.  If maxsplit is given, at most maxsplit
        splits are done. If sep is not specified or is None, any
        whitespace string is a separator and empty strings are
        removed from the result.
        """

    def splitlines():
        """S.splitlines(keepends=False) -> list of strings

        Return a list of the lines in S, breaking at line boundaries.
        Line breaks are not included in the resulting list unless keepends
        is given and true.
        """

    def startswith():
        """S.startswith(prefix[, start[, end]]) -> bool

        Return True if S starts with the specified prefix, False otherwise.
        With optional start, test S beginning at that position.
        With optional end, stop comparing S at that position.
        prefix can also be a tuple of strings to try.
        """

    def strip():
        """S.strip([chars]) -> unicode

        Return a copy of the string S with leading and trailing
        whitespace removed.
        If chars is given and not None, remove characters in chars instead.
        If chars is a str, it will be converted to unicode before stripping
        """

    def swapcase():
        """S.swapcase() -> unicode

        Return a copy of S with uppercase characters converted to lowercase
        and vice versa.
        """

    def title():
        """S.title() -> unicode

        Return a titlecased version of S, i.e. words start with title case
        characters, all remaining cased characters have lower case.
        """

    def translate():
        """S.translate(table) -> unicode

        Return a copy of the string S, where all characters have been mapped
        through the given translation table, which must be a mapping of
        Unicode ordinals to Unicode ordinals, Unicode strings or None.
        Unmapped characters are left untouched. Characters mapped to None
        are deleted.
        """

    def upper():
        """S.upper() -> unicode

        Return a copy of S converted to uppercase.
        """

    def zfill():
        """S.zfill(width) -> unicode

        Pad a numeric string S with zeros on the left, to fill a field
        of the specified width. The string S is never truncated.
        """


W_UnicodeObject.typedef = TypeDef(
    "str",
    __new__ = interp2app(W_UnicodeObject.descr_new),
    __doc__ = UnicodeDocstrings.__doc__,

    __repr__ = interp2app(W_UnicodeObject.descr_repr,
                          doc=UnicodeDocstrings.__repr__.__doc__),
    __str__ = interp2app(W_UnicodeObject.descr_str,
                         doc=UnicodeDocstrings.__str__.__doc__),
    __hash__ = interp2app(W_UnicodeObject.descr_hash,
                          doc=UnicodeDocstrings.__hash__.__doc__),

    __eq__ = interp2app(W_UnicodeObject.descr_eq,
                        doc=UnicodeDocstrings.__eq__.__doc__),
    __ne__ = interp2app(W_UnicodeObject.descr_ne,
                        doc=UnicodeDocstrings.__ne__.__doc__),
    __lt__ = interp2app(W_UnicodeObject.descr_lt,
                        doc=UnicodeDocstrings.__lt__.__doc__),
    __le__ = interp2app(W_UnicodeObject.descr_le,
                        doc=UnicodeDocstrings.__le__.__doc__),
    __gt__ = interp2app(W_UnicodeObject.descr_gt,
                        doc=UnicodeDocstrings.__gt__.__doc__),
    __ge__ = interp2app(W_UnicodeObject.descr_ge,
                        doc=UnicodeDocstrings.__ge__.__doc__),

    __iter__ = interp2app(W_UnicodeObject.descr_iter,
                         doc=UnicodeDocstrings.__iter__.__doc__),
    __len__ = interp2app(W_UnicodeObject.descr_len,
                         doc=UnicodeDocstrings.__len__.__doc__),
    __contains__ = interp2app(W_UnicodeObject.descr_contains,
                              doc=UnicodeDocstrings.__contains__.__doc__),

    __add__ = interp2app(W_UnicodeObject.descr_add,
                         doc=UnicodeDocstrings.__add__.__doc__),
    __mul__ = interp2app(W_UnicodeObject.descr_mul,
                         doc=UnicodeDocstrings.__mul__.__doc__),
    __rmul__ = interp2app(W_UnicodeObject.descr_mul,
                          doc=UnicodeDocstrings.__rmul__.__doc__),

    __getitem__ = interp2app(W_UnicodeObject.descr_getitem,
                             doc=UnicodeDocstrings.__getitem__.__doc__),

    capitalize = interp2app(W_UnicodeObject.descr_capitalize,
                            doc=UnicodeDocstrings.capitalize.__doc__),
    casefold = interp2app(W_UnicodeObject.descr_casefold,
                            doc=UnicodeDocstrings.casefold.__doc__),
    center = interp2app(W_UnicodeObject.descr_center,
                        doc=UnicodeDocstrings.center.__doc__),
    count = interp2app(W_UnicodeObject.descr_count,
                       doc=UnicodeDocstrings.count.__doc__),
    encode = interp2app(W_UnicodeObject.descr_encode,
                        doc=UnicodeDocstrings.encode.__doc__),
    expandtabs = interp2app(W_UnicodeObject.descr_expandtabs,
                            doc=UnicodeDocstrings.expandtabs.__doc__),
    find = interp2app(W_UnicodeObject.descr_find,
                      doc=UnicodeDocstrings.find.__doc__),
    rfind = interp2app(W_UnicodeObject.descr_rfind,
                       doc=UnicodeDocstrings.rfind.__doc__),
    index = interp2app(W_UnicodeObject.descr_index,
                       doc=UnicodeDocstrings.index.__doc__),
    rindex = interp2app(W_UnicodeObject.descr_rindex,
                        doc=UnicodeDocstrings.rindex.__doc__),
    isalnum = interp2app(W_UnicodeObject.descr_isalnum,
                         doc=UnicodeDocstrings.isalnum.__doc__),
    isalpha = interp2app(W_UnicodeObject.descr_isalpha,
                         doc=UnicodeDocstrings.isalpha.__doc__),
    isascii = interp2app(W_UnicodeObject.descr_isascii,
                         doc=UnicodeDocstrings.isascii.__doc__),
    isdecimal = interp2app(W_UnicodeObject.descr_isdecimal,
                           doc=UnicodeDocstrings.isdecimal.__doc__),
    isdigit = interp2app(W_UnicodeObject.descr_isdigit,
                         doc=UnicodeDocstrings.isdigit.__doc__),
    isidentifier = interp2app(W_UnicodeObject.descr_isidentifier,
                         doc=UnicodeDocstrings.isidentifier.__doc__),
    islower = interp2app(W_UnicodeObject.descr_islower,
                         doc=UnicodeDocstrings.islower.__doc__),
    isnumeric = interp2app(W_UnicodeObject.descr_isnumeric,
                           doc=UnicodeDocstrings.isnumeric.__doc__),
    isprintable = interp2app(W_UnicodeObject.descr_isprintable,
                         doc=UnicodeDocstrings.isprintable.__doc__),
    isspace = interp2app(W_UnicodeObject.descr_isspace,
                         doc=UnicodeDocstrings.isspace.__doc__),
    istitle = interp2app(W_UnicodeObject.descr_istitle,
                         doc=UnicodeDocstrings.istitle.__doc__),
    isupper = interp2app(W_UnicodeObject.descr_isupper,
                         doc=UnicodeDocstrings.isupper.__doc__),
    join = interp2app(W_UnicodeObject.descr_join,
                      doc=UnicodeDocstrings.join.__doc__),
    ljust = interp2app(W_UnicodeObject.descr_ljust,
                       doc=UnicodeDocstrings.ljust.__doc__),
    rjust = interp2app(W_UnicodeObject.descr_rjust,
                       doc=UnicodeDocstrings.rjust.__doc__),
    lower = interp2app(W_UnicodeObject.descr_lower,
                       doc=UnicodeDocstrings.lower.__doc__),
    partition = interp2app(W_UnicodeObject.descr_partition,
                           doc=UnicodeDocstrings.partition.__doc__),
    rpartition = interp2app(W_UnicodeObject.descr_rpartition,
                            doc=UnicodeDocstrings.rpartition.__doc__),
    replace = interp2app(W_UnicodeObject.descr_replace,
                         doc=UnicodeDocstrings.replace.__doc__),
    split = interp2app(W_UnicodeObject.descr_split,
                       doc=UnicodeDocstrings.split.__doc__),
    rsplit = interp2app(W_UnicodeObject.descr_rsplit,
                        doc=UnicodeDocstrings.rsplit.__doc__),
    splitlines = interp2app(W_UnicodeObject.descr_splitlines,
                            doc=UnicodeDocstrings.splitlines.__doc__),
    startswith = interp2app(W_UnicodeObject.descr_startswith,
                            doc=UnicodeDocstrings.startswith.__doc__),
    endswith = interp2app(W_UnicodeObject.descr_endswith,
                          doc=UnicodeDocstrings.endswith.__doc__),
    strip = interp2app(W_UnicodeObject.descr_strip,
                       doc=UnicodeDocstrings.strip.__doc__),
    lstrip = interp2app(W_UnicodeObject.descr_lstrip,
                        doc=UnicodeDocstrings.lstrip.__doc__),
    rstrip = interp2app(W_UnicodeObject.descr_rstrip,
                        doc=UnicodeDocstrings.rstrip.__doc__),
    swapcase = interp2app(W_UnicodeObject.descr_swapcase,
                          doc=UnicodeDocstrings.swapcase.__doc__),
    title = interp2app(W_UnicodeObject.descr_title,
                       doc=UnicodeDocstrings.title.__doc__),
    translate = interp2app(W_UnicodeObject.descr_translate,
                           doc=UnicodeDocstrings.translate.__doc__),
    upper = interp2app(W_UnicodeObject.descr_upper,
                       doc=UnicodeDocstrings.upper.__doc__),
    zfill = interp2app(W_UnicodeObject.descr_zfill,
                       doc=UnicodeDocstrings.zfill.__doc__),

    format = interp2app(W_UnicodeObject.descr_format,
                        doc=UnicodeDocstrings.format.__doc__),
    format_map = interp2app(W_UnicodeObject.descr_format_map,
                        doc=UnicodeDocstrings.format_map.__doc__),
    __format__ = interp2app(W_UnicodeObject.descr__format__,
                            doc=UnicodeDocstrings.__format__.__doc__),
    __mod__ = interp2app(W_UnicodeObject.descr_mod,
                         doc=UnicodeDocstrings.__mod__.__doc__),
    __rmod__ = interp2app(W_UnicodeObject.descr_rmod,
                         doc=UnicodeDocstrings.__rmod__.__doc__),
    __getnewargs__ = interp2app(W_UnicodeObject.descr_getnewargs,
                                doc=UnicodeDocstrings.__getnewargs__.__doc__),
    maketrans = interp2app(W_UnicodeObject.descr_maketrans,
                           as_classmethod=True,
                           doc=UnicodeDocstrings.maketrans.__doc__),

    removeprefix = interp2app(W_UnicodeObject.descr_removeprefix),
    removesuffix = interp2app(W_UnicodeObject.descr_removesuffix),
)
W_UnicodeObject.typedef.flag_sequence_bug_compat = True


W_UnicodeObject.EMPTY = W_UnicodeObject('', 0)

# Helper for converting int/long this is called only from
# {int,long,float}type.descr__new__: in the default branch this is implemented
# using the same logic as PyUnicode_EncodeDecimal, as CPython 2.7 does.
#
# In CPython3 the call to PyUnicode_EncodeDecimal has been replaced to a call
# to _PyUnicode_TransformDecimalAndSpaceToASCII, which is much simpler.
# We do that here plus the final step of encoding the result to utf-8.
# This final step corresponds to encode_utf8. In float.__new__() and
# complex.__new__(), a lone surrogate will throw an app-level
# UnicodeEncodeError.

def unicode_to_decimal_w(space, w_unistr):
    if not isinstance(w_unistr, W_UnicodeObject):
        raise oefmt(space.w_TypeError, "expected unicode, got '%T'", w_unistr)
    if w_unistr.is_ascii():
        # fast path
        return w_unistr._utf8
    else:
        return _unicode_to_decimal_w(space, w_unistr)

def _unicode_to_decimal_w(space, w_unistr):
    # slow path, in a separate function for the JIT's benefit
    utf8 = w_unistr._utf8
    result = StringBuilder(w_unistr._len())
    it = rutf8.Utf8StringIterator(utf8)
    for uchr in it:
        if uchr > 127:
            if W_UnicodeObject._isspace(uchr):
                result.append(' ')
                continue
            try:
                uchr = ord(u'0') + unicodedb.decimal(uchr)
            except KeyError:
                pass
        try:
            c = rutf8.unichr_as_utf8(r_uint(uchr))
        except rutf8.OutOfRange:
            w_encoding = space.newtext('utf-8')
            pos = it.get_pos()
            w_start = space.newint(pos)
            w_end = space.newint(pos + 1)
            w_reason = space.newtext('surrogates not allowed')
            raise OperationError(space.w_UnicodeEncodeError,
                                 space.newtuple([w_encoding, w_unistr,
                                                 w_start, w_end,
                                                 w_reason]))
        result.append(c)
    return result.build()

_repr_function = rutf8.make_utf8_escape_function(
    pass_printable=True, quotes=True, prefix='',
    unicodedb=unicodedb)<|MERGE_RESOLUTION|>--- conflicted
+++ resolved
@@ -1482,35 +1482,8 @@
     return encoding, errors
 
 def encode_object(space, w_obj, encoding, errors):
-<<<<<<< HEAD
     from pypy.module._codecs.interp_codecs import(
             _call_codec, lookup_text_codec, lookup_error)
-    if errors is None or errors == 'strict':
-        # fast paths
-        utf8 = space.utf8_w(w_obj)
-        if encoding is None or encoding == 'utf-8':
-            try:
-                rutf8.check_utf8(utf8, False)
-            except rutf8.CheckError as a:
-                eh = unicodehelper.encode_error_handler(space)
-                eh(None, "utf-8", "surrogates not allowed", utf8,
-                    a.pos, a.pos + 1)
-                assert False, "always raises"
-            return space.newbytes(utf8)
-        if ((encoding == "latin1" or encoding == "latin-1") and
-                isinstance(w_obj, W_UnicodeObject) and w_obj.is_ascii()):
-            return space.newbytes(w_obj._utf8)
-        elif encoding == 'ascii':
-            try:
-                if not (isinstance(w_obj, W_UnicodeObject) and w_obj.is_ascii()):
-                    rutf8.check_ascii(utf8)
-            except rutf8.CheckError as a:
-                eh = unicodehelper.encode_error_handler(space)
-                eh(None, "ascii", "ordinal not in range(128)", utf8,
-                    a.pos, a.pos + 1)
-                assert False, "always raises"
-=======
-    from pypy.module._codecs.interp_codecs import _call_codec, lookup_text_codec
     # fast paths, only ascii, in the other cases it's too easy to mess up
     # the errors
     if ((errors is None or errors == 'strict') and
@@ -1520,7 +1493,6 @@
                 encoding == 'utf8' or encoding == 'UTF-8' or
                 encoding == "latin1" or encoding == "latin-1" or
                 encoding == 'ascii'):
->>>>>>> e8a0b073
             return space.newbytes(utf8)
     if encoding is None:
         encoding = space.sys.defaultencoding
