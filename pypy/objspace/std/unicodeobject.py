--- conflicted
+++ resolved
@@ -1,26 +1,14 @@
 """The builtin str implementation"""
 
 from rpython.rlib.objectmodel import (
-<<<<<<< HEAD
-    compute_hash, compute_unique_id, import_from_mixin,
-    enforceargs)
-from rpython.rlib.rstring import StringBuilder, UnicodeBuilder
-from rpython.rlib.runicode import (
-    make_unicode_escape_function, str_decode_ascii, str_decode_utf_8,
-    unicode_encode_ascii, unicode_encode_utf_8, fast_str_decode_ascii,
-    unicode_encode_utf8_forbid_surrogates, SurrogateError)
-from rpython.rlib import jit
-=======
     compute_hash, compute_unique_id, import_from_mixin, always_inline,
     enforceargs, newlist_hint, specialize, we_are_translated)
-from rpython.rlib.buffer import StringBuffer
-from rpython.rlib.mutbuffer import MutableStringBuffer
 from rpython.rlib.rarithmetic import ovfcheck
 from rpython.rlib.rstring import (
     StringBuilder, split, rsplit, UnicodeBuilder, replace_count, startswith,
-    endswith)
+    unicode_encode_ascii, unicode_encode_utf_8, fast_str_decode_ascii,
+    unicode_encode_utf8_forbid_surrogates, SurrogateError, endswith)
 from rpython.rlib import rutf8, jit
->>>>>>> 572becf8
 
 from pypy.interpreter import unicodehelper
 from pypy.interpreter.baseobjspace import W_Root
@@ -29,14 +17,9 @@
 from pypy.interpreter.typedef import TypeDef
 from pypy.module.unicodedata import unicodedb
 from pypy.objspace.std import newformat
-<<<<<<< HEAD
 from pypy.objspace.std.formatting import mod_format, FORMAT_UNICODE
-=======
-from pypy.objspace.std.basestringtype import basestring_typedef
-from pypy.objspace.std.formatting import mod_format
 from pypy.objspace.std.sliceobject import (W_SliceObject,
     unwrap_start_stop, normalize_simple_slice)
->>>>>>> 572becf8
 from pypy.objspace.std.stringmethods import StringMethods
 from pypy.objspace.std.util import IDTAG_SPECIAL, IDTAG_SHIFT
 
@@ -61,18 +44,10 @@
             lgt = rutf8.check_utf8(utf8str, True)
             assert lgt == length
 
-<<<<<<< HEAD
-    @enforceargs(uni=unicode)
-    def __init__(self, unistr):
-        assert isinstance(unistr, unicode)
-        self._value = unistr
-        self._utf8 = None
-=======
     @staticmethod
     def from_utf8builder(builder):
         return W_UnicodeObject(
             builder.build(), builder.getlength())
->>>>>>> 572becf8
 
     def __repr__(self):
         """representation for debugging purposes"""
@@ -108,9 +83,8 @@
             uid = (base << IDTAG_SHIFT) | IDTAG_SPECIAL
         return space.newint(uid)
 
-<<<<<<< HEAD
-    def unicode_w(self, space):
-        return self._value
+    def utf8_w(self, space):
+        return self._utf8
 
     def text_w(self, space):
         try:
@@ -126,32 +100,6 @@
         if not jit.isconstant(self):
             self._utf8 = identifier
         return identifier
-=======
-    def str_w(self, space):
-        return space.text_w(space.str(self))
-
-    def utf8_w(self, space):
-        return self._utf8
-
-    def readbuf_w(self, space):
-        # XXX for now
-        from rpython.rlib.rstruct.unichar import pack_codepoint, UNICODE_SIZE
-        builder = MutableStringBuffer(self._len() * UNICODE_SIZE)
-        pos = 0
-        i = 0
-        while i < len(self._utf8):
-            unich = rutf8.codepoint_at_pos(self._utf8, i)
-            pack_codepoint(unich, builder, pos)
-            pos += UNICODE_SIZE
-            i = rutf8.next_codepoint_pos(self._utf8, i)
-        return StringBuffer(builder.finish())
-
-    def writebuf_w(self, space):
-        raise oefmt(space.w_TypeError,
-                    "cannot use unicode as modifiable buffer")
-
-    charbuf_w = str_w
->>>>>>> 572becf8
 
     def listview_utf8(self):
         assert self.is_ascii()
@@ -177,26 +125,16 @@
         return True
 
     @staticmethod
-<<<<<<< HEAD
-    def _op_val(space, w_other, allow_char=False):
-        if isinstance(w_other, W_UnicodeObject):
-            return w_other._value
-        raise oefmt(space.w_TypeError,
-                    "Can't convert '%T' object to str implicitly", w_other)
-=======
-    def convert_arg_to_w_unicode(space, w_other, strict=None):
+    def convert_arg_to_w_unicode(space, w_other):
         if isinstance(w_other, W_UnicodeObject):
             return w_other
         if space.isinstance_w(w_other, space.w_bytes):
-            return unicode_from_string(space, w_other)
-        if strict:
-            raise oefmt(space.w_TypeError,
-                "%s arg must be None, unicode or str", strict)
-        return unicode_from_encoded_object(space, w_other, None, "strict")
+            return unicode_from_bytes(space, w_other)
+        raise oefmt(space.w_TypeError,
+                    "Can't convert '%T' object to str implicitly", w_other)
 
     def convert_to_w_unicode(self, space):
         return self
->>>>>>> 572becf8
 
     @specialize.argtype(1)
     def _chr(self, char):
@@ -243,58 +181,7 @@
         return unicodedb.iscased(ch)
 
     def _islinebreak(self, ch):
-<<<<<<< HEAD
-        return unicodedb.islinebreak(ord(ch))
-
-    def _upper(self, ch):
-        return u''.join([unichr(x) for x in
-                         unicodedb.toupper_full(ord(ch))])
-
-    def _lower_in_str(self, value, i):
-        ch = value[i]
-        if ord(ch) == 0x3A3:
-            # Obscure special case.
-            return self._handle_capital_sigma(value, i)
-        return u''.join([unichr(x) for x in
-                         unicodedb.tolower_full(ord(ch))])
-
-    def _title(self, ch):
-        return u''.join([unichr(x) for x in
-                         unicodedb.totitle_full(ord(ch))])
-
-    def _handle_capital_sigma(self, value, i):
-        # U+03A3 is in the Final_Sigma context when, it is found like this:
-        #\p{cased} \p{case-ignorable}* U+03A3 not(\p{case-ignorable}* \p{cased})
-        # where \p{xxx} is a character with property xxx.
-        j = i - 1
-        final_sigma = False
-        while j >= 0:
-            ch = value[j]
-            if unicodedb.iscaseignorable(ord(ch)):
-                j -= 1
-                continue
-            final_sigma = unicodedb.iscased(ord(ch))
-            break
-        if final_sigma:
-            j = i + 1
-            length = len(value)
-            while j < length:
-                ch = value[j]
-                if unicodedb.iscaseignorable(ord(ch)):
-                    j += 1
-                    continue
-                final_sigma = not unicodedb.iscased(ord(ch))
-                break
-        if final_sigma:
-            return unichr(0x3C2)
-        else:
-            return unichr(0x3C3)
-
-    def _newlist_unwrapped(self, space, lst):
-        return space.newlist_unicode(lst)
-=======
         return unicodedb.islinebreak(ch)
->>>>>>> 572becf8
 
     @staticmethod
     def descr_new(space, w_unicodetype, w_object=None, w_encoding=None,
@@ -389,14 +276,7 @@
         return w_new
 
     def descr_repr(self, space):
-<<<<<<< HEAD
-        chars = self._value
-        size = len(chars)
-        u = _repr_function(chars, size, "strict")
-        return space.newunicode(u)
-=======
         return space.newtext(_repr_function(self._utf8))
->>>>>>> 572becf8
 
     def descr_str(self, space):
         if space.is_w(space.type(self), space.w_unicode):
@@ -483,18 +363,8 @@
         return newformat.format_method(space, self, None, w_mapping, True)
 
     def descr__format__(self, space, w_format_spec):
-<<<<<<< HEAD
         return newformat.run_formatter(space, w_format_spec, "format_string",
                                        self)
-=======
-        if not space.isinstance_w(w_format_spec, space.w_unicode):
-            w_format_spec = space.call_function(space.w_unicode, w_format_spec)
-        spec = space.utf8_w(w_format_spec)
-        formatter = newformat.unicode_formatter(space, spec)
-        self2 = unicode_from_object(space, self)
-        assert isinstance(self2, W_UnicodeObject)
-        return formatter.format_string(self2._utf8)
->>>>>>> 572becf8
 
     def descr_mod(self, space, w_values):
         return mod_format(space, self, w_values, fmt_type=FORMAT_UNICODE)
@@ -544,21 +414,6 @@
                 if space.is_w(w_newval, space.w_None):
                     continue
                 elif space.isinstance_w(w_newval, space.w_int):
-<<<<<<< HEAD
-                    newval = space.int_w(w_newval)
-                    if newval < 0 or newval > maxunicode:
-                        raise oefmt(space.w_ValueError,
-                                    "character mapping must be in range(%s)",
-                                    hex(maxunicode + 1))
-                    result.append(unichr(newval))
-                elif space.isinstance_w(w_newval, space.w_unicode):
-                    result.append(space.unicode_w(w_newval))
-                else:
-                    raise oefmt(space.w_TypeError,
-                                "character mapping must return integer, None "
-                                "or str")
-        return W_UnicodeObject(u''.join(result))
-=======
                     codepoint = space.int_w(w_newval)
                 elif isinstance(w_newval, W_UnicodeObject):
                     builder.append_utf8(w_newval._utf8, w_newval._length)
@@ -566,7 +421,7 @@
                 else:
                     raise oefmt(space.w_TypeError,
                                 "character mapping must return integer, None "
-                                "or unicode")
+                                "or str")
             try:
                 builder.append_code(codepoint)
             except ValueError:
@@ -620,7 +475,6 @@
             if not func(uchar):
                 return space.w_False
         return space.w_True
->>>>>>> 572becf8
 
     def descr_encode(self, space, w_encoding=None, w_errors=None):
         encoding, errors = _get_encoding_and_errors(space, w_encoding,
@@ -664,7 +518,6 @@
     def _join_return_one(self, space, w_obj):
         return space.is_w(space.type(w_obj), space.w_unicode)
 
-<<<<<<< HEAD
     def descr_casefold(self, space):
         value = self._val(space)
         builder = self._builder(len(value))
@@ -677,17 +530,6 @@
                 for r in folded:
                     builder.append(unichr(r))
         return self._new(builder.build())
-=======
-    def descr_formatter_parser(self, space):
-        from pypy.objspace.std.newformat import unicode_template_formatter
-        tformat = unicode_template_formatter(space, space.utf8_w(self))
-        return tformat.formatter_parser()
-
-    def descr_formatter_field_name_split(self, space):
-        from pypy.objspace.std.newformat import unicode_template_formatter
-        tformat = unicode_template_formatter(space, space.utf8_w(self))
-        return tformat.formatter_field_name_split()
->>>>>>> 572becf8
 
     def descr_lower(self, space):
         builder = rutf8.Utf8StringBuilder(len(self._utf8))
@@ -739,10 +581,9 @@
                 cased = True
         return space.newbool(cased)
 
-<<<<<<< HEAD
     def descr_isidentifier(self, space):
         return space.newbool(_isidentifier(self._value))
-=======
+
     def descr_startswith(self, space, w_prefix, w_start=None, w_end=None):
         start, end = self._unwrap_and_compute_idx_params(space, w_start, w_end)
         value = self._utf8
@@ -1237,9 +1078,6 @@
     def descr_getnewargs(self, space):
         return space.newtuple([W_UnicodeObject(self._utf8, self._length)])
 
-    _starts_ends_unicode = True
-
->>>>>>> 572becf8
 
     def descr_isprintable(self, space):
         for uchar in self._value:
@@ -1301,24 +1139,6 @@
 
 
 def encode_object(space, w_object, encoding, errors):
-<<<<<<< HEAD
-    if errors is None or errors == 'strict':
-        if encoding is None or encoding == 'utf-8':
-            u = space.unicode_w(w_object)
-            eh = unicodehelper.encode_error_handler(space)
-            return space.newbytes(unicode_encode_utf_8(
-                    u, len(u), errors, errorhandler=eh))
-        elif encoding == 'ascii':
-            u = space.unicode_w(w_object)
-            eh = unicodehelper.encode_error_handler(space)
-            return space.newbytes(unicode_encode_ascii(
-                    u, len(u), errors, errorhandler=eh))
-
-    from pypy.module._codecs.interp_codecs import encode_text
-    if encoding is None:
-        encoding = space.sys.defaultencoding
-    w_retval = encode_text(space, w_object, encoding, errors)
-=======
     w_encoder = None
     if encoding is None:
         # Get the encoder functions as a wrapped object.
@@ -1351,7 +1171,6 @@
         w_errors = space.newtext(errors)
     w_restuple = space.call_function(w_encoder, w_object, w_errors)
     w_retval = space.getitem(w_restuple, space.newint(0))
->>>>>>> 572becf8
     if not space.isinstance_w(w_retval, space.w_bytes):
         raise oefmt(space.w_TypeError,
                     "'%s' encoder returned '%T' instead of 'bytes'; "
@@ -1371,11 +1190,8 @@
             return space.newutf8(s, len(s))
         if encoding == 'utf-8' or encoding == 'utf8':
             s = space.charbuf_w(w_obj)
-<<<<<<< HEAD
-            eh = unicodehelper.decode_error_handler(space)
-            return space.newunicode(str_decode_utf_8(
-                    s, len(s), None, final=True, errorhandler=eh)[0])
-
+            lgt = unicodehelper.check_utf8_or_raise(space, s)
+            return space.newutf8(s, lgt)
     from pypy.module._codecs.interp_codecs import decode_text
     w_retval = decode_text(space, w_obj, encoding, errors)
     if not space.isinstance_w(w_retval, space.w_unicode):
@@ -1384,17 +1200,6 @@
                     "use codecs.decode() to decode to arbitrary types",
                     encoding,
                     w_retval)
-=======
-            lgt = unicodehelper.check_utf8_or_raise(space, s)
-            return space.newutf8(s, lgt)
-    w_codecs = space.getbuiltinmodule("_codecs")
-    w_decode = space.getattr(w_codecs, space.newtext("decode"))
-    if errors is None:
-        w_retval = space.call_function(w_decode, w_obj, space.newtext(encoding))
-    else:
-        w_retval = space.call_function(w_decode, w_obj, space.newtext(encoding),
-                                       space.newtext(errors))
->>>>>>> 572becf8
     return w_retval
 
 
@@ -1411,7 +1216,6 @@
 def unicode_from_object(space, w_obj):
     if space.is_w(space.type(w_obj), space.w_unicode):
         return w_obj
-<<<<<<< HEAD
     if space.lookup(w_obj, "__str__") is not None:
         return space.str(w_obj)
     return space.repr(w_obj)
@@ -1422,35 +1226,6 @@
     w_repr = space.repr(w_obj)
     w_encoded = encode_object(space, w_repr, 'ascii', 'backslashreplace')
     return decode_object(space, w_encoded, 'ascii', None)
-=======
-    elif space.is_w(space.type(w_obj), space.w_bytes):
-        w_res = w_obj
-    else:
-        w_unicode_method = space.lookup(w_obj, "__unicode__")
-        # obscure workaround: for the next two lines see
-        # test_unicode_conversion_with__str__
-        if w_unicode_method is None:
-            if space.isinstance_w(w_obj, space.w_unicode):
-                return unicodehelper.convert_arg_to_w_unicode(space, w_obj)
-            w_unicode_method = space.lookup(w_obj, "__str__")
-        if w_unicode_method is not None:
-            w_res = space.get_and_call_function(w_unicode_method, w_obj)
-        else:
-            w_res = space.str(w_obj)
-        if space.isinstance_w(w_res, space.w_unicode):
-            return w_res
-    return unicode_from_encoded_object(space, w_res, None, "strict")
-
-
-def unicode_from_string(space, w_bytes):
-    # this is a performance and bootstrapping hack
-    encoding = getdefaultencoding(space)
-    if encoding != 'ascii':
-        return unicode_from_encoded_object(space, w_bytes, encoding, "strict")
-    s = space.bytes_w(w_bytes)
-    unicodehelper.check_ascii_or_raise(space, s)
-    return W_UnicodeObject(s, len(s))
->>>>>>> 572becf8
 
 
 class UnicodeDocstrings:
@@ -2051,7 +1826,6 @@
 def unicode_to_decimal_w(space, w_unistr, allow_surrogates=False):
     if not isinstance(w_unistr, W_UnicodeObject):
         raise oefmt(space.w_TypeError, "expected unicode, got '%T'", w_unistr)
-<<<<<<< HEAD
     value = _rpy_unicode_to_decimal_w(space, w_unistr._value)
     return unicodehelper.encode_utf8(space, value,
                                      allow_surrogates=allow_surrogates)
@@ -2070,46 +1844,11 @@
                 pass
         result[i] = unichr(uchr)
     return u''.join(result)
-=======
-    unistr = w_unistr._utf8
-    result = ['\0'] * w_unistr._length
-    digits = ['0', '1', '2', '3', '4',
-              '5', '6', '7', '8', '9']
-    res_pos = 0
-    iter = rutf8.Utf8StringIterator(unistr)
-    for uchr in iter:
-        if W_UnicodeObject._isspace(uchr):
-            result[res_pos] = ' '
-            res_pos += 1
-            continue
-        try:
-            result[res_pos] = digits[unicodedb.decimal(uchr)]
-        except KeyError:
-            if 0 < uchr < 256:
-                result[res_pos] = chr(uchr)
-            else:
-                w_encoding = space.newtext('decimal')
-                pos = iter.get_pos()
-                w_start = space.newint(pos)
-                w_end = space.newint(pos+1)
-                w_reason = space.newtext('invalid decimal Unicode string')
-                raise OperationError(space.w_UnicodeEncodeError,
-                                     space.newtuple([w_encoding, w_unistr,
-                                                     w_start, w_end,
-                                                     w_reason]))
-        res_pos += 1
-    return ''.join(result)
->>>>>>> 572becf8
 
 @jit.elidable
 def g_encode_utf8(value):
     """This is a global function because of jit.conditional_call_value"""
     return unicode_encode_utf8_forbid_surrogates(value, len(value))
 
-<<<<<<< HEAD
-_repr_function, _ = make_unicode_escape_function(
-    pass_printable=True, unicode_output=True, quotes=True, prefix='')
-=======
 _repr_function = rutf8.make_utf8_escape_function(
-    pass_printable=False, quotes=True, prefix='u')
->>>>>>> 572becf8
+    pass_printable=True, unicode_output=True, quotes=True, prefix='')