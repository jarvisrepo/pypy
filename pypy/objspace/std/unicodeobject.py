--- conflicted
+++ resolved
@@ -3,20 +3,12 @@
 from rpython.rlib.objectmodel import (
     compute_hash, compute_unique_id, import_from_mixin, always_inline,
     enforceargs, newlist_hint, specialize, we_are_translated)
-<<<<<<< HEAD
-=======
-from rpython.rlib.buffer import StringBuffer
-from rpython.rlib.mutbuffer import MutableStringBuffer
->>>>>>> 15fcef79
 from rpython.rlib.rarithmetic import ovfcheck
 from rpython.rlib.rstring import (
     StringBuilder, split, rsplit, UnicodeBuilder, replace_count, startswith,
     endswith)
-<<<<<<< HEAD
 from rpython.rlib.runicode import (
     unicode_encode_utf8_forbid_surrogates, SurrogateError)
-=======
->>>>>>> 15fcef79
 from rpython.rlib import rutf8, jit
 
 from pypy.interpreter import unicodehelper
@@ -26,12 +18,7 @@
 from pypy.interpreter.typedef import TypeDef
 from pypy.module.unicodedata import unicodedb
 from pypy.objspace.std import newformat
-<<<<<<< HEAD
 from pypy.objspace.std.formatting import mod_format, FORMAT_UNICODE
-=======
-from pypy.objspace.std.basestringtype import basestring_typedef
-from pypy.objspace.std.formatting import mod_format
->>>>>>> 15fcef79
 from pypy.objspace.std.sliceobject import (W_SliceObject,
     unwrap_start_stop, normalize_simple_slice)
 from pypy.objspace.std.stringmethods import StringMethods
@@ -43,20 +30,12 @@
 
 class W_UnicodeObject(W_Root):
     import_from_mixin(StringMethods)
-<<<<<<< HEAD
     _immutable_fields_ = ['_utf8', '_length']
 
     @enforceargs(utf8str=str)
     def __init__(self, utf8str, length):
         assert isinstance(utf8str, bytes)
         # TODO: how to handle surrogates
-=======
-    _immutable_fields_ = ['_utf8']
-
-    @enforceargs(utf8str=str)
-    def __init__(self, utf8str, length):
-        assert isinstance(utf8str, str)
->>>>>>> 15fcef79
         assert length >= 0
         self._utf8 = utf8str
         self._length = length
@@ -64,11 +43,7 @@
         # XXX checking, remove before any performance measurments
         #     ifdef not_running_in_benchmark
         if not we_are_translated():
-<<<<<<< HEAD
             lgt = rutf8.codepoints_in_utf8(utf8str)
-=======
-            lgt = rutf8.check_utf8(utf8str, True)
->>>>>>> 15fcef79
             assert lgt == length
 
     @staticmethod
@@ -79,13 +54,10 @@
     def __repr__(self):
         """representation for debugging purposes"""
         return "%s(%r)" % (self.__class__.__name__, self._utf8)
-<<<<<<< HEAD
 
     def unwrap(self, space):
         # for testing
         return space.realunicode_w(self)
-=======
->>>>>>> 15fcef79
 
     def is_w(self, space, w_other):
         if not isinstance(w_other, W_UnicodeObject):
@@ -96,11 +68,7 @@
             return False
         s1 = space.utf8_w(self)
         s2 = space.utf8_w(w_other)
-<<<<<<< HEAD
         if self._len() > 1:
-=======
-        if len(s2) > 2:
->>>>>>> 15fcef79
             return s1 is s2
         else:            # strings of len <= 1 are unique-ified
             return s1 == s2
@@ -108,7 +76,6 @@
     def immutable_unique_id(self, space):
         if self.user_overridden_class:
             return None
-<<<<<<< HEAD
         l = self._len()
         if l > 1:
             # return the uid plus 2, to make sure we don't get
@@ -119,16 +86,6 @@
             if l == 1:
                 base = rutf8.codepoint_at_pos(self._utf8, 0)
                 base = ~base     # negative base values
-=======
-        s = space.utf8_w(self)
-        if len(s) > 2:
-            uid = compute_unique_id(s)
-        else:            # strings of len <= 1 are unique-ified
-            if len(s) == 1:
-                base = ~ord(s[0])      # negative base values
-            elif len(s) == 2:
-                base = ~((ord(s[1]) << 8) | ord(s[0]))
->>>>>>> 15fcef79
             else:
                 base = 257       # empty unicode string: base value 257
             uid = (base << IDTAG_SHIFT) | IDTAG_SPECIAL
@@ -140,28 +97,6 @@
     def utf8_w(self, space):
         return self._utf8
 
-<<<<<<< HEAD
-=======
-    def readbuf_w(self, space):
-        # XXX for now
-        from rpython.rlib.rstruct.unichar import pack_codepoint, UNICODE_SIZE
-        builder = MutableStringBuffer(self._len() * UNICODE_SIZE)
-        pos = 0
-        i = 0
-        while i < len(self._utf8):
-            unich = rutf8.codepoint_at_pos(self._utf8, i)
-            pack_codepoint(unich, builder, pos)
-            pos += UNICODE_SIZE
-            i = rutf8.next_codepoint_pos(self._utf8, i)
-        return StringBuffer(builder.finish())
-
-    def writebuf_w(self, space):
-        raise oefmt(space.w_TypeError,
-                    "cannot use unicode as modifiable buffer")
-
-    charbuf_w = str_w
-
->>>>>>> 15fcef79
     def listview_utf8(self):
         assert self.is_ascii()
         return _create_list_from_unicode(self._utf8)
@@ -187,8 +122,7 @@
 
     @staticmethod
     def convert_arg_to_w_unicode(space, w_other, strict=None):
-<<<<<<< HEAD
-        if isinstance(w_other, W_UnicodeObject):
+        if space.is_w(space.type(w_other), space.w_unicode):
             return w_other
         if space.isinstance_w(w_other, space.w_bytes):
             raise oefmt(space.w_TypeError,
@@ -196,17 +130,7 @@
         if strict:
             raise oefmt(space.w_TypeError,
                 "%s arg must be None, unicode or str", strict)
-        return unicode_from_encoded_object(space, w_other, None, "strict")
-=======
-        if space.is_w(space.type(w_other), space.w_unicode):
-            return w_other
-        if space.isinstance_w(w_other, space.w_bytes):
-            return unicode_from_string(space, w_other)
-        if strict:
-            raise oefmt(space.w_TypeError,
-                "%s arg must be None, unicode or str", strict)
         return unicode_from_encoded_object(space, w_other, 'utf8', "strict")
->>>>>>> 15fcef79
 
     def convert_to_w_unicode(self, space):
         return self
@@ -215,12 +139,6 @@
     def _chr(self, char):
         assert len(char) == 1
         return unichr(ord(char[0]))
-<<<<<<< HEAD
-=======
-
-    def _multi_chr(self, unichar):
-        return unichar
->>>>>>> 15fcef79
 
     def _multi_chr(self, unichar):
         return unichar
@@ -265,7 +183,6 @@
     @staticmethod
     def descr_new(space, w_unicodetype, w_object=None, w_encoding=None,
                   w_errors=None):
-<<<<<<< HEAD
         if w_object is None:
             w_value = W_UnicodeObject.EMPTY
         else:
@@ -276,23 +193,6 @@
             else:
                 w_value = unicode_from_encoded_object(space, w_object, encoding,
                                                       errors)
-=======
-        # NB. the default value of w_obj is really a *wrapped* empty string:
-        #     there is gateway magic at work
-        w_obj = w_string
-
-        encoding, errors = _get_encoding_and_errors(space, w_encoding,
-                                                    w_errors)
-        if encoding is None and errors is None:
-            # this is very quick if w_obj is already a w_unicode
-            w_value = unicode_from_object(space, w_obj)
-        else:
-            if space.isinstance_w(w_obj, space.w_unicode):
-                raise oefmt(space.w_TypeError,
-                            "decoding Unicode is not supported")
-            w_value = unicode_from_encoded_object(space, w_obj,
-                                                  encoding, errors)
->>>>>>> 15fcef79
         if space.is_w(w_unicodetype, space.w_unicode):
             return w_value
 
@@ -373,7 +273,6 @@
         return w_new
 
     def descr_repr(self, space):
-<<<<<<< HEAD
         return space.newtext(_repr_function(self._utf8)) # quotes=True
 
     def descr_str(self, space):
@@ -381,12 +280,6 @@
             return self
         # Subtype -- return genuine unicode string with the same value.
         return space.newtext(space.utf8_w(self), space.len_w(self))
-=======
-        return space.newtext(_repr_function(self._utf8))
-
-    def descr_str(self, space):
-        return encode_object(space, self, 'utf8', 'strict')
->>>>>>> 15fcef79
 
     def descr_hash(self, space):
         x = compute_hash(self._utf8)
@@ -395,12 +288,8 @@
 
     def descr_eq(self, space, w_other):
         try:
-<<<<<<< HEAD
             res = self._utf8 == self.convert_arg_to_w_unicode(space, w_other,
                                                         strict='__eq__')._utf8
-=======
-            res = self._utf8 == self.convert_arg_to_w_unicode(space, w_other)._utf8
->>>>>>> 15fcef79
         except OperationError as e:
             if e.match(space, space.w_TypeError):
                 return space.w_NotImplemented
@@ -409,12 +298,8 @@
 
     def descr_ne(self, space, w_other):
         try:
-<<<<<<< HEAD
             res = self._utf8 != self.convert_arg_to_w_unicode(space, w_other,
                                                      strict='__neq__')._utf8
-=======
-            res = self._utf8 != self.convert_arg_to_w_unicode(space, w_other)._utf8
->>>>>>> 15fcef79
         except OperationError as e:
             if e.match(space, space.w_TypeError):
                 return space.w_NotImplemented
@@ -477,18 +362,8 @@
         return newformat.format_method(space, self, None, w_mapping, True)
 
     def descr__format__(self, space, w_format_spec):
-<<<<<<< HEAD
         return newformat.run_formatter(space, w_format_spec, "format_string",
                                        self)
-=======
-        if not space.isinstance_w(w_format_spec, space.w_unicode):
-            w_format_spec = space.call_function(space.w_unicode, w_format_spec)
-        spec = space.utf8_w(w_format_spec)
-        formatter = newformat.unicode_formatter(space, spec)
-        self2 = unicode_from_object(space, self)
-        assert isinstance(self2, W_UnicodeObject)
-        return formatter.format_string(self2._utf8)
->>>>>>> 15fcef79
 
     def descr_mod(self, space, w_values):
         return mod_format(space, self, w_values, fmt_type=FORMAT_UNICODE)
@@ -565,36 +440,6 @@
         else:
             return 0x3C3
 
-    def descr_swapcase(self, space):
-        input = self._utf8
-        builder = rutf8.Utf8StringBuilder(len(input))
-        for ch in rutf8.Utf8StringIterator(input):
-            if unicodedb.isupper(ch):
-                ch = unicodedb.tolower(ch)
-            elif unicodedb.islower(ch):
-                ch = unicodedb.toupper(ch)
-            builder.append_code(ch)
-        return self.from_utf8builder(builder)
-
-    def descr_title(self, space):
-        if len(self._utf8) == 0:
-            return self
-        return self.title_unicode(self._utf8)
-
-    @jit.elidable
-    def title_unicode(self, value):
-        input = self._utf8
-        builder = rutf8.Utf8StringBuilder(len(input))
-        previous_is_cased = False
-        for ch in rutf8.Utf8StringIterator(input):
-            if not previous_is_cased:
-                ch = unicodedb.totitle(ch)
-            else:
-                ch = unicodedb.tolower(ch)
-            builder.append_code(ch)
-            previous_is_cased = unicodedb.iscased(ch)
-        return self.from_utf8builder(builder)
-
     def descr_translate(self, space, w_table):
         builder = rutf8.Utf8StringBuilder(len(self._utf8))
         for codepoint in rutf8.Utf8StringIterator(self._utf8):
@@ -614,19 +459,11 @@
                 else:
                     raise oefmt(space.w_TypeError,
                                 "character mapping must return integer, None "
-<<<<<<< HEAD
                                 "or str")
             try:
                 builder.append_code(codepoint)
             except ValueError:
                 raise oefmt(space.w_ValueError,
-=======
-                                "or unicode")
-            try:
-                builder.append_code(codepoint)
-            except ValueError:
-                raise oefmt(space.w_TypeError,
->>>>>>> 15fcef79
                             "character mapping must be in range(0x110000)")
         return self.from_utf8builder(builder)
 
@@ -707,30 +544,6 @@
 
         return W_UnicodeObject(expanded, newlen)
 
-    @unwrap_spec(tabsize=int)
-    def descr_expandtabs(self, space, tabsize=8):
-        value = self._utf8
-        if not value:
-            return self._empty()
-
-        splitted = value.split('\t')
-
-        try:
-            if tabsize > 0:
-                ovfcheck(len(splitted) * tabsize)
-        except OverflowError:
-            raise oefmt(space.w_OverflowError, "new string is too long")
-        expanded = oldtoken = splitted.pop(0)
-        newlen = self._len() - len(splitted)
-
-        for token in splitted:
-            dist = self._tabindent(oldtoken, tabsize)
-            expanded += ' ' * dist + token
-            newlen += dist
-            oldtoken = token
-
-        return W_UnicodeObject(expanded, newlen)
-
     _StringMethods_descr_join = descr_join
     def descr_join(self, space, w_list):
         l = space.listview_utf8(w_list)
@@ -744,7 +557,6 @@
     def _join_return_one(self, space, w_obj):
         return space.is_w(space.type(w_obj), space.w_unicode)
 
-<<<<<<< HEAD
     def descr_casefold(self, space):
         value = self._utf8
         builder = rutf8.Utf8StringBuilder(len(value))
@@ -769,24 +581,6 @@
             for c in codes:
                 builder.append_code(c)
             i += 1
-        return self.from_utf8builder(builder)
-=======
-    def descr_formatter_parser(self, space):
-        from pypy.objspace.std.newformat import unicode_template_formatter
-        tformat = unicode_template_formatter(space, space.utf8_w(self))
-        return tformat.formatter_parser()
-
-    def descr_formatter_field_name_split(self, space):
-        from pypy.objspace.std.newformat import unicode_template_formatter
-        tformat = unicode_template_formatter(space, space.utf8_w(self))
-        return tformat.formatter_field_name_split()
->>>>>>> 15fcef79
-
-    def descr_lower(self, space):
-        builder = rutf8.Utf8StringBuilder(len(self._utf8))
-        for ch in rutf8.Utf8StringIterator(self._utf8):
-            lower = unicodedb.tolower(ch)
-            builder.append_code(lower)
         return self.from_utf8builder(builder)
 
     def descr_isdecimal(self, space):
@@ -832,506 +626,8 @@
                 cased = True
         return space.newbool(cased)
 
-<<<<<<< HEAD
     def descr_isidentifier(self, space):
         return space.newbool(_isidentifier(self._utf8))
-=======
-    def descr_startswith(self, space, w_prefix, w_start=None, w_end=None):
-        start, end = self._unwrap_and_compute_idx_params(space, w_start, w_end)
-        value = self._utf8
-        if space.isinstance_w(w_prefix, space.w_tuple):
-            return self._startswith_tuple(space, value, w_prefix, start, end)
-        return space.newbool(self._startswith(space, value, w_prefix, start,
-                                              end))
-
-    def _startswith(self, space, value, w_prefix, start, end):
-        prefix = self.convert_arg_to_w_unicode(space, w_prefix)._utf8
-        if len(prefix) == 0:
-            return True
-        return startswith(value, prefix, start, end)
-
-    def descr_endswith(self, space, w_suffix, w_start=None, w_end=None):
-        start, end = self._unwrap_and_compute_idx_params(space, w_start, w_end)
-        value = self._utf8
-        if space.isinstance_w(w_suffix, space.w_tuple):
-            return self._endswith_tuple(space, value, w_suffix, start, end)
-        return space.newbool(self._endswith(space, value, w_suffix, start,
-                                            end))
-
-    def _endswith(self, space, value, w_prefix, start, end):
-        prefix = self.convert_arg_to_w_unicode(space, w_prefix)._utf8
-        if len(prefix) == 0:
-            return True
-        return endswith(value, prefix, start, end)
-
-    def descr_add(self, space, w_other):
-        try:
-            w_other = self.convert_arg_to_w_unicode(space, w_other)
-        except OperationError as e:
-            if e.match(space, space.w_TypeError):
-                return space.w_NotImplemented
-            raise
-        return W_UnicodeObject(self._utf8 + w_other._utf8,
-                               self._len() + w_other._len())
-
-    @jit.look_inside_iff(lambda self, space, list_w, size:
-                         jit.loop_unrolling_heuristic(list_w, size))
-    def _str_join_many_items(self, space, list_w, size):
-        value = self._utf8
-        lgt = self._len() * (size - 1)
-
-        prealloc_size = len(value) * (size - 1)
-        unwrapped = newlist_hint(size)
-        for i in range(size):
-            w_s = list_w[i]
-            if not (space.isinstance_w(w_s, space.w_bytes) or
-                    space.isinstance_w(w_s, space.w_unicode)):
-                raise oefmt(space.w_TypeError,
-                            "sequence item %d: expected string or unicode, %T found",
-                            i, w_s)
-            # XXX Maybe the extra copy here is okay? It was basically going to
-            #     happen anyway, what with being placed into the builder
-            w_u = self.convert_arg_to_w_unicode(space, w_s)
-            unwrapped.append(w_u._utf8)
-            lgt += w_u._length
-            prealloc_size += len(unwrapped[i])
-
-        sb = StringBuilder(prealloc_size)
-        for i in range(size):
-            if value and i != 0:
-                sb.append(value)
-            sb.append(unwrapped[i])
-        return W_UnicodeObject(sb.build(), lgt)
-
-    @unwrap_spec(keepends=bool)
-    def descr_splitlines(self, space, keepends=False):
-        value = self._utf8
-        length = len(value)
-        strs_w = []
-        pos = 0
-        while pos < length:
-            sol = pos
-            lgt = 0
-            while pos < length and not self._islinebreak(rutf8.codepoint_at_pos(value, pos)):
-                pos = rutf8.next_codepoint_pos(value, pos)
-                lgt += 1
-            eol = pos
-            if pos < length:
-                # read CRLF as one line break
-                if (value[pos] == '\r' and pos + 1 < length
-                                       and value[pos + 1] == '\n'):
-                    pos += 2
-                    line_end_chars = 2
-                else:
-                    pos = rutf8.next_codepoint_pos(value, pos)
-                    line_end_chars = 1
-                if keepends:
-                    eol = pos
-                    lgt += line_end_chars
-            assert eol >= 0
-            assert sol >= 0
-            strs_w.append(W_UnicodeObject(value[sol:eol], lgt))
-        return space.newlist(strs_w)
-
-    def descr_upper(self, space):
-        builder = rutf8.Utf8StringBuilder(len(self._utf8))
-        for ch in rutf8.Utf8StringIterator(self._utf8):
-            ch = unicodedb.toupper(ch)
-            builder.append_code(ch)
-        return self.from_utf8builder(builder)
-
-    @unwrap_spec(width=int)
-    def descr_zfill(self, space, width):
-        selfval = self._utf8
-        if len(selfval) == 0:
-            return W_UnicodeObject('0' * width, width)
-        num_zeros = width - self._len()
-        if num_zeros <= 0:
-            # cannot return self, in case it is a subclass of str
-            return W_UnicodeObject(selfval, self._len())
-        builder = StringBuilder(num_zeros + len(selfval))
-        if len(selfval) > 0 and (selfval[0] == '+' or selfval[0] == '-'):
-            # copy sign to first position
-            builder.append(selfval[0])
-            start = 1
-        else:
-            start = 0
-        builder.append_multiple_char('0', num_zeros)
-        builder.append_slice(selfval, start, len(selfval))
-        return W_UnicodeObject(builder.build(), width)
-
-    @unwrap_spec(maxsplit=int)
-    def descr_split(self, space, w_sep=None, maxsplit=-1):
-        res = []
-        value = self._utf8
-        if space.is_none(w_sep):
-            res = split(value, maxsplit=maxsplit, isutf8=True)
-            return space.newlist_utf8(res, self.is_ascii())
-
-        by = self.convert_arg_to_w_unicode(space, w_sep)._utf8
-        if len(by) == 0:
-            raise oefmt(space.w_ValueError, "empty separator")
-        res = split(value, by, maxsplit, isutf8=True)
-
-        return space.newlist_utf8(res, self.is_ascii())
-
-    @unwrap_spec(maxsplit=int)
-    def descr_rsplit(self, space, w_sep=None, maxsplit=-1):
-        res = []
-        value = self._utf8
-        if space.is_none(w_sep):
-            res = rsplit(value, maxsplit=maxsplit, isutf8=True)
-            return space.newlist_utf8(res, self.is_ascii())
-
-        by = self.convert_arg_to_w_unicode(space, w_sep)._utf8
-        if len(by) == 0:
-            raise oefmt(space.w_ValueError, "empty separator")
-        res = rsplit(value, by, maxsplit, isutf8=True)
-
-        return space.newlist_utf8(res, self.is_ascii())
-
-    def descr_getitem(self, space, w_index):
-        if isinstance(w_index, W_SliceObject):
-            length = self._len()
-            start, stop, step, sl = w_index.indices4(space, length)
-            if sl == 0:
-                return self._empty()
-            elif step == 1:
-                assert start >= 0 and stop >= 0
-                return self._unicode_sliced(space, start, stop)
-            else:
-                return self._getitem_slice_slowpath(space, start, step, sl)
-
-        index = space.getindex_w(w_index, space.w_IndexError, "string index")
-        return self._getitem_result(space, index)
-
-    def _getitem_slice_slowpath(self, space, start, step, sl):
-        # XXX same comment as in _unicode_sliced
-        builder = StringBuilder(step * sl)
-        byte_pos = self._index_to_byte(start)
-        i = 0
-        while True:
-            next_pos = rutf8.next_codepoint_pos(self._utf8, byte_pos)
-            builder.append(self._utf8[byte_pos:next_pos])
-            if i == sl - 1:
-                break
-            i += 1
-            byte_pos = self._index_to_byte(start + i * step)
-        return W_UnicodeObject(builder.build(), sl)
-
-    def descr_getslice(self, space, w_start, w_stop):
-        start, stop = normalize_simple_slice(
-            space, self._len(), w_start, w_stop)
-        if start == stop:
-            return self._empty()
-        else:
-            return self._unicode_sliced(space, start, stop)
-
-    def _unicode_sliced(self, space, start, stop):
-        # XXX maybe some heuristic, like first slice does not create
-        #     full index, but second does?
-        assert start >= 0
-        assert stop >= 0
-        byte_start = self._index_to_byte(start)
-        byte_stop = self._index_to_byte(stop)
-        return W_UnicodeObject(self._utf8[byte_start:byte_stop], stop - start)
-
-    def descr_capitalize(self, space):
-        value = self._utf8
-        if len(value) == 0:
-            return self._empty()
-
-        builder = rutf8.Utf8StringBuilder(len(self._utf8))
-        it = rutf8.Utf8StringIterator(self._utf8)
-        uchar = it.next()
-        ch = unicodedb.toupper(uchar)
-        builder.append_code(ch)
-        for ch in it:
-            ch = unicodedb.tolower(ch)
-            builder.append_code(ch)
-        return self.from_utf8builder(builder)
-
-    @unwrap_spec(width=int, w_fillchar=WrappedDefault(' '))
-    def descr_center(self, space, width, w_fillchar):
-        value = self._utf8
-        fillchar = self.convert_arg_to_w_unicode(space, w_fillchar)._utf8
-        if len(fillchar) != 1:
-            raise oefmt(space.w_TypeError,
-                        "center() argument 2 must be a single character")
-
-        d = width - self._len()
-        if d > 0:
-            offset = d//2 + (d & width & 1)
-            fillchar = fillchar[0]
-            centered = offset * fillchar + value + (d - offset) * fillchar
-        else:
-            centered = value
-            d = 0
-
-        return W_UnicodeObject(centered, self._len() + d)
-
-    def descr_count(self, space, w_sub, w_start=None, w_end=None):
-        value = self._utf8
-        start_index, end_index = self._unwrap_and_compute_idx_params(
-            space, w_start, w_end)
-        sub = self.convert_arg_to_w_unicode(space, w_sub)._utf8
-        return space.newint(value.count(sub, start_index, end_index))
-
-    def descr_contains(self, space, w_sub):
-        value = self._utf8
-        w_other = self.convert_arg_to_w_unicode(space, w_sub)
-        return space.newbool(value.find(w_other._utf8) >= 0)
-
-    def descr_partition(self, space, w_sub):
-        value = self._utf8
-        sub = self.convert_arg_to_w_unicode(space, w_sub)
-        sublen = sub._len()
-        if sublen == 0:
-            raise oefmt(space.w_ValueError, "empty separator")
-
-        pos = value.find(sub._utf8)
-
-        if pos < 0:
-            return space.newtuple([self, self._empty(), self._empty()])
-        else:
-            lgt = rutf8.check_utf8(value, True, stop=pos)
-            return space.newtuple(
-                [W_UnicodeObject(value[0:pos], lgt), w_sub,
-                 W_UnicodeObject(value[pos + len(sub._utf8):len(value)],
-                    self._len() - lgt - sublen)])
-
-    def descr_rpartition(self, space, w_sub):
-        value = self._utf8
-        sub = self.convert_arg_to_w_unicode(space, w_sub)
-        sublen = sub._len()
-        if sublen == 0:
-            raise oefmt(space.w_ValueError, "empty separator")
-
-        pos = value.rfind(sub._utf8)
-
-        if pos < 0:
-            return space.newtuple([self._empty(), self._empty(), self])
-        else:
-            lgt = rutf8.check_utf8(value, True, stop=pos)
-            return space.newtuple(
-                [W_UnicodeObject(value[0:pos], lgt), w_sub,
-                 W_UnicodeObject(value[pos + len(sub._utf8):len(value)],
-                    self._len() - lgt - sublen)])
-
-    @unwrap_spec(count=int)
-    def descr_replace(self, space, w_old, w_new, count=-1):
-        input = self._utf8
-
-        w_sub = self.convert_arg_to_w_unicode(space, w_old)
-        w_by = self.convert_arg_to_w_unicode(space, w_new)
-        # the following two lines are for being bug-to-bug compatible
-        # with CPython: see issue #2448
-        if count >= 0 and len(input) == 0:
-            return self._empty()
-        try:
-            res, replacements = replace_count(input, w_sub._utf8, w_by._utf8,
-                                              count, isutf8=True)
-        except OverflowError:
-            raise oefmt(space.w_OverflowError, "replace string is too long")
-
-        newlength = self._length + replacements * (w_by._length - w_sub._length)
-        return W_UnicodeObject(res, newlength)
-
-    def descr_mul(self, space, w_times):
-        try:
-            times = space.getindex_w(w_times, space.w_OverflowError)
-        except OperationError as e:
-            if e.match(space, space.w_TypeError):
-                return space.w_NotImplemented
-            raise
-        if times <= 0:
-            return self._empty()
-        if len(self._utf8) == 1:
-            return W_UnicodeObject(self._utf8[0] * times, times)
-        return W_UnicodeObject(self._utf8 * times, times * self._len())
-
-    descr_rmul = descr_mul
-
-    def _get_index_storage(self):
-        # XXX write the correct jit.elidable
-        if self._index_storage == rutf8.null_storage():
-            storage = rutf8.create_utf8_index_storage(self._utf8, self._length)
-        else:
-            storage = self._index_storage
-        if not jit.isconstant(self):
-            self._index_storage = storage
-        return storage
-
-    def _getitem_result(self, space, index):
-        if index < 0:
-            index += self._length
-        if index < 0 or index >= self._length:
-            raise oefmt(space.w_IndexError, "string index out of range")
-        start = self._index_to_byte(index)
-        end = rutf8.next_codepoint_pos(self._utf8, start)
-        return W_UnicodeObject(self._utf8[start:end], 1)
-
-    def is_ascii(self):
-        return self._length == len(self._utf8)
-
-    def _has_surrogates(self):
-        if self.is_ascii():
-            return False
-        return rutf8.has_surrogates(self._utf8)
-
-    def _index_to_byte(self, index):
-        if self.is_ascii():
-            assert index >= 0
-            return index
-        return rutf8.codepoint_position_at_index(
-            self._utf8, self._get_index_storage(), index)
-
-    @always_inline
-    def _unwrap_and_search(self, space, w_sub, w_start, w_end, forward=True):
-        w_sub = self.convert_arg_to_w_unicode(space, w_sub)
-        start, end = unwrap_start_stop(space, self._length, w_start, w_end)
-        if start == 0:
-            start_index = 0
-        elif start > self._length:
-            return None
-        else:
-            start_index = self._index_to_byte(start)
-
-        if end >= self._length:
-            end = self._length
-            end_index = len(self._utf8)
-        else:
-            end_index = self._index_to_byte(end)
-
-        if forward:
-            res_index = self._utf8.find(w_sub._utf8, start_index, end_index)
-            if res_index < 0:
-                return None
-            skip = rutf8.codepoints_in_utf8(self._utf8, start_index, res_index)
-            res = start + skip
-            assert res >= 0
-            return space.newint(res)
-        else:
-            res_index = self._utf8.rfind(w_sub._utf8, start_index, end_index)
-            if res_index < 0:
-                return None
-            skip = rutf8.codepoints_in_utf8(self._utf8, res_index, end_index)
-            res = end - skip
-            assert res >= 0
-            return space.newint(res)
-
-    def _unwrap_and_compute_idx_params(self, space, w_start, w_end):
-        # unwrap start and stop indices, optimized for the case where
-        # start == 0 and end == self._length.  Note that 'start' and
-        # 'end' are measured in codepoints whereas 'start_index' and
-        # 'end_index' are measured in bytes.
-        start, end = unwrap_start_stop(space, self._length, w_start, w_end)
-        start_index = 0
-        end_index = len(self._utf8)
-        if start > 0:
-            if start > self._length:
-                start_index = end_index
-            else:
-                start_index = self._index_to_byte(start)
-        if end < self._length:
-            end_index = self._index_to_byte(end)
-        return (start_index, end_index)
-
-    @unwrap_spec(width=int, w_fillchar=WrappedDefault(' '))
-    def descr_rjust(self, space, width, w_fillchar):
-        value = self._utf8
-        lgt = self._len()
-        w_fillchar = self.convert_arg_to_w_unicode(space, w_fillchar)
-        if w_fillchar._len() != 1:
-            raise oefmt(space.w_TypeError,
-                        "rjust() argument 2 must be a single character")
-        d = width - lgt
-        if d > 0:
-            if len(w_fillchar._utf8) == 1:
-                # speedup
-                value = d * w_fillchar._utf8[0] + value
-            else:
-                value = d * w_fillchar._utf8 + value
-            return W_UnicodeObject(value, width)
-
-        return W_UnicodeObject(value, lgt)
-
-    @unwrap_spec(width=int, w_fillchar=WrappedDefault(' '))
-    def descr_ljust(self, space, width, w_fillchar):
-        value = self._utf8
-        w_fillchar = self.convert_arg_to_w_unicode(space, w_fillchar)
-        if w_fillchar._len() != 1:
-            raise oefmt(space.w_TypeError,
-                        "ljust() argument 2 must be a single character")
-        d = width - self._len()
-        if d > 0:
-            if len(w_fillchar._utf8) == 1:
-                # speedup
-                value = value + d * w_fillchar._utf8[0]
-            else:
-                value = value + d * w_fillchar._utf8
-            return W_UnicodeObject(value, width)
-
-        return W_UnicodeObject(value, self._len())
-
-    def _utf8_sliced(self, start, stop, lgt):
-        assert start >= 0
-        assert stop >= 0
-        #if start == 0 and stop == len(s) and space.is_w(space.type(orig_obj),
-        #                                                space.w_bytes):
-        #    return orig_obj
-        return W_UnicodeObject(self._utf8[start:stop], lgt)
-
-    def _strip_none(self, space, left, right):
-        "internal function called by str_xstrip methods"
-        value = self._utf8
-
-        lpos = 0
-        rpos = len(value)
-        lgt = self._len()
-
-        if left:
-            while lpos < rpos and rutf8.isspace(value, lpos):
-                lpos = rutf8.next_codepoint_pos(value, lpos)
-                lgt -= 1
-
-        if right:
-            while rpos > lpos and rutf8.isspace(value,
-                                         rutf8.prev_codepoint_pos(value, rpos)):
-                rpos = rutf8.prev_codepoint_pos(value, rpos)
-                lgt -= 1
-
-        assert rpos >= lpos    # annotator hint, don't remove
-        return self._utf8_sliced(lpos, rpos, lgt)
-
-    def _strip(self, space, w_chars, left, right, name='strip'):
-        "internal function called by str_xstrip methods"
-        value = self._utf8
-        chars = self.convert_arg_to_w_unicode(space, w_chars, strict=name)._utf8
-
-        lpos = 0
-        rpos = len(value)
-        lgt = self._len()
-
-        if left:
-            while lpos < rpos and rutf8.utf8_in_chars(value, lpos, chars):
-                lpos = rutf8.next_codepoint_pos(value, lpos)
-                lgt -= 1
-
-        if right:
-            while rpos > lpos and rutf8.utf8_in_chars(value,
-                    rutf8.prev_codepoint_pos(value, rpos), chars):
-                rpos = rutf8.prev_codepoint_pos(value, rpos)
-                lgt -= 1
-
-        assert rpos >= lpos    # annotator hint, don't remove
-        return self._utf8_sliced(lpos, rpos, lgt)
-
-    def descr_getnewargs(self, space):
-        return space.newtuple([W_UnicodeObject(self._utf8, self._length)])
-
-    _starts_ends_unicode = True
->>>>>>> 15fcef79
 
     def descr_startswith(self, space, w_prefix, w_start=None, w_end=None):
         start, end = self._unwrap_and_compute_idx_params(space, w_start, w_end)
@@ -1929,45 +1225,9 @@
                 assert False, "always raises"
             return space.newbytes(utf8)
 
-<<<<<<< HEAD
     if encoding is None:
         encoding = space.sys.defaultencoding
     w_retval = encode_text(space, w_object, encoding, errors)
-=======
-def encode_object(space, w_object, encoding, errors):
-    w_encoder = None
-    if encoding is None:
-        # Get the encoder functions as a wrapped object.
-        # This lookup is cached.
-        w_encoder = space.sys.get_w_default_encoder()
-    if errors is None or errors == 'strict':
-        if ((encoding is None and space.sys.defaultencoding == 'ascii') or
-             encoding == 'ascii'):
-            s = space.utf8_w(w_object)
-            try:
-                rutf8.check_ascii(s)
-            except rutf8.CheckError as a:
-                eh = unicodehelper.encode_error_handler(space)
-                eh(None, "ascii", "ordinal not in range(128)", s,
-                    a.pos, a.pos + 1)
-                assert False, "always raises"
-            return space.newbytes(s)
-        if ((encoding is None and space.sys.defaultencoding == 'utf8') or
-             encoding == 'utf-8' or encoding == 'utf8' or encoding == 'UTF-8'):
-            utf8 = space.utf8_w(w_object)
-            if rutf8.has_surrogates(utf8):
-                utf8 = rutf8.reencode_utf8_with_surrogates(utf8)
-            return space.newbytes(utf8)
-    if w_encoder is None:
-        from pypy.module._codecs.interp_codecs import lookup_codec
-        w_encoder = space.getitem(lookup_codec(space, encoding), space.newint(0))
-    if errors is None:
-        w_errors = space.newtext('strict')
-    else:
-        w_errors = space.newtext(errors)
-    w_restuple = space.call_function(w_encoder, w_object, w_errors)
-    w_retval = space.getitem(w_restuple, space.newint(0))
->>>>>>> 15fcef79
     if not space.isinstance_w(w_retval, space.w_bytes):
         raise oefmt(space.w_TypeError,
                     "'%s' encoder returned '%T' instead of 'bytes'; "
@@ -1984,16 +1244,11 @@
         if encoding == 'ascii':
             s = space.charbuf_w(w_obj)
             unicodehelper.check_ascii_or_raise(space, s)
-<<<<<<< HEAD
             return space.newtext(s, len(s))
-=======
-            return space.newutf8(s, len(s))
->>>>>>> 15fcef79
         if encoding == 'utf-8' or encoding == 'utf8':
             s = space.charbuf_w(w_obj)
             lgt = unicodehelper.check_utf8_or_raise(space, s)
             return space.newutf8(s, lgt)
-<<<<<<< HEAD
     from pypy.module._codecs.interp_codecs import decode_text
     w_retval = decode_text(space, w_obj, encoding, errors)
     if not space.isinstance_w(w_retval, space.w_unicode):
@@ -2002,15 +1257,6 @@
                     "use codecs.decode() to decode to arbitrary types",
                     encoding,
                     w_retval)
-=======
-    w_codecs = space.getbuiltinmodule("_codecs")
-    w_decode = space.getattr(w_codecs, space.newtext("decode"))
-    if errors is None:
-        w_retval = space.call_function(w_decode, w_obj, space.newtext(encoding))
-    else:
-        w_retval = space.call_function(w_decode, w_obj, space.newtext(encoding),
-                                       space.newtext(errors))
->>>>>>> 15fcef79
     return w_retval
 
 
@@ -2031,29 +1277,9 @@
 def unicode_from_object(space, w_obj):
     if space.is_w(space.type(w_obj), space.w_unicode):
         return w_obj
-<<<<<<< HEAD
     if space.lookup(w_obj, "__str__") is not None:
         return space.str(w_obj)
     return space.repr(w_obj)
-=======
-    elif space.is_w(space.type(w_obj), space.w_bytes):
-        w_res = w_obj
-    else:
-        w_unicode_method = space.lookup(w_obj, "__unicode__")
-        # obscure workaround: for the next two lines see
-        # test_unicode_conversion_with__str__
-        if w_unicode_method is None:
-            if space.isinstance_w(w_obj, space.w_unicode):
-                return unicodehelper.convert_arg_to_w_unicode(space, w_obj)
-            w_unicode_method = space.lookup(w_obj, "__str__")
-        if w_unicode_method is not None:
-            w_res = space.get_and_call_function(w_unicode_method, w_obj)
-        else:
-            w_res = space.str(w_obj)
-        if space.isinstance_w(w_res, space.w_unicode):
-            return w_res
-    return unicode_from_encoded_object(space, w_res, None, "strict")
->>>>>>> 15fcef79
 
 def ascii_from_object(space, w_obj):
     """Implements builtins.ascii()"""
@@ -2670,7 +1896,6 @@
 def unicode_to_decimal_w(space, w_unistr, allow_surrogates=False):
     if not isinstance(w_unistr, W_UnicodeObject):
         raise oefmt(space.w_TypeError, "expected unicode, got '%T'", w_unistr)
-<<<<<<< HEAD
     value = _rpy_unicode_to_decimal_w(space, w_unistr.utf8_w(space).decode('utf8'))
     # XXX this is the only place in the code that this funcion is called.
     return unicodehelper.encode_utf8(space, value,
@@ -2698,38 +1923,4 @@
     return unicode_encode_utf8_forbid_surrogates(value, len(value))
 
 _repr_function = rutf8.make_utf8_escape_function(
-    pass_printable=True, quotes=True, prefix='')
-=======
-    unistr = w_unistr._utf8
-    result = ['\0'] * w_unistr._length
-    digits = ['0', '1', '2', '3', '4',
-              '5', '6', '7', '8', '9']
-    res_pos = 0
-    iter = rutf8.Utf8StringIterator(unistr)
-    for uchr in iter:
-        if W_UnicodeObject._isspace(uchr):
-            result[res_pos] = ' '
-            res_pos += 1
-            continue
-        try:
-            result[res_pos] = digits[unicodedb.decimal(uchr)]
-        except KeyError:
-            if 0 < uchr < 256:
-                result[res_pos] = chr(uchr)
-            else:
-                w_encoding = space.newtext('decimal')
-                pos = iter.get_pos()
-                w_start = space.newint(pos)
-                w_end = space.newint(pos+1)
-                w_reason = space.newtext('invalid decimal Unicode string')
-                raise OperationError(space.w_UnicodeEncodeError,
-                                     space.newtuple([w_encoding, w_unistr,
-                                                     w_start, w_end,
-                                                     w_reason]))
-        res_pos += 1
-    return ''.join(result)
-
-
-_repr_function = rutf8.make_utf8_escape_function(
-    pass_printable=False, quotes=True, prefix='u')
->>>>>>> 15fcef79
+    pass_printable=True, quotes=True, prefix='')