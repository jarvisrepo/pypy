"""The builtin str implementation"""

from rpython.rlib.objectmodel import (
    compute_hash, compute_unique_id, import_from_mixin, always_inline,
    enforceargs, newlist_hint, specialize, we_are_translated)
from rpython.rlib.rarithmetic import ovfcheck, r_uint
from rpython.rlib.rstring import (
    StringBuilder, split, rsplit, UnicodeBuilder, replace_count, startswith,
    endswith)
from rpython.rlib import rutf8, jit

from pypy.interpreter import unicodehelper
from pypy.interpreter.baseobjspace import W_Root
from pypy.interpreter.error import OperationError, oefmt
from pypy.interpreter.gateway import WrappedDefault, interp2app, unwrap_spec
from pypy.interpreter.typedef import TypeDef
from pypy.module.unicodedata import unicodedb
from pypy.objspace.std import newformat
from pypy.objspace.std.formatting import mod_format, FORMAT_UNICODE
from pypy.objspace.std.sliceobject import (W_SliceObject,
    unwrap_start_stop, normalize_simple_slice)
from pypy.objspace.std.stringmethods import StringMethods
from pypy.objspace.std.util import IDTAG_SPECIAL, IDTAG_SHIFT, IDTAG_ALT_UID

__all__ = ['W_UnicodeObject', 'encode_object', 'decode_object',
           'unicode_from_object', 'unicode_to_decimal_w']


class W_UnicodeObject(W_Root):
    import_from_mixin(StringMethods)
    _immutable_fields_ = ['_utf8', '_length']

    @enforceargs(utf8str=str)
    def __init__(self, utf8str, length):
        assert isinstance(utf8str, bytes)
        # TODO: how to handle surrogates
        assert length >= 0
        self._utf8 = utf8str
        self._length = length
        self._index_storage = rutf8.null_storage()
        if not we_are_translated():
            try:
                # best effort, too expensive to handle surrogates
                ulength = rutf8.codepoints_in_utf(utf8str)
            except:
                ulength = length 
            assert ulength == length



    @staticmethod
    def from_utf8builder(builder):
        return W_UnicodeObject(
            builder.build(), builder.getlength())

    def __repr__(self):
        """representation for debugging purposes"""
        return "%s(%r)" % (self.__class__.__name__, self._utf8)

    def unwrap(self, space):
        # for testing
        return space.realunicode_w(self)

    def is_w(self, space, w_other):
        if not isinstance(w_other, W_UnicodeObject):
            return False
        if self is w_other:
            return True
        if self.user_overridden_class or w_other.user_overridden_class:
            return False
        s1 = space.utf8_w(self)
        s2 = space.utf8_w(w_other)
        if self._len() > 1:
            return s1 is s2
        else:            # strings of len <= 1 are unique-ified
            return s1 == s2

    def immutable_unique_id(self, space):
        if self.user_overridden_class:
            return None
        l = self._len()
        if l > 1:
            # return the uid plus 2, to make sure we don't get
            # conflicts with W_BytesObject, whose id() might be
            # identical
            uid = compute_unique_id(self._utf8) + IDTAG_ALT_UID
        else:   # strings of len <= 1 are unique-ified
            if l == 1:
                base = rutf8.codepoint_at_pos(self._utf8, 0)
                base = ~base     # negative base values
            else:
                base = 257       # empty unicode string: base value 257
            uid = (base << IDTAG_SHIFT) | IDTAG_SPECIAL
        return space.newint(uid)

    def text_w(self, space):
        return self._utf8

    def utf8_w(self, space):
        return self._utf8

    def listview_utf8(self):
        return _create_list_from_unicode(self._utf8)

    def descr_iter(self, space):
        from pypy.objspace.std.iterobject import W_FastUnicodeIterObject
        return W_FastUnicodeIterObject(self)

    def ord(self, space):
        if self._len() != 1:
            raise oefmt(space.w_TypeError,
                         "ord() expected a character, but string of length %d "
                         "found", self._len())
        return space.newint(rutf8.codepoint_at_pos(self._utf8, 0))

    def _empty(self):
        return W_UnicodeObject.EMPTY

    def _len(self):
        return self._length

    @staticmethod
    def _use_rstr_ops(space, w_other):
        # Always return true because we always need to copy the other
        # operand(s) before we can do comparisons
        return True

    @staticmethod
    def convert_arg_to_w_unicode(space, w_other, strict=None):
        if isinstance(w_other, W_UnicodeObject):
            return w_other
        if space.isinstance_w(w_other, space.w_bytes):
            raise oefmt(space.w_TypeError,
                    "Can't convert '%T' object to str implicitly", w_other)
        if strict:
            raise oefmt(space.w_TypeError,
                "%s arg must be None, unicode or str", strict)
        return unicode_from_encoded_object(space, w_other, 'utf8', "strict")

    def convert_to_w_unicode(self, space):
        return self

    @specialize.argtype(1)
    def _chr(self, char):
        assert len(char) == 1
        return unichr(ord(char[0]))

    def _multi_chr(self, unichar):
        return unichar

    def _generic_name(self):
        return "str"

    def _generic_name(self):
        return "str"

    def _isupper(self, ch):
        return unicodedb.isupper(ch)

    def _islower(self, ch):
        return unicodedb.islower(ch)

    def _isnumeric(self, ch):
        return unicodedb.isnumeric(ch)

    def _istitle(self, ch):
        return unicodedb.isupper(ch) or unicodedb.istitle(ch)

    @staticmethod
    def _isspace(ch):
        return unicodedb.isspace(ch)

    def _isalpha(self, ch):
        return unicodedb.isalpha(ch)

    def _isalnum(self, ch):
        return unicodedb.isalnum(ch)

    def _isdigit(self, ch):
        return unicodedb.isdigit(ch)

    def _isdecimal(self, ch):
        return unicodedb.isdecimal(ch)

    def _iscased(self, ch):
        return unicodedb.iscased(ch)

    def _islinebreak(self, ch):
        return unicodedb.islinebreak(ch)

    @staticmethod
    def descr_new(space, w_unicodetype, w_object=None, w_encoding=None,
                  w_errors=None):
        if w_object is None:
            w_value = W_UnicodeObject.EMPTY
        else:
            encoding, errors = get_encoding_and_errors(space,
                                                          w_encoding, w_errors)
            if encoding is None and errors is None:
                # this is very quick if w_object is already a w_unicode
                w_value = unicode_from_object(space, w_object)
            else:
                if space.isinstance_w(w_object, space.w_unicode):
                    raise oefmt(space.w_TypeError,
                            "decoding str is not supported")
                w_value = unicode_from_encoded_object(space, w_object,
                                                  encoding, errors)
        if space.is_w(w_unicodetype, space.w_unicode):
            return w_value

        assert isinstance(w_value, W_UnicodeObject)
        w_newobj = space.allocate_instance(W_UnicodeObject, w_unicodetype)
        W_UnicodeObject.__init__(w_newobj, w_value._utf8, w_value._length)
        if w_value._index_storage:
            # copy the storage if it's there
            w_newobj._index_storage = w_value._index_storage
        return w_newobj

    @staticmethod
    def descr_maketrans(space, w_type, w_x, w_y=None, w_z=None):
        y = None if space.is_none(w_y) else space.utf8_w(w_y)
        z = None if space.is_none(w_z) else space.utf8_w(w_z)
        w_new = space.newdict()

        if y is not None:
            # x must be a string too, of equal length
            ylen = len(y)
            try:
                x = space.utf8_w(w_x)
            except OperationError as e:
                if not e.match(space, space.w_TypeError):
                    raise
                raise oefmt(space.w_TypeError,
                            "first maketrans argument must be a string if "
                            "there is a second argument")
            if len(x) != ylen:
                raise oefmt(space.w_ValueError,
                            "the first two maketrans arguments must have "
                            "equal length")
            # create entries for translating chars in x to those in y
            for i in range(len(x)):
                w_key = space.newint(ord(x[i]))
                w_value = space.newint(ord(y[i]))
                space.setitem(w_new, w_key, w_value)
            # create entries for deleting chars in z
            if z is not None:
                for i in range(len(z)):
                    w_key = space.newint(ord(z[i]))
                    space.setitem(w_new, w_key, space.w_None)
        else:
            # x must be a dict
            if not space.is_w(space.type(w_x), space.w_dict):
                raise oefmt(space.w_TypeError,
                            "if you give only one argument to maketrans it "
                            "must be a dict")
            # copy entries into the new dict, converting string keys to int keys
            w_iter = space.iter(space.call_method(w_x, "items"))
            while True:
                try:
                    w_item = space.next(w_iter)
                except OperationError as e:
                    if not e.match(space, space.w_StopIteration):
                        raise
                    break
                w_key, w_value = space.unpackiterable(w_item, 2)
                if space.isinstance_w(w_key, space.w_unicode):
                    # convert string keys to integer keys
                    if space.len_w(w_key) != 1:
                        raise oefmt(space.w_ValueError,
                                    "string keys in translate table must be "
                                    "of length 1")
                    val = space.utf8_w(w_key)
                    w_key = space.newint(rutf8.codepoint_at_pos(val, 0))
                else:
                    # just keep integer keys
                    try:
                        space.int_w(w_key)
                    except OperationError as e:
                        if not e.match(space, space.w_TypeError):
                            raise
                        raise oefmt(space.w_TypeError,
                                    "keys in translate table must be strings "
                                    "or integers")
                space.setitem(w_new, w_key, w_value)
        return w_new

    def descr_repr(self, space):
        return space.newtext(_repr_function(self._utf8)) # quotes=True

    def descr_str(self, space):
        if space.is_w(space.type(self), space.w_unicode):
            return self
        # Subtype -- return genuine unicode string with the same value.
        return space.newtext(space.utf8_w(self), space.len_w(self))

    def hash_w(self):
        # shortcut for UnicodeDictStrategy
        x = compute_hash(self._utf8)
        x -= (x == -1) # convert -1 to -2 without creating a bridge
        return x

    def descr_hash(self, space):
        return space.newint(self.hash_w())

    def eq_w(self, w_other):
        # shortcut for UnicodeDictStrategy
        assert isinstance(w_other, W_UnicodeObject)
        return self._utf8 == w_other._utf8

    def descr_eq(self, space, w_other):
        try:
            res = self._utf8 == self.convert_arg_to_w_unicode(space, w_other,
                                                        strict='__eq__')._utf8
        except OperationError as e:
            if e.match(space, space.w_TypeError):
                return space.w_NotImplemented
            raise
        return space.newbool(res)

    def descr_ne(self, space, w_other):
        try:
            res = self._utf8 != self.convert_arg_to_w_unicode(space, w_other,
                                                     strict='__neq__')._utf8
        except OperationError as e:
            if e.match(space, space.w_TypeError):
                return space.w_NotImplemented
            raise
        return space.newbool(res)

    def descr_lt(self, space, w_other):
        try:
            res = self._utf8 < self.convert_arg_to_w_unicode(space, w_other)._utf8
        except OperationError as e:
            if e.match(space, space.w_TypeError):
                return space.w_NotImplemented
            raise
        return space.newbool(res)

    def descr_le(self, space, w_other):
        try:
            res = self._utf8 <= self.convert_arg_to_w_unicode(space, w_other)._utf8
        except OperationError as e:
            if e.match(space, space.w_TypeError):
                return space.w_NotImplemented
            raise
        return space.newbool(res)

    def descr_gt(self, space, w_other):
        try:
            res = self._utf8 > self.convert_arg_to_w_unicode(space, w_other)._utf8
        except OperationError as e:
            if e.match(space, space.w_TypeError):
                return space.w_NotImplemented
            raise
        return space.newbool(res)

    def descr_ge(self, space, w_other):
        try:
            res = self._utf8 >= self.convert_arg_to_w_unicode(space, w_other)._utf8
        except OperationError as e:
            if e.match(space, space.w_TypeError):
                return space.w_NotImplemented
            raise
        return space.newbool(res)

    def _parse_format_arg(self, space, w_kwds, __args__):
        for i in range(len(__args__.keywords)):
            try:     # pff
                arg = __args__.keywords[i]
            except UnicodeDecodeError:
                continue   # uh, just skip that
            space.setitem(w_kwds, space.newtext(arg),
                          __args__.keywords_w[i])

    def descr_format(self, space, __args__):
        w_kwds = space.newdict()
        if __args__.keywords:
            self._parse_format_arg(space, w_kwds, __args__)
        return newformat.format_method(space, self, __args__.arguments_w,
                                       w_kwds, True)

    def descr_format_map(self, space, w_mapping):
        return newformat.format_method(space, self, None, w_mapping, True)

    def descr__format__(self, space, w_format_spec):
        return newformat.run_formatter(space, w_format_spec, "format_string",
                                       self)

    def descr_mod(self, space, w_values):
        return mod_format(space, self, w_values, fmt_type=FORMAT_UNICODE)

    def descr_rmod(self, space, w_values):
        return mod_format(space, w_values, self, fmt_type=FORMAT_UNICODE)

    def descr_swapcase(self, space):
        value = self._utf8
        builder = rutf8.Utf8StringBuilder(len(value))
        for ch, pos in rutf8.Utf8StringPosIterator(value):
            if unicodedb.isupper(ch):
                codes = self._lower_char(ch, value, pos)
            elif unicodedb.islower(ch):
                codes = unicodedb.toupper_full(ch)
            else:
                codes = [ch,]
            for c in codes:
                builder.append_code(c)
        return self.from_utf8builder(builder)

    def descr_title(self, space):
        if len(self._utf8) == 0:
            return self
        return self.title_unicode()

    @jit.elidable
    def title_unicode(self):
        value = self._utf8
        builder = rutf8.Utf8StringBuilder(len(value))
        previous_is_cased = False
        for ch, pos in rutf8.Utf8StringPosIterator(value):
            if previous_is_cased:
                codes = self._lower_char(ch, value, pos)
            else:
                codes = unicodedb.totitle_full(ch)
            for c in codes:
                builder.append_code(c)
            previous_is_cased = unicodedb.iscased(ch)
        return self.from_utf8builder(builder)

    def _lower_char(self, ch, value, bytepos):
        if ch == 0x3a3:
            return [self._handle_capital_sigma(value, bytepos), ]
        else:
            return unicodedb.tolower_full(ch)

    def _handle_capital_sigma(self, value, bytepos):
        # U+03A3 is in the Final_Sigma context when, it is found like this:
        #\p{cased} \p{case-ignorable}* U+03A3 not(\p{case-ignorable}* \p{cased})
        # where \p{xxx} is a character with property xxx.

        final_sigma = False
        if bytepos > 0:
            j = rutf8.prev_codepoint_pos(value, bytepos)
            while j >= 0:
                ch = rutf8.codepoint_at_pos(value, j)
                if unicodedb.iscaseignorable(ch):
                    if j == 0:
                        break
                    j = rutf8.prev_codepoint_pos(value, j)
                    continue
                final_sigma = unicodedb.iscased(ch)
                break
            if final_sigma and bytepos < len(value):
                j = rutf8.next_codepoint_pos(value, bytepos)
                length = len(value)
                while j < length:
                    ch = rutf8.codepoint_at_pos(value, j)
                    if unicodedb.iscaseignorable(ch):
                        j = rutf8.next_codepoint_pos(value, j)
                        continue
                    final_sigma = not unicodedb.iscased(ch)
                    break
        if final_sigma:
            return 0x3C2
        else:
            return 0x3C3

    def descr_translate(self, space, w_table):
        builder = rutf8.Utf8StringBuilder(len(self._utf8))
        for codepoint in rutf8.Utf8StringIterator(self._utf8):
            try:
                w_newval = space.getitem(w_table, space.newint(codepoint))
            except OperationError as e:
                if not e.match(space, space.w_LookupError):
                    raise
            else:
                if space.is_w(w_newval, space.w_None):
                    continue
                elif space.isinstance_w(w_newval, space.w_int):
                    codepoint = space.int_w(w_newval)
                elif isinstance(w_newval, W_UnicodeObject):
                    builder.append_utf8(w_newval._utf8, w_newval._length)
                    continue
                else:
                    raise oefmt(space.w_TypeError,
                                "character mapping must return integer, None "
                                "or str")
            try:
                builder.append_code(codepoint)
            except rutf8.OutOfRange:
                raise oefmt(space.w_ValueError,
                            "character mapping must be in range(0x110000)")
        return self.from_utf8builder(builder)

    def descr_find(self, space, w_sub, w_start=None, w_end=None):
        w_result = self._unwrap_and_search(space, w_sub, w_start, w_end)
        if w_result is None:
            w_result = space.newint(-1)
        return w_result

    def descr_rfind(self, space, w_sub, w_start=None, w_end=None):
        w_result = self._unwrap_and_search(space, w_sub, w_start, w_end,
                                           forward=False)
        if w_result is None:
            w_result = space.newint(-1)
        return w_result

    def descr_index(self, space, w_sub, w_start=None, w_end=None):
        w_result = self._unwrap_and_search(space, w_sub, w_start, w_end)
        if w_result is None:
            raise oefmt(space.w_ValueError,
                        "substring not found in string.index")
        return w_result

    def descr_rindex(self, space, w_sub, w_start=None, w_end=None):
        w_result = self._unwrap_and_search(space, w_sub, w_start, w_end,
                                           forward=False)
        if w_result is None:
            raise oefmt(space.w_ValueError,
                        "substring not found in string.rindex")
        return w_result

    @specialize.arg(2)
    def _is_generic(self, space, func_name):
        func = getattr(self, func_name)
        if self._length == 0:
            return space.w_False
        if self._length == 1:
            return space.newbool(func(rutf8.codepoint_at_pos(self._utf8, 0)))
        else:
            return self._is_generic_loop(space, self._utf8, func_name)

    @specialize.arg(3)
    def _is_generic_loop(self, space, v, func_name):
        func = getattr(self, func_name)
        val = self._utf8
        for uchar in rutf8.Utf8StringIterator(val):
            if not func(uchar):
                return space.w_False
        return space.w_True

    def descr_encode(self, space, w_encoding=None, w_errors=None):
        encoding, errors = get_encoding_and_errors(space, w_encoding, w_errors)
        return encode_object(space, self, encoding, errors)

    @unwrap_spec(tabsize=int)
    def descr_expandtabs(self, space, tabsize=8):
        value = self._utf8
        if not value:
            return self._empty()

        splitted = value.split('\t')

        try:
            if tabsize > 0:
                ovfcheck(len(splitted) * tabsize)
        except OverflowError:
            raise oefmt(space.w_OverflowError, "new string is too long")
        expanded = oldtoken = splitted.pop(0)
        newlen = self._len() - len(splitted)

        for token in splitted:
            dist = self._tabindent(oldtoken, tabsize)
            expanded += ' ' * dist + token
            newlen += dist
            oldtoken = token

        return W_UnicodeObject(expanded, newlen)

    _StringMethods_descr_join = descr_join
    def descr_join(self, space, w_list):
        l = space.listview_utf8(w_list)
        if l is not None and self.is_ascii():
            if len(l) == 1:
                return space.newutf8(l[0], len(l[0]))
            s = self._utf8.join(l)
            return space.newutf8(s, len(s))
        return self._StringMethods_descr_join(space, w_list)

    def _join_return_one(self, space, w_obj):
        return space.is_w(space.type(w_obj), space.w_unicode)

    def descr_casefold(self, space):
        value = self._utf8
        builder = rutf8.Utf8StringBuilder(len(value))
        for ch in rutf8.Utf8StringIterator(value):
            folded = unicodedb.casefold_lookup(ch)
            if folded is None:
                builder.append_code(unicodedb.tolower(ch))
            else:
                for r in folded:
                    builder.append_code(r)
        return self.from_utf8builder(builder)

    def descr_lower(self, space):
        value = self._utf8
        builder = rutf8.Utf8StringBuilder(len(value))
        for ch, pos in rutf8.Utf8StringPosIterator(value):
            codes = self._lower_char(ch, value, pos)
            for c in codes:
                builder.append_code(c)
        return self.from_utf8builder(builder)

    def descr_isdecimal(self, space):
        return self._is_generic(space, '_isdecimal')

    def descr_isnumeric(self, space):
        return self._is_generic(space, '_isnumeric')

    def descr_islower(self, space):
        cased = False
        for uchar in rutf8.Utf8StringIterator(self._utf8):
            if (unicodedb.isupper(uchar) or
                unicodedb.istitle(uchar)):
                return space.w_False
            if not cased and unicodedb.islower(uchar):
                cased = True
        return space.newbool(cased)

    def descr_istitle(self, space):
        cased = False
        previous_is_cased = False
        for uchar in rutf8.Utf8StringIterator(self._utf8):
            if unicodedb.isupper(uchar) or unicodedb.istitle(uchar):
                if previous_is_cased:
                    return space.w_False
                previous_is_cased = True
                cased = True
            elif unicodedb.islower(uchar):
                if not previous_is_cased:
                    return space.w_False
                cased = True
            else:
                previous_is_cased = False
        return space.newbool(cased)

    def descr_isupper(self, space):
        cased = False
        for uchar in rutf8.Utf8StringIterator(self._utf8):
            if (unicodedb.islower(uchar) or
                unicodedb.istitle(uchar)):
                return space.w_False
            if not cased and unicodedb.isupper(uchar):
                cased = True
        return space.newbool(cased)

    def descr_isidentifier(self, space):
        return space.newbool(_isidentifier(self._utf8))

    def descr_startswith(self, space, w_prefix, w_start=None, w_end=None):
        start, end = self._unwrap_and_compute_idx_params(space, w_start, w_end)
        value = self._utf8
        if (start > 0 and not space.is_none(w_end) and 
                                space.getindex_w(w_end, None) == 0):
            return space.w_False
        if space.isinstance_w(w_prefix, space.w_tuple):
            return self._startswith_tuple(space, value, w_prefix, start, end)
        try:
            return space.newbool(self._startswith(space, value, w_prefix, start,
                                              end))
        except OperationError as e:
            if e.match(space, space.w_TypeError):
                raise oefmt(space.w_TypeError, 'startswith first arg must be str '
                        'or a tuple of str, not %T', w_prefix)

    def _startswith(self, space, value, w_prefix, start, end):
        prefix = self.convert_arg_to_w_unicode(space, w_prefix)._utf8
        if start > len(value):
            return False
        if len(prefix) == 0:
            return True
        return startswith(value, prefix, start, end)

    def descr_endswith(self, space, w_suffix, w_start=None, w_end=None):
        start, end = self._unwrap_and_compute_idx_params(space, w_start, w_end)
        value = self._utf8
        # match cpython behaviour
        if (start > 0 and not space.is_none(w_end) and 
                                space.getindex_w(w_end, None) == 0):
            return space.w_False
        if space.isinstance_w(w_suffix, space.w_tuple):
            return self._endswith_tuple(space, value, w_suffix, start, end)
        try:
            return space.newbool(self._endswith(space, value, w_suffix, start,
                                            end))
        except OperationError as e:
            if e.match(space, space.w_TypeError):
                raise oefmt(space.w_TypeError, 'endswith first arg must be str '
                        'or a tuple of str, not %T', w_suffix)

    def _endswith(self, space, value, w_prefix, start, end):
        prefix = self.convert_arg_to_w_unicode(space, w_prefix)._utf8
        if start > len(value):
            return False
        if len(prefix) == 0:
            return True
        return endswith(value, prefix, start, end)

    def descr_add(self, space, w_other):
        try:
            w_other = self.convert_arg_to_w_unicode(space, w_other, strict='__add__')
        except OperationError as e:
            if e.match(space, space.w_TypeError):
                return space.w_NotImplemented
            raise
        return W_UnicodeObject(self._utf8 + w_other._utf8,
                               self._len() + w_other._len())

    @jit.look_inside_iff(lambda self, space, list_w, size:
                         jit.loop_unrolling_heuristic(list_w, size))
    def _str_join_many_items(self, space, list_w, size):
        value = self._utf8
        lgt = self._len() * (size - 1)

        prealloc_size = len(value) * (size - 1)
        unwrapped = newlist_hint(size)
        for i in range(size):
            w_s = list_w[i]
            if not (space.isinstance_w(w_s, space.w_bytes) or
                    space.isinstance_w(w_s, space.w_unicode)):
                raise oefmt(space.w_TypeError,
                            "sequence item %d: expected string or unicode, %T found",
                            i, w_s)
            # XXX Maybe the extra copy here is okay? It was basically going to
            #     happen anyway, what with being placed into the builder
            w_u = self.convert_arg_to_w_unicode(space, w_s)
            unwrapped.append(w_u._utf8)
            lgt += w_u._length
            prealloc_size += len(unwrapped[i])

        sb = StringBuilder(prealloc_size)
        for i in range(size):
            if value and i != 0:
                sb.append(value)
            sb.append(unwrapped[i])
        return W_UnicodeObject(sb.build(), lgt)

    @unwrap_spec(keepends=bool)
    def descr_splitlines(self, space, keepends=False):
        value = self._utf8
        length = len(value)
        strs_w = []
        pos = 0
        while pos < length:
            sol = pos
            lgt = 0
            while pos < length and not self._islinebreak(rutf8.codepoint_at_pos(value, pos)):
                pos = rutf8.next_codepoint_pos(value, pos)
                lgt += 1
            eol = pos
            if pos < length:
                # read CRLF as one line break
                if (value[pos] == '\r' and pos + 1 < length
                                       and value[pos + 1] == '\n'):
                    pos += 2
                    line_end_chars = 2
                else:
                    pos = rutf8.next_codepoint_pos(value, pos)
                    line_end_chars = 1
                if keepends:
                    eol = pos
                    lgt += line_end_chars
            assert eol >= 0
            assert sol >= 0
            strs_w.append(W_UnicodeObject(value[sol:eol], lgt))
        return space.newlist(strs_w)

    def descr_upper(self, space):
        builder = rutf8.Utf8StringBuilder(len(self._utf8))
        for ch in rutf8.Utf8StringIterator(self._utf8):
            codes = unicodedb.toupper_full(ch)
            for c in codes:
                builder.append_code(c)
        return self.from_utf8builder(builder)

    @unwrap_spec(width=int)
    def descr_zfill(self, space, width):
        selfval = self._utf8
        if len(selfval) == 0:
            return W_UnicodeObject('0' * width, width)
        num_zeros = width - self._len()
        if num_zeros <= 0:
            # cannot return self, in case it is a subclass of str
            return W_UnicodeObject(selfval, self._len())
        builder = StringBuilder(num_zeros + len(selfval))
        if len(selfval) > 0 and (selfval[0] == '+' or selfval[0] == '-'):
            # copy sign to first position
            builder.append(selfval[0])
            start = 1
        else:
            start = 0
        builder.append_multiple_char('0', num_zeros)
        builder.append_slice(selfval, start, len(selfval))
        return W_UnicodeObject(builder.build(), width)

    @unwrap_spec(maxsplit=int)
    def descr_split(self, space, w_sep=None, maxsplit=-1):
        res = []
        value = self._utf8
        if space.is_none(w_sep):
            res = split(value, maxsplit=maxsplit, isutf8=True)
            return space.newlist_utf8(res, self.is_ascii())

        by = self.convert_arg_to_w_unicode(space, w_sep)._utf8
        if len(by) == 0:
            raise oefmt(space.w_ValueError, "empty separator")
        res = split(value, by, maxsplit, isutf8=True)

        return space.newlist_utf8(res, self.is_ascii())

    @unwrap_spec(maxsplit=int)
    def descr_rsplit(self, space, w_sep=None, maxsplit=-1):
        res = []
        value = self._utf8
        if space.is_none(w_sep):
            res = rsplit(value, maxsplit=maxsplit, isutf8=True)
            return space.newlist_utf8(res, self.is_ascii())

        by = self.convert_arg_to_w_unicode(space, w_sep)._utf8
        if len(by) == 0:
            raise oefmt(space.w_ValueError, "empty separator")
        res = rsplit(value, by, maxsplit, isutf8=True)

        return space.newlist_utf8(res, self.is_ascii())

    def descr_getitem(self, space, w_index):
        if isinstance(w_index, W_SliceObject):
            length = self._len()
            start, stop, step, sl = w_index.indices4(space, length)
            if sl == 0:
                return self._empty()
            elif step == 1:
                assert start >= 0 and stop >= 0
                return self._unicode_sliced(space, start, stop)
            else:
                return self._getitem_slice_slowpath(space, start, step, sl)

        index = space.getindex_w(w_index, space.w_IndexError, "string index")
        return self._getitem_result(space, index)

    def _getitem_slice_slowpath(self, space, start, step, sl):
        # XXX same comment as in _unicode_sliced
        builder = StringBuilder(step * sl)
        byte_pos = self._index_to_byte(start)
        i = 0
        while True:
            next_pos = rutf8.next_codepoint_pos(self._utf8, byte_pos)
            builder.append(self._utf8[byte_pos:next_pos])
            if i == sl - 1:
                break
            i += 1
            byte_pos = self._index_to_byte(start + i * step)
        return W_UnicodeObject(builder.build(), sl)

    def descr_getslice(self, space, w_start, w_stop):
        start, stop = normalize_simple_slice(
            space, self._len(), w_start, w_stop)
        if start == stop:
            return self._empty()
        else:
            return self._unicode_sliced(space, start, stop)

    def _unicode_sliced(self, space, start, stop):
        # XXX maybe some heuristic, like first slice does not create
        #     full index, but second does?
        assert start >= 0
        assert stop >= 0
        byte_start = self._index_to_byte(start)
        byte_stop = self._index_to_byte(stop)
        return W_UnicodeObject(self._utf8[byte_start:byte_stop], stop - start)

    def descr_capitalize(self, space):
        if self._len() == 0:
            return self._empty()

        value = self._utf8
        builder = rutf8.Utf8StringBuilder(len(value))
        it = rutf8.Utf8StringPosIterator(value)
        uchar, _ = it.next()
        codes = unicodedb.toupper_full(uchar)
        # can sometimes give more than one, like for omega-with-Ypogegrammeni, 8179
        for c in codes:
            builder.append_code(c)
        for ch, pos in it:
            codes = self._lower_char(ch, value, pos)
            for c in codes:
                builder.append_code(c)
        return self.from_utf8builder(builder)

    @unwrap_spec(width=int, w_fillchar=WrappedDefault(u' '))
    def descr_center(self, space, width, w_fillchar):
        value = self._utf8
        fillchar = space.utf8_w(w_fillchar)
        if space.len_w(w_fillchar) != 1:
            raise oefmt(space.w_TypeError,
                        "center() argument 2 must be a single character")

        d = width - self._len()
        if d > 0:
            offset = d//2 + (d & width & 1)
            centered = offset * fillchar + value + (d - offset) * fillchar
        else:
            centered = value
            d = 0

        return W_UnicodeObject(centered, self._len() + d)

    def descr_count(self, space, w_sub, w_start=None, w_end=None):
        value = self._utf8
        start_index, end_index = self._unwrap_and_compute_idx_params(
            space, w_start, w_end)
        sub = self.convert_arg_to_w_unicode(space, w_sub)._utf8
        return space.newint(value.count(sub, start_index, end_index))

    def descr_contains(self, space, w_sub):
        value = self._utf8
        w_other = self.convert_arg_to_w_unicode(space, w_sub)
        return space.newbool(value.find(w_other._utf8) >= 0)

    def descr_partition(self, space, w_sub):
        value = self._utf8
        sub = self.convert_arg_to_w_unicode(space, w_sub)
        sublen = sub._len()
        if sublen == 0:
            raise oefmt(space.w_ValueError, "empty separator")

        pos = value.find(sub._utf8)

        if pos < 0:
            return space.newtuple([self, self._empty(), self._empty()])
        else:
            lgt = rutf8.check_utf8(value, True, stop=pos)
            return space.newtuple(
                [W_UnicodeObject(value[0:pos], lgt), w_sub,
                 W_UnicodeObject(value[pos + len(sub._utf8):len(value)],
                    self._len() - lgt - sublen)])

    def descr_rpartition(self, space, w_sub):
        value = self._utf8
        sub = self.convert_arg_to_w_unicode(space, w_sub)
        sublen = sub._len()
        if sublen == 0:
            raise oefmt(space.w_ValueError, "empty separator")

        pos = value.rfind(sub._utf8)

        if pos < 0:
            return space.newtuple([self._empty(), self._empty(), self])
        else:
            lgt = rutf8.check_utf8(value, True, stop=pos)
            return space.newtuple(
                [W_UnicodeObject(value[0:pos], lgt), w_sub,
                 W_UnicodeObject(value[pos + len(sub._utf8):len(value)],
                    self._len() - lgt - sublen)])

    @unwrap_spec(count=int)
    def descr_replace(self, space, w_old, w_new, count=-1):
        input = self._utf8

        w_sub = self.convert_arg_to_w_unicode(space, w_old)
        w_by = self.convert_arg_to_w_unicode(space, w_new)
        # the following two lines are for being bug-to-bug compatible
        # with CPython: see issue #2448
        if count >= 0 and len(input) == 0:
            return self._empty()
        try:
            res, replacements = replace_count(input, w_sub._utf8, w_by._utf8,
                                              count, isutf8=True)
        except OverflowError:
            raise oefmt(space.w_OverflowError, "replace string is too long")

        newlength = self._length + replacements * (w_by._length - w_sub._length)
        return W_UnicodeObject(res, newlength)

    def descr_mul(self, space, w_times):
        try:
            times = space.getindex_w(w_times, space.w_OverflowError)
        except OperationError as e:
            if e.match(space, space.w_TypeError):
                return space.w_NotImplemented
            raise
        if times <= 0:
            return self._empty()
        if len(self._utf8) == 1:
            return W_UnicodeObject(self._utf8[0] * times, times)
        return W_UnicodeObject(self._utf8 * times, times * self._len())

    descr_rmul = descr_mul

    def _get_index_storage(self):
        return jit.conditional_call_elidable(self._index_storage,
                    W_UnicodeObject._compute_index_storage, self)

    def _compute_index_storage(self):
        storage = rutf8.create_utf8_index_storage(self._utf8, self._length)
        self._index_storage = storage
        return storage

    def _getitem_result(self, space, index):
        if index < 0:
            index += self._length
        if index < 0 or index >= self._length:
            raise oefmt(space.w_IndexError, "string index out of range")
        start = self._index_to_byte(index)
        end = rutf8.next_codepoint_pos(self._utf8, start)
        return W_UnicodeObject(self._utf8[start:end], 1)

    def is_ascii(self):
        return self._length == len(self._utf8)

    def _index_to_byte(self, index):
        if self.is_ascii():
            assert index >= 0
            return index
        return rutf8.codepoint_position_at_index(
            self._utf8, self._get_index_storage(), index)

    @always_inline
    def _unwrap_and_search(self, space, w_sub, w_start, w_end, forward=True):
        w_sub = self.convert_arg_to_w_unicode(space, w_sub)
        start, end = unwrap_start_stop(space, self._length, w_start, w_end)
        if start == 0:
            start_index = 0
        elif start > self._length:
            return None
        else:
            start_index = self._index_to_byte(start)

        if end >= self._length:
            end = self._length
            end_index = len(self._utf8)
        else:
            end_index = self._index_to_byte(end)

        if forward:
            res_index = self._utf8.find(w_sub._utf8, start_index, end_index)
            if res_index < 0:
                return None
            skip = rutf8.codepoints_in_utf8(self._utf8, start_index, res_index)
            res = start + skip
            assert res >= 0
            return space.newint(res)
        else:
            res_index = self._utf8.rfind(w_sub._utf8, start_index, end_index)
            if res_index < 0:
                return None
            skip = rutf8.codepoints_in_utf8(self._utf8, res_index, end_index)
            res = end - skip
            assert res >= 0
            return space.newint(res)

    def _unwrap_and_compute_idx_params(self, space, w_start, w_end):
        # unwrap start and stop indices, optimized for the case where
        # start == 0 and end == self._length.  Note that 'start' and
        # 'end' are measured in codepoints whereas 'start_index' and
        # 'end_index' are measured in bytes.
        start, end = unwrap_start_stop(space, self._length, w_start, w_end)
        start_index = 0
        end_index = len(self._utf8)
        if start > 0:
            if start > self._length:
                start_index = end_index + 1
            else:
                start_index = self._index_to_byte(start)
        if end < self._length:
            end_index = self._index_to_byte(end)
        return (start_index, end_index)

    @unwrap_spec(width=int, w_fillchar=WrappedDefault(u' '))
    def descr_rjust(self, space, width, w_fillchar):
        value = self._utf8
        lgt = self._len()
        w_fillchar = self.convert_arg_to_w_unicode(space, w_fillchar)
        if w_fillchar._len() != 1:
            raise oefmt(space.w_TypeError,
                        "rjust() argument 2 must be a single character")
        d = width - lgt
        if d > 0:
            if len(w_fillchar._utf8) == 1:
                # speedup
                value = d * w_fillchar._utf8[0] + value
            else:
                value = d * w_fillchar._utf8 + value
            return W_UnicodeObject(value, width)

        return W_UnicodeObject(value, lgt)

    @unwrap_spec(width=int, w_fillchar=WrappedDefault(u' '))
    def descr_ljust(self, space, width, w_fillchar):
        value = self._utf8
        w_fillchar = self.convert_arg_to_w_unicode(space, w_fillchar)
        if w_fillchar._len() != 1:
            raise oefmt(space.w_TypeError,
                        "ljust() argument 2 must be a single character")
        d = width - self._len()
        if d > 0:
            if len(w_fillchar._utf8) == 1:
                # speedup
                value = value + d * w_fillchar._utf8[0]
            else:
                value = value + d * w_fillchar._utf8
            return W_UnicodeObject(value, width)

        return W_UnicodeObject(value, self._len())

    def _utf8_sliced(self, start, stop, lgt):
        assert start >= 0
        assert stop >= 0
        #if start == 0 and stop == len(s) and space.is_w(space.type(orig_obj),
        #                                                space.w_bytes):
        #    return orig_obj
        return W_UnicodeObject(self._utf8[start:stop], lgt)

    def _strip_none(self, space, left, right):
        "internal function called by str_xstrip methods"
        value = self._utf8

        lpos = 0
        rpos = len(value)
        lgt = self._len()

        if left:
            while lpos < rpos and rutf8.isspace(value, lpos):
                lpos = rutf8.next_codepoint_pos(value, lpos)
                lgt -= 1

        if right:
            while rpos > lpos and rutf8.isspace(value,
                                         rutf8.prev_codepoint_pos(value, rpos)):
                rpos = rutf8.prev_codepoint_pos(value, rpos)
                lgt -= 1

        assert rpos >= lpos    # annotator hint, don't remove
        return self._utf8_sliced(lpos, rpos, lgt)

    def _strip(self, space, w_chars, left, right, name='strip'):
        "internal function called by str_xstrip methods"
        value = self._utf8
        chars = self.convert_arg_to_w_unicode(space, w_chars)._utf8

        lpos = 0
        rpos = len(value)
        lgt = self._len()

        if left:
            while lpos < rpos and rutf8.utf8_in_chars(value, lpos, chars):
                lpos = rutf8.next_codepoint_pos(value, lpos)
                lgt -= 1

        if right:
            while rpos > lpos and rutf8.utf8_in_chars(value,
                    rutf8.prev_codepoint_pos(value, rpos), chars):
                rpos = rutf8.prev_codepoint_pos(value, rpos)
                lgt -= 1

        assert rpos >= lpos    # annotator hint, don't remove
        return self._utf8_sliced(lpos, rpos, lgt)

    def descr_getnewargs(self, space):
        return space.newtuple([W_UnicodeObject(self._utf8, self._length)])


    def descr_isprintable(self, space):
        for ch in rutf8.Utf8StringIterator(self._utf8):
            if not unicodedb.isprintable(ch):
                return space.w_False
        return space.w_True

    @staticmethod
    def _iter_getitem_result(self, space, index):
        assert isinstance(self, W_UnicodeObject)
        return self._getitem_result(space, index)


def _isidentifier(u):
    if not u:
        return False

    # PEP 3131 says that the first character must be in XID_Start and
    # subsequent characters in XID_Continue, and for the ASCII range,
    # the 2.x rules apply (i.e start with letters and underscore,
    # continue with letters, digits, underscore). However, given the
    # current definition of XID_Start and XID_Continue, it is sufficient
    # to check just for these, except that _ must be allowed as starting
    # an identifier.
    first = u[0]
    it = rutf8.Utf8StringIterator(u)
    code = it.next()
    if not (unicodedb.isxidstart(code) or first == '_'):
        return False

    for ch in it:
        if not unicodedb.isxidcontinue(ch):
            return False
    return True

# stuff imported from bytesobject for interoperability


# ____________________________________________________________

def getdefaultencoding(space):
    return space.sys.defaultencoding


def get_encoding_and_errors(space, w_encoding, w_errors):
    encoding = None if w_encoding is None else space.text_w(w_encoding)
    errors = None if w_errors is None else space.text_w(w_errors)
    return encoding, errors


def encode_object(space, w_object, encoding, errors):
<<<<<<< HEAD
    from pypy.module._codecs.interp_codecs import encode_text, CodecState
=======
    w_encoder = None
>>>>>>> 13da8685
    if errors is None or errors == 'strict':
        utf8 = space.utf8_w(w_object)
        if encoding is None or encoding == 'utf-8':
            try:
                rutf8.check_utf8(utf8, False)
            except rutf8.CheckError as a:
                eh = unicodehelper.encode_error_handler(space)
                eh(None, "utf-8", "surrogates not allowed", utf8,
                    a.pos, a.pos + 1)
                assert False, "always raises"
            return space.newbytes(utf8)
<<<<<<< HEAD
        elif encoding == 'ascii':
            try:
                rutf8.check_ascii(utf8)
            except rutf8.CheckError as a:
                eh = unicodehelper.encode_error_handler(space)
                eh(None, "ascii", "ordinal not in range(128)", utf8,
                    a.pos, a.pos + 1)
                assert False, "always raises"
            return space.newbytes(utf8)
    if encoding is None:
        encoding = space.sys.defaultencoding
    w_retval = encode_text(space, w_object, encoding, errors)
=======
    if encoding is None:
        # Get the encoder functions as a wrapped object.
        # This lookup is cached.
        w_encoder = space.sys.get_w_default_encoder()
    if w_encoder is None:
        from pypy.module._codecs.interp_codecs import lookup_codec
        w_encoder = space.getitem(lookup_codec(space, encoding), space.newint(0))
    if errors is None:
        w_restuple = space.call_function(w_encoder, w_object)
    else:
        w_errors = space.newtext(errors)
        w_restuple = space.call_function(w_encoder, w_object, w_errors)
    w_retval = space.getitem(w_restuple, space.newint(0))
>>>>>>> 13da8685
    if not space.isinstance_w(w_retval, space.w_bytes):
        raise oefmt(space.w_TypeError,
                    "'%s' encoder returned '%T' instead of 'bytes'; "
                    "use codecs.encode() to encode to arbitrary types",
                    encoding,
                    w_retval)
    return w_retval


<<<<<<< HEAD
def decode_object(space, w_obj, encoding, errors='strict'):
    assert errors is not None
    assert encoding is not None
    if errors == 'strict':
=======
def decode_object(space, w_obj, encoding, errors):
    if errors is None or errors == 'strict':
        if encoding is None:
            encoding = getdefaultencoding(space)
>>>>>>> 13da8685
        if encoding == 'ascii':
            s = space.charbuf_w(w_obj)
            unicodehelper.check_ascii_or_raise(space, s)
            return space.newtext(s, len(s))
        if encoding == 'utf-8' or encoding == 'utf8':
            s = space.charbuf_w(w_obj)
            lgt = unicodehelper.check_utf8_or_raise(space, s)
            return space.newutf8(s, lgt)
<<<<<<< HEAD
    from pypy.module._codecs.interp_codecs import decode_text
    w_retval = decode_text(space, w_obj, encoding, errors)
    if not isinstance(w_retval, W_UnicodeObject):
        raise oefmt(space.w_TypeError,
                    "'%s' decoder returned '%T' instead of 'str'; "
                    "use codecs.decode() to decode to arbitrary types",
                    encoding,
                    w_retval)
    return w_retval
=======
    w_decoder = None
    if encoding is None:
        # Get the decoder functions as a wrapped object.
        # This lookup is cached.
        w_decoder = space.sys.get_w_default_decoder()
    if w_decoder is None:
        from pypy.module._codecs.interp_codecs import lookup_codec
        w_decoder = space.getitem(lookup_codec(space, encoding), space.newint(1))
    if errors is None:
        w_retval = space.call_function(w_decoder, w_obj)
    else:
        w_retval = space.call_function(w_decoder, w_obj, space.newtext(errors))
    return space.getitem(w_retval, space.newint(0))
>>>>>>> 13da8685


def unicode_from_encoded_object(space, w_obj, encoding, errors):
    if errors is None:
        errors = 'strict'
    if encoding is None:
        encoding = getdefaultencoding(space)
    w_retval = decode_object(space, w_obj, encoding, errors)
    if not isinstance(w_retval, W_UnicodeObject):
        raise oefmt(space.w_TypeError,
                    "decoder did not return a str object (type '%T')",
                    w_retval)
    return w_retval


def unicode_from_object(space, w_obj):
    if space.is_w(space.type(w_obj), space.w_unicode):
        return w_obj
    if space.lookup(w_obj, "__str__") is not None:
        return space.str(w_obj)
    return space.repr(w_obj)
def ascii_from_object(space, w_obj):
    """Implements builtins.ascii()"""
    # repr is guaranteed to be unicode
    w_repr = space.repr(w_obj)
    w_encoded = encode_object(space, w_repr, 'ascii', 'backslashreplace')
    return decode_object(space, w_encoded, 'ascii', 'strict')

def unicode_from_string(space, w_bytes):
    # this is a performance and bootstrapping hack
    encoding = getdefaultencoding(space)
    if encoding != 'ascii':
        return unicode_from_encoded_object(space, w_bytes, encoding, "strict")
    s = space.bytes_w(w_bytes)
    unicodehelper.check_ascii_or_raise(space, s)
    return W_UnicodeObject(s, len(s))


class UnicodeDocstrings:
    """str(object='') -> str
    str(bytes_or_buffer[, encoding[, errors]]) -> str

    Create a new string object from the given object. If encoding or
    errors is specified, then the object must expose a data buffer
    that will be decoded using the given encoding and error handler.
    Otherwise, returns the result of object.__str__() (if defined)
    or repr(object).
    encoding defaults to sys.getdefaultencoding().
    errors defaults to 'strict'.

    """

    def __add__():
        """x.__add__(y) <==> x+y"""

    def __contains__():
        """x.__contains__(y) <==> y in x"""

    def __eq__():
        """x.__eq__(y) <==> x==y"""

    def __format__():
        """S.__format__(format_spec) -> unicode

        Return a formatted version of S as described by format_spec.
        """

    def __ge__():
        """x.__ge__(y) <==> x>=y"""

    def __getattribute__():
        """x.__getattribute__('name') <==> x.name"""

    def __getitem__():
        """x.__getitem__(y) <==> x[y]"""

    def __getnewargs__():
        ""

    def __gt__():
        """x.__gt__(y) <==> x>y"""

    def __hash__():
        """x.__hash__() <==> hash(x)"""

    def __iter__():
        """x.__iter__() <==> iter(x)"""

    def __le__():
        """x.__le__(y) <==> x<=y"""

    def __len__():
        """x.__len__() <==> len(x)"""

    def __lt__():
        """x.__lt__(y) <==> x<y"""

    def __mod__():
        """x.__mod__(y) <==> x%y"""

    def __rmod__():
        """x.__rmod__(y) <==> y%x"""

    def __mul__():
        """x.__mul__(n) <==> x*n"""

    def __ne__():
        """x.__ne__(y) <==> x!=y"""

    def __repr__():
        """x.__repr__() <==> repr(x)"""

    def __rmod__():
        """x.__rmod__(y) <==> y%x"""

    def __rmul__():
        """x.__rmul__(n) <==> n*x"""

    def __sizeof__():
        """S.__sizeof__() -> size of S in memory, in bytes"""

    def __str__():
        """x.__str__() <==> str(x)"""

    def capitalize():
        """S.capitalize() -> unicode

        Return a capitalized version of S, i.e. make the first character
        have upper case and the rest lower case.
        """

    def center():
        """S.center(width[, fillchar]) -> unicode

        Return S centered in a Unicode string of length width. Padding is
        done using the specified fill character (default is a space).
        """

    def count():
        """S.count(sub[, start[, end]]) -> int

        Return the number of non-overlapping occurrences of substring sub in
        Unicode string S[start:end].  Optional arguments start and end are
        interpreted as in slice notation.
        """

    def encode():
        """S.encode(encoding=None, errors='strict') -> string or unicode

        Encode S using the codec registered for encoding. encoding defaults
        to the default encoding. errors may be given to set a different error
        handling scheme. Default is 'strict' meaning that encoding errors raise
        a UnicodeEncodeError. Other possible values are 'ignore', 'replace' and
        'xmlcharrefreplace' as well as any other name registered with
        codecs.register_error that can handle UnicodeEncodeErrors.
        """

    def endswith():
        """S.endswith(suffix[, start[, end]]) -> bool

        Return True if S ends with the specified suffix, False otherwise.
        With optional start, test S beginning at that position.
        With optional end, stop comparing S at that position.
        suffix can also be a tuple of strings to try.
        """

    def expandtabs():
        """S.expandtabs([tabsize]) -> unicode

        Return a copy of S where all tab characters are expanded using spaces.
        If tabsize is not given, a tab size of 8 characters is assumed.
        """

    def find():
        """S.find(sub[, start[, end]]) -> int

        Return the lowest index in S where substring sub is found,
        such that sub is contained within S[start:end].  Optional
        arguments start and end are interpreted as in slice notation.

        Return -1 on failure.
        """

    def format():
        """S.format(*args, **kwargs) -> unicode

        Return a formatted version of S, using substitutions from args and
        kwargs.  The substitutions are identified by braces ('{' and '}').
        """

    def format_map():
        """S.format_map(mapping) -> str

        Return a formatted version of S, using substitutions from
        mapping.  The substitutions are identified by braces ('{' and
        '}').
        """

    def index():
        """S.index(sub[, start[, end]]) -> int

        Like S.find() but raise ValueError when the substring is not found.
        """

    def isalnum():
        """S.isalnum() -> bool

        Return True if all characters in S are alphanumeric
        and there is at least one character in S, False otherwise.
        """

    def isalpha():
        """S.isalpha() -> bool

        Return True if all characters in S are alphabetic
        and there is at least one character in S, False otherwise.
        """

    def casefold():
        """S.casefold() -> str

        Return a version of S suitable for caseless comparisons.
        """

    def isdecimal():
        """S.isdecimal() -> bool

        Return True if there are only decimal characters in S,
        False otherwise.
        """

    def isdigit():
        """S.isdigit() -> bool

        Return True if all characters in S are digits
        and there is at least one character in S, False otherwise.
        """

    def isidentifier():
        """S.isidentifier() -> bool

        Return True if S is a valid identifier according to the language
        definition.
        """

    def islower():
        """S.islower() -> bool

        Return True if all cased characters in S are lowercase and there is
        at least one cased character in S, False otherwise.
        """

    def isnumeric():
        """S.isnumeric() -> bool

        Return True if there are only numeric characters in S,
        False otherwise.
        """

    def isprintable():
        """S.isprintable() -> bool

        Return True if all characters in S are considered printable in
        repr() or S is empty, False otherwise.
        """

    def isspace():
        """S.isspace() -> bool

        Return True if all characters in S are whitespace
        and there is at least one character in S, False otherwise.
        """

    def istitle():
        """S.istitle() -> bool

        Return True if S is a titlecased string and there is at least one
        character in S, i.e. upper- and titlecase characters may only
        follow uncased characters and lowercase characters only cased ones.
        Return False otherwise.
        """

    def isupper():
        """S.isupper() -> bool

        Return True if all cased characters in S are uppercase and there is
        at least one cased character in S, False otherwise.
        """

    def join():
        """S.join(iterable) -> unicode

        Return a string which is the concatenation of the strings in the
        iterable.  The separator between elements is S.
        """

    def ljust():
        """S.ljust(width[, fillchar]) -> int

        Return S left-justified in a Unicode string of length width. Padding is
        done using the specified fill character (default is a space).
        """

    def lower():
        """S.lower() -> unicode

        Return a copy of the string S converted to lowercase.
        """

    def lstrip():
        """S.lstrip([chars]) -> unicode

        Return a copy of the string S with leading whitespace removed.
        If chars is given and not None, remove characters in chars instead.
        If chars is a str, it will be converted to unicode before stripping
        """

    def maketrans():
        """str.maketrans(x[, y[, z]]) -> dict (static method)

        Return a translation table usable for str.translate().  If there
        is only one argument, it must be a dictionary mapping Unicode
        ordinals (integers) or characters to Unicode ordinals, strings
        or None.  Character keys will be then converted to ordinals.  If
        there are two arguments, they must be strings of equal length,
        and in the resulting dictionary, each character in x will be
        mapped to the character at the same position in y. If there is a
        third argument, it must be a string, whose characters will be
        mapped to None in the result.
        """

    def partition():
        """S.partition(sep) -> (head, sep, tail)

        Search for the separator sep in S, and return the part before it,
        the separator itself, and the part after it.  If the separator is not
        found, return S and two empty strings.
        """

    def replace():
        """S.replace(old, new[, count]) -> unicode

        Return a copy of S with all occurrences of substring
        old replaced by new.  If the optional argument count is
        given, only the first count occurrences are replaced.
        """

    def rfind():
        """S.rfind(sub[, start[, end]]) -> int

        Return the highest index in S where substring sub is found,
        such that sub is contained within S[start:end].  Optional
        arguments start and end are interpreted as in slice notation.

        Return -1 on failure.
        """

    def rindex():
        """S.rindex(sub[, start[, end]]) -> int

        Like S.rfind() but raise ValueError when the substring is not found.
        """

    def rjust():
        """S.rjust(width[, fillchar]) -> unicode

        Return S right-justified in a Unicode string of length width. Padding
        is done using the specified fill character (default is a space).
        """

    def rpartition():
        """S.rpartition(sep) -> (head, sep, tail)

        Search for the separator sep in S, starting at the end of S, and return
        the part before it, the separator itself, and the part after it.  If
        the separator is not found, return two empty strings and S.
        """

    def rsplit():
        """S.rsplit(sep=None, maxsplit=-1) -> list of strings

        Return a list of the words in S, using sep as the
        delimiter string, starting at the end of the string and
        working to the front.  If maxsplit is given, at most maxsplit
        splits are done. If sep is not specified, any whitespace string
        is a separator.
        """

    def rstrip():
        """S.rstrip([chars]) -> unicode

        Return a copy of the string S with trailing whitespace removed.
        If chars is given and not None, remove characters in chars instead.
        If chars is a str, it will be converted to unicode before stripping
        """

    def split():
        """S.split(sep=None, maxsplit=-1) -> list of strings

        Return a list of the words in S, using sep as the
        delimiter string.  If maxsplit is given, at most maxsplit
        splits are done. If sep is not specified or is None, any
        whitespace string is a separator and empty strings are
        removed from the result.
        """

    def splitlines():
        """S.splitlines(keepends=False) -> list of strings

        Return a list of the lines in S, breaking at line boundaries.
        Line breaks are not included in the resulting list unless keepends
        is given and true.
        """

    def startswith():
        """S.startswith(prefix[, start[, end]]) -> bool

        Return True if S starts with the specified prefix, False otherwise.
        With optional start, test S beginning at that position.
        With optional end, stop comparing S at that position.
        prefix can also be a tuple of strings to try.
        """

    def strip():
        """S.strip([chars]) -> unicode

        Return a copy of the string S with leading and trailing
        whitespace removed.
        If chars is given and not None, remove characters in chars instead.
        If chars is a str, it will be converted to unicode before stripping
        """

    def swapcase():
        """S.swapcase() -> unicode

        Return a copy of S with uppercase characters converted to lowercase
        and vice versa.
        """

    def title():
        """S.title() -> unicode

        Return a titlecased version of S, i.e. words start with title case
        characters, all remaining cased characters have lower case.
        """

    def translate():
        """S.translate(table) -> unicode

        Return a copy of the string S, where all characters have been mapped
        through the given translation table, which must be a mapping of
        Unicode ordinals to Unicode ordinals, Unicode strings or None.
        Unmapped characters are left untouched. Characters mapped to None
        are deleted.
        """

    def upper():
        """S.upper() -> unicode

        Return a copy of S converted to uppercase.
        """

    def zfill():
        """S.zfill(width) -> unicode

        Pad a numeric string S with zeros on the left, to fill a field
        of the specified width. The string S is never truncated.
        """


W_UnicodeObject.typedef = TypeDef(
    "str",
    __new__ = interp2app(W_UnicodeObject.descr_new),
    __doc__ = UnicodeDocstrings.__doc__,

    __repr__ = interp2app(W_UnicodeObject.descr_repr,
                          doc=UnicodeDocstrings.__repr__.__doc__),
    __str__ = interp2app(W_UnicodeObject.descr_str,
                         doc=UnicodeDocstrings.__str__.__doc__),
    __hash__ = interp2app(W_UnicodeObject.descr_hash,
                          doc=UnicodeDocstrings.__hash__.__doc__),

    __eq__ = interp2app(W_UnicodeObject.descr_eq,
                        doc=UnicodeDocstrings.__eq__.__doc__),
    __ne__ = interp2app(W_UnicodeObject.descr_ne,
                        doc=UnicodeDocstrings.__ne__.__doc__),
    __lt__ = interp2app(W_UnicodeObject.descr_lt,
                        doc=UnicodeDocstrings.__lt__.__doc__),
    __le__ = interp2app(W_UnicodeObject.descr_le,
                        doc=UnicodeDocstrings.__le__.__doc__),
    __gt__ = interp2app(W_UnicodeObject.descr_gt,
                        doc=UnicodeDocstrings.__gt__.__doc__),
    __ge__ = interp2app(W_UnicodeObject.descr_ge,
                        doc=UnicodeDocstrings.__ge__.__doc__),

    __iter__ = interp2app(W_UnicodeObject.descr_iter,
                         doc=UnicodeDocstrings.__iter__.__doc__),
    __len__ = interp2app(W_UnicodeObject.descr_len,
                         doc=UnicodeDocstrings.__len__.__doc__),
    __contains__ = interp2app(W_UnicodeObject.descr_contains,
                              doc=UnicodeDocstrings.__contains__.__doc__),

    __add__ = interp2app(W_UnicodeObject.descr_add,
                         doc=UnicodeDocstrings.__add__.__doc__),
    __mul__ = interp2app(W_UnicodeObject.descr_mul,
                         doc=UnicodeDocstrings.__mul__.__doc__),
    __rmul__ = interp2app(W_UnicodeObject.descr_mul,
                          doc=UnicodeDocstrings.__rmul__.__doc__),

    __getitem__ = interp2app(W_UnicodeObject.descr_getitem,
                             doc=UnicodeDocstrings.__getitem__.__doc__),

    capitalize = interp2app(W_UnicodeObject.descr_capitalize,
                            doc=UnicodeDocstrings.capitalize.__doc__),
    casefold = interp2app(W_UnicodeObject.descr_casefold,
                            doc=UnicodeDocstrings.casefold.__doc__),
    center = interp2app(W_UnicodeObject.descr_center,
                        doc=UnicodeDocstrings.center.__doc__),
    count = interp2app(W_UnicodeObject.descr_count,
                       doc=UnicodeDocstrings.count.__doc__),
    encode = interp2app(W_UnicodeObject.descr_encode,
                        doc=UnicodeDocstrings.encode.__doc__),
    expandtabs = interp2app(W_UnicodeObject.descr_expandtabs,
                            doc=UnicodeDocstrings.expandtabs.__doc__),
    find = interp2app(W_UnicodeObject.descr_find,
                      doc=UnicodeDocstrings.find.__doc__),
    rfind = interp2app(W_UnicodeObject.descr_rfind,
                       doc=UnicodeDocstrings.rfind.__doc__),
    index = interp2app(W_UnicodeObject.descr_index,
                       doc=UnicodeDocstrings.index.__doc__),
    rindex = interp2app(W_UnicodeObject.descr_rindex,
                        doc=UnicodeDocstrings.rindex.__doc__),
    isalnum = interp2app(W_UnicodeObject.descr_isalnum,
                         doc=UnicodeDocstrings.isalnum.__doc__),
    isalpha = interp2app(W_UnicodeObject.descr_isalpha,
                         doc=UnicodeDocstrings.isalpha.__doc__),
    isdecimal = interp2app(W_UnicodeObject.descr_isdecimal,
                           doc=UnicodeDocstrings.isdecimal.__doc__),
    isdigit = interp2app(W_UnicodeObject.descr_isdigit,
                         doc=UnicodeDocstrings.isdigit.__doc__),
    isidentifier = interp2app(W_UnicodeObject.descr_isidentifier,
                         doc=UnicodeDocstrings.isidentifier.__doc__),
    islower = interp2app(W_UnicodeObject.descr_islower,
                         doc=UnicodeDocstrings.islower.__doc__),
    isnumeric = interp2app(W_UnicodeObject.descr_isnumeric,
                           doc=UnicodeDocstrings.isnumeric.__doc__),
    isprintable = interp2app(W_UnicodeObject.descr_isprintable,
                         doc=UnicodeDocstrings.isprintable.__doc__),
    isspace = interp2app(W_UnicodeObject.descr_isspace,
                         doc=UnicodeDocstrings.isspace.__doc__),
    istitle = interp2app(W_UnicodeObject.descr_istitle,
                         doc=UnicodeDocstrings.istitle.__doc__),
    isupper = interp2app(W_UnicodeObject.descr_isupper,
                         doc=UnicodeDocstrings.isupper.__doc__),
    join = interp2app(W_UnicodeObject.descr_join,
                      doc=UnicodeDocstrings.join.__doc__),
    ljust = interp2app(W_UnicodeObject.descr_ljust,
                       doc=UnicodeDocstrings.ljust.__doc__),
    rjust = interp2app(W_UnicodeObject.descr_rjust,
                       doc=UnicodeDocstrings.rjust.__doc__),
    lower = interp2app(W_UnicodeObject.descr_lower,
                       doc=UnicodeDocstrings.lower.__doc__),
    partition = interp2app(W_UnicodeObject.descr_partition,
                           doc=UnicodeDocstrings.partition.__doc__),
    rpartition = interp2app(W_UnicodeObject.descr_rpartition,
                            doc=UnicodeDocstrings.rpartition.__doc__),
    replace = interp2app(W_UnicodeObject.descr_replace,
                         doc=UnicodeDocstrings.replace.__doc__),
    split = interp2app(W_UnicodeObject.descr_split,
                       doc=UnicodeDocstrings.split.__doc__),
    rsplit = interp2app(W_UnicodeObject.descr_rsplit,
                        doc=UnicodeDocstrings.rsplit.__doc__),
    splitlines = interp2app(W_UnicodeObject.descr_splitlines,
                            doc=UnicodeDocstrings.splitlines.__doc__),
    startswith = interp2app(W_UnicodeObject.descr_startswith,
                            doc=UnicodeDocstrings.startswith.__doc__),
    endswith = interp2app(W_UnicodeObject.descr_endswith,
                          doc=UnicodeDocstrings.endswith.__doc__),
    strip = interp2app(W_UnicodeObject.descr_strip,
                       doc=UnicodeDocstrings.strip.__doc__),
    lstrip = interp2app(W_UnicodeObject.descr_lstrip,
                        doc=UnicodeDocstrings.lstrip.__doc__),
    rstrip = interp2app(W_UnicodeObject.descr_rstrip,
                        doc=UnicodeDocstrings.rstrip.__doc__),
    swapcase = interp2app(W_UnicodeObject.descr_swapcase,
                          doc=UnicodeDocstrings.swapcase.__doc__),
    title = interp2app(W_UnicodeObject.descr_title,
                       doc=UnicodeDocstrings.title.__doc__),
    translate = interp2app(W_UnicodeObject.descr_translate,
                           doc=UnicodeDocstrings.translate.__doc__),
    upper = interp2app(W_UnicodeObject.descr_upper,
                       doc=UnicodeDocstrings.upper.__doc__),
    zfill = interp2app(W_UnicodeObject.descr_zfill,
                       doc=UnicodeDocstrings.zfill.__doc__),

    format = interp2app(W_UnicodeObject.descr_format,
                        doc=UnicodeDocstrings.format.__doc__),
    format_map = interp2app(W_UnicodeObject.descr_format_map,
                        doc=UnicodeDocstrings.format_map.__doc__),
    __format__ = interp2app(W_UnicodeObject.descr__format__,
                            doc=UnicodeDocstrings.__format__.__doc__),
    __mod__ = interp2app(W_UnicodeObject.descr_mod,
                         doc=UnicodeDocstrings.__mod__.__doc__),
    __rmod__ = interp2app(W_UnicodeObject.descr_rmod,
                         doc=UnicodeDocstrings.__rmod__.__doc__),
    __getnewargs__ = interp2app(W_UnicodeObject.descr_getnewargs,
                                doc=UnicodeDocstrings.__getnewargs__.__doc__),
    maketrans = interp2app(W_UnicodeObject.descr_maketrans,
                           as_classmethod=True,
                           doc=UnicodeDocstrings.maketrans.__doc__),
)
W_UnicodeObject.typedef.flag_sequence_bug_compat = True


def _create_list_from_unicode(value):
    # need this helper function to allow the jit to look inside and inline
    # listview_unicode
    return [rutf8.unichr_as_utf8(r_uint(s), True) for s in rutf8.Utf8StringIterator(value)]


W_UnicodeObject.EMPTY = W_UnicodeObject('', 0)

# Helper for converting int/long this is called only from
# {int,long,float}type.descr__new__: in the default branch this is implemented
# using the same logic as PyUnicode_EncodeDecimal, as CPython 2.7 does.
#
# In CPython3 the call to PyUnicode_EncodeDecimal has been replaced to a call
# to _PyUnicode_TransformDecimalAndSpaceToASCII, which is much simpler.
# We do that here plus the final step of encoding the result to utf-8.
# This final step corresponds to encode_utf8. In float.__new__() and
# complex.__new__(), a lone surrogate will throw an app-level
# UnicodeEncodeError.

def unicode_to_decimal_w(space, w_unistr, allow_surrogates=False):
    if not isinstance(w_unistr, W_UnicodeObject):
        raise oefmt(space.w_TypeError, "expected unicode, got '%T'", w_unistr)
    utf8 = space.utf8_w(w_unistr)
    lgt =  space.len_w(w_unistr) 
    result = StringBuilder(lgt)
    pos = 0
    for uchr in rutf8.Utf8StringIterator(utf8):
        if uchr > 127:
            if unicodedb.isspace(uchr):
                result.append(' ')
                pos += 1
                continue
            try:
                uchr = ord(u'0') + unicodedb.decimal(uchr)
            except KeyError:
                pass
        try:
            c = rutf8.unichr_as_utf8(r_uint(uchr))
        except rutf8.OutOfRange:
            w_encoding = space.newtext('utf-8')
            w_start = space.newint(pos)
            w_end = space.newint(pos+1)
            w_reason = space.newtext('surrogates not allowed')
            raise OperationError(space.w_UnicodeEncodeError,
                                 space.newtuple([w_encoding, w_unistr,
                                                 w_start, w_end,
                                                 w_reason]))            
        result.append(c)
        pos += 1
    return result.build()

_repr_function = rutf8.make_utf8_escape_function(
    pass_printable=True, quotes=True, prefix='')<|MERGE_RESOLUTION|>--- conflicted
+++ resolved
@@ -1209,11 +1209,7 @@
 
 
 def encode_object(space, w_object, encoding, errors):
-<<<<<<< HEAD
-    from pypy.module._codecs.interp_codecs import encode_text, CodecState
-=======
-    w_encoder = None
->>>>>>> 13da8685
+    from pypy.module._codecs.interp_codecs import encode_text
     if errors is None or errors == 'strict':
         utf8 = space.utf8_w(w_object)
         if encoding is None or encoding == 'utf-8':
@@ -1225,7 +1221,6 @@
                     a.pos, a.pos + 1)
                 assert False, "always raises"
             return space.newbytes(utf8)
-<<<<<<< HEAD
         elif encoding == 'ascii':
             try:
                 rutf8.check_ascii(utf8)
@@ -1238,21 +1233,6 @@
     if encoding is None:
         encoding = space.sys.defaultencoding
     w_retval = encode_text(space, w_object, encoding, errors)
-=======
-    if encoding is None:
-        # Get the encoder functions as a wrapped object.
-        # This lookup is cached.
-        w_encoder = space.sys.get_w_default_encoder()
-    if w_encoder is None:
-        from pypy.module._codecs.interp_codecs import lookup_codec
-        w_encoder = space.getitem(lookup_codec(space, encoding), space.newint(0))
-    if errors is None:
-        w_restuple = space.call_function(w_encoder, w_object)
-    else:
-        w_errors = space.newtext(errors)
-        w_restuple = space.call_function(w_encoder, w_object, w_errors)
-    w_retval = space.getitem(w_restuple, space.newint(0))
->>>>>>> 13da8685
     if not space.isinstance_w(w_retval, space.w_bytes):
         raise oefmt(space.w_TypeError,
                     "'%s' encoder returned '%T' instead of 'bytes'; "
@@ -1262,17 +1242,9 @@
     return w_retval
 
 
-<<<<<<< HEAD
-def decode_object(space, w_obj, encoding, errors='strict'):
-    assert errors is not None
+def decode_object(space, w_obj, encoding, errors=None):
     assert encoding is not None
-    if errors == 'strict':
-=======
-def decode_object(space, w_obj, encoding, errors):
-    if errors is None or errors == 'strict':
-        if encoding is None:
-            encoding = getdefaultencoding(space)
->>>>>>> 13da8685
+    if errors == 'strict' or errors is None:
         if encoding == 'ascii':
             s = space.charbuf_w(w_obj)
             unicodehelper.check_ascii_or_raise(space, s)
@@ -1281,7 +1253,6 @@
             s = space.charbuf_w(w_obj)
             lgt = unicodehelper.check_utf8_or_raise(space, s)
             return space.newutf8(s, lgt)
-<<<<<<< HEAD
     from pypy.module._codecs.interp_codecs import decode_text
     w_retval = decode_text(space, w_obj, encoding, errors)
     if not isinstance(w_retval, W_UnicodeObject):
@@ -1291,26 +1262,9 @@
                     encoding,
                     w_retval)
     return w_retval
-=======
-    w_decoder = None
-    if encoding is None:
-        # Get the decoder functions as a wrapped object.
-        # This lookup is cached.
-        w_decoder = space.sys.get_w_default_decoder()
-    if w_decoder is None:
-        from pypy.module._codecs.interp_codecs import lookup_codec
-        w_decoder = space.getitem(lookup_codec(space, encoding), space.newint(1))
-    if errors is None:
-        w_retval = space.call_function(w_decoder, w_obj)
-    else:
-        w_retval = space.call_function(w_decoder, w_obj, space.newtext(errors))
-    return space.getitem(w_retval, space.newint(0))
->>>>>>> 13da8685
 
 
 def unicode_from_encoded_object(space, w_obj, encoding, errors):
-    if errors is None:
-        errors = 'strict'
     if encoding is None:
         encoding = getdefaultencoding(space)
     w_retval = decode_object(space, w_obj, encoding, errors)
