"""The builtin str implementation"""

import sys

from rpython.rlib.objectmodel import (
    compute_hash, compute_unique_id, import_from_mixin, always_inline,
    enforceargs, newlist_hint, specialize, we_are_translated)
from rpython.rlib.nonconst import NonConstant
from rpython.rlib.rarithmetic import ovfcheck, r_uint
from rpython.rlib.rstring import (
    StringBuilder, split, rsplit, replace_count, startswith, endswith)
from rpython.rlib import rutf8, runicode, jit

from pypy.interpreter import unicodehelper
from pypy.interpreter.baseobjspace import W_Root
from pypy.interpreter.error import OperationError, oefmt
from pypy.interpreter.gateway import WrappedDefault, interp2app, unwrap_spec
from pypy.interpreter.typedef import TypeDef
from pypy.module.unicodedata.interp_ucd import unicodedb
from pypy.objspace.std import newformat
from pypy.objspace.std.formatting import mod_format, FORMAT_UNICODE
from pypy.objspace.std.sliceobject import (W_SliceObject,
    unwrap_start_stop, normalize_simple_slice)
from pypy.objspace.std.stringmethods import StringMethods
from pypy.objspace.std.util import IDTAG_SPECIAL, IDTAG_SHIFT, IDTAG_ALT_UID

__all__ = ['W_UnicodeObject', 'encode_object', 'decode_object',
           'unicode_from_object', 'unicode_to_decimal_w']

MAX_UNROLL_NEXT_CODEPOINT_POS = 4

@jit.elidable
def next_codepoint_pos_dont_look_inside(utf8, p):
    return rutf8.next_codepoint_pos(utf8, p)

@jit.elidable
def prev_codepoint_pos_dont_look_inside(utf8, p):
    return rutf8.prev_codepoint_pos(utf8, p)

@jit.elidable
def codepoint_at_pos_dont_look_inside(utf8, p):
    return rutf8.codepoint_at_pos(utf8, p)


joindriver = jit.JitDriver(greens = ['selfisnotempty', 'tpfirst', 'tplist'], reds = 'auto',
                           name='joindriver')

class BadUtf8(Exception):
    pass
CHECK_ALL_STRINGS = False
# CHECK_ALL_STRINGS: after translation.  Set to False to avoid overhead!


class W_UnicodeObject(W_Root):
    import_from_mixin(StringMethods)
    _immutable_fields_ = ['_utf8', '_length']

    @enforceargs(utf8str=str)
    def __init__(self, utf8str, length):
        assert isinstance(utf8str, bytes)
        # TODO: how to handle surrogates
        assert length >= 0
        self._utf8 = utf8str
        self._length = length
        self._index_storage = rutf8.null_storage()
        if CHECK_ALL_STRINGS or not we_are_translated():
            # utf8str must always be a valid utf8 string, except maybe with
            # explicit surrogate characters---which .decode('utf-8') doesn't
            # special-case in Python 2, which is exactly what we want here
            try:
                if runicode.MAXUNICODE == 0xffff:
                    # can't use .decode('utf-8') because it will add surrogates
                    real_length = rutf8.check_utf8(utf8str, True)
                else:
                    real_length = len(utf8str.decode('utf-8'))
            except (rutf8.CheckError, UnicodeDecodeError):
                real_length = -999
            if length != real_length:
                from rpython.rlib.debug import debug_print
                debug_print("!!! BAD UTF8 !!!")
                debug_print(str([ord(c) for c in utf8str]))
                debug_print("length", length, "real_length", real_length)
                raise BadUtf8

    @staticmethod
    def from_utf8builder(builder):
        return W_UnicodeObject(
            builder.build(), builder.getlength())

    def __repr__(self):
        """representation for debugging purposes"""
        return "%s(%r)" % (self.__class__.__name__, self._utf8)

    def unwrap(self, space):
        # for testing
        return space.realunicode_w(self)

    def is_w(self, space, w_other):
        if not isinstance(w_other, W_UnicodeObject):
            return False
        if self is w_other:
            return True
        if self.user_overridden_class or w_other.user_overridden_class:
            return False
        s1 = space.utf8_w(self)
        s2 = space.utf8_w(w_other)
        if self._len() > 1:
            return s1 is s2
        else:            # strings of len <= 1 are unique-ified
            return s1 == s2

    def immutable_unique_id(self, space):
        if self.user_overridden_class:
            return None
        l = self._len()
        if l > 1:
            # return the uid plus 2, to make sure we don't get
            # conflicts with W_BytesObject, whose id() might be
            # identical
            uid = compute_unique_id(self._utf8) + IDTAG_ALT_UID
        else:   # strings of len <= 1 are unique-ified
            if l == 1:
                base = rutf8.codepoint_at_pos(self._utf8, 0)
                base = ~base     # negative base values
            else:
                base = 257       # empty unicode string: base value 257
            uid = (base << IDTAG_SHIFT) | IDTAG_SPECIAL
        return space.newint(uid)

    def text_w(self, space):
        return self._utf8

    def utf8_w(self, space):
        return self._utf8

    def listview_ascii(self):
        if self.is_ascii():
            return self._listview_is_ascii(self._utf8)
            # rpython note: can't use list() to return a list of strings
            # (only a list of chars is supported)
        return None

    @staticmethod
    def _listview_is_ascii(chars):
        return [c for c in chars]

    def descr_iter(self, space):
        from pypy.objspace.std.iterobject import W_FastUnicodeIterObject
        return W_FastUnicodeIterObject(self)

    def ord(self, space):
        if self._len() != 1:
            raise oefmt(space.w_TypeError,
                         "ord() expected a character, but string of length %d "
                         "found", self._len())
        return space.newint(self.codepoint_at_pos_dont_look_inside(0))

    def _empty(self):
        return W_UnicodeObject.EMPTY

    def _len(self):
        return self._length

    @staticmethod
    def _use_rstr_ops(space, w_other):
        # Always return true because we always need to copy the other
        # operand(s) before we can do comparisons
        return True

    @staticmethod
    def convert_arg_to_w_unicode(space, w_other, strict=None):
        if isinstance(w_other, W_UnicodeObject):
            return w_other
        if space.isinstance_w(w_other, space.w_bytes):
            raise oefmt(space.w_TypeError,
                    "Can't convert '%T' object to str implicitly", w_other)
        if strict:
            raise oefmt(space.w_TypeError,
                "%s arg must be None or str", strict)
        return decode_object(space, w_other, 'utf8', "strict")

    def convert_to_w_unicode(self, space):
        return self

    @specialize.argtype(1)
    def _chr(self, char):
        assert len(char) == 1
        return unichr(ord(char[0]))

    def _multi_chr(self, unichar):
        return unichar

    def _generic_name(self):
        return "str"

    def _isupper(self, ch):
        return unicodedb.isupper(ch)

    def _islower(self, ch):
        return unicodedb.islower(ch)

    def _isnumeric(self, ch):
        return unicodedb.isnumeric(ch)

    def _istitle(self, ch):
        return unicodedb.isupper(ch) or unicodedb.istitle(ch)

    @staticmethod
    def _isspace(ch):
        return unicodedb.isspace(ch)

    def _isalpha(self, ch):
        return unicodedb.isalpha(ch)

    def _isalnum(self, ch):
        return unicodedb.isalnum(ch)

    def _isdigit(self, ch):
        return unicodedb.isdigit(ch)

    def _isdecimal(self, ch):
        return unicodedb.isdecimal(ch)

    def _iscased(self, ch):
        return unicodedb.iscased(ch)

    def _islinebreak(self, ch):
        return unicodedb.islinebreak(ch)

    @staticmethod
    def descr_new(space, w_unicodetype, w_object=None, w_encoding=None,
                  w_errors=None):
        if w_object is None:
            w_value = W_UnicodeObject.EMPTY
        else:
            encoding, errors = get_encoding_and_errors(space,
                                                          w_encoding, w_errors)
            if encoding is None and errors is None:
                # this is very quick if w_object is already a w_unicode
                w_value = unicode_from_object(space, w_object)
            else:
                if space.isinstance_w(w_object, space.w_unicode):
                    raise oefmt(space.w_TypeError,
                            "decoding str is not supported")
                w_value = decode_object(space, w_object, encoding, errors)
        if space.is_w(w_unicodetype, space.w_unicode):
            return w_value

        assert isinstance(w_value, W_UnicodeObject)
        w_newobj = space.allocate_instance(W_UnicodeObject, w_unicodetype)
        W_UnicodeObject.__init__(w_newobj, w_value._utf8, w_value._length)
        if w_value._index_storage:
            # copy the storage if it's there
            w_newobj._index_storage = w_value._index_storage
        return w_newobj

    @staticmethod
    def descr_maketrans(space, w_type, w_x, w_y=None, w_z=None):
        y = None if space.is_none(w_y) else space.utf8_w(w_y)
        z = None if space.is_none(w_z) else space.utf8_w(w_z)
        w_new = space.newdict()

        if y is not None:
            # x must be a string too, of equal length
            try:
                x = space.utf8_w(w_x)
            except OperationError as e:
                if not e.match(space, space.w_TypeError):
                    raise
                raise oefmt(space.w_TypeError,
                            "first maketrans argument must be a string if "
                            "there is a second argument")
            if space.len_w(w_x) != space.len_w(w_y):
                raise oefmt(space.w_ValueError,
                            "the first two maketrans arguments must have "
                            "equal length")
            # create entries for translating chars in x to those in y
            iter2 = rutf8.Utf8StringIterator(y)
            for xch in rutf8.Utf8StringIterator(x):
                ych = iter2.next()
                w_key = space.newint(xch)
                w_value = space.newint(ych)
                space.setitem(w_new, w_key, w_value)
            # create entries for deleting chars in z
            if z is not None:
                for zch in rutf8.Utf8StringIterator(z):
                    w_key = space.newint(zch)
                    space.setitem(w_new, w_key, space.w_None)
        else:
            # x must be a dict
            if not space.is_w(space.type(w_x), space.w_dict):
                raise oefmt(space.w_TypeError,
                            "if you give only one argument to maketrans it "
                            "must be a dict")
            # copy entries into the new dict, converting string keys to int keys
            w_iter = space.iter(space.call_method(w_x, "items"))
            while True:
                try:
                    w_item = space.next(w_iter)
                except OperationError as e:
                    if not e.match(space, space.w_StopIteration):
                        raise
                    break
                w_key, w_value = space.unpackiterable(w_item, 2)
                if space.isinstance_w(w_key, space.w_unicode):
                    # convert string keys to integer keys
                    if space.len_w(w_key) != 1:
                        raise oefmt(space.w_ValueError,
                                    "string keys in translate table must be "
                                    "of length 1")
                    val = space.utf8_w(w_key)
                    w_key = space.newint(rutf8.codepoint_at_pos(val, 0))
                else:
                    # just keep integer keys
                    try:
                        space.int_w(w_key)
                    except OperationError as e:
                        if not e.match(space, space.w_TypeError):
                            raise
                        raise oefmt(space.w_TypeError,
                                    "keys in translate table must be strings "
                                    "or integers")
                space.setitem(w_new, w_key, w_value)
        return w_new

    def descr_repr(self, space):
        return space.newtext(_repr_function(self._utf8)) # quotes=True

    def descr_str(self, space):
        if space.is_w(space.type(self), space.w_unicode):
            return self
        # Subtype -- return genuine unicode string with the same value.
        return space.newtext(space.utf8_w(self), space.len_w(self))

    def hash_w(self):
        # shortcut for UnicodeDictStrategy
        x = compute_hash(self._utf8)
        x -= (x == -1) # convert -1 to -2 without creating a bridge
        return x

    def descr_hash(self, space):
        return space.newint(self.hash_w())

    def eq_w(self, w_other):
        # shortcut for UnicodeDictStrategy
        assert isinstance(w_other, W_UnicodeObject)
        return self._utf8 == w_other._utf8

    def descr_eq(self, space, w_other):
        try:
            res = self._utf8 == self.convert_arg_to_w_unicode(space, w_other,
                                                        strict='__eq__')._utf8
        except OperationError as e:
            if e.match(space, space.w_TypeError):
                return space.w_NotImplemented
            raise
        return space.newbool(res)

    def descr_ne(self, space, w_other):
        try:
            res = self._utf8 != self.convert_arg_to_w_unicode(space, w_other,
                                                     strict='__neq__')._utf8
        except OperationError as e:
            if e.match(space, space.w_TypeError):
                return space.w_NotImplemented
            raise
        return space.newbool(res)

    def descr_lt(self, space, w_other):
        try:
            res = self._utf8 < self.convert_arg_to_w_unicode(space, w_other,
                                                    strict='__lt__')._utf8
        except OperationError as e:
            if e.match(space, space.w_TypeError):
                return space.w_NotImplemented
            raise
        return space.newbool(res)

    def descr_le(self, space, w_other):
        try:
            res = self._utf8 <= self.convert_arg_to_w_unicode(space, w_other,
                                                    strict='__le__')._utf8
        except OperationError as e:
            if e.match(space, space.w_TypeError):
                return space.w_NotImplemented
            raise
        return space.newbool(res)

    def descr_gt(self, space, w_other):
        try:
            res = self._utf8 > self.convert_arg_to_w_unicode(space, w_other,
                                                    strict='__gt__')._utf8
        except OperationError as e:
            if e.match(space, space.w_TypeError):
                return space.w_NotImplemented
            raise
        return space.newbool(res)

    def descr_ge(self, space, w_other):
        try:
            res = self._utf8 >= self.convert_arg_to_w_unicode(space, w_other,
                                                    strict='__ge__')._utf8
        except OperationError as e:
            if e.match(space, space.w_TypeError):
                return space.w_NotImplemented
            raise
        return space.newbool(res)

    def _parse_format_arg(self, space, w_kwds, __args__):
        for i in range(len(__args__.keywords)):
            try:     # pff
                arg = __args__.keywords[i]
            except UnicodeDecodeError:
                continue   # uh, just skip that
            space.setitem(w_kwds, space.newtext(arg),
                          __args__.keywords_w[i])

    def descr_format(self, space, __args__):
        w_kwds = space.newdict()
        if __args__.keywords:
            self._parse_format_arg(space, w_kwds, __args__)
        return newformat.format_method(space, self, __args__.arguments_w,
                                       w_kwds, True)

    def descr_format_map(self, space, w_mapping):
        return newformat.format_method(space, self, None, w_mapping, True)

    def descr__format__(self, space, w_format_spec):
        return newformat.run_formatter(space, w_format_spec, "format_string",
                                       self)

    def descr_mod(self, space, w_values):
        return mod_format(space, self, w_values, fmt_type=FORMAT_UNICODE)

    def descr_rmod(self, space, w_values):
        return mod_format(space, w_values, self, fmt_type=FORMAT_UNICODE)

    def descr_swapcase(self, space):
        return W_UnicodeObject._swapcase_unicode(self._utf8)

    @staticmethod
    @jit.elidable
    def _swapcase_unicode(value):
        if len(value) == 0:
            return W_UnicodeObject.EMPTY
        builder = rutf8.Utf8StringBuilder(len(value))
        for ch, pos in rutf8.Utf8StringPosIterator(value):
            if unicodedb.isupper(ch):
                codes = W_UnicodeObject._lower_char(ch, value, pos)
            elif unicodedb.islower(ch):
                codes = unicodedb.toupper_full(ch)
            else:
                codes = [ch,]
            for c in codes:
                builder.append_code(c)
        return W_UnicodeObject.from_utf8builder(builder)

    def descr_title(self, space):
        return W_UnicodeObject._title_unicode(self._utf8)

    @staticmethod
    @jit.elidable
    def _title_unicode(value):
        if len(value) == 0:
            return W_UnicodeObject.EMPTY
        builder = rutf8.Utf8StringBuilder(len(value))
        previous_is_cased = False
        for ch, pos in rutf8.Utf8StringPosIterator(value):
            if previous_is_cased:
                codes = W_UnicodeObject._lower_char(ch, value, pos)
            else:
                codes = unicodedb.totitle_full(ch)
            for c in codes:
                builder.append_code(c)
            previous_is_cased = unicodedb.iscased(ch)
        return W_UnicodeObject.from_utf8builder(builder)

    @staticmethod
    def _lower_char(ch, value, bytepos):
        if ch == 0x3a3:
            return [W_UnicodeObject._handle_capital_sigma(value, bytepos), ]
        else:
            return unicodedb.tolower_full(ch)

    @staticmethod
    def _handle_capital_sigma(value, bytepos):
        # U+03A3 is in the Final_Sigma context when, it is found like this:
        #\p{cased} \p{case-ignorable}* U+03A3 not(\p{case-ignorable}* \p{cased})
        # where \p{xxx} is a character with property xxx.

        final_sigma = False
        if bytepos > 0:
            j = rutf8.prev_codepoint_pos(value, bytepos)
            while j >= 0:
                ch = rutf8.codepoint_at_pos(value, j)
                if unicodedb.iscaseignorable(ch):
                    if j == 0:
                        break
                    j = rutf8.prev_codepoint_pos(value, j)
                    continue
                final_sigma = unicodedb.iscased(ch)
                break
            if final_sigma and bytepos < len(value):
                j = rutf8.next_codepoint_pos(value, bytepos)
                length = len(value)
                while j < length:
                    ch = rutf8.codepoint_at_pos(value, j)
                    if unicodedb.iscaseignorable(ch):
                        j = rutf8.next_codepoint_pos(value, j)
                        continue
                    final_sigma = not unicodedb.iscased(ch)
                    break
        if final_sigma:
            return 0x3C2
        else:
            return 0x3C3

    def descr_translate(self, space, w_table):
        builder = rutf8.Utf8StringBuilder(len(self._utf8))
        for codepoint in rutf8.Utf8StringIterator(self._utf8):
            try:
                w_newval = space.getitem(w_table, space.newint(codepoint))
            except OperationError as e:
                if not e.match(space, space.w_LookupError):
                    raise
            else:
                if space.is_w(w_newval, space.w_None):
                    continue
                elif space.isinstance_w(w_newval, space.w_int):
                    codepoint = space.int_w(w_newval)
                elif isinstance(w_newval, W_UnicodeObject):
                    builder.append_utf8(w_newval._utf8, w_newval._length)
                    continue
                else:
                    raise oefmt(space.w_TypeError,
                                "character mapping must return integer, None "
                                "or str")
            try:
                builder.append_code(codepoint)
            except rutf8.OutOfRange:
                raise oefmt(space.w_ValueError,
                            "character mapping must be in range(0x110000)")
        return self.from_utf8builder(builder)

    def descr_find(self, space, w_sub, w_start=None, w_end=None):
        w_result = self._unwrap_and_search(space, w_sub, w_start, w_end)
        if w_result is None:
            w_result = space.newint(-1)
        return w_result

    def descr_rfind(self, space, w_sub, w_start=None, w_end=None):
        w_result = self._unwrap_and_search(space, w_sub, w_start, w_end,
                                           forward=False)
        if w_result is None:
            w_result = space.newint(-1)
        return w_result

    def descr_index(self, space, w_sub, w_start=None, w_end=None):
        w_result = self._unwrap_and_search(space, w_sub, w_start, w_end)
        if w_result is None:
            raise oefmt(space.w_ValueError,
                        "substring not found in string.index")
        return w_result

    def descr_rindex(self, space, w_sub, w_start=None, w_end=None):
        w_result = self._unwrap_and_search(space, w_sub, w_start, w_end,
                                           forward=False)
        if w_result is None:
            raise oefmt(space.w_ValueError,
                        "substring not found in string.rindex")
        return w_result

    @specialize.arg(2)
    def _is_generic(self, space, func_name):
        func = getattr(self, func_name)
        if self._length == 0:
            return space.w_False
        if self._length == 1:
            return space.newbool(func(self.codepoint_at_pos_dont_look_inside(0)))
        else:
            return self._is_generic_loop(space, self._utf8, func_name)

    @specialize.arg(3)
    def _is_generic_loop(self, space, v, func_name):
        func = getattr(self, func_name)
        val = self._utf8
        for uchar in rutf8.Utf8StringIterator(val):
            if not func(uchar):
                return space.w_False
        return space.w_True

    def descr_encode(self, space, w_encoding=None, w_errors=None):
        encoding, errors = get_encoding_and_errors(space, w_encoding, w_errors)
        return encode_object(space, self, encoding, errors)

    @unwrap_spec(tabsize=int)
    def descr_expandtabs(self, space, tabsize=8):
        value = self._utf8
        if not value:
            return self._empty()

        splitted = value.split('\t')

        try:
            if tabsize > 0:
                ovfcheck(len(splitted) * tabsize)
        except OverflowError:
            raise oefmt(space.w_OverflowError, "new string is too long")
        expanded = oldtoken = splitted.pop(0)
        newlen = self._len() - len(splitted)

        for token in splitted:
            dist = self._tabindent(oldtoken, tabsize)
            expanded += ' ' * dist + token
            newlen += dist
            oldtoken = token

        return W_UnicodeObject(expanded, newlen)

    def _join_utf8_len_w(self, space, w_element, i):
        try:
            return space.utf8_len_w(w_element)
        except OperationError as e:
            if not e.match(space, space.w_TypeError):
                raise
            raise oefmt(space.w_TypeError,
                        "sequence item %d: expected %s, %T found",
                        i, self._generic_name(), w_element)

    def _join_ascii(self, space, l):
        if len(l) == 1:
            return space.newutf8(l[0], len(l[0]))
        s = self._utf8.join(l)
        if self.is_ascii():
            resultlen = len(s)
        else:
            # carefully compute the result length
            resultlen = len(s) - (len(self._utf8) - self._length) * (len(l) - 1)
        return space.newutf8(s, resultlen)

    def _join_from_list(self, space, w_list):
        list_w = space.listview(w_list)
        if len(list_w) == 0:
            return self.EMPTY
        if len(list_w) == 1:
            w_s = list_w[0]
            # only one item, return it if it's not a subclass of str
            if self._join_return_one(space, w_s):
                return w_s
        # the stringmethods implementation makes a copy of the list to
        # pre-compute the correct size for preallocation. that sounds like the
        # wrong tradeoff somehow...
        builder = None
        # use first element to guess preallocation size
        w_first = list_w[0]
        utf8first, lenfirst = self._join_utf8_len_w(space, w_first, 0)
        prealloc = len(self._utf8) * (len(list_w) - 1) + len(utf8first) * len(list_w)
        builder = rutf8.Utf8StringBuilder(prealloc)
        builder.append_utf8(utf8first, lenfirst)
        for i in range(1, len(list_w)):
            w_element = list_w[i]
            utf8, l = self._join_utf8_len_w(space, w_element, i)
            if self._length:
                builder.append_utf8(self._utf8, self._length)
            builder.append_utf8(utf8, l)
        return self.from_utf8builder(builder)

    def _join_from_iterable(self, space, w_iterable):
        sizehint = space.length_hint(w_iterable, -1)

        # get the first element to guess the preallocation size
        w_iter = space.iter(w_iterable)
        try:
            w_first = space.next(w_iter)
        except OperationError as e:
            if not e.match(space, space.w_StopIteration):
                raise
            return W_UnicodeObject.EMPTY

        utf8first, lenfirst = self._join_utf8_len_w(space, w_first, 0)
        if sizehint >= 0:
            prealloc = len(self._utf8) * (sizehint - 1) + len(utf8first) * sizehint
        else:
            prealloc = len(self._utf8) + len(utf8first)

        # build the result
        builder = rutf8.Utf8StringBuilder(prealloc)
        builder.append_utf8(utf8first, lenfirst)
        size = 1
        selfisnotempty = self._length != 0
        tpfirst = space.type(w_first)
        tplist = space.type(w_iterable)
        while 1:
            joindriver.jit_merge_point(tpfirst=tpfirst, tplist=tplist, selfisnotempty=selfisnotempty)
            try:
                w_element = space.next(w_iter)
            except OperationError as e:
                if not e.match(space, space.w_StopIteration):
                    raise
                break
            if selfisnotempty:
                builder.append_utf8(self._utf8, self._length)
            utf8, l = self._join_utf8_len_w(space, w_element, size)
            builder.append_utf8(utf8, l)
            size += 1
        if size == 1 and self._join_return_one(space, w_first):
            return w_first
        return W_UnicodeObject.from_utf8builder(builder)

    def descr_join(self, space, w_iterable):
        from pypy.objspace.std.listobject import W_ListObject
        # somewhat overengineered, but it's quite common

        # first, a shortcut for when w_iterable is ascii-only
        l = space.listview_ascii(w_iterable)
        if l is not None:
            return self._join_ascii(space, l)

        if type(w_iterable) is W_ListObject or (isinstance(w_iterable, W_ListObject) and
                                                space._uses_list_iter(w_iterable)):
            self._join_from_list(space, w_iterable)
        return self._join_from_iterable(space, w_iterable)

    def _join_return_one(self, space, w_obj):
        return space.is_w(space.type(w_obj), space.w_unicode)

    def descr_casefold(self, space):
        return W_UnicodeObject._casefold_unicode(self._utf8)

    @staticmethod
    @jit.elidable
    def _casefold_unicode(value):
        if len(value) == 0:
            return W_UnicodeObject.EMPTY
        builder = rutf8.Utf8StringBuilder(len(value))
        for ch in rutf8.Utf8StringIterator(value):
            folded = unicodedb.casefold_lookup(ch)
            if folded is None:
                builder.append_code(unicodedb.tolower(ch))
            else:
                for r in folded:
                    builder.append_code(r)
        return W_UnicodeObject.from_utf8builder(builder)

    def descr_lower(self, space):
        if self.is_ascii():
            return space.newutf8(self._utf8.lower(), len(self._utf8))
        return W_UnicodeObject._lower_unicode(self._utf8)

    @staticmethod
    @jit.elidable
    def _lower_unicode(value):
        if len(value) == 0:
            return W_UnicodeObject.EMPTY
        builder = rutf8.Utf8StringBuilder(len(value))
        for ch, pos in rutf8.Utf8StringPosIterator(value):
            codes = W_UnicodeObject._lower_char(ch, value, pos)
            for c in codes:
                builder.append_code(c)
        return W_UnicodeObject.from_utf8builder(builder)

    def descr_isdecimal(self, space):
        return self._is_generic(space, '_isdecimal')

    def descr_isnumeric(self, space):
        return self._is_generic(space, '_isnumeric')

    def descr_islower(self, space):
        cased = False
        for uchar in rutf8.Utf8StringIterator(self._utf8):
            if (unicodedb.isupper(uchar) or
                unicodedb.istitle(uchar)):
                return space.w_False
            if not cased and unicodedb.islower(uchar):
                cased = True
        return space.newbool(cased)

    def descr_istitle(self, space):
        cased = False
        previous_is_cased = False
        for uchar in rutf8.Utf8StringIterator(self._utf8):
            if unicodedb.isupper(uchar) or unicodedb.istitle(uchar):
                if previous_is_cased:
                    return space.w_False
                previous_is_cased = True
                cased = True
            elif unicodedb.islower(uchar):
                if not previous_is_cased:
                    return space.w_False
                cased = True
            else:
                previous_is_cased = False
        return space.newbool(cased)

    def descr_isupper(self, space):
        cased = False
        for uchar in rutf8.Utf8StringIterator(self._utf8):
            if (unicodedb.islower(uchar) or
                unicodedb.istitle(uchar)):
                return space.w_False
            if not cased and unicodedb.isupper(uchar):
                cased = True
        return space.newbool(cased)

    def descr_isidentifier(self, space):
        return space.newbool(_isidentifier(self._utf8))

    def descr_startswith(self, space, w_prefix, w_start=None, w_end=None):
        start, end = self._unwrap_and_compute_idx_params(space, w_start, w_end)
        value = self._utf8
        if space.isinstance_w(w_prefix, space.w_tuple):
            return self._startswith_tuple(space, value, w_prefix, start, end)
        try:
            return space.newbool(self._startswith(space, value, w_prefix, start,
                                              end))
        except OperationError as e:
            if e.match(space, space.w_TypeError):
                raise oefmt(space.w_TypeError, 'startswith first arg must be str '
                        'or a tuple of str, not %T', w_prefix)

    def _startswith(self, space, value, w_prefix, start, end):
        prefix = self.convert_arg_to_w_unicode(space, w_prefix)._utf8
        if start > end:
            return False
        if len(prefix) == 0:
            return True
        return startswith(value, prefix, start, end)

    def descr_endswith(self, space, w_suffix, w_start=None, w_end=None):
        start, end = self._unwrap_and_compute_idx_params(space, w_start, w_end)
        value = self._utf8
        if space.isinstance_w(w_suffix, space.w_tuple):
            return self._endswith_tuple(space, value, w_suffix, start, end)
        try:
            return space.newbool(self._endswith(space, value, w_suffix, start,
                                            end))
        except OperationError as e:
            if e.match(space, space.w_TypeError):
                raise oefmt(space.w_TypeError, 'endswith first arg must be str '
                        'or a tuple of str, not %T', w_suffix)

    def _endswith(self, space, value, w_prefix, start, end):
        prefix = self.convert_arg_to_w_unicode(space, w_prefix)._utf8
        if start > end:
            return False
        if len(prefix) == 0:
            return True
        return endswith(value, prefix, start, end)

    def descr_add(self, space, w_other):
        try:
            w_other = self.convert_arg_to_w_unicode(space, w_other, strict='__add__')
        except OperationError as e:
            if e.match(space, space.w_TypeError):
                return space.w_NotImplemented
            raise
        return W_UnicodeObject(self._utf8 + w_other._utf8,
                               self._len() + w_other._len())

    @jit.look_inside_iff(lambda self, space, list_w, size:
                         jit.loop_unrolling_heuristic(list_w, size))
    def _str_join_many_items(self, space, list_w, size):
        value = self._utf8
        lgt = self._len() * (size - 1)

        prealloc_size = len(value) * (size - 1)
        unwrapped = newlist_hint(size)
        for i in range(size):
            w_s = list_w[i]
            if not (space.isinstance_w(w_s, space.w_bytes) or
                    space.isinstance_w(w_s, space.w_unicode)):
                raise oefmt(space.w_TypeError,
                            "sequence item %d: expected string or unicode, %T found",
                            i, w_s)
            # XXX Maybe the extra copy here is okay? It was basically going to
            #     happen anyway, what with being placed into the builder
            w_u = self.convert_arg_to_w_unicode(space, w_s)
            unwrapped.append(w_u._utf8)
            lgt += w_u._length
            prealloc_size += len(unwrapped[i])

        sb = StringBuilder(prealloc_size)
        for i in range(size):
            if value and i != 0:
                sb.append(value)
            sb.append(unwrapped[i])
        return W_UnicodeObject(sb.build(), lgt)

    @unwrap_spec(keepends=bool)
    def descr_splitlines(self, space, keepends=False):
        value = self._utf8
        length = len(value)
        strs_w = []
        pos = 0
        while pos < length:
            sol = pos
            lgt = 0
            while pos < length and not self._islinebreak(rutf8.codepoint_at_pos(value, pos)):
                pos = rutf8.next_codepoint_pos(value, pos)
                lgt += 1
            eol = pos
            if pos < length:
                # read CRLF as one line break
                if (value[pos] == '\r' and pos + 1 < length
                                       and value[pos + 1] == '\n'):
                    pos += 2
                    line_end_chars = 2
                else:
                    pos = rutf8.next_codepoint_pos(value, pos)
                    line_end_chars = 1
                if keepends:
                    eol = pos
                    lgt += line_end_chars
            assert eol >= 0
            assert sol >= 0
            strs_w.append(W_UnicodeObject(value[sol:eol], lgt))
        return space.newlist(strs_w)

    def descr_upper(self, space):
        if self.is_ascii():
            return space.newutf8(self._utf8.upper(), len(self._utf8))
        return W_UnicodeObject._upper_unicode(self._utf8)

    @staticmethod
    @jit.elidable
    def _upper_unicode(value):
        if len(value) == 0:
            return W_UnicodeObject.EMPTY
        builder = rutf8.Utf8StringBuilder(len(value))
        for ch in rutf8.Utf8StringIterator(value):
            codes = unicodedb.toupper_full(ch)
            for c in codes:
                builder.append_code(c)
        return W_UnicodeObject.from_utf8builder(builder)

    @unwrap_spec(width=int)
    def descr_zfill(self, space, width):
        selfval = self._utf8
        if len(selfval) == 0:
            return W_UnicodeObject('0' * width, width)
        num_zeros = width - self._len()
        if num_zeros <= 0:
            # cannot return self, in case it is a subclass of str
            return W_UnicodeObject(selfval, self._len())
        builder = StringBuilder(num_zeros + len(selfval))
        if len(selfval) > 0 and (selfval[0] == '+' or selfval[0] == '-'):
            # copy sign to first position
            builder.append(selfval[0])
            start = 1
        else:
            start = 0
        builder.append_multiple_char('0', num_zeros)
        builder.append_slice(selfval, start, len(selfval))
        return W_UnicodeObject(builder.build(), width)

    @unwrap_spec(maxsplit=int)
    def descr_split(self, space, w_sep=None, maxsplit=-1):
        res = []
        value = self._utf8
        if space.is_none(w_sep):
            res = split(value, maxsplit=maxsplit, isutf8=True)
            return space.newlist_utf8(res, self.is_ascii())

        by = self.convert_arg_to_w_unicode(space, w_sep)._utf8
        if len(by) == 0:
            raise oefmt(space.w_ValueError, "empty separator")
        res = split(value, by, maxsplit, isutf8=True)

        return space.newlist_utf8(res, self.is_ascii())

    @unwrap_spec(maxsplit=int)
    def descr_rsplit(self, space, w_sep=None, maxsplit=-1):
        res = []
        value = self._utf8
        if space.is_none(w_sep):
            res = rsplit(value, maxsplit=maxsplit, isutf8=True)
            return space.newlist_utf8(res, self.is_ascii())

        by = self.convert_arg_to_w_unicode(space, w_sep)._utf8
        if len(by) == 0:
            raise oefmt(space.w_ValueError, "empty separator")
        res = rsplit(value, by, maxsplit, isutf8=True)

        return space.newlist_utf8(res, self.is_ascii())

    def descr_getitem(self, space, w_index):
        if isinstance(w_index, W_SliceObject):
            length = self._len()
            start, stop, step, sl = w_index.indices4(space, length)
            if sl == 0:
                return self._empty()
            elif step == 1:
                if jit.we_are_jitted() and \
                        self._unroll_slice_heuristic(start, stop, w_index.w_stop):
                    return self._unicode_sliced_constant_index_jit(space, start, stop)
                assert start >= 0 and stop >= 0
                return self._unicode_sliced(space, start, stop)
            else:
                return self._getitem_slice_slowpath(space, start, step, sl)

        index = space.getindex_w(w_index, space.w_IndexError, "string index")
        return self._getitem_result(space, index)

    def _getitem_slice_slowpath(self, space, start, step, sl):
        # XXX same comment as in _unicode_sliced
        builder = StringBuilder(step * sl)
        byte_pos = self._index_to_byte(start)
        i = 0
        while True:
            next_pos = rutf8.next_codepoint_pos(self._utf8, byte_pos)
            builder.append_slice(self._utf8, byte_pos, next_pos)
            if i == sl - 1:
                break
            i += 1
            byte_pos = self._index_to_byte(start + i * step)
        return W_UnicodeObject(builder.build(), sl)

    def _unicode_sliced(self, space, start, stop):
        # XXX maybe some heuristic, like first slice does not create
        #     full index, but second does?
        assert start >= 0
        assert stop >= 0
        byte_start = self._index_to_byte(start)
        byte_stop = self._index_to_byte(stop)
        return W_UnicodeObject(self._utf8[byte_start:byte_stop], stop - start)

    @jit.unroll_safe
    def _unicode_sliced_constant_index_jit(self, space, start, stop):
        assert start >= 0
        assert stop >= 0
        byte_start = 0
        for i in range(start):
            byte_start = next_codepoint_pos_dont_look_inside(self._utf8, byte_start)
        byte_stop = len(self._utf8)
        for i in range(self._len() - stop):
            byte_stop = prev_codepoint_pos_dont_look_inside(self._utf8, byte_stop)
        return W_UnicodeObject(self._utf8[byte_start:byte_stop], stop - start)

    def _unroll_slice_heuristic(self, start, stop, w_stop):
        from pypy.objspace.std.intobject import W_IntObject
        # the reason we use the *wrapped* stop is that for
        # w_stop ==  wrapped -1, or w_None the stop that is computed will *not*
        # be constant, because the length is often not constant.
        return (not self.is_ascii() and
            jit.isconstant(start) and
            (jit.isconstant(w_stop) or
                (isinstance(w_stop, W_IntObject) and
                    jit.isconstant(w_stop.intval))) and
            start <= MAX_UNROLL_NEXT_CODEPOINT_POS and
            self._len() - stop <= MAX_UNROLL_NEXT_CODEPOINT_POS)

    def descr_capitalize(self, space):
        return W_UnicodeObject._capitalize_unicode(self._utf8)

    @staticmethod
    @jit.elidable
    def _capitalize_unicode(value):
        if len(value) == 0:
            return W_UnicodeObject.EMPTY
        builder = rutf8.Utf8StringBuilder(len(value))
        it = rutf8.Utf8StringPosIterator(value)
        uchar, _ = it.next()
        codes = unicodedb.toupper_full(uchar)
        # can sometimes give more than one, like for omega-with-Ypogegrammeni, 8179
        for c in codes:
            builder.append_code(c)
        for ch, pos in it:
            codes = W_UnicodeObject._lower_char(ch, value, pos)
            for c in codes:
                builder.append_code(c)
        return W_UnicodeObject.from_utf8builder(builder)

    @unwrap_spec(width=int, w_fillchar=WrappedDefault(u' '))
    def descr_center(self, space, width, w_fillchar):
        value = self._utf8
        fillchar = space.utf8_w(w_fillchar)
        if space.len_w(w_fillchar) != 1:
            raise oefmt(space.w_TypeError,
                        "center() argument 2 must be a single character")

        d = width - self._len()
        if d > 0:
            offset = d//2 + (d & width & 1)
            centered = offset * fillchar + value + (d - offset) * fillchar
        else:
            centered = value
            d = 0

        return W_UnicodeObject(centered, self._len() + d)

    def descr_count(self, space, w_sub, w_start=None, w_end=None):
        value = self._utf8
        start_index, end_index = self._unwrap_and_compute_idx_params(
            space, w_start, w_end)
        sub = self.convert_arg_to_w_unicode(space, w_sub)._utf8
        return space.newint(value.count(sub, start_index, end_index))

    def descr_contains(self, space, w_sub):
        value = self._utf8
        w_other = self.convert_arg_to_w_unicode(space, w_sub)
        return space.newbool(value.find(w_other._utf8) >= 0)

    def descr_partition(self, space, w_sub):
        value = self._utf8
        sub = self.convert_arg_to_w_unicode(space, w_sub)
        sublen = sub._len()
        if sublen == 0:
            raise oefmt(space.w_ValueError, "empty separator")

        pos = value.find(sub._utf8)

        if pos < 0:
            return space.newtuple([self, self._empty(), self._empty()])
        else:
            lgt = rutf8.check_utf8(value, True, stop=pos)
            return space.newtuple(
                [W_UnicodeObject(value[0:pos], lgt), w_sub,
                 W_UnicodeObject(value[pos + len(sub._utf8):len(value)],
                    self._len() - lgt - sublen)])

    def descr_rpartition(self, space, w_sub):
        value = self._utf8
        sub = self.convert_arg_to_w_unicode(space, w_sub)
        sublen = sub._len()
        if sublen == 0:
            raise oefmt(space.w_ValueError, "empty separator")

        pos = value.rfind(sub._utf8)

        if pos < 0:
            return space.newtuple([self._empty(), self._empty(), self])
        else:
            lgt = rutf8.check_utf8(value, True, stop=pos)
            return space.newtuple(
                [W_UnicodeObject(value[0:pos], lgt), w_sub,
                 W_UnicodeObject(value[pos + len(sub._utf8):len(value)],
                    self._len() - lgt - sublen)])

    @unwrap_spec(count=int)
    def descr_replace(self, space, w_old, w_new, count=-1):
        input = self._utf8

        w_sub = self.convert_arg_to_w_unicode(space, w_old)
        w_by = self.convert_arg_to_w_unicode(space, w_new)
        # the following two lines are for being bug-to-bug compatible
        # with CPython: see issue #2448
        if count >= 0 and len(input) == 0:
            return self._empty()
        try:
            res, replacements = replace_count(input, w_sub._utf8, w_by._utf8,
                                              count, isutf8=True)
        except OverflowError:
            raise oefmt(space.w_OverflowError, "replace string is too long")
        if type(self) is W_UnicodeObject and replacements == 0:
            return self

        newlength = self._length + replacements * (w_by._length - w_sub._length)
        assert res is not None
        return W_UnicodeObject(res, newlength)

    def descr_mul(self, space, w_times):
        try:
            times = space.getindex_w(w_times, space.w_OverflowError)
        except OperationError as e:
            if e.match(space, space.w_TypeError):
                return space.w_NotImplemented
            raise
        if times <= 0:
            return self._empty()
        if len(self._utf8) == 1:
            return W_UnicodeObject(self._utf8[0] * times, times)
        return W_UnicodeObject(self._utf8 * times, times * self._len())

    descr_rmul = descr_mul

    def _get_index_storage(self):
        return jit.conditional_call_elidable(self._index_storage,
                    W_UnicodeObject._compute_index_storage, self)

    def _compute_index_storage(self):
        storage = rutf8.create_utf8_index_storage(self._utf8, self._length)
        self._index_storage = storage
        return storage

    def _getitem_result(self, space, index):
        if (jit.we_are_jitted() and
                not self.is_ascii() and
                jit.isconstant(index) and
                -MAX_UNROLL_NEXT_CODEPOINT_POS <= index <= MAX_UNROLL_NEXT_CODEPOINT_POS):
            return self._getitem_result_constant_index_jit(space, index)
        if index < 0:
            index += self._length
        if index < 0 or index >= self._length:
            raise oefmt(space.w_IndexError, "string index out of range")
        start = self._index_to_byte(index)
        # we must not inline next_codepoint_pos, otherwise we produce a guard!
        end = self.next_codepoint_pos_dont_look_inside(start)
        return W_UnicodeObject(self._utf8[start:end], 1)

    @jit.unroll_safe
    def _getitem_result_constant_index_jit(self, space, index):
        # for small known indices, call next/prev_codepoint_pos a few times
        # instead of possibly creating an index structure
        if index < 0:
            posindex = index + self._length
            if posindex < 0:
                raise oefmt(space.w_IndexError, "string index out of range")
            end = len(self._utf8)
            start = self.prev_codepoint_pos_dont_look_inside(end)
            for i in range(-index-1):
                end = start
                start = self.prev_codepoint_pos_dont_look_inside(start)
        else:
            if index >= self._length:
                raise oefmt(space.w_IndexError, "string index out of range")
            start = 0
            end = self.next_codepoint_pos_dont_look_inside(start)
            for i in range(index):
                start = end
                end = self.next_codepoint_pos_dont_look_inside(end)
        assert start >= 0
        assert end >= 0
        return W_UnicodeObject(self._utf8[start:end], 1)

    def is_ascii(self):
        return self._length == len(self._utf8)

    def descr_isascii(self, space):
        return space.newbool(self.is_ascii())

    def _index_to_byte(self, index):
        if self.is_ascii():
            assert index >= 0
            return index
        return rutf8.codepoint_position_at_index(
            self._utf8, self._get_index_storage(), index)

    def _codepoints_in_utf8(self, start, end):
        if self.is_ascii():
            return end - start
        return rutf8.codepoints_in_utf8(self._utf8, start, end)

    def _byte_to_index(self, bytepos):
        """ this returns index such that self._index_to_byte(index) == bytepos
        NB: this is slow! roughly logarithmic with a big constant
        """
        if self.is_ascii():
            return bytepos
        return rutf8.codepoint_index_at_byte_position(
            self._utf8, self._get_index_storage(), bytepos, self._len())

    def next_codepoint_pos_dont_look_inside(self, pos):
        if self.is_ascii():
            return pos + 1
        return next_codepoint_pos_dont_look_inside(self._utf8, pos)

    def prev_codepoint_pos_dont_look_inside(self, pos):
        if self.is_ascii():
            return pos - 1
        return prev_codepoint_pos_dont_look_inside(self._utf8, pos)

    def codepoint_at_pos_dont_look_inside(self, pos):
        if self.is_ascii():
            return ord(self._utf8[pos])
        return codepoint_at_pos_dont_look_inside(self._utf8, pos)

    @always_inline
    def _unwrap_and_search(self, space, w_sub, w_start, w_end, forward=True):
        w_sub = self.convert_arg_to_w_unicode(space, w_sub)
        start, end = unwrap_start_stop(space, self._length, w_start, w_end)
        if start == 0:
            start_index = 0
        elif start > self._length:
            return None
        else:
            start_index = self._index_to_byte(start)

        if end >= self._length:
            end = self._length
            end_index = len(self._utf8)
        else:
            end_index = self._index_to_byte(end)

        if forward:
            res_index = self._utf8.find(w_sub._utf8, start_index, end_index)
            if res_index < 0:
                return None
            res = self._byte_to_index(res_index)
            assert res >= 0
            return space.newint(res)
        else:
            res_index = self._utf8.rfind(w_sub._utf8, start_index, end_index)
            if res_index < 0:
                return None
            res = self._byte_to_index(res_index)
            assert res >= 0
            return space.newint(res)

    def _unwrap_and_compute_idx_params(self, space, w_start, w_end):
        # unwrap start and stop indices, optimized for the case where
        # start == 0 and end == self._length.  Note that 'start' and
        # 'end' are measured in codepoints whereas 'start_index' and
        # 'end_index' are measured in bytes.
        start, end = unwrap_start_stop(space, self._length, w_start, w_end)
        start_index = 0
        end_index = len(self._utf8)
        if start > 0:
            if start > self._length:
                start_index = end_index + 1
            else:
                start_index = self._index_to_byte(start)
        if end < self._length:
            end_index = self._index_to_byte(end)
        return (start_index, end_index)

    @unwrap_spec(width=int, w_fillchar=WrappedDefault(u' '))
    def descr_rjust(self, space, width, w_fillchar):
        value = self._utf8
        lgt = self._len()
        w_fillchar = self.convert_arg_to_w_unicode(space, w_fillchar)
        if w_fillchar._len() != 1:
            raise oefmt(space.w_TypeError,
                        "rjust() argument 2 must be a single character")
        d = width - lgt
        if d > 0:
            if len(w_fillchar._utf8) == 1:
                # speedup
                value = d * w_fillchar._utf8[0] + value
            else:
                value = d * w_fillchar._utf8 + value
            return W_UnicodeObject(value, width)

        return W_UnicodeObject(value, lgt)

    @unwrap_spec(width=int, w_fillchar=WrappedDefault(u' '))
    def descr_ljust(self, space, width, w_fillchar):
        value = self._utf8
        w_fillchar = self.convert_arg_to_w_unicode(space, w_fillchar)
        if w_fillchar._len() != 1:
            raise oefmt(space.w_TypeError,
                        "ljust() argument 2 must be a single character")
        d = width - self._len()
        if d > 0:
            if len(w_fillchar._utf8) == 1:
                # speedup
                value = value + d * w_fillchar._utf8[0]
            else:
                value = value + d * w_fillchar._utf8
            return W_UnicodeObject(value, width)

        return W_UnicodeObject(value, self._len())

    def _utf8_sliced(self, start, stop, lgt):
        assert start >= 0
        assert stop >= 0
        #if start == 0 and stop == len(s) and space.is_w(space.type(orig_obj),
        #                                                space.w_bytes):
        #    return orig_obj
        return W_UnicodeObject(self._utf8[start:stop], lgt)

    def _strip_none(self, space, left, right):
        "internal function called by str_xstrip methods"
        value = self._utf8

        lpos = 0
        rpos = len(value)
        lgt = self._len()

        if left:
            while lpos < rpos and rutf8.isspace(value, lpos):
                lpos = rutf8.next_codepoint_pos(value, lpos)
                lgt -= 1

        if right:
            while rpos > lpos:
                prev = rutf8.prev_codepoint_pos(value, rpos)
                if not rutf8.isspace(value, prev):
                    break
                rpos = prev
                lgt -= 1

        assert rpos >= lpos    # annotator hint, don't remove
        return self._utf8_sliced(lpos, rpos, lgt)

    def _strip(self, space, w_chars, left, right, name='strip'):
        "internal function called by str_xstrip methods"
        value = self._utf8
        chars = self.convert_arg_to_w_unicode(space, w_chars, name)._utf8

        lpos = 0
        rpos = len(value)
        lgt = self._len()

        if left:
            while lpos < rpos and rutf8.utf8_in_chars(value, lpos, chars):
                lpos = rutf8.next_codepoint_pos(value, lpos)
                lgt -= 1

        if right:
            while rpos > lpos:
                prev = rutf8.prev_codepoint_pos(value, rpos)
                if not rutf8.utf8_in_chars(value, prev, chars):
                    break
                rpos = prev
                lgt -= 1

        assert rpos >= lpos    # annotator hint, don't remove
        return self._utf8_sliced(lpos, rpos, lgt)

    def descr_getnewargs(self, space):
        return space.newtuple([W_UnicodeObject(self._utf8, self._length)])


    def descr_isprintable(self, space):
        for ch in rutf8.Utf8StringIterator(self._utf8):
            if not unicodedb.isprintable(ch):
                return space.w_False
        return space.w_True

    @staticmethod
    def _iter_getitem_result(self, space, index):
        assert isinstance(self, W_UnicodeObject)
        return self._getitem_result(space, index)


def _isidentifier(u):
    if not u:
        return False

    # PEP 3131 says that the first character must be in XID_Start and
    # subsequent characters in XID_Continue, and for the ASCII range,
    # the 2.x rules apply (i.e start with letters and underscore,
    # continue with letters, digits, underscore). However, given the
    # current definition of XID_Start and XID_Continue, it is sufficient
    # to check just for these, except that _ must be allowed as starting
    # an identifier.
    first = u[0]
    it = rutf8.Utf8StringIterator(u)
    code = it.next()
    if not (unicodedb.isxidstart(code) or first == '_'):
        return False

    for ch in it:
        if not unicodedb.isxidcontinue(ch):
            return False
    return True

# stuff imported from bytesobject for interoperability


# ____________________________________________________________

def getdefaultencoding(space):
    return space.sys.defaultencoding


def get_encoding_and_errors(space, w_encoding, w_errors):
    encoding = None if w_encoding is None else space.text_w(w_encoding)
    errors = None if w_errors is None else space.text_w(w_errors)
    return encoding, errors

def encode_object(space, w_obj, encoding, errors):
    from pypy.module._codecs.interp_codecs import _call_codec, lookup_text_codec
    if errors is None or errors == 'strict':
        # fast paths
        utf8 = space.utf8_w(w_obj)
        if encoding is None or encoding == 'utf-8':
            try:
<<<<<<< HEAD
                rutf8.check_utf8(utf8, False)
=======
                if not (isinstance(w_obj, W_UnicodeObject) and w_obj.is_ascii()):
                    rutf8.check_ascii(s)
>>>>>>> d3b4951b
            except rutf8.CheckError as a:
                eh = unicodehelper.encode_error_handler(space)
                eh(None, "utf-8", "surrogates not allowed", utf8,
                    a.pos, a.pos + 1)
                assert False, "always raises"
            return space.newbytes(utf8)
        if ((encoding == "latin1" or encoding == "latin-1") and
                isinstance(w_obj, W_UnicodeObject) and w_obj.is_ascii()):
            return space.newbytes(w_obj._utf8)
        elif encoding == 'ascii':
            try:
                rutf8.check_ascii(utf8)
            except rutf8.CheckError as a:
                eh = unicodehelper.encode_error_handler(space)
                eh(None, "ascii", "ordinal not in range(128)", utf8,
                    a.pos, a.pos + 1)
                assert False, "always raises"
            return space.newbytes(utf8)
    if encoding is None:
        encoding = space.sys.defaultencoding
    w_codec_info = lookup_text_codec(space, 'encode', encoding)
    w_encfunc = space.getitem(w_codec_info, space.newint(0))
    w_retval = _call_codec(space, w_encfunc, w_obj, "encoding", encoding, errors)
    if not space.isinstance_w(w_retval, space.w_bytes):
        raise oefmt(space.w_TypeError,
                    "'%s' encoder returned '%T' instead of 'bytes'; "
                    "use codecs.encode() to encode to arbitrary types",
                    encoding,
                    w_retval)
    return w_retval


def decode_object(space, w_obj, encoding, errors=None):
    from pypy.module._codecs.interp_codecs import _call_codec, lookup_text_codec
    # in all cases, call space.charbuf_w() first.  This will fail with a
    # TypeError if w_obj is of a random type.  Do this even if we're not
    # going to use 's'
    try:
        s = space.charbuf_w(w_obj)
    except OperationError as e:
        if not e.match(space, space.w_TypeError):
            raise
        raise oefmt(space.w_TypeError, "decoding to str: %S",
            e.get_w_value(space))
    #
    if errors == 'strict' or errors is None:
        # fast paths
        if encoding == 'ascii':
            unicodehelper.check_ascii_or_raise(space, s)
            return space.newtext(s, len(s))
        if encoding == 'utf-8' or encoding == 'utf8':
            lgt = unicodehelper.check_utf8_or_raise(space, s)
            return space.newutf8(s, lgt)
    if encoding is None:
        encoding = space.sys.defaultencoding
    w_codec_info = lookup_text_codec(space, 'decode', encoding)
    w_encfunc = space.getitem(w_codec_info, space.newint(1))
    w_retval = _call_codec(space, w_encfunc, w_obj, "decoding", encoding, errors)
    if not isinstance(w_retval, W_UnicodeObject):
        raise oefmt(space.w_TypeError,
                    "'%s' decoder returned '%T' instead of 'str'; "
                    "use codecs.decode() to decode to arbitrary types",
                    encoding,
                    w_retval)
    return w_retval

def unicode_from_object(space, w_obj):
    if space.is_w(space.type(w_obj), space.w_unicode):
        return w_obj
    if space.lookup(w_obj, "__str__") is not None:
        return space.str(w_obj)
    return space.repr(w_obj)

def ascii_from_object(space, w_obj):
    """Implements builtins.ascii()"""
    # repr is guaranteed to be unicode
    w_repr = space.repr(w_obj)
    w_encoded = encode_object(space, w_repr, 'ascii', 'backslashreplace')
    return decode_object(space, w_encoded, 'ascii', 'strict')

def unicode_from_string(space, w_bytes):
    # this is a performance and bootstrapping hack
    encoding = getdefaultencoding(space)
    if encoding != 'ascii':
        return decode_object(space, w_bytes, encoding, "strict")
    s = space.bytes_w(w_bytes)
    unicodehelper.check_ascii_or_raise(space, s)
    return W_UnicodeObject(s, len(s))


class UnicodeDocstrings:
    """str(object='') -> str
    str(bytes_or_buffer[, encoding[, errors]]) -> str

    Create a new string object from the given object. If encoding or
    errors is specified, then the object must expose a data buffer
    that will be decoded using the given encoding and error handler.
    Otherwise, returns the result of object.__str__() (if defined)
    or repr(object).
    encoding defaults to sys.getdefaultencoding().
    errors defaults to 'strict'.

    """

    def __add__():
        """x.__add__(y) <==> x+y"""

    def __contains__():
        """x.__contains__(y) <==> y in x"""

    def __eq__():
        """x.__eq__(y) <==> x==y"""

    def __format__():
        """S.__format__(format_spec) -> unicode

        Return a formatted version of S as described by format_spec.
        """

    def __ge__():
        """x.__ge__(y) <==> x>=y"""

    def __getattribute__():
        """x.__getattribute__('name') <==> x.name"""

    def __getitem__():
        """x.__getitem__(y) <==> x[y]"""

    def __getnewargs__():
        ""

    def __gt__():
        """x.__gt__(y) <==> x>y"""

    def __hash__():
        """x.__hash__() <==> hash(x)"""

    def __iter__():
        """x.__iter__() <==> iter(x)"""

    def __le__():
        """x.__le__(y) <==> x<=y"""

    def __len__():
        """x.__len__() <==> len(x)"""

    def __lt__():
        """x.__lt__(y) <==> x<y"""

    def __mod__():
        """x.__mod__(y) <==> x%y"""

    def __rmod__():
        """x.__rmod__(y) <==> y%x"""

    def __mul__():
        """x.__mul__(n) <==> x*n"""

    def __ne__():
        """x.__ne__(y) <==> x!=y"""

    def __repr__():
        """x.__repr__() <==> repr(x)"""

    def __rmod__():
        """x.__rmod__(y) <==> y%x"""

    def __rmul__():
        """x.__rmul__(n) <==> n*x"""

    def __sizeof__():
        """S.__sizeof__() -> size of S in memory, in bytes"""

    def __str__():
        """x.__str__() <==> str(x)"""

    def capitalize():
        """S.capitalize() -> unicode

        Return a capitalized version of S, i.e. make the first character
        have upper case and the rest lower case.
        """

    def center():
        """S.center(width[, fillchar]) -> unicode

        Return S centered in a Unicode string of length width. Padding is
        done using the specified fill character (default is a space).
        """

    def count():
        """S.count(sub[, start[, end]]) -> int

        Return the number of non-overlapping occurrences of substring sub in
        Unicode string S[start:end].  Optional arguments start and end are
        interpreted as in slice notation.
        """

    def encode():
        """S.encode(encoding=None, errors='strict') -> string or unicode

        Encode S using the codec registered for encoding. encoding defaults
        to the default encoding. errors may be given to set a different error
        handling scheme. Default is 'strict' meaning that encoding errors raise
        a UnicodeEncodeError. Other possible values are 'ignore', 'replace' and
        'xmlcharrefreplace' as well as any other name registered with
        codecs.register_error that can handle UnicodeEncodeErrors.
        """

    def endswith():
        """S.endswith(suffix[, start[, end]]) -> bool

        Return True if S ends with the specified suffix, False otherwise.
        With optional start, test S beginning at that position.
        With optional end, stop comparing S at that position.
        suffix can also be a tuple of strings to try.
        """

    def expandtabs():
        """S.expandtabs([tabsize]) -> unicode

        Return a copy of S where all tab characters are expanded using spaces.
        If tabsize is not given, a tab size of 8 characters is assumed.
        """

    def find():
        """S.find(sub[, start[, end]]) -> int

        Return the lowest index in S where substring sub is found,
        such that sub is contained within S[start:end].  Optional
        arguments start and end are interpreted as in slice notation.

        Return -1 on failure.
        """

    def format():
        """S.format(*args, **kwargs) -> unicode

        Return a formatted version of S, using substitutions from args and
        kwargs.  The substitutions are identified by braces ('{' and '}').
        """

    def format_map():
        """S.format_map(mapping) -> str

        Return a formatted version of S, using substitutions from
        mapping.  The substitutions are identified by braces ('{' and
        '}').
        """

    def index():
        """S.index(sub[, start[, end]]) -> int

        Like S.find() but raise ValueError when the substring is not found.
        """

    def isalnum():
        """S.isalnum() -> bool

        Return True if all characters in S are alphanumeric
        and there is at least one character in S, False otherwise.
        """

    def isalpha():
        """S.isalpha() -> bool

        Return True if all characters in S are alphabetic
        and there is at least one character in S, False otherwise.
        """

    def isascii():
        """Return True if all characters in the string are ASCII, False otherwise.

        ASCII characters have code points in the range U+0000-U+007F.
        Empty string is ASCII too.
        """

    def casefold():
        """S.casefold() -> str

        Return a version of S suitable for caseless comparisons.
        """

    def isdecimal():
        """S.isdecimal() -> bool

        Return True if there are only decimal characters in S,
        False otherwise.
        """

    def isdigit():
        """S.isdigit() -> bool

        Return True if all characters in S are digits
        and there is at least one character in S, False otherwise.
        """

    def isidentifier():
        """S.isidentifier() -> bool

        Return True if S is a valid identifier according to the language
        definition.
        """

    def islower():
        """S.islower() -> bool

        Return True if all cased characters in S are lowercase and there is
        at least one cased character in S, False otherwise.
        """

    def isnumeric():
        """S.isnumeric() -> bool

        Return True if there are only numeric characters in S,
        False otherwise.
        """

    def isprintable():
        """S.isprintable() -> bool

        Return True if all characters in S are considered printable in
        repr() or S is empty, False otherwise.
        """

    def isspace():
        """S.isspace() -> bool

        Return True if all characters in S are whitespace
        and there is at least one character in S, False otherwise.
        """

    def istitle():
        """S.istitle() -> bool

        Return True if S is a titlecased string and there is at least one
        character in S, i.e. upper- and titlecase characters may only
        follow uncased characters and lowercase characters only cased ones.
        Return False otherwise.
        """

    def isupper():
        """S.isupper() -> bool

        Return True if all cased characters in S are uppercase and there is
        at least one cased character in S, False otherwise.
        """

    def join():
        """S.join(iterable) -> unicode

        Return a string which is the concatenation of the strings in the
        iterable.  The separator between elements is S.
        """

    def ljust():
        """S.ljust(width[, fillchar]) -> int

        Return S left-justified in a Unicode string of length width. Padding is
        done using the specified fill character (default is a space).
        """

    def lower():
        """S.lower() -> unicode

        Return a copy of the string S converted to lowercase.
        """

    def lstrip():
        """S.lstrip([chars]) -> unicode

        Return a copy of the string S with leading whitespace removed.
        If chars is given and not None, remove characters in chars instead.
        If chars is a str, it will be converted to unicode before stripping
        """

    def maketrans():
        """str.maketrans(x[, y[, z]]) -> dict (static method)

        Return a translation table usable for str.translate().  If there
        is only one argument, it must be a dictionary mapping Unicode
        ordinals (integers) or characters to Unicode ordinals, strings
        or None.  Character keys will be then converted to ordinals.  If
        there are two arguments, they must be strings of equal length,
        and in the resulting dictionary, each character in x will be
        mapped to the character at the same position in y. If there is a
        third argument, it must be a string, whose characters will be
        mapped to None in the result.
        """

    def partition():
        """S.partition(sep) -> (head, sep, tail)

        Search for the separator sep in S, and return the part before it,
        the separator itself, and the part after it.  If the separator is not
        found, return S and two empty strings.
        """

    def replace():
        """S.replace(old, new[, count]) -> unicode

        Return a copy of S with all occurrences of substring
        old replaced by new.  If the optional argument count is
        given, only the first count occurrences are replaced.
        """

    def rfind():
        """S.rfind(sub[, start[, end]]) -> int

        Return the highest index in S where substring sub is found,
        such that sub is contained within S[start:end].  Optional
        arguments start and end are interpreted as in slice notation.

        Return -1 on failure.
        """

    def rindex():
        """S.rindex(sub[, start[, end]]) -> int

        Like S.rfind() but raise ValueError when the substring is not found.
        """

    def rjust():
        """S.rjust(width[, fillchar]) -> unicode

        Return S right-justified in a Unicode string of length width. Padding
        is done using the specified fill character (default is a space).
        """

    def rpartition():
        """S.rpartition(sep) -> (head, sep, tail)

        Search for the separator sep in S, starting at the end of S, and return
        the part before it, the separator itself, and the part after it.  If
        the separator is not found, return two empty strings and S.
        """

    def rsplit():
        """S.rsplit(sep=None, maxsplit=-1) -> list of strings

        Return a list of the words in S, using sep as the
        delimiter string, starting at the end of the string and
        working to the front.  If maxsplit is given, at most maxsplit
        splits are done. If sep is not specified, any whitespace string
        is a separator.
        """

    def rstrip():
        """S.rstrip([chars]) -> unicode

        Return a copy of the string S with trailing whitespace removed.
        If chars is given and not None, remove characters in chars instead.
        If chars is a str, it will be converted to unicode before stripping
        """

    def split():
        """S.split(sep=None, maxsplit=-1) -> list of strings

        Return a list of the words in S, using sep as the
        delimiter string.  If maxsplit is given, at most maxsplit
        splits are done. If sep is not specified or is None, any
        whitespace string is a separator and empty strings are
        removed from the result.
        """

    def splitlines():
        """S.splitlines(keepends=False) -> list of strings

        Return a list of the lines in S, breaking at line boundaries.
        Line breaks are not included in the resulting list unless keepends
        is given and true.
        """

    def startswith():
        """S.startswith(prefix[, start[, end]]) -> bool

        Return True if S starts with the specified prefix, False otherwise.
        With optional start, test S beginning at that position.
        With optional end, stop comparing S at that position.
        prefix can also be a tuple of strings to try.
        """

    def strip():
        """S.strip([chars]) -> unicode

        Return a copy of the string S with leading and trailing
        whitespace removed.
        If chars is given and not None, remove characters in chars instead.
        If chars is a str, it will be converted to unicode before stripping
        """

    def swapcase():
        """S.swapcase() -> unicode

        Return a copy of S with uppercase characters converted to lowercase
        and vice versa.
        """

    def title():
        """S.title() -> unicode

        Return a titlecased version of S, i.e. words start with title case
        characters, all remaining cased characters have lower case.
        """

    def translate():
        """S.translate(table) -> unicode

        Return a copy of the string S, where all characters have been mapped
        through the given translation table, which must be a mapping of
        Unicode ordinals to Unicode ordinals, Unicode strings or None.
        Unmapped characters are left untouched. Characters mapped to None
        are deleted.
        """

    def upper():
        """S.upper() -> unicode

        Return a copy of S converted to uppercase.
        """

    def zfill():
        """S.zfill(width) -> unicode

        Pad a numeric string S with zeros on the left, to fill a field
        of the specified width. The string S is never truncated.
        """


W_UnicodeObject.typedef = TypeDef(
    "str",
    __new__ = interp2app(W_UnicodeObject.descr_new),
    __doc__ = UnicodeDocstrings.__doc__,

    __repr__ = interp2app(W_UnicodeObject.descr_repr,
                          doc=UnicodeDocstrings.__repr__.__doc__),
    __str__ = interp2app(W_UnicodeObject.descr_str,
                         doc=UnicodeDocstrings.__str__.__doc__),
    __hash__ = interp2app(W_UnicodeObject.descr_hash,
                          doc=UnicodeDocstrings.__hash__.__doc__),

    __eq__ = interp2app(W_UnicodeObject.descr_eq,
                        doc=UnicodeDocstrings.__eq__.__doc__),
    __ne__ = interp2app(W_UnicodeObject.descr_ne,
                        doc=UnicodeDocstrings.__ne__.__doc__),
    __lt__ = interp2app(W_UnicodeObject.descr_lt,
                        doc=UnicodeDocstrings.__lt__.__doc__),
    __le__ = interp2app(W_UnicodeObject.descr_le,
                        doc=UnicodeDocstrings.__le__.__doc__),
    __gt__ = interp2app(W_UnicodeObject.descr_gt,
                        doc=UnicodeDocstrings.__gt__.__doc__),
    __ge__ = interp2app(W_UnicodeObject.descr_ge,
                        doc=UnicodeDocstrings.__ge__.__doc__),

    __iter__ = interp2app(W_UnicodeObject.descr_iter,
                         doc=UnicodeDocstrings.__iter__.__doc__),
    __len__ = interp2app(W_UnicodeObject.descr_len,
                         doc=UnicodeDocstrings.__len__.__doc__),
    __contains__ = interp2app(W_UnicodeObject.descr_contains,
                              doc=UnicodeDocstrings.__contains__.__doc__),

    __add__ = interp2app(W_UnicodeObject.descr_add,
                         doc=UnicodeDocstrings.__add__.__doc__),
    __mul__ = interp2app(W_UnicodeObject.descr_mul,
                         doc=UnicodeDocstrings.__mul__.__doc__),
    __rmul__ = interp2app(W_UnicodeObject.descr_mul,
                          doc=UnicodeDocstrings.__rmul__.__doc__),

    __getitem__ = interp2app(W_UnicodeObject.descr_getitem,
                             doc=UnicodeDocstrings.__getitem__.__doc__),

    capitalize = interp2app(W_UnicodeObject.descr_capitalize,
                            doc=UnicodeDocstrings.capitalize.__doc__),
    casefold = interp2app(W_UnicodeObject.descr_casefold,
                            doc=UnicodeDocstrings.casefold.__doc__),
    center = interp2app(W_UnicodeObject.descr_center,
                        doc=UnicodeDocstrings.center.__doc__),
    count = interp2app(W_UnicodeObject.descr_count,
                       doc=UnicodeDocstrings.count.__doc__),
    encode = interp2app(W_UnicodeObject.descr_encode,
                        doc=UnicodeDocstrings.encode.__doc__),
    expandtabs = interp2app(W_UnicodeObject.descr_expandtabs,
                            doc=UnicodeDocstrings.expandtabs.__doc__),
    find = interp2app(W_UnicodeObject.descr_find,
                      doc=UnicodeDocstrings.find.__doc__),
    rfind = interp2app(W_UnicodeObject.descr_rfind,
                       doc=UnicodeDocstrings.rfind.__doc__),
    index = interp2app(W_UnicodeObject.descr_index,
                       doc=UnicodeDocstrings.index.__doc__),
    rindex = interp2app(W_UnicodeObject.descr_rindex,
                        doc=UnicodeDocstrings.rindex.__doc__),
    isalnum = interp2app(W_UnicodeObject.descr_isalnum,
                         doc=UnicodeDocstrings.isalnum.__doc__),
    isalpha = interp2app(W_UnicodeObject.descr_isalpha,
                         doc=UnicodeDocstrings.isalpha.__doc__),
    isascii = interp2app(W_UnicodeObject.descr_isascii,
                         doc=UnicodeDocstrings.isascii.__doc__),
    isdecimal = interp2app(W_UnicodeObject.descr_isdecimal,
                           doc=UnicodeDocstrings.isdecimal.__doc__),
    isdigit = interp2app(W_UnicodeObject.descr_isdigit,
                         doc=UnicodeDocstrings.isdigit.__doc__),
    isidentifier = interp2app(W_UnicodeObject.descr_isidentifier,
                         doc=UnicodeDocstrings.isidentifier.__doc__),
    islower = interp2app(W_UnicodeObject.descr_islower,
                         doc=UnicodeDocstrings.islower.__doc__),
    isnumeric = interp2app(W_UnicodeObject.descr_isnumeric,
                           doc=UnicodeDocstrings.isnumeric.__doc__),
    isprintable = interp2app(W_UnicodeObject.descr_isprintable,
                         doc=UnicodeDocstrings.isprintable.__doc__),
    isspace = interp2app(W_UnicodeObject.descr_isspace,
                         doc=UnicodeDocstrings.isspace.__doc__),
    istitle = interp2app(W_UnicodeObject.descr_istitle,
                         doc=UnicodeDocstrings.istitle.__doc__),
    isupper = interp2app(W_UnicodeObject.descr_isupper,
                         doc=UnicodeDocstrings.isupper.__doc__),
    join = interp2app(W_UnicodeObject.descr_join,
                      doc=UnicodeDocstrings.join.__doc__),
    ljust = interp2app(W_UnicodeObject.descr_ljust,
                       doc=UnicodeDocstrings.ljust.__doc__),
    rjust = interp2app(W_UnicodeObject.descr_rjust,
                       doc=UnicodeDocstrings.rjust.__doc__),
    lower = interp2app(W_UnicodeObject.descr_lower,
                       doc=UnicodeDocstrings.lower.__doc__),
    partition = interp2app(W_UnicodeObject.descr_partition,
                           doc=UnicodeDocstrings.partition.__doc__),
    rpartition = interp2app(W_UnicodeObject.descr_rpartition,
                            doc=UnicodeDocstrings.rpartition.__doc__),
    replace = interp2app(W_UnicodeObject.descr_replace,
                         doc=UnicodeDocstrings.replace.__doc__),
    split = interp2app(W_UnicodeObject.descr_split,
                       doc=UnicodeDocstrings.split.__doc__),
    rsplit = interp2app(W_UnicodeObject.descr_rsplit,
                        doc=UnicodeDocstrings.rsplit.__doc__),
    splitlines = interp2app(W_UnicodeObject.descr_splitlines,
                            doc=UnicodeDocstrings.splitlines.__doc__),
    startswith = interp2app(W_UnicodeObject.descr_startswith,
                            doc=UnicodeDocstrings.startswith.__doc__),
    endswith = interp2app(W_UnicodeObject.descr_endswith,
                          doc=UnicodeDocstrings.endswith.__doc__),
    strip = interp2app(W_UnicodeObject.descr_strip,
                       doc=UnicodeDocstrings.strip.__doc__),
    lstrip = interp2app(W_UnicodeObject.descr_lstrip,
                        doc=UnicodeDocstrings.lstrip.__doc__),
    rstrip = interp2app(W_UnicodeObject.descr_rstrip,
                        doc=UnicodeDocstrings.rstrip.__doc__),
    swapcase = interp2app(W_UnicodeObject.descr_swapcase,
                          doc=UnicodeDocstrings.swapcase.__doc__),
    title = interp2app(W_UnicodeObject.descr_title,
                       doc=UnicodeDocstrings.title.__doc__),
    translate = interp2app(W_UnicodeObject.descr_translate,
                           doc=UnicodeDocstrings.translate.__doc__),
    upper = interp2app(W_UnicodeObject.descr_upper,
                       doc=UnicodeDocstrings.upper.__doc__),
    zfill = interp2app(W_UnicodeObject.descr_zfill,
                       doc=UnicodeDocstrings.zfill.__doc__),

    format = interp2app(W_UnicodeObject.descr_format,
                        doc=UnicodeDocstrings.format.__doc__),
    format_map = interp2app(W_UnicodeObject.descr_format_map,
                        doc=UnicodeDocstrings.format_map.__doc__),
    __format__ = interp2app(W_UnicodeObject.descr__format__,
                            doc=UnicodeDocstrings.__format__.__doc__),
    __mod__ = interp2app(W_UnicodeObject.descr_mod,
                         doc=UnicodeDocstrings.__mod__.__doc__),
    __rmod__ = interp2app(W_UnicodeObject.descr_rmod,
                         doc=UnicodeDocstrings.__rmod__.__doc__),
    __getnewargs__ = interp2app(W_UnicodeObject.descr_getnewargs,
                                doc=UnicodeDocstrings.__getnewargs__.__doc__),
    maketrans = interp2app(W_UnicodeObject.descr_maketrans,
                           as_classmethod=True,
                           doc=UnicodeDocstrings.maketrans.__doc__),
)
W_UnicodeObject.typedef.flag_sequence_bug_compat = True


W_UnicodeObject.EMPTY = W_UnicodeObject('', 0)

# Helper for converting int/long this is called only from
# {int,long,float}type.descr__new__: in the default branch this is implemented
# using the same logic as PyUnicode_EncodeDecimal, as CPython 2.7 does.
#
# In CPython3 the call to PyUnicode_EncodeDecimal has been replaced to a call
# to _PyUnicode_TransformDecimalAndSpaceToASCII, which is much simpler.
# We do that here plus the final step of encoding the result to utf-8.
# This final step corresponds to encode_utf8. In float.__new__() and
# complex.__new__(), a lone surrogate will throw an app-level
# UnicodeEncodeError.

def unicode_to_decimal_w(space, w_unistr):
    if not isinstance(w_unistr, W_UnicodeObject):
        raise oefmt(space.w_TypeError, "expected unicode, got '%T'", w_unistr)
    if w_unistr.is_ascii():
        # fast path
        return w_unistr._utf8
    else:
        return _unicode_to_decimal_w(space, w_unistr)

def _unicode_to_decimal_w(space, w_unistr):
    # slow path, in a separate function for the JIT's benefit
    utf8 = w_unistr._utf8
    result = StringBuilder(w_unistr._len())
    it = rutf8.Utf8StringIterator(utf8)
    for uchr in it:
        if uchr > 127:
            if W_UnicodeObject._isspace(uchr):
                result.append(' ')
                continue
            try:
                uchr = ord(u'0') + unicodedb.decimal(uchr)
            except KeyError:
                pass
        try:
            c = rutf8.unichr_as_utf8(r_uint(uchr))
        except rutf8.OutOfRange:
            w_encoding = space.newtext('utf-8')
            pos = it.get_pos()
            w_start = space.newint(pos)
            w_end = space.newint(pos + 1)
            w_reason = space.newtext('surrogates not allowed')
            raise OperationError(space.w_UnicodeEncodeError,
                                 space.newtuple([w_encoding, w_unistr,
                                                 w_start, w_end,
                                                 w_reason]))
        result.append(c)
    return result.build()

_repr_function = rutf8.make_utf8_escape_function(
    pass_printable=True, quotes=True, prefix='')<|MERGE_RESOLUTION|>--- conflicted
+++ resolved
@@ -1466,12 +1466,7 @@
         utf8 = space.utf8_w(w_obj)
         if encoding is None or encoding == 'utf-8':
             try:
-<<<<<<< HEAD
                 rutf8.check_utf8(utf8, False)
-=======
-                if not (isinstance(w_obj, W_UnicodeObject) and w_obj.is_ascii()):
-                    rutf8.check_ascii(s)
->>>>>>> d3b4951b
             except rutf8.CheckError as a:
                 eh = unicodehelper.encode_error_handler(space)
                 eh(None, "utf-8", "surrogates not allowed", utf8,
@@ -1483,7 +1478,8 @@
             return space.newbytes(w_obj._utf8)
         elif encoding == 'ascii':
             try:
-                rutf8.check_ascii(utf8)
+                if not (isinstance(w_obj, W_UnicodeObject) and w_obj.is_ascii()):
+                    rutf8.check_ascii(utf8)
             except rutf8.CheckError as a:
                 eh = unicodehelper.encode_error_handler(space)
                 eh(None, "ascii", "ordinal not in range(128)", utf8,
