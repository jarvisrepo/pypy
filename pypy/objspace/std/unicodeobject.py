--- conflicted
+++ resolved
@@ -6,34 +6,13 @@
 from pypy.interpreter.gateway import interp2app, unwrap_spec, WrappedDefault
 from pypy.module.unicodedata import unicodedb
 from pypy.objspace.std import newformat
-from pypy.objspace.std.basestringtype import basestring_typedef
 from pypy.objspace.std.formatting import mod_format
-<<<<<<< HEAD
-from pypy.objspace.std.model import W_Object, registerimplementation
-from pypy.objspace.std.multimethod import FailedToImplement
-from pypy.objspace.std.noneobject import W_NoneObject
-from pypy.objspace.std.sliceobject import W_SliceObject
-from pypy.objspace.std.register_all import register_all
-from rpython.rlib import jit
-from rpython.rlib.rarithmetic import ovfcheck
-from rpython.rlib.objectmodel import (
-    compute_hash, compute_unique_id, specialize)
-from rpython.rlib.rstring import (UnicodeBuilder, split, rsplit, replace,
-    startswith, endswith)
-from rpython.rlib.runicode import make_unicode_escape_function
-from rpython.tool.sourcetools import func_with_new_name
-
-
-class W_AbstractUnicodeObject(W_Object):
-    __slots__ = ()
-=======
 from pypy.objspace.std.stdtypedef import StdTypeDef
 from pypy.objspace.std.stringmethods import StringMethods
 from rpython.rlib.objectmodel import compute_hash, compute_unique_id, import_from_mixin
 from rpython.rlib.rstring import UnicodeBuilder
 from rpython.rlib.runicode import (str_decode_utf_8, str_decode_ascii,
     unicode_encode_utf_8, unicode_encode_ascii, make_unicode_escape_function)
->>>>>>> 9b3183f5
 
 __all__ = ['W_UnicodeObject', 'wrapunicode', 'plain_str2unicode',
            'encode_object', 'decode_object', 'unicode_from_object',
@@ -62,8 +41,6 @@
             return w_self
         return W_UnicodeObject(w_self._value)
 
-<<<<<<< HEAD
-=======
     def is_w(self, space, w_other):
         if not isinstance(w_other, W_UnicodeObject):
             return False
@@ -81,7 +58,6 @@
     def str_w(self, space):
         return space.str_w(space.str(self))
 
->>>>>>> 9b3183f5
     def unicode_w(self, space):
         return self._value
 
@@ -89,10 +65,8 @@
         identifier = self._utf8
         if identifier is not None:
             return identifier
-        from pypy.interpreter.unicodehelper import encode_error_handler
-        from rpython.rlib.runicode import unicode_encode_utf_8
         u = self._value
-        eh = encode_error_handler(space)
+        eh = unicodehelper.encode_error_handler(space)
         identifier = unicode_encode_utf_8(u, len(u), None,
                                           errorhandler=eh)
         self._utf8 = identifier
@@ -292,9 +266,16 @@
             raise
 
     def descr_format(self, space, __args__):
-        return newformat.format_method(space, self, __args__, is_unicode=True)
+        w_kwds = space.newdict()
+        if __args__.keywords:
+            for i in range(len(__args__.keywords)):
+                space.setitem(w_kwds, space.wrap(__args__.keywords[i]),
+                              __args__.keywords_w[i])
+        return newformat.format_method(space, self, __args__.arguments_w,
+                                       w_kwds, True)
 
     def descr__format__(self, space, w_format_spec):
+        """
         if not space.isinstance_w(w_format_spec, space.w_unicode):
             w_format_spec = space.call_function(space.w_unicode, w_format_spec)
         spec = space.unicode_w(w_format_spec)
@@ -302,6 +283,9 @@
         self2 = unicode_from_object(space, self)
         assert isinstance(self2, W_UnicodeObject)
         return formatter.format_string(self2._value)
+        """
+        return newformat.run_formatter(space, w_format_spec, "format_string",
+                                       self)
 
     def descr_mod(self, space, w_values):
         return mod_format(space, self, w_values, do_unicode=True)
@@ -931,7 +915,7 @@
 
 
 W_UnicodeObject.typedef = StdTypeDef(
-    "unicode", basestring_typedef,
+    "str",
     __new__ = interp2app(W_UnicodeObject.descr_new),
     __doc__ = UnicodeDocstrings.__doc__,
 
@@ -1073,21 +1057,7 @@
 
 W_UnicodeObject.EMPTY = W_UnicodeObject(u'')
 
-<<<<<<< HEAD
-registerimplementation(W_UnicodeObject)
-
-# Helper for converting int/long this is called only from
-# {int,long,float}type.descr__new__: in the default branch this is implemented
-# using the same logic as PyUnicode_EncodeDecimal, as CPython 2.7 does.
-#
-# In CPython3 the call to PyUnicode_EncodeDecimal has been replaced to a call
-# to PyUnicode_TransformDecimalToASCII, which is much simpler. Here, we do the
-# equivalent.
-#
-# Note that, differently than default, we return an *unicode* RPython string
-=======
 # Helper for converting int/long
->>>>>>> 9b3183f5
 def unicode_to_decimal_w(space, w_unistr):
     if not isinstance(w_unistr, W_UnicodeObject):
         raise operationerrfmt(space.w_TypeError, "expected unicode, got '%T'",
@@ -1096,7 +1066,6 @@
     result = [u'\0'] * len(unistr)
     for i in xrange(len(unistr)):
         uchr = ord(unistr[i])
-<<<<<<< HEAD
         if uchr > 127:
             if unicodedb.isspace(uchr):
                 result[i] = ' '
@@ -1108,754 +1077,6 @@
         result[i] = unichr(uchr)
     return u''.join(result)
 
-def str__Unicode(space, w_uni):
-    if space.is_w(space.type(w_uni), space.w_unicode):
-        return w_uni
-    else:
-        # Subtype -- return genuine unicode string with the same value.
-        return space.wrap(space.unicode_w(w_uni))
-
-def eq__Unicode_Unicode(space, w_left, w_right):
-    return space.newbool(w_left._value == w_right._value)
-
-def lt__Unicode_Unicode(space, w_left, w_right):
-    left = w_left._value
-    right = w_right._value
-    return space.newbool(left < right)
-
-def ord__Unicode(space, w_uni):
-    if len(w_uni._value) != 1:
-        raise operationerrfmt(space.w_TypeError,
-            "ord() expected a character, got a unicode of length %d",
-            len(w_uni._value))
-    return space.wrap(ord(w_uni._value[0]))
-
-def getnewargs__Unicode(space, w_uni):
-    return space.newtuple([W_UnicodeObject(w_uni._value)])
-
-def add__Unicode_Unicode(space, w_left, w_right):
-    return W_UnicodeObject(w_left._value + w_right._value)
-
-def contains__Unicode_Unicode(space, w_container, w_item):
-    item = w_item._value
-    container = w_container._value
-    return space.newbool(container.find(item) != -1)
-
-def unicode_join__Unicode_ANY(space, w_self, w_list):
-    l = space.listview_unicode(w_list)
-    if l is not None:
-        if len(l) == 1:
-            return space.wrap(l[0])
-        return space.wrap(w_self._value.join(l))
-    list_w = space.listview(w_list)
-    size = len(list_w)
-
-    if size == 0:
-        return W_UnicodeObject.EMPTY
-
-    if size == 1:
-        w_s = list_w[0]
-        if space.is_w(space.type(w_s), space.w_unicode):
-            return w_s
-
-    return _unicode_join_many_items(space, w_self, list_w, size)
-
-@jit.look_inside_iff(lambda space, w_self, list_w, size:
-                     jit.loop_unrolling_heuristic(list_w, size))
-def _unicode_join_many_items(space, w_self, list_w, size):
-    self = w_self._value
-    prealloc_size = len(self) * (size - 1)
-    for i in range(size):
-        w_s = list_w[i]
-        try:
-            prealloc_size += len(space.unicode_w(w_s))
-        except OperationError, e:
-            if not e.match(space, space.w_TypeError):
-                raise
-            msg = "sequence item %d: expected string, %T found"
-            raise operationerrfmt(space.w_TypeError, msg, i, w_s)
-    sb = UnicodeBuilder(prealloc_size)
-    for i in range(size):
-        if self and i != 0:
-            sb.append(self)
-        w_s = list_w[i]
-        sb.append(space.unicode_w(w_s))
-    return space.wrap(sb.build())
-
-def hash__Unicode(space, w_uni):
-    x = compute_hash(w_uni._value)
-    return space.wrap(x)
-
-def len__Unicode(space, w_uni):
-    return space.wrap(len(w_uni._value))
-
-def getitem__Unicode_ANY(space, w_uni, w_index):
-    ival = space.getindex_w(w_index, space.w_IndexError, "string index")
-    uni = w_uni._value
-    ulen = len(uni)
-    if ival < 0:
-        ival += ulen
-    if ival < 0 or ival >= ulen:
-        raise OperationError(space.w_IndexError,
-                             space.wrap("unicode index out of range"))
-    return W_UnicodeObject(uni[ival])
-
-def getitem__Unicode_Slice(space, w_uni, w_slice):
-    uni = w_uni._value
-    length = len(uni)
-    start, stop, step, sl = w_slice.indices4(space, length)
-    if sl == 0:
-        r = u""
-    elif step == 1:
-        assert start >= 0 and stop >= 0
-        r = uni[start:stop]
-    else:
-        r = u"".join([uni[start + i*step] for i in range(sl)])
-    return W_UnicodeObject(r)
-
-def mul__Unicode_ANY(space, w_uni, w_times):
-    try:
-        times = space.getindex_w(w_times, space.w_OverflowError)
-    except OperationError, e:
-        if e.match(space, space.w_TypeError):
-            raise FailedToImplement
-        raise
-    if times <= 0:
-        return W_UnicodeObject.EMPTY
-    input = w_uni._value
-    if len(input) == 1:
-        result = input[0] * times
-    else:
-        result = input * times
-    return W_UnicodeObject(result)
-
-def mul__ANY_Unicode(space, w_times, w_uni):
-    return mul__Unicode_ANY(space, w_uni, w_times)
-
-def _isspace(uchar):
-    return unicodedb.isspace(ord(uchar))
-
-def make_generic(funcname):
-    def func(space, w_self):
-        v = w_self._value
-        if len(v) == 0:
-            return space.w_False
-        for idx in range(len(v)):
-            if not getattr(unicodedb, funcname)(ord(v[idx])):
-                return space.w_False
-        return space.w_True
-    return func_with_new_name(func, "unicode_%s__Unicode" % (funcname, ))
-
-unicode_isspace__Unicode = make_generic("isspace")
-unicode_isalpha__Unicode = make_generic("isalpha")
-unicode_isalnum__Unicode = make_generic("isalnum")
-unicode_isdecimal__Unicode = make_generic("isdecimal")
-unicode_isdigit__Unicode = make_generic("isdigit")
-unicode_isnumeric__Unicode = make_generic("isnumeric")
-
-def unicode_islower__Unicode(space, w_unicode):
-    cased = False
-    for uchar in w_unicode._value:
-        if (unicodedb.isupper(ord(uchar)) or
-            unicodedb.istitle(ord(uchar))):
-            return space.w_False
-        if not cased and unicodedb.islower(ord(uchar)):
-            cased = True
-    return space.newbool(cased)
-
-def unicode_isupper__Unicode(space, w_unicode):
-    cased = False
-    for uchar in w_unicode._value:
-        if (unicodedb.islower(ord(uchar)) or
-            unicodedb.istitle(ord(uchar))):
-            return space.w_False
-        if not cased and unicodedb.isupper(ord(uchar)):
-            cased = True
-    return space.newbool(cased)
-
-def unicode_istitle__Unicode(space, w_unicode):
-    cased = False
-    previous_is_cased = False
-    for uchar in w_unicode._value:
-        if (unicodedb.isupper(ord(uchar)) or
-            unicodedb.istitle(ord(uchar))):
-            if previous_is_cased:
-                return space.w_False
-            previous_is_cased = cased = True
-        elif unicodedb.islower(ord(uchar)):
-            if not previous_is_cased:
-                return space.w_False
-            previous_is_cased = cased = True
-        else:
-            previous_is_cased = False
-    return space.newbool(cased)
-
-def unicode_isidentifier__Unicode(space, w_unicode):
-    return space.newbool(_isidentifier(w_unicode._value))
-
-def _isidentifier(u):
-    if not u:
-        return False
-
-    # PEP 3131 says that the first character must be in XID_Start and
-    # subsequent characters in XID_Continue, and for the ASCII range,
-    # the 2.x rules apply (i.e start with letters and underscore,
-    # continue with letters, digits, underscore). However, given the
-    # current definition of XID_Start and XID_Continue, it is
-    # sufficient to check just for these, except that _ must be
-    # allowed as starting an identifier.
-    first = u[0]
-    if not (unicodedb.isxidstart(ord(first)) or first == u'_'):
-        return False
-
-    for i in range(1, len(u)):
-        if not unicodedb.isxidcontinue(ord(u[i])):
-            return False
-    return True
-
-def unicode_isprintable__Unicode(space, w_unicode):
-    for uchar in w_unicode._value:
-        if not unicodedb.isprintable(ord(uchar)):
-            return space.w_False
-    return space.w_True
-
-def _strip(space, w_self, w_chars, left, right):
-    "internal function called by str_xstrip methods"
-    u_self = w_self._value
-    u_chars = w_chars._value
-
-    lpos = 0
-    rpos = len(u_self)
-
-    if left:
-        while lpos < rpos and u_self[lpos] in u_chars:
-            lpos += 1
-
-    if right:
-        while rpos > lpos and u_self[rpos - 1] in u_chars:
-            rpos -= 1
-
-    assert rpos >= 0
-    result = u_self[lpos: rpos]
-    return W_UnicodeObject(result)
-
-def _strip_none(space, w_self, left, right):
-    "internal function called by str_xstrip methods"
-    u_self = w_self._value
-
-    lpos = 0
-    rpos = len(u_self)
-
-    if left:
-        while lpos < rpos and _isspace(u_self[lpos]):
-            lpos += 1
-
-    if right:
-        while rpos > lpos and _isspace(u_self[rpos - 1]):
-            rpos -= 1
-
-    assert rpos >= 0
-    result = u_self[lpos: rpos]
-    return W_UnicodeObject(result)
-
-def unicode_strip__Unicode_None(space, w_self, w_chars):
-    return _strip_none(space, w_self, 1, 1)
-def unicode_strip__Unicode_Unicode(space, w_self, w_chars):
-    return _strip(space, w_self, w_chars, 1, 1)
-
-def unicode_lstrip__Unicode_None(space, w_self, w_chars):
-    return _strip_none(space, w_self, 1, 0)
-def unicode_lstrip__Unicode_Unicode(space, w_self, w_chars):
-    return _strip(space, w_self, w_chars, 1, 0)
-
-def unicode_rstrip__Unicode_None(space, w_self, w_chars):
-    return _strip_none(space, w_self, 0, 1)
-def unicode_rstrip__Unicode_Unicode(space, w_self, w_chars):
-    return _strip(space, w_self, w_chars, 0, 1)
-
-def unicode_capitalize__Unicode(space, w_self):
-    input = w_self._value
-    if len(input) == 0:
-        return W_UnicodeObject.EMPTY
-    builder = UnicodeBuilder(len(input))
-    builder.append(unichr(unicodedb.toupper(ord(input[0]))))
-    for i in range(1, len(input)):
-        builder.append(unichr(unicodedb.tolower(ord(input[i]))))
-    return W_UnicodeObject(builder.build())
-
-def unicode_title__Unicode(space, w_self):
-    input = w_self._value
-    if len(input) == 0:
-        return w_self
-    builder = UnicodeBuilder(len(input))
-
-    previous_is_cased = False
-    for i in range(len(input)):
-        unichar = ord(input[i])
-        if previous_is_cased:
-            builder.append(unichr(unicodedb.tolower(unichar)))
-        else:
-            builder.append(unichr(unicodedb.totitle(unichar)))
-        previous_is_cased = unicodedb.iscased(unichar)
-    return W_UnicodeObject(builder.build())
-
-def unicode_lower__Unicode(space, w_self):
-    input = w_self._value
-    builder = UnicodeBuilder(len(input))
-    for i in range(len(input)):
-        builder.append(unichr(unicodedb.tolower(ord(input[i]))))
-    return W_UnicodeObject(builder.build())
-
-def unicode_upper__Unicode(space, w_self):
-    input = w_self._value
-    builder = UnicodeBuilder(len(input))
-    for i in range(len(input)):
-        builder.append(unichr(unicodedb.toupper(ord(input[i]))))
-    return W_UnicodeObject(builder.build())
-
-def unicode_swapcase__Unicode(space, w_self):
-    input = w_self._value
-    builder = UnicodeBuilder(len(input))
-    for i in range(len(input)):
-        unichar = ord(input[i])
-        if unicodedb.islower(unichar):
-            builder.append(unichr(unicodedb.toupper(unichar)))
-        elif unicodedb.isupper(unichar):
-            builder.append(unichr(unicodedb.tolower(unichar)))
-        else:
-            builder.append(input[i])
-    return W_UnicodeObject(builder.build())
-
-def _normalize_index(length, index):
-    if index < 0:
-        index += length
-        if index < 0:
-            index = 0
-    elif index > length:
-        index = length
-    return index
-
-@specialize.arg(4)
-def _convert_idx_params(space, w_self, w_start, w_end, upper_bound=False):
-    self = w_self._value
-    start, end = slicetype.unwrap_start_stop(
-            space, len(self), w_start, w_end, upper_bound)
-    return (self, start, end)
-
-def unicode_endswith__Unicode_Unicode_ANY_ANY(space, w_self, w_substr, w_start, w_end):
-    self, start, end = _convert_idx_params(space, w_self,
-                                                   w_start, w_end, True)
-    return space.newbool(endswith(self, w_substr._value, start, end))
-
-def unicode_startswith__Unicode_Unicode_ANY_ANY(space, w_self, w_substr, w_start, w_end):
-    self, start, end = _convert_idx_params(space, w_self, w_start, w_end, True)
-    return space.newbool(startswith(self, w_substr._value, start, end))
-
-def unicode_startswith__Unicode_ANY_ANY_ANY(space, w_unistr, w_prefixes,
-                                              w_start, w_end):
-    if not space.isinstance_w(w_prefixes, space.w_tuple):
-        msg = "startswith first arg must be str or a tuple of str, not %T"
-        raise operationerrfmt(space.w_TypeError, msg, w_prefixes)
-
-    unistr, start, end = _convert_idx_params(space, w_unistr,
-                                             w_start, w_end, True)
-    for w_prefix in space.fixedview(w_prefixes):
-        prefix = space.unicode_w(w_prefix)
-        if startswith(unistr, prefix, start, end):
-            return space.w_True
-    return space.w_False
-
-def unicode_endswith__Unicode_ANY_ANY_ANY(space, w_unistr, w_suffixes,
-                                            w_start, w_end):
-    if not space.isinstance_w(w_suffixes, space.w_tuple):
-        msg = "endswith first arg must be str or a tuple of str, not %T"
-        raise operationerrfmt(space.w_TypeError, msg, w_suffixes)
-
-    unistr, start, end = _convert_idx_params(space, w_unistr,
-                                             w_start, w_end, True)
-    for w_suffix in space.fixedview(w_suffixes):
-        suffix = space.unicode_w(w_suffix)
-        if endswith(unistr, suffix, start, end):
-            return space.w_True
-    return space.w_False
-
-def _to_unichar_w(space, w_char):
-    try:
-        unistr = space.unicode_w(w_char)
-    except OperationError, e:
-        if e.match(space, space.w_TypeError):
-            msg = 'The fill character cannot be converted to Unicode'
-            raise OperationError(space.w_TypeError, space.wrap(msg))
-        else:
-            raise
-
-    if len(unistr) != 1:
-        raise OperationError(space.w_TypeError, space.wrap('The fill character must be exactly one character long'))
-    return unistr[0]
-
-def unicode_center__Unicode_ANY_ANY(space, w_self, w_width, w_fillchar):
-    self = w_self._value
-    width = space.int_w(w_width)
-    fillchar = _to_unichar_w(space, w_fillchar)
-    padding = width - len(self)
-    if padding < 0:
-        return w_self.create_if_subclassed()
-    leftpad = padding // 2 + (padding & width & 1)
-    result = [fillchar] * width
-    for i in range(len(self)):
-        result[leftpad + i] = self[i]
-    return W_UnicodeObject(u''.join(result))
-
-def unicode_ljust__Unicode_ANY_ANY(space, w_self, w_width, w_fillchar):
-    self = w_self._value
-    width = space.int_w(w_width)
-    fillchar = _to_unichar_w(space, w_fillchar)
-    padding = width - len(self)
-    if padding < 0:
-        return w_self.create_if_subclassed()
-    result = [fillchar] * width
-    for i in range(len(self)):
-        result[i] = self[i]
-    return W_UnicodeObject(u''.join(result))
-
-def unicode_rjust__Unicode_ANY_ANY(space, w_self, w_width, w_fillchar):
-    self = w_self._value
-    width = space.int_w(w_width)
-    fillchar = _to_unichar_w(space, w_fillchar)
-    padding = width - len(self)
-    if padding < 0:
-        return w_self.create_if_subclassed()
-    result = [fillchar] * width
-    for i in range(len(self)):
-        result[padding + i] = self[i]
-    return W_UnicodeObject(u''.join(result))
-
-def unicode_zfill__Unicode_ANY(space, w_self, w_width):
-    self = w_self._value
-    width = space.int_w(w_width)
-    if len(self) == 0:
-        return W_UnicodeObject(u'0' * width)
-    padding = width - len(self)
-    if padding <= 0:
-        return w_self.create_if_subclassed()
-    result = [u'0'] * width
-    for i in range(len(self)):
-        result[padding + i] = self[i]
-    # Move sign to first position
-    if self[0] in (u'+', u'-'):
-        result[0] = self[0]
-        result[padding] = u'0'
-    return W_UnicodeObject(u''.join(result))
-
-def unicode_splitlines__Unicode_ANY(space, w_self, w_keepends):
-    self = w_self._value
-    keepends = 0
-    if space.int_w(w_keepends):
-        keepends = 1
-    if len(self) == 0:
-        return space.newlist([])
-
-    start = 0
-    end = len(self)
-    pos = 0
-    lines = []
-    while pos < end:
-        if unicodedb.islinebreak(ord(self[pos])):
-            if (self[pos] == u'\r' and pos + 1 < end and
-                self[pos + 1] == u'\n'):
-                # Count CRLF as one linebreak
-                lines.append(self[start:pos + keepends * 2])
-                pos += 1
-            else:
-                lines.append(self[start:pos + keepends])
-            pos += 1
-            start = pos
-        else:
-            pos += 1
-    if not unicodedb.islinebreak(ord(self[end - 1])):
-        lines.append(self[start:])
-    return space.newlist_unicode(lines)
-
-def unicode_find__Unicode_Unicode_ANY_ANY(space, w_self, w_substr, w_start, w_end):
-    self, start, end = _convert_idx_params(space, w_self, w_start, w_end)
-    return space.wrap(self.find(w_substr._value, start, end))
-
-def unicode_rfind__Unicode_Unicode_ANY_ANY(space, w_self, w_substr, w_start, w_end):
-    self, start, end = _convert_idx_params(space, w_self, w_start, w_end)
-    return space.wrap(self.rfind(w_substr._value, start, end))
-
-def unicode_index__Unicode_Unicode_ANY_ANY(space, w_self, w_substr, w_start, w_end):
-    self, start, end = _convert_idx_params(space, w_self, w_start, w_end)
-    index = self.find(w_substr._value, start, end)
-    if index < 0:
-        raise OperationError(space.w_ValueError,
-                             space.wrap('substring not found'))
-    return space.wrap(index)
-
-def unicode_rindex__Unicode_Unicode_ANY_ANY(space, w_self, w_substr, w_start, w_end):
-    self, start, end = _convert_idx_params(space, w_self, w_start, w_end)
-    index = self.rfind(w_substr._value, start, end)
-    if index < 0:
-        raise OperationError(space.w_ValueError,
-                             space.wrap('substring not found'))
-    return space.wrap(index)
-
-def unicode_count__Unicode_Unicode_ANY_ANY(space, w_self, w_substr, w_start, w_end):
-    self, start, end = _convert_idx_params(space, w_self, w_start, w_end)
-    return space.wrap(self.count(w_substr._value, start, end))
-
-def unicode_split__Unicode_None_ANY(space, w_self, w_none, w_maxsplit):
-    maxsplit = space.int_w(w_maxsplit)
-    res = []
-    value = w_self._value
-    length = len(value)
-    i = 0
-    while True:
-        # find the beginning of the next word
-        while i < length:
-            if not _isspace(value[i]):
-                break   # found
-            i += 1
-        else:
-            break  # end of string, finished
-
-        # find the end of the word
-        if maxsplit == 0:
-            j = length   # take all the rest of the string
-        else:
-            j = i + 1
-            while j < length and not _isspace(value[j]):
-                j += 1
-            maxsplit -= 1   # NB. if it's already < 0, it stays < 0
-
-        # the word is value[i:j]
-        res.append(value[i:j])
-
-        # continue to look from the character following the space after the word
-        i = j + 1
-
-    return space.newlist_unicode(res)
-
-def unicode_split__Unicode_Unicode_ANY(space, w_self, w_delim, w_maxsplit):
-    self = w_self._value
-    delim = w_delim._value
-    maxsplit = space.int_w(w_maxsplit)
-    delim_len = len(delim)
-    if delim_len == 0:
-        raise OperationError(space.w_ValueError,
-                             space.wrap('empty separator'))
-    parts = split(self, delim, maxsplit)
-    return space.newlist_unicode(parts)
-
-
-def unicode_rsplit__Unicode_None_ANY(space, w_self, w_none, w_maxsplit):
-    maxsplit = space.int_w(w_maxsplit)
-    res = []
-    value = w_self._value
-    i = len(value)-1
-    while True:
-        # starting from the end, find the end of the next word
-        while i >= 0:
-            if not _isspace(value[i]):
-                break   # found
-            i -= 1
-        else:
-            break  # end of string, finished
-
-        # find the start of the word
-        # (more precisely, 'j' will be the space character before the word)
-        if maxsplit == 0:
-            j = -1   # take all the rest of the string
-        else:
-            j = i - 1
-            while j >= 0 and not _isspace(value[j]):
-                j -= 1
-            maxsplit -= 1   # NB. if it's already < 0, it stays < 0
-
-        # the word is value[j+1:i+1]
-        j1 = j + 1
-        assert j1 >= 0
-        res.append(value[j1:i+1])
-
-        # continue to look from the character before the space before the word
-        i = j - 1
-
-    res.reverse()
-    return space.newlist_unicode(res)
-
-def unicode_rsplit__Unicode_Unicode_ANY(space, w_self, w_by, w_maxsplit=-1):
-    maxsplit = space.int_w(w_maxsplit)
-    value = w_self._value
-    by = w_by._value
-    if not by:
-        raise OperationError(space.w_ValueError, space.wrap("empty separator"))
-    return space.newlist_unicode(rsplit(value, by, maxsplit))
-
-def unicode_replace__Unicode_Unicode_Unicode_ANY(space, w_self, w_old,
-                                                 w_new, w_maxsplit):
-    maxsplit = space.int_w(w_maxsplit)
-    try:
-        return W_UnicodeObject(
-                replace(w_self._value, w_old._value, w_new._value, maxsplit))
-    except OverflowError:
-        raise OperationError(
-            space.w_OverflowError,
-            space.wrap("replace string is too long"))
-
-
-def unicode_encode__Unicode_ANY_ANY(space, w_unistr,
-                                    w_encoding=None,
-                                    w_errors=None):
-
-    from pypy.objspace.std.unicodetype import _get_encoding_and_errors
-    from pypy.objspace.std.unicodetype import encode_object
-    encoding, errors = _get_encoding_and_errors(space, w_encoding, w_errors)
-    w_retval = encode_object(space, w_unistr, encoding, errors)
-    return w_retval
-
-def unicode_partition__Unicode_Unicode(space, w_unistr, w_unisub):
-    unistr = w_unistr._value
-    unisub = w_unisub._value
-    if not unisub:
-        raise OperationError(space.w_ValueError,
-                             space.wrap("empty separator"))
-    pos = unistr.find(unisub)
-    if pos == -1:
-        return space.newtuple([w_unistr, W_UnicodeObject.EMPTY,
-                               W_UnicodeObject.EMPTY])
-    else:
-        assert pos >= 0
-        return space.newtuple([space.wrap(unistr[:pos]), w_unisub,
-                               space.wrap(unistr[pos+len(unisub):])])
-
-def unicode_rpartition__Unicode_Unicode(space, w_unistr, w_unisub):
-    unistr = w_unistr._value
-    unisub = w_unisub._value
-    if not unisub:
-        raise OperationError(space.w_ValueError,
-                             space.wrap("empty separator"))
-    pos = unistr.rfind(unisub)
-    if pos == -1:
-        return space.newtuple([W_UnicodeObject.EMPTY,
-                               W_UnicodeObject.EMPTY, w_unistr])
-    else:
-        assert pos >= 0
-        return space.newtuple([space.wrap(unistr[:pos]), w_unisub,
-                               space.wrap(unistr[pos+len(unisub):])])
-
-
-def unicode_expandtabs__Unicode_ANY(space, w_self, w_tabsize):
-    self = w_self._value
-    tabsize  = space.int_w(w_tabsize)
-    parts = self.split(u'\t')
-    result = [parts[0]]
-    prevsize = 0
-    for ch in parts[0]:
-        prevsize += 1
-        if ch == u"\n" or ch ==  u"\r":
-            prevsize = 0
-    totalsize = prevsize
-
-    for i in range(1, len(parts)):
-        pad = tabsize - prevsize % tabsize
-        nextpart = parts[i]
-        try:
-            totalsize = ovfcheck(totalsize + pad)
-            totalsize = ovfcheck(totalsize + len(nextpart))
-            result.append(u' ' * pad)
-        except OverflowError:
-            raise OperationError(space.w_OverflowError, space.wrap('new string is too long'))
-        result.append(nextpart)
-        prevsize = 0
-        for ch in nextpart:
-            prevsize += 1
-            if ch in (u"\n", u"\r"):
-                prevsize = 0
-    return space.wrap(u''.join(result))
-
-
-def unicode_translate__Unicode_ANY(space, w_self, w_table):
-    self = w_self._value
-    w_sys = space.getbuiltinmodule('sys')
-    maxunicode = space.int_w(space.getattr(w_sys, space.wrap("maxunicode")))
-    result = []
-    for unichar in self:
-        try:
-            w_newval = space.getitem(w_table, space.wrap(ord(unichar)))
-        except OperationError, e:
-            if e.match(space, space.w_LookupError):
-                result.append(unichar)
-            else:
-                raise
-        else:
-            if space.is_w(w_newval, space.w_None):
-                continue
-            elif space.isinstance_w(w_newval, space.w_int):
-                newval = space.int_w(w_newval)
-                if newval < 0 or newval > maxunicode:
-                    raise OperationError(
-                            space.w_TypeError,
-                            space.wrap("character mapping must be in range(0x%x)" % (maxunicode + 1,)))
-                result.append(unichr(newval))
-            elif space.isinstance_w(w_newval, space.w_unicode):
-                result.append(space.unicode_w(w_newval))
-            else:
-                raise OperationError(
-                    space.w_TypeError,
-                    space.wrap("character mapping must return integer, None or unicode"))
-    return W_UnicodeObject(u''.join(result))
 
 _repr_function, _ = make_unicode_escape_function(
-    pass_printable=True, unicode_output=True, quotes=True, prefix='')
-
-def repr__Unicode(space, w_unicode):
-    chars = w_unicode._value
-    size = len(chars)
-    s = _repr_function(chars, size, "strict")
-    return space.wrap(s)
-
-def mod__Unicode_ANY(space, w_format, w_values):
-    return mod_format(space, w_format, w_values, do_unicode=True)
-
-def unicode_format__Unicode(space, w_unicode, __args__):
-    w_kwds = space.newdict()
-    if __args__.keywords:
-        for i in range(len(__args__.keywords)):
-            space.setitem(w_kwds, space.wrap(__args__.keywords[i]),
-                          __args__.keywords_w[i])
-    return newformat.format_method(space, w_unicode, __args__.arguments_w,
-                                   w_kwds, True)
-
-def unicode_format_map__Unicode_ANY(space, w_unicode, w_mapping):
-    return newformat.format_method(space, w_unicode, None, w_mapping, True)
-
-def format__Unicode_ANY(space, w_unicode, w_spec):
-    return newformat.run_formatter(space, w_spec, "format_string", w_unicode)
-
-def iter__Unicode(space, w_unicode):
-    return space.newseqiter(w_unicode)
-
-
-from pypy.objspace.std import unicodetype
-register_all(vars(), unicodetype)
-=======
-        if unicodedb.isspace(uchr):
-            result[i] = ' '
-            continue
-        try:
-            result[i] = digits[unicodedb.decimal(uchr)]
-        except KeyError:
-            if 0 < uchr < 256:
-                result[i] = chr(uchr)
-            else:
-                w_encoding = space.wrap('decimal')
-                w_start = space.wrap(i)
-                w_end = space.wrap(i+1)
-                w_reason = space.wrap('invalid decimal Unicode string')
-                raise OperationError(space.w_UnicodeEncodeError, space.newtuple([w_encoding, w_unistr, w_start, w_end, w_reason]))
-    return ''.join(result)
-
-
-_repr_function, _ = make_unicode_escape_function(
-    pass_printable=False, unicode_output=False, quotes=True, prefix='u')
->>>>>>> 9b3183f5
+    pass_printable=False, unicode_output=False, quotes=True, prefix='u')