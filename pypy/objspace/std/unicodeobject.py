from pypy.objspace.std.model import registerimplementation, W_Object
from pypy.objspace.std.register_all import register_all
from pypy.objspace.std.multimethod import FailedToImplement
from pypy.interpreter import gateway
from pypy.interpreter.error import OperationError, operationerrfmt
from pypy.objspace.std.stringobject import W_StringObject, make_rsplit_with_delim
from pypy.objspace.std.noneobject import W_NoneObject
from pypy.objspace.std.sliceobject import W_SliceObject, normalize_simple_slice
from pypy.objspace.std import slicetype, newformat
from pypy.objspace.std.tupleobject import W_TupleObject
from pypy.rlib.rarithmetic import intmask, ovfcheck
from pypy.rlib.objectmodel import compute_hash, specialize
from pypy.rlib.objectmodel import compute_unique_id
from pypy.rlib.rstring import UnicodeBuilder
from pypy.rlib.runicode import make_unicode_escape_function
from pypy.module.unicodedata import unicodedb
from pypy.tool.sourcetools import func_with_new_name
from pypy.rlib import jit

from pypy.objspace.std.formatting import mod_format
from pypy.objspace.std.stringtype import stringstartswith, stringendswith

class W_AbstractUnicodeObject(W_Object):
    __slots__ = ()

    def is_w(self, space, w_other):
        if not isinstance(w_other, W_AbstractUnicodeObject):
            return False
        if self is w_other:
            return True
        if self.user_overridden_class or w_other.user_overridden_class:
            return False
        return space.unicode_w(self) is space.unicode_w(w_other)

    def immutable_unique_id(self, space):
        if self.user_overridden_class:
            return None
        return space.wrap(compute_unique_id(space.unicode_w(self)))


class W_UnicodeObject(W_AbstractUnicodeObject):
    from pypy.objspace.std.unicodetype import unicode_typedef as typedef
    _immutable_fields_ = ['_value']

    def __init__(w_self, unistr):
        assert isinstance(unistr, unicode)
        w_self._value = unistr
        w_self._utf8 = None

    def __repr__(w_self):
        """ representation for debugging purposes """
        return "%s(%r)" % (w_self.__class__.__name__, w_self._value)

    def unwrap(w_self, space):
        # for testing
        return w_self._value

    def create_if_subclassed(w_self):
        if type(w_self) is W_UnicodeObject:
            return w_self
        return W_UnicodeObject(w_self._value)

    def unicode_w(self, space):
        return self._value

<<<<<<< HEAD
    def identifier_w(self, space):
        identifier = self._utf8
        if identifier is not None:
            return identifier
        from pypy.interpreter.unicodehelper import encode_error_handler
        from pypy.rlib.runicode import unicode_encode_utf_8
        u = self._value
        eh = encode_error_handler(space)
        identifier = unicode_encode_utf_8(u, len(u), None,
                                          errorhandler=eh)
        self._utf8 = identifier
        return identifier
=======
    def listview_unicode(w_self):
        return _create_list_from_unicode(w_self._value)

def _create_list_from_unicode(value):
    # need this helper function to allow the jit to look inside and inline
    # listview_unicode
    return [s for s in value]

>>>>>>> 20e5c5e7

W_UnicodeObject.EMPTY = W_UnicodeObject(u'')

registerimplementation(W_UnicodeObject)

# Helper for converting int/long this is called only from
# {int,long,float}type.descr__new__: in the default branch this is implemented
# using the same logic as PyUnicode_EncodeDecimal, as CPython 2.7 does.
#
# In CPython3 the call to PyUnicode_EncodeDecimal has been replaced to a call
# to PyUnicode_TransformDecimalToASCII, which is much simpler. Here, we do the
# equivalent.
#
# Note that, differently than default, we return an *unicode* RPython string
def unicode_to_decimal_w(space, w_unistr):
    if not isinstance(w_unistr, W_UnicodeObject):
        raise operationerrfmt(space.w_TypeError,
                              "expected unicode, got '%s'",
                              space.type(w_unistr).getname(space))
    unistr = w_unistr._value
    result = [u'\0'] * len(unistr)
    for i in xrange(len(unistr)):
        uchr = ord(unistr[i])
        if uchr > 127:
            if unicodedb.isspace(uchr):
                result[i] = ' '
                continue
            try:
                uchr = ord(u'0') + unicodedb.decimal(uchr)
            except KeyError:
                pass
        result[i] = unichr(uchr)
    return u''.join(result)

def str__Unicode(space, w_uni):
    if space.is_w(space.type(w_uni), space.w_unicode):
        return w_uni
    else:
        # Subtype -- return genuine unicode string with the same value.
        return space.wrap(space.unicode_w(w_uni))

def eq__Unicode_Unicode(space, w_left, w_right):
    return space.newbool(w_left._value == w_right._value)

def lt__Unicode_Unicode(space, w_left, w_right):
    left = w_left._value
    right = w_right._value
    return space.newbool(left < right)

def ord__Unicode(space, w_uni):
    if len(w_uni._value) != 1:
        raise operationerrfmt(space.w_TypeError,
            "ord() expected a character, got a unicode of length %d",
            len(w_uni._value))
    return space.wrap(ord(w_uni._value[0]))

def getnewargs__Unicode(space, w_uni):
    return space.newtuple([W_UnicodeObject(w_uni._value)])

def add__Unicode_Unicode(space, w_left, w_right):
    return W_UnicodeObject(w_left._value + w_right._value)

def contains__Unicode_Unicode(space, w_container, w_item):
    item = w_item._value
    container = w_container._value
    return space.newbool(container.find(item) != -1)

def unicode_join__Unicode_ANY(space, w_self, w_list):
<<<<<<< HEAD
    l = space.listview_str(w_list)
=======
    l = space.listview_unicode(w_list)
>>>>>>> 20e5c5e7
    if l is not None:
        if len(l) == 1:
            return space.wrap(l[0])
        return space.wrap(w_self._value.join(l))
<<<<<<< HEAD

=======
>>>>>>> 20e5c5e7
    list_w = space.listview(w_list)
    size = len(list_w)

    if size == 0:
        return W_UnicodeObject.EMPTY

    if size == 1:
        w_s = list_w[0]
        if space.is_w(space.type(w_s), space.w_unicode):
            return w_s

    return _unicode_join_many_items(space, w_self, list_w, size)

@jit.look_inside_iff(lambda space, w_self, list_w, size:
                     jit.loop_unrolling_heuristic(list_w, size))
def _unicode_join_many_items(space, w_self, list_w, size):
    self = w_self._value
    prealloc_size = len(self) * (size - 1)
    for i in range(size):
        w_s = list_w[i]
        try:
            prealloc_size += len(space.unicode_w(w_s))
        except OperationError, e:
            if not e.match(space, space.w_TypeError):
                raise
            raise operationerrfmt(space.w_TypeError,
                                  "sequence item %d: expected string, %s "
                                  "found", i, space.type(w_s).getname(space))
    sb = UnicodeBuilder(prealloc_size)
    for i in range(size):
        if self and i != 0:
            sb.append(self)
        w_s = list_w[i]
        sb.append(space.unicode_w(w_s))
    return space.wrap(sb.build())

def hash__Unicode(space, w_uni):
    s = w_uni._value
    if space.config.objspace.std.withrope:
        # be compatible with the special ropes hash
        # XXX no caching
        if len(s) == 0:
            return space.wrap(0)
        x = 0
        for c in s:
            x = intmask((1000003 * x) + ord(c))
        x <<= 1
        x ^= len(s)
        x ^= ord(s[0])
        h = intmask(x)
        return space.wrap(h)
    x = compute_hash(s)
    return space.wrap(x)

def len__Unicode(space, w_uni):
    return space.wrap(len(w_uni._value))

def getitem__Unicode_ANY(space, w_uni, w_index):
    ival = space.getindex_w(w_index, space.w_IndexError, "string index")
    uni = w_uni._value
    ulen = len(uni)
    if ival < 0:
        ival += ulen
    if ival < 0 or ival >= ulen:
        raise OperationError(space.w_IndexError,
                             space.wrap("unicode index out of range"))
    return W_UnicodeObject(uni[ival])

def getitem__Unicode_Slice(space, w_uni, w_slice):
    uni = w_uni._value
    length = len(uni)
    start, stop, step, sl = w_slice.indices4(space, length)
    if sl == 0:
        r = u""
    elif step == 1:
        assert start >= 0 and stop >= 0
        r = uni[start:stop]
    else:
        r = u"".join([uni[start + i*step] for i in range(sl)])
    return W_UnicodeObject(r)

def mul__Unicode_ANY(space, w_uni, w_times):
    try:
        times = space.getindex_w(w_times, space.w_OverflowError)
    except OperationError, e:
        if e.match(space, space.w_TypeError):
            raise FailedToImplement
        raise
    if times <= 0:
        return W_UnicodeObject.EMPTY
    input = w_uni._value
    if len(input) == 1:
        result = input[0] * times
    else:
        result = input * times
    return W_UnicodeObject(result)

def mul__ANY_Unicode(space, w_times, w_uni):
    return mul__Unicode_ANY(space, w_uni, w_times)

def _isspace(uchar):
    return unicodedb.isspace(ord(uchar))

def make_generic(funcname):
    def func(space, w_self):
        v = w_self._value
        if len(v) == 0:
            return space.w_False
        for idx in range(len(v)):
            if not getattr(unicodedb, funcname)(ord(v[idx])):
                return space.w_False
        return space.w_True
    return func_with_new_name(func, "unicode_%s__Unicode" % (funcname, ))

unicode_isspace__Unicode = make_generic("isspace")
unicode_isalpha__Unicode = make_generic("isalpha")
unicode_isalnum__Unicode = make_generic("isalnum")
unicode_isdecimal__Unicode = make_generic("isdecimal")
unicode_isdigit__Unicode = make_generic("isdigit")
unicode_isnumeric__Unicode = make_generic("isnumeric")

def unicode_islower__Unicode(space, w_unicode):
    cased = False
    for uchar in w_unicode._value:
        if (unicodedb.isupper(ord(uchar)) or
            unicodedb.istitle(ord(uchar))):
            return space.w_False
        if not cased and unicodedb.islower(ord(uchar)):
            cased = True
    return space.newbool(cased)

def unicode_isupper__Unicode(space, w_unicode):
    cased = False
    for uchar in w_unicode._value:
        if (unicodedb.islower(ord(uchar)) or
            unicodedb.istitle(ord(uchar))):
            return space.w_False
        if not cased and unicodedb.isupper(ord(uchar)):
            cased = True
    return space.newbool(cased)

def unicode_istitle__Unicode(space, w_unicode):
    cased = False
    previous_is_cased = False
    for uchar in w_unicode._value:
        if (unicodedb.isupper(ord(uchar)) or
            unicodedb.istitle(ord(uchar))):
            if previous_is_cased:
                return space.w_False
            previous_is_cased = cased = True
        elif unicodedb.islower(ord(uchar)):
            if not previous_is_cased:
                return space.w_False
            previous_is_cased = cased = True
        else:
            previous_is_cased = False
    return space.newbool(cased)

def unicode_isidentifier__Unicode(space, w_unicode):
    v = w_unicode._value
    if len(v) == 0:
        return space.w_False

    # PEP 3131 says that the first character must be in XID_Start and
    # subsequent characters in XID_Continue, and for the ASCII range,
    # the 2.x rules apply (i.e start with letters and underscore,
    # continue with letters, digits, underscore). However, given the
    # current definition of XID_Start and XID_Continue, it is
    # sufficient to check just for these, except that _ must be
    # allowed as starting an identifier.
    first = v[0]
    if not (unicodedb.isxidstart(ord(first)) or first == u'_'):
        return space.w_False

    for i in range(1, len(v)):
        if not unicodedb.isxidcontinue(ord(v[i])):
            return space.w_False
    return space.w_True

def unicode_isprintable__Unicode(space, w_unicode):
    for uchar in w_unicode._value:
        if not unicodedb.isprintable(ord(uchar)):
            return space.w_False
    return space.w_True

def _strip(space, w_self, w_chars, left, right):
    "internal function called by str_xstrip methods"
    u_self = w_self._value
    u_chars = w_chars._value

    lpos = 0
    rpos = len(u_self)

    if left:
        while lpos < rpos and u_self[lpos] in u_chars:
           lpos += 1

    if right:
        while rpos > lpos and u_self[rpos - 1] in u_chars:
           rpos -= 1

    assert rpos >= 0
    result = u_self[lpos: rpos]
    return W_UnicodeObject(result)

def _strip_none(space, w_self, left, right):
    "internal function called by str_xstrip methods"
    u_self = w_self._value

    lpos = 0
    rpos = len(u_self)

    if left:
        while lpos < rpos and _isspace(u_self[lpos]):
           lpos += 1

    if right:
        while rpos > lpos and _isspace(u_self[rpos - 1]):
           rpos -= 1

    assert rpos >= 0
    result = u_self[lpos: rpos]
    return W_UnicodeObject(result)

def unicode_strip__Unicode_None(space, w_self, w_chars):
    return _strip_none(space, w_self, 1, 1)
def unicode_strip__Unicode_Unicode(space, w_self, w_chars):
    return _strip(space, w_self, w_chars, 1, 1)

def unicode_lstrip__Unicode_None(space, w_self, w_chars):
    return _strip_none(space, w_self, 1, 0)
def unicode_lstrip__Unicode_Unicode(space, w_self, w_chars):
    return _strip(space, w_self, w_chars, 1, 0)

def unicode_rstrip__Unicode_None(space, w_self, w_chars):
    return _strip_none(space, w_self, 0, 1)
def unicode_rstrip__Unicode_Unicode(space, w_self, w_chars):
    return _strip(space, w_self, w_chars, 0, 1)

def unicode_capitalize__Unicode(space, w_self):
    input = w_self._value
    if len(input) == 0:
        return W_UnicodeObject.EMPTY
    builder = UnicodeBuilder(len(input))
    builder.append(unichr(unicodedb.toupper(ord(input[0]))))
    for i in range(1, len(input)):
        builder.append(unichr(unicodedb.tolower(ord(input[i]))))
    return W_UnicodeObject(builder.build())

def unicode_title__Unicode(space, w_self):
    input = w_self._value
    if len(input) == 0:
        return w_self
    builder = UnicodeBuilder(len(input))

    previous_is_cased = False
    for i in range(len(input)):
        unichar = ord(input[i])
        if previous_is_cased:
            builder.append(unichr(unicodedb.tolower(unichar)))
        else:
            builder.append(unichr(unicodedb.totitle(unichar)))
        previous_is_cased = unicodedb.iscased(unichar)
    return W_UnicodeObject(builder.build())

def unicode_lower__Unicode(space, w_self):
    input = w_self._value
    builder = UnicodeBuilder(len(input))
    for i in range(len(input)):
        builder.append(unichr(unicodedb.tolower(ord(input[i]))))
    return W_UnicodeObject(builder.build())

def unicode_upper__Unicode(space, w_self):
    input = w_self._value
    builder = UnicodeBuilder(len(input))
    for i in range(len(input)):
        builder.append(unichr(unicodedb.toupper(ord(input[i]))))
    return W_UnicodeObject(builder.build())

def unicode_swapcase__Unicode(space, w_self):
    input = w_self._value
    builder = UnicodeBuilder(len(input))
    for i in range(len(input)):
        unichar = ord(input[i])
        if unicodedb.islower(unichar):
            builder.append(unichr(unicodedb.toupper(unichar)))
        elif unicodedb.isupper(unichar):
            builder.append(unichr(unicodedb.tolower(unichar)))
        else:
            builder.append(input[i])
    return W_UnicodeObject(builder.build())

def _normalize_index(length, index):
    if index < 0:
        index += length
        if index < 0:
            index = 0
    elif index > length:
        index = length
    return index

@specialize.arg(4)
def _convert_idx_params(space, w_self, w_start, w_end, upper_bound=False):
    self = w_self._value
    start, end = slicetype.unwrap_start_stop(
            space, len(self), w_start, w_end, upper_bound)
    return (self, start, end)

def unicode_endswith__Unicode_Unicode_ANY_ANY(space, w_self, w_substr, w_start, w_end):
    self, start, end = _convert_idx_params(space, w_self,
                                                   w_start, w_end, True)
    return space.newbool(stringendswith(self, w_substr._value, start, end))

def unicode_startswith__Unicode_Unicode_ANY_ANY(space, w_self, w_substr, w_start, w_end):
    self, start, end = _convert_idx_params(space, w_self, w_start, w_end, True)
    # XXX this stuff can be waaay better for ootypebased backends if
    #     we re-use more of our rpython machinery (ie implement startswith
    #     with additional parameters as rpython)
    return space.newbool(stringstartswith(self, w_substr._value, start, end))

def unicode_startswith__Unicode_Tuple_ANY_ANY(space, w_unistr, w_prefixes,
                                              w_start, w_end):
    unistr, start, end = _convert_idx_params(space, w_unistr,
                                             w_start, w_end, True)
    for w_prefix in space.fixedview(w_prefixes):
        prefix = space.unicode_w(w_prefix)
        if stringstartswith(unistr, prefix, start, end):
            return space.w_True
    return space.w_False

def unicode_endswith__Unicode_Tuple_ANY_ANY(space, w_unistr, w_suffixes,
                                            w_start, w_end):
    unistr, start, end = _convert_idx_params(space, w_unistr,
                                             w_start, w_end, True)
    for w_suffix in space.fixedview(w_suffixes):
        suffix = space.unicode_w(w_suffix)
        if stringendswith(unistr, suffix, start, end):
            return space.w_True
    return space.w_False

def _to_unichar_w(space, w_char):
    try:
        unistr = space.unicode_w(w_char)
    except OperationError, e:
        if e.match(space, space.w_TypeError):
            msg = 'The fill character cannot be converted to Unicode'
            raise OperationError(space.w_TypeError, space.wrap(msg))
        else:
            raise

    if len(unistr) != 1:
        raise OperationError(space.w_TypeError, space.wrap('The fill character must be exactly one character long'))
    return unistr[0]

def unicode_center__Unicode_ANY_ANY(space, w_self, w_width, w_fillchar):
    self = w_self._value
    width = space.int_w(w_width)
    fillchar = _to_unichar_w(space, w_fillchar)
    padding = width - len(self)
    if padding < 0:
        return w_self.create_if_subclassed()
    leftpad = padding // 2 + (padding & width & 1)
    result = [fillchar] * width
    for i in range(len(self)):
        result[leftpad + i] = self[i]
    return W_UnicodeObject(u''.join(result))

def unicode_ljust__Unicode_ANY_ANY(space, w_self, w_width, w_fillchar):
    self = w_self._value
    width = space.int_w(w_width)
    fillchar = _to_unichar_w(space, w_fillchar)
    padding = width - len(self)
    if padding < 0:
        return w_self.create_if_subclassed()
    result = [fillchar] * width
    for i in range(len(self)):
        result[i] = self[i]
    return W_UnicodeObject(u''.join(result))

def unicode_rjust__Unicode_ANY_ANY(space, w_self, w_width, w_fillchar):
    self = w_self._value
    width = space.int_w(w_width)
    fillchar = _to_unichar_w(space, w_fillchar)
    padding = width - len(self)
    if padding < 0:
        return w_self.create_if_subclassed()
    result = [fillchar] * width
    for i in range(len(self)):
        result[padding + i] = self[i]
    return W_UnicodeObject(u''.join(result))

def unicode_zfill__Unicode_ANY(space, w_self, w_width):
    self = w_self._value
    width = space.int_w(w_width)
    if len(self) == 0:
        return W_UnicodeObject(u'0' * width)
    padding = width - len(self)
    if padding <= 0:
        return w_self.create_if_subclassed()
    result = [u'0'] * width
    for i in range(len(self)):
        result[padding + i] = self[i]
    # Move sign to first position
    if self[0] in (u'+', u'-'):
        result[0] = self[0]
        result[padding] = u'0'
    return W_UnicodeObject(u''.join(result))

def unicode_splitlines__Unicode_ANY(space, w_self, w_keepends):
    self = w_self._value
    keepends = 0
    if space.int_w(w_keepends):
        keepends = 1
    if len(self) == 0:
        return space.newlist([])

    start = 0
    end = len(self)
    pos = 0
    lines = []
    while pos < end:
        if unicodedb.islinebreak(ord(self[pos])):
            if (self[pos] == u'\r' and pos + 1 < end and
                self[pos + 1] == u'\n'):
                # Count CRLF as one linebreak
                lines.append(W_UnicodeObject(self[start:pos + keepends * 2]))
                pos += 1
            else:
                lines.append(W_UnicodeObject(self[start:pos + keepends]))
            pos += 1
            start = pos
        else:
            pos += 1
    if not unicodedb.islinebreak(ord(self[end - 1])):
        lines.append(W_UnicodeObject(self[start:]))
    return space.newlist(lines)

def unicode_find__Unicode_Unicode_ANY_ANY(space, w_self, w_substr, w_start, w_end):
    self, start, end = _convert_idx_params(space, w_self, w_start, w_end)
    return space.wrap(self.find(w_substr._value, start, end))

def unicode_rfind__Unicode_Unicode_ANY_ANY(space, w_self, w_substr, w_start, w_end):
    self, start, end = _convert_idx_params(space, w_self, w_start, w_end)
    return space.wrap(self.rfind(w_substr._value, start, end))

def unicode_index__Unicode_Unicode_ANY_ANY(space, w_self, w_substr, w_start, w_end):
    self, start, end = _convert_idx_params(space, w_self, w_start, w_end)
    index = self.find(w_substr._value, start, end)
    if index < 0:
        raise OperationError(space.w_ValueError,
                             space.wrap('substring not found'))
    return space.wrap(index)

def unicode_rindex__Unicode_Unicode_ANY_ANY(space, w_self, w_substr, w_start, w_end):
    self, start, end = _convert_idx_params(space, w_self, w_start, w_end)
    index = self.rfind(w_substr._value, start, end)
    if index < 0:
        raise OperationError(space.w_ValueError,
                             space.wrap('substring not found'))
    return space.wrap(index)

def unicode_count__Unicode_Unicode_ANY_ANY(space, w_self, w_substr, w_start, w_end):
    self, start, end = _convert_idx_params(space, w_self, w_start, w_end)
    return space.wrap(self.count(w_substr._value, start, end))

def unicode_split__Unicode_None_ANY(space, w_self, w_none, w_maxsplit):
    maxsplit = space.int_w(w_maxsplit)
    res = []
    value = w_self._value
    length = len(value)
    i = 0
    while True:
        # find the beginning of the next word
        while i < length:
            if not _isspace(value[i]):
                break   # found
            i += 1
        else:
            break  # end of string, finished

        # find the end of the word
        if maxsplit == 0:
            j = length   # take all the rest of the string
        else:
            j = i + 1
            while j < length and not _isspace(value[j]):
                j += 1
            maxsplit -= 1   # NB. if it's already < 0, it stays < 0

        # the word is value[i:j]
        res.append(value[i:j])

        # continue to look from the character following the space after the word
        i = j + 1

    return space.newlist_str(res)

def unicode_split__Unicode_Unicode_ANY(space, w_self, w_delim, w_maxsplit):
    self = w_self._value
    delim = w_delim._value
    maxsplit = space.int_w(w_maxsplit)
    delim_len = len(delim)
    if delim_len == 0:
        raise OperationError(space.w_ValueError,
                             space.wrap('empty separator'))
    parts = _split_with(self, delim, maxsplit)
    return space.newlist_str(parts)


def unicode_rsplit__Unicode_None_ANY(space, w_self, w_none, w_maxsplit):
    maxsplit = space.int_w(w_maxsplit)
    res_w = []
    value = w_self._value
    i = len(value)-1
    while True:
        # starting from the end, find the end of the next word
        while i >= 0:
            if not _isspace(value[i]):
                break   # found
            i -= 1
        else:
            break  # end of string, finished

        # find the start of the word
        # (more precisely, 'j' will be the space character before the word)
        if maxsplit == 0:
            j = -1   # take all the rest of the string
        else:
            j = i - 1
            while j >= 0 and not _isspace(value[j]):
                j -= 1
            maxsplit -= 1   # NB. if it's already < 0, it stays < 0

        # the word is value[j+1:i+1]
        j1 = j + 1
        assert j1 >= 0
        res_w.append(W_UnicodeObject(value[j1:i+1]))

        # continue to look from the character before the space before the word
        i = j - 1

    res_w.reverse()
    return space.newlist(res_w)

def sliced(space, s, start, stop, orig_obj):
    assert start >= 0
    assert stop >= 0
    if start == 0 and stop == len(s) and space.is_w(space.type(orig_obj), space.w_unicode):
        return orig_obj
    return space.wrap( s[start:stop])

unicode_rsplit__Unicode_Unicode_ANY = make_rsplit_with_delim('unicode_rsplit__Unicode_Unicode_ANY',
                                                             sliced)

def _split_into_chars(self, maxsplit):
    if maxsplit == 0:
        return [self]
    index = 0
    end = len(self)
    parts = [u'']
    maxsplit -= 1
    while maxsplit != 0:
        if index >= end:
            break
        parts.append(self[index])
        index += 1
        maxsplit -= 1
    parts.append(self[index:])
    return parts

def _split_with(self, with_, maxsplit=-1):
    parts = []
    start = 0
    end = len(self)
    length = len(with_)
    while maxsplit != 0:
        index = self.find(with_, start, end)
        if index < 0:
            break
        parts.append(self[start:index])
        start = index + length
        maxsplit -= 1
    parts.append(self[start:])
    return parts

def unicode_replace__Unicode_Unicode_Unicode_ANY(space, w_self, w_old,
                                                 w_new, w_maxsplit):
    return _unicode_replace(space, w_self, w_old._value, w_new._value,
                            w_maxsplit)

def _unicode_replace(space, w_self, old, new, w_maxsplit):
    if len(old):
        parts = _split_with(w_self._value, old, space.int_w(w_maxsplit))
    else:
        self = w_self._value
        maxsplit = space.int_w(w_maxsplit)
        parts = _split_into_chars(self, maxsplit)

    try:
        one = ovfcheck(len(parts) * len(new))
        ovfcheck(one + len(w_self._value))
    except OverflowError:
        raise OperationError(
            space.w_OverflowError,
            space.wrap("replace string is too long"))

    return W_UnicodeObject(new.join(parts))


def unicode_encode__Unicode_ANY_ANY(space, w_unistr,
                                    w_encoding=None,
                                    w_errors=None):

    from pypy.objspace.std.unicodetype import _get_encoding_and_errors
    from pypy.objspace.std.unicodetype import encode_object
    encoding, errors = _get_encoding_and_errors(space, w_encoding, w_errors)
    w_retval = encode_object(space, w_unistr, encoding, errors)
    return w_retval

def unicode_partition__Unicode_Unicode(space, w_unistr, w_unisub):
    unistr = w_unistr._value
    unisub = w_unisub._value
    if not unisub:
        raise OperationError(space.w_ValueError,
                             space.wrap("empty separator"))
    pos = unistr.find(unisub)
    if pos == -1:
        return space.newtuple([w_unistr, W_UnicodeObject.EMPTY,
                               W_UnicodeObject.EMPTY])
    else:
        assert pos >= 0
        return space.newtuple([space.wrap(unistr[:pos]), w_unisub,
                               space.wrap(unistr[pos+len(unisub):])])

def unicode_rpartition__Unicode_Unicode(space, w_unistr, w_unisub):
    unistr = w_unistr._value
    unisub = w_unisub._value
    if not unisub:
        raise OperationError(space.w_ValueError,
                             space.wrap("empty separator"))
    pos = unistr.rfind(unisub)
    if pos == -1:
        return space.newtuple([W_UnicodeObject.EMPTY,
                               W_UnicodeObject.EMPTY, w_unistr])
    else:
        assert pos >= 0
        return space.newtuple([space.wrap(unistr[:pos]), w_unisub,
                               space.wrap(unistr[pos+len(unisub):])])


def unicode_expandtabs__Unicode_ANY(space, w_self, w_tabsize):
    self = w_self._value
    tabsize  = space.int_w(w_tabsize)
    parts = _split_with(self, u'\t')
    result = [parts[0]]
    prevsize = 0
    for ch in parts[0]:
        prevsize += 1
        if ch == u"\n" or ch ==  u"\r":
            prevsize = 0
    totalsize = prevsize

    for i in range(1, len(parts)):
        pad = tabsize - prevsize % tabsize
        nextpart = parts[i]
        try:
            totalsize = ovfcheck(totalsize + pad)
            totalsize = ovfcheck(totalsize + len(nextpart))
            result.append(u' ' * pad)
        except OverflowError:
            raise OperationError(space.w_OverflowError, space.wrap('new string is too long'))
        result.append(nextpart)
        prevsize = 0
        for ch in nextpart:
            prevsize += 1
            if ch in (u"\n", u"\r"):
                prevsize = 0
    return space.wrap(u''.join(result))


def unicode_translate__Unicode_ANY(space, w_self, w_table):
    self = w_self._value
    w_sys = space.getbuiltinmodule('sys')
    maxunicode = space.int_w(space.getattr(w_sys, space.wrap("maxunicode")))
    result = []
    for unichar in self:
        try:
            w_newval = space.getitem(w_table, space.wrap(ord(unichar)))
        except OperationError, e:
            if e.match(space, space.w_LookupError):
                result.append(unichar)
            else:
                raise
        else:
            if space.is_w(w_newval, space.w_None):
                continue
            elif space.isinstance_w(w_newval, space.w_int):
                newval = space.int_w(w_newval)
                if newval < 0 or newval > maxunicode:
                    raise OperationError(
                            space.w_TypeError,
                            space.wrap("character mapping must be in range(0x%x)" % (maxunicode + 1,)))
                result.append(unichr(newval))
            elif space.isinstance_w(w_newval, space.w_unicode):
                result.append(space.unicode_w(w_newval))
            else:
                raise OperationError(
                    space.w_TypeError,
                    space.wrap("character mapping must return integer, None or unicode"))
    return W_UnicodeObject(u''.join(result))

_repr_function, _ = make_unicode_escape_function(
    pass_printable=True, unicode_output=True, quotes=True, prefix='')

def repr__Unicode(space, w_unicode):
    chars = w_unicode._value
    size = len(chars)
    s = _repr_function(chars, size, "strict")
    return space.wrap(s)

def mod__Unicode_ANY(space, w_format, w_values):
    return mod_format(space, w_format, w_values, do_unicode=True)

def unicode_format__Unicode(space, w_unicode, __args__):
    return newformat.format_method(space, w_unicode, __args__, True)

def format__Unicode_ANY(space, w_unicode, w_spec):
    return newformat.run_formatter(space, w_spec, "format_string", w_unicode)


from pypy.objspace.std import unicodetype
register_all(vars(), unicodetype)
<|MERGE_RESOLUTION|>--- conflicted
+++ resolved
@@ -63,7 +63,6 @@
     def unicode_w(self, space):
         return self._value
 
-<<<<<<< HEAD
     def identifier_w(self, space):
         identifier = self._utf8
         if identifier is not None:
@@ -76,7 +75,7 @@
                                           errorhandler=eh)
         self._utf8 = identifier
         return identifier
-=======
+
     def listview_unicode(w_self):
         return _create_list_from_unicode(w_self._value)
 
@@ -85,7 +84,6 @@
     # listview_unicode
     return [s for s in value]
 
->>>>>>> 20e5c5e7
 
 W_UnicodeObject.EMPTY = W_UnicodeObject(u'')
 
@@ -154,19 +152,11 @@
     return space.newbool(container.find(item) != -1)
 
 def unicode_join__Unicode_ANY(space, w_self, w_list):
-<<<<<<< HEAD
-    l = space.listview_str(w_list)
-=======
     l = space.listview_unicode(w_list)
->>>>>>> 20e5c5e7
     if l is not None:
         if len(l) == 1:
             return space.wrap(l[0])
         return space.wrap(w_self._value.join(l))
-<<<<<<< HEAD
-
-=======
->>>>>>> 20e5c5e7
     list_w = space.listview(w_list)
     size = len(list_w)
 
