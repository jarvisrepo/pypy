"""The builtin str implementation"""

from rpython.rlib.objectmodel import (
    compute_hash, compute_unique_id, import_from_mixin,
    enforceargs)
from rpython.rlib.buffer import StringBuffer
from rpython.rlib.rstring import StringBuilder, UnicodeBuilder
from rpython.rlib.runicode import (
    make_unicode_escape_function, str_decode_ascii, str_decode_utf_8,
    unicode_encode_ascii, unicode_encode_utf_8, fast_str_decode_ascii,
    unicode_encode_utf8sp, unicode_encode_utf8_forbid_surrogates,
    SurrogateError)
from rpython.rlib import jit

from pypy.interpreter import unicodehelper
from pypy.interpreter.baseobjspace import W_Root
from pypy.interpreter.error import OperationError, oefmt
from pypy.interpreter.gateway import WrappedDefault, interp2app, unwrap_spec
from pypy.interpreter.typedef import TypeDef
from pypy.module.unicodedata import unicodedb
from pypy.objspace.std import newformat
from pypy.objspace.std.formatting import mod_format, FORMAT_UNICODE
from pypy.objspace.std.stringmethods import StringMethods
from pypy.objspace.std.util import IDTAG_SPECIAL, IDTAG_SHIFT

__all__ = ['W_UnicodeObject', 'encode_object', 'decode_object',
           'unicode_from_object', 'unicode_to_decimal_w']


class W_UnicodeObject(W_Root):
    import_from_mixin(StringMethods)
    _immutable_fields_ = ['_value']

    @enforceargs(uni=unicode)
    def __init__(self, unistr):
        assert isinstance(unistr, unicode)
        self._value = unistr
        self._utf8 = None

    def __repr__(self):
        """representation for debugging purposes"""
        return "%s(%r)" % (self.__class__.__name__, self._value)

    def unwrap(self, space):
        # for testing
        return self._value

    def create_if_subclassed(self):
        if type(self) is W_UnicodeObject:
            return self
        return W_UnicodeObject(self._value)

    def is_w(self, space, w_other):
        if not isinstance(w_other, W_UnicodeObject):
            return False
        if self is w_other:
            return True
        if self.user_overridden_class or w_other.user_overridden_class:
            return False
        s1 = space.unicode_w(self)
        s2 = space.unicode_w(w_other)
        if len(s2) > 1:
            return s1 is s2
        else:            # strings of len <= 1 are unique-ified
            return s1 == s2

    def immutable_unique_id(self, space):
        if self.user_overridden_class:
            return None
        s = space.unicode_w(self)
        if len(s) > 1:
            uid = compute_unique_id(s)
        else:            # strings of len <= 1 are unique-ified
            if len(s) == 1:
                base = ~ord(s[0])      # negative base values
            else:
                base = 257       # empty unicode string: base value 257
            uid = (base << IDTAG_SHIFT) | IDTAG_SPECIAL
        return space.newint(uid)
<<<<<<< HEAD
=======

    def str_w(self, space):
        return space.text_w(space.str(self))
>>>>>>> ca3243bc

    def unicode_w(self, space):
        return self._value

    def _identifier_or_text_w(self, space, ignore_sg):
        try:
            identifier = jit.conditional_call_elidable(
                                self._utf8, g_encode_utf8, self._value)
            if not jit.isconstant(self):
                self._utf8 = identifier
        except SurrogateError:
            # If 'ignore_sg' is False, this logic is here only
            # to get an official app-level UnicodeEncodeError.
            # If 'ignore_sg' is True, we encode instead using
            # unicode_encode_utf8sp().
            u = self._value
            if ignore_sg:
                identifier = unicode_encode_utf8sp(u, len(u))
            else:
                eh = unicodehelper.rpy_encode_error_handler()
                try:
                    identifier = unicode_encode_utf_8(u, len(u), None,
                                                      errorhandler=eh)
                except unicodehelper.RUnicodeEncodeError as ue:
                    raise wrap_encode_error(space, ue)
        return identifier

    def text_w(self, space):
        return self._identifier_or_text_w(space, ignore_sg=True)

    def identifier_w(self, space):
        return self._identifier_or_text_w(space, ignore_sg=False)

    def listview_unicode(self):
        return _create_list_from_unicode(self._value)

    def ord(self, space):
        if len(self._value) != 1:
            raise oefmt(space.w_TypeError,
                         "ord() expected a character, but string of length %d "
                         "found", len(self._value))
        return space.newint(ord(self._value[0]))

    def _new(self, value):
        return W_UnicodeObject(value)

    def _new_from_list(self, value):
        return W_UnicodeObject(u''.join(value))

    def _empty(self):
        return W_UnicodeObject.EMPTY

    def _len(self):
        return len(self._value)

    _val = unicode_w

    @staticmethod
    def _use_rstr_ops(space, w_other):
        # Always return true because we always need to copy the other
        # operand(s) before we can do comparisons
        return True

    @staticmethod
    def _op_val(space, w_other, allow_char=False):
        if isinstance(w_other, W_UnicodeObject):
            return w_other._value
<<<<<<< HEAD
        raise oefmt(space.w_TypeError,
                    "Can't convert '%T' object to str implicitly", w_other)
=======
        if space.isinstance_w(w_other, space.w_bytes):
            return unicode_from_string(space, w_other)._value
        if strict:
            raise oefmt(space.w_TypeError,
                "%s arg must be None, unicode or str", strict)
        return unicode_from_encoded_object(
            space, w_other, None, "strict")._value
>>>>>>> ca3243bc

    def _chr(self, char):
        assert len(char) == 1
        return unicode(char)[0]

    _builder = UnicodeBuilder

    def _generic_name(self):
        return "str"

    def _isupper(self, ch):
        return unicodedb.isupper(ord(ch))

    def _islower(self, ch):
        return unicodedb.islower(ord(ch))

    def _isnumeric(self, ch):
        return unicodedb.isnumeric(ord(ch))

    def _istitle(self, ch):
        return unicodedb.isupper(ord(ch)) or unicodedb.istitle(ord(ch))

    def _isspace(self, ch):
        return unicodedb.isspace(ord(ch))

    def _isalpha(self, ch):
        return unicodedb.isalpha(ord(ch))

    def _isalnum(self, ch):
        return unicodedb.isalnum(ord(ch))

    def _isdigit(self, ch):
        return unicodedb.isdigit(ord(ch))

    def _isdecimal(self, ch):
        return unicodedb.isdecimal(ord(ch))

    def _iscased(self, ch):
        return unicodedb.iscased(ord(ch))

    def _islinebreak(self, ch):
        return unicodedb.islinebreak(ord(ch))

    def _upper(self, ch):
        return u''.join([unichr(x) for x in
                         unicodedb.toupper_full(ord(ch))])

    def _lower_in_str(self, value, i):
        ch = value[i]
        if ord(ch) == 0x3A3:
            # Obscure special case.
            return self._handle_capital_sigma(value, i)
        return u''.join([unichr(x) for x in
                         unicodedb.tolower_full(ord(ch))])

    def _title(self, ch):
        return u''.join([unichr(x) for x in
                         unicodedb.totitle_full(ord(ch))])

    def _handle_capital_sigma(self, value, i):
        # U+03A3 is in the Final_Sigma context when, it is found like this:
        #\p{cased} \p{case-ignorable}* U+03A3 not(\p{case-ignorable}* \p{cased})
        # where \p{xxx} is a character with property xxx.
        j = i - 1
        final_sigma = False
        while j >= 0:
            ch = value[j]
            if unicodedb.iscaseignorable(ord(ch)):
                j -= 1
                continue
            final_sigma = unicodedb.iscased(ord(ch))
            break
        if final_sigma:
            j = i + 1
            length = len(value)
            while j < length:
                ch = value[j]
                if unicodedb.iscaseignorable(ord(ch)):
                    j += 1
                    continue
                final_sigma = not unicodedb.iscased(ord(ch))
                break
        if final_sigma:
            return unichr(0x3C2)
        else:
            return unichr(0x3C3)

    def _newlist_unwrapped(self, space, lst):
        return space.newlist_unicode(lst)

    @staticmethod
    def descr_new(space, w_unicodetype, w_object=None, w_encoding=None,
                  w_errors=None):
<<<<<<< HEAD
        if w_object is None:
            w_value = W_UnicodeObject.EMPTY
=======
        # NB. the default value of w_obj is really a *wrapped* empty string:
        #     there is gateway magic at work
        w_obj = w_string

        encoding, errors = _get_encoding_and_errors(space, w_encoding,
                                                    w_errors)
        # convoluted logic for the case when unicode subclass has a __unicode__
        # method, we need to call this method
        is_precisely_unicode = space.is_w(space.type(w_obj), space.w_unicode)
        if (is_precisely_unicode or
            (space.isinstance_w(w_obj, space.w_unicode) and
             space.findattr(w_obj, space.newtext('__unicode__')) is None)):
            if encoding is not None or errors is not None:
                raise oefmt(space.w_TypeError,
                            "decoding Unicode is not supported")
            if (is_precisely_unicode and
                space.is_w(w_unicodetype, space.w_unicode)):
                return w_obj
            w_value = w_obj
>>>>>>> ca3243bc
        else:
            encoding, errors = _get_encoding_and_errors(space, w_encoding,
                                                        w_errors)
            if encoding is None and errors is None:
                w_value = unicode_from_object(space, w_object)
            else:
                w_value = unicode_from_encoded_object(space, w_object,
                                                      encoding, errors)
        if space.is_w(w_unicodetype, space.w_unicode):
            return w_value

        assert isinstance(w_value, W_UnicodeObject)
        w_newobj = space.allocate_instance(W_UnicodeObject, w_unicodetype)
        W_UnicodeObject.__init__(w_newobj, w_value._value)
        return w_newobj

    @staticmethod
    def descr_maketrans(space, w_type, w_x, w_y=None, w_z=None):
        y = None if space.is_none(w_y) else space.unicode_w(w_y)
        z = None if space.is_none(w_z) else space.unicode_w(w_z)
        w_new = space.newdict()

        if y is not None:
            # x must be a string too, of equal length
            ylen = len(y)
            try:
                x = space.unicode_w(w_x)
            except OperationError as e:
                if not e.match(space, space.w_TypeError):
                    raise
                raise oefmt(space.w_TypeError,
                            "first maketrans argument must be a string if "
                            "there is a second argument")
            if len(x) != ylen:
                raise oefmt(space.w_ValueError,
                            "the first two maketrans arguments must have "
                            "equal length")
            # create entries for translating chars in x to those in y
            for i in range(len(x)):
                w_key = space.newint(ord(x[i]))
                w_value = space.newint(ord(y[i]))
                space.setitem(w_new, w_key, w_value)
            # create entries for deleting chars in z
            if z is not None:
                for i in range(len(z)):
                    w_key = space.newint(ord(z[i]))
                    space.setitem(w_new, w_key, space.w_None)
        else:
            # x must be a dict
            if not space.is_w(space.type(w_x), space.w_dict):
                raise oefmt(space.w_TypeError,
                            "if you give only one argument to maketrans it "
                            "must be a dict")
            # copy entries into the new dict, converting string keys to int keys
            w_iter = space.iter(space.call_method(w_x, "items"))
            while True:
                try:
                    w_item = space.next(w_iter)
                except OperationError as e:
                    if not e.match(space, space.w_StopIteration):
                        raise
                    break
                w_key, w_value = space.unpackiterable(w_item, 2)
                if space.isinstance_w(w_key, space.w_unicode):
                    # convert string keys to integer keys
                    key = space.unicode_w(w_key)
                    if len(key) != 1:
                        raise oefmt(space.w_ValueError,
                                    "string keys in translate table must be "
                                    "of length 1")
                    w_key = space.newint(ord(key[0]))
                else:
                    # just keep integer keys
                    try:
                        space.int_w(w_key)
                    except OperationError as e:
                        if not e.match(space, space.w_TypeError):
                            raise
                        raise oefmt(space.w_TypeError,
                                    "keys in translate table must be strings "
                                    "or integers")
                space.setitem(w_new, w_key, w_value)
        return w_new

    def descr_repr(self, space):
        chars = self._value
        size = len(chars)
<<<<<<< HEAD
        u = _repr_function(chars, size, "strict")
        return space.newunicode(u)
=======
        s = _repr_function(chars, size, "strict")
        return space.newtext(s)
>>>>>>> ca3243bc

    def descr_str(self, space):
        if space.is_w(space.type(self), space.w_unicode):
            return self
        # Subtype -- return genuine unicode string with the same value.
        return space.newunicode(space.unicode_w(self))

    def descr_hash(self, space):
        x = compute_hash(self._value)
        return space.newint(x)

    def descr_eq(self, space, w_other):
        try:
            res = self._val(space) == self._op_val(space, w_other)
        except OperationError as e:
            if e.match(space, space.w_TypeError):
                return space.w_NotImplemented
<<<<<<< HEAD
=======
            if (e.match(space, space.w_UnicodeDecodeError) or
                e.match(space, space.w_UnicodeEncodeError)):
                msg = ("Unicode equal comparison failed to convert both "
                       "arguments to Unicode - interpreting them as being "
                       "unequal")
                space.warn(space.newtext(msg), space.w_UnicodeWarning)
                return space.w_False
>>>>>>> ca3243bc
            raise
        return space.newbool(res)

    def descr_ne(self, space, w_other):
        try:
            res = self._val(space) != self._op_val(space, w_other)
        except OperationError as e:
            if e.match(space, space.w_TypeError):
                return space.w_NotImplemented
<<<<<<< HEAD
=======
            if (e.match(space, space.w_UnicodeDecodeError) or
                e.match(space, space.w_UnicodeEncodeError)):
                msg = ("Unicode unequal comparison failed to convert both "
                       "arguments to Unicode - interpreting them as being "
                       "unequal")
                space.warn(space.newtext(msg), space.w_UnicodeWarning)
                return space.w_True
>>>>>>> ca3243bc
            raise
        return space.newbool(res)

    def descr_lt(self, space, w_other):
        try:
            res = self._val(space) < self._op_val(space, w_other)
        except OperationError as e:
            if e.match(space, space.w_TypeError):
                return space.w_NotImplemented
            raise
        return space.newbool(res)

    def descr_le(self, space, w_other):
        try:
            res = self._val(space) <= self._op_val(space, w_other)
        except OperationError as e:
            if e.match(space, space.w_TypeError):
                return space.w_NotImplemented
            raise
        return space.newbool(res)

    def descr_gt(self, space, w_other):
        try:
            res = self._val(space) > self._op_val(space, w_other)
        except OperationError as e:
            if e.match(space, space.w_TypeError):
                return space.w_NotImplemented
            raise
        return space.newbool(res)

    def descr_ge(self, space, w_other):
        try:
            res = self._val(space) >= self._op_val(space, w_other)
        except OperationError as e:
            if e.match(space, space.w_TypeError):
                return space.w_NotImplemented
            raise
        return space.newbool(res)

    def _parse_format_arg(self, space, w_kwds, __args__):
        for i in range(len(__args__.keywords)):
            try:     # pff
                arg = __args__.keywords[i].decode('utf-8')
            except UnicodeDecodeError:
                continue   # uh, just skip that
            space.setitem(w_kwds, space.newunicode(arg),
                          __args__.keywords_w[i])

    def descr_format(self, space, __args__):
        w_kwds = space.newdict()
        if __args__.keywords:
            self._parse_format_arg(space, w_kwds, __args__)
        return newformat.format_method(space, self, __args__.arguments_w,
                                       w_kwds, True)

    def descr_format_map(self, space, w_mapping):
        return newformat.format_method(space, self, None, w_mapping, True)

    def descr__format__(self, space, w_format_spec):
        return newformat.run_formatter(space, w_format_spec, "format_string",
                                       self)

    def descr_mod(self, space, w_values):
        return mod_format(space, self, w_values, fmt_type=FORMAT_UNICODE)

    def descr_rmod(self, space, w_values):
        return mod_format(space, w_values, self, fmt_type=FORMAT_UNICODE)

    def descr_rmod(self, space, w_values):
        return mod_format(space, w_values, self, do_unicode=True)

    def descr_translate(self, space, w_table):
        selfvalue = self._value
        w_sys = space.getbuiltinmodule('sys')
        maxunicode = space.int_w(space.getattr(w_sys,
                                               space.newtext("maxunicode")))
        result = []
        for unichar in selfvalue:
            try:
                w_newval = space.getitem(w_table, space.newint(ord(unichar)))
            except OperationError as e:
                if e.match(space, space.w_LookupError):
                    result.append(unichar)
                else:
                    raise
            else:
                if space.is_w(w_newval, space.w_None):
                    continue
                elif space.isinstance_w(w_newval, space.w_int):
                    newval = space.int_w(w_newval)
                    if newval < 0 or newval > maxunicode:
                        raise oefmt(space.w_TypeError,
                                    "character mapping must be in range(%s)",
                                    hex(maxunicode + 1))
                    result.append(unichr(newval))
                elif space.isinstance_w(w_newval, space.w_unicode):
                    result.append(space.unicode_w(w_newval))
                else:
                    raise oefmt(space.w_TypeError,
                                "character mapping must return integer, None "
                                "or str")
        return W_UnicodeObject(u''.join(result))

    def descr_encode(self, space, w_encoding=None, w_errors=None):
        encoding, errors = _get_encoding_and_errors(space, w_encoding,
                                                    w_errors)
        return encode_object(space, self, encoding, errors)

    _StringMethods_descr_join = descr_join
    def descr_join(self, space, w_list):
        l = space.listview_unicode(w_list)
        if l is not None:
            if len(l) == 1:
                return space.newunicode(l[0])
            return space.newunicode(self._val(space).join(l))
        return self._StringMethods_descr_join(space, w_list)

    def _join_return_one(self, space, w_obj):
        return space.is_w(space.type(w_obj), space.w_unicode)

<<<<<<< HEAD
    def descr_casefold(self, space):
        value = self._val(space)
        builder = self._builder(len(value))
        for c in value:
            c_ord = ord(c)
            folded = unicodedb.casefold_lookup(c_ord)
            if folded is None:
                builder.append(unichr(unicodedb.tolower(c_ord)))
            else:
                for r in folded:
                    builder.append(unichr(r))
        return self._new(builder.build())
=======
    def _join_check_item(self, space, w_obj):
        if (space.isinstance_w(w_obj, space.w_bytes) or
            space.isinstance_w(w_obj, space.w_unicode)):
            return 0
        return 1

    def descr_formatter_parser(self, space):
        from pypy.objspace.std.newformat import unicode_template_formatter
        tformat = unicode_template_formatter(space, space.unicode_w(self))
        return tformat.formatter_parser()

    def descr_formatter_field_name_split(self, space):
        from pypy.objspace.std.newformat import unicode_template_formatter
        tformat = unicode_template_formatter(space, space.unicode_w(self))
        return tformat.formatter_field_name_split()
>>>>>>> ca3243bc

    def descr_isdecimal(self, space):
        return self._is_generic(space, '_isdecimal')

    def descr_isnumeric(self, space):
        return self._is_generic(space, '_isnumeric')

    def descr_islower(self, space):
        cased = False
        for uchar in self._value:
            if (unicodedb.isupper(ord(uchar)) or
                unicodedb.istitle(ord(uchar))):
                return space.w_False
            if not cased and unicodedb.islower(ord(uchar)):
                cased = True
        return space.newbool(cased)

    def descr_isupper(self, space):
        cased = False
        for uchar in self._value:
            if (unicodedb.islower(ord(uchar)) or
                unicodedb.istitle(ord(uchar))):
                return space.w_False
            if not cased and unicodedb.isupper(ord(uchar)):
                cased = True
        return space.newbool(cased)

    def descr_isidentifier(self, space):
        return space.newbool(_isidentifier(self._value))

    def descr_isprintable(self, space):
        for uchar in self._value:
            if not unicodedb.isprintable(ord(uchar)):
                return space.w_False
        return space.w_True

    def _fix_fillchar(func):
        # XXX: hack
        from rpython.tool.sourcetools import func_with_new_name
        func = func_with_new_name(func, func.__name__)
        func.unwrap_spec = func.unwrap_spec.copy()
        func.unwrap_spec['w_fillchar'] = WrappedDefault(u' ')
        return func

<<<<<<< HEAD
    descr_center = _fix_fillchar(StringMethods.descr_center)
    descr_ljust = _fix_fillchar(StringMethods.descr_ljust)
    descr_rjust = _fix_fillchar(StringMethods.descr_rjust)
=======
def plain_str2unicode(space, s):
    try:
        return unicode(s)
    except UnicodeDecodeError:
        for i in range(len(s)):
            if ord(s[i]) > 127:
                raise OperationError(
                    space.w_UnicodeDecodeError,
                    space.newtuple([
                    space.newtext('ascii'),
                    space.newbytes(s),
                    space.newint(i),
                    space.newint(i+1),
                    space.newtext("ordinal not in range(128)")]))
        assert False, "unreachable"
>>>>>>> ca3243bc

    @staticmethod
    def _iter_getitem_result(self, space, index):
        assert isinstance(self, W_UnicodeObject)
        return self._getitem_result(space, index)


def _isidentifier(u):
    if not u:
        return False

    # PEP 3131 says that the first character must be in XID_Start and
    # subsequent characters in XID_Continue, and for the ASCII range,
    # the 2.x rules apply (i.e start with letters and underscore,
    # continue with letters, digits, underscore). However, given the
    # current definition of XID_Start and XID_Continue, it is sufficient
    # to check just for these, except that _ must be allowed as starting
    # an identifier.
    first = u[0]
    if not (unicodedb.isxidstart(ord(first)) or first == u'_'):
        return False

    for i in range(1, len(u)):
        if not unicodedb.isxidcontinue(ord(u[i])):
            return False
    return True

# stuff imported from bytesobject for interoperability


# ____________________________________________________________

def getdefaultencoding(space):
    return space.sys.defaultencoding


def _get_encoding_and_errors(space, w_encoding, w_errors):
    encoding = None if w_encoding is None else space.text_w(w_encoding)
    errors = None if w_errors is None else space.text_w(w_errors)
    return encoding, errors


def encode_object(space, w_object, encoding, errors):
<<<<<<< HEAD
    if errors is None or errors == 'strict':
        try:
            if encoding is None or encoding == 'utf-8':
                u = space.unicode_w(w_object)
                eh = unicodehelper.encode_error_handler(space)
                return space.newbytes(unicode_encode_utf_8(
                        u, len(u), errors, errorhandler=eh))
            elif encoding == 'ascii':
                u = space.unicode_w(w_object)
                eh = unicodehelper.encode_error_handler(space)
                return space.newbytes(unicode_encode_ascii(
                        u, len(u), errors, errorhandler=eh))
        except unicodehelper.RUnicodeEncodeError as ue:
            raise wrap_encode_error(space, ue)

    from pypy.module._codecs.interp_codecs import encode_text
    w_retval = encode_text(space, w_object, encoding, errors)
=======
    if encoding is None:
        # Get the encoder functions as a wrapped object.
        # This lookup is cached.
        w_encoder = space.sys.get_w_default_encoder()
    else:
        if errors is None or errors == 'strict':
            try:
                if encoding == 'ascii':
                    u = space.unicode_w(w_object)
                    eh = unicodehelper.raise_unicode_exception_encode
                    return space.newbytes(unicode_encode_ascii(
                            u, len(u), None, errorhandler=eh))
                if encoding == 'utf-8':
                    u = space.unicode_w(w_object)
                    eh = unicodehelper.raise_unicode_exception_encode
                    return space.newbytes(unicode_encode_utf_8(
                            u, len(u), None, errorhandler=eh,
                            allow_surrogates=True))
            except unicodehelper.RUnicodeEncodeError as ue:
                raise OperationError(space.w_UnicodeEncodeError,
                                     space.newtuple([
                    space.newtext(ue.encoding),
                    space.newunicode(ue.object),
                    space.newint(ue.start),
                    space.newint(ue.end),
                    space.newtext(ue.reason)]))
        from pypy.module._codecs.interp_codecs import lookup_codec
        w_encoder = space.getitem(lookup_codec(space, encoding), space.newint(0))
    if errors is None:
        w_errors = space.newtext('strict')
    else:
        w_errors = space.newtext(errors)
    w_restuple = space.call_function(w_encoder, w_object, w_errors)
    w_retval = space.getitem(w_restuple, space.newint(0))
>>>>>>> ca3243bc
    if not space.isinstance_w(w_retval, space.w_bytes):
        raise oefmt(space.w_TypeError,
                    "encoder did not return a bytes object (type '%T')",
                    w_retval)
    return w_retval


def wrap_encode_error(space, ue):
    raise OperationError(space.w_UnicodeEncodeError,
                         space.newtuple([
        space.newtext(ue.encoding),
        space.newunicode(ue.object),
        space.newint(ue.start),
        space.newint(ue.end),
        space.newtext(ue.reason)]))


def decode_object(space, w_obj, encoding, errors):
    if encoding is None:
        encoding = getdefaultencoding(space)
    if errors is None or errors == 'strict':
        if encoding == 'ascii':
            # XXX error handling
            s = space.charbuf_w(w_obj)
            try:
                u = fast_str_decode_ascii(s)
            except ValueError:
                eh = unicodehelper.decode_error_handler(space)
                u = str_decode_ascii(     # try again, to get the error right
                    s, len(s), None, final=True, errorhandler=eh)[0]
            return space.newunicode(u)
        if encoding == 'utf-8':
            s = space.charbuf_w(w_obj)
            eh = unicodehelper.decode_error_handler(space)
            return space.newunicode(str_decode_utf_8(
<<<<<<< HEAD
                    s, len(s), None, final=True, errorhandler=eh)[0])

    from pypy.module._codecs.interp_codecs import decode_text
    w_retval = decode_text(space, w_obj, encoding, errors)
    if not space.isinstance_w(w_retval, space.w_unicode):
        raise oefmt(space.w_TypeError,
                    "decoder did not return a bytes object (type '%T')",
                    w_retval)
=======
                    s, len(s), None, final=True, errorhandler=eh,
                    allow_surrogates=True)[0])
    w_codecs = space.getbuiltinmodule("_codecs")
    w_decode = space.getattr(w_codecs, space.newtext("decode"))
    if errors is None:
        w_retval = space.call_function(w_decode, w_obj, space.newtext(encoding))
    else:
        w_retval = space.call_function(w_decode, w_obj, space.newtext(encoding),
                                       space.newtext(errors))
>>>>>>> ca3243bc
    return w_retval


def unicode_from_encoded_object(space, w_obj, encoding, errors):
    w_retval = decode_object(space, w_obj, encoding, errors)
    if not space.isinstance_w(w_retval, space.w_unicode):
        raise oefmt(space.w_TypeError,
                    "decoder did not return a str object (type '%T')",
                    w_retval)
    assert isinstance(w_retval, W_UnicodeObject)
    return w_retval


def unicode_from_object(space, w_obj):
    if space.is_w(space.type(w_obj), space.w_unicode):
        return w_obj
<<<<<<< HEAD
    if space.lookup(w_obj, "__str__") is not None:
        return space.str(w_obj)
    return space.repr(w_obj)

def ascii_from_object(space, w_obj):
    """Implements builtins.ascii()"""
    # repr is guaranteed to be unicode
    w_repr = space.repr(w_obj)
    w_encoded = encode_object(space, w_repr, 'ascii', 'backslashreplace')
    return decode_object(space, w_encoded, 'ascii', None)
=======
    elif space.is_w(space.type(w_obj), space.w_bytes):
        w_res = w_obj
    else:
        w_unicode_method = space.lookup(w_obj, "__unicode__")
        # obscure workaround: for the next two lines see
        # test_unicode_conversion_with__str__
        if w_unicode_method is None:
            if space.isinstance_w(w_obj, space.w_unicode):
                return space.newunicode(space.unicode_w(w_obj))
            w_unicode_method = space.lookup(w_obj, "__str__")
        if w_unicode_method is not None:
            w_res = space.get_and_call_function(w_unicode_method, w_obj)
        else:
            w_res = space.str(w_obj)
        if space.isinstance_w(w_res, space.w_unicode):
            return w_res
    return unicode_from_encoded_object(space, w_res, None, "strict")


def unicode_from_string(space, w_bytes):
    # this is a performance and bootstrapping hack
    encoding = getdefaultencoding(space)
    if encoding != 'ascii':
        return unicode_from_encoded_object(space, w_bytes, encoding, "strict")
    s = space.bytes_w(w_bytes)
    try:
        return W_UnicodeObject(s.decode("ascii"))
    except UnicodeDecodeError:
        # raising UnicodeDecodeError is messy, "please crash for me"
        return unicode_from_encoded_object(space, w_bytes, "ascii", "strict")
>>>>>>> ca3243bc


class UnicodeDocstrings:
    """str(object='') -> str
    str(bytes_or_buffer[, encoding[, errors]]) -> str

    Create a new string object from the given object. If encoding or
    errors is specified, then the object must expose a data buffer
    that will be decoded using the given encoding and error handler.
    Otherwise, returns the result of object.__str__() (if defined)
    or repr(object).
    encoding defaults to sys.getdefaultencoding().
    errors defaults to 'strict'.

    """

    def __add__():
        """x.__add__(y) <==> x+y"""

    def __contains__():
        """x.__contains__(y) <==> y in x"""

    def __eq__():
        """x.__eq__(y) <==> x==y"""

    def __format__():
        """S.__format__(format_spec) -> unicode

        Return a formatted version of S as described by format_spec.
        """

    def __ge__():
        """x.__ge__(y) <==> x>=y"""

    def __getattribute__():
        """x.__getattribute__('name') <==> x.name"""

    def __getitem__():
        """x.__getitem__(y) <==> x[y]"""

    def __getnewargs__():
        ""

    def __gt__():
        """x.__gt__(y) <==> x>y"""

    def __hash__():
        """x.__hash__() <==> hash(x)"""

    def __iter__():
        """x.__iter__() <==> iter(x)"""

    def __le__():
        """x.__le__(y) <==> x<=y"""

    def __len__():
        """x.__len__() <==> len(x)"""

    def __lt__():
        """x.__lt__(y) <==> x<y"""

    def __mod__():
        """x.__mod__(y) <==> x%y"""

    def __rmod__():
        """x.__rmod__(y) <==> y%x"""

    def __mul__():
        """x.__mul__(n) <==> x*n"""

    def __ne__():
        """x.__ne__(y) <==> x!=y"""

    def __repr__():
        """x.__repr__() <==> repr(x)"""

    def __rmod__():
        """x.__rmod__(y) <==> y%x"""

    def __rmul__():
        """x.__rmul__(n) <==> n*x"""

    def __sizeof__():
        """S.__sizeof__() -> size of S in memory, in bytes"""

    def __str__():
        """x.__str__() <==> str(x)"""

    def capitalize():
        """S.capitalize() -> unicode

        Return a capitalized version of S, i.e. make the first character
        have upper case and the rest lower case.
        """

    def center():
        """S.center(width[, fillchar]) -> unicode

        Return S centered in a Unicode string of length width. Padding is
        done using the specified fill character (default is a space).
        """

    def count():
        """S.count(sub[, start[, end]]) -> int

        Return the number of non-overlapping occurrences of substring sub in
        Unicode string S[start:end].  Optional arguments start and end are
        interpreted as in slice notation.
        """

    def decode():
        """S.decode(encoding=None, errors='strict') -> string or unicode

        Decode S using the codec registered for encoding. encoding defaults
        to the default encoding. errors may be given to set a different error
        handling scheme. Default is 'strict' meaning that encoding errors raise
        a UnicodeDecodeError. Other possible values are 'ignore' and 'replace'
        as well as any other name registered with codecs.register_error that is
        able to handle UnicodeDecodeErrors.
        """

    def encode():
        """S.encode(encoding=None, errors='strict') -> string or unicode

        Encode S using the codec registered for encoding. encoding defaults
        to the default encoding. errors may be given to set a different error
        handling scheme. Default is 'strict' meaning that encoding errors raise
        a UnicodeEncodeError. Other possible values are 'ignore', 'replace' and
        'xmlcharrefreplace' as well as any other name registered with
        codecs.register_error that can handle UnicodeEncodeErrors.
        """

    def endswith():
        """S.endswith(suffix[, start[, end]]) -> bool

        Return True if S ends with the specified suffix, False otherwise.
        With optional start, test S beginning at that position.
        With optional end, stop comparing S at that position.
        suffix can also be a tuple of strings to try.
        """

    def expandtabs():
        """S.expandtabs([tabsize]) -> unicode

        Return a copy of S where all tab characters are expanded using spaces.
        If tabsize is not given, a tab size of 8 characters is assumed.
        """

    def find():
        """S.find(sub[, start[, end]]) -> int

        Return the lowest index in S where substring sub is found,
        such that sub is contained within S[start:end].  Optional
        arguments start and end are interpreted as in slice notation.

        Return -1 on failure.
        """

    def format():
        """S.format(*args, **kwargs) -> unicode

        Return a formatted version of S, using substitutions from args and
        kwargs.  The substitutions are identified by braces ('{' and '}').
        """

    def format_map():
        """S.format_map(mapping) -> str

        Return a formatted version of S, using substitutions from
        mapping.  The substitutions are identified by braces ('{' and
        '}').
        """

    def index():
        """S.index(sub[, start[, end]]) -> int

        Like S.find() but raise ValueError when the substring is not found.
        """

    def isalnum():
        """S.isalnum() -> bool

        Return True if all characters in S are alphanumeric
        and there is at least one character in S, False otherwise.
        """

    def isalpha():
        """S.isalpha() -> bool

        Return True if all characters in S are alphabetic
        and there is at least one character in S, False otherwise.
        """

    def casefold():
        """S.casefold() -> str

        Return a version of S suitable for caseless comparisons.
        """

    def isdecimal():
        """S.isdecimal() -> bool

        Return True if there are only decimal characters in S,
        False otherwise.
        """

    def isdigit():
        """S.isdigit() -> bool

        Return True if all characters in S are digits
        and there is at least one character in S, False otherwise.
        """

    def isidentifier():
        """S.isidentifier() -> bool

        Return True if S is a valid identifier according to the language
        definition.
        """

    def islower():
        """S.islower() -> bool

        Return True if all cased characters in S are lowercase and there is
        at least one cased character in S, False otherwise.
        """

    def isnumeric():
        """S.isnumeric() -> bool

        Return True if there are only numeric characters in S,
        False otherwise.
        """

    def isprintable():
        """S.isprintable() -> bool

        Return True if all characters in S are considered printable in
        repr() or S is empty, False otherwise.
        """

    def isspace():
        """S.isspace() -> bool

        Return True if all characters in S are whitespace
        and there is at least one character in S, False otherwise.
        """

    def istitle():
        """S.istitle() -> bool

        Return True if S is a titlecased string and there is at least one
        character in S, i.e. upper- and titlecase characters may only
        follow uncased characters and lowercase characters only cased ones.
        Return False otherwise.
        """

    def isupper():
        """S.isupper() -> bool

        Return True if all cased characters in S are uppercase and there is
        at least one cased character in S, False otherwise.
        """

    def join():
        """S.join(iterable) -> unicode

        Return a string which is the concatenation of the strings in the
        iterable.  The separator between elements is S.
        """

    def ljust():
        """S.ljust(width[, fillchar]) -> int

        Return S left-justified in a Unicode string of length width. Padding is
        done using the specified fill character (default is a space).
        """

    def lower():
        """S.lower() -> unicode

        Return a copy of the string S converted to lowercase.
        """

    def lstrip():
        """S.lstrip([chars]) -> unicode

        Return a copy of the string S with leading whitespace removed.
        If chars is given and not None, remove characters in chars instead.
        If chars is a str, it will be converted to unicode before stripping
        """

    def maketrans():
        """str.maketrans(x[, y[, z]]) -> dict (static method)

        Return a translation table usable for str.translate().  If there
        is only one argument, it must be a dictionary mapping Unicode
        ordinals (integers) or characters to Unicode ordinals, strings
        or None.  Character keys will be then converted to ordinals.  If
        there are two arguments, they must be strings of equal length,
        and in the resulting dictionary, each character in x will be
        mapped to the character at the same position in y. If there is a
        third argument, it must be a string, whose characters will be
        mapped to None in the result.
        """

    def partition():
        """S.partition(sep) -> (head, sep, tail)

        Search for the separator sep in S, and return the part before it,
        the separator itself, and the part after it.  If the separator is not
        found, return S and two empty strings.
        """

    def replace():
        """S.replace(old, new[, count]) -> unicode

        Return a copy of S with all occurrences of substring
        old replaced by new.  If the optional argument count is
        given, only the first count occurrences are replaced.
        """

    def rfind():
        """S.rfind(sub[, start[, end]]) -> int

        Return the highest index in S where substring sub is found,
        such that sub is contained within S[start:end].  Optional
        arguments start and end are interpreted as in slice notation.

        Return -1 on failure.
        """

    def rindex():
        """S.rindex(sub[, start[, end]]) -> int

        Like S.rfind() but raise ValueError when the substring is not found.
        """

    def rjust():
        """S.rjust(width[, fillchar]) -> unicode

        Return S right-justified in a Unicode string of length width. Padding
        is done using the specified fill character (default is a space).
        """

    def rpartition():
        """S.rpartition(sep) -> (head, sep, tail)

        Search for the separator sep in S, starting at the end of S, and return
        the part before it, the separator itself, and the part after it.  If
        the separator is not found, return two empty strings and S.
        """

    def rsplit():
        """S.rsplit(sep=None, maxsplit=-1) -> list of strings

        Return a list of the words in S, using sep as the
        delimiter string, starting at the end of the string and
        working to the front.  If maxsplit is given, at most maxsplit
        splits are done. If sep is not specified, any whitespace string
        is a separator.
        """

    def rstrip():
        """S.rstrip([chars]) -> unicode

        Return a copy of the string S with trailing whitespace removed.
        If chars is given and not None, remove characters in chars instead.
        If chars is a str, it will be converted to unicode before stripping
        """

    def split():
        """S.split(sep=None, maxsplit=-1) -> list of strings

        Return a list of the words in S, using sep as the
        delimiter string.  If maxsplit is given, at most maxsplit
        splits are done. If sep is not specified or is None, any
        whitespace string is a separator and empty strings are
        removed from the result.
        """

    def splitlines():
        """S.splitlines(keepends=False) -> list of strings

        Return a list of the lines in S, breaking at line boundaries.
        Line breaks are not included in the resulting list unless keepends
        is given and true.
        """

    def startswith():
        """S.startswith(prefix[, start[, end]]) -> bool

        Return True if S starts with the specified prefix, False otherwise.
        With optional start, test S beginning at that position.
        With optional end, stop comparing S at that position.
        prefix can also be a tuple of strings to try.
        """

    def strip():
        """S.strip([chars]) -> unicode

        Return a copy of the string S with leading and trailing
        whitespace removed.
        If chars is given and not None, remove characters in chars instead.
        If chars is a str, it will be converted to unicode before stripping
        """

    def swapcase():
        """S.swapcase() -> unicode

        Return a copy of S with uppercase characters converted to lowercase
        and vice versa.
        """

    def title():
        """S.title() -> unicode

        Return a titlecased version of S, i.e. words start with title case
        characters, all remaining cased characters have lower case.
        """

    def translate():
        """S.translate(table) -> unicode

        Return a copy of the string S, where all characters have been mapped
        through the given translation table, which must be a mapping of
        Unicode ordinals to Unicode ordinals, Unicode strings or None.
        Unmapped characters are left untouched. Characters mapped to None
        are deleted.
        """

    def upper():
        """S.upper() -> unicode

        Return a copy of S converted to uppercase.
        """

    def zfill():
        """S.zfill(width) -> unicode

        Pad a numeric string S with zeros on the left, to fill a field
        of the specified width. The string S is never truncated.
        """


W_UnicodeObject.typedef = TypeDef(
    "str",
    __new__ = interp2app(W_UnicodeObject.descr_new),
    __doc__ = UnicodeDocstrings.__doc__,

    __repr__ = interp2app(W_UnicodeObject.descr_repr,
                          doc=UnicodeDocstrings.__repr__.__doc__),
    __str__ = interp2app(W_UnicodeObject.descr_str,
                         doc=UnicodeDocstrings.__str__.__doc__),
    __hash__ = interp2app(W_UnicodeObject.descr_hash,
                          doc=UnicodeDocstrings.__hash__.__doc__),

    __eq__ = interp2app(W_UnicodeObject.descr_eq,
                        doc=UnicodeDocstrings.__eq__.__doc__),
    __ne__ = interp2app(W_UnicodeObject.descr_ne,
                        doc=UnicodeDocstrings.__ne__.__doc__),
    __lt__ = interp2app(W_UnicodeObject.descr_lt,
                        doc=UnicodeDocstrings.__lt__.__doc__),
    __le__ = interp2app(W_UnicodeObject.descr_le,
                        doc=UnicodeDocstrings.__le__.__doc__),
    __gt__ = interp2app(W_UnicodeObject.descr_gt,
                        doc=UnicodeDocstrings.__gt__.__doc__),
    __ge__ = interp2app(W_UnicodeObject.descr_ge,
                        doc=UnicodeDocstrings.__ge__.__doc__),

    __iter__ = interp2app(W_UnicodeObject.descr_iter,
                         doc=UnicodeDocstrings.__iter__.__doc__),
    __len__ = interp2app(W_UnicodeObject.descr_len,
                         doc=UnicodeDocstrings.__len__.__doc__),
    __contains__ = interp2app(W_UnicodeObject.descr_contains,
                              doc=UnicodeDocstrings.__contains__.__doc__),

    __add__ = interp2app(W_UnicodeObject.descr_add,
                         doc=UnicodeDocstrings.__add__.__doc__),
    __mul__ = interp2app(W_UnicodeObject.descr_mul,
                         doc=UnicodeDocstrings.__mul__.__doc__),
    __rmul__ = interp2app(W_UnicodeObject.descr_mul,
                          doc=UnicodeDocstrings.__rmul__.__doc__),

    __getitem__ = interp2app(W_UnicodeObject.descr_getitem,
                             doc=UnicodeDocstrings.__getitem__.__doc__),

    capitalize = interp2app(W_UnicodeObject.descr_capitalize,
                            doc=UnicodeDocstrings.capitalize.__doc__),
    casefold = interp2app(W_UnicodeObject.descr_casefold,
                            doc=UnicodeDocstrings.casefold.__doc__),
    center = interp2app(W_UnicodeObject.descr_center,
                        doc=UnicodeDocstrings.center.__doc__),
    count = interp2app(W_UnicodeObject.descr_count,
                       doc=UnicodeDocstrings.count.__doc__),
    encode = interp2app(W_UnicodeObject.descr_encode,
                        doc=UnicodeDocstrings.encode.__doc__),
    expandtabs = interp2app(W_UnicodeObject.descr_expandtabs,
                            doc=UnicodeDocstrings.expandtabs.__doc__),
    find = interp2app(W_UnicodeObject.descr_find,
                      doc=UnicodeDocstrings.find.__doc__),
    rfind = interp2app(W_UnicodeObject.descr_rfind,
                       doc=UnicodeDocstrings.rfind.__doc__),
    index = interp2app(W_UnicodeObject.descr_index,
                       doc=UnicodeDocstrings.index.__doc__),
    rindex = interp2app(W_UnicodeObject.descr_rindex,
                        doc=UnicodeDocstrings.rindex.__doc__),
    isalnum = interp2app(W_UnicodeObject.descr_isalnum,
                         doc=UnicodeDocstrings.isalnum.__doc__),
    isalpha = interp2app(W_UnicodeObject.descr_isalpha,
                         doc=UnicodeDocstrings.isalpha.__doc__),
    isdecimal = interp2app(W_UnicodeObject.descr_isdecimal,
                           doc=UnicodeDocstrings.isdecimal.__doc__),
    isdigit = interp2app(W_UnicodeObject.descr_isdigit,
                         doc=UnicodeDocstrings.isdigit.__doc__),
    isidentifier = interp2app(W_UnicodeObject.descr_isidentifier,
                         doc=UnicodeDocstrings.isidentifier.__doc__),
    islower = interp2app(W_UnicodeObject.descr_islower,
                         doc=UnicodeDocstrings.islower.__doc__),
    isnumeric = interp2app(W_UnicodeObject.descr_isnumeric,
                           doc=UnicodeDocstrings.isnumeric.__doc__),
    isprintable = interp2app(W_UnicodeObject.descr_isprintable,
                         doc=UnicodeDocstrings.isprintable.__doc__),
    isspace = interp2app(W_UnicodeObject.descr_isspace,
                         doc=UnicodeDocstrings.isspace.__doc__),
    istitle = interp2app(W_UnicodeObject.descr_istitle,
                         doc=UnicodeDocstrings.istitle.__doc__),
    isupper = interp2app(W_UnicodeObject.descr_isupper,
                         doc=UnicodeDocstrings.isupper.__doc__),
    join = interp2app(W_UnicodeObject.descr_join,
                      doc=UnicodeDocstrings.join.__doc__),
    ljust = interp2app(W_UnicodeObject.descr_ljust,
                       doc=UnicodeDocstrings.ljust.__doc__),
    rjust = interp2app(W_UnicodeObject.descr_rjust,
                       doc=UnicodeDocstrings.rjust.__doc__),
    lower = interp2app(W_UnicodeObject.descr_lower,
                       doc=UnicodeDocstrings.lower.__doc__),
    partition = interp2app(W_UnicodeObject.descr_partition,
                           doc=UnicodeDocstrings.partition.__doc__),
    rpartition = interp2app(W_UnicodeObject.descr_rpartition,
                            doc=UnicodeDocstrings.rpartition.__doc__),
    replace = interp2app(W_UnicodeObject.descr_replace,
                         doc=UnicodeDocstrings.replace.__doc__),
    split = interp2app(W_UnicodeObject.descr_split,
                       doc=UnicodeDocstrings.split.__doc__),
    rsplit = interp2app(W_UnicodeObject.descr_rsplit,
                        doc=UnicodeDocstrings.rsplit.__doc__),
    splitlines = interp2app(W_UnicodeObject.descr_splitlines,
                            doc=UnicodeDocstrings.splitlines.__doc__),
    startswith = interp2app(W_UnicodeObject.descr_startswith,
                            doc=UnicodeDocstrings.startswith.__doc__),
    endswith = interp2app(W_UnicodeObject.descr_endswith,
                          doc=UnicodeDocstrings.endswith.__doc__),
    strip = interp2app(W_UnicodeObject.descr_strip,
                       doc=UnicodeDocstrings.strip.__doc__),
    lstrip = interp2app(W_UnicodeObject.descr_lstrip,
                        doc=UnicodeDocstrings.lstrip.__doc__),
    rstrip = interp2app(W_UnicodeObject.descr_rstrip,
                        doc=UnicodeDocstrings.rstrip.__doc__),
    swapcase = interp2app(W_UnicodeObject.descr_swapcase,
                          doc=UnicodeDocstrings.swapcase.__doc__),
    title = interp2app(W_UnicodeObject.descr_title,
                       doc=UnicodeDocstrings.title.__doc__),
    translate = interp2app(W_UnicodeObject.descr_translate,
                           doc=UnicodeDocstrings.translate.__doc__),
    upper = interp2app(W_UnicodeObject.descr_upper,
                       doc=UnicodeDocstrings.upper.__doc__),
    zfill = interp2app(W_UnicodeObject.descr_zfill,
                       doc=UnicodeDocstrings.zfill.__doc__),

    format = interp2app(W_UnicodeObject.descr_format,
                        doc=UnicodeDocstrings.format.__doc__),
    format_map = interp2app(W_UnicodeObject.descr_format_map,
                        doc=UnicodeDocstrings.format_map.__doc__),
    __format__ = interp2app(W_UnicodeObject.descr__format__,
                            doc=UnicodeDocstrings.__format__.__doc__),
    __mod__ = interp2app(W_UnicodeObject.descr_mod,
                         doc=UnicodeDocstrings.__mod__.__doc__),
    __rmod__ = interp2app(W_UnicodeObject.descr_rmod,
                         doc=UnicodeDocstrings.__rmod__.__doc__),
    __getnewargs__ = interp2app(W_UnicodeObject.descr_getnewargs,
                                doc=UnicodeDocstrings.__getnewargs__.__doc__),
    maketrans = interp2app(W_UnicodeObject.descr_maketrans,
                           as_classmethod=True,
                           doc=UnicodeDocstrings.maketrans.__doc__),
)
W_UnicodeObject.typedef.flag_sequence_bug_compat = True


def _create_list_from_unicode(value):
    # need this helper function to allow the jit to look inside and inline
    # listview_unicode
    return [s for s in value]


W_UnicodeObject.EMPTY = W_UnicodeObject(u'')

# Helper for converting int/long this is called only from
# {int,long,float}type.descr__new__: in the default branch this is implemented
# using the same logic as PyUnicode_EncodeDecimal, as CPython 2.7 does.
#
# In CPython3 the call to PyUnicode_EncodeDecimal has been replaced to a call
# to _PyUnicode_TransformDecimalAndSpaceToASCII, which is much simpler.
# We do that here plus the final step of encoding the result to utf-8.
# This final step corresponds to encode_utf8. In float.__new__() and
# complex.__new__(), a lone surrogate will throw an app-level
# UnicodeEncodeError.

def unicode_to_decimal_w(space, w_unistr, allow_surrogates=False):
    if not isinstance(w_unistr, W_UnicodeObject):
        raise oefmt(space.w_TypeError, "expected unicode, got '%T'", w_unistr)
    value = _rpy_unicode_to_decimal_w(space, w_unistr._value)
    return unicodehelper.encode_utf8(space, value,
                                     allow_surrogates=allow_surrogates)

def _rpy_unicode_to_decimal_w(space, unistr):
    result = [u'\0'] * len(unistr)
    for i in xrange(len(unistr)):
        uchr = ord(unistr[i])
<<<<<<< HEAD
        if uchr > 127:
            if unicodedb.isspace(uchr):
                result[i] = ' '
                continue
            try:
                uchr = ord(u'0') + unicodedb.decimal(uchr)
            except KeyError:
                pass
        result[i] = unichr(uchr)
    return u''.join(result)
=======
        if unicodedb.isspace(uchr):
            result[i] = ' '
            continue
        try:
            result[i] = digits[unicodedb.decimal(uchr)]
        except KeyError:
            if 0 < uchr < 256:
                result[i] = chr(uchr)
            else:
                w_encoding = space.newtext('decimal')
                w_start = space.newint(i)
                w_end = space.newint(i+1)
                w_reason = space.newtext('invalid decimal Unicode string')
                raise OperationError(space.w_UnicodeEncodeError,
                                     space.newtuple([w_encoding, w_unistr,
                                                     w_start, w_end,
                                                     w_reason]))
    return ''.join(result)
>>>>>>> ca3243bc

@jit.elidable
def g_encode_utf8(value):
    """This is a global function because of jit.conditional_call_value"""
    return unicode_encode_utf8_forbid_surrogates(value, len(value))

_repr_function, _ = make_unicode_escape_function(
    pass_printable=True, unicode_output=True, quotes=True, prefix='')<|MERGE_RESOLUTION|>--- conflicted
+++ resolved
@@ -77,12 +77,6 @@
                 base = 257       # empty unicode string: base value 257
             uid = (base << IDTAG_SHIFT) | IDTAG_SPECIAL
         return space.newint(uid)
-<<<<<<< HEAD
-=======
-
-    def str_w(self, space):
-        return space.text_w(space.str(self))
->>>>>>> ca3243bc
 
     def unicode_w(self, space):
         return self._value
@@ -150,18 +144,8 @@
     def _op_val(space, w_other, allow_char=False):
         if isinstance(w_other, W_UnicodeObject):
             return w_other._value
-<<<<<<< HEAD
         raise oefmt(space.w_TypeError,
                     "Can't convert '%T' object to str implicitly", w_other)
-=======
-        if space.isinstance_w(w_other, space.w_bytes):
-            return unicode_from_string(space, w_other)._value
-        if strict:
-            raise oefmt(space.w_TypeError,
-                "%s arg must be None, unicode or str", strict)
-        return unicode_from_encoded_object(
-            space, w_other, None, "strict")._value
->>>>>>> ca3243bc
 
     def _chr(self, char):
         assert len(char) == 1
@@ -255,30 +239,8 @@
     @staticmethod
     def descr_new(space, w_unicodetype, w_object=None, w_encoding=None,
                   w_errors=None):
-<<<<<<< HEAD
         if w_object is None:
             w_value = W_UnicodeObject.EMPTY
-=======
-        # NB. the default value of w_obj is really a *wrapped* empty string:
-        #     there is gateway magic at work
-        w_obj = w_string
-
-        encoding, errors = _get_encoding_and_errors(space, w_encoding,
-                                                    w_errors)
-        # convoluted logic for the case when unicode subclass has a __unicode__
-        # method, we need to call this method
-        is_precisely_unicode = space.is_w(space.type(w_obj), space.w_unicode)
-        if (is_precisely_unicode or
-            (space.isinstance_w(w_obj, space.w_unicode) and
-             space.findattr(w_obj, space.newtext('__unicode__')) is None)):
-            if encoding is not None or errors is not None:
-                raise oefmt(space.w_TypeError,
-                            "decoding Unicode is not supported")
-            if (is_precisely_unicode and
-                space.is_w(w_unicodetype, space.w_unicode)):
-                return w_obj
-            w_value = w_obj
->>>>>>> ca3243bc
         else:
             encoding, errors = _get_encoding_and_errors(space, w_encoding,
                                                         w_errors)
@@ -366,13 +328,8 @@
     def descr_repr(self, space):
         chars = self._value
         size = len(chars)
-<<<<<<< HEAD
         u = _repr_function(chars, size, "strict")
         return space.newunicode(u)
-=======
-        s = _repr_function(chars, size, "strict")
-        return space.newtext(s)
->>>>>>> ca3243bc
 
     def descr_str(self, space):
         if space.is_w(space.type(self), space.w_unicode):
@@ -390,16 +347,6 @@
         except OperationError as e:
             if e.match(space, space.w_TypeError):
                 return space.w_NotImplemented
-<<<<<<< HEAD
-=======
-            if (e.match(space, space.w_UnicodeDecodeError) or
-                e.match(space, space.w_UnicodeEncodeError)):
-                msg = ("Unicode equal comparison failed to convert both "
-                       "arguments to Unicode - interpreting them as being "
-                       "unequal")
-                space.warn(space.newtext(msg), space.w_UnicodeWarning)
-                return space.w_False
->>>>>>> ca3243bc
             raise
         return space.newbool(res)
 
@@ -409,16 +356,6 @@
         except OperationError as e:
             if e.match(space, space.w_TypeError):
                 return space.w_NotImplemented
-<<<<<<< HEAD
-=======
-            if (e.match(space, space.w_UnicodeDecodeError) or
-                e.match(space, space.w_UnicodeEncodeError)):
-                msg = ("Unicode unequal comparison failed to convert both "
-                       "arguments to Unicode - interpreting them as being "
-                       "unequal")
-                space.warn(space.newtext(msg), space.w_UnicodeWarning)
-                return space.w_True
->>>>>>> ca3243bc
             raise
         return space.newbool(res)
 
@@ -539,7 +476,6 @@
     def _join_return_one(self, space, w_obj):
         return space.is_w(space.type(w_obj), space.w_unicode)
 
-<<<<<<< HEAD
     def descr_casefold(self, space):
         value = self._val(space)
         builder = self._builder(len(value))
@@ -552,23 +488,6 @@
                 for r in folded:
                     builder.append(unichr(r))
         return self._new(builder.build())
-=======
-    def _join_check_item(self, space, w_obj):
-        if (space.isinstance_w(w_obj, space.w_bytes) or
-            space.isinstance_w(w_obj, space.w_unicode)):
-            return 0
-        return 1
-
-    def descr_formatter_parser(self, space):
-        from pypy.objspace.std.newformat import unicode_template_formatter
-        tformat = unicode_template_formatter(space, space.unicode_w(self))
-        return tformat.formatter_parser()
-
-    def descr_formatter_field_name_split(self, space):
-        from pypy.objspace.std.newformat import unicode_template_formatter
-        tformat = unicode_template_formatter(space, space.unicode_w(self))
-        return tformat.formatter_field_name_split()
->>>>>>> ca3243bc
 
     def descr_isdecimal(self, space):
         return self._is_generic(space, '_isdecimal')
@@ -613,27 +532,9 @@
         func.unwrap_spec['w_fillchar'] = WrappedDefault(u' ')
         return func
 
-<<<<<<< HEAD
     descr_center = _fix_fillchar(StringMethods.descr_center)
     descr_ljust = _fix_fillchar(StringMethods.descr_ljust)
     descr_rjust = _fix_fillchar(StringMethods.descr_rjust)
-=======
-def plain_str2unicode(space, s):
-    try:
-        return unicode(s)
-    except UnicodeDecodeError:
-        for i in range(len(s)):
-            if ord(s[i]) > 127:
-                raise OperationError(
-                    space.w_UnicodeDecodeError,
-                    space.newtuple([
-                    space.newtext('ascii'),
-                    space.newbytes(s),
-                    space.newint(i),
-                    space.newint(i+1),
-                    space.newtext("ordinal not in range(128)")]))
-        assert False, "unreachable"
->>>>>>> ca3243bc
 
     @staticmethod
     def _iter_getitem_result(self, space, index):
@@ -677,7 +578,6 @@
 
 
 def encode_object(space, w_object, encoding, errors):
-<<<<<<< HEAD
     if errors is None or errors == 'strict':
         try:
             if encoding is None or encoding == 'utf-8':
@@ -695,42 +595,6 @@
 
     from pypy.module._codecs.interp_codecs import encode_text
     w_retval = encode_text(space, w_object, encoding, errors)
-=======
-    if encoding is None:
-        # Get the encoder functions as a wrapped object.
-        # This lookup is cached.
-        w_encoder = space.sys.get_w_default_encoder()
-    else:
-        if errors is None or errors == 'strict':
-            try:
-                if encoding == 'ascii':
-                    u = space.unicode_w(w_object)
-                    eh = unicodehelper.raise_unicode_exception_encode
-                    return space.newbytes(unicode_encode_ascii(
-                            u, len(u), None, errorhandler=eh))
-                if encoding == 'utf-8':
-                    u = space.unicode_w(w_object)
-                    eh = unicodehelper.raise_unicode_exception_encode
-                    return space.newbytes(unicode_encode_utf_8(
-                            u, len(u), None, errorhandler=eh,
-                            allow_surrogates=True))
-            except unicodehelper.RUnicodeEncodeError as ue:
-                raise OperationError(space.w_UnicodeEncodeError,
-                                     space.newtuple([
-                    space.newtext(ue.encoding),
-                    space.newunicode(ue.object),
-                    space.newint(ue.start),
-                    space.newint(ue.end),
-                    space.newtext(ue.reason)]))
-        from pypy.module._codecs.interp_codecs import lookup_codec
-        w_encoder = space.getitem(lookup_codec(space, encoding), space.newint(0))
-    if errors is None:
-        w_errors = space.newtext('strict')
-    else:
-        w_errors = space.newtext(errors)
-    w_restuple = space.call_function(w_encoder, w_object, w_errors)
-    w_retval = space.getitem(w_restuple, space.newint(0))
->>>>>>> ca3243bc
     if not space.isinstance_w(w_retval, space.w_bytes):
         raise oefmt(space.w_TypeError,
                     "encoder did not return a bytes object (type '%T')",
@@ -766,7 +630,6 @@
             s = space.charbuf_w(w_obj)
             eh = unicodehelper.decode_error_handler(space)
             return space.newunicode(str_decode_utf_8(
-<<<<<<< HEAD
                     s, len(s), None, final=True, errorhandler=eh)[0])
 
     from pypy.module._codecs.interp_codecs import decode_text
@@ -775,17 +638,6 @@
         raise oefmt(space.w_TypeError,
                     "decoder did not return a bytes object (type '%T')",
                     w_retval)
-=======
-                    s, len(s), None, final=True, errorhandler=eh,
-                    allow_surrogates=True)[0])
-    w_codecs = space.getbuiltinmodule("_codecs")
-    w_decode = space.getattr(w_codecs, space.newtext("decode"))
-    if errors is None:
-        w_retval = space.call_function(w_decode, w_obj, space.newtext(encoding))
-    else:
-        w_retval = space.call_function(w_decode, w_obj, space.newtext(encoding),
-                                       space.newtext(errors))
->>>>>>> ca3243bc
     return w_retval
 
 
@@ -802,7 +654,6 @@
 def unicode_from_object(space, w_obj):
     if space.is_w(space.type(w_obj), space.w_unicode):
         return w_obj
-<<<<<<< HEAD
     if space.lookup(w_obj, "__str__") is not None:
         return space.str(w_obj)
     return space.repr(w_obj)
@@ -813,38 +664,6 @@
     w_repr = space.repr(w_obj)
     w_encoded = encode_object(space, w_repr, 'ascii', 'backslashreplace')
     return decode_object(space, w_encoded, 'ascii', None)
-=======
-    elif space.is_w(space.type(w_obj), space.w_bytes):
-        w_res = w_obj
-    else:
-        w_unicode_method = space.lookup(w_obj, "__unicode__")
-        # obscure workaround: for the next two lines see
-        # test_unicode_conversion_with__str__
-        if w_unicode_method is None:
-            if space.isinstance_w(w_obj, space.w_unicode):
-                return space.newunicode(space.unicode_w(w_obj))
-            w_unicode_method = space.lookup(w_obj, "__str__")
-        if w_unicode_method is not None:
-            w_res = space.get_and_call_function(w_unicode_method, w_obj)
-        else:
-            w_res = space.str(w_obj)
-        if space.isinstance_w(w_res, space.w_unicode):
-            return w_res
-    return unicode_from_encoded_object(space, w_res, None, "strict")
-
-
-def unicode_from_string(space, w_bytes):
-    # this is a performance and bootstrapping hack
-    encoding = getdefaultencoding(space)
-    if encoding != 'ascii':
-        return unicode_from_encoded_object(space, w_bytes, encoding, "strict")
-    s = space.bytes_w(w_bytes)
-    try:
-        return W_UnicodeObject(s.decode("ascii"))
-    except UnicodeDecodeError:
-        # raising UnicodeDecodeError is messy, "please crash for me"
-        return unicode_from_encoded_object(space, w_bytes, "ascii", "strict")
->>>>>>> ca3243bc
 
 
 class UnicodeDocstrings:
@@ -1464,7 +1283,6 @@
     result = [u'\0'] * len(unistr)
     for i in xrange(len(unistr)):
         uchr = ord(unistr[i])
-<<<<<<< HEAD
         if uchr > 127:
             if unicodedb.isspace(uchr):
                 result[i] = ' '
@@ -1475,26 +1293,6 @@
                 pass
         result[i] = unichr(uchr)
     return u''.join(result)
-=======
-        if unicodedb.isspace(uchr):
-            result[i] = ' '
-            continue
-        try:
-            result[i] = digits[unicodedb.decimal(uchr)]
-        except KeyError:
-            if 0 < uchr < 256:
-                result[i] = chr(uchr)
-            else:
-                w_encoding = space.newtext('decimal')
-                w_start = space.newint(i)
-                w_end = space.newint(i+1)
-                w_reason = space.newtext('invalid decimal Unicode string')
-                raise OperationError(space.w_UnicodeEncodeError,
-                                     space.newtuple([w_encoding, w_unistr,
-                                                     w_start, w_end,
-                                                     w_reason]))
-    return ''.join(result)
->>>>>>> ca3243bc
 
 @jit.elidable
 def g_encode_utf8(value):
