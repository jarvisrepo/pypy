from pypy.objspace.std.model import registerimplementation, W_Object
from pypy.objspace.std.register_all import register_all
from pypy.objspace.std.multimethod import FailedToImplement
from pypy.interpreter import gateway
from pypy.interpreter.error import OperationError, operationerrfmt
from pypy.objspace.std.stringobject import W_StringObject, make_rsplit_with_delim
from pypy.objspace.std.noneobject import W_NoneObject
from pypy.objspace.std.sliceobject import W_SliceObject, normalize_simple_slice
from pypy.objspace.std import slicetype, newformat
from pypy.objspace.std.tupleobject import W_TupleObject
from pypy.rlib.rarithmetic import intmask, ovfcheck
from pypy.rlib.objectmodel import compute_hash, specialize
from pypy.rlib.objectmodel import compute_unique_id
from pypy.rlib.rstring import UnicodeBuilder
<<<<<<< HEAD
from pypy.rlib.runicode import unicode_escape_nonprintable
=======
from pypy.rlib.runicode import make_unicode_escape_function
>>>>>>> 5983e7e5
from pypy.module.unicodedata import unicodedb
from pypy.tool.sourcetools import func_with_new_name
from pypy.rlib import jit

from pypy.objspace.std.formatting import mod_format
from pypy.objspace.std.stringtype import stringstartswith, stringendswith

class W_AbstractUnicodeObject(W_Object):
    __slots__ = ()

    def is_w(self, space, w_other):
        if not isinstance(w_other, W_AbstractUnicodeObject):
            return False
        if self is w_other:
            return True
        if self.user_overridden_class or w_other.user_overridden_class:
            return False
        return space.unicode_w(self) is space.unicode_w(w_other)

    def immutable_unique_id(self, space):
        if self.user_overridden_class:
            return None
        return space.wrap(compute_unique_id(space.unicode_w(self)))


class W_UnicodeObject(W_AbstractUnicodeObject):
    from pypy.objspace.std.unicodetype import unicode_typedef as typedef
    _immutable_fields_ = ['_value', '_utf8']

    def __init__(w_self, unistr):
        assert isinstance(unistr, unicode)
        w_self._value = unistr
        w_self._utf8 = None

    def __repr__(w_self):
        """ representation for debugging purposes """
        return "%s(%r)" % (w_self.__class__.__name__, w_self._value)

    def unwrap(w_self, space):
        # for testing
        return w_self._value

    def create_if_subclassed(w_self):
        if type(w_self) is W_UnicodeObject:
            return w_self
        return W_UnicodeObject(w_self._value)

    def unicode_w(self, space):
        return self._value

    def identifier_w(self, space):
        if self._utf8 is None:
            from pypy.objspace.std.unicodetype import encode_error_handler
            from pypy.rlib.runicode import unicode_encode_utf_8
            u = self._value
            eh = encode_error_handler(space)
            self._utf8 = unicode_encode_utf_8(u, len(u), None,
                                              errorhandler=eh)
        return self._utf8

W_UnicodeObject.EMPTY = W_UnicodeObject(u'')

registerimplementation(W_UnicodeObject)

# Helper for converting int/long this is called only from
# {int,long,float}type.descr__new__: in the default branch this is implemented
# using the same logic as PyUnicode_EncodeDecimal, as CPython 2.7 does.
#
# In CPython3 the call to PyUnicode_EncodeDecimal has been replaced to a call
# to PyUnicode_TransformDecimalToASCII, which is much simpler. Here, we do the
# equivalent.
#
# Note that, differently than default, we return an *unicode* RPython string
def unicode_to_decimal_w(space, w_unistr):
    if not isinstance(w_unistr, W_UnicodeObject):
        raise operationerrfmt(space.w_TypeError,
                              "expected unicode, got '%s'",
                              space.type(w_unistr).getname(space))
    unistr = w_unistr._value
    result = [u'\0'] * len(unistr)
    for i in xrange(len(unistr)):
        uchr = ord(unistr[i])
        if uchr > 127:
            try:
                uchr = ord(u'0') + unicodedb.decimal(uchr)
            except KeyError:
                pass
        result[i] = unichr(uchr)
    return u''.join(result)

def str__Unicode(space, w_uni):
    if space.is_w(space.type(w_uni), space.w_unicode):
        return w_uni
    else:
        # Subtype -- return genuine unicode string with the same value.
        return space.wrap(space.unicode_w(w_uni))

def eq__Unicode_Unicode(space, w_left, w_right):
    return space.newbool(w_left._value == w_right._value)

def lt__Unicode_Unicode(space, w_left, w_right):
    left = w_left._value
    right = w_right._value
    return space.newbool(left < right)

def ord__Unicode(space, w_uni):
    if len(w_uni._value) != 1:
        raise operationerrfmt(space.w_TypeError,
            "ord() expected a character, got a unicode of length %d",
            len(w_uni._value))
    return space.wrap(ord(w_uni._value[0]))

def getnewargs__Unicode(space, w_uni):
    return space.newtuple([W_UnicodeObject(w_uni._value)])

def add__Unicode_Unicode(space, w_left, w_right):
    return W_UnicodeObject(w_left._value + w_right._value)

def contains__Unicode_Unicode(space, w_container, w_item):
    item = w_item._value
    container = w_container._value
    return space.newbool(container.find(item) != -1)

def unicode_join__Unicode_ANY(space, w_self, w_list):
    l = space.listview_str(w_list)
    if l is not None:
        if len(l) == 1:
            return space.wrap(l[0])
        return space.wrap(w_self._value.join(l))

    list_w = space.listview(w_list)
    size = len(list_w)

    if size == 0:
        return W_UnicodeObject.EMPTY

    if size == 1:
        w_s = list_w[0]
        if space.is_w(space.type(w_s), space.w_unicode):
            return w_s

    return _unicode_join_many_items(space, w_self, list_w, size)

@jit.look_inside_iff(lambda space, w_self, list_w, size:
                     jit.loop_unrolling_heuristic(list_w, size))
def _unicode_join_many_items(space, w_self, list_w, size):
    self = w_self._value
    prealloc_size = len(self) * (size - 1)
    for i in range(size):
        w_s = list_w[i]
        try:
            prealloc_size += len(space.unicode_w(w_s))
        except OperationError, e:
            if not e.match(space, space.w_TypeError):
                raise
            raise operationerrfmt(space.w_TypeError,
                                  "sequence item %d: expected string, %s "
                                  "found", i, space.type(w_s).getname(space))
    sb = UnicodeBuilder(prealloc_size)
    for i in range(size):
        if self and i != 0:
            sb.append(self)
        w_s = list_w[i]
        sb.append(space.unicode_w(w_s))
    return space.wrap(sb.build())

def hash__Unicode(space, w_uni):
    s = w_uni._value
    if space.config.objspace.std.withrope:
        # be compatible with the special ropes hash
        # XXX no caching
        if len(s) == 0:
            return space.wrap(0)
        x = 0
        for c in s:
            x = intmask((1000003 * x) + ord(c))
        x <<= 1
        x ^= len(s)
        x ^= ord(s[0])
        h = intmask(x)
        return space.wrap(h)
    x = compute_hash(s)
    return space.wrap(x)

def len__Unicode(space, w_uni):
    return space.wrap(len(w_uni._value))

def getitem__Unicode_ANY(space, w_uni, w_index):
    ival = space.getindex_w(w_index, space.w_IndexError, "string index")
    uni = w_uni._value
    ulen = len(uni)
    if ival < 0:
        ival += ulen
    if ival < 0 or ival >= ulen:
        raise OperationError(space.w_IndexError,
                             space.wrap("unicode index out of range"))
    return W_UnicodeObject(uni[ival])

def getitem__Unicode_Slice(space, w_uni, w_slice):
    uni = w_uni._value
    length = len(uni)
    start, stop, step, sl = w_slice.indices4(space, length)
    if sl == 0:
        r = u""
    elif step == 1:
        assert start >= 0 and stop >= 0
        r = uni[start:stop]
    else:
        r = u"".join([uni[start + i*step] for i in range(sl)])
    return W_UnicodeObject(r)

def mul__Unicode_ANY(space, w_uni, w_times):
    try:
        times = space.getindex_w(w_times, space.w_OverflowError)
    except OperationError, e:
        if e.match(space, space.w_TypeError):
            raise FailedToImplement
        raise
    if times <= 0:
        return W_UnicodeObject.EMPTY
    input = w_uni._value
    if len(input) == 1:
        result = input[0] * times
    else:
        result = input * times
    return W_UnicodeObject(result)

def mul__ANY_Unicode(space, w_times, w_uni):
    return mul__Unicode_ANY(space, w_uni, w_times)

def _isspace(uchar):
    return unicodedb.isspace(ord(uchar))

def make_generic(funcname):
    def func(space, w_self):
        v = w_self._value
        if len(v) == 0:
            return space.w_False
        for idx in range(len(v)):
            if not getattr(unicodedb, funcname)(ord(v[idx])):
                return space.w_False
        return space.w_True
    return func_with_new_name(func, "unicode_%s__Unicode" % (funcname, ))

unicode_isspace__Unicode = make_generic("isspace")
unicode_isalpha__Unicode = make_generic("isalpha")
unicode_isalnum__Unicode = make_generic("isalnum")
unicode_isdecimal__Unicode = make_generic("isdecimal")
unicode_isdigit__Unicode = make_generic("isdigit")
unicode_isnumeric__Unicode = make_generic("isnumeric")

def unicode_islower__Unicode(space, w_unicode):
    cased = False
    for uchar in w_unicode._value:
        if (unicodedb.isupper(ord(uchar)) or
            unicodedb.istitle(ord(uchar))):
            return space.w_False
        if not cased and unicodedb.islower(ord(uchar)):
            cased = True
    return space.newbool(cased)

def unicode_isupper__Unicode(space, w_unicode):
    cased = False
    for uchar in w_unicode._value:
        if (unicodedb.islower(ord(uchar)) or
            unicodedb.istitle(ord(uchar))):
            return space.w_False
        if not cased and unicodedb.isupper(ord(uchar)):
            cased = True
    return space.newbool(cased)

def unicode_istitle__Unicode(space, w_unicode):
    cased = False
    previous_is_cased = False
    for uchar in w_unicode._value:
        if (unicodedb.isupper(ord(uchar)) or
            unicodedb.istitle(ord(uchar))):
            if previous_is_cased:
                return space.w_False
            previous_is_cased = cased = True
        elif unicodedb.islower(ord(uchar)):
            if not previous_is_cased:
                return space.w_False
            previous_is_cased = cased = True
        else:
            previous_is_cased = False
    return space.newbool(cased)

def unicode_isidentifier__Unicode(space, w_unicode):
    v = w_unicode._value
    if len(v) == 0:
        return space.w_False

    # PEP 3131 says that the first character must be in XID_Start and
    # subsequent characters in XID_Continue, and for the ASCII range,
    # the 2.x rules apply (i.e start with letters and underscore,
    # continue with letters, digits, underscore). However, given the
    # current definition of XID_Start and XID_Continue, it is
    # sufficient to check just for these, except that _ must be
    # allowed as starting an identifier.
    first = v[0]
    if not (unicodedb.isxidstart(ord(first)) or first == u'_'):
        return space.w_False

    for i in range(1, len(v)):
        if not unicodedb.isxidcontinue(ord(v[i])):
            return space.w_False
    return space.w_True

def unicode_isprintable__Unicode(space, w_unicode):
    for uchar in w_unicode._value:
        if not unicodedb.isprintable(ord(uchar)):
            return space.w_False
    return space.w_True

def _strip(space, w_self, w_chars, left, right):
    "internal function called by str_xstrip methods"
    u_self = w_self._value
    u_chars = w_chars._value

    lpos = 0
    rpos = len(u_self)

    if left:
        while lpos < rpos and u_self[lpos] in u_chars:
           lpos += 1

    if right:
        while rpos > lpos and u_self[rpos - 1] in u_chars:
           rpos -= 1

    assert rpos >= 0
    result = u_self[lpos: rpos]
    return W_UnicodeObject(result)

def _strip_none(space, w_self, left, right):
    "internal function called by str_xstrip methods"
    u_self = w_self._value

    lpos = 0
    rpos = len(u_self)

    if left:
        while lpos < rpos and _isspace(u_self[lpos]):
           lpos += 1

    if right:
        while rpos > lpos and _isspace(u_self[rpos - 1]):
           rpos -= 1

    assert rpos >= 0
    result = u_self[lpos: rpos]
    return W_UnicodeObject(result)

def unicode_strip__Unicode_None(space, w_self, w_chars):
    return _strip_none(space, w_self, 1, 1)
def unicode_strip__Unicode_Unicode(space, w_self, w_chars):
    return _strip(space, w_self, w_chars, 1, 1)

def unicode_lstrip__Unicode_None(space, w_self, w_chars):
    return _strip_none(space, w_self, 1, 0)
def unicode_lstrip__Unicode_Unicode(space, w_self, w_chars):
    return _strip(space, w_self, w_chars, 1, 0)

def unicode_rstrip__Unicode_None(space, w_self, w_chars):
    return _strip_none(space, w_self, 0, 1)
def unicode_rstrip__Unicode_Unicode(space, w_self, w_chars):
    return _strip(space, w_self, w_chars, 0, 1)

def unicode_capitalize__Unicode(space, w_self):
    input = w_self._value
    if len(input) == 0:
        return W_UnicodeObject.EMPTY
    builder = UnicodeBuilder(len(input))
    builder.append(unichr(unicodedb.toupper(ord(input[0]))))
    for i in range(1, len(input)):
        builder.append(unichr(unicodedb.tolower(ord(input[i]))))
    return W_UnicodeObject(builder.build())

def unicode_title__Unicode(space, w_self):
    input = w_self._value
    if len(input) == 0:
        return w_self
    builder = UnicodeBuilder(len(input))

    previous_is_cased = False
    for i in range(len(input)):
        unichar = ord(input[i])
        if previous_is_cased:
            builder.append(unichr(unicodedb.tolower(unichar)))
        else:
            builder.append(unichr(unicodedb.totitle(unichar)))
        previous_is_cased = unicodedb.iscased(unichar)
    return W_UnicodeObject(builder.build())

def unicode_lower__Unicode(space, w_self):
    input = w_self._value
    builder = UnicodeBuilder(len(input))
    for i in range(len(input)):
        builder.append(unichr(unicodedb.tolower(ord(input[i]))))
    return W_UnicodeObject(builder.build())

def unicode_upper__Unicode(space, w_self):
    input = w_self._value
    builder = UnicodeBuilder(len(input))
    for i in range(len(input)):
        builder.append(unichr(unicodedb.toupper(ord(input[i]))))
    return W_UnicodeObject(builder.build())

def unicode_swapcase__Unicode(space, w_self):
    input = w_self._value
    builder = UnicodeBuilder(len(input))
    for i in range(len(input)):
        unichar = ord(input[i])
        if unicodedb.islower(unichar):
            builder.append(unichr(unicodedb.toupper(unichar)))
        elif unicodedb.isupper(unichar):
            builder.append(unichr(unicodedb.tolower(unichar)))
        else:
            builder.append(input[i])
    return W_UnicodeObject(builder.build())

def _normalize_index(length, index):
    if index < 0:
        index += length
        if index < 0:
            index = 0
    elif index > length:
        index = length
    return index

@specialize.arg(4)
def _convert_idx_params(space, w_self, w_start, w_end, upper_bound=False):
    self = w_self._value
    start, end = slicetype.unwrap_start_stop(
            space, len(self), w_start, w_end, upper_bound)
    return (self, start, end)

def unicode_endswith__Unicode_Unicode_ANY_ANY(space, w_self, w_substr, w_start, w_end):
    self, start, end = _convert_idx_params(space, w_self,
                                                   w_start, w_end, True)
    return space.newbool(stringendswith(self, w_substr._value, start, end))

def unicode_startswith__Unicode_Unicode_ANY_ANY(space, w_self, w_substr, w_start, w_end):
    self, start, end = _convert_idx_params(space, w_self, w_start, w_end, True)
    # XXX this stuff can be waaay better for ootypebased backends if
    #     we re-use more of our rpython machinery (ie implement startswith
    #     with additional parameters as rpython)
    return space.newbool(stringstartswith(self, w_substr._value, start, end))

def unicode_startswith__Unicode_Tuple_ANY_ANY(space, w_unistr, w_prefixes,
                                              w_start, w_end):
    unistr, start, end = _convert_idx_params(space, w_unistr,
                                             w_start, w_end, True)
    for w_prefix in space.fixedview(w_prefixes):
        prefix = space.unicode_w(w_prefix)
        if stringstartswith(unistr, prefix, start, end):
            return space.w_True
    return space.w_False

def unicode_endswith__Unicode_Tuple_ANY_ANY(space, w_unistr, w_suffixes,
                                            w_start, w_end):
    unistr, start, end = _convert_idx_params(space, w_unistr,
                                             w_start, w_end, True)
    for w_suffix in space.fixedview(w_suffixes):
        suffix = space.unicode_w(w_suffix)
        if stringendswith(unistr, suffix, start, end):
            return space.w_True
    return space.w_False

def _to_unichar_w(space, w_char):
    try:
        unistr = space.unicode_w(w_char)
    except OperationError, e:
        if e.match(space, space.w_TypeError):
            msg = 'The fill character cannot be converted to Unicode'
            raise OperationError(space.w_TypeError, space.wrap(msg))
        else:
            raise

    if len(unistr) != 1:
        raise OperationError(space.w_TypeError, space.wrap('The fill character must be exactly one character long'))
    return unistr[0]

def unicode_center__Unicode_ANY_ANY(space, w_self, w_width, w_fillchar):
    self = w_self._value
    width = space.int_w(w_width)
    fillchar = _to_unichar_w(space, w_fillchar)
    padding = width - len(self)
    if padding < 0:
        return w_self.create_if_subclassed()
    leftpad = padding // 2 + (padding & width & 1)
    result = [fillchar] * width
    for i in range(len(self)):
        result[leftpad + i] = self[i]
    return W_UnicodeObject(u''.join(result))

def unicode_ljust__Unicode_ANY_ANY(space, w_self, w_width, w_fillchar):
    self = w_self._value
    width = space.int_w(w_width)
    fillchar = _to_unichar_w(space, w_fillchar)
    padding = width - len(self)
    if padding < 0:
        return w_self.create_if_subclassed()
    result = [fillchar] * width
    for i in range(len(self)):
        result[i] = self[i]
    return W_UnicodeObject(u''.join(result))

def unicode_rjust__Unicode_ANY_ANY(space, w_self, w_width, w_fillchar):
    self = w_self._value
    width = space.int_w(w_width)
    fillchar = _to_unichar_w(space, w_fillchar)
    padding = width - len(self)
    if padding < 0:
        return w_self.create_if_subclassed()
    result = [fillchar] * width
    for i in range(len(self)):
        result[padding + i] = self[i]
    return W_UnicodeObject(u''.join(result))

def unicode_zfill__Unicode_ANY(space, w_self, w_width):
    self = w_self._value
    width = space.int_w(w_width)
    if len(self) == 0:
        return W_UnicodeObject(u'0' * width)
    padding = width - len(self)
    if padding <= 0:
        return w_self.create_if_subclassed()
    result = [u'0'] * width
    for i in range(len(self)):
        result[padding + i] = self[i]
    # Move sign to first position
    if self[0] in (u'+', u'-'):
        result[0] = self[0]
        result[padding] = u'0'
    return W_UnicodeObject(u''.join(result))

def unicode_splitlines__Unicode_ANY(space, w_self, w_keepends):
    self = w_self._value
    keepends = 0
    if space.int_w(w_keepends):
        keepends = 1
    if len(self) == 0:
        return space.newlist([])

    start = 0
    end = len(self)
    pos = 0
    lines = []
    while pos < end:
        if unicodedb.islinebreak(ord(self[pos])):
            if (self[pos] == u'\r' and pos + 1 < end and
                self[pos + 1] == u'\n'):
                # Count CRLF as one linebreak
                lines.append(W_UnicodeObject(self[start:pos + keepends * 2]))
                pos += 1
            else:
                lines.append(W_UnicodeObject(self[start:pos + keepends]))
            pos += 1
            start = pos
        else:
            pos += 1
    if not unicodedb.islinebreak(ord(self[end - 1])):
        lines.append(W_UnicodeObject(self[start:]))
    return space.newlist(lines)

def unicode_find__Unicode_Unicode_ANY_ANY(space, w_self, w_substr, w_start, w_end):
    self, start, end = _convert_idx_params(space, w_self, w_start, w_end)
    return space.wrap(self.find(w_substr._value, start, end))

def unicode_rfind__Unicode_Unicode_ANY_ANY(space, w_self, w_substr, w_start, w_end):
    self, start, end = _convert_idx_params(space, w_self, w_start, w_end)
    return space.wrap(self.rfind(w_substr._value, start, end))

def unicode_index__Unicode_Unicode_ANY_ANY(space, w_self, w_substr, w_start, w_end):
    self, start, end = _convert_idx_params(space, w_self, w_start, w_end)
    index = self.find(w_substr._value, start, end)
    if index < 0:
        raise OperationError(space.w_ValueError,
                             space.wrap('substring not found'))
    return space.wrap(index)

def unicode_rindex__Unicode_Unicode_ANY_ANY(space, w_self, w_substr, w_start, w_end):
    self, start, end = _convert_idx_params(space, w_self, w_start, w_end)
    index = self.rfind(w_substr._value, start, end)
    if index < 0:
        raise OperationError(space.w_ValueError,
                             space.wrap('substring not found'))
    return space.wrap(index)

def unicode_count__Unicode_Unicode_ANY_ANY(space, w_self, w_substr, w_start, w_end):
    self, start, end = _convert_idx_params(space, w_self, w_start, w_end)
    return space.wrap(self.count(w_substr._value, start, end))

def unicode_split__Unicode_None_ANY(space, w_self, w_none, w_maxsplit):
    maxsplit = space.int_w(w_maxsplit)
    res = []
    value = w_self._value
    length = len(value)
    i = 0
    while True:
        # find the beginning of the next word
        while i < length:
            if not _isspace(value[i]):
                break   # found
            i += 1
        else:
            break  # end of string, finished

        # find the end of the word
        if maxsplit == 0:
            j = length   # take all the rest of the string
        else:
            j = i + 1
            while j < length and not _isspace(value[j]):
                j += 1
            maxsplit -= 1   # NB. if it's already < 0, it stays < 0

        # the word is value[i:j]
        res.append(value[i:j])

        # continue to look from the character following the space after the word
        i = j + 1

    return space.newlist_str(res)

def unicode_split__Unicode_Unicode_ANY(space, w_self, w_delim, w_maxsplit):
    self = w_self._value
    delim = w_delim._value
    maxsplit = space.int_w(w_maxsplit)
    delim_len = len(delim)
    if delim_len == 0:
        raise OperationError(space.w_ValueError,
                             space.wrap('empty separator'))
    parts = _split_with(self, delim, maxsplit)
    return space.newlist_str(parts)


def unicode_rsplit__Unicode_None_ANY(space, w_self, w_none, w_maxsplit):
    maxsplit = space.int_w(w_maxsplit)
    res_w = []
    value = w_self._value
    i = len(value)-1
    while True:
        # starting from the end, find the end of the next word
        while i >= 0:
            if not _isspace(value[i]):
                break   # found
            i -= 1
        else:
            break  # end of string, finished

        # find the start of the word
        # (more precisely, 'j' will be the space character before the word)
        if maxsplit == 0:
            j = -1   # take all the rest of the string
        else:
            j = i - 1
            while j >= 0 and not _isspace(value[j]):
                j -= 1
            maxsplit -= 1   # NB. if it's already < 0, it stays < 0

        # the word is value[j+1:i+1]
        j1 = j + 1
        assert j1 >= 0
        res_w.append(W_UnicodeObject(value[j1:i+1]))

        # continue to look from the character before the space before the word
        i = j - 1

    res_w.reverse()
    return space.newlist(res_w)

def sliced(space, s, start, stop, orig_obj):
    assert start >= 0
    assert stop >= 0
    if start == 0 and stop == len(s) and space.is_w(space.type(orig_obj), space.w_unicode):
        return orig_obj
    return space.wrap( s[start:stop])

unicode_rsplit__Unicode_Unicode_ANY = make_rsplit_with_delim('unicode_rsplit__Unicode_Unicode_ANY',
                                                             sliced)

def _split_into_chars(self, maxsplit):
    if maxsplit == 0:
        return [self]
    index = 0
    end = len(self)
    parts = [u'']
    maxsplit -= 1
    while maxsplit != 0:
        if index >= end:
            break
        parts.append(self[index])
        index += 1
        maxsplit -= 1
    parts.append(self[index:])
    return parts

def _split_with(self, with_, maxsplit=-1):
    parts = []
    start = 0
    end = len(self)
    length = len(with_)
    while maxsplit != 0:
        index = self.find(with_, start, end)
        if index < 0:
            break
        parts.append(self[start:index])
        start = index + length
        maxsplit -= 1
    parts.append(self[start:])
    return parts

def unicode_replace__Unicode_Unicode_Unicode_ANY(space, w_self, w_old,
                                                 w_new, w_maxsplit):
    return _unicode_replace(space, w_self, w_old._value, w_new._value,
                            w_maxsplit)

def _unicode_replace(space, w_self, old, new, w_maxsplit):
    if len(old):
        parts = _split_with(w_self._value, old, space.int_w(w_maxsplit))
    else:
        self = w_self._value
        maxsplit = space.int_w(w_maxsplit)
        parts = _split_into_chars(self, maxsplit)

    try:
        one = ovfcheck(len(parts) * len(new))
        ovfcheck(one + len(w_self._value))
    except OverflowError:
        raise OperationError(
            space.w_OverflowError,
            space.wrap("replace string is too long"))

    return W_UnicodeObject(new.join(parts))


def unicode_encode__Unicode_ANY_ANY(space, w_unistr,
                                    w_encoding=None,
                                    w_errors=None):

    from pypy.objspace.std.unicodetype import _get_encoding_and_errors
    from pypy.objspace.std.unicodetype import encode_object
    encoding, errors = _get_encoding_and_errors(space, w_encoding, w_errors)
    w_retval = encode_object(space, w_unistr, encoding, errors)
    return w_retval

def unicode_partition__Unicode_Unicode(space, w_unistr, w_unisub):
    unistr = w_unistr._value
    unisub = w_unisub._value
    if not unisub:
        raise OperationError(space.w_ValueError,
                             space.wrap("empty separator"))
    pos = unistr.find(unisub)
    if pos == -1:
        return space.newtuple([w_unistr, W_UnicodeObject.EMPTY,
                               W_UnicodeObject.EMPTY])
    else:
        assert pos >= 0
        return space.newtuple([space.wrap(unistr[:pos]), w_unisub,
                               space.wrap(unistr[pos+len(unisub):])])

def unicode_rpartition__Unicode_Unicode(space, w_unistr, w_unisub):
    unistr = w_unistr._value
    unisub = w_unisub._value
    if not unisub:
        raise OperationError(space.w_ValueError,
                             space.wrap("empty separator"))
    pos = unistr.rfind(unisub)
    if pos == -1:
        return space.newtuple([W_UnicodeObject.EMPTY,
                               W_UnicodeObject.EMPTY, w_unistr])
    else:
        assert pos >= 0
        return space.newtuple([space.wrap(unistr[:pos]), w_unisub,
                               space.wrap(unistr[pos+len(unisub):])])


def unicode_expandtabs__Unicode_ANY(space, w_self, w_tabsize):
    self = w_self._value
    tabsize  = space.int_w(w_tabsize)
    parts = _split_with(self, u'\t')
    result = [parts[0]]
    prevsize = 0
    for ch in parts[0]:
        prevsize += 1
        if ch == u"\n" or ch ==  u"\r":
            prevsize = 0
    totalsize = prevsize

    for i in range(1, len(parts)):
        pad = tabsize - prevsize % tabsize
        nextpart = parts[i]
        try:
            totalsize = ovfcheck(totalsize + pad)
            totalsize = ovfcheck(totalsize + len(nextpart))
            result.append(u' ' * pad)
        except OverflowError:
            raise OperationError(space.w_OverflowError, space.wrap('new string is too long'))
        result.append(nextpart)
        prevsize = 0
        for ch in nextpart:
            prevsize += 1
            if ch in (u"\n", u"\r"):
                prevsize = 0
    return space.wrap(u''.join(result))


def unicode_translate__Unicode_ANY(space, w_self, w_table):
    self = w_self._value
    w_sys = space.getbuiltinmodule('sys')
    maxunicode = space.int_w(space.getattr(w_sys, space.wrap("maxunicode")))
    result = []
    for unichar in self:
        try:
            w_newval = space.getitem(w_table, space.wrap(ord(unichar)))
        except OperationError, e:
            if e.match(space, space.w_LookupError):
                result.append(unichar)
            else:
                raise
        else:
            if space.is_w(w_newval, space.w_None):
                continue
            elif space.isinstance_w(w_newval, space.w_int):
                newval = space.int_w(w_newval)
                if newval < 0 or newval > maxunicode:
                    raise OperationError(
                            space.w_TypeError,
                            space.wrap("character mapping must be in range(0x%x)" % (maxunicode + 1,)))
                result.append(unichr(newval))
            elif space.isinstance_w(w_newval, space.w_unicode):
                result.append(space.unicode_w(w_newval))
            else:
                raise OperationError(
                    space.w_TypeError,
                    space.wrap("character mapping must return integer, None or unicode"))
    return W_UnicodeObject(u''.join(result))

_repr_function, _ = make_unicode_escape_function(
    pass_printable=False, unicode_output=False, quotes=True, prefix='u')

def repr__Unicode(space, w_unicode):
    chars = w_unicode._value
    size = len(chars)
<<<<<<< HEAD
    s = unicode_escape_nonprintable(chars, size, "strict", quotes=True)
=======
    s = _repr_function(chars, size, "strict")
>>>>>>> 5983e7e5
    return space.wrap(s)

def mod__Unicode_ANY(space, w_format, w_values):
    return mod_format(space, w_format, w_values, do_unicode=True)

def unicode_format__Unicode(space, w_unicode, __args__):
    return newformat.format_method(space, w_unicode, __args__, True)

def format__Unicode_ANY(space, w_unicode, w_spec):
    return newformat.run_formatter(space, w_spec, "format_string", w_unicode)


from pypy.objspace.std import unicodetype
register_all(vars(), unicodetype)
<|MERGE_RESOLUTION|>--- conflicted
+++ resolved
@@ -12,11 +12,7 @@
 from pypy.rlib.objectmodel import compute_hash, specialize
 from pypy.rlib.objectmodel import compute_unique_id
 from pypy.rlib.rstring import UnicodeBuilder
-<<<<<<< HEAD
-from pypy.rlib.runicode import unicode_escape_nonprintable
-=======
 from pypy.rlib.runicode import make_unicode_escape_function
->>>>>>> 5983e7e5
 from pypy.module.unicodedata import unicodedb
 from pypy.tool.sourcetools import func_with_new_name
 from pypy.rlib import jit
@@ -859,16 +855,12 @@
     return W_UnicodeObject(u''.join(result))
 
 _repr_function, _ = make_unicode_escape_function(
-    pass_printable=False, unicode_output=False, quotes=True, prefix='u')
+    pass_printable=True, unicode_output=True, quotes=True, prefix='')
 
 def repr__Unicode(space, w_unicode):
     chars = w_unicode._value
     size = len(chars)
-<<<<<<< HEAD
-    s = unicode_escape_nonprintable(chars, size, "strict", quotes=True)
-=======
     s = _repr_function(chars, size, "strict")
->>>>>>> 5983e7e5
     return space.wrap(s)
 
 def mod__Unicode_ANY(space, w_format, w_values):
