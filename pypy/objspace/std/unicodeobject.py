--- conflicted
+++ resolved
@@ -422,7 +422,6 @@
                 cased = True
         return space.newbool(cased)
 
-<<<<<<< HEAD
     def descr_isidentifier(self, space):
         return space.newbool(_isidentifier(self._value))
 
@@ -443,10 +442,9 @@
     descr_center = _fix_fillchar(StringMethods.descr_center)
     descr_ljust = _fix_fillchar(StringMethods.descr_ljust)
     descr_rjust = _fix_fillchar(StringMethods.descr_rjust)
-=======
+
     def _starts_ends_overflow(self, prefix):
         return len(prefix) == 0
->>>>>>> d084d862
 
 
 def wrapunicode(space, uni):
