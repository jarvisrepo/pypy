"""The builtin str implementation"""

from rpython.rlib.objectmodel import (
    compute_hash, compute_unique_id, import_from_mixin, always_inline,
    enforceargs, newlist_hint, specialize, we_are_translated)
from rpython.rlib.rarithmetic import ovfcheck, r_uint
from rpython.rlib.rstring import (
    StringBuilder, split, rsplit, UnicodeBuilder, replace_count, startswith,
    endswith)
from rpython.rlib.runicode import (
    unicode_encode_utf8_forbid_surrogates, SurrogateError)
from rpython.rlib import rutf8, jit

from pypy.interpreter import unicodehelper
from pypy.interpreter.baseobjspace import W_Root
from pypy.interpreter.error import OperationError, oefmt
from pypy.interpreter.gateway import WrappedDefault, interp2app, unwrap_spec
from pypy.interpreter.typedef import TypeDef
from pypy.module.unicodedata import unicodedb
from pypy.objspace.std import newformat
from pypy.objspace.std.formatting import mod_format, FORMAT_UNICODE
from pypy.objspace.std.sliceobject import (W_SliceObject,
    unwrap_start_stop, normalize_simple_slice)
from pypy.objspace.std.stringmethods import StringMethods
from pypy.objspace.std.util import IDTAG_SPECIAL, IDTAG_SHIFT, IDTAG_ALT_UID

__all__ = ['W_UnicodeObject', 'encode_object', 'decode_object',
           'unicode_from_object', 'unicode_to_decimal_w']


class W_UnicodeObject(W_Root):
    import_from_mixin(StringMethods)
    _immutable_fields_ = ['_utf8', '_length']

    @enforceargs(utf8str=str)
    def __init__(self, utf8str, length):
        assert isinstance(utf8str, bytes)
        # TODO: how to handle surrogates
        assert length >= 0
        self._utf8 = utf8str
        self._length = length
        self._index_storage = rutf8.null_storage()

    @staticmethod
    def from_utf8builder(builder):
        return W_UnicodeObject(
            builder.build(), builder.getlength())

    def __repr__(self):
        """representation for debugging purposes"""
        return "%s(%r)" % (self.__class__.__name__, self._utf8)

    def unwrap(self, space):
        # for testing
        return space.realunicode_w(self)

    def is_w(self, space, w_other):
        if not isinstance(w_other, W_UnicodeObject):
            return False
        if self is w_other:
            return True
        if self.user_overridden_class or w_other.user_overridden_class:
            return False
        s1 = space.utf8_w(self)
        s2 = space.utf8_w(w_other)
        if self._len() > 1:
            return s1 is s2
        else:            # strings of len <= 1 are unique-ified
            return s1 == s2

    def immutable_unique_id(self, space):
        if self.user_overridden_class:
            return None
        l = self._len()
        if l > 1:
            # return the uid plus 2, to make sure we don't get
            # conflicts with W_BytesObject, whose id() might be
            # identical
            uid = compute_unique_id(self._utf8) + IDTAG_ALT_UID
        else:   # strings of len <= 1 are unique-ified
            if l == 1:
                base = rutf8.codepoint_at_pos(self._utf8, 0)
                base = ~base     # negative base values
            else:
                base = 257       # empty unicode string: base value 257
            uid = (base << IDTAG_SHIFT) | IDTAG_SPECIAL
        return space.newint(uid)

    def text_w(self, space):
        return self._utf8

    def utf8_w(self, space):
        return self._utf8

    def listview_utf8(self):
        return _create_list_from_unicode(self._utf8)

    def ord(self, space):
        if self._len() != 1:
            raise oefmt(space.w_TypeError,
                         "ord() expected a character, but string of length %d "
                         "found", self._len())
        return space.newint(rutf8.codepoint_at_pos(self._utf8, 0))

    def _empty(self):
        return W_UnicodeObject.EMPTY

    def _len(self):
        return self._length

    @staticmethod
    def _use_rstr_ops(space, w_other):
        # Always return true because we always need to copy the other
        # operand(s) before we can do comparisons
        return True

    @staticmethod
    def convert_arg_to_w_unicode(space, w_other, strict=None):
        if isinstance(w_other, W_UnicodeObject):
            return w_other
        if space.isinstance_w(w_other, space.w_bytes):
            raise oefmt(space.w_TypeError,
                    "Can't convert '%T' object to str implicitly", w_other)
        if strict:
            raise oefmt(space.w_TypeError,
                "%s arg must be None, unicode or str", strict)
        return unicode_from_encoded_object(space, w_other, 'utf8', "strict")

    def convert_to_w_unicode(self, space):
        return self

    @specialize.argtype(1)
    def _chr(self, char):
        assert len(char) == 1
        return unichr(ord(char[0]))

    def _multi_chr(self, unichar):
        return unichar

    def _generic_name(self):
        return "str"

    def _generic_name(self):
        return "str"

    def _isupper(self, ch):
        return unicodedb.isupper(ch)

    def _islower(self, ch):
        return unicodedb.islower(ch)

    def _isnumeric(self, ch):
        return unicodedb.isnumeric(ch)

    def _istitle(self, ch):
        return unicodedb.isupper(ch) or unicodedb.istitle(ch)

    @staticmethod
    def _isspace(ch):
        return unicodedb.isspace(ch)

    def _isalpha(self, ch):
        return unicodedb.isalpha(ch)

    def _isalnum(self, ch):
        return unicodedb.isalnum(ch)

    def _isdigit(self, ch):
        return unicodedb.isdigit(ch)

    def _isdecimal(self, ch):
        return unicodedb.isdecimal(ch)

    def _iscased(self, ch):
        return unicodedb.iscased(ch)

    def _islinebreak(self, ch):
        return unicodedb.islinebreak(ch)

    @staticmethod
    def descr_new(space, w_unicodetype, w_object=None, w_encoding=None,
                  w_errors=None):
        if w_object is None:
            w_value = W_UnicodeObject.EMPTY
        else:
            encoding, errors = get_encoding_and_errors(space,
                                                          w_encoding, w_errors)
            if encoding is None and errors is None:
                # this is very quick if w_object is already a w_unicode
                w_value = unicode_from_object(space, w_object)
            else:
                if space.isinstance_w(w_object, space.w_unicode):
                    raise oefmt(space.w_TypeError,
                            "decoding str is not supported")
                w_value = unicode_from_encoded_object(space, w_object,
                                                  encoding, errors)
        if space.is_w(w_unicodetype, space.w_unicode):
            return w_value

        assert isinstance(w_value, W_UnicodeObject)
        w_newobj = space.allocate_instance(W_UnicodeObject, w_unicodetype)
        W_UnicodeObject.__init__(w_newobj, w_value._utf8, w_value._length)
        if w_value._index_storage:
            # copy the storage if it's there
            w_newobj._index_storage = w_value._index_storage
        return w_newobj

    @staticmethod
    def descr_maketrans(space, w_type, w_x, w_y=None, w_z=None):
        y = None if space.is_none(w_y) else space.utf8_w(w_y)
        z = None if space.is_none(w_z) else space.utf8_w(w_z)
        w_new = space.newdict()

        if y is not None:
            # x must be a string too, of equal length
            ylen = len(y)
            try:
                x = space.utf8_w(w_x)
            except OperationError as e:
                if not e.match(space, space.w_TypeError):
                    raise
                raise oefmt(space.w_TypeError,
                            "first maketrans argument must be a string if "
                            "there is a second argument")
            if len(x) != ylen:
                raise oefmt(space.w_ValueError,
                            "the first two maketrans arguments must have "
                            "equal length")
            # create entries for translating chars in x to those in y
            for i in range(len(x)):
                w_key = space.newint(ord(x[i]))
                w_value = space.newint(ord(y[i]))
                space.setitem(w_new, w_key, w_value)
            # create entries for deleting chars in z
            if z is not None:
                for i in range(len(z)):
                    w_key = space.newint(ord(z[i]))
                    space.setitem(w_new, w_key, space.w_None)
        else:
            # x must be a dict
            if not space.is_w(space.type(w_x), space.w_dict):
                raise oefmt(space.w_TypeError,
                            "if you give only one argument to maketrans it "
                            "must be a dict")
            # copy entries into the new dict, converting string keys to int keys
            w_iter = space.iter(space.call_method(w_x, "items"))
            while True:
                try:
                    w_item = space.next(w_iter)
                except OperationError as e:
                    if not e.match(space, space.w_StopIteration):
                        raise
                    break
                w_key, w_value = space.unpackiterable(w_item, 2)
                if space.isinstance_w(w_key, space.w_unicode):
                    # convert string keys to integer keys
                    if space.len_w(w_key) != 1:
                        raise oefmt(space.w_ValueError,
                                    "string keys in translate table must be "
                                    "of length 1")
                    val = space.utf8_w(w_key)
                    w_key = space.newint(rutf8.codepoint_at_pos(val, 0))
                else:
                    # just keep integer keys
                    try:
                        space.int_w(w_key)
                    except OperationError as e:
                        if not e.match(space, space.w_TypeError):
                            raise
                        raise oefmt(space.w_TypeError,
                                    "keys in translate table must be strings "
                                    "or integers")
                space.setitem(w_new, w_key, w_value)
        return w_new

    def descr_repr(self, space):
        return space.newtext(_repr_function(self._utf8)) # quotes=True

    def descr_str(self, space):
        if space.is_w(space.type(self), space.w_unicode):
            return self
        # Subtype -- return genuine unicode string with the same value.
        return space.newtext(space.utf8_w(self), space.len_w(self))

    def hash_w(self):
        # shortcut for UnicodeDictStrategy
        x = compute_hash(self._utf8)
        x -= (x == -1) # convert -1 to -2 without creating a bridge
        return x

    def descr_hash(self, space):
        return space.newint(self.hash_w())

    def eq_w(self, w_other):
        # shortcut for UnicodeDictStrategy
        assert isinstance(w_other, W_UnicodeObject)
        return self._utf8 == w_other._utf8

    def descr_eq(self, space, w_other):
        try:
            res = self._utf8 == self.convert_arg_to_w_unicode(space, w_other,
                                                        strict='__eq__')._utf8
        except OperationError as e:
            if e.match(space, space.w_TypeError):
                return space.w_NotImplemented
            raise
        return space.newbool(res)

    def descr_ne(self, space, w_other):
        try:
            res = self._utf8 != self.convert_arg_to_w_unicode(space, w_other,
                                                     strict='__neq__')._utf8
        except OperationError as e:
            if e.match(space, space.w_TypeError):
                return space.w_NotImplemented
            raise
        return space.newbool(res)

    def descr_lt(self, space, w_other):
        try:
            res = self._utf8 < self.convert_arg_to_w_unicode(space, w_other)._utf8
        except OperationError as e:
            if e.match(space, space.w_TypeError):
                return space.w_NotImplemented
            raise
        return space.newbool(res)

    def descr_le(self, space, w_other):
        try:
            res = self._utf8 <= self.convert_arg_to_w_unicode(space, w_other)._utf8
        except OperationError as e:
            if e.match(space, space.w_TypeError):
                return space.w_NotImplemented
            raise
        return space.newbool(res)

    def descr_gt(self, space, w_other):
        try:
            res = self._utf8 > self.convert_arg_to_w_unicode(space, w_other)._utf8
        except OperationError as e:
            if e.match(space, space.w_TypeError):
                return space.w_NotImplemented
            raise
        return space.newbool(res)

    def descr_ge(self, space, w_other):
        try:
            res = self._utf8 >= self.convert_arg_to_w_unicode(space, w_other)._utf8
        except OperationError as e:
            if e.match(space, space.w_TypeError):
                return space.w_NotImplemented
            raise
        return space.newbool(res)

    def _parse_format_arg(self, space, w_kwds, __args__):
        for i in range(len(__args__.keywords)):
            try:     # pff
                arg = __args__.keywords[i]
            except UnicodeDecodeError:
                continue   # uh, just skip that
            space.setitem(w_kwds, space.newtext(arg),
                          __args__.keywords_w[i])

    def descr_format(self, space, __args__):
        w_kwds = space.newdict()
        if __args__.keywords:
            self._parse_format_arg(space, w_kwds, __args__)
        return newformat.format_method(space, self, __args__.arguments_w,
                                       w_kwds, True)

    def descr_format_map(self, space, w_mapping):
        return newformat.format_method(space, self, None, w_mapping, True)

    def descr__format__(self, space, w_format_spec):
        return newformat.run_formatter(space, w_format_spec, "format_string",
                                       self)

    def descr_mod(self, space, w_values):
        return mod_format(space, self, w_values, fmt_type=FORMAT_UNICODE)

    def descr_rmod(self, space, w_values):
        return mod_format(space, w_values, self, fmt_type=FORMAT_UNICODE)

    def descr_swapcase(self, space):
        value = self._utf8
        builder = rutf8.Utf8StringBuilder(len(value))
        i = 0
        for ch in rutf8.Utf8StringIterator(value):
            if unicodedb.isupper(ch):
                if ch == 0x3a3:
                    codes = [self._handle_capital_sigma(value, i),]
                else: 
                    codes = unicodedb.tolower_full(ch)
            elif unicodedb.islower(ch):
                codes = unicodedb.toupper_full(ch)
            else:
                codes = [ch,]
            for c in codes:
                builder.append_code(c)
            i += 1
        return self.from_utf8builder(builder)

    def descr_title(self, space):
        if len(self._utf8) == 0:
            return self
        return self.title_unicode(self._utf8)

    @jit.elidable
    def title_unicode(self, value):
        input = self._utf8
        builder = rutf8.Utf8StringBuilder(len(input))
        previous_is_cased = False
        i = 0
        for ch in rutf8.Utf8StringIterator(input):
            if ch == 0x3a3:
                codes = [self._handle_capital_sigma(input, i),]
            elif not previous_is_cased:
                codes = unicodedb.totitle_full(ch)
            else:
                codes = unicodedb.tolower_full(ch)
            for c in codes:
                builder.append_code(c)
            previous_is_cased = unicodedb.iscased(codes[-1])
            i += 1
        return self.from_utf8builder(builder)

    def _handle_capital_sigma(self, value, i):
        # U+03A3 is in the Final_Sigma context when, it is found like this:
        #\p{cased} \p{case-ignorable}* U+03A3 not(\p{case-ignorable}* \p{cased})
        # where \p{xxx} is a character with property xxx.

        # TODO: find a better way for utf8 -> codepoints
        value = [ch for ch in rutf8.Utf8StringIterator(value)]
        j = i - 1
        final_sigma = False
        while j >= 0:
            ch = value[j]
            if unicodedb.iscaseignorable(ch):
                j -= 1
                continue
            final_sigma = unicodedb.iscased(ch)
            break
        if final_sigma:
            j = i + 1
            length = len(value)
            while j < length:
                ch = value[j]
                if unicodedb.iscaseignorable(ch):
                    j += 1
                    continue
                final_sigma = not unicodedb.iscased(ch)
                break
        if final_sigma:
            return 0x3C2
        else:
            return 0x3C3

    def descr_translate(self, space, w_table):
        builder = rutf8.Utf8StringBuilder(len(self._utf8))
        for codepoint in rutf8.Utf8StringIterator(self._utf8):
            try:
                w_newval = space.getitem(w_table, space.newint(codepoint))
            except OperationError as e:
                if not e.match(space, space.w_LookupError):
                    raise
            else:
                if space.is_w(w_newval, space.w_None):
                    continue
                elif space.isinstance_w(w_newval, space.w_int):
                    codepoint = space.int_w(w_newval)
                elif isinstance(w_newval, W_UnicodeObject):
                    builder.append_utf8(w_newval._utf8, w_newval._length)
                    continue
                else:
                    raise oefmt(space.w_TypeError,
                                "character mapping must return integer, None "
                                "or str")
            try:
                builder.append_code(codepoint)
            except ValueError:
                raise oefmt(space.w_ValueError,
                            "character mapping must be in range(0x110000)")
        return self.from_utf8builder(builder)

    def descr_find(self, space, w_sub, w_start=None, w_end=None):
        w_result = self._unwrap_and_search(space, w_sub, w_start, w_end)
        if w_result is None:
            w_result = space.newint(-1)
        return w_result

    def descr_rfind(self, space, w_sub, w_start=None, w_end=None):
        w_result = self._unwrap_and_search(space, w_sub, w_start, w_end,
                                           forward=False)
        if w_result is None:
            w_result = space.newint(-1)
        return w_result

    def descr_index(self, space, w_sub, w_start=None, w_end=None):
        w_result = self._unwrap_and_search(space, w_sub, w_start, w_end)
        if w_result is None:
            raise oefmt(space.w_ValueError,
                        "substring not found in string.index")
        return w_result

    def descr_rindex(self, space, w_sub, w_start=None, w_end=None):
        w_result = self._unwrap_and_search(space, w_sub, w_start, w_end,
                                           forward=False)
        if w_result is None:
            raise oefmt(space.w_ValueError,
                        "substring not found in string.rindex")
        return w_result

    @specialize.arg(2)
    def _is_generic(self, space, func_name):
        func = getattr(self, func_name)
        if self._length == 0:
            return space.w_False
        if self._length == 1:
            return space.newbool(func(rutf8.codepoint_at_pos(self._utf8, 0)))
        else:
            return self._is_generic_loop(space, self._utf8, func_name)

    @specialize.arg(3)
    def _is_generic_loop(self, space, v, func_name):
        func = getattr(self, func_name)
        val = self._utf8
        for uchar in rutf8.Utf8StringIterator(val):
            if not func(uchar):
                return space.w_False
        return space.w_True

    def descr_encode(self, space, w_encoding=None, w_errors=None):
        encoding, errors = get_encoding_and_errors(space, w_encoding, w_errors)
        return encode_object(space, self, encoding, errors)

    @unwrap_spec(tabsize=int)
    def descr_expandtabs(self, space, tabsize=8):
        value = self._utf8
        if not value:
            return self._empty()

        splitted = value.split('\t')

        try:
            if tabsize > 0:
                ovfcheck(len(splitted) * tabsize)
        except OverflowError:
            raise oefmt(space.w_OverflowError, "new string is too long")
        expanded = oldtoken = splitted.pop(0)
        newlen = self._len() - len(splitted)

        for token in splitted:
            dist = self._tabindent(oldtoken, tabsize)
            expanded += ' ' * dist + token
            newlen += dist
            oldtoken = token

        return W_UnicodeObject(expanded, newlen)

    _StringMethods_descr_join = descr_join
    def descr_join(self, space, w_list):
        l = space.listview_utf8(w_list)
        if l is not None and self.is_ascii():
            if len(l) == 1:
                return space.newutf8(l[0], len(l[0]))
            s = self._utf8.join(l)
            return space.newutf8(s, len(s))
        return self._StringMethods_descr_join(space, w_list)

    def _join_return_one(self, space, w_obj):
        return space.is_w(space.type(w_obj), space.w_unicode)

    def descr_casefold(self, space):
        value = self._utf8
        builder = rutf8.Utf8StringBuilder(len(value))
        for ch in rutf8.Utf8StringIterator(value):
            folded = unicodedb.casefold_lookup(ch)
            if folded is None:
                builder.append_code(unicodedb.tolower(ch))
            else:
                for r in folded:
                    builder.append_code(r)
        return self.from_utf8builder(builder)

    def descr_lower(self, space):
        value = self._utf8
        builder = rutf8.Utf8StringBuilder(len(value))
        i = 0
        for ch in rutf8.Utf8StringIterator(value):
            if ch == 0x3a3:
                codes = [self._handle_capital_sigma(value, i),]
            else:
                codes = unicodedb.tolower_full(ch)
            for c in codes:
                builder.append_code(c)
            i += 1
        return self.from_utf8builder(builder)

    def descr_isdecimal(self, space):
        return self._is_generic(space, '_isdecimal')

    def descr_isnumeric(self, space):
        return self._is_generic(space, '_isnumeric')

    def descr_islower(self, space):
        cased = False
        for uchar in rutf8.Utf8StringIterator(self._utf8):
            if (unicodedb.isupper(uchar) or
                unicodedb.istitle(uchar)):
                return space.w_False
            if not cased and unicodedb.islower(uchar):
                cased = True
        return space.newbool(cased)

    def descr_istitle(self, space):
        cased = False
        previous_is_cased = False
        for uchar in rutf8.Utf8StringIterator(self._utf8):
            if unicodedb.isupper(uchar) or unicodedb.istitle(uchar):
                if previous_is_cased:
                    return space.w_False
                previous_is_cased = True
                cased = True
            elif unicodedb.islower(uchar):
                if not previous_is_cased:
                    return space.w_False
                cased = True
            else:
                previous_is_cased = False
        return space.newbool(cased)

    def descr_isupper(self, space):
        cased = False
        for uchar in rutf8.Utf8StringIterator(self._utf8):
            if (unicodedb.islower(uchar) or
                unicodedb.istitle(uchar)):
                return space.w_False
            if not cased and unicodedb.isupper(uchar):
                cased = True
        return space.newbool(cased)

    def descr_isidentifier(self, space):
        return space.newbool(_isidentifier(self._utf8))

    def descr_startswith(self, space, w_prefix, w_start=None, w_end=None):
        start, end = self._unwrap_and_compute_idx_params(space, w_start, w_end)
        value = self._utf8
        if (start > 0 and not space.is_none(w_end) and 
                                space.getindex_w(w_end, None) == 0):
            return space.w_False
        if space.isinstance_w(w_prefix, space.w_tuple):
            return self._startswith_tuple(space, value, w_prefix, start, end)
        try:
            return space.newbool(self._startswith(space, value, w_prefix, start,
                                              end))
        except OperationError as e:
            if e.match(space, space.w_TypeError):
                raise oefmt(space.w_TypeError, 'startswith first arg must be str '
                        'or a tuple of str, not %T', w_prefix)

    def _startswith(self, space, value, w_prefix, start, end):
        prefix = self.convert_arg_to_w_unicode(space, w_prefix)._utf8
        if start > len(value):
            return False
        if len(prefix) == 0:
            return True
        return startswith(value, prefix, start, end)

    def descr_endswith(self, space, w_suffix, w_start=None, w_end=None):
        start, end = self._unwrap_and_compute_idx_params(space, w_start, w_end)
        value = self._utf8
        # match cpython behaviour
        if (start > 0 and not space.is_none(w_end) and 
                                space.getindex_w(w_end, None) == 0):
            return space.w_False
        if space.isinstance_w(w_suffix, space.w_tuple):
            return self._endswith_tuple(space, value, w_suffix, start, end)
        try:
            return space.newbool(self._endswith(space, value, w_suffix, start,
                                            end))
        except OperationError as e:
            if e.match(space, space.w_TypeError):
                raise oefmt(space.w_TypeError, 'endswith first arg must be str '
                        'or a tuple of str, not %T', w_suffix)

    def _endswith(self, space, value, w_prefix, start, end):
        prefix = self.convert_arg_to_w_unicode(space, w_prefix)._utf8
        if start > len(value):
            return False
        if len(prefix) == 0:
            return True
        return endswith(value, prefix, start, end)

    def descr_add(self, space, w_other):
        try:
            w_other = self.convert_arg_to_w_unicode(space, w_other, strict='__add__')
        except OperationError as e:
            if e.match(space, space.w_TypeError):
                return space.w_NotImplemented
            raise
        return W_UnicodeObject(self._utf8 + w_other._utf8,
                               self._len() + w_other._len())

    @jit.look_inside_iff(lambda self, space, list_w, size:
                         jit.loop_unrolling_heuristic(list_w, size))
    def _str_join_many_items(self, space, list_w, size):
        value = self._utf8
        lgt = self._len() * (size - 1)

        prealloc_size = len(value) * (size - 1)
        unwrapped = newlist_hint(size)
        for i in range(size):
            w_s = list_w[i]
            if not (space.isinstance_w(w_s, space.w_bytes) or
                    space.isinstance_w(w_s, space.w_unicode)):
                raise oefmt(space.w_TypeError,
                            "sequence item %d: expected string or unicode, %T found",
                            i, w_s)
            # XXX Maybe the extra copy here is okay? It was basically going to
            #     happen anyway, what with being placed into the builder
            w_u = self.convert_arg_to_w_unicode(space, w_s)
            unwrapped.append(w_u._utf8)
            lgt += w_u._length
            prealloc_size += len(unwrapped[i])

        sb = StringBuilder(prealloc_size)
        for i in range(size):
            if value and i != 0:
                sb.append(value)
            sb.append(unwrapped[i])
        return W_UnicodeObject(sb.build(), lgt)

    @unwrap_spec(keepends=bool)
    def descr_splitlines(self, space, keepends=False):
        value = self._utf8
        length = len(value)
        strs_w = []
        pos = 0
        while pos < length:
            sol = pos
            lgt = 0
            while pos < length and not self._islinebreak(rutf8.codepoint_at_pos(value, pos)):
                pos = rutf8.next_codepoint_pos(value, pos)
                lgt += 1
            eol = pos
            if pos < length:
                # read CRLF as one line break
                if (value[pos] == '\r' and pos + 1 < length
                                       and value[pos + 1] == '\n'):
                    pos += 2
                    line_end_chars = 2
                else:
                    pos = rutf8.next_codepoint_pos(value, pos)
                    line_end_chars = 1
                if keepends:
                    eol = pos
                    lgt += line_end_chars
            assert eol >= 0
            assert sol >= 0
            strs_w.append(W_UnicodeObject(value[sol:eol], lgt))
        return space.newlist(strs_w)

    def descr_upper(self, space):
        builder = rutf8.Utf8StringBuilder(len(self._utf8))
        for ch in rutf8.Utf8StringIterator(self._utf8):
            codes = unicodedb.toupper_full(ch)
            for c in codes:
                builder.append_code(c)
        return self.from_utf8builder(builder)

    @unwrap_spec(width=int)
    def descr_zfill(self, space, width):
        selfval = self._utf8
        if len(selfval) == 0:
            return W_UnicodeObject('0' * width, width)
        num_zeros = width - self._len()
        if num_zeros <= 0:
            # cannot return self, in case it is a subclass of str
            return W_UnicodeObject(selfval, self._len())
        builder = StringBuilder(num_zeros + len(selfval))
        if len(selfval) > 0 and (selfval[0] == '+' or selfval[0] == '-'):
            # copy sign to first position
            builder.append(selfval[0])
            start = 1
        else:
            start = 0
        builder.append_multiple_char('0', num_zeros)
        builder.append_slice(selfval, start, len(selfval))
        return W_UnicodeObject(builder.build(), width)

    @unwrap_spec(maxsplit=int)
    def descr_split(self, space, w_sep=None, maxsplit=-1):
        res = []
        value = self._utf8
        if space.is_none(w_sep):
            res = split(value, maxsplit=maxsplit, isutf8=True)
            return space.newlist_utf8(res, self.is_ascii())

        by = self.convert_arg_to_w_unicode(space, w_sep)._utf8
        if len(by) == 0:
            raise oefmt(space.w_ValueError, "empty separator")
        res = split(value, by, maxsplit, isutf8=True)

        return space.newlist_utf8(res, self.is_ascii())

    @unwrap_spec(maxsplit=int)
    def descr_rsplit(self, space, w_sep=None, maxsplit=-1):
        res = []
        value = self._utf8
        if space.is_none(w_sep):
            res = rsplit(value, maxsplit=maxsplit, isutf8=True)
            return space.newlist_utf8(res, self.is_ascii())

        by = self.convert_arg_to_w_unicode(space, w_sep)._utf8
        if len(by) == 0:
            raise oefmt(space.w_ValueError, "empty separator")
        res = rsplit(value, by, maxsplit, isutf8=True)

        return space.newlist_utf8(res, self.is_ascii())

    def descr_getitem(self, space, w_index):
        if isinstance(w_index, W_SliceObject):
            length = self._len()
            start, stop, step, sl = w_index.indices4(space, length)
            if sl == 0:
                return self._empty()
            elif step == 1:
                assert start >= 0 and stop >= 0
                return self._unicode_sliced(space, start, stop)
            else:
                return self._getitem_slice_slowpath(space, start, step, sl)

        index = space.getindex_w(w_index, space.w_IndexError, "string index")
        return self._getitem_result(space, index)

    def _getitem_slice_slowpath(self, space, start, step, sl):
        # XXX same comment as in _unicode_sliced
        builder = StringBuilder(step * sl)
        byte_pos = self._index_to_byte(start)
        i = 0
        while True:
            next_pos = rutf8.next_codepoint_pos(self._utf8, byte_pos)
            builder.append(self._utf8[byte_pos:next_pos])
            if i == sl - 1:
                break
            i += 1
            byte_pos = self._index_to_byte(start + i * step)
        return W_UnicodeObject(builder.build(), sl)

    def descr_getslice(self, space, w_start, w_stop):
        start, stop = normalize_simple_slice(
            space, self._len(), w_start, w_stop)
        if start == stop:
            return self._empty()
        else:
            return self._unicode_sliced(space, start, stop)

    def _unicode_sliced(self, space, start, stop):
        # XXX maybe some heuristic, like first slice does not create
        #     full index, but second does?
        assert start >= 0
        assert stop >= 0
        byte_start = self._index_to_byte(start)
        byte_stop = self._index_to_byte(stop)
        return W_UnicodeObject(self._utf8[byte_start:byte_stop], stop - start)

    def descr_capitalize(self, space):
        if self._len() == 0:
            return self._empty()

        value = self._utf8
        builder = rutf8.Utf8StringBuilder(len(value))
        it = rutf8.Utf8StringIterator(value)
        uchar = it.next()
        codes = unicodedb.toupper_full(uchar)
        # can sometimes give more than one, like for omega-with-Ypogegrammeni, 8179
        for c in codes:
            builder.append_code(c)
        i = 1
        for ch in it:
            if ch == 0x3a3:
                codes = [self._handle_capital_sigma(value, i),]
            else: 
                codes = unicodedb.tolower_full(ch)
            for c in codes:
                builder.append_code(c)
            i += 1
        return self.from_utf8builder(builder)

    @unwrap_spec(width=int, w_fillchar=WrappedDefault(u' '))
    def descr_center(self, space, width, w_fillchar):
        value = self._utf8
        fillchar = space.utf8_w(w_fillchar)
        if space.len_w(w_fillchar) != 1:
            raise oefmt(space.w_TypeError,
                        "center() argument 2 must be a single character")

        d = width - self._len()
        if d > 0:
            offset = d//2 + (d & width & 1)
            centered = offset * fillchar + value + (d - offset) * fillchar
        else:
            centered = value
            d = 0

        return W_UnicodeObject(centered, self._len() + d)

    def descr_count(self, space, w_sub, w_start=None, w_end=None):
        value = self._utf8
        start_index, end_index = self._unwrap_and_compute_idx_params(
            space, w_start, w_end)
        sub = self.convert_arg_to_w_unicode(space, w_sub)._utf8
        return space.newint(value.count(sub, start_index, end_index))

    def descr_contains(self, space, w_sub):
        value = self._utf8
        w_other = self.convert_arg_to_w_unicode(space, w_sub)
        return space.newbool(value.find(w_other._utf8) >= 0)

    def descr_partition(self, space, w_sub):
        value = self._utf8
        sub = self.convert_arg_to_w_unicode(space, w_sub)
        sublen = sub._len()
        if sublen == 0:
            raise oefmt(space.w_ValueError, "empty separator")

        pos = value.find(sub._utf8)

        if pos < 0:
            return space.newtuple([self, self._empty(), self._empty()])
        else:
            lgt = rutf8.check_utf8(value, True, stop=pos)
            return space.newtuple(
                [W_UnicodeObject(value[0:pos], lgt), w_sub,
                 W_UnicodeObject(value[pos + len(sub._utf8):len(value)],
                    self._len() - lgt - sublen)])

    def descr_rpartition(self, space, w_sub):
        value = self._utf8
        sub = self.convert_arg_to_w_unicode(space, w_sub)
        sublen = sub._len()
        if sublen == 0:
            raise oefmt(space.w_ValueError, "empty separator")

        pos = value.rfind(sub._utf8)

        if pos < 0:
            return space.newtuple([self._empty(), self._empty(), self])
        else:
            lgt = rutf8.check_utf8(value, True, stop=pos)
            return space.newtuple(
                [W_UnicodeObject(value[0:pos], lgt), w_sub,
                 W_UnicodeObject(value[pos + len(sub._utf8):len(value)],
                    self._len() - lgt - sublen)])

    @unwrap_spec(count=int)
    def descr_replace(self, space, w_old, w_new, count=-1):
        input = self._utf8

        w_sub = self.convert_arg_to_w_unicode(space, w_old)
        w_by = self.convert_arg_to_w_unicode(space, w_new)
        # the following two lines are for being bug-to-bug compatible
        # with CPython: see issue #2448
        if count >= 0 and len(input) == 0:
            return self._empty()
        try:
            res, replacements = replace_count(input, w_sub._utf8, w_by._utf8,
                                              count, isutf8=True)
        except OverflowError:
            raise oefmt(space.w_OverflowError, "replace string is too long")

        newlength = self._length + replacements * (w_by._length - w_sub._length)
        return W_UnicodeObject(res, newlength)

    def descr_mul(self, space, w_times):
        try:
            times = space.getindex_w(w_times, space.w_OverflowError)
        except OperationError as e:
            if e.match(space, space.w_TypeError):
                return space.w_NotImplemented
            raise
        if times <= 0:
            return self._empty()
        if len(self._utf8) == 1:
            return W_UnicodeObject(self._utf8[0] * times, times)
        return W_UnicodeObject(self._utf8 * times, times * self._len())

    descr_rmul = descr_mul

    def _get_index_storage(self):
        return jit.conditional_call_elidable(self._index_storage,
                    W_UnicodeObject._compute_index_storage, self)

    def _compute_index_storage(self):
        storage = rutf8.create_utf8_index_storage(self._utf8, self._length)
        self._index_storage = storage
        return storage

    def _getitem_result(self, space, index):
        if index < 0:
            index += self._length
        if index < 0 or index >= self._length:
            raise oefmt(space.w_IndexError, "string index out of range")
        start = self._index_to_byte(index)
        end = rutf8.next_codepoint_pos(self._utf8, start)
        return W_UnicodeObject(self._utf8[start:end], 1)

    def is_ascii(self):
        return self._length == len(self._utf8)

    def _index_to_byte(self, index):
        if self.is_ascii():
            assert index >= 0
            return index
        return rutf8.codepoint_position_at_index(
            self._utf8, self._get_index_storage(), index)

    @always_inline
    def _unwrap_and_search(self, space, w_sub, w_start, w_end, forward=True):
        w_sub = self.convert_arg_to_w_unicode(space, w_sub)
        start, end = unwrap_start_stop(space, self._length, w_start, w_end)
        if start == 0:
            start_index = 0
        elif start > self._length:
            return None
        else:
            start_index = self._index_to_byte(start)

        if end >= self._length:
            end = self._length
            end_index = len(self._utf8)
        else:
            end_index = self._index_to_byte(end)

        if forward:
            res_index = self._utf8.find(w_sub._utf8, start_index, end_index)
            if res_index < 0:
                return None
            skip = rutf8.codepoints_in_utf8(self._utf8, start_index, res_index)
            res = start + skip
            assert res >= 0
            return space.newint(res)
        else:
            res_index = self._utf8.rfind(w_sub._utf8, start_index, end_index)
            if res_index < 0:
                return None
            skip = rutf8.codepoints_in_utf8(self._utf8, res_index, end_index)
            res = end - skip
            assert res >= 0
            return space.newint(res)

    def _unwrap_and_compute_idx_params(self, space, w_start, w_end):
        # unwrap start and stop indices, optimized for the case where
        # start == 0 and end == self._length.  Note that 'start' and
        # 'end' are measured in codepoints whereas 'start_index' and
        # 'end_index' are measured in bytes.
        start, end = unwrap_start_stop(space, self._length, w_start, w_end)
        start_index = 0
        end_index = len(self._utf8)
        if start > 0:
            if start > self._length:
                start_index = end_index + 1
            else:
                start_index = self._index_to_byte(start)
        if end < self._length:
            end_index = self._index_to_byte(end)
        return (start_index, end_index)

    @unwrap_spec(width=int, w_fillchar=WrappedDefault(u' '))
    def descr_rjust(self, space, width, w_fillchar):
        value = self._utf8
        lgt = self._len()
        w_fillchar = self.convert_arg_to_w_unicode(space, w_fillchar)
        if w_fillchar._len() != 1:
            raise oefmt(space.w_TypeError,
                        "rjust() argument 2 must be a single character")
        d = width - lgt
        if d > 0:
            if len(w_fillchar._utf8) == 1:
                # speedup
                value = d * w_fillchar._utf8[0] + value
            else:
                value = d * w_fillchar._utf8 + value
            return W_UnicodeObject(value, width)

        return W_UnicodeObject(value, lgt)

    @unwrap_spec(width=int, w_fillchar=WrappedDefault(u' '))
    def descr_ljust(self, space, width, w_fillchar):
        value = self._utf8
        w_fillchar = self.convert_arg_to_w_unicode(space, w_fillchar)
        if w_fillchar._len() != 1:
            raise oefmt(space.w_TypeError,
                        "ljust() argument 2 must be a single character")
        d = width - self._len()
        if d > 0:
            if len(w_fillchar._utf8) == 1:
                # speedup
                value = value + d * w_fillchar._utf8[0]
            else:
                value = value + d * w_fillchar._utf8
            return W_UnicodeObject(value, width)

        return W_UnicodeObject(value, self._len())

    def _utf8_sliced(self, start, stop, lgt):
        assert start >= 0
        assert stop >= 0
        #if start == 0 and stop == len(s) and space.is_w(space.type(orig_obj),
        #                                                space.w_bytes):
        #    return orig_obj
        return W_UnicodeObject(self._utf8[start:stop], lgt)

    def _strip_none(self, space, left, right):
        "internal function called by str_xstrip methods"
        value = self._utf8

        lpos = 0
        rpos = len(value)
        lgt = self._len()

        if left:
            while lpos < rpos and rutf8.isspace(value, lpos):
                lpos = rutf8.next_codepoint_pos(value, lpos)
                lgt -= 1

        if right:
            while rpos > lpos and rutf8.isspace(value,
                                         rutf8.prev_codepoint_pos(value, rpos)):
                rpos = rutf8.prev_codepoint_pos(value, rpos)
                lgt -= 1

        assert rpos >= lpos    # annotator hint, don't remove
        return self._utf8_sliced(lpos, rpos, lgt)

    def _strip(self, space, w_chars, left, right, name='strip'):
        "internal function called by str_xstrip methods"
        value = self._utf8
        chars = self.convert_arg_to_w_unicode(space, w_chars)._utf8

        lpos = 0
        rpos = len(value)
        lgt = self._len()

        if left:
            while lpos < rpos and rutf8.utf8_in_chars(value, lpos, chars):
                lpos = rutf8.next_codepoint_pos(value, lpos)
                lgt -= 1

        if right:
            while rpos > lpos and rutf8.utf8_in_chars(value,
                    rutf8.prev_codepoint_pos(value, rpos), chars):
                rpos = rutf8.prev_codepoint_pos(value, rpos)
                lgt -= 1

        assert rpos >= lpos    # annotator hint, don't remove
        return self._utf8_sliced(lpos, rpos, lgt)

    def descr_getnewargs(self, space):
        return space.newtuple([W_UnicodeObject(self._utf8, self._length)])


    def descr_isprintable(self, space):
        for ch in rutf8.Utf8StringIterator(self._utf8):
            if not unicodedb.isprintable(ch):
                return space.w_False
        return space.w_True

    @staticmethod
    def _iter_getitem_result(self, space, index):
        assert isinstance(self, W_UnicodeObject)
        return self._getitem_result(space, index)


def _isidentifier(u):
    if not u:
        return False

    # PEP 3131 says that the first character must be in XID_Start and
    # subsequent characters in XID_Continue, and for the ASCII range,
    # the 2.x rules apply (i.e start with letters and underscore,
    # continue with letters, digits, underscore). However, given the
    # current definition of XID_Start and XID_Continue, it is sufficient
    # to check just for these, except that _ must be allowed as starting
    # an identifier.
    first = u[0]
    it = rutf8.Utf8StringIterator(u)
    code = it.next()
    if not (unicodedb.isxidstart(code) or first == '_'):
        return False

    for ch in it:
        if not unicodedb.isxidcontinue(ch):
            return False
    return True

# stuff imported from bytesobject for interoperability


# ____________________________________________________________

def getdefaultencoding(space):
    return space.sys.defaultencoding


def get_encoding_and_errors(space, w_encoding, w_errors):
    encoding = None if w_encoding is None else space.text_w(w_encoding)
    errors = None if w_errors is None else space.text_w(w_errors)
    return encoding, errors


def encode_object(space, w_object, encoding, errors):
    from pypy.module._codecs.interp_codecs import encode_text, CodecState
    if errors is None or errors == 'strict':
        utf8 = space.utf8_w(w_object)
        if encoding is None or encoding == 'utf-8':
            try:
                rutf8.check_utf8(utf8, False)
            except rutf8.CheckError as a:
<<<<<<< HEAD
                eh = unicodehelper.encode_error_handler(space)
                eh(None, "utf-8", "surrogates not allowed", utf8,
=======
                if space.isinstance_w(w_object, space.w_unicode):
                    eh = unicodehelper.encode_error_handler(space)
                else:
                    # must be a bytes-like object. In order to encode it,
                    # first "decode" to unicode. Since we cannot, raise a
                    # UnicodeDecodeError, not a UnicodeEncodeError
                    eh = unicodehelper.decode_error_handler(space)
                eh(None, "ascii", "ordinal not in range(128)", s,
>>>>>>> 10b962d9
                    a.pos, a.pos + 1)
                assert False, "always raises"
            return space.newbytes(utf8)
        elif encoding == 'ascii':
            try:
                rutf8.check_ascii(utf8)
            except rutf8.CheckError as a:
                eh = unicodehelper.encode_error_handler(space)
                eh(None, "ascii", "ordinal not in range(128)", utf8,
                    a.pos, a.pos + 1)
                assert False, "always raises"
            return space.newbytes(utf8)
    if encoding is None:
        encoding = space.sys.defaultencoding
    w_retval = encode_text(space, w_object, encoding, errors)
    if not space.isinstance_w(w_retval, space.w_bytes):
        raise oefmt(space.w_TypeError,
                    "'%s' encoder returned '%T' instead of 'bytes'; "
                    "use codecs.encode() to encode to arbitrary types",
                    encoding,
                    w_retval)
    return w_retval


def decode_object(space, w_obj, encoding, errors='strict'):
    assert errors is not None
    assert encoding is not None
    if errors == 'strict':
        if encoding == 'ascii':
            s = space.charbuf_w(w_obj)
            unicodehelper.check_ascii_or_raise(space, s)
            return space.newtext(s, len(s))
        if encoding == 'utf-8' or encoding == 'utf8':
            s = space.charbuf_w(w_obj)
            lgt = unicodehelper.check_utf8_or_raise(space, s)
            return space.newutf8(s, lgt)
    from pypy.module._codecs.interp_codecs import decode_text
    w_retval = decode_text(space, w_obj, encoding, errors)
    if not isinstance(w_retval, W_UnicodeObject):
        raise oefmt(space.w_TypeError,
                    "'%s' decoder returned '%T' instead of 'str'; "
                    "use codecs.decode() to decode to arbitrary types",
                    encoding,
                    w_retval)
    return w_retval


def unicode_from_encoded_object(space, w_obj, encoding, errors):
    if errors is None:
        errors = 'strict'
    if encoding is None:
        encoding = getdefaultencoding(space)
    w_retval = decode_object(space, w_obj, encoding, errors)
    if not isinstance(w_retval, W_UnicodeObject):
        raise oefmt(space.w_TypeError,
                    "decoder did not return a str object (type '%T')",
                    w_retval)
    return w_retval


def unicode_from_object(space, w_obj):
    if space.is_w(space.type(w_obj), space.w_unicode):
        return w_obj
    if space.lookup(w_obj, "__str__") is not None:
        return space.str(w_obj)
    return space.repr(w_obj)
def ascii_from_object(space, w_obj):
    """Implements builtins.ascii()"""
    # repr is guaranteed to be unicode
    w_repr = space.repr(w_obj)
    w_encoded = encode_object(space, w_repr, 'ascii', 'backslashreplace')
    return decode_object(space, w_encoded, 'ascii', 'strict')

def unicode_from_string(space, w_bytes):
    # this is a performance and bootstrapping hack
    encoding = getdefaultencoding(space)
    if encoding != 'ascii':
        return unicode_from_encoded_object(space, w_bytes, encoding, "strict")
    s = space.bytes_w(w_bytes)
    unicodehelper.check_ascii_or_raise(space, s)
    return W_UnicodeObject(s, len(s))


class UnicodeDocstrings:
    """str(object='') -> str
    str(bytes_or_buffer[, encoding[, errors]]) -> str

    Create a new string object from the given object. If encoding or
    errors is specified, then the object must expose a data buffer
    that will be decoded using the given encoding and error handler.
    Otherwise, returns the result of object.__str__() (if defined)
    or repr(object).
    encoding defaults to sys.getdefaultencoding().
    errors defaults to 'strict'.

    """

    def __add__():
        """x.__add__(y) <==> x+y"""

    def __contains__():
        """x.__contains__(y) <==> y in x"""

    def __eq__():
        """x.__eq__(y) <==> x==y"""

    def __format__():
        """S.__format__(format_spec) -> unicode

        Return a formatted version of S as described by format_spec.
        """

    def __ge__():
        """x.__ge__(y) <==> x>=y"""

    def __getattribute__():
        """x.__getattribute__('name') <==> x.name"""

    def __getitem__():
        """x.__getitem__(y) <==> x[y]"""

    def __getnewargs__():
        ""

    def __gt__():
        """x.__gt__(y) <==> x>y"""

    def __hash__():
        """x.__hash__() <==> hash(x)"""

    def __iter__():
        """x.__iter__() <==> iter(x)"""

    def __le__():
        """x.__le__(y) <==> x<=y"""

    def __len__():
        """x.__len__() <==> len(x)"""

    def __lt__():
        """x.__lt__(y) <==> x<y"""

    def __mod__():
        """x.__mod__(y) <==> x%y"""

    def __rmod__():
        """x.__rmod__(y) <==> y%x"""

    def __mul__():
        """x.__mul__(n) <==> x*n"""

    def __ne__():
        """x.__ne__(y) <==> x!=y"""

    def __repr__():
        """x.__repr__() <==> repr(x)"""

    def __rmod__():
        """x.__rmod__(y) <==> y%x"""

    def __rmul__():
        """x.__rmul__(n) <==> n*x"""

    def __sizeof__():
        """S.__sizeof__() -> size of S in memory, in bytes"""

    def __str__():
        """x.__str__() <==> str(x)"""

    def capitalize():
        """S.capitalize() -> unicode

        Return a capitalized version of S, i.e. make the first character
        have upper case and the rest lower case.
        """

    def center():
        """S.center(width[, fillchar]) -> unicode

        Return S centered in a Unicode string of length width. Padding is
        done using the specified fill character (default is a space).
        """

    def count():
        """S.count(sub[, start[, end]]) -> int

        Return the number of non-overlapping occurrences of substring sub in
        Unicode string S[start:end].  Optional arguments start and end are
        interpreted as in slice notation.
        """

    def encode():
        """S.encode(encoding=None, errors='strict') -> string or unicode

        Encode S using the codec registered for encoding. encoding defaults
        to the default encoding. errors may be given to set a different error
        handling scheme. Default is 'strict' meaning that encoding errors raise
        a UnicodeEncodeError. Other possible values are 'ignore', 'replace' and
        'xmlcharrefreplace' as well as any other name registered with
        codecs.register_error that can handle UnicodeEncodeErrors.
        """

    def endswith():
        """S.endswith(suffix[, start[, end]]) -> bool

        Return True if S ends with the specified suffix, False otherwise.
        With optional start, test S beginning at that position.
        With optional end, stop comparing S at that position.
        suffix can also be a tuple of strings to try.
        """

    def expandtabs():
        """S.expandtabs([tabsize]) -> unicode

        Return a copy of S where all tab characters are expanded using spaces.
        If tabsize is not given, a tab size of 8 characters is assumed.
        """

    def find():
        """S.find(sub[, start[, end]]) -> int

        Return the lowest index in S where substring sub is found,
        such that sub is contained within S[start:end].  Optional
        arguments start and end are interpreted as in slice notation.

        Return -1 on failure.
        """

    def format():
        """S.format(*args, **kwargs) -> unicode

        Return a formatted version of S, using substitutions from args and
        kwargs.  The substitutions are identified by braces ('{' and '}').
        """

    def format_map():
        """S.format_map(mapping) -> str

        Return a formatted version of S, using substitutions from
        mapping.  The substitutions are identified by braces ('{' and
        '}').
        """

    def index():
        """S.index(sub[, start[, end]]) -> int

        Like S.find() but raise ValueError when the substring is not found.
        """

    def isalnum():
        """S.isalnum() -> bool

        Return True if all characters in S are alphanumeric
        and there is at least one character in S, False otherwise.
        """

    def isalpha():
        """S.isalpha() -> bool

        Return True if all characters in S are alphabetic
        and there is at least one character in S, False otherwise.
        """

    def casefold():
        """S.casefold() -> str

        Return a version of S suitable for caseless comparisons.
        """

    def isdecimal():
        """S.isdecimal() -> bool

        Return True if there are only decimal characters in S,
        False otherwise.
        """

    def isdigit():
        """S.isdigit() -> bool

        Return True if all characters in S are digits
        and there is at least one character in S, False otherwise.
        """

    def isidentifier():
        """S.isidentifier() -> bool

        Return True if S is a valid identifier according to the language
        definition.
        """

    def islower():
        """S.islower() -> bool

        Return True if all cased characters in S are lowercase and there is
        at least one cased character in S, False otherwise.
        """

    def isnumeric():
        """S.isnumeric() -> bool

        Return True if there are only numeric characters in S,
        False otherwise.
        """

    def isprintable():
        """S.isprintable() -> bool

        Return True if all characters in S are considered printable in
        repr() or S is empty, False otherwise.
        """

    def isspace():
        """S.isspace() -> bool

        Return True if all characters in S are whitespace
        and there is at least one character in S, False otherwise.
        """

    def istitle():
        """S.istitle() -> bool

        Return True if S is a titlecased string and there is at least one
        character in S, i.e. upper- and titlecase characters may only
        follow uncased characters and lowercase characters only cased ones.
        Return False otherwise.
        """

    def isupper():
        """S.isupper() -> bool

        Return True if all cased characters in S are uppercase and there is
        at least one cased character in S, False otherwise.
        """

    def join():
        """S.join(iterable) -> unicode

        Return a string which is the concatenation of the strings in the
        iterable.  The separator between elements is S.
        """

    def ljust():
        """S.ljust(width[, fillchar]) -> int

        Return S left-justified in a Unicode string of length width. Padding is
        done using the specified fill character (default is a space).
        """

    def lower():
        """S.lower() -> unicode

        Return a copy of the string S converted to lowercase.
        """

    def lstrip():
        """S.lstrip([chars]) -> unicode

        Return a copy of the string S with leading whitespace removed.
        If chars is given and not None, remove characters in chars instead.
        If chars is a str, it will be converted to unicode before stripping
        """

    def maketrans():
        """str.maketrans(x[, y[, z]]) -> dict (static method)

        Return a translation table usable for str.translate().  If there
        is only one argument, it must be a dictionary mapping Unicode
        ordinals (integers) or characters to Unicode ordinals, strings
        or None.  Character keys will be then converted to ordinals.  If
        there are two arguments, they must be strings of equal length,
        and in the resulting dictionary, each character in x will be
        mapped to the character at the same position in y. If there is a
        third argument, it must be a string, whose characters will be
        mapped to None in the result.
        """

    def partition():
        """S.partition(sep) -> (head, sep, tail)

        Search for the separator sep in S, and return the part before it,
        the separator itself, and the part after it.  If the separator is not
        found, return S and two empty strings.
        """

    def replace():
        """S.replace(old, new[, count]) -> unicode

        Return a copy of S with all occurrences of substring
        old replaced by new.  If the optional argument count is
        given, only the first count occurrences are replaced.
        """

    def rfind():
        """S.rfind(sub[, start[, end]]) -> int

        Return the highest index in S where substring sub is found,
        such that sub is contained within S[start:end].  Optional
        arguments start and end are interpreted as in slice notation.

        Return -1 on failure.
        """

    def rindex():
        """S.rindex(sub[, start[, end]]) -> int

        Like S.rfind() but raise ValueError when the substring is not found.
        """

    def rjust():
        """S.rjust(width[, fillchar]) -> unicode

        Return S right-justified in a Unicode string of length width. Padding
        is done using the specified fill character (default is a space).
        """

    def rpartition():
        """S.rpartition(sep) -> (head, sep, tail)

        Search for the separator sep in S, starting at the end of S, and return
        the part before it, the separator itself, and the part after it.  If
        the separator is not found, return two empty strings and S.
        """

    def rsplit():
        """S.rsplit(sep=None, maxsplit=-1) -> list of strings

        Return a list of the words in S, using sep as the
        delimiter string, starting at the end of the string and
        working to the front.  If maxsplit is given, at most maxsplit
        splits are done. If sep is not specified, any whitespace string
        is a separator.
        """

    def rstrip():
        """S.rstrip([chars]) -> unicode

        Return a copy of the string S with trailing whitespace removed.
        If chars is given and not None, remove characters in chars instead.
        If chars is a str, it will be converted to unicode before stripping
        """

    def split():
        """S.split(sep=None, maxsplit=-1) -> list of strings

        Return a list of the words in S, using sep as the
        delimiter string.  If maxsplit is given, at most maxsplit
        splits are done. If sep is not specified or is None, any
        whitespace string is a separator and empty strings are
        removed from the result.
        """

    def splitlines():
        """S.splitlines(keepends=False) -> list of strings

        Return a list of the lines in S, breaking at line boundaries.
        Line breaks are not included in the resulting list unless keepends
        is given and true.
        """

    def startswith():
        """S.startswith(prefix[, start[, end]]) -> bool

        Return True if S starts with the specified prefix, False otherwise.
        With optional start, test S beginning at that position.
        With optional end, stop comparing S at that position.
        prefix can also be a tuple of strings to try.
        """

    def strip():
        """S.strip([chars]) -> unicode

        Return a copy of the string S with leading and trailing
        whitespace removed.
        If chars is given and not None, remove characters in chars instead.
        If chars is a str, it will be converted to unicode before stripping
        """

    def swapcase():
        """S.swapcase() -> unicode

        Return a copy of S with uppercase characters converted to lowercase
        and vice versa.
        """

    def title():
        """S.title() -> unicode

        Return a titlecased version of S, i.e. words start with title case
        characters, all remaining cased characters have lower case.
        """

    def translate():
        """S.translate(table) -> unicode

        Return a copy of the string S, where all characters have been mapped
        through the given translation table, which must be a mapping of
        Unicode ordinals to Unicode ordinals, Unicode strings or None.
        Unmapped characters are left untouched. Characters mapped to None
        are deleted.
        """

    def upper():
        """S.upper() -> unicode

        Return a copy of S converted to uppercase.
        """

    def zfill():
        """S.zfill(width) -> unicode

        Pad a numeric string S with zeros on the left, to fill a field
        of the specified width. The string S is never truncated.
        """


W_UnicodeObject.typedef = TypeDef(
    "str",
    __new__ = interp2app(W_UnicodeObject.descr_new),
    __doc__ = UnicodeDocstrings.__doc__,

    __repr__ = interp2app(W_UnicodeObject.descr_repr,
                          doc=UnicodeDocstrings.__repr__.__doc__),
    __str__ = interp2app(W_UnicodeObject.descr_str,
                         doc=UnicodeDocstrings.__str__.__doc__),
    __hash__ = interp2app(W_UnicodeObject.descr_hash,
                          doc=UnicodeDocstrings.__hash__.__doc__),

    __eq__ = interp2app(W_UnicodeObject.descr_eq,
                        doc=UnicodeDocstrings.__eq__.__doc__),
    __ne__ = interp2app(W_UnicodeObject.descr_ne,
                        doc=UnicodeDocstrings.__ne__.__doc__),
    __lt__ = interp2app(W_UnicodeObject.descr_lt,
                        doc=UnicodeDocstrings.__lt__.__doc__),
    __le__ = interp2app(W_UnicodeObject.descr_le,
                        doc=UnicodeDocstrings.__le__.__doc__),
    __gt__ = interp2app(W_UnicodeObject.descr_gt,
                        doc=UnicodeDocstrings.__gt__.__doc__),
    __ge__ = interp2app(W_UnicodeObject.descr_ge,
                        doc=UnicodeDocstrings.__ge__.__doc__),

    __iter__ = interp2app(W_UnicodeObject.descr_iter,
                         doc=UnicodeDocstrings.__iter__.__doc__),
    __len__ = interp2app(W_UnicodeObject.descr_len,
                         doc=UnicodeDocstrings.__len__.__doc__),
    __contains__ = interp2app(W_UnicodeObject.descr_contains,
                              doc=UnicodeDocstrings.__contains__.__doc__),

    __add__ = interp2app(W_UnicodeObject.descr_add,
                         doc=UnicodeDocstrings.__add__.__doc__),
    __mul__ = interp2app(W_UnicodeObject.descr_mul,
                         doc=UnicodeDocstrings.__mul__.__doc__),
    __rmul__ = interp2app(W_UnicodeObject.descr_mul,
                          doc=UnicodeDocstrings.__rmul__.__doc__),

    __getitem__ = interp2app(W_UnicodeObject.descr_getitem,
                             doc=UnicodeDocstrings.__getitem__.__doc__),

    capitalize = interp2app(W_UnicodeObject.descr_capitalize,
                            doc=UnicodeDocstrings.capitalize.__doc__),
    casefold = interp2app(W_UnicodeObject.descr_casefold,
                            doc=UnicodeDocstrings.casefold.__doc__),
    center = interp2app(W_UnicodeObject.descr_center,
                        doc=UnicodeDocstrings.center.__doc__),
    count = interp2app(W_UnicodeObject.descr_count,
                       doc=UnicodeDocstrings.count.__doc__),
    encode = interp2app(W_UnicodeObject.descr_encode,
                        doc=UnicodeDocstrings.encode.__doc__),
    expandtabs = interp2app(W_UnicodeObject.descr_expandtabs,
                            doc=UnicodeDocstrings.expandtabs.__doc__),
    find = interp2app(W_UnicodeObject.descr_find,
                      doc=UnicodeDocstrings.find.__doc__),
    rfind = interp2app(W_UnicodeObject.descr_rfind,
                       doc=UnicodeDocstrings.rfind.__doc__),
    index = interp2app(W_UnicodeObject.descr_index,
                       doc=UnicodeDocstrings.index.__doc__),
    rindex = interp2app(W_UnicodeObject.descr_rindex,
                        doc=UnicodeDocstrings.rindex.__doc__),
    isalnum = interp2app(W_UnicodeObject.descr_isalnum,
                         doc=UnicodeDocstrings.isalnum.__doc__),
    isalpha = interp2app(W_UnicodeObject.descr_isalpha,
                         doc=UnicodeDocstrings.isalpha.__doc__),
    isdecimal = interp2app(W_UnicodeObject.descr_isdecimal,
                           doc=UnicodeDocstrings.isdecimal.__doc__),
    isdigit = interp2app(W_UnicodeObject.descr_isdigit,
                         doc=UnicodeDocstrings.isdigit.__doc__),
    isidentifier = interp2app(W_UnicodeObject.descr_isidentifier,
                         doc=UnicodeDocstrings.isidentifier.__doc__),
    islower = interp2app(W_UnicodeObject.descr_islower,
                         doc=UnicodeDocstrings.islower.__doc__),
    isnumeric = interp2app(W_UnicodeObject.descr_isnumeric,
                           doc=UnicodeDocstrings.isnumeric.__doc__),
    isprintable = interp2app(W_UnicodeObject.descr_isprintable,
                         doc=UnicodeDocstrings.isprintable.__doc__),
    isspace = interp2app(W_UnicodeObject.descr_isspace,
                         doc=UnicodeDocstrings.isspace.__doc__),
    istitle = interp2app(W_UnicodeObject.descr_istitle,
                         doc=UnicodeDocstrings.istitle.__doc__),
    isupper = interp2app(W_UnicodeObject.descr_isupper,
                         doc=UnicodeDocstrings.isupper.__doc__),
    join = interp2app(W_UnicodeObject.descr_join,
                      doc=UnicodeDocstrings.join.__doc__),
    ljust = interp2app(W_UnicodeObject.descr_ljust,
                       doc=UnicodeDocstrings.ljust.__doc__),
    rjust = interp2app(W_UnicodeObject.descr_rjust,
                       doc=UnicodeDocstrings.rjust.__doc__),
    lower = interp2app(W_UnicodeObject.descr_lower,
                       doc=UnicodeDocstrings.lower.__doc__),
    partition = interp2app(W_UnicodeObject.descr_partition,
                           doc=UnicodeDocstrings.partition.__doc__),
    rpartition = interp2app(W_UnicodeObject.descr_rpartition,
                            doc=UnicodeDocstrings.rpartition.__doc__),
    replace = interp2app(W_UnicodeObject.descr_replace,
                         doc=UnicodeDocstrings.replace.__doc__),
    split = interp2app(W_UnicodeObject.descr_split,
                       doc=UnicodeDocstrings.split.__doc__),
    rsplit = interp2app(W_UnicodeObject.descr_rsplit,
                        doc=UnicodeDocstrings.rsplit.__doc__),
    splitlines = interp2app(W_UnicodeObject.descr_splitlines,
                            doc=UnicodeDocstrings.splitlines.__doc__),
    startswith = interp2app(W_UnicodeObject.descr_startswith,
                            doc=UnicodeDocstrings.startswith.__doc__),
    endswith = interp2app(W_UnicodeObject.descr_endswith,
                          doc=UnicodeDocstrings.endswith.__doc__),
    strip = interp2app(W_UnicodeObject.descr_strip,
                       doc=UnicodeDocstrings.strip.__doc__),
    lstrip = interp2app(W_UnicodeObject.descr_lstrip,
                        doc=UnicodeDocstrings.lstrip.__doc__),
    rstrip = interp2app(W_UnicodeObject.descr_rstrip,
                        doc=UnicodeDocstrings.rstrip.__doc__),
    swapcase = interp2app(W_UnicodeObject.descr_swapcase,
                          doc=UnicodeDocstrings.swapcase.__doc__),
    title = interp2app(W_UnicodeObject.descr_title,
                       doc=UnicodeDocstrings.title.__doc__),
    translate = interp2app(W_UnicodeObject.descr_translate,
                           doc=UnicodeDocstrings.translate.__doc__),
    upper = interp2app(W_UnicodeObject.descr_upper,
                       doc=UnicodeDocstrings.upper.__doc__),
    zfill = interp2app(W_UnicodeObject.descr_zfill,
                       doc=UnicodeDocstrings.zfill.__doc__),

    format = interp2app(W_UnicodeObject.descr_format,
                        doc=UnicodeDocstrings.format.__doc__),
    format_map = interp2app(W_UnicodeObject.descr_format_map,
                        doc=UnicodeDocstrings.format_map.__doc__),
    __format__ = interp2app(W_UnicodeObject.descr__format__,
                            doc=UnicodeDocstrings.__format__.__doc__),
    __mod__ = interp2app(W_UnicodeObject.descr_mod,
                         doc=UnicodeDocstrings.__mod__.__doc__),
    __rmod__ = interp2app(W_UnicodeObject.descr_rmod,
                         doc=UnicodeDocstrings.__rmod__.__doc__),
    __getnewargs__ = interp2app(W_UnicodeObject.descr_getnewargs,
                                doc=UnicodeDocstrings.__getnewargs__.__doc__),
    maketrans = interp2app(W_UnicodeObject.descr_maketrans,
                           as_classmethod=True,
                           doc=UnicodeDocstrings.maketrans.__doc__),
)
W_UnicodeObject.typedef.flag_sequence_bug_compat = True


def _create_list_from_unicode(value):
    # need this helper function to allow the jit to look inside and inline
    # listview_unicode
    return [rutf8.unichr_as_utf8(r_uint(s), True) for s in rutf8.Utf8StringIterator(value)]


W_UnicodeObject.EMPTY = W_UnicodeObject('', 0)

# Helper for converting int/long this is called only from
# {int,long,float}type.descr__new__: in the default branch this is implemented
# using the same logic as PyUnicode_EncodeDecimal, as CPython 2.7 does.
#
# In CPython3 the call to PyUnicode_EncodeDecimal has been replaced to a call
# to _PyUnicode_TransformDecimalAndSpaceToASCII, which is much simpler.
# We do that here plus the final step of encoding the result to utf-8.
# This final step corresponds to encode_utf8. In float.__new__() and
# complex.__new__(), a lone surrogate will throw an app-level
# UnicodeEncodeError.

def unicode_to_decimal_w(space, w_unistr, allow_surrogates=False):
    if not isinstance(w_unistr, W_UnicodeObject):
        raise oefmt(space.w_TypeError, "expected unicode, got '%T'", w_unistr)
    utf8 = space.utf8_w(w_unistr)
    lgt =  space.len_w(w_unistr) 
    result = StringBuilder(lgt)
    itr = rutf8.Utf8StringIterator(utf8)
    for uchr in itr:
        if uchr > 127:
            if unicodedb.isspace(uchr):
                result.append(' ')
                continue
            try:
                uchr = ord(u'0') + unicodedb.decimal(uchr)
            except KeyError:
                w_encoding = space.newtext('decimal')
                pos = itr.get_pos()
                w_start = space.newint(pos)
                w_end = space.newint(pos+1)
                w_reason = space.newtext('invalid decimal Unicode string')
                raise OperationError(space.w_UnicodeEncodeError,
                                     space.newtuple([w_encoding, w_unistr,
                                                     w_start, w_end,
                                                     w_reason]))
        result.append(chr(uchr))
    return result.build()

@jit.elidable
def g_encode_utf8(value):
    """This is a global function because of jit.conditional_call_value"""
    return unicode_encode_utf8_forbid_surrogates(value, len(value))

_repr_function = rutf8.make_utf8_escape_function(
    pass_printable=True, quotes=True, prefix='')<|MERGE_RESOLUTION|>--- conflicted
+++ resolved
@@ -1217,19 +1217,8 @@
             try:
                 rutf8.check_utf8(utf8, False)
             except rutf8.CheckError as a:
-<<<<<<< HEAD
                 eh = unicodehelper.encode_error_handler(space)
                 eh(None, "utf-8", "surrogates not allowed", utf8,
-=======
-                if space.isinstance_w(w_object, space.w_unicode):
-                    eh = unicodehelper.encode_error_handler(space)
-                else:
-                    # must be a bytes-like object. In order to encode it,
-                    # first "decode" to unicode. Since we cannot, raise a
-                    # UnicodeDecodeError, not a UnicodeEncodeError
-                    eh = unicodehelper.decode_error_handler(space)
-                eh(None, "ascii", "ordinal not in range(128)", s,
->>>>>>> 10b962d9
                     a.pos, a.pos + 1)
                 assert False, "always raises"
             return space.newbytes(utf8)
