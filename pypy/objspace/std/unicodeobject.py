--- conflicted
+++ resolved
@@ -221,34 +221,20 @@
         return space.newlist_unicode(lst)
 
     @staticmethod
-<<<<<<< HEAD
     def descr_new(space, w_unicodetype, w_object=None, w_encoding=None,
                   w_errors=None):
-        if w_object is None:
-            w_object = W_UnicodeObject.EMPTY
-        w_obj = w_object
-
-=======
-    def descr_new(space, w_unicodetype, w_string=None, w_encoding=None,
-                  w_errors=None):
->>>>>>> 021ea174
         encoding, errors = _get_encoding_and_errors(space, w_encoding,
                                                     w_errors)
-        if w_string is None:
+        if w_object is None:
             w_value = W_UnicodeObject.EMPTY
         elif encoding is None and errors is None:
-            # this is very quick if w_string is already a w_unicode
-            w_value = unicode_from_object(space, w_string)
+            # this is very quick if w_object is already a w_unicode
+            w_value = unicode_from_object(space, w_object)
         else:
-            if space.isinstance_w(w_string, space.w_unicode):
+            if space.isinstance_w(w_object, space.w_unicode):
                 raise oefmt(space.w_TypeError,
-<<<<<<< HEAD
                             "decoding str is not supported")
-            w_value = unicode_from_encoded_object(space, w_obj,
-=======
-                            "decoding Unicode is not supported")
-            w_value = unicode_from_encoded_object(space, w_string,
->>>>>>> 021ea174
+            w_value = unicode_from_encoded_object(space, w_object,
                                                   encoding, errors)
         if space.is_w(w_unicodetype, space.w_unicode):
             return w_value
