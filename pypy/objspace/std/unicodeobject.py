"""The builtin str implementation"""

from pypy.interpreter.error import OperationError, operationerrfmt
from pypy.module.unicodedata import unicodedb
from pypy.objspace.std import newformat, slicetype
from pypy.objspace.std.formatting import mod_format
from pypy.objspace.std.model import W_Object, registerimplementation
from pypy.objspace.std.multimethod import FailedToImplement
from pypy.objspace.std.noneobject import W_NoneObject
<<<<<<< HEAD
from pypy.objspace.std.sliceobject import W_SliceObject
from pypy.objspace.std.stringobject import make_rsplit_with_delim
from pypy.objspace.std.stringtype import stringendswith, stringstartswith
=======
from pypy.objspace.std.sliceobject import W_SliceObject, normalize_simple_slice
from pypy.objspace.std.stringobject import W_StringObject
>>>>>>> a68f9efa
from pypy.objspace.std.register_all import register_all
from rpython.rlib import jit
from rpython.rlib.rarithmetic import ovfcheck
from rpython.rlib.objectmodel import (
    compute_hash, compute_unique_id, specialize)
from rpython.rlib.rstring import (UnicodeBuilder, split, rsplit, replace,
    startswith, endswith)
from rpython.rlib.runicode import make_unicode_escape_function
from rpython.tool.sourcetools import func_with_new_name


class W_AbstractUnicodeObject(W_Object):
    __slots__ = ()

    def is_w(self, space, w_other):
        if not isinstance(w_other, W_AbstractUnicodeObject):
            return False
        if self is w_other:
            return True
        if self.user_overridden_class or w_other.user_overridden_class:
            return False
        return space.unicode_w(self) is space.unicode_w(w_other)

    def immutable_unique_id(self, space):
        if self.user_overridden_class:
            return None
        return space.wrap(compute_unique_id(space.unicode_w(self)))


class W_UnicodeObject(W_AbstractUnicodeObject):
    from pypy.objspace.std.unicodetype import unicode_typedef as typedef
    _immutable_fields_ = ['_value']

    def __init__(w_self, unistr):
        assert isinstance(unistr, unicode)
        w_self._value = unistr
        w_self._utf8 = None

    def __repr__(w_self):
        """ representation for debugging purposes """
        return "%s(%r)" % (w_self.__class__.__name__, w_self._value)

    def unwrap(w_self, space):
        # for testing
        return w_self._value

    def create_if_subclassed(w_self):
        if type(w_self) is W_UnicodeObject:
            return w_self
        return W_UnicodeObject(w_self._value)

    def unicode_w(self, space):
        return self._value

    def identifier_w(self, space):
        identifier = self._utf8
        if identifier is not None:
            return identifier
        from pypy.interpreter.unicodehelper import encode_error_handler
        from rpython.rlib.runicode import unicode_encode_utf_8
        u = self._value
        eh = encode_error_handler(space)
        identifier = unicode_encode_utf_8(u, len(u), None,
                                          errorhandler=eh)
        self._utf8 = identifier
        return identifier

    def listview_unicode(w_self):
        return _create_list_from_unicode(w_self._value)

def _create_list_from_unicode(value):
    # need this helper function to allow the jit to look inside and inline
    # listview_unicode
    return [s for s in value]


W_UnicodeObject.EMPTY = W_UnicodeObject(u'')

registerimplementation(W_UnicodeObject)

# Helper for converting int/long this is called only from
# {int,long,float}type.descr__new__: in the default branch this is implemented
# using the same logic as PyUnicode_EncodeDecimal, as CPython 2.7 does.
#
# In CPython3 the call to PyUnicode_EncodeDecimal has been replaced to a call
# to PyUnicode_TransformDecimalToASCII, which is much simpler. Here, we do the
# equivalent.
#
# Note that, differently than default, we return an *unicode* RPython string
def unicode_to_decimal_w(space, w_unistr):
    if not isinstance(w_unistr, W_UnicodeObject):
        raise operationerrfmt(space.w_TypeError, "expected unicode, got '%T'",
                              w_unistr)
    unistr = w_unistr._value
    result = [u'\0'] * len(unistr)
    for i in xrange(len(unistr)):
        uchr = ord(unistr[i])
        if uchr > 127:
            if unicodedb.isspace(uchr):
                result[i] = ' '
                continue
            try:
                uchr = ord(u'0') + unicodedb.decimal(uchr)
            except KeyError:
                pass
        result[i] = unichr(uchr)
    return u''.join(result)

def str__Unicode(space, w_uni):
    if space.is_w(space.type(w_uni), space.w_unicode):
        return w_uni
    else:
        # Subtype -- return genuine unicode string with the same value.
        return space.wrap(space.unicode_w(w_uni))

def eq__Unicode_Unicode(space, w_left, w_right):
    return space.newbool(w_left._value == w_right._value)

def lt__Unicode_Unicode(space, w_left, w_right):
    left = w_left._value
    right = w_right._value
    return space.newbool(left < right)

def ord__Unicode(space, w_uni):
    if len(w_uni._value) != 1:
        raise operationerrfmt(space.w_TypeError,
            "ord() expected a character, got a unicode of length %d",
            len(w_uni._value))
    return space.wrap(ord(w_uni._value[0]))

def getnewargs__Unicode(space, w_uni):
    return space.newtuple([W_UnicodeObject(w_uni._value)])

def add__Unicode_Unicode(space, w_left, w_right):
    return W_UnicodeObject(w_left._value + w_right._value)

def contains__Unicode_Unicode(space, w_container, w_item):
    item = w_item._value
    container = w_container._value
    return space.newbool(container.find(item) != -1)

def unicode_join__Unicode_ANY(space, w_self, w_list):
    l = space.listview_unicode(w_list)
    if l is not None:
        if len(l) == 1:
            return space.wrap(l[0])
        return space.wrap(w_self._value.join(l))
    list_w = space.listview(w_list)
    size = len(list_w)

    if size == 0:
        return W_UnicodeObject.EMPTY

    if size == 1:
        w_s = list_w[0]
        if space.is_w(space.type(w_s), space.w_unicode):
            return w_s

    return _unicode_join_many_items(space, w_self, list_w, size)

@jit.look_inside_iff(lambda space, w_self, list_w, size:
                     jit.loop_unrolling_heuristic(list_w, size))
def _unicode_join_many_items(space, w_self, list_w, size):
    self = w_self._value
    prealloc_size = len(self) * (size - 1)
    for i in range(size):
        w_s = list_w[i]
        try:
            prealloc_size += len(space.unicode_w(w_s))
        except OperationError, e:
            if not e.match(space, space.w_TypeError):
                raise
            msg = "sequence item %d: expected string, %T found"
            raise operationerrfmt(space.w_TypeError, msg, i, w_s)
    sb = UnicodeBuilder(prealloc_size)
    for i in range(size):
        if self and i != 0:
            sb.append(self)
        w_s = list_w[i]
        sb.append(space.unicode_w(w_s))
    return space.wrap(sb.build())

def hash__Unicode(space, w_uni):
    x = compute_hash(w_uni._value)
    return space.wrap(x)

def len__Unicode(space, w_uni):
    return space.wrap(len(w_uni._value))

def getitem__Unicode_ANY(space, w_uni, w_index):
    ival = space.getindex_w(w_index, space.w_IndexError, "string index")
    uni = w_uni._value
    ulen = len(uni)
    if ival < 0:
        ival += ulen
    if ival < 0 or ival >= ulen:
        raise OperationError(space.w_IndexError,
                             space.wrap("unicode index out of range"))
    return W_UnicodeObject(uni[ival])

def getitem__Unicode_Slice(space, w_uni, w_slice):
    uni = w_uni._value
    length = len(uni)
    start, stop, step, sl = w_slice.indices4(space, length)
    if sl == 0:
        r = u""
    elif step == 1:
        assert start >= 0 and stop >= 0
        r = uni[start:stop]
    else:
        r = u"".join([uni[start + i*step] for i in range(sl)])
    return W_UnicodeObject(r)

def mul__Unicode_ANY(space, w_uni, w_times):
    try:
        times = space.getindex_w(w_times, space.w_OverflowError)
    except OperationError, e:
        if e.match(space, space.w_TypeError):
            raise FailedToImplement
        raise
    if times <= 0:
        return W_UnicodeObject.EMPTY
    input = w_uni._value
    if len(input) == 1:
        result = input[0] * times
    else:
        result = input * times
    return W_UnicodeObject(result)

def mul__ANY_Unicode(space, w_times, w_uni):
    return mul__Unicode_ANY(space, w_uni, w_times)

def _isspace(uchar):
    return unicodedb.isspace(ord(uchar))

def make_generic(funcname):
    def func(space, w_self):
        v = w_self._value
        if len(v) == 0:
            return space.w_False
        for idx in range(len(v)):
            if not getattr(unicodedb, funcname)(ord(v[idx])):
                return space.w_False
        return space.w_True
    return func_with_new_name(func, "unicode_%s__Unicode" % (funcname, ))

unicode_isspace__Unicode = make_generic("isspace")
unicode_isalpha__Unicode = make_generic("isalpha")
unicode_isalnum__Unicode = make_generic("isalnum")
unicode_isdecimal__Unicode = make_generic("isdecimal")
unicode_isdigit__Unicode = make_generic("isdigit")
unicode_isnumeric__Unicode = make_generic("isnumeric")

def unicode_islower__Unicode(space, w_unicode):
    cased = False
    for uchar in w_unicode._value:
        if (unicodedb.isupper(ord(uchar)) or
            unicodedb.istitle(ord(uchar))):
            return space.w_False
        if not cased and unicodedb.islower(ord(uchar)):
            cased = True
    return space.newbool(cased)

def unicode_isupper__Unicode(space, w_unicode):
    cased = False
    for uchar in w_unicode._value:
        if (unicodedb.islower(ord(uchar)) or
            unicodedb.istitle(ord(uchar))):
            return space.w_False
        if not cased and unicodedb.isupper(ord(uchar)):
            cased = True
    return space.newbool(cased)

def unicode_istitle__Unicode(space, w_unicode):
    cased = False
    previous_is_cased = False
    for uchar in w_unicode._value:
        if (unicodedb.isupper(ord(uchar)) or
            unicodedb.istitle(ord(uchar))):
            if previous_is_cased:
                return space.w_False
            previous_is_cased = cased = True
        elif unicodedb.islower(ord(uchar)):
            if not previous_is_cased:
                return space.w_False
            previous_is_cased = cased = True
        else:
            previous_is_cased = False
    return space.newbool(cased)

def unicode_isidentifier__Unicode(space, w_unicode):
    return space.newbool(_isidentifier(w_unicode._value))

def _isidentifier(u):
    if not u:
        return False

    # PEP 3131 says that the first character must be in XID_Start and
    # subsequent characters in XID_Continue, and for the ASCII range,
    # the 2.x rules apply (i.e start with letters and underscore,
    # continue with letters, digits, underscore). However, given the
    # current definition of XID_Start and XID_Continue, it is
    # sufficient to check just for these, except that _ must be
    # allowed as starting an identifier.
    first = u[0]
    if not (unicodedb.isxidstart(ord(first)) or first == u'_'):
        return False

    for i in range(1, len(u)):
        if not unicodedb.isxidcontinue(ord(u[i])):
            return False
    return True

def unicode_isprintable__Unicode(space, w_unicode):
    for uchar in w_unicode._value:
        if not unicodedb.isprintable(ord(uchar)):
            return space.w_False
    return space.w_True

def _strip(space, w_self, w_chars, left, right):
    "internal function called by str_xstrip methods"
    u_self = w_self._value
    u_chars = w_chars._value

    lpos = 0
    rpos = len(u_self)

    if left:
        while lpos < rpos and u_self[lpos] in u_chars:
           lpos += 1

    if right:
        while rpos > lpos and u_self[rpos - 1] in u_chars:
           rpos -= 1

    assert rpos >= 0
    result = u_self[lpos: rpos]
    return W_UnicodeObject(result)

def _strip_none(space, w_self, left, right):
    "internal function called by str_xstrip methods"
    u_self = w_self._value

    lpos = 0
    rpos = len(u_self)

    if left:
        while lpos < rpos and _isspace(u_self[lpos]):
           lpos += 1

    if right:
        while rpos > lpos and _isspace(u_self[rpos - 1]):
           rpos -= 1

    assert rpos >= 0
    result = u_self[lpos: rpos]
    return W_UnicodeObject(result)

def unicode_strip__Unicode_None(space, w_self, w_chars):
    return _strip_none(space, w_self, 1, 1)
def unicode_strip__Unicode_Unicode(space, w_self, w_chars):
    return _strip(space, w_self, w_chars, 1, 1)

def unicode_lstrip__Unicode_None(space, w_self, w_chars):
    return _strip_none(space, w_self, 1, 0)
def unicode_lstrip__Unicode_Unicode(space, w_self, w_chars):
    return _strip(space, w_self, w_chars, 1, 0)

def unicode_rstrip__Unicode_None(space, w_self, w_chars):
    return _strip_none(space, w_self, 0, 1)
def unicode_rstrip__Unicode_Unicode(space, w_self, w_chars):
    return _strip(space, w_self, w_chars, 0, 1)

def unicode_capitalize__Unicode(space, w_self):
    input = w_self._value
    if len(input) == 0:
        return W_UnicodeObject.EMPTY
    builder = UnicodeBuilder(len(input))
    builder.append(unichr(unicodedb.toupper(ord(input[0]))))
    for i in range(1, len(input)):
        builder.append(unichr(unicodedb.tolower(ord(input[i]))))
    return W_UnicodeObject(builder.build())

def unicode_title__Unicode(space, w_self):
    input = w_self._value
    if len(input) == 0:
        return w_self
    builder = UnicodeBuilder(len(input))

    previous_is_cased = False
    for i in range(len(input)):
        unichar = ord(input[i])
        if previous_is_cased:
            builder.append(unichr(unicodedb.tolower(unichar)))
        else:
            builder.append(unichr(unicodedb.totitle(unichar)))
        previous_is_cased = unicodedb.iscased(unichar)
    return W_UnicodeObject(builder.build())

def unicode_lower__Unicode(space, w_self):
    input = w_self._value
    builder = UnicodeBuilder(len(input))
    for i in range(len(input)):
        builder.append(unichr(unicodedb.tolower(ord(input[i]))))
    return W_UnicodeObject(builder.build())

def unicode_upper__Unicode(space, w_self):
    input = w_self._value
    builder = UnicodeBuilder(len(input))
    for i in range(len(input)):
        builder.append(unichr(unicodedb.toupper(ord(input[i]))))
    return W_UnicodeObject(builder.build())

def unicode_swapcase__Unicode(space, w_self):
    input = w_self._value
    builder = UnicodeBuilder(len(input))
    for i in range(len(input)):
        unichar = ord(input[i])
        if unicodedb.islower(unichar):
            builder.append(unichr(unicodedb.toupper(unichar)))
        elif unicodedb.isupper(unichar):
            builder.append(unichr(unicodedb.tolower(unichar)))
        else:
            builder.append(input[i])
    return W_UnicodeObject(builder.build())

def _normalize_index(length, index):
    if index < 0:
        index += length
        if index < 0:
            index = 0
    elif index > length:
        index = length
    return index

@specialize.arg(4)
def _convert_idx_params(space, w_self, w_start, w_end, upper_bound=False):
    self = w_self._value
    start, end = slicetype.unwrap_start_stop(
            space, len(self), w_start, w_end, upper_bound)
    return (self, start, end)

def unicode_endswith__Unicode_Unicode_ANY_ANY(space, w_self, w_substr, w_start, w_end):
    self, start, end = _convert_idx_params(space, w_self,
                                                   w_start, w_end, True)
    return space.newbool(endswith(self, w_substr._value, start, end))

def unicode_startswith__Unicode_Unicode_ANY_ANY(space, w_self, w_substr, w_start, w_end):
    self, start, end = _convert_idx_params(space, w_self, w_start, w_end, True)
    # XXX this stuff can be waaay better for ootypebased backends if
    #     we re-use more of our rpython machinery (ie implement startswith
    #     with additional parameters as rpython)
    return space.newbool(startswith(self, w_substr._value, start, end))

def unicode_startswith__Unicode_ANY_ANY_ANY(space, w_unistr, w_prefixes,
                                              w_start, w_end):
    if not space.isinstance_w(w_prefixes, space.w_tuple):
        msg = "startswith first arg must be str or a tuple of str, not %T"
        raise operationerrfmt(space.w_TypeError, msg, w_prefixes)

    unistr, start, end = _convert_idx_params(space, w_unistr,
                                             w_start, w_end, True)
    for w_prefix in space.fixedview(w_prefixes):
        prefix = space.unicode_w(w_prefix)
        if startswith(unistr, prefix, start, end):
            return space.w_True
    return space.w_False

def unicode_endswith__Unicode_ANY_ANY_ANY(space, w_unistr, w_suffixes,
                                            w_start, w_end):
    if not space.isinstance_w(w_suffixes, space.w_tuple):
        msg = "endswith first arg must be str or a tuple of str, not %T"
        raise operationerrfmt(space.w_TypeError, msg, w_suffixes)

    unistr, start, end = _convert_idx_params(space, w_unistr,
                                             w_start, w_end, True)
    for w_suffix in space.fixedview(w_suffixes):
        suffix = space.unicode_w(w_suffix)
        if endswith(unistr, suffix, start, end):
            return space.w_True
    return space.w_False

def _to_unichar_w(space, w_char):
    try:
        unistr = space.unicode_w(w_char)
    except OperationError, e:
        if e.match(space, space.w_TypeError):
            msg = 'The fill character cannot be converted to Unicode'
            raise OperationError(space.w_TypeError, space.wrap(msg))
        else:
            raise

    if len(unistr) != 1:
        raise OperationError(space.w_TypeError, space.wrap('The fill character must be exactly one character long'))
    return unistr[0]

def unicode_center__Unicode_ANY_ANY(space, w_self, w_width, w_fillchar):
    self = w_self._value
    width = space.int_w(w_width)
    fillchar = _to_unichar_w(space, w_fillchar)
    padding = width - len(self)
    if padding < 0:
        return w_self.create_if_subclassed()
    leftpad = padding // 2 + (padding & width & 1)
    result = [fillchar] * width
    for i in range(len(self)):
        result[leftpad + i] = self[i]
    return W_UnicodeObject(u''.join(result))

def unicode_ljust__Unicode_ANY_ANY(space, w_self, w_width, w_fillchar):
    self = w_self._value
    width = space.int_w(w_width)
    fillchar = _to_unichar_w(space, w_fillchar)
    padding = width - len(self)
    if padding < 0:
        return w_self.create_if_subclassed()
    result = [fillchar] * width
    for i in range(len(self)):
        result[i] = self[i]
    return W_UnicodeObject(u''.join(result))

def unicode_rjust__Unicode_ANY_ANY(space, w_self, w_width, w_fillchar):
    self = w_self._value
    width = space.int_w(w_width)
    fillchar = _to_unichar_w(space, w_fillchar)
    padding = width - len(self)
    if padding < 0:
        return w_self.create_if_subclassed()
    result = [fillchar] * width
    for i in range(len(self)):
        result[padding + i] = self[i]
    return W_UnicodeObject(u''.join(result))

def unicode_zfill__Unicode_ANY(space, w_self, w_width):
    self = w_self._value
    width = space.int_w(w_width)
    if len(self) == 0:
        return W_UnicodeObject(u'0' * width)
    padding = width - len(self)
    if padding <= 0:
        return w_self.create_if_subclassed()
    result = [u'0'] * width
    for i in range(len(self)):
        result[padding + i] = self[i]
    # Move sign to first position
    if self[0] in (u'+', u'-'):
        result[0] = self[0]
        result[padding] = u'0'
    return W_UnicodeObject(u''.join(result))

def unicode_splitlines__Unicode_ANY(space, w_self, w_keepends):
    self = w_self._value
    keepends = 0
    if space.int_w(w_keepends):
        keepends = 1
    if len(self) == 0:
        return space.newlist([])

    start = 0
    end = len(self)
    pos = 0
    lines = []
    while pos < end:
        if unicodedb.islinebreak(ord(self[pos])):
            if (self[pos] == u'\r' and pos + 1 < end and
                self[pos + 1] == u'\n'):
                # Count CRLF as one linebreak
                lines.append(self[start:pos + keepends * 2])
                pos += 1
            else:
                lines.append(self[start:pos + keepends])
            pos += 1
            start = pos
        else:
            pos += 1
    if not unicodedb.islinebreak(ord(self[end - 1])):
        lines.append(self[start:])
    return space.newlist_unicode(lines)

def unicode_find__Unicode_Unicode_ANY_ANY(space, w_self, w_substr, w_start, w_end):
    self, start, end = _convert_idx_params(space, w_self, w_start, w_end)
    return space.wrap(self.find(w_substr._value, start, end))

def unicode_rfind__Unicode_Unicode_ANY_ANY(space, w_self, w_substr, w_start, w_end):
    self, start, end = _convert_idx_params(space, w_self, w_start, w_end)
    return space.wrap(self.rfind(w_substr._value, start, end))

def unicode_index__Unicode_Unicode_ANY_ANY(space, w_self, w_substr, w_start, w_end):
    self, start, end = _convert_idx_params(space, w_self, w_start, w_end)
    index = self.find(w_substr._value, start, end)
    if index < 0:
        raise OperationError(space.w_ValueError,
                             space.wrap('substring not found'))
    return space.wrap(index)

def unicode_rindex__Unicode_Unicode_ANY_ANY(space, w_self, w_substr, w_start, w_end):
    self, start, end = _convert_idx_params(space, w_self, w_start, w_end)
    index = self.rfind(w_substr._value, start, end)
    if index < 0:
        raise OperationError(space.w_ValueError,
                             space.wrap('substring not found'))
    return space.wrap(index)

def unicode_count__Unicode_Unicode_ANY_ANY(space, w_self, w_substr, w_start, w_end):
    self, start, end = _convert_idx_params(space, w_self, w_start, w_end)
    return space.wrap(self.count(w_substr._value, start, end))

def unicode_split__Unicode_None_ANY(space, w_self, w_none, w_maxsplit):
    maxsplit = space.int_w(w_maxsplit)
    res = []
    value = w_self._value
    length = len(value)
    i = 0
    while True:
        # find the beginning of the next word
        while i < length:
            if not _isspace(value[i]):
                break   # found
            i += 1
        else:
            break  # end of string, finished

        # find the end of the word
        if maxsplit == 0:
            j = length   # take all the rest of the string
        else:
            j = i + 1
            while j < length and not _isspace(value[j]):
                j += 1
            maxsplit -= 1   # NB. if it's already < 0, it stays < 0

        # the word is value[i:j]
        res.append(value[i:j])

        # continue to look from the character following the space after the word
        i = j + 1

    return space.newlist_unicode(res)

def unicode_split__Unicode_Unicode_ANY(space, w_self, w_delim, w_maxsplit):
    self = w_self._value
    delim = w_delim._value
    maxsplit = space.int_w(w_maxsplit)
    delim_len = len(delim)
    if delim_len == 0:
        raise OperationError(space.w_ValueError,
                             space.wrap('empty separator'))
    parts = split(self, delim, maxsplit)
    return space.newlist_unicode(parts)


def unicode_rsplit__Unicode_None_ANY(space, w_self, w_none, w_maxsplit):
    maxsplit = space.int_w(w_maxsplit)
    res = []
    value = w_self._value
    i = len(value)-1
    while True:
        # starting from the end, find the end of the next word
        while i >= 0:
            if not _isspace(value[i]):
                break   # found
            i -= 1
        else:
            break  # end of string, finished

        # find the start of the word
        # (more precisely, 'j' will be the space character before the word)
        if maxsplit == 0:
            j = -1   # take all the rest of the string
        else:
            j = i - 1
            while j >= 0 and not _isspace(value[j]):
                j -= 1
            maxsplit -= 1   # NB. if it's already < 0, it stays < 0

        # the word is value[j+1:i+1]
        j1 = j + 1
        assert j1 >= 0
        res.append(value[j1:i+1])

        # continue to look from the character before the space before the word
        i = j - 1

    res.reverse()
    return space.newlist_unicode(res)

def unicode_rsplit__Unicode_Unicode_ANY(space, w_self, w_by, w_maxsplit=-1):
    maxsplit = space.int_w(w_maxsplit)
    value = w_self._value
    by = w_by._value
    if not by:
        raise OperationError(space.w_ValueError, space.wrap("empty separator"))
    return space.newlist_unicode(rsplit(value, by, maxsplit))

def unicode_replace__Unicode_Unicode_Unicode_ANY(space, w_self, w_old,
                                                 w_new, w_maxsplit):
    maxsplit = space.int_w(w_maxsplit)
    try:
        return W_UnicodeObject(
                replace(w_self._value, w_old._value, w_new._value, maxsplit))
    except OverflowError:
        raise OperationError(
            space.w_OverflowError,
            space.wrap("replace string is too long"))

<<<<<<< HEAD
def _unicode_replace(space, w_self, old, new, w_maxsplit):
    if len(old):
        parts = _split_with(w_self._value, old, space.int_w(w_maxsplit))
    else:
        self = w_self._value
        maxsplit = space.int_w(w_maxsplit)
        parts = _split_into_chars(self, maxsplit)

=======
def unicode_replace__Unicode_ANY_ANY_ANY(space, w_self, w_old, w_new,
                                         w_maxsplit):
    if not space.isinstance_w(w_old, space.w_unicode):
        old = unicode(space.bufferstr_w(w_old))
    else:
        old = space.unicode_w(w_old)
    if not space.isinstance_w(w_new, space.w_unicode):
        new = unicode(space.bufferstr_w(w_new))
    else:
        new = space.unicode_w(w_new)
    maxsplit = space.int_w(w_maxsplit)
>>>>>>> a68f9efa
    try:
        return W_UnicodeObject(replace(w_self._value, old, new, maxsplit))
    except OverflowError:
        raise OperationError(
            space.w_OverflowError,
            space.wrap("replace string is too long"))

def unicode_encode__Unicode_ANY_ANY(space, w_unistr,
                                    w_encoding=None,
                                    w_errors=None):

    from pypy.objspace.std.unicodetype import _get_encoding_and_errors
    from pypy.objspace.std.unicodetype import encode_object
    encoding, errors = _get_encoding_and_errors(space, w_encoding, w_errors)
    w_retval = encode_object(space, w_unistr, encoding, errors)
    return w_retval

def unicode_partition__Unicode_Unicode(space, w_unistr, w_unisub):
    unistr = w_unistr._value
    unisub = w_unisub._value
    if not unisub:
        raise OperationError(space.w_ValueError,
                             space.wrap("empty separator"))
    pos = unistr.find(unisub)
    if pos == -1:
        return space.newtuple([w_unistr, W_UnicodeObject.EMPTY,
                               W_UnicodeObject.EMPTY])
    else:
        assert pos >= 0
        return space.newtuple([space.wrap(unistr[:pos]), w_unisub,
                               space.wrap(unistr[pos+len(unisub):])])

def unicode_rpartition__Unicode_Unicode(space, w_unistr, w_unisub):
    unistr = w_unistr._value
    unisub = w_unisub._value
    if not unisub:
        raise OperationError(space.w_ValueError,
                             space.wrap("empty separator"))
    pos = unistr.rfind(unisub)
    if pos == -1:
        return space.newtuple([W_UnicodeObject.EMPTY,
                               W_UnicodeObject.EMPTY, w_unistr])
    else:
        assert pos >= 0
        return space.newtuple([space.wrap(unistr[:pos]), w_unisub,
                               space.wrap(unistr[pos+len(unisub):])])


def unicode_expandtabs__Unicode_ANY(space, w_self, w_tabsize):
    self = w_self._value
    tabsize  = space.int_w(w_tabsize)
    parts = self.split(u'\t')
    result = [parts[0]]
    prevsize = 0
    for ch in parts[0]:
        prevsize += 1
        if ch == u"\n" or ch ==  u"\r":
            prevsize = 0
    totalsize = prevsize

    for i in range(1, len(parts)):
        pad = tabsize - prevsize % tabsize
        nextpart = parts[i]
        try:
            totalsize = ovfcheck(totalsize + pad)
            totalsize = ovfcheck(totalsize + len(nextpart))
            result.append(u' ' * pad)
        except OverflowError:
            raise OperationError(space.w_OverflowError, space.wrap('new string is too long'))
        result.append(nextpart)
        prevsize = 0
        for ch in nextpart:
            prevsize += 1
            if ch in (u"\n", u"\r"):
                prevsize = 0
    return space.wrap(u''.join(result))


def unicode_translate__Unicode_ANY(space, w_self, w_table):
    self = w_self._value
    w_sys = space.getbuiltinmodule('sys')
    maxunicode = space.int_w(space.getattr(w_sys, space.wrap("maxunicode")))
    result = []
    for unichar in self:
        try:
            w_newval = space.getitem(w_table, space.wrap(ord(unichar)))
        except OperationError, e:
            if e.match(space, space.w_LookupError):
                result.append(unichar)
            else:
                raise
        else:
            if space.is_w(w_newval, space.w_None):
                continue
            elif space.isinstance_w(w_newval, space.w_int):
                newval = space.int_w(w_newval)
                if newval < 0 or newval > maxunicode:
                    raise OperationError(
                            space.w_TypeError,
                            space.wrap("character mapping must be in range(0x%x)" % (maxunicode + 1,)))
                result.append(unichr(newval))
            elif space.isinstance_w(w_newval, space.w_unicode):
                result.append(space.unicode_w(w_newval))
            else:
                raise OperationError(
                    space.w_TypeError,
                    space.wrap("character mapping must return integer, None or unicode"))
    return W_UnicodeObject(u''.join(result))

_repr_function, _ = make_unicode_escape_function(
    pass_printable=True, unicode_output=True, quotes=True, prefix='')

def repr__Unicode(space, w_unicode):
    chars = w_unicode._value
    size = len(chars)
    s = _repr_function(chars, size, "strict")
    return space.wrap(s)

def mod__Unicode_ANY(space, w_format, w_values):
    return mod_format(space, w_format, w_values, do_unicode=True)

def unicode_format__Unicode(space, w_unicode, __args__):
    w_kwds = space.newdict()
    if __args__.keywords:
        for i in range(len(__args__.keywords)):
            space.setitem(w_kwds, space.wrap(__args__.keywords[i]),
                          __args__.keywords_w[i])
    return newformat.format_method(space, w_unicode, __args__.arguments_w,
                                   w_kwds, True)

def unicode_format_map__Unicode_ANY(space, w_unicode, w_mapping):
    return newformat.format_method(space, w_unicode, None, w_mapping, True)

def format__Unicode_ANY(space, w_unicode, w_spec):
    return newformat.run_formatter(space, w_spec, "format_string", w_unicode)

def iter__Unicode(space, w_unicode):
    return space.newseqiter(w_unicode)


from pypy.objspace.std import unicodetype
register_all(vars(), unicodetype)
<|MERGE_RESOLUTION|>--- conflicted
+++ resolved
@@ -7,14 +7,7 @@
 from pypy.objspace.std.model import W_Object, registerimplementation
 from pypy.objspace.std.multimethod import FailedToImplement
 from pypy.objspace.std.noneobject import W_NoneObject
-<<<<<<< HEAD
 from pypy.objspace.std.sliceobject import W_SliceObject
-from pypy.objspace.std.stringobject import make_rsplit_with_delim
-from pypy.objspace.std.stringtype import stringendswith, stringstartswith
-=======
-from pypy.objspace.std.sliceobject import W_SliceObject, normalize_simple_slice
-from pypy.objspace.std.stringobject import W_StringObject
->>>>>>> a68f9efa
 from pypy.objspace.std.register_all import register_all
 from rpython.rlib import jit
 from rpython.rlib.rarithmetic import ovfcheck
@@ -720,34 +713,6 @@
             space.w_OverflowError,
             space.wrap("replace string is too long"))
 
-<<<<<<< HEAD
-def _unicode_replace(space, w_self, old, new, w_maxsplit):
-    if len(old):
-        parts = _split_with(w_self._value, old, space.int_w(w_maxsplit))
-    else:
-        self = w_self._value
-        maxsplit = space.int_w(w_maxsplit)
-        parts = _split_into_chars(self, maxsplit)
-
-=======
-def unicode_replace__Unicode_ANY_ANY_ANY(space, w_self, w_old, w_new,
-                                         w_maxsplit):
-    if not space.isinstance_w(w_old, space.w_unicode):
-        old = unicode(space.bufferstr_w(w_old))
-    else:
-        old = space.unicode_w(w_old)
-    if not space.isinstance_w(w_new, space.w_unicode):
-        new = unicode(space.bufferstr_w(w_new))
-    else:
-        new = space.unicode_w(w_new)
-    maxsplit = space.int_w(w_maxsplit)
->>>>>>> a68f9efa
-    try:
-        return W_UnicodeObject(replace(w_self._value, old, new, maxsplit))
-    except OverflowError:
-        raise OperationError(
-            space.w_OverflowError,
-            space.wrap("replace string is too long"))
 
 def unicode_encode__Unicode_ANY_ANY(space, w_unistr,
                                     w_encoding=None,
