--- conflicted
+++ resolved
@@ -12,15 +12,14 @@
 
 def _buffer_setitem(space, buf, w_index, w_obj):
     if buf.readonly:
-        raise OperationError(space.w_TypeError, space.wrap(
-            "cannot modify read-only memory"))
+        raise oefmt(space.w_TypeError, "cannot modify read-only memory")
     start, stop, step, size = space.decode_index4(w_index, buf.getlength())
     if step not in (0, 1):
-        raise OperationError(space.w_NotImplementedError, space.wrap(""))
+        raise oefmt(space.w_NotImplementedError, "")
     value = space.buffer_w(w_obj, space.BUF_CONTIG_RO)
     if value.getlength() != size:
-        raise OperationError(space.w_ValueError, space.wrap(
-            "cannot modify size of memoryview object"))
+        raise oefmt(space.w_ValueError,
+                    "cannot modify size of memoryview object")
     if step == 0:  # index only
         buf.setitem(start, value.getitem(0))
     elif step == 1:
@@ -90,44 +89,19 @@
         return space.newlist(result)
 
     def descr_getitem(self, space, w_index):
-<<<<<<< HEAD
         self._check_released(space)
-        start, stop, step = space.decode_index(w_index, self.getlength())
-=======
         start, stop, step, size = space.decode_index4(w_index, self.getlength())
->>>>>>> 565949fd
         if step not in (0, 1):
             raise oefmt(space.w_NotImplementedError, "")
         if step == 0:  # index only
-<<<<<<< HEAD
             return space.wrapbytes(self.buf.getitem(start))
-        res = self.getslice(start, stop)
-        return space.wrap(res)
-
-    def descr_setitem(self, space, w_index, w_obj):
-        self._check_released(space)
-        _buffer_setitem(space, self.buf, w_index, w_obj)
-=======
-            return space.wrap(self.buf.getitem(start))
         else:
             buf = SubBuffer(self.buf, start, size)
             return W_MemoryView(buf)
 
     def descr_setitem(self, space, w_index, w_obj):
-        if self.buf.readonly:
-            raise oefmt(space.w_TypeError, "cannot modify read-only memory")
-        start, stop, step, size = space.decode_index4(w_index, self.getlength())
-        if step not in (0, 1):
-            raise oefmt(space.w_NotImplementedError, "")
-        value = space.buffer_w(w_obj, space.BUF_CONTIG_RO)
-        if value.getlength() != size:
-            raise oefmt(space.w_ValueError,
-                        "cannot modify size of memoryview object")
-        if step == 0:  # index only
-            self.buf.setitem(start, value.getitem(0))
-        elif step == 1:
-            self.buf.setslice(start, value.as_str())
->>>>>>> 565949fd
+        self._check_released(space)
+        _buffer_setitem(space, self.buf, w_index, w_obj)
 
     def descr_len(self, space):
         self._check_released(space)
