"""
Implementation of the 'memoryview' type.
"""
import operator

from rpython.rlib.objectmodel import compute_hash
from pypy.interpreter.baseobjspace import W_Root
from pypy.interpreter.buffer import BufferView, SubBuffer, ReadonlyWrapper
from pypy.interpreter.error import OperationError, oefmt
from pypy.interpreter.gateway import interp2app, unwrap_spec
from pypy.interpreter.typedef import TypeDef, GetSetProperty,  make_weakref_descr
from rpython.rlib.unroll import unrolling_iterable

MEMORYVIEW_MAX_DIM = 64
MEMORYVIEW_SCALAR   = 0x0001
MEMORYVIEW_C        = 0x0002
MEMORYVIEW_FORTRAN  = 0x0004
MEMORYVIEW_SCALAR   = 0x0008
MEMORYVIEW_PIL      = 0x0010

def is_multiindex(space, w_key):
    from pypy.objspace.std.tupleobject import W_AbstractTupleObject
    if not space.isinstance_w(w_key, space.w_tuple):
        return 0
    assert isinstance(w_key, W_AbstractTupleObject)
    length = space.len_w(w_key)
    i = 0
    while i < length:
        w_obj = w_key.getitem(space, i)
        if not space.lookup(w_obj, '__index__'):
            return 0
        i += 1
    return 1

def is_multislice(space, w_key):
    from pypy.objspace.std.tupleobject import W_AbstractTupleObject
    if not space.isinstance_w(w_key, space.w_tuple):
        return 0
    assert isinstance(w_key, W_AbstractTupleObject)
    length = space.len_w(w_key)
    if length == 0:
        return 0
    i = 0
    while i < length:
        w_obj = w_key.getitem(space, i)
        if not space.isinstance_w(w_obj, space.w_slice):
            return 0
        i += 1
    return 1

class W_MemoryView(W_Root):
    """Implement the built-in 'memoryview' type as a wrapper around
    an interp-level buffer.
    """

    def __init__(self, view):
        assert isinstance(view, BufferView)
        self.view = view
        self._hash = -1
        self.flags = 0
        self._init_flags()

    def getndim(self):
        return self.view.getndim()

    def getshape(self):
        return self.view.getshape()

    def getstrides(self):
        return self.view.getstrides()

    def getitemsize(self):
        return self.view.getitemsize()

    def getformat(self):
        return self.view.getformat()

    def buffer_w(self, space, flags):
        self._check_released(space)
        space.check_buf_flags(flags, self.view.readonly)
        return self.view

    @staticmethod
    def descr_new_memoryview(space, w_subtype, w_object):
        if isinstance(w_object, W_MemoryView):
            w_object._check_released(space)
            return W_MemoryView.copy(w_object)
        view = space.buffer_w(w_object, space.BUF_FULL_RO)
        mv = view.wrap(space)
        return mv

    def _make_descr__cmp(name):
        def descr__cmp(self, space, w_other):
            if self.view is None:
                return space.newbool(getattr(operator, name)(self, w_other))
            if isinstance(w_other, W_MemoryView):
                # xxx not the most efficient implementation
                str1 = self.view.as_str()
                str2 = w_other.view.as_str()
                return space.newbool(getattr(operator, name)(str1, str2))

            try:
                view = space.buffer_w(w_other, space.BUF_CONTIG_RO)
            except OperationError as e:
                if not e.match(space, space.w_TypeError):
                    raise
                return space.w_NotImplemented
            else:
                str1 = self.view.as_str()
                str2 = view.as_str()
                return space.newbool(getattr(operator, name)(str1, str2))
        descr__cmp.func_name = name
        return descr__cmp

    descr_eq = _make_descr__cmp('eq')
    descr_ne = _make_descr__cmp('ne')

    def getlength(self):
        return self.view.getlength()

    def descr_tobytes(self, space):
        """Return the data in the buffer as a byte string. Order can be {'C', 'F', 'A'}.
        When order is 'C' or 'F', the data of the original array is converted to C or
        Fortran order. For contiguous views, 'A' returns an exact copy of the physical
        memory. In particular, in-memory Fortran order is preserved. For non-contiguous
        views, the data is converted to C first. order=None is the same as order='C'."""
        self._check_released(space)
        return space.newbytes(self.view.as_str())

    def descr_tolist(self, space):
        'Return the data in the buffer as a list of elements.'
        self._check_released(space)
        return self.view.w_tolist(space)

    def descr_toreadonly(self, space):
        'Return a readonly version of the memoryview.'
        self._check_released(space)
        if self.view.readonly:
            return W_MemoryView(self.view)
        view = ReadonlyWrapper(self.view)
        assert view.readonly
        return W_MemoryView(view)

    def _start_from_tuple(self, space, w_tuple):
        from pypy.objspace.std.tupleobject import W_AbstractTupleObject
        start = 0

        view = self.view
        length = space.len_w(w_tuple)
        dim = view.getndim()
        dim = 0
        assert isinstance(w_tuple, W_AbstractTupleObject)
        while dim < length:
            w_obj = w_tuple.getitem(space, dim)
            index = space.getindex_w(w_obj, space.w_IndexError)
            start += self.view.get_offset(space, dim, index)
            dim += 1
        return start

    def _getitem_tuple_indexed(self, space, w_index):
        view = self.view
        length = space.len_w(w_index)
        ndim = view.getndim()
        if length < ndim:
            raise oefmt(space.w_NotImplementedError,
                        "sub-views are not implemented")

        if length > ndim:
            raise oefmt(space.w_TypeError, \
                    "cannot index %d-dimension view with %d-element tuple",
                    length, ndim)

        start = self._start_from_tuple(space, w_index)
        itemsize = self.getitemsize()
        data = view.getbytes(start, itemsize)
        return view.value_from_bytes(space, data)

    def _setitem_tuple_indexed(self, space, w_index, w_obj):
        view = self.view
        length = space.len_w(w_index)
        ndim = view.getndim()
        if is_multislice(space, w_index):
            raise oefmt(space.w_NotImplementedError,
                        "multi-dimensional slicing is not implemented")
        elif length != ndim:
            if length < ndim:
                raise oefmt(space.w_NotImplementedError,
                        "sub-views are not implemented")

            elif length > ndim:
                raise oefmt(space.w_TypeError, \
                    "cannot index %d-dimension view with %d-element tuple",
                    length, ndim)

        start = self._start_from_tuple(space, w_index)
        val = self.view.bytes_from_value(space, w_obj)
        self.view.setbytes(start, val)

    def _decode_index(self, space, w_index, is_slice):
        shape = self.getshape()
        if len(shape) == 0:
            count = 1
        else:
            count = shape[0]
        # it's ok to use 'unsafe' here, because the index error checking
        # happens a level deeper on the view access
        return space.decode_index4_unsafe(w_index, count)

    def descr_getitem(self, space, w_index):
        self._check_released(space)

        is_slice = space.isinstance_w(w_index, space.w_slice)
        if is_slice or space.lookup(w_index, '__index__'):
            start, stop, step, slicelength = self._decode_index(space, w_index, is_slice)
            # ^^^ for a non-slice index, this returns (index, 0, 0, 1)
            if step == 0:  # index only
                dim = self.getndim()
                if dim == 0:
                    raise oefmt(space.w_TypeError, "invalid indexing of 0-dim memory")
                elif dim == 1:
                    return self.view.w_getitem(space, start)
                else:
                    raise oefmt(space.w_NotImplementedError,
                                "multi-dimensional sub-views are not implemented")
            elif is_slice:
                return self.view.new_slice(start, step, slicelength).wrap(space)
        elif is_multiindex(space, w_index):
            return self._getitem_tuple_indexed(space, w_index)
        elif is_multislice(space, w_index):
            raise oefmt(space.w_NotImplementedError,
                        "multi-dimensional slicing is not implemented")
        else:
            raise oefmt(space.w_TypeError, "memoryview: invalid slice key")

    def init_len(self):
        self.length = self.bytecount_from_shape()

    def bytecount_from_shape(self):
        dim = self.getndim()
        shape = self.getshape()
        length = 1
        for i in range(dim):
            length *= shape[i]
        return length * self.getitemsize()

    @staticmethod
    def copy(w_view):
        # TODO suboffsets
        view = w_view.view
        return W_MemoryView(view)

    def descr_setitem(self, space, w_index, w_obj):
        self._check_released(space)
        if self.view.readonly:
            raise oefmt(space.w_TypeError, "cannot modify read-only memory")
<<<<<<< HEAD
        if space.isinstance_w(w_index, space.w_tuple):
            return self._setitem_tuple_indexed(space, w_index, w_obj)
        start, stop, step, size = space.decode_index4(w_index, self.getlength())
=======
        start, stop, step, size = space.decode_index4(w_index, self)
        if step not in (0, 1):
            raise oefmt(space.w_NotImplementedError, "")
>>>>>>> 8d2ce818
        is_slice = space.isinstance_w(w_index, space.w_slice)
        start, stop, step, slicelength = self._decode_index(space, w_index, is_slice)
        itemsize = self.getitemsize()
        if step == 0:  # index only
            self.view.setitem_w(space, start, w_obj)
        elif step == 1:
            value = space.buffer_w(w_obj, space.BUF_CONTIG_RO)
            if value.getlength() != slicelength * itemsize:
                raise oefmt(space.w_ValueError,
                            "cannot modify size of memoryview object")
            self.view.setbytes(start * itemsize, value.as_str())
        else:
            if self.getndim() != 1:
                raise oefmt(space.w_NotImplementedError,
                        "memoryview slice assignments are currently "
                        "restricted to ndim = 1")
            # this is the case of a one dimensional copy!
            # NOTE we could maybe make use of copy_base, but currently we do not
            itemsize = self.getitemsize()
            data = []
            src = space.buffer_w(w_obj, space.BUF_CONTIG_RO)
            dst_strides = self.getstrides()
            dim = 0
            dst = SubBuffer(
                self.view.as_writebuf(),
                start * itemsize, slicelength * itemsize)
            src_stride0 = dst_strides[dim]

            off = 0
            src_shape0 = slicelength
            src_stride0 = src.getstrides()[0]
            for i in range(src_shape0):
                data.append(src.getbytes(off, itemsize))
                off += src_stride0
            off = 0
            dst_stride0 = self.getstrides()[0] * step
            for dataslice in data:
                dst.setslice(off, dataslice)
                off += dst_stride0

    def descr_len(self, space):
        self._check_released(space)
        dim = self.getndim()
        if dim == 0:
            return space.newint(1)
        shape = self.getshape()
        return space.newint(shape[0])

    def w_get_nbytes(self, space):
        self._check_released(space)
        return space.newint(self.getlength())

    def w_get_format(self, space):
        self._check_released(space)
        return space.newtext(self.getformat())

    def w_get_itemsize(self, space):
        self._check_released(space)
        return space.newint(self.getitemsize())

    def w_get_ndim(self, space):
        self._check_released(space)
        return space.newint(self.getndim())

    def w_is_readonly(self, space):
        self._check_released(space)
        return space.newbool(bool(self.view.readonly))

    def w_get_shape(self, space):
        self._check_released(space)
        return space.newtuple([space.newint(x) for x in self.getshape()])

    def w_get_strides(self, space):
        self._check_released(space)
        return space.newtuple([space.newint(x) for x in self.getstrides()])

    def w_get_suboffsets(self, space):
        self._check_released(space)
        # I've never seen anyone filling this field
        return space.newtuple([])

    def w_get_obj(self, space):
        self._check_released(space)
        if self.view.w_obj is None:
            return space.w_None
        else:
            return self.view.w_obj

    def descr_repr(self, space):
        if self.view is None:
            return self.getrepr(space, 'released memory')
        else:
            return self.getrepr(space, 'memory')

    def descr_hash(self, space):
        if self._hash == -1:
            self._check_released(space)
            if not self.view.readonly:
                raise oefmt(space.w_ValueError,
                            "cannot hash writable memoryview object")
            self._hash = compute_hash(self.view.as_str())
        return space.newint(self._hash)

    def descr_release(self, space):
        'Release the underlying buffer exposed by the memoryview object.'
        self.view = None

    def _check_released(self, space):
        if self.view is None:
            raise oefmt(space.w_ValueError,
                        "operation forbidden on released memoryview object")

    def descr_enter(self, space):
        self._check_released(space)
        return self

    def descr_exit(self, space, __args__):
        self.view = None
        return space.w_None

    def descr_pypy_raw_address(self, space):
        from rpython.rtyper.lltypesystem import lltype, rffi
        try:
            ptr = self.view.get_raw_address()
        except ValueError:
            # report the error using the RPython-level internal repr of
            # self.view
            msg = ("cannot find the underlying address of buffer that "
                   "is internally %r" % (self.view,))
            raise OperationError(space.w_ValueError, space.newtext(msg))
        return space.newint(rffi.cast(lltype.Signed, ptr))

    def get_native_fmtchar(self, fmt):
        from rpython.rtyper.lltypesystem import rffi
        size = -1
        if fmt[0] == '@':
            f = fmt[1]
        else:
            f = fmt[0]
        if f == 'c' or f == 'b' or f == 'B':
            size = rffi.sizeof(rffi.CHAR)
        elif f == 'h' or f == 'H':
            size = rffi.sizeof(rffi.SHORT)
        elif f == 'i' or f == 'I':
            size = rffi.sizeof(rffi.INT)
        elif f == 'l' or f == 'L':
            size = rffi.sizeof(rffi.LONG)
        elif f == 'q' or f == 'Q':
            size = rffi.sizeof(rffi.LONGLONG)
        elif f == 'n' or f == 'N':
            size = rffi.sizeof(rffi.SIZE_T)
        elif f == 'f':
            size = rffi.sizeof(rffi.FLOAT)
        elif f == 'd':
            size = rffi.sizeof(rffi.DOUBLE)
        elif f == '?':
            size = rffi.sizeof(rffi.CHAR)
        elif f == 'P':
            size = rffi.sizeof(rffi.VOIDP)
        return size

    def _zero_in_shape(self):
        # this method could be moved to the class BufferView
        view = self.view
        shape = view.getshape()
        for i in range(view.getndim()):
            if shape[i] == 0:
                return True
        return False

    def descr_cast(self, space, w_format, w_shape=None):
        'Cast a memoryview to a new format or shape.'
        self._check_released(space)

        if not space.isinstance_w(w_format, space.w_unicode):
            raise oefmt(space.w_TypeError,
                        "memoryview: format argument must be a string")

        fmt = space.text_w(w_format)
        view = self.view
        ndim = 1

        if not memory_view_c_contiguous(self.flags):
            raise oefmt(space.w_TypeError,
                        "memoryview: casts are restricted"
                        " to C-contiguous views")

        if (w_shape or view.getndim() != 1) and self._zero_in_shape():
            raise oefmt(space.w_TypeError,
                        "memoryview: cannot casts view with"
                        " zeros in shape or strides")

        if w_shape:
            if not (space.isinstance_w(w_shape, space.w_list) or space.isinstance_w(w_shape, space.w_tuple)):
                raise oefmt(space.w_TypeError, "expected list or tuple got %T", w_shape)
            ndim = space.len_w(w_shape)
            if ndim > MEMORYVIEW_MAX_DIM:
                raise oefmt(space.w_ValueError, \
                        "memoryview: number of dimensions must not exceed %d",
                        ndim)
            if ndim > 1 and view.getndim() != 1:
                raise oefmt(space.w_TypeError,
                            "memoryview: cast must be 1D -> ND or ND -> 1D")

        newview = self._cast_to_1D(space, view, fmt)
        if w_shape:
            fview = space.fixedview(w_shape)
            shape = [space.int_w(w_obj) for w_obj in fview]
            newview = self._cast_to_ND(space, newview, shape, ndim)
        return newview.wrap(space)

    def _init_flags(self):
        ndim = self.getndim()
        flags = 0
        if ndim == 0:
            flags |= MEMORYVIEW_SCALAR | MEMORYVIEW_C | MEMORYVIEW_FORTRAN
        elif ndim == 1:
            shape = self.getshape()
            strides = self.getstrides()
            if shape[0] == 1 or strides[0] == self.getitemsize():
                flags |= MEMORYVIEW_C | MEMORYVIEW_FORTRAN
        else:
            ndim = self.getndim()
            shape = self.getshape()
            strides = self.getstrides()
            itemsize = self.getitemsize()
            if PyBuffer_isContiguous(None, ndim, shape, strides,
                                      itemsize, 'C'):
                flags |= MEMORYVIEW_C
            if PyBuffer_isContiguous(None, ndim, shape, strides,
                                      itemsize, 'F'):
                flags |= MEMORYVIEW_FORTRAN

        if False:  # TODO missing suboffsets
            flags |= MEMORYVIEW_PIL
            flags &= ~(MEMORYVIEW_C|MEMORYVIEW_FORTRAN)

        self.flags = flags

    def _cast_to_1D(self, space, view, fmt):
        itemsize = self.get_native_fmtchar(fmt)
        if itemsize < 0:
            raise oefmt(space.w_ValueError, "memoryview: destination"
                    " format must be a native single character format prefixed"
                    " with an optional '@'")

        origfmt = view.getformat()
        if (self.get_native_fmtchar(origfmt) < 0 or \
           (not is_byte_format(origfmt))) and (not is_byte_format(fmt)):
            raise oefmt(space.w_TypeError,
                    "memoryview: cannot cast between"
                    " two non-byte formats")

        if view.getlength() % itemsize != 0:
            raise oefmt(space.w_TypeError,
                    "memoryview: length is not a multiple of itemsize")

        newfmt = self.get_native_fmtstr(fmt)
        if not newfmt:
            raise oefmt(space.w_RuntimeError,
                    "memoryview: internal error")
        return BufferView1D(view, newfmt, itemsize, w_obj=self.view.w_obj)

    def get_native_fmtstr(self, fmt):
        lenfmt = len(fmt)
        nat = False
        if lenfmt == 0:
            return None
        elif lenfmt == 1:
            format = fmt[0]  # fine!
        elif lenfmt == 2:
            if fmt[0] == '@':
                nat = True
                format = fmt[1]
            else:
                return None
        else:
            return None

        chars = ['c', 'b', 'B', 'h', 'H', 'i', 'I', 'l', 'L', 'q',
                 'Q', 'n', 'N', 'f', 'd', '?', 'P']
        for c in unrolling_iterable(chars):
            if c == format:
                if nat:
                    return '@'+c
                else:
                    return c

        return None

    def _cast_to_ND(self, space, view, shape, ndim):
        length = itemsize = view.getitemsize()
        for i in range(ndim):
            length *= shape[i]
        if length != view.getlength():
            raise oefmt(space.w_TypeError,
                        "memoryview: product(shape) * itemsize != buffer size")

        strides = self._strides_from_shape(shape, itemsize)
        return BufferViewND(view, ndim, shape, strides, w_obj=self.view.w_obj)

    @staticmethod
    def _strides_from_shape(shape, itemsize):
        ndim = len(shape)
        if ndim == 0:
            return []
        s = [0] * ndim
        s[ndim - 1] = itemsize
        i = ndim - 2
        while i >= 0:
            s[i] = s[i+1] * shape[i+1]
            i -= 1
        return s

    def descr_hex(self, space, w_sep=None, w_bytes_per_sep=None):
        """
        Return the data in the buffer as a str of hexadecimal numbers.

          sep
            An optional single character or byte to separate hex bytes.
          bytes_per_sep
            How many bytes between separators.  Positive values count from the
            right, negative values count from the left.

        Example:
        >>> value = memoryview(b'\\xb9\\x01\\xef')
        >>> value.hex()
        'b901ef'
        >>> value.hex(':')
        'b9:01:ef'
        >>> value.hex(':', 2)
        'b9:01ef'
        >>> value.hex(':', -2)
        'b901:ef'
        """
        from pypy.objspace.std.bytearrayobject import _array_to_hexstring, unwrap_hex_sep_arguments
        sep, bytes_per_sep = unwrap_hex_sep_arguments(space, w_sep, w_bytes_per_sep)
        self._check_released(space)
        return _array_to_hexstring(space, self.view.as_readbuf(), 0, 1, self.getlength(),
                sep=sep, bytes_per_sep=bytes_per_sep)


    def w_get_c_contiguous(self, space):
        return space.newbool(bool(memory_view_c_contiguous(self.flags)))

    def w_get_f_contiguous(self, space):
        return space.newbool(bool(self.flags & (MEMORYVIEW_SCALAR|MEMORYVIEW_FORTRAN)))

    def w_get_contiguous(self, space):
        return space.newbool(bool(self.flags & (MEMORYVIEW_SCALAR|MEMORYVIEW_C|MEMORYVIEW_FORTRAN)))


def is_byte_format(char):
    return char == 'b' or char == 'B' or char == 'c'

def memory_view_c_contiguous(flags):
    return flags & (MEMORYVIEW_SCALAR|MEMORYVIEW_C)

W_MemoryView.typedef = TypeDef(
    "memoryview", None, None, "read-write", variable_sized=True,
    __doc__ = """\
Create a new memoryview object which references the given object.
""",
    __new__     = interp2app(W_MemoryView.descr_new_memoryview),
    __eq__      = interp2app(W_MemoryView.descr_eq),
    __getitem__ = interp2app(W_MemoryView.descr_getitem),
    __len__     = interp2app(W_MemoryView.descr_len),
    __ne__      = interp2app(W_MemoryView.descr_ne),
    __setitem__ = interp2app(W_MemoryView.descr_setitem),
    __repr__    = interp2app(W_MemoryView.descr_repr),
    __hash__      = interp2app(W_MemoryView.descr_hash),
    __enter__   = interp2app(W_MemoryView.descr_enter),
    __exit__    = interp2app(W_MemoryView.descr_exit),
    __weakref__ = make_weakref_descr(W_MemoryView),
    cast        = interp2app(W_MemoryView.descr_cast),
    hex         = interp2app(W_MemoryView.descr_hex),
    tobytes     = interp2app(W_MemoryView.descr_tobytes),
    tolist      = interp2app(W_MemoryView.descr_tolist),
    toreadonly  = interp2app(W_MemoryView.descr_toreadonly),
    release     = interp2app(W_MemoryView.descr_release),
    format      = GetSetProperty(W_MemoryView.w_get_format),
    itemsize    = GetSetProperty(W_MemoryView.w_get_itemsize),
    ndim        = GetSetProperty(W_MemoryView.w_get_ndim),
    nbytes        = GetSetProperty(W_MemoryView.w_get_nbytes),
    readonly    = GetSetProperty(W_MemoryView.w_is_readonly),
    shape       = GetSetProperty(W_MemoryView.w_get_shape),
    strides     = GetSetProperty(W_MemoryView.w_get_strides),
    suboffsets  = GetSetProperty(W_MemoryView.w_get_suboffsets),
    obj         = GetSetProperty(W_MemoryView.w_get_obj),
    c_contiguous= GetSetProperty(W_MemoryView.w_get_c_contiguous),
    f_contiguous= GetSetProperty(W_MemoryView.w_get_f_contiguous),
    contiguous  = GetSetProperty(W_MemoryView.w_get_contiguous),
    _pypy_raw_address = interp2app(W_MemoryView.descr_pypy_raw_address),
    )
W_MemoryView.typedef.acceptable_as_base_class = False

def _IsFortranContiguous(ndim, shape, strides, itemsize):
    if ndim == 0:
        return 1
    if not strides:
        return ndim == 1
    sd = itemsize
    if ndim == 1:
        return shape[0] == 1 or sd == strides[0]
    for i in range(ndim):
        dim = shape[i]
        if dim == 0:
            return 1
        if strides[i] != sd:
            return 0
        sd *= dim
    return 1

def _IsCContiguous(ndim, shape, strides, itemsize):
    if ndim == 0:
        return 1
    if not strides:
        return ndim == 1
    sd = itemsize
    if ndim == 1:
        return shape[0] == 1 or sd == strides[0]
    for i in range(ndim - 1, -1, -1):
        dim = shape[i]
        if dim == 0:
            return 1
        if strides[i] != sd:
            return 0
        sd *= dim
    return 1

def PyBuffer_isContiguous(suboffsets, ndim, shape, strides, itemsize, fort):
    if suboffsets:
        return 0
    if (fort == 'C'):
        return _IsCContiguous(ndim, shape, strides, itemsize)
    elif (fort == 'F'):
        return _IsFortranContiguous(ndim, shape, strides, itemsize)
    elif (fort == 'A'):
        return (_IsCContiguous(ndim, shape, strides, itemsize) or
                _IsFortranContiguous(ndim, shape, strides, itemsize))
    return 0


class IndirectView(BufferView):
    """Base class for views into another BufferView"""
    _immutable_ = True
    _attrs_ = ['readonly', 'parent']

    def getlength(self):
        return self.parent.getlength()

    def as_str_and_offset_maybe(self):
        return self.parent.as_str_and_offset_maybe()

    def getbytes(self, start, size):
        return self.parent.getbytes(start, size)

    def setbytes(self, start, string):
        self.parent.setbytes(start, string)

    def get_raw_address(self):
        return self.parent.get_raw_address()

    def as_readbuf(self):
        return self.parent.as_readbuf()

    def as_writebuf(self):
        return self.parent.as_writebuf()

class BufferView1D(IndirectView):
    _immutable_ = True
    _attrs_ = ['readonly', 'parent', 'format', 'itemsize']

    def __init__(self, parent, format, itemsize, w_obj=None):
        self.w_obj = w_obj
        self.parent = parent
        self.readonly = parent.readonly
        self.format = format
        self.itemsize = itemsize

    def getformat(self):
        return self.format

    def getitemsize(self):
        return self.itemsize

    def getndim(self):
        return 1

    def getshape(self):
        return [self.getlength() // self.itemsize]

    def getstrides(self):
        return [self.itemsize]

class BufferViewND(IndirectView):
    _immutable_ = True
    _attrs_ = ['readonly', 'parent', 'ndim', 'shape', 'strides']

    def __init__(self, parent, ndim, shape, strides, w_obj=None):
        self.w_obj = w_obj
        assert parent.getndim() == 1
        assert len(shape) == len(strides) == ndim
        self.parent = parent
        self.readonly = parent.readonly
        self.ndim = ndim
        self.shape = shape
        self.strides = strides

    def getformat(self):
        return self.parent.getformat()

    def getitemsize(self):
        return self.parent.getitemsize()

    def getndim(self):
        return self.ndim

    def getshape(self):
        return self.shape

    def getstrides(self):
        return self.strides

    def getlength(self):
        tot = 1
        for i in range(self.ndim):
            tot *= self.shape[i]
        return tot * self.getitemsize()
<|MERGE_RESOLUTION|>--- conflicted
+++ resolved
@@ -253,15 +253,9 @@
         self._check_released(space)
         if self.view.readonly:
             raise oefmt(space.w_TypeError, "cannot modify read-only memory")
-<<<<<<< HEAD
         if space.isinstance_w(w_index, space.w_tuple):
             return self._setitem_tuple_indexed(space, w_index, w_obj)
-        start, stop, step, size = space.decode_index4(w_index, self.getlength())
-=======
         start, stop, step, size = space.decode_index4(w_index, self)
-        if step not in (0, 1):
-            raise oefmt(space.w_NotImplementedError, "")
->>>>>>> 8d2ce818
         is_slice = space.isinstance_w(w_index, space.w_slice)
         start, stop, step, slicelength = self._decode_index(space, w_index, is_slice)
         itemsize = self.getitemsize()
