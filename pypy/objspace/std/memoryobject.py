--- conflicted
+++ resolved
@@ -408,23 +408,16 @@
         return space.newbool(bool(self.buf.readonly))
 
     def w_get_shape(self, space):
-<<<<<<< HEAD
-        self._check_released(space)
-        return space.newtuple([space.wrap(x) for x in self.getshape()])
-
-    def w_get_strides(self, space):
-        self._check_released(space)
-        return space.newtuple([space.wrap(x) for x in self.getstrides()])
-=======
+        self._check_released(space)
         if self.buf.getndim() == 0:
             return space.w_None
-        return space.newtuple([space.wrap(x) for x in self.buf.getshape()])
+        return space.newtuple([space.wrap(x) for x in self.getshape()])
 
     def w_get_strides(self, space):
+        self._check_released(space)
         if self.buf.getndim() == 0:
             return space.w_None
-        return space.newtuple([space.wrap(x) for x in self.buf.getstrides()])
->>>>>>> 8998b5eb
+        return space.newtuple([space.wrap(x) for x in self.getstrides()])
 
     def w_get_suboffsets(self, space):
         self._check_released(space)
