--- conflicted
+++ resolved
@@ -385,12 +385,8 @@
                 off += dst_stride0
 
     def descr_len(self, space):
-<<<<<<< HEAD
         self._check_released(space)
         return space.wrap(self.getlength())
-=======
-        return space.wrap(self.buf.getlength() / self.buf.getitemsize())
->>>>>>> 1c81b343
 
     def w_get_format(self, space):
         self._check_released(space)
