"""
Implementation of the 'buffer' and 'memoryview' types.
"""
import operator

from rpython.rlib.buffer import Buffer, SubBuffer, StringBuffer
from rpython.rlib.objectmodel import compute_hash
from rpython.rlib.rstruct.error import StructError
from pypy.interpreter.baseobjspace import W_Root
from pypy.interpreter.error import OperationError, oefmt
from pypy.interpreter.gateway import interp2app
from pypy.interpreter.typedef import TypeDef, GetSetProperty,  make_weakref_descr
from pypy.module.struct.formatiterator import UnpackFormatIterator, PackFormatIterator
from pypy.objspace.std.bytesobject import getbytevalue
from rpython.rlib.unroll import unrolling_iterable
from rpython.rlib.objectmodel import always_inline

MEMORYVIEW_MAX_DIM = 64
MEMORYVIEW_SCALAR   = 0x0001
MEMORYVIEW_C        = 0x0002
MEMORYVIEW_FORTRAN  = 0x0004
MEMORYVIEW_SCALAR   = 0x0008
MEMORYVIEW_PIL      = 0x0010


class W_MemoryView(W_Root):
    """Implement the built-in 'memoryview' type as a wrapper around
    an interp-level buffer.
    """

    def __init__(self, buf, format=None, itemsize=1, ndim=-1,
                 shape=None, strides=None, suboffsets=None):
        assert isinstance(buf, Buffer)
        self.buf = buf
        self._hash = -1
        # private copies of format, shape, itemsize, ... on this class
        self.format = format
        self.itemsize = itemsize
        self.shape = shape
        self.strides = strides
        self.suboffsets = suboffsets
        self.ndim = ndim
        self.flags = 0
        self.length = -1
        self._init_flags()

    # several fields are "overwritten" by the memory view (shape, strides, ...)
    # thus use only those getter fields instead of directly accessing the fields
    def getndim(self):
        if self.ndim == -1:
            return self.buf.getndim()
        return self.ndim

    def getshape(self):
        if self.shape is None:
            return self.buf.getshape()
        return self.shape

    def getstrides(self):
        if self.strides is None:
            return self.buf.getstrides()
        return self.strides

    def getitemsize(self):
        return self.itemsize

    # memoryview needs to modify the field 'format', to prevent the modification
    # of the buffer, we save the new format here!
    def getformat(self):
        if self.format is None:
            return self.buf.getformat()
        return self.format

    def setformat(self, value):
        self.format = value

    def buffer_w(self, space, flags):
        self._check_released(space)
        space.check_buf_flags(flags, self.buf.readonly)
        return self.buf

    @staticmethod
    def descr_new_memoryview(space, w_subtype, w_object):
        if isinstance(w_object, W_MemoryView):
            w_object._check_released(space)
            return W_MemoryView.copy(w_object)
        buf = space.buffer_w(w_object, space.BUF_FULL_RO)
        return W_MemoryView(buf, buf.getformat(), buf.getitemsize())

    def _make_descr__cmp(name):
        def descr__cmp(self, space, w_other):
            if self.buf is None:
                return space.newbool(getattr(operator, name)(self, w_other))
            if isinstance(w_other, W_MemoryView):
                # xxx not the most efficient implementation
                str1 = self.as_str()
                str2 = w_other.as_str()
                return space.newbool(getattr(operator, name)(str1, str2))

            try:
                buf = space.buffer_w(w_other, space.BUF_CONTIG_RO)
            except OperationError as e:
                if not e.match(space, space.w_TypeError):
                    raise
                return space.w_NotImplemented
            else:
                str1 = self.as_str()
                str2 = buf.as_str()
                return space.newbool(getattr(operator, name)(str1, str2))
        descr__cmp.func_name = name
        return descr__cmp

    descr_eq = _make_descr__cmp('eq')
    descr_ne = _make_descr__cmp('ne')

    def as_str(self):
        return ''.join(self.copy_buffer())

    def copy_buffer(self):
        if self.getndim() == 0:
            itemsize = self.getitemsize()
            return [self.buf.getslice(0, itemsize, 1, itemsize)]
        data = []
        self._copy_rec(0, data, 0)
        return data

    def _copy_rec(self, idim, data, off):
        shapes = self.getshape()
        shape = shapes[idim]
        strides = self.getstrides()

        if self.getndim() - 1 == idim:
            self._copy_base(data, off)
            return

        for i in range(shape):
            self._copy_rec(idim + 1, data, off)
            off += strides[idim]

    def _copy_base(self, data, off):
        shapes = self.getshape()
        step = shapes[0]
        strides = self.getstrides()
        itemsize = self.getitemsize()
        bytesize = self.getlength()
        copiedbytes = 0
        for i in range(step):
            bytes = self.buf.getslice(off, off+itemsize, 1, itemsize)
            data.append(bytes)
            copiedbytes += len(bytes)
            off += strides[0]
            # do notcopy data if the sub buffer is out of bounds
            if copiedbytes >= bytesize:
                break

    def getlength(self):
        if self.length != -1:
            return self.length
        return self.buf.getlength()

    def descr_tobytes(self, space):
        self._check_released(space)
        return space.newbytes(self.as_str())

    def descr_tolist(self, space):
        self._check_released(space)

        buf = self.buf
        dim = self.getndim()
        fmt = self.getformat()
        if dim == 0:
            raise NotImplementedError
        elif dim == 1:
            itemsize = self.getitemsize()
            return self._tolist(space, buf, self.getlength(), itemsize, fmt,
                                self.getstrides())
        else:
            return self._tolist_rec(space, buf, 0, 0, fmt)

    def _tolist(self, space, buf, bytecount, itemsize, fmt, strides=None):
        # TODO: this probably isn't very fast
        count = bytecount // itemsize
        fmtiter = UnpackFormatIterator(space, buf)
        # patch the length, necessary buffer might have offset
        # which leads to wrong length calculation if e.g. the
        # memoryview is reversed
        fmtiter.length = bytecount
        fmtiter.strides = strides
        fmtiter.interpret(fmt * count)
        return space.newlist(fmtiter.result_w)

    def _tolist_rec(self, space, buf, start, idim, fmt):
        strides = self.getstrides()
        shape = self.getshape()
        #
        dim = idim+1
        stride = strides[idim]
        itemsize = self.getitemsize()
        dimshape = shape[idim]
        #
        if dim >= self.getndim():
            bytecount = (stride * dimshape)
            return self._tolist(space, buf, bytecount, itemsize, fmt, [stride])
        items = [None] * dimshape

        orig_buf = buf
        for i in range(dimshape):
            buf = SubBuffer(orig_buf, start, stride)
            item = self._tolist_rec(space, buf, start, idim+1, fmt)
            items[i] = item
            start += stride

        return space.newlist(items)


    def _start_from_tuple(self, space, w_tuple):
        from pypy.objspace.std.tupleobject import W_AbstractTupleObject
        start = 0

        view = self.buf
        length = space.len_w(w_tuple)
        dim = view.getndim()
        dim = 0
        assert isinstance(w_tuple, W_AbstractTupleObject)
        while dim < length:
            w_obj = w_tuple.getitem(space, dim)
            index = space.getindex_w(w_obj, space.w_IndexError)
            shape = self.buf.getshape()
            strides = self.buf.getstrides()
            start = self.lookup_dimension(space, shape, strides, start, dim, index)
            dim += 1
        return start

    def lookup_dimension(self, space, shape, strides, start, dim, index):
        nitems = shape[dim]
        if index < 0:
            index += nitems
        if index < 0 or index >= nitems:
            raise oefmt(space.w_IndexError,
                "index out of bounds on dimension %d", dim+1)
        # TODO suboffsets?
        return start + strides[dim] * index

    def _getitem_tuple_indexed(self, space, w_index):
        view = self.buf

        fmt = view.getformat() # TODO adjust format?

        length = space.len_w(w_index)
        ndim = view.getndim()
        if length < ndim:
            raise oefmt(space.w_NotImplementedError,
                        "sub-views are not implemented")

        if length > ndim:
            raise oefmt(space.w_TypeError, \
                    "cannot index %d-dimension view with %d-element tuple",
                    length, ndim)

        start = self._start_from_tuple(space, w_index)

        buf = SubBuffer(self.buf, start, view.getitemsize())
        fmtiter = UnpackFormatIterator(space, buf)
        fmtiter.interpret(fmt)
        return fmtiter.result_w[0]

    def _decode_index(self, space, w_index, is_slice):
        shape = self.getshape()
        if len(shape) == 0:
            count = 1
        else:
            count = shape[0]
        return space.decode_index4(w_index, count)

    def descr_getitem(self, space, w_index):
        self._check_released(space)

        if space.isinstance_w(w_index, space.w_tuple):
            return self._getitem_tuple_indexed(space, w_index)
        is_slice = space.isinstance_w(w_index, space.w_slice)
        start, stop, step, slicelength = self._decode_index(space, w_index, is_slice)
        # ^^^ for a non-slice index, this returns (index, 0, 0, 1)
        if step == 0:  # index only
            itemsize = self.getitemsize()
            dim = self.getndim()
            if dim == 0:
                raise oefmt(space.w_TypeError, "invalid indexing of 0-dim memory")
            elif dim == 1:
                shape = self.getshape()
                strides = self.getstrides()
                idx = self.lookup_dimension(space, shape, strides, 0, 0, start)
                if itemsize == 1:
                    ch = self.buf.getitem(idx)
                    return space.newint(ord(ch))
                else:
                    # TODO: this probably isn't very fast
                    buf = SubBuffer(self.buf, idx, itemsize)
                    fmtiter = UnpackFormatIterator(space, buf)
                    fmtiter.length = buf.getlength()
                    fmtiter.interpret(self.format)
                    return fmtiter.result_w[0]
            else:
                raise oefmt(space.w_NotImplementedError, "multi-dimensional sub-views are not implemented")
        elif is_slice:
            mv = W_MemoryView.copy(self)
            mv.init_slice(start, stop, step, slicelength, 0)
            mv.init_len()
            mv._init_flags()
            return mv
        # multi index is handled at the top of this function
        else:
            raise TypeError("memoryview: invalid slice key")

    def init_slice(self, start, stop, step, slicelength, dim):
        # modifies the buffer, shape and stride to allow step to be > 1
        self.strides = strides = self.getstrides()[:]
        self.shape = shape = self.getshape()[:]
        bytesize = self.getitemsize() * slicelength
        self.buf = SubBuffer(self.buf, strides[dim] * start, bytesize)
        shape[dim] = slicelength
        strides[dim] = strides[dim] * step
        # TODO subbuffer

    def init_len(self):
        self.length = self.bytecount_from_shape()

    def bytecount_from_shape(self):
        dim = self.getndim()
        shape = self.getshape()
        length = 1
        for i in range(dim):
            length *= shape[i]
        return length * self.getitemsize()

    @staticmethod
    def copy(view):
        # TODO suboffsets
        buf = view.buf
        return W_MemoryView(buf, view.getformat(), view.getitemsize(),
                            view.getndim(), view.getshape()[:], view.getstrides()[:])

    def descr_setitem(self, space, w_index, w_obj):
        self._check_released(space)
        if self.buf.readonly:
            raise oefmt(space.w_TypeError, "cannot modify read-only memory")
        if space.isinstance_w(w_index, space.w_tuple):
            raise oefmt(space.w_NotImplementedError, "")
        start, stop, step, size = space.decode_index4(w_index, self.getlength())
        is_slice = space.isinstance_w(w_index, space.w_slice)
        start, stop, step, slicelength = self._decode_index(space, w_index, is_slice)
        itemsize = self.getitemsize()
        if step == 0:  # index only
            shape = self.getshape()
            strides = self.getstrides()
            idx = self.lookup_dimension(space, shape, strides, 0, 0, start)
            if itemsize == 1:
                ch = getbytevalue(space, w_obj)
                self.buf.setitem(idx, ch)
            else:
                # TODO: this probably isn't very fast
                fmtiter = PackFormatIterator(space, [w_obj], itemsize)
                try:
                    fmtiter.interpret(self.format)
                except StructError as e:
                    raise oefmt(space.w_TypeError,
                                "memoryview: invalid type for format '%s'",
                                self.format)
                self.buf.setslice(idx, fmtiter.result.build())
        elif step == 1:
            value = space.buffer_w(w_obj, space.BUF_CONTIG_RO)
            if value.getlength() != slicelength * itemsize:
                raise oefmt(space.w_ValueError,
                            "cannot modify size of memoryview object")
            self.buf.setslice(start * itemsize, value.as_str())
        else:
            if self.getndim() != 1:
                raise oefmt(space.w_NotImplementedError,
                        "memoryview slice assignments are currently "
                        "restricted to ndim = 1")
            # this is the case of a one dimensional copy!
            # NOTE we could maybe make use of copy_base, but currently we do not
            itemsize = self.getitemsize()
            data = []
            src = space.buffer_w(w_obj, space.BUF_CONTIG_RO)
            dst_strides = self.getstrides()
            dim = 0
            dst = SubBuffer(self.buf, start * itemsize, slicelength * itemsize)
            src_stride0 = dst_strides[dim]

            off = 0
            src_shape0 = slicelength
            src_stride0 = src.getstrides()[0]
            if isinstance(w_obj, W_MemoryView):
                src_stride0 = w_obj.getstrides()[0]
            for i in range(src_shape0):
                data.append(src.getslice(off,off+itemsize,1,itemsize))
                off += src_stride0
            off = 0
            dst_stride0 = self.getstrides()[0] * step
            for dataslice in data:
                dst.setslice(off, dataslice)
                off += dst_stride0

    def descr_len(self, space):
        self._check_released(space)
        dim = self.getndim()
        if dim == 0:
            return space.newint(1)
        shape = self.getshape()
        return space.newint(shape[0])

    def w_get_nbytes(self, space):
        self._check_released(space)
        return space.newint(self.getlength())

    def w_get_format(self, space):
        self._check_released(space)
        return space.newtext(self.getformat())

    def w_get_itemsize(self, space):
        self._check_released(space)
        return space.newint(self.getitemsize())

    def w_get_ndim(self, space):
        self._check_released(space)
        return space.newint(self.getndim())

    def w_is_readonly(self, space):
        self._check_released(space)
        return space.newbool(bool(self.buf.readonly))

    def w_get_shape(self, space):
        self._check_released(space)
<<<<<<< HEAD
        if self.getndim() == 0:
            return space.w_None
        return space.newtuple([space.newint(x) for x in self.getshape()])

    def w_get_strides(self, space):
        self._check_released(space)
        if self.getndim() == 0:
            return space.w_None
        return space.newtuple([space.newint(x) for x in self.getstrides()])
=======
        return space.newtuple([space.wrap(x) for x in self.getshape()])

    def w_get_strides(self, space):
        self._check_released(space)
        return space.newtuple([space.wrap(x) for x in self.getstrides()])
>>>>>>> f7a156cb

    def w_get_suboffsets(self, space):
        self._check_released(space)
        # I've never seen anyone filling this field
        return space.newtuple([])

    def descr_repr(self, space):
        if self.buf is None:
            return self.getrepr(space, u'released memory')
        else:
            return self.getrepr(space, u'memory')

    def descr_hash(self, space):
        if self._hash == -1:
            self._check_released(space)
            if not self.buf.readonly:
                raise oefmt(space.w_ValueError,
                            "cannot hash writable memoryview object")
            self._hash = compute_hash(self.buf.as_str())
        return space.newint(self._hash)

    def descr_release(self, space):
        self.buf = None

    def _check_released(self, space):
        if self.buf is None:
            raise oefmt(space.w_ValueError,
                        "operation forbidden on released memoryview object")

    def descr_enter(self, space):
        self._check_released(space)
        return self

    def descr_exit(self, space, __args__):
        self.buf = None
        return space.w_None

    def descr_pypy_raw_address(self, space):
        from rpython.rtyper.lltypesystem import lltype, rffi
        try:
            ptr = self.buf.get_raw_address()
        except ValueError:
            # report the error using the RPython-level internal repr of self.buf
            msg = ("cannot find the underlying address of buffer that "
                   "is internally %r" % (self.buf,))
            raise OperationError(space.w_ValueError, space.newtext(msg))
        return space.newint(rffi.cast(lltype.Signed, ptr))

    def get_native_fmtchar(self, fmt):
        from rpython.rtyper.lltypesystem import rffi
        size = -1
        if fmt[0] == '@':
            f = fmt[1]
        else:
            f = fmt[0]
        if f == 'c' or f == 'b' or f == 'B':
            size = rffi.sizeof(rffi.CHAR)
        elif f == 'h' or f == 'H':
            size = rffi.sizeof(rffi.SHORT)
        elif f == 'i' or f == 'I':
            size = rffi.sizeof(rffi.INT)
        elif f == 'l' or f == 'L':
            size = rffi.sizeof(rffi.LONG)
        elif f == 'q' or f == 'Q':
            size = rffi.sizeof(rffi.LONGLONG)
        elif f == 'n' or f == 'N':
            size = rffi.sizeof(rffi.SIZE_T)
        elif f == 'f':
            size = rffi.sizeof(rffi.FLOAT)
        elif f == 'd':
            size = rffi.sizeof(rffi.DOUBLE)
        elif f == '?':
            size = rffi.sizeof(rffi.CHAR)
        elif f == 'P':
            size = rffi.sizeof(rffi.VOIDP)
        return size

    def _zero_in_shape(self):
        # this method could be moved to the class Buffer
        buf = self.buf
        shape = buf.getshape()
        for i in range(buf.getndim()):
            if shape[i] == 0:
                return True
        return False

    def descr_cast(self, space, w_format, w_shape=None):
        self._check_released(space)

        if not space.isinstance_w(w_format, space.w_unicode):
            raise oefmt(space.w_TypeError,
                        "memoryview: format argument must be a string")

        fmt = space.str_w(w_format)
        buf = self.buf
        ndim = 1

        if not memory_view_c_contiguous(space, self.flags):
            raise oefmt(space.w_TypeError,
                        "memoryview: casts are restricted"
                        " to C-contiguous views")

        if (w_shape or buf.getndim() != 1) and self._zero_in_shape():
            raise oefmt(space.w_TypeError,
                        "memoryview: cannot casts view with"
                        " zeros in shape or strides")

        itemsize = self.get_native_fmtchar(fmt)
        if w_shape:
            if not (space.isinstance_w(w_shape, space.w_list) or space.isinstance_w(w_shape, space.w_tuple)):
                raise oefmt(space.w_TypeError, "expected list or tuple got %T", w_shape)
            ndim = space.len_w(w_shape)
            if ndim > MEMORYVIEW_MAX_DIM:
                raise oefmt(space.w_ValueError, \
                        "memoryview: number of dimensions must not exceed %d",
                        ndim)
            # yes access ndim as field
            if self.ndim > 1 and buf.getndim() != 1:
                raise oefmt(space.w_TypeError,
                            "memoryview: cast must be 1D -> ND or ND -> 1D")

        mv = W_MemoryView(buf, self.format, self.itemsize)
        origfmt = mv.getformat()
        mv._cast_to_1D(space, origfmt, fmt, itemsize)
        if w_shape:
            fview = space.fixedview(w_shape)
            shape = [space.int_w(w_obj) for w_obj in fview]
            mv._cast_to_ND(space, shape, ndim)
        return mv

    def _init_flags(self):
        buf = self.buf
        ndim = self.getndim()
        flags = 0
        if ndim == 0:
            flags |= MEMORYVIEW_SCALAR | MEMORYVIEW_C | MEMORYVIEW_FORTRAN
        elif ndim == 1:
            shape = self.getshape()
            strides = self.getstrides()
            if shape[0] == 1 or strides[0] == self.getitemsize():
                flags |= MEMORYVIEW_C | MEMORYVIEW_SCALAR
        else:
            ndim = self.getndim()
            shape = self.getshape()
            strides = self.getstrides()
            itemsize = self.getitemsize()
            if PyBuffer_isContiguous(None, ndim, shape, strides,
                                      itemsize, 'C'):
                flags |= MEMORYVIEW_C
            if PyBuffer_isContiguous(None, ndim, shape, strides,
                                      itemsize, 'F'):
                flags |= MEMORYVIEW_C

        if self.suboffsets:
            flags |= MEMORYVIEW_PIL
            flags &= ~(MEMORYVIEW_C|MEMORYVIEW_FORTRAN)
        # TODO missing suboffsets

        self.flags = flags

    def _cast_to_1D(self, space, origfmt, fmt, itemsize):
        buf = self.buf
        if itemsize < 0:
            raise oefmt(space.w_ValueError, "memoryview: destination" \
                    " format must be a native single character format prefixed" \
                    " with an optional '@'")

        if self.get_native_fmtchar(origfmt) < 0 or \
           (not is_byte_format(fmt) and not is_byte_format(origfmt)):
            raise oefmt(space.w_TypeError,
                    "memoryview: cannot cast between" \
                    " two non-byte formats")

        if buf.getlength() % itemsize != 0:
            raise oefmt(space.w_TypeError,
                    "memoryview: length is not a multiple of itemsize")

        newfmt = self.get_native_fmtstr(fmt)
        if not newfmt:
            raise oefmt(space.w_RuntimeError,
                    "memoryview: internal error")
        self.format = newfmt
        self.itemsize = itemsize
        self.ndim = 1
        self.shape = [buf.getlength() // itemsize]
        self.strides = [itemsize]
        # XX suboffsets

        self._init_flags()

    def get_native_fmtstr(self, fmt):
        lenfmt = len(fmt)
        nat = False
        if lenfmt == 0:
            return None
        elif lenfmt == 1:
            format = fmt[0] # fine!
        elif lenfmt == 2:
            if fmt[0] == '@':
                nat = True
                format = fmt[1]
            else:
                return None
        else:
            return None

        chars = ['c','b','B','h','H','i','I','l','L','q',
                 'Q','n','N','f','d','?','P']
        for c in unrolling_iterable(chars):
            if c == format:
                if nat: return '@'+c
                else: return c

        return None

    def _cast_to_ND(self, space, shape, ndim):
        self.ndim = ndim
        length = self.itemsize
        if ndim == 0:
            self.shape = []
            self.strides = []
        else:
            self.shape = shape
            for i in range(ndim):
                length *= shape[i]
            self._init_strides_from_shape()

        if length != self.buf.getlength():
            raise oefmt(space.w_TypeError,
                        "memoryview: product(shape) * itemsize != buffer size")

        self._init_flags()

    def _init_strides_from_shape(self):
        shape = self.getshape()
        s = [0] * len(shape)
        self.strides = s
        ndim = self.getndim()
        s[ndim-1] = self.itemsize
        i = ndim-2
        while i >= 0:
            s[i] = s[i+1] * shape[i+1]
            i -= 1

    def descr_hex(self, space):
        from pypy.objspace.std.bytearrayobject import _array_to_hexstring
        self._check_released(space)
        if memory_view_c_contiguous(space, self.flags):
            return _array_to_hexstring(space, self.buf, 0, 1, self.getlength())
        else:
            bytes = self.as_str()
            return _array_to_hexstring(space, StringBuffer(bytes), 0, 1, len(bytes))

def is_byte_format(char):
    return char == 'b' or char == 'B' or char == 'c'

def memory_view_c_contiguous(space, flags):
    return flags & (MEMORYVIEW_SCALAR|MEMORYVIEW_C)

W_MemoryView.typedef = TypeDef(
    "memoryview", None, None, "read-write",
    __doc__ = """\
Create a new memoryview object which references the given object.
""",
    __new__     = interp2app(W_MemoryView.descr_new_memoryview),
    __eq__      = interp2app(W_MemoryView.descr_eq),
    __getitem__ = interp2app(W_MemoryView.descr_getitem),
    __len__     = interp2app(W_MemoryView.descr_len),
    __ne__      = interp2app(W_MemoryView.descr_ne),
    __setitem__ = interp2app(W_MemoryView.descr_setitem),
    __repr__    = interp2app(W_MemoryView.descr_repr),
    __hash__      = interp2app(W_MemoryView.descr_hash),
    __enter__   = interp2app(W_MemoryView.descr_enter),
    __exit__    = interp2app(W_MemoryView.descr_exit),
    __weakref__ = make_weakref_descr(W_MemoryView),
    cast        = interp2app(W_MemoryView.descr_cast),
    hex         = interp2app(W_MemoryView.descr_hex),
    tobytes     = interp2app(W_MemoryView.descr_tobytes),
    tolist      = interp2app(W_MemoryView.descr_tolist),
    release     = interp2app(W_MemoryView.descr_release),
    format      = GetSetProperty(W_MemoryView.w_get_format),
    itemsize    = GetSetProperty(W_MemoryView.w_get_itemsize),
    ndim        = GetSetProperty(W_MemoryView.w_get_ndim),
    nbytes        = GetSetProperty(W_MemoryView.w_get_nbytes),
    readonly    = GetSetProperty(W_MemoryView.w_is_readonly),
    shape       = GetSetProperty(W_MemoryView.w_get_shape),
    strides     = GetSetProperty(W_MemoryView.w_get_strides),
    suboffsets  = GetSetProperty(W_MemoryView.w_get_suboffsets),
    _pypy_raw_address = interp2app(W_MemoryView.descr_pypy_raw_address),
    )
W_MemoryView.typedef.acceptable_as_base_class = False

def _IsFortranContiguous(ndim, shape, strides, itemsize):
    if ndim == 0:
        return 1
    if not strides:
        return ndim == 1
    sd = itemsize
    if ndim == 1:
        return shape[0] == 1 or sd == strides[0]
    for i in range(ndim):
        dim = shape[i]
        if dim == 0:
            return 1
        if strides[i] != sd:
            return 0
        sd *= dim
    return 1

def _IsCContiguous(ndim, shape, strides, itemsize):
    if ndim == 0:
        return 1
    if not strides:
        return ndim == 1
    sd = itemsize
    if ndim == 1:
        return shape[0] == 1 or sd == strides[0]
    for i in range(ndim - 1, -1, -1):
        dim = shape[i]
        if dim == 0:
            return 1
        if strides[i] != sd:
            return 0
        sd *= dim
    return 1

def PyBuffer_isContiguous(suboffsets, ndim, shape, strides, itemsize, fort):
    if suboffsets:
        return 0
    if (fort == 'C'):
        return _IsCContiguous(ndim, shape, strides, itemsize)
    elif (fort == 'F'):
        return _IsFortranContiguous(ndim, shape, strides, itemsize)
    elif (fort == 'A'):
        return (_IsCContiguous(ndim, shape, strides, itemsize) or \
                _IsFortranContiguous(ndim, shape, strides, itemsize))
    return 0
<|MERGE_RESOLUTION|>--- conflicted
+++ resolved
@@ -431,23 +431,11 @@
 
     def w_get_shape(self, space):
         self._check_released(space)
-<<<<<<< HEAD
-        if self.getndim() == 0:
-            return space.w_None
         return space.newtuple([space.newint(x) for x in self.getshape()])
 
     def w_get_strides(self, space):
         self._check_released(space)
-        if self.getndim() == 0:
-            return space.w_None
         return space.newtuple([space.newint(x) for x in self.getstrides()])
-=======
-        return space.newtuple([space.wrap(x) for x in self.getshape()])
-
-    def w_get_strides(self, space):
-        self._check_released(space)
-        return space.newtuple([space.wrap(x) for x in self.getstrides()])
->>>>>>> f7a156cb
 
     def w_get_suboffsets(self, space):
         self._check_released(space)
