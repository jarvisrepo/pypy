--- conflicted
+++ resolved
@@ -82,8 +82,6 @@
     def descr_getitem(self, space, w_index):
         self._check_released(space)
         start, stop, step, size = space.decode_index4(w_index, self.getlength())
-<<<<<<< HEAD
-=======
         itemsize = self.buf.getitemsize()
         if itemsize > 1:
             start *= itemsize
@@ -95,27 +93,25 @@
                 raise oefmt(space.w_IndexError, 'index out of range')
         if step not in (0, 1):
             raise oefmt(space.w_NotImplementedError, "")
->>>>>>> 3d6784da
         if step == 0:  # index only
             # TODO: this probably isn't very fast
-            buf = SubBuffer(self.buf, start * self.itemsize, self.itemsize)
+            buf = SubBuffer(self.buf, start, self.itemsize)
             fmtiter = UnpackFormatIterator(space, buf)
             fmtiter.interpret(self.format)
             return fmtiter.result_w[0]
         elif step == 1:
-            buf = SubBuffer(self.buf, start * self.itemsize,
-                            size * self.itemsize)
+            buf = SubBuffer(self.buf, start, size)
             return W_MemoryView(buf, self.format, self.itemsize)
         else:
-            raise oefmt(space.w_NotImplementedError, "")
+            buf = SubBuffer(self.buf, start, size)
+            return W_MemoryView(buf)
 
     def descr_setitem(self, space, w_index, w_obj):
         self._check_released(space)
         if self.buf.readonly:
             raise oefmt(space.w_TypeError, "cannot modify read-only memory")
-<<<<<<< HEAD
         if space.isinstance_w(w_index, space.w_tuple):
-=======
+            raise oefmt(space.w_NotImplementedError, "")
         start, stop, step, size = space.decode_index4(w_index, self.getlength())
         itemsize = self.buf.getitemsize()
         if itemsize > 1:
@@ -127,9 +123,11 @@
             if stop > self.getlength():
                 raise oefmt(space.w_IndexError, 'index out of range')
         if step not in (0, 1):
->>>>>>> 3d6784da
-            raise oefmt(space.w_NotImplementedError, "")
-        start, stop, step, size = space.decode_index4(w_index, self.getlength())
+            raise oefmt(space.w_NotImplementedError, "")
+        value = space.buffer_w(w_obj, space.BUF_CONTIG_RO)
+        if value.getlength() != size:
+            raise oefmt(space.w_ValueError,
+                        "cannot modify size of memoryview object")
         if step == 0:  # index only
             # TODO: this probably isn't very fast
             fmtiter = PackFormatIterator(space, [w_obj], self.itemsize)
@@ -139,62 +137,43 @@
                 raise oefmt(space.w_TypeError,
                             "memoryview: invalid type for format '%s'",
                             self.format)
-            self.buf.setslice(start * self.itemsize, fmtiter.result.build())
+            self.buf.setslice(start, fmtiter.result.build())
         elif step == 1:
             value = space.buffer_w(w_obj, space.BUF_CONTIG_RO)
             if value.getlength() != size * self.itemsize:
                 raise oefmt(space.w_ValueError,
                             "cannot modify size of memoryview object")
-            self.buf.setslice(start * self.itemsize, value.as_str())
+            self.buf.setslice(start, value.as_str())
         else:
             raise oefmt(space.w_NotImplementedError, "")
 
     def descr_len(self, space):
         self._check_released(space)
-        return space.wrap(self.getlength())
+        return space.wrap(self.buf.getlength())
 
     def w_get_format(self, space):
-<<<<<<< HEAD
-        self._check_released(space)
-        return space.wrap(self.format)
+        self._check_released(space)
+        return space.wrap(self.buf.getformat())
 
     def w_get_itemsize(self, space):
         self._check_released(space)
-        return space.wrap(self.itemsize)
+        return space.wrap(self.buf.getitemsize())
 
     def w_get_ndim(self, space):
         self._check_released(space)
-        return space.wrap(1)
+        return space.wrap(self.buf.getndim())
 
     def w_is_readonly(self, space):
         self._check_released(space)
-        return space.wrap(self.buf.readonly)
+        return space.newbool(bool(self.buf.readonly))
 
     def w_get_shape(self, space):
         self._check_released(space)
-        return space.newtuple([space.wrap(self.getlength())])
+        return space.newtuple([space.wrap(x) for x in self.buf.getshape()])
 
     def w_get_strides(self, space):
         self._check_released(space)
-        return space.newtuple([space.wrap(self.itemsize)])
-=======
-        return space.wrap(self.buf.getformat())
-
-    def w_get_itemsize(self, space):
-        return space.wrap(self.buf.getitemsize())
-
-    def w_get_ndim(self, space):
-        return space.wrap(self.buf.getndim())
-
-    def w_is_readonly(self, space):
-        return space.newbool(bool(self.buf.readonly))
-
-    def w_get_shape(self, space):
-        return space.newtuple([space.wrap(x) for x in self.buf.getshape()])
-
-    def w_get_strides(self, space):
         return space.newtuple([space.wrap(x) for x in self.buf.getstrides()])
->>>>>>> 3d6784da
 
     def w_get_suboffsets(self, space):
         self._check_released(space)
@@ -242,7 +221,6 @@
                    "is internally %r" % (self.buf,))
             raise OperationError(space.w_ValueError, space.wrap(msg))
         return space.wrap(rffi.cast(lltype.Signed, ptr))
-
 
 W_MemoryView.typedef = TypeDef(
     "memoryview",
