<<<<<<< HEAD
from pypy.objspace.std.dictmultiobject import (
    W_DictMultiObject, DictStrategy, create_iterator_classes)
from pypy.objspace.std.typeobject import unwrap_cell
from pypy.interpreter.error import OperationError, oefmt
from pypy.interpreter.gateway import interp2app
from pypy.interpreter.typedef import TypeDef

=======
>>>>>>> a324325a
from rpython.rlib import rerased

from pypy.interpreter.error import OperationError, oefmt
from pypy.objspace.std.dictmultiobject import (
    DictStrategy, create_iterator_classes)
from pypy.objspace.std.typeobject import unwrap_cell


class W_DictProxyObject(W_DictMultiObject):
    @staticmethod
    def descr_new(space, w_type, w_mapping):
        strategy = space.fromcache(MappingProxyStrategy)
        storage = strategy.erase(w_mapping)
        w_obj = space.allocate_instance(W_DictProxyObject, w_type)
        W_DictProxyObject.__init__(w_obj, space, strategy, storage)
        return w_obj

    def descr_init(self, space, __args__):
        pass

    def descr_repr(self, space):
        return space.wrap(u"mappingproxy(%s)" % (
            space.unicode_w(W_DictMultiObject.descr_repr(self, space))))

W_DictProxyObject.typedef = TypeDef(
    "mappingproxy", W_DictMultiObject.typedef,
    __new__ = interp2app(W_DictProxyObject.descr_new),
    __init__ = interp2app(W_DictProxyObject.descr_init),
    __repr__ = interp2app(W_DictProxyObject.descr_repr),
)


class DictProxyStrategy(DictStrategy):
    """Exposes a W_TypeObject.dict_w at app-level.

    Uses getdictvalue() and setdictvalue() to access items.
    """
    erase, unerase = rerased.new_erasing_pair("dictproxy")
    erase = staticmethod(erase)
    unerase = staticmethod(unerase)

    def getitem(self, w_dict, w_key):
        space = self.space
        w_lookup_type = space.type(w_key)
        if space.is_true(space.issubtype(w_lookup_type, space.w_unicode)):
            return self.getitem_str(w_dict, space.str_w(w_key))
        else:
            return None

    def getitem_str(self, w_dict, key):
        return self.unerase(w_dict.dstorage).getdictvalue(self.space, key)

    def setitem(self, w_dict, w_key, w_value):
        space = self.space
        if space.is_w(space.type(w_key), space.w_unicode):
            self.setitem_str(w_dict, self.space.str_w(w_key), w_value)
        else:
            raise OperationError(space.w_TypeError, space.wrap("cannot add non-string keys to dict of a type"))

    def setitem_str(self, w_dict, key, w_value):
        w_type = self.unerase(w_dict.dstorage)
        try:
            w_type.setdictvalue(self.space, key, w_value)
        except OperationError, e:
            if not e.match(self.space, self.space.w_TypeError):
                raise
            if not w_type.is_cpytype():
                raise
            # Allow cpyext to write to type->tp_dict even in the case
            # of a builtin type.
            # Like CPython, we assume that this is only done early
            # after the type is created, and we don't invalidate any
            # cache.  User code shoud call PyType_Modified().
            w_type.dict_w[key] = w_value

    def setdefault(self, w_dict, w_key, w_default):
        w_result = self.getitem(w_dict, w_key)
        if w_result is not None:
            return w_result
        self.setitem(w_dict, w_key, w_default)
        return w_default

    def delitem(self, w_dict, w_key):
        space = self.space
        w_key_type = space.type(w_key)
        if space.is_w(w_key_type, space.w_unicode):
            key = self.space.str_w(w_key)
            if not self.unerase(w_dict.dstorage).deldictvalue(space, key):
                raise KeyError
        else:
            raise KeyError

    def length(self, w_dict):
        return len(self.unerase(w_dict.dstorage).dict_w)

    def w_keys(self, w_dict):
        space = self.space
        w_type = self.unerase(w_dict.dstorage)
        return space.newlist([_wrapkey(space, key)
                              for key in w_type.dict_w.iterkeys()])

    def values(self, w_dict):
        return [unwrap_cell(self.space, w_value) for w_value in self.unerase(w_dict.dstorage).dict_w.itervalues()]

    def items(self, w_dict):
        space = self.space
        w_type = self.unerase(w_dict.dstorage)
        return [space.newtuple([_wrapkey(space, key),
                                unwrap_cell(space, w_value)])
                for (key, w_value) in w_type.dict_w.iteritems()]

    def clear(self, w_dict):
        space = self.space
        w_type = self.unerase(w_dict.dstorage)
        if not w_type.is_heaptype():
            raise oefmt(space.w_TypeError,
                        "can't clear dictionary of type '%N'", w_type)
        w_type.dict_w.clear()
        w_type.mutated(None)

    def getiterkeys(self, w_dict):
        return self.unerase(w_dict.dstorage).dict_w.iterkeys()
    def getitervalues(self, w_dict):
        return self.unerase(w_dict.dstorage).dict_w.itervalues()
    def getiteritems(self, w_dict):
        return self.unerase(w_dict.dstorage).dict_w.iteritems()
    def wrapkey(space, key):
        return _wrapkey(space, key)
    def wrapvalue(space, value):
        return unwrap_cell(space, value)

def _wrapkey(space, key):
    # keys are utf-8 encoded identifiers from type's dict_w
    return space.wrap(key.decode('utf-8'))

create_iterator_classes(DictProxyStrategy)


class MappingProxyStrategy(DictStrategy):
    """Wraps an applevel mapping in a read-only dictionary."""
    erase, unerase = rerased.new_erasing_pair("mappingproxy")
    erase = staticmethod(erase)
    unerase = staticmethod(unerase)

    def getitem(self, w_dict, w_key):
        return self.space.getitem(self.unerase(w_dict.dstorage), w_key)

    def setitem(self, w_dict, w_key, w_value):
        raise oefmt(self.space.w_TypeError,
                    "'%T' object does not support item assignment", w_dict)

    def delitem(self, w_dict, w_key):
        raise oefmt(self.space.w_TypeError,
                    "'%T' object does not support item deletion", w_dict)

    def length(self, w_dict):
        return self.space.len_w(self.unerase(w_dict.dstorage))

    def getiterkeys(self, w_dict):
        return self.space.iter(
            self.space.call_method(self.unerase(w_dict.dstorage), "keys"))

    def getitervalues(self, w_dict):
        return self.space.iter(
            self.space.call_method(self.unerase(w_dict.dstorage), "values"))

    def getiteritems(self, w_dict):
        return self.space.iter(
            self.space.call_method(self.unerase(w_dict.dstorage), "items"))

    @staticmethod
    def override_next_key(iterkeys):
        w_keys = iterkeys.iterator
        return iterkeys.space.next(w_keys)

    @staticmethod
    def override_next_value(itervalues):
        w_values = itervalues.iterator
        return itervalues.space.next(w_values)

    @staticmethod
    def override_next_item(iteritems):
        w_items = iteritems.iterator
        w_item = iteritems.space.next(w_items)
        w_key, w_value = iteritems.space.unpackiterable(w_item, 2)
        return w_key, w_value

    def clear(self, w_dict):
        raise oefmt(self.space.w_AttributeError, "clear")

create_iterator_classes(
    MappingProxyStrategy,
    override_next_key=MappingProxyStrategy.override_next_key,
    override_next_value=MappingProxyStrategy.override_next_value,
    override_next_item=MappingProxyStrategy.override_next_item)<|MERGE_RESOLUTION|>--- conflicted
+++ resolved
@@ -1,18 +1,10 @@
-<<<<<<< HEAD
-from pypy.objspace.std.dictmultiobject import (
-    W_DictMultiObject, DictStrategy, create_iterator_classes)
-from pypy.objspace.std.typeobject import unwrap_cell
+from rpython.rlib import rerased
+
 from pypy.interpreter.error import OperationError, oefmt
 from pypy.interpreter.gateway import interp2app
 from pypy.interpreter.typedef import TypeDef
-
-=======
->>>>>>> a324325a
-from rpython.rlib import rerased
-
-from pypy.interpreter.error import OperationError, oefmt
 from pypy.objspace.std.dictmultiobject import (
-    DictStrategy, create_iterator_classes)
+    DictStrategy, W_DictMultiObject, create_iterator_classes)
 from pypy.objspace.std.typeobject import unwrap_cell
 
 
