import math

from rpython.rlib import jit, rcomplex
from rpython.rlib.rarithmetic import intmask, r_ulonglong
from rpython.rlib.rbigint import rbigint
from rpython.rlib.rfloat import (
    DTSF_STR_PRECISION, copysign, formatd, isinf, isnan, string_to_float)
from rpython.rlib.rstring import ParseStringError
from rpython.tool.sourcetools import func_with_new_name

from pypy.interpreter.baseobjspace import W_Root
from pypy.interpreter.error import OperationError, oefmt
from pypy.interpreter.gateway import WrappedDefault, interp2app, unwrap_spec
from pypy.interpreter.typedef import GetSetProperty, TypeDef
from pypy.objspace.std import newformat
from pypy.objspace.std.floatobject import _hash_float
from pypy.objspace.std.unicodeobject import unicode_to_decimal_w

HASH_IMAG = 1000003


def _split_complex(s):
    slen = len(s)
    if slen == 0:
        raise ValueError
    realstart = 0
    realstop = 0
    imagstart = 0
    imagstop = 0
    imagsign = ' '
    i = 0
    # ignore whitespace at beginning and end
    while i < slen and s[i] == ' ':
        i += 1
    while slen > 0 and s[slen-1] == ' ':
        slen -= 1

    if s[i] == '(' and s[slen-1] == ')':
        i += 1
        slen -= 1
        # ignore whitespace after bracket
        while i < slen and s[i] == ' ':
            i += 1
        while slen > 0 and s[slen-1] == ' ':
            slen -= 1

    # extract first number
    realstart = i
    pc = s[i]
    while i < slen and s[i] != ' ':
        if s[i] in ('+', '-') and pc not in ('e', 'E') and i != realstart:
            break
        pc = s[i]
        i += 1

    realstop = i

    # return appropriate strings is only one number is there
    if i >= slen:
        newstop = realstop - 1
        if newstop < 0:
            raise ValueError
        if s[newstop] in ('j', 'J'):
            if realstart == newstop:
                imagpart = '1.0'
            elif realstart == newstop-1 and s[realstart] == '+':
                imagpart = '1.0'
            elif realstart == newstop-1 and s[realstart] == '-':
                imagpart = '-1.0'
            else:
                imagpart = s[realstart:newstop]
            return '0.0', imagpart
        else:
            return s[realstart:realstop], '0.0'

    # find sign for imaginary part
    if s[i] == '-' or s[i] == '+':
        imagsign = s[i]
    else:
        raise ValueError

    i += 1
    if i >= slen:
        raise ValueError

    imagstart = i
    pc = s[i]
    while i < slen and s[i] != ' ':
        if s[i] in ('+', '-') and pc not in ('e', 'E'):
            break
        pc = s[i]
        i += 1

    imagstop = i - 1
    if imagstop < 0:
        raise ValueError
    if s[imagstop] not in ('j', 'J'):
        raise ValueError
    if imagstop < imagstart:
        raise ValueError

    if i < slen:
        raise ValueError

    realpart = s[realstart:realstop]
    if imagstart == imagstop:
        imagpart = '1.0'
    else:
        imagpart = s[imagstart:imagstop]
    if imagsign == '-':
        imagpart = imagsign + imagpart

    return realpart, imagpart


def format_float(x, code, precision):
    # like float2string, except that the ".0" is not necessary
    if isinf(x):
        if x > 0.0:
            return "inf"
        else:
            return "-inf"
    elif isnan(x):
        return "nan"
    else:
        return formatd(x, code, precision)

def repr_format(x):
    return format_float(x, 'r', 0)

def str_format(x):
    return format_float(x, 'g', DTSF_STR_PRECISION)


def unpackcomplex(space, w_complex):
    """
    Convert w_complex into a complex and return the unwrapped (real, imag)
    tuple. Also, typecheck the value returned by __complex__ to actually be a
    complex (and not e.g. a float).
    """
    if type(w_complex) is W_ComplexObject:
        return (w_complex.realval, w_complex.imagval)
    #
    # test for a '__complex__' method, and call it if found.
    w_z = None
<<<<<<< HEAD
    w_method = space.lookup(w_complex, '__complex__')
    if w_method is not None:
        w_z = space.get_and_call_function(w_method, w_complex)
=======
    if space.is_oldstyle_instance(w_complex):
        try:
            w_method = space.getattr(w_complex, space.newtext('__complex__'))
        except OperationError as e:
            if not e.match(space, space.w_AttributeError):
                raise
        else:
            w_z = space.call_function(w_method)
    else:
        w_method = space.lookup(w_complex, '__complex__')
        if w_method is not None:
            w_z = space.get_and_call_function(w_method, w_complex)
>>>>>>> 8471fce0
    #
    if w_z is not None:
        # __complex__() must return a complex
        # (XXX should not use isinstance here)
        if isinstance(w_z, W_ComplexObject):
            return (w_z.realval, w_z.imagval)
        raise oefmt(space.w_TypeError,
                    "__complex__() must return a complex number")

    #
    # no '__complex__' method, so we assume it is a float,
    # unless it is an instance of some subclass of complex.
    if space.isinstance_w(w_complex, space.gettypefor(W_ComplexObject)):
        real = space.float(space.getattr(w_complex, space.newtext("real")))
        imag = space.float(space.getattr(w_complex, space.newtext("imag")))
        return (space.float_w(real), space.float_w(imag))
    #
    # Check that it is not a string (on which space.float() would succeed).
    if (space.isinstance_w(w_complex, space.w_str) or
        space.isinstance_w(w_complex, space.w_unicode)):
        raise oefmt(space.w_TypeError,
                    "complex number expected, got '%T'", w_complex)
    #
    return (space.float_w(space.float(w_complex)), 0.0)


class W_ComplexObject(W_Root):
    _immutable_fields_ = ['realval', 'imagval']

    def __init__(self, realval=0.0, imgval=0.0):
        self.realval = float(realval)
        self.imagval = float(imgval)

    def unwrap(self, space):   # for tests only
        return complex(self.realval, self.imagval)

    def __repr__(self):
        """ representation for debugging purposes """
        return "<W_ComplexObject(%f, %f)>" % (self.realval, self.imagval)

    def as_tuple(self):
        return (self.realval, self.imagval)

    def sub(self, other):
        return W_ComplexObject(self.realval - other.realval,
                               self.imagval - other.imagval)

    def mul(self, other):
        r = self.realval * other.realval - self.imagval * other.imagval
        i = self.realval * other.imagval + self.imagval * other.realval
        return W_ComplexObject(r, i)

    def div(self, other):
        rr, ir = rcomplex.c_div(self.as_tuple(), other.as_tuple())
        return W_ComplexObject(rr, ir)

<<<<<<< HEAD
=======
    def divmod(self, space, other):
        space.warn(space.newtext("complex divmod(), // and % are deprecated"),
                   space.w_DeprecationWarning)
        w_div = self.div(other)
        div = math.floor(w_div.realval)
        w_mod = self.sub(
            W_ComplexObject(other.realval * div, other.imagval * div))
        return (W_ComplexObject(div, 0), w_mod)

>>>>>>> 8471fce0
    def pow(self, other):
        rr, ir = rcomplex.c_pow(self.as_tuple(), other.as_tuple())
        return W_ComplexObject(rr, ir)

    def pow_small_int(self, n):
        if n >= 0:
            if jit.isconstant(n) and n == 2:
                return self.mul(self)
            return self.pow_positive_int(n)
        else:
            return w_one.div(self.pow_positive_int(-n))

    def pow_positive_int(self, n):
        mask = 1
        w_result = w_one
        while mask > 0 and n >= mask:
            if n & mask:
                w_result = w_result.mul(self)
            mask <<= 1
            self = self.mul(self)

        return w_result

    def is_w(self, space, w_other):
        from rpython.rlib.longlong2float import float2longlong
        if not isinstance(w_other, W_ComplexObject):
            return False
        if self.user_overridden_class or w_other.user_overridden_class:
            return self is w_other
        real1 = space.float_w(space.getattr(self, space.newtext("real")))
        real2 = space.float_w(space.getattr(w_other, space.newtext("real")))
        imag1 = space.float_w(space.getattr(self, space.newtext("imag")))
        imag2 = space.float_w(space.getattr(w_other, space.newtext("imag")))
        real1 = float2longlong(real1)
        real2 = float2longlong(real2)
        imag1 = float2longlong(imag1)
        imag2 = float2longlong(imag2)
        return real1 == real2 and imag1 == imag2

    def immutable_unique_id(self, space):
        if self.user_overridden_class:
            return None
        from rpython.rlib.longlong2float import float2longlong
        from pypy.objspace.std.util import IDTAG_COMPLEX as tag
        from pypy.objspace.std.util import IDTAG_SHIFT
        real = space.float_w(space.getattr(self, space.newtext("real")))
        imag = space.float_w(space.getattr(self, space.newtext("imag")))
        real_b = rbigint.fromrarith_int(float2longlong(real))
        imag_b = rbigint.fromrarith_int(r_ulonglong(float2longlong(imag)))
        val = real_b.lshift(64).or_(imag_b).lshift(IDTAG_SHIFT).int_or_(tag)
        return space.newlong_from_rbigint(val)

    def int(self, space):
        raise oefmt(space.w_TypeError, "can't convert complex to int")

    def _to_complex(self, space, w_obj):
        if isinstance(w_obj, W_ComplexObject):
            return w_obj
        if space.isinstance_w(w_obj, space.w_int):
            w_float = space.float_w(w_obj)
            return W_ComplexObject(w_float, 0.0)
        if space.isinstance_w(w_obj, space.w_float):
            return W_ComplexObject(space.float_w(w_obj), 0.0)

    @staticmethod
    @unwrap_spec(w_real=WrappedDefault(0.0))
    def descr__new__(space, w_complextype, w_real, w_imag=None):
        # if w_real is already a complex number and there is no second
        # argument, return it.  Note that we cannot return w_real if
        # it is an instance of a *subclass* of complex, or if w_complextype
        # is itself a subclass of complex.
        noarg2 = w_imag is None
        if (noarg2 and space.is_w(w_complextype, space.w_complex)
            and space.is_w(space.type(w_real), space.w_complex)):
            return w_real

        if space.isinstance_w(w_real, space.w_unicode):
            # a string argument
            if not noarg2:
                raise oefmt(space.w_TypeError, "complex() can't take second"
                                               " arg if first is a string")
            unistr = unicode_to_decimal_w(space, w_real)
            try:
                realstr, imagstr = _split_complex(unistr)
            except ValueError:
                raise oefmt(space.w_ValueError,
                            "complex() arg is a malformed string")
            try:
                realval = string_to_float(realstr)
                imagval = string_to_float(imagstr)
            except ParseStringError:
                raise oefmt(space.w_ValueError,
                            "complex() arg is a malformed string")

        else:
            # non-string arguments
            realval, imagval = unpackcomplex(space, w_real)

            # now take w_imag into account
            if not noarg2:
                # complex(x, y) == x+y*j, even if 'y' is already a complex.
                realval2, imagval2 = unpackcomplex(space, w_imag)

                # try to preserve the signs of zeroes of realval and realval2
                if imagval2 != 0.0:
                    realval -= imagval2

                if imagval != 0.0:
                    imagval += realval2
                else:
                    imagval = realval2
        # done
        w_obj = space.allocate_instance(W_ComplexObject, w_complextype)
        W_ComplexObject.__init__(w_obj, realval, imagval)
        return w_obj

    def descr___getnewargs__(self, space):
        return space.newtuple([space.newfloat(self.realval),
                               space.newfloat(self.imagval)])

    def descr_repr(self, space):
        if self.realval == 0 and copysign(1., self.realval) == 1.:
            return space.newtext(repr_format(self.imagval) + 'j')
        sign = (copysign(1., self.imagval) == 1. or
                isnan(self.imagval)) and '+' or ''
        return space.newtext('(' + repr_format(self.realval)
                             + sign + repr_format(self.imagval) + 'j)')

    def descr_str(self, space):
        if self.realval == 0 and copysign(1., self.realval) == 1.:
            return space.newtext(str_format(self.imagval) + 'j')
        sign = (copysign(1., self.imagval) == 1. or
                isnan(self.imagval)) and '+' or ''
        return space.newtext('(' + str_format(self.realval)
                             + sign + str_format(self.imagval) + 'j)')

    def descr_hash(self, space):
        hashreal = _hash_float(space, self.realval)
        hashimg = _hash_float(space, self.imagval)   # 0 if self.imagval == 0
        h = intmask(hashreal + HASH_IMAG * hashimg)
        h -= (h == -1)
        return space.newint(h)

    def descr_coerce(self, space, w_other):
        w_other = self._to_complex(space, w_other)
        if w_other is None:
            return space.w_NotImplemented
        return space.newtuple([self, w_other])

    def descr_format(self, space, w_format_spec):
        return newformat.run_formatter(space, w_format_spec, "format_complex",
                                       self)

    def descr_bool(self, space):
        return space.newbool((self.realval != 0.0) or (self.imagval != 0.0))

    def descr_float(self, space):
        raise oefmt(space.w_TypeError, "can't convert complex to float")

    def descr_neg(self, space):
        return W_ComplexObject(-self.realval, -self.imagval)

    def descr_pos(self, space):
        return W_ComplexObject(self.realval, self.imagval)

    def descr_abs(self, space):
        try:
            return space.newfloat(math.hypot(self.realval, self.imagval))
        except OverflowError as e:
            raise OperationError(space.w_OverflowError, space.newtext(str(e)))

    def descr_eq(self, space, w_other):
        if isinstance(w_other, W_ComplexObject):
            return space.newbool((self.realval == w_other.realval) and
                                 (self.imagval == w_other.imagval))
        if (space.isinstance_w(w_other, space.w_int) or
            space.isinstance_w(w_other, space.w_float)):
            if self.imagval:
                return space.w_False
            return space.eq(space.newfloat(self.realval), w_other)
        return space.w_NotImplemented

    def descr_ne(self, space, w_other):
        if isinstance(w_other, W_ComplexObject):
            return space.newbool((self.realval != w_other.realval) or
                                 (self.imagval != w_other.imagval))
        if (space.isinstance_w(w_other, space.w_int) or
            space.isinstance_w(w_other, space.w_float)):
            if self.imagval:
                return space.w_True
            return space.ne(space.newfloat(self.realval), w_other)
        return space.w_NotImplemented

    def _fail_cmp(self, space, w_other):
        return space.w_NotImplemented

    def descr_add(self, space, w_rhs):
        w_rhs = self._to_complex(space, w_rhs)
        if w_rhs is None:
            return space.w_NotImplemented
        return W_ComplexObject(self.realval + w_rhs.realval,
                               self.imagval + w_rhs.imagval)

    def descr_radd(self, space, w_lhs):
        w_lhs = self._to_complex(space, w_lhs)
        if w_lhs is None:
            return space.w_NotImplemented
        return W_ComplexObject(w_lhs.realval + self.realval,
                               w_lhs.imagval + self.imagval)

    def descr_sub(self, space, w_rhs):
        w_rhs = self._to_complex(space, w_rhs)
        if w_rhs is None:
            return space.w_NotImplemented
        return W_ComplexObject(self.realval - w_rhs.realval,
                               self.imagval - w_rhs.imagval)

    def descr_rsub(self, space, w_lhs):
        w_lhs = self._to_complex(space, w_lhs)
        if w_lhs is None:
            return space.w_NotImplemented
        return W_ComplexObject(w_lhs.realval - self.realval,
                               w_lhs.imagval - self.imagval)

    def descr_mul(self, space, w_rhs):
        w_rhs = self._to_complex(space, w_rhs)
        if w_rhs is None:
            return space.w_NotImplemented
        return self.mul(w_rhs)

    def descr_rmul(self, space, w_lhs):
        w_lhs = self._to_complex(space, w_lhs)
        if w_lhs is None:
            return space.w_NotImplemented
        return w_lhs.mul(self)

    def descr_truediv(self, space, w_rhs):
        w_rhs = self._to_complex(space, w_rhs)
        if w_rhs is None:
            return space.w_NotImplemented
        try:
            return self.div(w_rhs)
        except ZeroDivisionError as e:
            raise OperationError(space.w_ZeroDivisionError, space.newtext(str(e)))

    def descr_rtruediv(self, space, w_lhs):
        w_lhs = self._to_complex(space, w_lhs)
        if w_lhs is None:
            return space.w_NotImplemented
        try:
            return w_lhs.div(self)
        except ZeroDivisionError as e:
            raise OperationError(space.w_ZeroDivisionError, space.newtext(str(e)))

    def descr_floordiv(self, space, w_rhs):
<<<<<<< HEAD
        raise oefmt(space.w_TypeError, "can't take floor of complex number.")
    descr_rfloordiv = func_with_new_name(descr_floordiv, 'descr_rfloordiv')

    def descr_mod(self, space, w_rhs):
        raise oefmt(space.w_TypeError, "can't mod complex numbers.")
    descr_rmod = func_with_new_name(descr_mod, 'descr_rmod')

    def descr_divmod(self, space, w_rhs):
        raise oefmt(space.w_TypeError,
                    "can't take floor or mod of complex number.")
    descr_rdivmod = func_with_new_name(descr_divmod, 'descr_rdivmod')
=======
        w_rhs = self._to_complex(space, w_rhs)
        if w_rhs is None:
            return space.w_NotImplemented
        # don't care about the slight slowdown you get from using divmod
        try:
            return self.divmod(space, w_rhs)[0]
        except ZeroDivisionError as e:
            raise OperationError(space.w_ZeroDivisionError, space.newtext(str(e)))

    def descr_rfloordiv(self, space, w_lhs):
        w_lhs = self._to_complex(space, w_lhs)
        if w_lhs is None:
            return space.w_NotImplemented
        # don't care about the slight slowdown you get from using divmod
        try:
            return w_lhs.divmod(space, self)[0]
        except ZeroDivisionError as e:
            raise OperationError(space.w_ZeroDivisionError, space.newtext(str(e)))

    def descr_mod(self, space, w_rhs):
        w_rhs = self._to_complex(space, w_rhs)
        if w_rhs is None:
            return space.w_NotImplemented
        try:
            return self.divmod(space, w_rhs)[1]
        except ZeroDivisionError as e:
            raise OperationError(space.w_ZeroDivisionError, space.newtext(str(e)))

    def descr_rmod(self, space, w_lhs):
        w_lhs = self._to_complex(space, w_lhs)
        if w_lhs is None:
            return space.w_NotImplemented
        try:
            return w_lhs.divmod(space, self)[1]
        except ZeroDivisionError as e:
            raise OperationError(space.w_ZeroDivisionError, space.newtext(str(e)))

    def descr_divmod(self, space, w_rhs):
        w_rhs = self._to_complex(space, w_rhs)
        if w_rhs is None:
            return space.w_NotImplemented
        try:
            div, mod = self.divmod(space, w_rhs)
        except ZeroDivisionError as e:
            raise OperationError(space.w_ZeroDivisionError, space.newtext(str(e)))
        return space.newtuple([div, mod])

    def descr_rdivmod(self, space, w_lhs):
        w_lhs = self._to_complex(space, w_lhs)
        if w_lhs is None:
            return space.w_NotImplemented
        try:
            div, mod = w_lhs.divmod(space, self)
        except ZeroDivisionError as e:
            raise OperationError(space.w_ZeroDivisionError, space.newtext(str(e)))
        return space.newtuple([div, mod])
>>>>>>> 8471fce0

    @unwrap_spec(w_third_arg=WrappedDefault(None))
    def descr_pow(self, space, w_exponent, w_third_arg):
        w_exponent = self._to_complex(space, w_exponent)
        if w_exponent is None:
            return space.w_NotImplemented
        if not space.is_w(w_third_arg, space.w_None):
            raise oefmt(space.w_ValueError, 'complex modulo')
        try:
            r = w_exponent.realval
            if (w_exponent.imagval == 0.0 and -100.0 <= r <= 100.0 and
                r == int(r)):
                w_p = self.pow_small_int(int(r))
            else:
                w_p = self.pow(w_exponent)
        except ZeroDivisionError:
            raise oefmt(space.w_ZeroDivisionError,
                        "0.0 to a negative or complex power")
        except OverflowError:
            raise oefmt(space.w_OverflowError, "complex exponentiation")
        return w_p

    @unwrap_spec(w_third_arg=WrappedDefault(None))
    def descr_rpow(self, space, w_lhs, w_third_arg):
        w_lhs = self._to_complex(space, w_lhs)
        if w_lhs is None:
            return space.w_NotImplemented
        return w_lhs.descr_pow(space, self, w_third_arg)

    def descr_conjugate(self, space):
        """(A+Bj).conjugate() -> A-Bj"""
        return space.newcomplex(self.realval, -self.imagval)


w_one = W_ComplexObject(1, 0)


def complexwprop(name, doc):
    def fget(space, w_obj):
        if not isinstance(w_obj, W_ComplexObject):
            raise oefmt(space.w_TypeError, "descriptor is for 'complex'")
        return space.newfloat(getattr(w_obj, name))
    return GetSetProperty(fget, doc=doc, cls=W_ComplexObject)

W_ComplexObject.typedef = TypeDef("complex",
    __doc__ = """complex(real[, imag]) -> complex number

Create a complex number from a real part and an optional imaginary part.
This is equivalent to (real + imag*1j) where imag defaults to 0.""",
    __new__ = interp2app(W_ComplexObject.descr__new__),
    __getnewargs__ = interp2app(W_ComplexObject.descr___getnewargs__),
    real = complexwprop('realval', doc="the real part of a complex number"),
    imag = complexwprop('imagval',
                        doc="the imaginary part of a complex number"),
    __repr__ = interp2app(W_ComplexObject.descr_repr),
    __str__ = interp2app(W_ComplexObject.descr_str),
    __hash__ = interp2app(W_ComplexObject.descr_hash),
    __format__ = interp2app(W_ComplexObject.descr_format),
    __bool__ = interp2app(W_ComplexObject.descr_bool),
    __int__ = interp2app(W_ComplexObject.int),
    __float__ = interp2app(W_ComplexObject.descr_float),
    __neg__ = interp2app(W_ComplexObject.descr_neg),
    __pos__ = interp2app(W_ComplexObject.descr_pos),
    __abs__ = interp2app(W_ComplexObject.descr_abs),

    __eq__ = interp2app(W_ComplexObject.descr_eq),
    __ne__ = interp2app(W_ComplexObject.descr_ne),
    __lt__ = interp2app(W_ComplexObject._fail_cmp),
    __le__ = interp2app(W_ComplexObject._fail_cmp),
    __gt__ = interp2app(W_ComplexObject._fail_cmp),
    __ge__ = interp2app(W_ComplexObject._fail_cmp),

    __add__ = interp2app(W_ComplexObject.descr_add),
    __radd__ = interp2app(W_ComplexObject.descr_radd),
    __sub__ = interp2app(W_ComplexObject.descr_sub),
    __rsub__ = interp2app(W_ComplexObject.descr_rsub),
    __mul__ = interp2app(W_ComplexObject.descr_mul),
    __rmul__ = interp2app(W_ComplexObject.descr_rmul),
    __truediv__ = interp2app(W_ComplexObject.descr_truediv),
    __rtruediv__ = interp2app(W_ComplexObject.descr_rtruediv),
    __floordiv__ = interp2app(W_ComplexObject.descr_floordiv),
    __rfloordiv__ = interp2app(W_ComplexObject.descr_rfloordiv),
    __mod__ = interp2app(W_ComplexObject.descr_mod),
    __rmod__ = interp2app(W_ComplexObject.descr_rmod),
    __divmod__ = interp2app(W_ComplexObject.descr_divmod),
    __rdivmod__ = interp2app(W_ComplexObject.descr_rdivmod),
    __pow__ = interp2app(W_ComplexObject.descr_pow),
    __rpow__ = interp2app(W_ComplexObject.descr_rpow),

    conjugate = interp2app(W_ComplexObject.descr_conjugate),
)<|MERGE_RESOLUTION|>--- conflicted
+++ resolved
@@ -143,24 +143,9 @@
     #
     # test for a '__complex__' method, and call it if found.
     w_z = None
-<<<<<<< HEAD
     w_method = space.lookup(w_complex, '__complex__')
     if w_method is not None:
         w_z = space.get_and_call_function(w_method, w_complex)
-=======
-    if space.is_oldstyle_instance(w_complex):
-        try:
-            w_method = space.getattr(w_complex, space.newtext('__complex__'))
-        except OperationError as e:
-            if not e.match(space, space.w_AttributeError):
-                raise
-        else:
-            w_z = space.call_function(w_method)
-    else:
-        w_method = space.lookup(w_complex, '__complex__')
-        if w_method is not None:
-            w_z = space.get_and_call_function(w_method, w_complex)
->>>>>>> 8471fce0
     #
     if w_z is not None:
         # __complex__() must return a complex
@@ -217,18 +202,6 @@
         rr, ir = rcomplex.c_div(self.as_tuple(), other.as_tuple())
         return W_ComplexObject(rr, ir)
 
-<<<<<<< HEAD
-=======
-    def divmod(self, space, other):
-        space.warn(space.newtext("complex divmod(), // and % are deprecated"),
-                   space.w_DeprecationWarning)
-        w_div = self.div(other)
-        div = math.floor(w_div.realval)
-        w_mod = self.sub(
-            W_ComplexObject(other.realval * div, other.imagval * div))
-        return (W_ComplexObject(div, 0), w_mod)
-
->>>>>>> 8471fce0
     def pow(self, other):
         rr, ir = rcomplex.c_pow(self.as_tuple(), other.as_tuple())
         return W_ComplexObject(rr, ir)
@@ -484,7 +457,6 @@
             raise OperationError(space.w_ZeroDivisionError, space.newtext(str(e)))
 
     def descr_floordiv(self, space, w_rhs):
-<<<<<<< HEAD
         raise oefmt(space.w_TypeError, "can't take floor of complex number.")
     descr_rfloordiv = func_with_new_name(descr_floordiv, 'descr_rfloordiv')
 
@@ -496,64 +468,6 @@
         raise oefmt(space.w_TypeError,
                     "can't take floor or mod of complex number.")
     descr_rdivmod = func_with_new_name(descr_divmod, 'descr_rdivmod')
-=======
-        w_rhs = self._to_complex(space, w_rhs)
-        if w_rhs is None:
-            return space.w_NotImplemented
-        # don't care about the slight slowdown you get from using divmod
-        try:
-            return self.divmod(space, w_rhs)[0]
-        except ZeroDivisionError as e:
-            raise OperationError(space.w_ZeroDivisionError, space.newtext(str(e)))
-
-    def descr_rfloordiv(self, space, w_lhs):
-        w_lhs = self._to_complex(space, w_lhs)
-        if w_lhs is None:
-            return space.w_NotImplemented
-        # don't care about the slight slowdown you get from using divmod
-        try:
-            return w_lhs.divmod(space, self)[0]
-        except ZeroDivisionError as e:
-            raise OperationError(space.w_ZeroDivisionError, space.newtext(str(e)))
-
-    def descr_mod(self, space, w_rhs):
-        w_rhs = self._to_complex(space, w_rhs)
-        if w_rhs is None:
-            return space.w_NotImplemented
-        try:
-            return self.divmod(space, w_rhs)[1]
-        except ZeroDivisionError as e:
-            raise OperationError(space.w_ZeroDivisionError, space.newtext(str(e)))
-
-    def descr_rmod(self, space, w_lhs):
-        w_lhs = self._to_complex(space, w_lhs)
-        if w_lhs is None:
-            return space.w_NotImplemented
-        try:
-            return w_lhs.divmod(space, self)[1]
-        except ZeroDivisionError as e:
-            raise OperationError(space.w_ZeroDivisionError, space.newtext(str(e)))
-
-    def descr_divmod(self, space, w_rhs):
-        w_rhs = self._to_complex(space, w_rhs)
-        if w_rhs is None:
-            return space.w_NotImplemented
-        try:
-            div, mod = self.divmod(space, w_rhs)
-        except ZeroDivisionError as e:
-            raise OperationError(space.w_ZeroDivisionError, space.newtext(str(e)))
-        return space.newtuple([div, mod])
-
-    def descr_rdivmod(self, space, w_lhs):
-        w_lhs = self._to_complex(space, w_lhs)
-        if w_lhs is None:
-            return space.w_NotImplemented
-        try:
-            div, mod = w_lhs.divmod(space, self)
-        except ZeroDivisionError as e:
-            raise OperationError(space.w_ZeroDivisionError, space.newtext(str(e)))
-        return space.newtuple([div, mod])
->>>>>>> 8471fce0
 
     @unwrap_spec(w_third_arg=WrappedDefault(None))
     def descr_pow(self, space, w_exponent, w_third_arg):
