import math

from rpython.rlib import jit, rcomplex
from rpython.rlib.rarithmetic import intmask, r_ulonglong
from rpython.rlib.rbigint import rbigint
from rpython.rlib.rfloat import (
    DTSF_STR_PRECISION, formatd, string_to_float)
from rpython.rlib.rstring import ParseStringError
from rpython.tool.sourcetools import func_with_new_name

from pypy.interpreter.baseobjspace import W_Root
from pypy.interpreter.error import OperationError, oefmt
from pypy.interpreter.gateway import WrappedDefault, interp2app, unwrap_spec
from pypy.interpreter.typedef import GetSetProperty, TypeDef
from pypy.objspace.std import newformat
from pypy.objspace.std.floatobject import _hash_float, _remove_underscores
from pypy.objspace.std.unicodeobject import unicode_to_decimal_w

HASH_IMAG = 1000003


def _split_complex(s):
    slen = len(s)
    if slen == 0:
        raise ValueError
    realstart = 0
    realstop = 0
    imagstart = 0
    imagstop = 0
    imagsign = ' '
    i = 0
    # ignore whitespace at beginning and end
    while i < slen and s[i] == ' ':
        i += 1
    while slen > 0 and s[slen-1] == ' ':
        slen -= 1

    if s[i] == '(' and s[slen-1] == ')':
        i += 1
        slen -= 1
        # ignore whitespace after bracket
        while i < slen and s[i] == ' ':
            i += 1
        while slen > 0 and s[slen-1] == ' ':
            slen -= 1

    # extract first number
    realstart = i
    pc = s[i]
    while i < slen and s[i] != ' ':
        if s[i] in ('+', '-') and pc not in ('e', 'E') and i != realstart:
            break
        pc = s[i]
        i += 1

    realstop = i

    # return appropriate strings is only one number is there
    if i >= slen:
        newstop = realstop - 1
        if newstop < 0:
            raise ValueError
        if s[newstop] in ('j', 'J'):
            if realstart == newstop:
                imagpart = '1.0'
            elif realstart == newstop-1 and s[realstart] == '+':
                imagpart = '1.0'
            elif realstart == newstop-1 and s[realstart] == '-':
                imagpart = '-1.0'
            else:
                imagpart = s[realstart:newstop]
            return '0.0', imagpart
        else:
            return s[realstart:realstop], '0.0'

    # find sign for imaginary part
    if s[i] == '-' or s[i] == '+':
        imagsign = s[i]
    else:
        raise ValueError

    i += 1
    if i >= slen:
        raise ValueError

    imagstart = i
    pc = s[i]
    while i < slen and s[i] != ' ':
        if s[i] in ('+', '-') and pc not in ('e', 'E'):
            break
        pc = s[i]
        i += 1

    imagstop = i - 1
    if imagstop < 0:
        raise ValueError
    if s[imagstop] not in ('j', 'J'):
        raise ValueError
    if imagstop < imagstart:
        raise ValueError

    if i < slen:
        raise ValueError

    realpart = s[realstart:realstop]
    if imagstart == imagstop:
        imagpart = '1.0'
    else:
        imagpart = s[imagstart:imagstop]
    if imagsign == '-':
        imagpart = imagsign + imagpart

    return realpart, imagpart


def format_float(x, code, precision):
    # like float2string, except that the ".0" is not necessary
    if math.isinf(x):
        if x > 0.0:
            return "inf"
        else:
            return "-inf"
    elif math.isnan(x):
        return "nan"
    else:
        return formatd(x, code, precision)

def repr_format(x):
    return format_float(x, 'r', 0)

def str_format(x):
    return format_float(x, 'g', DTSF_STR_PRECISION)


def unpackcomplex(space, w_complex, strict_typing=True, firstarg=True):
    """
    convert w_complex into a complex and return the unwrapped (real, imag)
    tuple. If strict_typing==True, we also typecheck the value returned by
    __complex__ to actually be a complex (and not e.g. a float).
    See test___complex___returning_non_complex.
    """
    if type(w_complex) is W_ComplexObject:
        return (w_complex.realval, w_complex.imagval)
    #
    # test for a '__complex__' method, and call it if found.
    w_z = None
    w_method = space.lookup(w_complex, '__complex__')
    if w_method is not None:
        w_z = space.get_and_call_function(w_method, w_complex)
    #
    if w_z is not None:
        # __complex__() must return a complex
        # (XXX should not use isinstance here)
        if isinstance(w_z, W_ComplexObject):
            if type(w_z) is not W_ComplexObject:
                space.warn(
                    space.newtext("__complex__ returned non-complex (type %s).  The ability to return an instance of a strict subclass of complex is deprecated, and may be removed in a future version of Python." % (space.type(w_z).getname(space))),
                    space.w_DeprecationWarning
                )
            return (w_z.realval, w_z.imagval)
        raise oefmt(space.w_TypeError,
                    "__complex__() must return a complex number")

    # try to see whether it has an __index__
    if space.lookup(w_complex, '__index__') is not None:
        result = space.float_w(space.float(space.index(w_complex)))
        return (result, 0.0)

    #
    # no '__complex__' method, so we assume it is a float,
    # unless it is an instance of some subclass of complex.
    if space.isinstance_w(w_complex, space.gettypefor(W_ComplexObject)):
        real = space.float(space.getattr(w_complex, space.newtext("real")))
        imag = space.float(space.getattr(w_complex, space.newtext("imag")))
        return (space.float_w(real), space.float_w(imag))
    #
    # Check that it is not a string (on which space.float() would succeed).
    if (space.isinstance_w(w_complex, space.w_bytes) or
        space.isinstance_w(w_complex, space.w_unicode)):
        raise oefmt(space.w_TypeError,
                    "complex number expected, got '%T'", w_complex)
    #
    try:
        return (space.float_w(space.float(w_complex)), 0.0)
    except OperationError as e:
        if not e.match(space, space.w_TypeError):
            raise
        if firstarg:
            raise oefmt(space.w_TypeError,
                        "complex() first argument must be a string or a number, not '%T'",
                         w_complex)
        else:
            raise oefmt(space.w_TypeError,
                        "complex() second argument must be a number, not '%T'",
                         w_complex)



class W_ComplexObject(W_Root):
    _immutable_fields_ = ['realval', 'imagval']

    def __init__(self, realval=0.0, imgval=0.0):
        self.realval = float(realval)
        self.imagval = float(imgval)

    def unwrap(self, space):   # for tests only
        return complex(self.realval, self.imagval)

    def __repr__(self):
        """ representation for debugging purposes """
        return "<W_ComplexObject(%f, %f)>" % (self.realval, self.imagval)

    def as_tuple(self):
        return (self.realval, self.imagval)

    def sub(self, other):
        return W_ComplexObject(self.realval - other.realval,
                               self.imagval - other.imagval)

    def mul(self, other):
        r = self.realval * other.realval - self.imagval * other.imagval
        i = self.realval * other.imagval + self.imagval * other.realval
        return W_ComplexObject(r, i)

    def div(self, other):
        rr, ir = rcomplex.c_div(self.as_tuple(), other.as_tuple())
        return W_ComplexObject(rr, ir)

    def pow(self, other):
        rr, ir = rcomplex.c_pow(self.as_tuple(), other.as_tuple())
        return W_ComplexObject(rr, ir)

    def pow_small_int(self, n):
        if n >= 0:
            if jit.isconstant(n) and n == 2:
                return self.mul(self)
            return self.pow_positive_int(n)
        else:
            return w_one.div(self.pow_positive_int(-n))

    def pow_positive_int(self, n):
        mask = 1
        w_result = w_one
        while mask > 0 and n >= mask:
            if n & mask:
                w_result = w_result.mul(self)
            mask <<= 1
            self = self.mul(self)

        return w_result

    def is_w(self, space, w_other):
        from rpython.rlib.longlong2float import float2longlong
        if not isinstance(w_other, W_ComplexObject):
            return False
        if self.user_overridden_class or w_other.user_overridden_class:
            return self is w_other
        real1 = space.float_w(space.getattr(self, space.newtext("real")))
        real2 = space.float_w(space.getattr(w_other, space.newtext("real")))
        imag1 = space.float_w(space.getattr(self, space.newtext("imag")))
        imag2 = space.float_w(space.getattr(w_other, space.newtext("imag")))
        real1 = float2longlong(real1)
        real2 = float2longlong(real2)
        imag1 = float2longlong(imag1)
        imag2 = float2longlong(imag2)
        return real1 == real2 and imag1 == imag2

    def immutable_unique_id(self, space):
        if self.user_overridden_class:
            return None
        from rpython.rlib.longlong2float import float2longlong
        from pypy.objspace.std.util import IDTAG_COMPLEX as tag
        from pypy.objspace.std.util import IDTAG_SHIFT
        real = space.float_w(space.getattr(self, space.newtext("real")))
        imag = space.float_w(space.getattr(self, space.newtext("imag")))
        real_b = rbigint.fromrarith_int(float2longlong(real))
        imag_b = rbigint.fromrarith_int(r_ulonglong(float2longlong(imag)))
        val = real_b.lshift(64).or_(imag_b).lshift(IDTAG_SHIFT).int_or_(tag)
        return space.newlong_from_rbigint(val)

    def descr_int(self, space):
        raise oefmt(space.w_TypeError, "can't convert complex to int")

    def _to_complex(self, space, w_obj):
        if isinstance(w_obj, W_ComplexObject):
            return w_obj
        if space.isinstance_w(w_obj, space.w_int):
            w_float = space.float_w(w_obj)
            return W_ComplexObject(w_float, 0.0)
        if space.isinstance_w(w_obj, space.w_float):
            return W_ComplexObject(space.float_w(w_obj), 0.0)

    @staticmethod
    @unwrap_spec(w_real=WrappedDefault(0.0))
    def descr__new__(space, w_complextype, w_real, w_imag=None):
        # if w_real is already a complex number and there is no second
        # argument, return it.  Note that we cannot return w_real if
        # it is an instance of a *subclass* of complex, or if w_complextype
        # is itself a subclass of complex.
        noarg2 = w_imag is None
        if (noarg2 and space.is_w(w_complextype, space.w_complex)
            and space.is_w(space.type(w_real), space.w_complex)):
            return w_real

        if space.isinstance_w(w_real, space.w_text):
            # a string argument
            if not noarg2:
                raise oefmt(space.w_TypeError, "complex() can't take second"
                                               " arg if first is a string")
            unistr = unicode_to_decimal_w(space, w_real)
            try:
                unistr = _remove_underscores(unistr)
            except ValueError:
                raise oefmt(space.w_ValueError,
                            "complex() arg is a malformed string")
            try:
                realstr, imagstr = _split_complex(unistr)
            except ValueError:
                raise oefmt(space.w_ValueError,
                            "complex() arg is a malformed string")
            try:
                realval = string_to_float(realstr)
                imagval = string_to_float(imagstr)
            except ParseStringError:
                raise oefmt(space.w_ValueError,
                            "complex() arg is a malformed string")

        else:
            # non-string arguments
            realval, imagval = unpackcomplex(space, w_real)

            # now take w_imag into account
            if not noarg2:
                # complex(x, y) == x+y*j, even if 'y' is already a complex.
                realval2, imagval2 = unpackcomplex(space, w_imag,
                                                   firstarg=False)

                # try to preserve the signs of zeroes of realval and realval2
                if imagval2 != 0.0:
                    realval -= imagval2

                if imagval != 0.0:
                    imagval += realval2
                else:
                    imagval = realval2
        # done
        w_obj = space.allocate_instance(W_ComplexObject, w_complextype)
        W_ComplexObject.__init__(w_obj, realval, imagval)
        return w_obj

    def descr___getnewargs__(self, space):
        return space.newtuple2(space.newfloat(self.realval),
                               space.newfloat(self.imagval))

    def descr_repr(self, space):
        if self.realval == 0 and math.copysign(1., self.realval) == 1.:
            return space.newtext(repr_format(self.imagval) + 'j')
        sign = (math.copysign(1., self.imagval) == 1. or
                math.isnan(self.imagval)) and '+' or ''
        return space.newtext('(' + repr_format(self.realval)
                             + sign + repr_format(self.imagval) + 'j)')

    def descr_str(self, space):
        if self.realval == 0 and math.copysign(1., self.realval) == 1.:
            return space.newtext(str_format(self.imagval) + 'j')
        sign = (math.copysign(1., self.imagval) == 1. or
                math.isnan(self.imagval)) and '+' or ''
        return space.newtext('(' + str_format(self.realval)
                             + sign + str_format(self.imagval) + 'j)')

    def descr_hash(self, space):
        hashreal = _hash_float(space, self.realval)
        hashimg = _hash_float(space, self.imagval)   # 0 if self.imagval == 0
        h = intmask(hashreal + HASH_IMAG * hashimg)
        h -= (h == -1)
        return space.newint(h)

    def descr_coerce(self, space, w_other):
        w_other = self._to_complex(space, w_other)
        if w_other is None:
            return space.w_NotImplemented
        return space.newtuple2(self, w_other)

    def descr_format(self, space, w_format_spec):
        return newformat.run_formatter(space, w_format_spec, "format_complex",
                                       self)

    def descr_bool(self, space):
        return space.newbool((self.realval != 0.0) or (self.imagval != 0.0))

    def descr_float(self, space):
        raise oefmt(space.w_TypeError, "can't convert complex to float")

    def descr_neg(self, space):
        return W_ComplexObject(-self.realval, -self.imagval)

    def descr_pos(self, space):
        return W_ComplexObject(self.realval, self.imagval)

    def descr_abs(self, space):
        try:
            return space.newfloat(math.hypot(self.realval, self.imagval))
        except OverflowError as e:
            raise OperationError(space.w_OverflowError, space.newtext(str(e)))

    def descr_eq(self, space, w_other):
        if isinstance(w_other, W_ComplexObject):
            return space.newbool((self.realval == w_other.realval) and
                                 (self.imagval == w_other.imagval))
        if (space.isinstance_w(w_other, space.w_int) or
            space.isinstance_w(w_other, space.w_float)):
            if self.imagval:
                return space.w_False
            return space.eq(space.newfloat(self.realval), w_other)
        return space.w_NotImplemented

    def descr_ne(self, space, w_other):
        if isinstance(w_other, W_ComplexObject):
            return space.newbool((self.realval != w_other.realval) or
                                 (self.imagval != w_other.imagval))
        if (space.isinstance_w(w_other, space.w_int) or
            space.isinstance_w(w_other, space.w_float)):
            if self.imagval:
                return space.w_True
            return space.ne(space.newfloat(self.realval), w_other)
        return space.w_NotImplemented

    def _fail_cmp(self, space, w_other):
        return space.w_NotImplemented

    def descr_add(self, space, w_rhs):
        w_rhs = self._to_complex(space, w_rhs)
        if w_rhs is None:
            return space.w_NotImplemented
        return W_ComplexObject(self.realval + w_rhs.realval,
                               self.imagval + w_rhs.imagval)

    def descr_radd(self, space, w_lhs):
        w_lhs = self._to_complex(space, w_lhs)
        if w_lhs is None:
            return space.w_NotImplemented
        return W_ComplexObject(w_lhs.realval + self.realval,
                               w_lhs.imagval + self.imagval)

    def descr_sub(self, space, w_rhs):
        w_rhs = self._to_complex(space, w_rhs)
        if w_rhs is None:
            return space.w_NotImplemented
        return W_ComplexObject(self.realval - w_rhs.realval,
                               self.imagval - w_rhs.imagval)

    def descr_rsub(self, space, w_lhs):
        w_lhs = self._to_complex(space, w_lhs)
        if w_lhs is None:
            return space.w_NotImplemented
        return W_ComplexObject(w_lhs.realval - self.realval,
                               w_lhs.imagval - self.imagval)

    def descr_mul(self, space, w_rhs):
        w_rhs = self._to_complex(space, w_rhs)
        if w_rhs is None:
            return space.w_NotImplemented
        return self.mul(w_rhs)

    def descr_rmul(self, space, w_lhs):
        w_lhs = self._to_complex(space, w_lhs)
        if w_lhs is None:
            return space.w_NotImplemented
        return w_lhs.mul(self)

    def descr_truediv(self, space, w_rhs):
        w_rhs = self._to_complex(space, w_rhs)
        if w_rhs is None:
            return space.w_NotImplemented
        try:
            return self.div(w_rhs)
        except ZeroDivisionError as e:
            raise oefmt(space.w_ZeroDivisionError, "complex division by zero")

    def descr_rtruediv(self, space, w_lhs):
        w_lhs = self._to_complex(space, w_lhs)
        if w_lhs is None:
            return space.w_NotImplemented
        try:
            return w_lhs.div(self)
        except ZeroDivisionError as e:
            raise oefmt(space.w_ZeroDivisionError, "complex division by zero")

    def descr_floordiv(self, space, w_rhs):
        raise oefmt(space.w_TypeError, "can't take floor of complex number.")
    descr_rfloordiv = func_with_new_name(descr_floordiv, 'descr_rfloordiv')

    def descr_mod(self, space, w_rhs):
        raise oefmt(space.w_TypeError, "can't mod complex numbers.")
    descr_rmod = func_with_new_name(descr_mod, 'descr_rmod')

    def descr_divmod(self, space, w_rhs):
<<<<<<< HEAD
        raise oefmt(space.w_TypeError,
                    "can't take floor or mod of complex number.")
    descr_rdivmod = func_with_new_name(descr_divmod, 'descr_rdivmod')
=======
        w_rhs = self._to_complex(space, w_rhs)
        if w_rhs is None:
            return space.w_NotImplemented
        try:
            div, mod = self.divmod(space, w_rhs)
        except ZeroDivisionError as e:
            raise oefmt(space.w_ZeroDivisionError, "complex divmod by zero")
        return space.newtuple2(div, mod)

    def descr_rdivmod(self, space, w_lhs):
        w_lhs = self._to_complex(space, w_lhs)
        if w_lhs is None:
            return space.w_NotImplemented
        try:
            div, mod = w_lhs.divmod(space, self)
        except ZeroDivisionError as e:
            raise oefmt(space.w_ZeroDivisionError, "complex divmod by zero")
        return space.newtuple2(div, mod)
>>>>>>> 8d749d6c

    @unwrap_spec(w_third_arg=WrappedDefault(None))
    def descr_pow(self, space, w_exponent, w_third_arg):
        w_exponent = self._to_complex(space, w_exponent)
        if w_exponent is None:
            return space.w_NotImplemented
        if not space.is_w(w_third_arg, space.w_None):
            raise oefmt(space.w_ValueError, 'complex modulo')
        try:
            r = w_exponent.realval
            if (w_exponent.imagval == 0.0 and -100.0 <= r <= 100.0 and
                r == int(r)):
                w_p = self.pow_small_int(int(r))
            else:
                w_p = self.pow(w_exponent)
        except ZeroDivisionError:
            raise oefmt(space.w_ZeroDivisionError,
                        "0.0 to a negative or complex power")
        except OverflowError:
            raise oefmt(space.w_OverflowError, "complex exponentiation")
        return w_p

    @unwrap_spec(w_third_arg=WrappedDefault(None))
    def descr_rpow(self, space, w_lhs, w_third_arg):
        w_lhs = self._to_complex(space, w_lhs)
        if w_lhs is None:
            return space.w_NotImplemented
        return w_lhs.descr_pow(space, self, w_third_arg)

    def descr_conjugate(self, space):
        """(A+Bj).conjugate() -> A-Bj"""
        return space.newcomplex(self.realval, -self.imagval)


w_one = W_ComplexObject(1, 0)


def complexwprop(name, doc):
    def fget(space, w_obj):
        if not isinstance(w_obj, W_ComplexObject):
            raise oefmt(space.w_TypeError, "descriptor is for 'complex'")
        return space.newfloat(getattr(w_obj, name))
    return GetSetProperty(fget, doc=doc, cls=W_ComplexObject)

W_ComplexObject.typedef = TypeDef("complex",
    __doc__ = """complex(real[, imag]) -> complex number

Create a complex number from a real part and an optional imaginary part.
This is equivalent to (real + imag*1j) where imag defaults to 0.""",
    __new__ = interp2app(W_ComplexObject.descr__new__),
    __getnewargs__ = interp2app(W_ComplexObject.descr___getnewargs__),
    real = complexwprop('realval', doc="the real part of a complex number"),
    imag = complexwprop('imagval',
                        doc="the imaginary part of a complex number"),
    __repr__ = interp2app(W_ComplexObject.descr_repr),
    __str__ = interp2app(W_ComplexObject.descr_str),
    __hash__ = interp2app(W_ComplexObject.descr_hash),
    __format__ = interp2app(W_ComplexObject.descr_format),
    __bool__ = interp2app(W_ComplexObject.descr_bool),
    __int__ = interp2app(W_ComplexObject.descr_int),
    __float__ = interp2app(W_ComplexObject.descr_float),
    __neg__ = interp2app(W_ComplexObject.descr_neg),
    __pos__ = interp2app(W_ComplexObject.descr_pos),
    __abs__ = interp2app(W_ComplexObject.descr_abs),

    __eq__ = interp2app(W_ComplexObject.descr_eq),
    __ne__ = interp2app(W_ComplexObject.descr_ne),
    __lt__ = interp2app(W_ComplexObject._fail_cmp),
    __le__ = interp2app(W_ComplexObject._fail_cmp),
    __gt__ = interp2app(W_ComplexObject._fail_cmp),
    __ge__ = interp2app(W_ComplexObject._fail_cmp),

    __add__ = interp2app(W_ComplexObject.descr_add),
    __radd__ = interp2app(W_ComplexObject.descr_radd),
    __sub__ = interp2app(W_ComplexObject.descr_sub),
    __rsub__ = interp2app(W_ComplexObject.descr_rsub),
    __mul__ = interp2app(W_ComplexObject.descr_mul),
    __rmul__ = interp2app(W_ComplexObject.descr_rmul),
    __truediv__ = interp2app(W_ComplexObject.descr_truediv),
    __rtruediv__ = interp2app(W_ComplexObject.descr_rtruediv),
    __floordiv__ = interp2app(W_ComplexObject.descr_floordiv),
    __rfloordiv__ = interp2app(W_ComplexObject.descr_rfloordiv),
    __mod__ = interp2app(W_ComplexObject.descr_mod),
    __rmod__ = interp2app(W_ComplexObject.descr_rmod),
    __divmod__ = interp2app(W_ComplexObject.descr_divmod),
    __rdivmod__ = interp2app(W_ComplexObject.descr_rdivmod),
    __pow__ = interp2app(W_ComplexObject.descr_pow),
    __rpow__ = interp2app(W_ComplexObject.descr_rpow),

    conjugate = interp2app(W_ComplexObject.descr_conjugate),
)<|MERGE_RESOLUTION|>--- conflicted
+++ resolved
@@ -495,30 +495,9 @@
     descr_rmod = func_with_new_name(descr_mod, 'descr_rmod')
 
     def descr_divmod(self, space, w_rhs):
-<<<<<<< HEAD
         raise oefmt(space.w_TypeError,
                     "can't take floor or mod of complex number.")
     descr_rdivmod = func_with_new_name(descr_divmod, 'descr_rdivmod')
-=======
-        w_rhs = self._to_complex(space, w_rhs)
-        if w_rhs is None:
-            return space.w_NotImplemented
-        try:
-            div, mod = self.divmod(space, w_rhs)
-        except ZeroDivisionError as e:
-            raise oefmt(space.w_ZeroDivisionError, "complex divmod by zero")
-        return space.newtuple2(div, mod)
-
-    def descr_rdivmod(self, space, w_lhs):
-        w_lhs = self._to_complex(space, w_lhs)
-        if w_lhs is None:
-            return space.w_NotImplemented
-        try:
-            div, mod = w_lhs.divmod(space, self)
-        except ZeroDivisionError as e:
-            raise oefmt(space.w_ZeroDivisionError, "complex divmod by zero")
-        return space.newtuple2(div, mod)
->>>>>>> 8d749d6c
 
     @unwrap_spec(w_third_arg=WrappedDefault(None))
     def descr_pow(self, space, w_exponent, w_third_arg):
