from pypy.interpreter import gateway
from pypy.interpreter.error import OperationError
from pypy.objspace.std import newformat
from pypy.objspace.std.model import registerimplementation, W_Object
from pypy.objspace.std.register_all import register_all
from pypy.objspace.std.floatobject import W_FloatObject, _hash_float
from pypy.objspace.std.longobject import W_LongObject
from pypy.rlib.rbigint import rbigint
from pypy.rlib.rfloat import (
    formatd, DTSF_STR_PRECISION, isinf, isnan, copysign)
from pypy.rlib.objectmodel import HASH_IMAG
from pypy.rlib import jit
from pypy.rlib.rarithmetic import intmask

import math


class W_AbstractComplexObject(W_Object):
    __slots__ = ()

    def is_w(self, space, w_other):
        from pypy.rlib.longlong2float import float2longlong
        if not isinstance(w_other, W_AbstractComplexObject):
            return False
        if self.user_overridden_class or w_other.user_overridden_class:
            return self is w_other
        real1 = space.float_w(space.getattr(self,    space.wrap("real")))
        real2 = space.float_w(space.getattr(w_other, space.wrap("real")))
        imag1 = space.float_w(space.getattr(self,    space.wrap("imag")))
        imag2 = space.float_w(space.getattr(w_other, space.wrap("imag")))
        real1 = float2longlong(real1)
        real2 = float2longlong(real2)
        imag1 = float2longlong(imag1)
        imag2 = float2longlong(imag2)
        return real1 == real2 and imag1 == imag2

    def immutable_unique_id(self, space):
        if self.user_overridden_class:
            return None
        from pypy.rlib.longlong2float import float2longlong
        from pypy.objspace.std.model import IDTAG_COMPLEX as tag
        real = space.float_w(space.getattr(self, space.wrap("real")))
        imag = space.float_w(space.getattr(self, space.wrap("imag")))
        real_b = rbigint.fromrarith_int(float2longlong(real))
        imag_b = rbigint.fromrarith_int(float2longlong(imag))
        val = real_b.lshift(64).or_(imag_b).lshift(3).or_(rbigint.fromint(tag))
        return space.newlong_from_rbigint(val)


class W_ComplexObject(W_AbstractComplexObject):
    """This is a reimplementation of the CPython "PyComplexObject"
    """
    from pypy.objspace.std.complextype import complex_typedef as typedef
    _immutable_fields_ = ['realval', 'imagval']

    def __init__(w_self, realval=0.0, imgval=0.0):
        w_self.realval = float(realval)
        w_self.imagval = float(imgval)

    def unwrap(w_self, space):   # for tests only
        return complex(w_self.realval, w_self.imagval)

    def __repr__(w_self):
        """ representation for debugging purposes """
        return "<W_ComplexObject(%f,%f)>" % (w_self.realval, w_self.imagval)

    def sub(self, other):
        return W_ComplexObject(self.realval - other.realval,
                               self.imagval - other.imagval)

    def mul(self, other):
        r = self.realval * other.realval - self.imagval * other.imagval
        i = self.realval * other.imagval + self.imagval * other.realval
        return W_ComplexObject(r, i)

    def div(self, other):
        r1, i1 = self.realval, self.imagval
        r2, i2 = other.realval, other.imagval
        if r2 < 0:
            abs_r2 = - r2
        else:
            abs_r2 = r2
        if i2 < 0:
            abs_i2 = - i2
        else:
            abs_i2 = i2
        if abs_r2 >= abs_i2:
            if abs_r2 == 0.0:
                raise ZeroDivisionError
            else:
                ratio = i2 / r2
                denom = r2 + i2 * ratio
                rr = (r1 + i1 * ratio) / denom
                ir = (i1 - r1 * ratio) / denom
        else:
            ratio = r2 / i2
            denom = r2 * ratio + i2
            assert i2 != 0.0
            rr = (r1 * ratio + i1) / denom
            ir = (i1 * ratio - r1) / denom
        return W_ComplexObject(rr,ir)

    def pow(self, other):
        r1, i1 = self.realval, self.imagval
        r2, i2 = other.realval, other.imagval
        if r2 == 0.0 and i2 == 0.0:
            rr, ir = 1, 0
        elif r1 == 0.0 and i1 == 0.0:
            if i2 != 0.0 or r2 < 0.0:
                raise ZeroDivisionError
            rr, ir = (0.0, 0.0)
        else:
            vabs = math.hypot(r1,i1)
            len = math.pow(vabs,r2)
            at = math.atan2(i1,r1)
            phase = at * r2
            if i2 != 0.0:
                len /= math.exp(at * i2)
                phase += i2 * math.log(vabs)
            rr = len * math.cos(phase)
            ir = len * math.sin(phase)
        return W_ComplexObject(rr, ir)

    def pow_small_int(self, n):
        if n >= 0:
            if jit.isconstant(n) and n == 2:
                return self.mul(self)
            return self.pow_positive_int(n)
        else:
            return w_one.div(self.pow_positive_int(-n))

    def pow_positive_int(self, n):
        mask = 1
        w_result = w_one
        while mask > 0 and n >= mask:
            if n & mask:
                w_result = w_result.mul(self)
            mask <<= 1
            self = self.mul(self)

        return w_result

registerimplementation(W_ComplexObject)

w_one = W_ComplexObject(1, 0)


def delegate_Bool2Complex(space, w_bool):
    return W_ComplexObject(w_bool.boolval, 0.0)

def delegate_Int2Complex(space, w_int):
    return W_ComplexObject(w_int.intval, 0.0)

def delegate_Long2Complex(space, w_long):
    try:
        dval =  w_long.tofloat()
    except OverflowError, e:
        raise OperationError(space.w_OverflowError, space.wrap(str(e)))
    return W_ComplexObject(dval, 0.0)

def delegate_Float2Complex(space, w_float):
    return W_ComplexObject(w_float.floatval, 0.0)

def hash__Complex(space, w_value):
    hashreal = _hash_float(space, w_value.realval)
    hashimg = _hash_float(space, w_value.imagval)
<<<<<<< HEAD
    combined = hashreal + HASH_IMAG * hashimg
=======
    combined = intmask(hashreal + 1000003 * hashimg)
>>>>>>> 3bd34cce
    return space.newint(combined)

def add__Complex_Complex(space, w_complex1, w_complex2):
    return W_ComplexObject(w_complex1.realval + w_complex2.realval,
                           w_complex1.imagval + w_complex2.imagval)

def sub__Complex_Complex(space, w_complex1, w_complex2):
    return W_ComplexObject(w_complex1.realval - w_complex2.realval,
                           w_complex1.imagval - w_complex2.imagval)

def mul__Complex_Complex(space, w_complex1, w_complex2):
    return w_complex1.mul(w_complex2)

def div__Complex_Complex(space, w_complex1, w_complex2):
    try:
        return w_complex1.div(w_complex2)
    except ZeroDivisionError, e:
        raise OperationError(space.w_ZeroDivisionError, space.wrap(str(e)))

truediv__Complex_Complex = div__Complex_Complex

def pow__Complex_Complex_ANY(space, w_complex, w_exponent, thirdArg):
    if not space.is_w(thirdArg, space.w_None):
        raise OperationError(space.w_ValueError, space.wrap('complex modulo'))
    try:
        r = w_exponent.realval
        if w_exponent.imagval == 0.0 and -100.0 <= r <= 100.0 and r == int(r):
            w_p = w_complex.pow_small_int(int(r))
        else:
            w_p = w_complex.pow(w_exponent)
    except ZeroDivisionError:
        raise OperationError(space.w_ZeroDivisionError, space.wrap("0.0 to a negative or complex power"))
    except OverflowError:
        raise OperationError(space.w_OverflowError, space.wrap("complex exponentiation"))
    return w_p

def neg__Complex(space, w_complex):
    return W_ComplexObject(-w_complex.realval, -w_complex.imagval)

def pos__Complex(space, w_complex):
    return W_ComplexObject(w_complex.realval, w_complex.imagval)

def abs__Complex(space, w_complex):
    try:
        return space.newfloat(math.hypot(w_complex.realval, w_complex.imagval))
    except OverflowError, e:
        raise OperationError(space.w_OverflowError, space.wrap(str(e)))

def eq__Complex_Complex(space, w_complex1, w_complex2):
    return space.newbool((w_complex1.realval == w_complex2.realval) and
            (w_complex1.imagval == w_complex2.imagval))

def ne__Complex_Complex(space, w_complex1, w_complex2):
    return space.newbool((w_complex1.realval != w_complex2.realval) or
            (w_complex1.imagval != w_complex2.imagval))

def eq__Complex_Long(space, w_complex1, w_long2):
    if w_complex1.imagval:
        return space.w_False
    return space.eq(space.newfloat(w_complex1.realval), w_long2)

def eq__Long_Complex(space, w_long1, w_complex2):
    return eq__Complex_Long(space, w_complex2, w_long1)

def ne__Complex_Long(space, w_complex1, w_long2):
    if w_complex1.imagval:
        return space.w_True
    return space.ne(space.newfloat(w_complex1.realval), w_long2)

def ne__Long_Complex(space, w_long1, w_complex2):
    return ne__Complex_Long(space, w_complex2, w_long1)

def lt__Complex_Complex(space, w_complex1, w_complex2):
    raise OperationError(space.w_TypeError, space.wrap('cannot compare complex numbers using <, <=, >, >='))

gt__Complex_Complex = lt__Complex_Complex
ge__Complex_Complex = lt__Complex_Complex
le__Complex_Complex = lt__Complex_Complex

def nonzero__Complex(space, w_complex):
    return space.newbool((w_complex.realval != 0.0) or
                         (w_complex.imagval != 0.0))

def float__Complex(space, w_complex):
    raise OperationError(space.w_TypeError, space.wrap("can't convert complex to float; use abs(z)"))

def int__Complex(space, w_complex):
    raise OperationError(space.w_TypeError, space.wrap("can't convert complex to int; use int(abs(z))"))

def complex_conjugate__Complex(space, w_self):
    #w_real = space.call_function(space.w_float,space.wrap(w_self.realval))
    #w_imag = space.call_function(space.w_float,space.wrap(-w_self.imagval))
    return space.newcomplex(w_self.realval,-w_self.imagval)

def format_float(x, code, precision):
    # like float2string, except that the ".0" is not necessary
    if isinf(x):
        if x > 0.0:
            return "inf"
        else:
            return "-inf"
    elif isnan(x):
        return "nan"
    else:
        return formatd(x, code, precision)

def repr_format(x):
    return format_float(x, 'r', 0)
def str_format(x):
    return format_float(x, 'g', DTSF_STR_PRECISION)

def repr__Complex(space, w_complex):
    if w_complex.realval == 0 and copysign(1., w_complex.realval) == 1.:
        return space.wrap(repr_format(w_complex.imagval) + 'j')
    sign = (copysign(1., w_complex.imagval) == 1. or
            isnan(w_complex.imagval)) and '+' or ''
    return space.wrap('(' + repr_format(w_complex.realval)
                      + sign + repr_format(w_complex.imagval) + 'j)')

def str__Complex(space, w_complex):
    if w_complex.realval == 0 and copysign(1., w_complex.realval) == 1.:
        return space.wrap(str_format(w_complex.imagval) + 'j')
    sign = (copysign(1., w_complex.imagval) == 1. or
            isnan(w_complex.imagval)) and '+' or ''
    return space.wrap('(' + str_format(w_complex.realval)
                      + sign + str_format(w_complex.imagval) + 'j)')

def format__Complex_ANY(space, w_complex, w_format_spec):
    return newformat.run_formatter(space, w_format_spec, "format_complex", w_complex)

from pypy.objspace.std import complextype
register_all(vars(), complextype)<|MERGE_RESOLUTION|>--- conflicted
+++ resolved
@@ -164,11 +164,7 @@
 def hash__Complex(space, w_value):
     hashreal = _hash_float(space, w_value.realval)
     hashimg = _hash_float(space, w_value.imagval)
-<<<<<<< HEAD
-    combined = hashreal + HASH_IMAG * hashimg
-=======
-    combined = intmask(hashreal + 1000003 * hashimg)
->>>>>>> 3bd34cce
+    combined = intmask(hashreal + HASH_IMAG * hashimg)
     return space.newint(combined)
 
 def add__Complex_Complex(space, w_complex1, w_complex2):
