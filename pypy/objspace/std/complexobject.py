--- conflicted
+++ resolved
@@ -8,12 +8,8 @@
 from pypy.rlib.rbigint import rbigint
 from pypy.rlib.rfloat import (
     formatd, DTSF_STR_PRECISION, isinf, isnan, copysign)
-<<<<<<< HEAD
 from pypy.rlib.objectmodel import HASH_IMAG
-from pypy.rlib import jit
-=======
 from pypy.rlib import jit, rcomplex
->>>>>>> 3dc4eea1
 from pypy.rlib.rarithmetic import intmask
 
 import math
