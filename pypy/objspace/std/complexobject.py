import math

from pypy.interpreter.error import OperationError
from pypy.objspace.std import newformat
from pypy.objspace.std.intobject import W_IntObject
from pypy.objspace.std.model import registerimplementation, W_Object
from pypy.objspace.std.register_all import register_all
from pypy.objspace.std.floatobject import W_FloatObject, _hash_float
from pypy.objspace.std.longobject import W_LongObject
from rpython.rlib.rbigint import rbigint
from rpython.rlib.rfloat import (
    formatd, DTSF_STR_PRECISION, isinf, isnan, copysign)
from rpython.rlib import jit, rcomplex
from rpython.rlib.rarithmetic import intmask, r_ulonglong

<<<<<<< HEAD
import math

HASH_IMAG = 1000003

=======
>>>>>>> b96f0355

class W_AbstractComplexObject(W_Object):
    __slots__ = ()

    def is_w(self, space, w_other):
        from rpython.rlib.longlong2float import float2longlong
        if not isinstance(w_other, W_AbstractComplexObject):
            return False
        if self.user_overridden_class or w_other.user_overridden_class:
            return self is w_other
        real1 = space.float_w(space.getattr(self,    space.wrap("real")))
        real2 = space.float_w(space.getattr(w_other, space.wrap("real")))
        imag1 = space.float_w(space.getattr(self,    space.wrap("imag")))
        imag2 = space.float_w(space.getattr(w_other, space.wrap("imag")))
        real1 = float2longlong(real1)
        real2 = float2longlong(real2)
        imag1 = float2longlong(imag1)
        imag2 = float2longlong(imag2)
        return real1 == real2 and imag1 == imag2

    def immutable_unique_id(self, space):
        if self.user_overridden_class:
            return None
        from rpython.rlib.longlong2float import float2longlong
        from pypy.objspace.std.model import IDTAG_COMPLEX as tag
        real = space.float_w(space.getattr(self, space.wrap("real")))
        imag = space.float_w(space.getattr(self, space.wrap("imag")))
        real_b = rbigint.fromrarith_int(float2longlong(real))
        imag_b = rbigint.fromrarith_int(r_ulonglong(float2longlong(imag)))
        val = real_b.lshift(64).or_(imag_b).lshift(3).or_(rbigint.fromint(tag))
        return space.newlong_from_rbigint(val)


class W_ComplexObject(W_AbstractComplexObject):
    """This is a reimplementation of the CPython "PyComplexObject"
    """
    from pypy.objspace.std.complextype import complex_typedef as typedef
    _immutable_fields_ = ['realval', 'imagval']

    def __init__(self, realval=0.0, imgval=0.0):
        self.realval = float(realval)
        self.imagval = float(imgval)

    def unwrap(self, space):   # for tests only
        return complex(self.realval, self.imagval)

    def __repr__(self):
        """ representation for debugging purposes """
        return "<W_ComplexObject(%f,%f)>" % (self.realval, self.imagval)

    def as_tuple(self):
        return (self.realval, self.imagval)

    def sub(self, other):
        return W_ComplexObject(self.realval - other.realval,
                               self.imagval - other.imagval)

    def mul(self, other):
        r = self.realval * other.realval - self.imagval * other.imagval
        i = self.realval * other.imagval + self.imagval * other.realval
        return W_ComplexObject(r, i)

    def div(self, other):
        rr, ir = rcomplex.c_div(self.as_tuple(), other.as_tuple())
        return W_ComplexObject(rr, ir)

    def pow(self, other):
        rr, ir = rcomplex.c_pow(self.as_tuple(), other.as_tuple())
        return W_ComplexObject(rr, ir)

    def pow_small_int(self, n):
        if n >= 0:
            if jit.isconstant(n) and n == 2:
                return self.mul(self)
            return self.pow_positive_int(n)
        else:
            return w_one.div(self.pow_positive_int(-n))

    def pow_positive_int(self, n):
        mask = 1
        w_result = w_one
        while mask > 0 and n >= mask:
            if n & mask:
                w_result = w_result.mul(self)
            mask <<= 1
            self = self.mul(self)

        return w_result

    def int(self, space):
        raise OperationError(space.w_TypeError, space.wrap("can't convert complex to int; use int(abs(z))"))

registerimplementation(W_ComplexObject)

w_one = W_ComplexObject(1, 0)


def delegate_Bool2Complex(space, w_bool):
    return W_ComplexObject(w_bool.intval, 0.0)

def delegate_Int2Complex(space, w_int):
    return W_ComplexObject(w_int.intval, 0.0)

def delegate_Long2Complex(space, w_long):
    dval = w_long.tofloat(space)
    return W_ComplexObject(dval, 0.0)

def delegate_Float2Complex(space, w_float):
    return W_ComplexObject(w_float.floatval, 0.0)

def hash__Complex(space, w_value):
    hashreal = _hash_float(space, w_value.realval)
    hashimg = _hash_float(space, w_value.imagval)
    combined = intmask(hashreal + HASH_IMAG * hashimg)
    return space.newint(-2 if combined == -1 else combined)

def add__Complex_Complex(space, w_complex1, w_complex2):
    return W_ComplexObject(w_complex1.realval + w_complex2.realval,
                           w_complex1.imagval + w_complex2.imagval)

def sub__Complex_Complex(space, w_complex1, w_complex2):
    return W_ComplexObject(w_complex1.realval - w_complex2.realval,
                           w_complex1.imagval - w_complex2.imagval)

def mul__Complex_Complex(space, w_complex1, w_complex2):
    return w_complex1.mul(w_complex2)

def div__Complex_Complex(space, w_complex1, w_complex2):
    try:
        return w_complex1.div(w_complex2)
    except ZeroDivisionError, e:
        raise OperationError(space.w_ZeroDivisionError, space.wrap(str(e)))

truediv__Complex_Complex = div__Complex_Complex

def pow__Complex_Complex_ANY(space, w_complex, w_exponent, thirdArg):
    if not space.is_w(thirdArg, space.w_None):
        raise OperationError(space.w_ValueError, space.wrap('complex modulo'))
    try:
        r = w_exponent.realval
        if w_exponent.imagval == 0.0 and -100.0 <= r <= 100.0 and r == int(r):
            w_p = w_complex.pow_small_int(int(r))
        else:
            w_p = w_complex.pow(w_exponent)
    except ZeroDivisionError:
        raise OperationError(space.w_ZeroDivisionError, space.wrap("0.0 to a negative or complex power"))
    except OverflowError:
        raise OperationError(space.w_OverflowError, space.wrap("complex exponentiation"))
    return w_p

def neg__Complex(space, w_complex):
    return W_ComplexObject(-w_complex.realval, -w_complex.imagval)

def pos__Complex(space, w_complex):
    return W_ComplexObject(w_complex.realval, w_complex.imagval)

def abs__Complex(space, w_complex):
    try:
        return space.newfloat(math.hypot(w_complex.realval, w_complex.imagval))
    except OverflowError, e:
        raise OperationError(space.w_OverflowError, space.wrap(str(e)))

def eq__Complex_Complex(space, w_complex1, w_complex2):
    return space.newbool((w_complex1.realval == w_complex2.realval) and
            (w_complex1.imagval == w_complex2.imagval))

def ne__Complex_Complex(space, w_complex1, w_complex2):
    return space.newbool((w_complex1.realval != w_complex2.realval) or
            (w_complex1.imagval != w_complex2.imagval))

def eq__Complex_Long(space, w_complex1, w_long2):
    if w_complex1.imagval:
        return space.w_False
    return space.eq(space.newfloat(w_complex1.realval), w_long2)
eq__Complex_Int = eq__Complex_Long

def eq__Long_Complex(space, w_long1, w_complex2):
    return eq__Complex_Long(space, w_complex2, w_long1)
eq__Int_Complex = eq__Long_Complex

def ne__Complex_Long(space, w_complex1, w_long2):
    if w_complex1.imagval:
        return space.w_True
    return space.ne(space.newfloat(w_complex1.realval), w_long2)
ne__Complex_Int = ne__Complex_Long

def ne__Long_Complex(space, w_long1, w_complex2):
    return ne__Complex_Long(space, w_complex2, w_long1)
ne__Int_Complex = ne__Long_Complex

def lt__Complex_Complex(space, w_complex1, w_complex2):
    from pypy.objspace.std.model import FailedToImplement
    raise FailedToImplement

gt__Complex_Complex = lt__Complex_Complex
ge__Complex_Complex = lt__Complex_Complex
le__Complex_Complex = lt__Complex_Complex

def nonzero__Complex(space, w_complex):
    return space.newbool((w_complex.realval != 0.0) or
                         (w_complex.imagval != 0.0))

def float__Complex(space, w_complex):
    raise OperationError(space.w_TypeError, space.wrap("can't convert complex to float; use abs(z)"))

def complex_conjugate__Complex(space, w_self):
    #w_real = space.call_function(space.w_float,space.wrap(w_self.realval))
    #w_imag = space.call_function(space.w_float,space.wrap(-w_self.imagval))
    return space.newcomplex(w_self.realval,-w_self.imagval)

def format_float(x, code, precision):
    # like float2string, except that the ".0" is not necessary
    if isinf(x):
        if x > 0.0:
            return "inf"
        else:
            return "-inf"
    elif isnan(x):
        return "nan"
    else:
        return formatd(x, code, precision)

def repr_format(x):
    return format_float(x, 'r', 0)
def str_format(x):
    return format_float(x, 'g', DTSF_STR_PRECISION)

def repr__Complex(space, w_complex):
    if w_complex.realval == 0 and copysign(1., w_complex.realval) == 1.:
        return space.wrap(repr_format(w_complex.imagval) + 'j')
    sign = (copysign(1., w_complex.imagval) == 1. or
            isnan(w_complex.imagval)) and '+' or ''
    return space.wrap('(' + repr_format(w_complex.realval)
                      + sign + repr_format(w_complex.imagval) + 'j)')

def str__Complex(space, w_complex):
    if w_complex.realval == 0 and copysign(1., w_complex.realval) == 1.:
        return space.wrap(str_format(w_complex.imagval) + 'j')
    sign = (copysign(1., w_complex.imagval) == 1. or
            isnan(w_complex.imagval)) and '+' or ''
    return space.wrap('(' + str_format(w_complex.realval)
                      + sign + str_format(w_complex.imagval) + 'j)')

def format__Complex_ANY(space, w_complex, w_format_spec):
    return newformat.run_formatter(space, w_format_spec, "format_complex", w_complex)

from pypy.objspace.std import complextype
register_all(vars(), complextype)<|MERGE_RESOLUTION|>--- conflicted
+++ resolved
@@ -13,13 +13,8 @@
 from rpython.rlib import jit, rcomplex
 from rpython.rlib.rarithmetic import intmask, r_ulonglong
 
-<<<<<<< HEAD
-import math
-
 HASH_IMAG = 1000003
 
-=======
->>>>>>> b96f0355
 
 class W_AbstractComplexObject(W_Object):
     __slots__ = ()
