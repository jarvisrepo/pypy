from pypy.interpreter.error import OperationError, operationerrfmt
from pypy.interpreter.typedef import GetSetProperty, default_identity_hash
from pypy.interpreter import gateway
from pypy.interpreter.argument import Arguments
from pypy.interpreter.baseobjspace import ObjSpace
from pypy.objspace.descroperation import Object
from pypy.objspace.std.stdtypedef import StdTypeDef
from pypy.objspace.std.register_all import register_all


def descr__repr__(space, w_obj):
    w = space.wrap
    w_type = space.type(w_obj)
    classname = w_type.getname(space)
    w_module = w_type.lookup("__module__")
    if w_module is not None:
        try:
            modulename = space.str_w(w_module)
        except OperationError, e:
            if not e.match(space, space.w_TypeError):
                raise
        else:
            classname = '%s.%s' % (modulename, classname)
    return w_obj.getrepr(space, '%s object' % (classname,))

def descr__str__(space, w_obj):
    return space.repr(w_obj)

def descr__class__(space, w_obj):
    return space.type(w_obj)

def descr_set___class__(space, w_obj, w_newcls):
    from pypy.objspace.std.typeobject import W_TypeObject
    if not isinstance(w_newcls, W_TypeObject):
        raise operationerrfmt(space.w_TypeError,
                              "__class__ must be set to new-style class, not '%s' object",
                              space.type(w_newcls).getname(space))
    if not w_newcls.is_heaptype():
        raise OperationError(space.w_TypeError,
                             space.wrap("__class__ assignment: only for heap types"))
    w_oldcls = space.type(w_obj)
    # XXX taint space should raise a TaintError here if w_oldcls is tainted
    assert isinstance(w_oldcls, W_TypeObject)
    if w_oldcls.get_full_instance_layout() == w_newcls.get_full_instance_layout():
        w_obj.setclass(space, w_newcls)
    else:
        raise operationerrfmt(space.w_TypeError,
                              "__class__ assignment: '%s' object layout differs from '%s'",
<<<<<<< HEAD
                              w_oldcls.getname(space, '?'), w_newcls.getname(space, '?'))


app = gateway.applevel("""
def _abstract_method_error(typ):
    methods = ", ".join(sorted(typ.__abstractmethods__))
    err = "Can't instantiate abstract class %s with abstract methods %s"
    raise TypeError(err % (methods, typ.__name__))
""")
_abstract_method_error = app.interphook("_abstract_method_error")

=======
                              w_oldcls.getname(space), w_newcls.getname(space))
    
>>>>>>> 254d5efd

def descr__new__(space, w_type, __args__):
    from pypy.objspace.std.objectobject import W_ObjectObject
    from pypy.objspace.std.typetype import _precheck_for_new
    # don't allow arguments if the default object.__init__() is about
    # to be called
    w_type = _precheck_for_new(space, w_type)
    w_parentinit, w_ignored = w_type.lookup_where('__init__')
    if w_parentinit is space.w_object:
        try:
            __args__.fixedunpack(0)
        except ValueError:
            raise OperationError(space.w_TypeError,
                                 space.wrap("default __new__ takes "
                                            "no parameters"))
    if w_type.is_abstract():
        _abstract_method_error(space, w_type)
    w_obj = space.allocate_instance(W_ObjectObject, w_type)
    return w_obj

def descr__init__(space, w_obj, __args__):
    pass

def descr__reduce__(space, w_obj, proto=0):
    if proto >= 2:
        return reduce_2(space, w_obj)
    w_proto = space.wrap(proto)
    return reduce_1(space, w_obj, w_proto)

def descr__reduce_ex__(space, w_obj, proto=0):
    w_st_reduce = space.wrap('__reduce__')
    w_reduce = space.findattr(w_obj, w_st_reduce)
    if w_reduce is not None:
        w_cls = space.getattr(w_obj, space.wrap('__class__'))
        w_cls_reduce_meth = space.getattr(w_cls, w_st_reduce)
        w_cls_reduce = space.getattr(w_cls_reduce_meth, space.wrap('im_func'))
        w_objtype = space.w_object
        w_obj_dict = space.getattr(w_objtype, space.wrap('__dict__'))
        w_obj_reduce = space.getitem(w_obj_dict, w_st_reduce)
        override = not space.is_w(w_cls_reduce, w_obj_reduce)
        # print 'OVR', override, w_cls_reduce, w_obj_reduce
        if override:
            return space.call(w_reduce, space.newtuple([]))
    return descr__reduce__(space, w_obj, proto)

def descr___format__(space, w_obj, w_format_spec):
    if space.isinstance_w(w_format_spec, space.w_unicode):
        w_as_str = space.call_function(space.w_unicode, w_obj)
    elif space.isinstance_w(w_format_spec, space.w_str):
        w_as_str = space.str(w_obj)
    else:
        msg = "format_spec must be a string"
        raise OperationError(space.w_TypeError, space.wrap(msg))
    return space.format(w_as_str, w_format_spec)

def descr___subclasshook__(space, __args__):
    return space.w_NotImplemented


app = gateway.applevel(r'''
def reduce_1(obj, proto):
    import copy_reg
    return copy_reg._reduce_ex(obj, proto)

def reduce_2(obj):
    cls = obj.__class__

    try:
        getnewargs = obj.__getnewargs__
    except AttributeError:
        args = ()
    else:
        args = getnewargs()
        if not isinstance(args, tuple):
            raise TypeError, "__getnewargs__ should return a tuple"

    try:
        getstate = obj.__getstate__
    except AttributeError:
        state = getattr(obj, "__dict__", None)
        names = slotnames(cls) # not checking for list
        if names is not None:
            slots = {}
            for name in names:
                try:
                    value = getattr(obj, name)
                except AttributeError:
                    pass
                else:
                    slots[name] =  value
            if slots:
                state = state, slots
    else:
        state = getstate()

    if isinstance(obj, list):
        listitems = iter(obj)
    else:
        listitems = None

    if isinstance(obj, dict):
        dictitems = obj.iteritems()
    else:
        dictitems = None

    import copy_reg
    newobj = copy_reg.__newobj__

    args2 = (cls,) + args
    return newobj, args2, state, listitems, dictitems

def slotnames(cls):
    if not isinstance(cls, type):
        return None

    try:
        return cls.__dict__["__slotnames__"]
    except KeyError:
        pass

    import copy_reg
    slotnames = copy_reg._slotnames(cls)
    if not isinstance(slotnames, list) and slotnames is not None:
        raise TypeError, "copy_reg._slotnames didn't return a list or None"
    return slotnames
''', filename=__file__)

reduce_1 = app.interphook('reduce_1') 
reduce_2 = app.interphook('reduce_2')

# ____________________________________________________________

object_typedef = StdTypeDef("object",
    __getattribute__ = gateway.interp2app(Object.descr__getattribute__.im_func),
    __setattr__ = gateway.interp2app(Object.descr__setattr__.im_func),
    __delattr__ = gateway.interp2app(Object.descr__delattr__.im_func),
    __str__ = gateway.interp2app(descr__str__),
    __repr__ = gateway.interp2app(descr__repr__),
    __class__ = GetSetProperty(descr__class__, descr_set___class__),
    __doc__ = '''The most base type''',
    __new__ = gateway.interp2app(descr__new__,
    unwrap_spec = [gateway.ObjSpace,gateway.W_Root,gateway.Arguments]),
    __hash__ = gateway.interp2app(default_identity_hash),
    __reduce_ex__ = gateway.interp2app(descr__reduce_ex__,
                                  unwrap_spec=[gateway.ObjSpace,gateway.W_Root,int]),
    __reduce__ = gateway.interp2app(descr__reduce__,
                                  unwrap_spec=[gateway.ObjSpace,gateway.W_Root,int]),
    __format__ = gateway.interp2app(descr___format__, unwrap_spec=[ObjSpace,
                                   gateway.W_Root, gateway.W_Root]),
    __subclasshook__ = gateway.interp2app(descr___subclasshook__, unwrap_spec=
    [ObjSpace, Arguments], as_classmethod=True),
    __init__ = gateway.interp2app(descr__init__,
                                  unwrap_spec=[gateway.ObjSpace,gateway.W_Root,gateway.Arguments]),
    )<|MERGE_RESOLUTION|>--- conflicted
+++ resolved
@@ -46,8 +46,7 @@
     else:
         raise operationerrfmt(space.w_TypeError,
                               "__class__ assignment: '%s' object layout differs from '%s'",
-<<<<<<< HEAD
-                              w_oldcls.getname(space, '?'), w_newcls.getname(space, '?'))
+                              w_oldcls.getname(space), w_newcls.getname(space))
 
 
 app = gateway.applevel("""
@@ -58,10 +57,6 @@
 """)
 _abstract_method_error = app.interphook("_abstract_method_error")
 
-=======
-                              w_oldcls.getname(space), w_newcls.getname(space))
-    
->>>>>>> 254d5efd
 
 def descr__new__(space, w_type, __args__):
     from pypy.objspace.std.objectobject import W_ObjectObject
