--- conflicted
+++ resolved
@@ -194,12 +194,7 @@
     if w_z is not None:
         # __complex__() must return a complex or (float,int,long) object
         # (XXX should not use isinstance here)
-<<<<<<< HEAD
-        if not strict_typing and (space.isinstance_w(w_z, space.w_int) or 
-=======
         if not strict_typing and (space.isinstance_w(w_z, space.w_int) or
-                                  space.isinstance_w(w_z, space.w_long) or
->>>>>>> 7a63bc37
                                   space.isinstance_w(w_z, space.w_float)):
             return (space.float_w(w_z), 0.0)
         elif isinstance(w_z, W_ComplexObject):
