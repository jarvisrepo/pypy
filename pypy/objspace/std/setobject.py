from pypy.interpreter import gateway
from pypy.interpreter.error import OperationError
from pypy.interpreter.signature import Signature
from pypy.interpreter.baseobjspace import W_Root
from pypy.objspace.std.bytesobject import W_BytesObject
from pypy.objspace.std.intobject import W_IntObject
from pypy.objspace.std.stdtypedef import StdTypeDef
from pypy.objspace.std.unicodeobject import W_UnicodeObject

from rpython.rlib.objectmodel import r_dict
from rpython.rlib.rarithmetic import intmask, r_uint
from rpython.rlib import rerased, jit


UNROLL_CUTOFF = 5


class W_BaseSetObject(W_Root):
    typedef = None

    def __init__(self, space, w_iterable=None):
        """Initialize the set by taking ownership of 'setdata'."""
        self.space = space
        set_strategy_and_setdata(space, self, w_iterable)

    def __repr__(self):
        """representation for debugging purposes"""
        reprlist = [repr(w_item) for w_item in self.getkeys()]
        return "<%s(%s)(%s)>" % (self.__class__.__name__, self.strategy, ', '.join(reprlist))

    def from_storage_and_strategy(self, storage, strategy):
        obj = self._newobj(self.space, None)
        assert isinstance(obj, W_BaseSetObject)
        obj.strategy = strategy
        obj.sstorage = storage
        return obj

    _lifeline_ = None
    def getweakref(self):
        return self._lifeline_

    def setweakref(self, space, weakreflifeline):
        self._lifeline_ = weakreflifeline
    def delweakref(self):
        self._lifeline_ = None

    def switch_to_object_strategy(self, space):
        d = self.strategy.getdict_w(self)
        self.strategy = strategy = space.fromcache(ObjectSetStrategy)
        self.sstorage = strategy.erase(d)

    def switch_to_empty_strategy(self):
        self.strategy = strategy = self.space.fromcache(EmptySetStrategy)
        self.sstorage = strategy.get_empty_storage()

    # _____________ strategy methods ________________

    def clear(self):
        """ Removes all elements from the set. """
        self.strategy.clear(self)

    def copy_real(self):
        """ Returns a clone of the set. Frozensets storages are also copied."""
        return self.strategy.copy_real(self)

    def length(self):
        """ Returns the number of items inside the set. """
        return self.strategy.length(self)

    def add(self, w_key):
        """ Adds an element to the set. The element must be wrapped. """
        self.strategy.add(self, w_key)

    def remove(self, w_item):
        """ Removes the given element from the set. Element must be wrapped. """
        return self.strategy.remove(self, w_item)

    def getdict_w(self):
        """ Returns a dict with all elements of the set. Needed only for switching to ObjectSetStrategy. """
        return self.strategy.getdict_w(self)

    def listview_str(self):
        """ If this is a string set return its contents as a list of uwnrapped strings. Otherwise return None. """
        return self.strategy.listview_str(self)

    def listview_unicode(self):
        """ If this is a unicode set return its contents as a list of uwnrapped unicodes. Otherwise return None. """
        return self.strategy.listview_unicode(self)

    def listview_int(self):
        """ If this is an int set return its contents as a list of uwnrapped ints. Otherwise return None. """
        return self.strategy.listview_int(self)

    def get_storage_copy(self):
        """ Returns a copy of the storage. Needed when we want to clone all elements from one set and
        put them into another. """
        return self.strategy.get_storage_copy(self)

    def getkeys(self):
        """ Returns a list of all elements inside the set. Only used in __repr__. Use as less as possible."""
        return self.strategy.getkeys(self)

    def difference(self, w_other):
        """ Returns a set with all items that are in this set, but not in w_other. W_other must be a set."""
        return self.strategy.difference(self, w_other)

    def difference_update(self, w_other):
        """ As difference but overwrites the sets content with the result. W_other must be a set."""
        self.strategy.difference_update(self, w_other)

    def symmetric_difference(self, w_other):
        """ Returns a set with all items that are either in this set or in w_other, but not in both. W_other must be a set. """
        return self.strategy.symmetric_difference(self, w_other)

    def symmetric_difference_update(self, w_other):
        """ As symmetric_difference but overwrites the content of the set with the result. W_other must be a set."""
        self.strategy.symmetric_difference_update(self, w_other)

    def intersect(self, w_other):
        """ Returns a set with all items that exists in both sets, this set and in w_other. W_other must be a set. """
        return self.strategy.intersect(self, w_other)

    def intersect_update(self, w_other):
        """ Keeps only those elements found in both sets, removing all other elements. W_other must be a set."""
        self.strategy.intersect_update(self, w_other)

    def issubset(self, w_other):
        """ Checks wether this set is a subset of w_other. W_other must be a set. """
        return self.strategy.issubset(self, w_other)

    def isdisjoint(self, w_other):
        """ Checks wether this set and the w_other are completly different, i.e. have no equal elements. W_other must be a set."""
        return self.strategy.isdisjoint(self, w_other)

    def update(self, w_other):
        """ Appends all elements from the given set to this set. W_other must be a set."""
        self.strategy.update(self, w_other)

    def has_key(self, w_key):
        """ Checks wether this set contains the given wrapped key."""
        return self.strategy.has_key(self, w_key)

    def equals(self, w_other):
        """ Checks wether this set and the given set are equal, i.e. contain the same elements. W_other must be a set."""
        return self.strategy.equals(self, w_other)

    def iter(self):
        """ Returns an iterator of the elements from this set. """
        return self.strategy.iter(self)

    def popitem(self):
        """ Removes an arbitrary element from the set. May raise KeyError if set is empty."""
        return self.strategy.popitem(self)

    # app-level operations

    def descr_init(self, space, __args__):
        w_iterable, = __args__.parse_obj(
                None, 'set',
                init_signature,
                init_defaults)
        _initialize_set(space, self, w_iterable)

    def descr_repr(self, space):
        ec = space.getexecutioncontext()
        w_currently_in_repr = ec._py_repr
        if w_currently_in_repr is None:
            w_currently_in_repr = ec._py_repr = space.newdict()
        return setrepr(space, w_currently_in_repr, self)

    def descr_eq(self, space, w_other):
        if isinstance(w_other, W_BaseSetObject):
            return space.wrap(self.equals(w_other))

        if not space.isinstance_w(w_other, space.w_set):
            return space.w_NotImplemented

        # tested in test_builtinshortcut.py
        # XXX do not make new setobject here
        w_other_as_set = self._newobj(space, w_other)
        return space.wrap(self.equals(w_other_as_set))

    def descr_ne(self, space, w_other):
        if isinstance(w_other, W_BaseSetObject):
            return space.wrap(not self.equals(w_other))

        if not space.isinstance_w(w_other, space.w_set):
            return space.w_NotImplemented

        # XXX this is not tested
        w_other_as_set = self._newobj(space, w_other)
        return space.wrap(not self.equals(w_other_as_set))

    # automatic registration of "lt(x, y)" as "not ge(y, x)" would not give the
    # correct answer here!
    def descr_lt(self, space, w_other):
        if not isinstance(w_other, W_BaseSetObject):
            return space.w_NotImplemented

        if self.length() >= w_other.length():
            return space.w_False
        else:
            return self.descr_issubset(space, w_other)

    def descr_le(self, space, w_other):
        if not isinstance(w_other, W_BaseSetObject):
            return space.w_NotImplemented

        if self.length() > w_other.length():
            return space.w_False
        return space.wrap(self.issubset(w_other))

    def descr_gt(self, space, w_other):
        if not isinstance(w_other, W_BaseSetObject):
            return space.w_NotImplemented

        if self.length() <= w_other.length():
            return space.w_False
        else:
            return self.descr_issuperset(space, w_other)

    def descr_ge(self, space, w_other):
        if not isinstance(w_other, W_BaseSetObject):
            return space.w_NotImplemented

        if self.length() < w_other.length():
            return space.w_False
        return space.wrap(w_other.issubset(self))

    def descr_len(self, space):
        return space.newint(self.length())

    def descr_iter(self, space):
        return W_SetIterObject(space, self.iter())

    def descr_contains(self, space, w_other):
        try:
            return space.newbool(self.has_key(w_other))
        except OperationError, e:
            if e.match(space, space.w_TypeError):
                w_f = _convert_set_to_frozenset(space, w_other)
                if w_f is not None:
                    return space.newbool(self.has_key(w_f))
            raise

    def descr_sub(self, space, w_other):
        if not isinstance(w_other, W_BaseSetObject):
            return space.w_NotImplemented
        return self.difference(w_other)

    def descr_and(self, space, w_other):
        if not isinstance(w_other, W_BaseSetObject):
            return space.w_NotImplemented
        return self.intersect(w_other)

    def descr_or(self, space, w_other):
        if not isinstance(w_other, W_BaseSetObject):
            return space.w_NotImplemented
        w_copy = self.copy_real()
        w_copy.update(w_other)
        return w_copy

    def descr_xor(self, space, w_other):
        if not isinstance(w_other, W_BaseSetObject):
            return space.w_NotImplemented
        return self.symmetric_difference(w_other)

    def descr_inplace_sub(self, space, w_other):
        if not isinstance(w_other, W_BaseSetObject):
            return space.w_NotImplemented
        self.difference_update(w_other)
        return self

    def descr_inplace_and(self, space, w_other):
        if not isinstance(w_other, W_BaseSetObject):
            return space.w_NotImplemented
        self.intersect_update(w_other)
        return self

    def descr_inplace_or(self, space, w_other):
        if not isinstance(w_other, W_BaseSetObject):
            return space.w_NotImplemented
        self.update(w_other)
        return self

    def descr_inplace_xor(self, space, w_other):
        if not isinstance(w_other, W_BaseSetObject):
            return space.w_NotImplemented
        self.descr_symmetric_difference_update(space, w_other)
        return self

    def descr_copy(self, space):
        """Return a shallow copy of a set."""
        if type(self) is W_FrozensetObject:
            return self
        return self.copy_real()

    @gateway.unwrap_spec(others_w='args_w')
    def descr_difference(self, space, others_w):
        """Return a new set with elements in the set that are not in the
        others."""
        result = self.copy_real()
        result.descr_difference_update(space, others_w)
        return result

    @gateway.unwrap_spec(others_w='args_w')
    def descr_intersection(self, space, others_w):
        """Return a new set with elements common to the set and all others."""
        #XXX find smarter implementations
        others_w = [self] + others_w

        # find smallest set in others_w to reduce comparisons
        startindex, startlength = 0, -1
        for i in range(len(others_w)):
            w_other = others_w[i]
            try:
                length = space.int_w(space.len(w_other))
            except OperationError, e:
                if (e.match(space, space.w_TypeError) or
                    e.match(space, space.w_AttributeError)):
                    continue
                raise

            if startlength == -1 or length < startlength:
                startindex = i
                startlength = length

        others_w[startindex], others_w[0] = others_w[0], others_w[startindex]

        result = self._newobj(space, others_w[0])
        for i in range(1,len(others_w)):
            w_other = others_w[i]
            if isinstance(w_other, W_BaseSetObject):
                result.intersect_update(w_other)
            else:
                w_other_as_set = self._newobj(space, w_other)
                result.intersect_update(w_other_as_set)
        return result

    def descr_issubset(self, space, w_other):
        """Report whether another set contains this set."""
        if space.is_w(self, w_other):
            return space.w_True

        if isinstance(w_other, W_BaseSetObject):
            if self.length() > w_other.length():
                return space.w_False
            return space.wrap(self.issubset(w_other))

        w_other_as_set = self._newobj(space, w_other)
        if self.length() > w_other_as_set.length():
            return space.w_False
        return space.wrap(self.issubset(w_other_as_set))

    def descr_issuperset(self, space, w_other):
        """Report whether this set contains another set."""
        if space.is_w(self, w_other):
            return space.w_True

        if isinstance(w_other, W_BaseSetObject):
            if self.length() < w_other.length():
                return space.w_False
            return space.wrap(w_other.issubset(self))

        w_other_as_set = self._newobj(space, w_other)
        if self.length() < w_other_as_set.length():
            return space.w_False
        return space.wrap(w_other_as_set.issubset(self))

    def descr_symmetric_difference(self, space, w_other):
        """Return the symmetric difference of two sets as a new set.

        (i.e. all elements that are in exactly one of the sets.)"""

        if isinstance(w_other, W_BaseSetObject):
            return self.symmetric_difference(w_other)

        w_other_as_set = self._newobj(space, w_other)
        return self.symmetric_difference(w_other_as_set)

    @gateway.unwrap_spec(others_w='args_w')
    def descr_union(self, space, others_w):
        """Return a new set with elements from the set and all others."""
        result = self.copy_real()
        for w_other in others_w:
            if isinstance(w_other, W_BaseSetObject):
                result.update(w_other)
            else:
                for w_key in space.listview(w_other):
                    result.add(w_key)
        return result

    def descr_reduce(self, space):
        """Return state information for pickling."""
        return setreduce(space, self)

    def descr_isdisjoint(self, space, w_other):
        """Return True if two sets have a null intersection."""

        if isinstance(w_other, W_BaseSetObject):
            return space.newbool(self.isdisjoint(w_other))

        #XXX may be optimized when other strategies are added
        for w_key in space.listview(w_other):
            if self.has_key(w_key):
                return space.w_False
        return space.w_True

    def descr_add(self, space, w_other):
        """Add an element to a set.

        This has no effect if the element is already present."""
        self.add(w_other)

    def descr_clear(self, space):
        """Remove all elements from this set."""
        self.clear()

    @gateway.unwrap_spec(others_w='args_w')
    def descr_difference_update(self, space, others_w):
        """Update the set, removing elements found in others."""
        for w_other in others_w:
            if isinstance(w_other, W_BaseSetObject):
                self.difference_update(w_other)
            else:
                w_other_as_set = self._newobj(space, w_other)
                self.difference_update(w_other_as_set)

    def _discard_from_set(self, space, w_item):
        """
        Discard an element from a set, with automatic conversion to
        frozenset if the argument is a set.
        Returns True if successfully removed.
        """
        try:
            deleted = self.remove(w_item)
        except OperationError, e:
            if not e.match(space, space.w_TypeError):
                raise
            else:
                w_f = _convert_set_to_frozenset(space, w_item)
                if w_f is None:
                    raise
                deleted = self.remove(w_f)

        if self.length() == 0:
            self.switch_to_empty_strategy()
        return deleted

    def descr_discard(self, space, w_item):
        """Remove an element from a set if it is a member.

        If the element is not a member, do nothing."""
        self._discard_from_set(space, w_item)

    @gateway.unwrap_spec(others_w='args_w')
    def descr_intersection_update(self, space, others_w):
        """Update the set, keeping only elements found in it and all others."""
        result = self.descr_intersection(space, others_w)
        self.strategy = result.strategy
        self.sstorage = result.sstorage

    def descr_pop(self, space):
        """Remove and return an arbitrary set element."""
        return self.popitem()

    def descr_remove(self, space, w_item):
        """Remove an element from a set; it must be a member.

        If the element is not a member, raise a KeyError."""
        if not self._discard_from_set(space, w_item):
            space.raise_key_error(w_item)

    def descr_symmetric_difference_update(self, space, w_other):
        """Update a set with the symmetric difference of itself and another."""
        if isinstance(w_other, W_BaseSetObject):
            self.symmetric_difference_update(w_other)
            return
        w_other_as_set = self._newobj(space, w_other)
        self.symmetric_difference_update(w_other_as_set)

    @gateway.unwrap_spec(others_w='args_w')
    def descr_update(self, space, others_w):
        """Update a set with the union of itself and another."""
        for w_other in others_w:
            if isinstance(w_other, W_BaseSetObject):
                self.update(w_other)
            else:
                for w_key in space.listview(w_other):
                    self.add(w_key)


class W_SetObject(W_BaseSetObject):
    def _newobj(self, space, w_iterable):
        """Make a new set by taking ownership of 'w_iterable'."""
        return W_SetObject(space, w_iterable)

    @staticmethod
    def descr_new(space, w_settype, __args__):
        w_obj = space.allocate_instance(W_SetObject, w_settype)
        W_SetObject.__init__(w_obj, space)
        return w_obj

W_SetObject.typedef = StdTypeDef("set",
    __doc__ = """set(iterable) --> set object

Build an unordered collection.""",
    __new__ = gateway.interp2app(W_SetObject.descr_new),
    __init__ = gateway.interp2app(W_BaseSetObject.descr_init),
    __repr__ = gateway.interp2app(W_BaseSetObject.descr_repr),
    __hash__ = None,

    # comparison operators
    __eq__ = gateway.interp2app(W_BaseSetObject.descr_eq),
    __ne__ = gateway.interp2app(W_BaseSetObject.descr_ne),
    __lt__ = gateway.interp2app(W_BaseSetObject.descr_lt),
    __le__ = gateway.interp2app(W_BaseSetObject.descr_le),
    __gt__ = gateway.interp2app(W_BaseSetObject.descr_gt),
    __ge__ = gateway.interp2app(W_BaseSetObject.descr_ge),

    # non-mutating operators
    __len__ = gateway.interp2app(W_BaseSetObject.descr_len),
    __iter__ = gateway.interp2app(W_BaseSetObject.descr_iter),
    __contains__ = gateway.interp2app(W_BaseSetObject.descr_contains),
    __sub__ = gateway.interp2app(W_BaseSetObject.descr_sub),
    __and__ = gateway.interp2app(W_BaseSetObject.descr_and),
    __or__ = gateway.interp2app(W_BaseSetObject.descr_or),
    __xor__ = gateway.interp2app(W_BaseSetObject.descr_xor),

    # mutating operators
    __isub__ = gateway.interp2app(W_BaseSetObject.descr_inplace_sub),
    __iand__ = gateway.interp2app(W_BaseSetObject.descr_inplace_and),
    __ior__ = gateway.interp2app(W_BaseSetObject.descr_inplace_or),
    __ixor__ = gateway.interp2app(W_BaseSetObject.descr_inplace_xor),

    # non-mutating methods
    __reduce__ = gateway.interp2app(W_BaseSetObject.descr_reduce),
    copy = gateway.interp2app(W_BaseSetObject.descr_copy),
    difference = gateway.interp2app(W_BaseSetObject.descr_difference),
    intersection = gateway.interp2app(W_BaseSetObject.descr_intersection),
    issubset = gateway.interp2app(W_BaseSetObject.descr_issubset),
    issuperset = gateway.interp2app(W_BaseSetObject.descr_issuperset),
    symmetric_difference = gateway.interp2app(W_BaseSetObject.descr_symmetric_difference),
    union = gateway.interp2app(W_BaseSetObject.descr_union),
    isdisjoint = gateway.interp2app(W_BaseSetObject.descr_isdisjoint),

    # mutating methods
    add = gateway.interp2app(W_BaseSetObject.descr_add),
    clear = gateway.interp2app(W_BaseSetObject.descr_clear),
    difference_update = gateway.interp2app(W_BaseSetObject.descr_difference_update),
    discard = gateway.interp2app(W_BaseSetObject.descr_discard),
    intersection_update = gateway.interp2app(W_BaseSetObject.descr_intersection_update),
    pop = gateway.interp2app(W_BaseSetObject.descr_pop),
    remove = gateway.interp2app(W_BaseSetObject.descr_remove),
    symmetric_difference_update = gateway.interp2app(W_BaseSetObject.descr_symmetric_difference_update),
    update = gateway.interp2app(W_BaseSetObject.descr_update)
    )
set_typedef = W_SetObject.typedef


class W_FrozensetObject(W_BaseSetObject):
    hash = 0

    def _newobj(self, space, w_iterable):
        """Make a new frozenset by taking ownership of 'w_iterable'.""" 
        return W_FrozensetObject(space, w_iterable)

    @staticmethod
    def descr_new2(space, w_frozensettype, w_iterable=None):
        if (space.is_w(w_frozensettype, space.w_frozenset) and
            w_iterable is not None and type(w_iterable) is W_FrozensetObject):
            return w_iterable
        w_obj = space.allocate_instance(W_FrozensetObject, w_frozensettype)
        W_FrozensetObject.__init__(w_obj, space, w_iterable)
        return w_obj

    def descr_hash(self, space):
        multi = r_uint(1822399083) + r_uint(1822399083) + 1
        if self.hash != 0:
            return space.wrap(self.hash)
        hash = r_uint(1927868237)
        hash *= r_uint(self.length() + 1)
        w_iterator = self.iter()
        while True:
            w_item = w_iterator.next_entry()
            if w_item is None:
                break
            h = space.hash_w(w_item)
            value = (r_uint(h ^ (h << 16) ^ 89869747)  * multi)
            hash = hash ^ value
        hash = hash * 69069 + 907133923
        if hash == 0:
            hash = 590923713
        hash = intmask(hash)
        self.hash = hash

        return space.wrap(hash)

W_FrozensetObject.typedef = StdTypeDef("frozenset",
    __doc__ = """frozenset(iterable) --> frozenset object

Build an immutable unordered collection.""",
    __new__ = gateway.interp2app(W_FrozensetObject.descr_new2),
    __repr__ = gateway.interp2app(W_BaseSetObject.descr_repr),
    __hash__ = gateway.interp2app(W_FrozensetObject.descr_hash),

    # comparison operators
    __eq__ = gateway.interp2app(W_BaseSetObject.descr_eq),
    __ne__ = gateway.interp2app(W_BaseSetObject.descr_ne),
    __lt__ = gateway.interp2app(W_BaseSetObject.descr_lt),
    __le__ = gateway.interp2app(W_BaseSetObject.descr_le),
    __gt__ = gateway.interp2app(W_BaseSetObject.descr_gt),
    __ge__ = gateway.interp2app(W_BaseSetObject.descr_ge),

    # non-mutating operators
    __len__ = gateway.interp2app(W_BaseSetObject.descr_len),
    __iter__ = gateway.interp2app(W_BaseSetObject.descr_iter),
    __contains__ = gateway.interp2app(W_BaseSetObject.descr_contains),
    __sub__ = gateway.interp2app(W_BaseSetObject.descr_sub),
    __and__ = gateway.interp2app(W_BaseSetObject.descr_and),
    __or__ = gateway.interp2app(W_BaseSetObject.descr_or),
    __xor__ = gateway.interp2app(W_BaseSetObject.descr_xor),

    # non-mutating methods
    __reduce__ = gateway.interp2app(W_BaseSetObject.descr_reduce),
    copy = gateway.interp2app(W_BaseSetObject.descr_copy),
    difference = gateway.interp2app(W_BaseSetObject.descr_difference),
    intersection = gateway.interp2app(W_BaseSetObject.descr_intersection),
    issubset = gateway.interp2app(W_BaseSetObject.descr_issubset),
    issuperset = gateway.interp2app(W_BaseSetObject.descr_issuperset),
    symmetric_difference = gateway.interp2app(W_BaseSetObject.descr_symmetric_difference),
    union = gateway.interp2app(W_BaseSetObject.descr_union),
    isdisjoint = gateway.interp2app(W_BaseSetObject.descr_isdisjoint)
    )
frozenset_typedef = W_FrozensetObject.typedef



class SetStrategy(object):
    def __init__(self, space):
        self.space = space

    def get_empty_dict(self):
        """ Returns an empty dictionary depending on the strategy. Used to initalize a new storage. """
        raise NotImplementedError

    def get_empty_storage(self):
        """ Returns an empty storage (erased) object. Used to initialize an empty set."""
        raise NotImplementedError

    def listview_str(self, w_set):
        return None

    def listview_unicode(self, w_set):
        return None

    def listview_int(self, w_set):
        return None

    #def erase(self, storage):
    #    raise NotImplementedError

    #def unerase(self, storage):
    #    raise NotImplementedError

    # __________________ methods called on W_SetObject _________________

    def clear(self, w_set):
        raise NotImplementedError

    def copy_real(self, w_set):
        raise NotImplementedError

    def length(self, w_set):
        raise NotImplementedError

    def add(self, w_set, w_key):
        raise NotImplementedError

    def remove(self, w_set, w_item):
        raise NotImplementedError

    def getdict_w(self, w_set):
        raise NotImplementedError

    def get_storage_copy(self, w_set):
        raise NotImplementedError

    def getkeys(self, w_set):
        raise NotImplementedError

    def difference(self, w_set, w_other):
        raise NotImplementedError

    def difference_update(self, w_set, w_other):
        raise NotImplementedError

    def symmetric_difference(self, w_set, w_other):
        raise NotImplementedError

    def symmetric_difference_update(self, w_set, w_other):
        raise NotImplementedError

    def intersect(self, w_set, w_other):
        raise NotImplementedError

    def intersect_update(self, w_set, w_other):
        raise NotImplementedError

    def issubset(self, w_set, w_other):
        raise NotImplementedError

    def isdisjoint(self, w_set, w_other):
        raise NotImplementedError

    def update(self, w_set, w_other):
        raise NotImplementedError

    def has_key(self, w_set, w_key):
        raise NotImplementedError

    def equals(self, w_set, w_other):
        raise NotImplementedError

    def iter(self, w_set):
        raise NotImplementedError

    def popitem(self, w_set):
        raise NotImplementedError


class EmptySetStrategy(SetStrategy):
    erase, unerase = rerased.new_erasing_pair("empty")
    erase = staticmethod(erase)
    unerase = staticmethod(unerase)

    def get_empty_storage(self):
        return self.erase(None)

    def is_correct_type(self, w_key):
        return False

    def length(self, w_set):
        return 0

    def clear(self, w_set):
        pass

    def copy_real(self, w_set):
        storage = self.erase(None)
        clone = w_set.from_storage_and_strategy(storage, self)
        return clone

    def add(self, w_set, w_key):
        if type(w_key) is W_IntObject:
            strategy = self.space.fromcache(IntegerSetStrategy)
        elif type(w_key) is W_BytesObject:
            strategy = self.space.fromcache(StringSetStrategy)
        elif type(w_key) is W_UnicodeObject:
            strategy = self.space.fromcache(UnicodeSetStrategy)
        elif self.space.type(w_key).compares_by_identity():
            strategy = self.space.fromcache(IdentitySetStrategy)
        else:
            strategy = self.space.fromcache(ObjectSetStrategy)
        w_set.strategy = strategy
        w_set.sstorage = strategy.get_empty_storage()
        w_set.add(w_key)

    def remove(self, w_set, w_item):
        return False

    def getdict_w(self, w_set):
        return newset(self.space)

    def get_storage_copy(self, w_set):
        return w_set.sstorage

    def getkeys(self, w_set):
        return []

    def has_key(self, w_set, w_key):
        return False

    def equals(self, w_set, w_other):
        if w_other.strategy is self or w_other.length() == 0:
            return True
        return False

    def difference(self, w_set, w_other):
        return w_set.copy_real()

    def difference_update(self, w_set, w_other):
        pass

    def intersect(self, w_set, w_other):
        return w_set.copy_real()

    def intersect_update(self, w_set, w_other):
        pass

    def isdisjoint(self, w_set, w_other):
        return True

    def issubset(self, w_set, w_other):
        return True

    def symmetric_difference(self, w_set, w_other):
        return w_other.copy_real()

    def symmetric_difference_update(self, w_set, w_other):
        w_set.strategy = w_other.strategy
        w_set.sstorage = w_other.get_storage_copy()

    def update(self, w_set, w_other):
        w_set.strategy = w_other.strategy
        w_set.sstorage = w_other.get_storage_copy()

    def iter(self, w_set):
        return EmptyIteratorImplementation(self.space, self, w_set)

    def popitem(self, w_set):
        raise OperationError(self.space.w_KeyError,
                                self.space.wrap('pop from an empty set'))


class AbstractUnwrappedSetStrategy(object):
    _mixin_ = True

    def is_correct_type(self, w_key):
        """ Checks wether the given wrapped key fits this strategy."""
        raise NotImplementedError

    def unwrap(self, w_item):
        """ Returns the unwrapped value of the given wrapped item."""
        raise NotImplementedError

    def wrap(self, item):
        """ Returns a wrapped version of the given unwrapped item. """
        raise NotImplementedError

    @jit.look_inside_iff(lambda self, list_w:
            jit.loop_unrolling_heuristic(list_w, len(list_w), UNROLL_CUTOFF))
    def get_storage_from_list(self, list_w):
        setdata = self.get_empty_dict()
        for w_item in list_w:
            setdata[self.unwrap(w_item)] = None
        return self.erase(setdata)

    @jit.look_inside_iff(lambda self, items:
            jit.loop_unrolling_heuristic(items, len(items), UNROLL_CUTOFF))
    def get_storage_from_unwrapped_list(self, items):
        setdata = self.get_empty_dict()
        for item in items:
            setdata[item] = None
        return self.erase(setdata)

    def length(self, w_set):
        return len(self.unerase(w_set.sstorage))

    def clear(self, w_set):
        w_set.switch_to_empty_strategy()

    def copy_real(self, w_set):
        # may be used internally on frozen sets, although frozenset().copy()
        # returns self in frozenset_copy__Frozenset.
        strategy = w_set.strategy
        d = self.unerase(w_set.sstorage)
        storage = self.erase(d.copy())
        clone = w_set.from_storage_and_strategy(storage, strategy)
        return clone

    def add(self, w_set, w_key):
        if self.is_correct_type(w_key):
            d = self.unerase(w_set.sstorage)
            d[self.unwrap(w_key)] = None
        else:
            w_set.switch_to_object_strategy(self.space)
            w_set.add(w_key)

    def remove(self, w_set, w_item):
        d = self.unerase(w_set.sstorage)
        if not self.is_correct_type(w_item):
            #XXX check type of w_item and immediately return False in some cases
            w_set.switch_to_object_strategy(self.space)
            return w_set.remove(w_item)

        key = self.unwrap(w_item)
        try:
            del d[key]
            return True
        except KeyError:
            return False

    def getdict_w(self, w_set):
        result = newset(self.space)
        keys = self.unerase(w_set.sstorage).keys()
        for key in keys:
            result[self.wrap(key)] = None
        return result

    def get_storage_copy(self, w_set):
        d = self.unerase(w_set.sstorage)
        copy = self.erase(d.copy())
        return copy

    def getkeys(self, w_set):
        keys = self.unerase(w_set.sstorage).keys()
        keys_w = [self.wrap(key) for key in keys]
        return keys_w

    def has_key(self, w_set, w_key):
        if not self.is_correct_type(w_key):
            #XXX check type of w_item and immediately return False in some cases
            w_set.switch_to_object_strategy(self.space)
            return w_set.has_key(w_key)
        d = self.unerase(w_set.sstorage)
        return self.unwrap(w_key) in d

    def equals(self, w_set, w_other):
        if w_set.length() != w_other.length():
            return False
        if w_set.length() == 0:
            return True
        # it's possible to have 0-lenght strategy that's not empty
        if w_set.strategy is w_other.strategy:
            return self._issubset_unwrapped(w_set, w_other)
        if not self.may_contain_equal_elements(w_other.strategy):
            return False
        items = self.unerase(w_set.sstorage).keys()
        for key in items:
            if not w_other.has_key(self.wrap(key)):
                return False
        return True

    def _difference_wrapped(self, w_set, w_other):
        iterator = self.unerase(w_set.sstorage).iterkeys()
        result_dict = self.get_empty_dict()
        for key in iterator:
            w_item = self.wrap(key)
            if not w_other.has_key(w_item):
                result_dict[key] = None
        return self.erase(result_dict)

    def _difference_unwrapped(self, w_set, w_other):
        iterator = self.unerase(w_set.sstorage).iterkeys()
        other_dict = self.unerase(w_other.sstorage)
        result_dict = self.get_empty_dict()
        for key in iterator:
            if key not in other_dict:
                result_dict[key] = None
        return self.erase(result_dict)

    def _difference_base(self, w_set, w_other):
        if self is w_other.strategy:
            storage = self._difference_unwrapped(w_set, w_other)
        elif not w_set.strategy.may_contain_equal_elements(w_other.strategy):
            d = self.unerase(w_set.sstorage)
            storage = self.erase(d.copy())
        else:
            storage = self._difference_wrapped(w_set, w_other)
        return storage

    def difference(self, w_set, w_other):
        storage = self._difference_base(w_set, w_other)
        w_newset = w_set.from_storage_and_strategy(storage, w_set.strategy)
        return w_newset

    def _difference_update_unwrapped(self, w_set, w_other):
        my_dict = self.unerase(w_set.sstorage)
        if w_set.sstorage is w_other.sstorage:
            my_dict.clear()
            return
        iterator = self.unerase(w_other.sstorage).iterkeys()
        for key in iterator:
            try:
                del my_dict[key]
            except KeyError:
                pass

    def _difference_update_wrapped(self, w_set, w_other):
        w_iterator = w_other.iter()
        while True:
            w_item = w_iterator.next_entry()
            if w_item is None:
                break
            w_set.remove(w_item)

    def difference_update(self, w_set, w_other):
        if self.length(w_set) < w_other.strategy.length(w_other):
            # small_set -= big_set: compute the difference as a new set
            storage = self._difference_base(w_set, w_other)
            w_set.sstorage = storage
        else:
            # big_set -= small_set: be more subtle
            if self is w_other.strategy:
                self._difference_update_unwrapped(w_set, w_other)
            elif w_set.strategy.may_contain_equal_elements(w_other.strategy):
                self._difference_update_wrapped(w_set, w_other)

    def _symmetric_difference_unwrapped(self, w_set, w_other):
        d_new = self.get_empty_dict()
        d_this = self.unerase(w_set.sstorage)
        d_other = self.unerase(w_other.sstorage)
        for key in d_other.keys():
            if not key in d_this:
                d_new[key] = None
        for key in d_this.keys():
            if not key in d_other:
                d_new[key] = None

        storage = self.erase(d_new)
        return storage

    def _symmetric_difference_wrapped(self, w_set, w_other):
        newsetdata = newset(self.space)
        for obj in self.unerase(w_set.sstorage):
            w_item = self.wrap(obj)
            if not w_other.has_key(w_item):
                newsetdata[w_item] = None

        w_iterator = w_other.iter()
        while True:
            w_item = w_iterator.next_entry()
            if w_item is None:
                break
            if not w_set.has_key(w_item):
                newsetdata[w_item] = None

        strategy = self.space.fromcache(ObjectSetStrategy)
        return strategy.erase(newsetdata)

    def _symmetric_difference_base(self, w_set, w_other):
        if self is w_other.strategy:
            strategy = w_set.strategy
            storage = self._symmetric_difference_unwrapped(w_set, w_other)
        else:
            strategy = self.space.fromcache(ObjectSetStrategy)
            storage = self._symmetric_difference_wrapped(w_set, w_other)
        return storage, strategy

    def symmetric_difference(self, w_set, w_other):
        storage, strategy = self._symmetric_difference_base(w_set, w_other)
        return w_set.from_storage_and_strategy(storage, strategy)

    def symmetric_difference_update(self, w_set, w_other):
        storage, strategy = self._symmetric_difference_base(w_set, w_other)
        w_set.strategy = strategy
        w_set.sstorage = storage

    def _intersect_base(self, w_set, w_other):
        if self is w_other.strategy:
            strategy = self
            if w_set.length() > w_other.length():
                # swap operants
                storage = self._intersect_unwrapped(w_other, w_set)
            else:
                storage = self._intersect_unwrapped(w_set, w_other)
        elif not w_set.strategy.may_contain_equal_elements(w_other.strategy):
            strategy = self.space.fromcache(EmptySetStrategy)
            storage = strategy.get_empty_storage()
        else:
            strategy = self.space.fromcache(ObjectSetStrategy)
            if w_set.length() > w_other.length():
                # swap operants
                storage = w_other.strategy._intersect_wrapped(w_other, w_set)
            else:
                storage = self._intersect_wrapped(w_set, w_other)
        return storage, strategy

    def _intersect_wrapped(self, w_set, w_other):
        result = newset(self.space)
        for key in self.unerase(w_set.sstorage):
            w_key = self.wrap(key)
            if w_other.has_key(w_key):
                result[w_key] = None

        strategy = self.space.fromcache(ObjectSetStrategy)
        return strategy.erase(result)

    def _intersect_unwrapped(self, w_set, w_other):
        result = self.get_empty_dict()
        d_this = self.unerase(w_set.sstorage)
        d_other = self.unerase(w_other.sstorage)
        for key in d_this:
            if key in d_other:
                result[key] = None
        return self.erase(result)

    def intersect(self, w_set, w_other):
        storage, strategy = self._intersect_base(w_set, w_other)
        return w_set.from_storage_and_strategy(storage, strategy)

    def intersect_update(self, w_set, w_other):
        if w_set.length() > w_other.length():
            w_intersection = w_other.intersect(w_set)
            strategy = w_intersection.strategy
            storage = w_intersection.sstorage
        else:
            storage, strategy = self._intersect_base(w_set, w_other)
        w_set.strategy = strategy
        w_set.sstorage = storage

    def _issubset_unwrapped(self, w_set, w_other):
        d_other = self.unerase(w_other.sstorage)
        for item in self.unerase(w_set.sstorage):
            if not item in d_other:
                return False
        return True

    def _issubset_wrapped(self, w_set, w_other):
        for obj in self.unerase(w_set.sstorage):
            w_item = self.wrap(obj)
            if not w_other.has_key(w_item):
                return False
        return True

    def issubset(self, w_set, w_other):
        if w_set.length() == 0:
            return True

        if w_set.strategy is w_other.strategy:
            return self._issubset_unwrapped(w_set, w_other)
        elif not w_set.strategy.may_contain_equal_elements(w_other.strategy):
            return False
        else:
            return self._issubset_wrapped(w_set, w_other)

    def _isdisjoint_unwrapped(self, w_set, w_other):
        d_set = self.unerase(w_set.sstorage)
        d_other = self.unerase(w_other.sstorage)
        for key in d_set:
            if key in d_other:
                return False
        return True

    def _isdisjoint_wrapped(self, w_set, w_other):
        d = self.unerase(w_set.sstorage)
        for key in d:
            if w_other.has_key(self.wrap(key)):
                return False
        return True

    def isdisjoint(self, w_set, w_other):
        if w_other.length() == 0:
            return True
        if w_set.length() > w_other.length():
            return w_other.isdisjoint(w_set)

        if w_set.strategy is w_other.strategy:
            return self._isdisjoint_unwrapped(w_set, w_other)
        elif not w_set.strategy.may_contain_equal_elements(w_other.strategy):
            return True
        else:
            return self._isdisjoint_wrapped(w_set, w_other)

    def update(self, w_set, w_other):
        if self is w_other.strategy:
            d_set = self.unerase(w_set.sstorage)
            d_other = self.unerase(w_other.sstorage)
            d_set.update(d_other)
            return

        w_set.switch_to_object_strategy(self.space)
        w_set.update(w_other)

    def popitem(self, w_set):
        storage = self.unerase(w_set.sstorage)
        try:
            # this returns a tuple because internally sets are dicts
            result = storage.popitem()
        except KeyError:
            # strategy may still be the same even if dict is empty
            raise OperationError(self.space.w_KeyError,
                            self.space.wrap('pop from an empty set'))
        return self.wrap(result[0])


class StringSetStrategy(AbstractUnwrappedSetStrategy, SetStrategy):
    erase, unerase = rerased.new_erasing_pair("string")
    erase = staticmethod(erase)
    unerase = staticmethod(unerase)

    def get_empty_storage(self):
        return self.erase({})

    def get_empty_dict(self):
        return {}

    def listview_str(self, w_set):
        return self.unerase(w_set.sstorage).keys()

    def is_correct_type(self, w_key):
        return type(w_key) is W_BytesObject

    def may_contain_equal_elements(self, strategy):
        if strategy is self.space.fromcache(IntegerSetStrategy):
            return False
        elif strategy is self.space.fromcache(EmptySetStrategy):
            return False
        elif strategy is self.space.fromcache(IdentitySetStrategy):
            return False
        return True

    def unwrap(self, w_item):
        return self.space.str_w(w_item)

    def wrap(self, item):
        return self.space.wrap(item)

    def iter(self, w_set):
        return StringIteratorImplementation(self.space, self, w_set)


class UnicodeSetStrategy(AbstractUnwrappedSetStrategy, SetStrategy):
    erase, unerase = rerased.new_erasing_pair("unicode")
    erase = staticmethod(erase)
    unerase = staticmethod(unerase)

    def get_empty_storage(self):
        return self.erase({})

    def get_empty_dict(self):
        return {}

    def listview_unicode(self, w_set):
        return self.unerase(w_set.sstorage).keys()

    def is_correct_type(self, w_key):
        return type(w_key) is W_UnicodeObject

    def may_contain_equal_elements(self, strategy):
        if strategy is self.space.fromcache(IntegerSetStrategy):
            return False
        elif strategy is self.space.fromcache(EmptySetStrategy):
            return False
        elif strategy is self.space.fromcache(IdentitySetStrategy):
            return False
        return True

    def unwrap(self, w_item):
        return self.space.unicode_w(w_item)

    def wrap(self, item):
        return self.space.wrap(item)

    def iter(self, w_set):
        return UnicodeIteratorImplementation(self.space, self, w_set)


class IntegerSetStrategy(AbstractUnwrappedSetStrategy, SetStrategy):
    erase, unerase = rerased.new_erasing_pair("integer")
    erase = staticmethod(erase)
    unerase = staticmethod(unerase)

    def get_empty_storage(self):
        return self.erase({})

    def get_empty_dict(self):
        return {}

    def listview_int(self, w_set):
        return self.unerase(w_set.sstorage).keys()

    def is_correct_type(self, w_key):
        return type(w_key) is W_IntObject

    def may_contain_equal_elements(self, strategy):
        if strategy is self.space.fromcache(UnicodeSetStrategy):
            return False
        elif strategy is self.space.fromcache(UnicodeSetStrategy):
            return False
        elif strategy is self.space.fromcache(EmptySetStrategy):
            return False
        elif strategy is self.space.fromcache(IdentitySetStrategy):
            return False
        return True

    def unwrap(self, w_item):
        return self.space.int_w(w_item)

    def wrap(self, item):
        return self.space.wrap(item)

    def iter(self, w_set):
        return IntegerIteratorImplementation(self.space, self, w_set)


class ObjectSetStrategy(AbstractUnwrappedSetStrategy, SetStrategy):
    erase, unerase = rerased.new_erasing_pair("object")
    erase = staticmethod(erase)
    unerase = staticmethod(unerase)

    def get_empty_storage(self):
        return self.erase(self.get_empty_dict())

    def get_empty_dict(self):
        return newset(self.space)

    def is_correct_type(self, w_key):
        return True

    def may_contain_equal_elements(self, strategy):
        if strategy is self.space.fromcache(EmptySetStrategy):
            return False
        return True

    def unwrap(self, w_item):
        return w_item

    def wrap(self, item):
        return item

    def iter(self, w_set):
        return RDictIteratorImplementation(self.space, self, w_set)

    def update(self, w_set, w_other):
        d_obj = self.unerase(w_set.sstorage)

        # optimization only
        if w_other.strategy is self:
            d_other = self.unerase(w_other.sstorage)
            d_obj.update(d_other)
            return

        w_iterator = w_other.iter()
        while True:
            w_item = w_iterator.next_entry()
            if w_item is None:
                break
            d_obj[w_item] = None

class IdentitySetStrategy(AbstractUnwrappedSetStrategy, SetStrategy):
    erase, unerase = rerased.new_erasing_pair("identityset")
    erase = staticmethod(erase)
    unerase = staticmethod(unerase)

    def get_empty_storage(self):
        return self.erase({})

    def get_empty_dict(self):
        return {}

    def is_correct_type(self, w_key):
        w_type = self.space.type(w_key)
        return w_type.compares_by_identity()

    def may_contain_equal_elements(self, strategy):
        #empty first, probably more likely
        if strategy is self.space.fromcache(EmptySetStrategy):
            return False
        if strategy is self.space.fromcache(IntegerSetStrategy):
            return False
        if strategy is self.space.fromcache(StringSetStrategy):
            return False
        if strategy is self.space.fromcache(UnicodeSetStrategy):
            return False
        return True

    def unwrap(self, w_item):
        return w_item

    def wrap(self, item):
        return item

    def iter(self, w_set):
        return IdentityIteratorImplementation(self.space, self, w_set)

class IteratorImplementation(object):
    def __init__(self, space, strategy, implementation):
        self.space = space
        self.strategy = strategy
        self.setimplementation = implementation
        self.len = implementation.length()
        self.pos = 0

    def next(self):
        if self.setimplementation is None:
            return None
        if self.len != self.setimplementation.length():
            self.len = -1   # Make this error state sticky
            raise OperationError(self.space.w_RuntimeError,
                     self.space.wrap("set changed size during iteration"))
        # look for the next entry
        if self.pos < self.len:
            result = self.next_entry()
            self.pos += 1
            if self.strategy is self.setimplementation.strategy:
                return result      # common case
            else:
                # waaa, obscure case: the strategy changed, but not the
                # length of the set.  The 'result' might be out-of-date.
                # We try to explicitly look it up in the set.
                if not self.setimplementation.has_key(result):
                    self.len = -1   # Make this error state sticky
                    raise OperationError(self.space.w_RuntimeError,
                        self.space.wrap("dictionary changed during iteration"))
                return result
        # no more entries
        self.setimplementation = None
        return None

    def next_entry(self):
        """ Purely abstract method
        """
        raise NotImplementedError

    def length(self):
        if self.setimplementation is not None and self.len != -1:
            return self.len - self.pos
        return 0


class EmptyIteratorImplementation(IteratorImplementation):
    def next_entry(self):
        return None


class StringIteratorImplementation(IteratorImplementation):
    def __init__(self, space, strategy, w_set):
        IteratorImplementation.__init__(self, space, strategy, w_set)
        d = strategy.unerase(w_set.sstorage)
        self.iterator = d.iterkeys()

    def next_entry(self):
        for key in self.iterator:
            return self.space.wrap(key)
        else:
            return None


class UnicodeIteratorImplementation(IteratorImplementation):
    def __init__(self, space, strategy, w_set):
        IteratorImplementation.__init__(self, space, strategy, w_set)
        d = strategy.unerase(w_set.sstorage)
        self.iterator = d.iterkeys()

    def next_entry(self):
        for key in self.iterator:
            return self.space.wrap(key)
        else:
            return None


class IntegerIteratorImplementation(IteratorImplementation):
    #XXX same implementation in dictmultiobject on dictstrategy-branch
    def __init__(self, space, strategy, w_set):
        IteratorImplementation.__init__(self, space, strategy, w_set)
        d = strategy.unerase(w_set.sstorage)
        self.iterator = d.iterkeys()

    def next_entry(self):
        # note that this 'for' loop only runs once, at most
        for key in self.iterator:
            return self.space.wrap(key)
        else:
            return None

class IdentityIteratorImplementation(IteratorImplementation):
    def __init__(self, space, strategy, w_set):
        IteratorImplementation.__init__(self, space, strategy, w_set)
        d = strategy.unerase(w_set.sstorage)
        self.iterator = d.iterkeys()

    def next_entry(self):
        for key in self.iterator:
            return self.space.wrap(key)
        else:
            return None

class RDictIteratorImplementation(IteratorImplementation):
    def __init__(self, space, strategy, w_set):
        IteratorImplementation.__init__(self, space, strategy, w_set)
        d = strategy.unerase(w_set.sstorage)
        self.iterator = d.iterkeys()

    def next_entry(self):
        # note that this 'for' loop only runs once, at most
        for w_key in self.iterator:
            return w_key
        else:
            return None


class W_SetIterObject(W_Root):

    def __init__(self, space, iterimplementation):
        self.space = space
        self.iterimplementation = iterimplementation

    def descr_length_hint(self, space):
        return space.wrap(self.iterimplementation.length())

    def descr_iter(self, space):
        return self

    def descr_next(self, space):
        iterimplementation = self.iterimplementation
        w_key = iterimplementation.next()
        if w_key is not None:
            return w_key
        raise OperationError(space.w_StopIteration, space.w_None)

W_SetIterObject.typedef = StdTypeDef("setiterator",
    __length_hint__ = gateway.interp2app(W_SetIterObject.descr_length_hint),
    __iter__ = gateway.interp2app(W_SetIterObject.descr_iter),
    __next__ = gateway.interp2app(W_SetIterObject.descr_next)
    )
setiter_typedef = W_SetIterObject.typedef



# some helper functions

def newset(space):
    return r_dict(space.eq_w, space.hash_w, force_non_null=True)

def set_strategy_and_setdata(space, w_set, w_iterable):
    if w_iterable is None :
        w_set.strategy = strategy = space.fromcache(EmptySetStrategy)
        w_set.sstorage = strategy.get_empty_storage()
        return

    if isinstance(w_iterable, W_BaseSetObject):
        w_set.strategy = w_iterable.strategy
        w_set.sstorage = w_iterable.get_storage_copy()
        return

    stringlist = space.listview_str(w_iterable)
    if stringlist is not None:
        strategy = space.fromcache(StringSetStrategy)
        w_set.strategy = strategy
        w_set.sstorage = strategy.get_storage_from_unwrapped_list(stringlist)
        return

    unicodelist = space.listview_unicode(w_iterable)
    if unicodelist is not None:
        strategy = space.fromcache(UnicodeSetStrategy)
        w_set.strategy = strategy
        w_set.sstorage = strategy.get_storage_from_unwrapped_list(unicodelist)
        return

    intlist = space.listview_int(w_iterable)
    if intlist is not None:
        strategy = space.fromcache(IntegerSetStrategy)
        w_set.strategy = strategy
        w_set.sstorage = strategy.get_storage_from_unwrapped_list(intlist)
        return

    iterable_w = space.listview(w_iterable)

    if len(iterable_w) == 0:
        w_set.strategy = strategy = space.fromcache(EmptySetStrategy)
        w_set.sstorage = strategy.get_empty_storage()
        return

    _pick_correct_strategy(space, w_set, iterable_w)

@jit.look_inside_iff(lambda space, w_set, iterable_w:
        jit.loop_unrolling_heuristic(iterable_w, len(iterable_w), UNROLL_CUTOFF))
def _pick_correct_strategy(space, w_set, iterable_w):
    # check for integers
    for w_item in iterable_w:
        if type(w_item) is not W_IntObject:
            break
    else:
        w_set.strategy = space.fromcache(IntegerSetStrategy)
        w_set.sstorage = w_set.strategy.get_storage_from_list(iterable_w)
        return

    # check for strings
    for w_item in iterable_w:
<<<<<<< HEAD
        if type(w_item) is not W_UnicodeObject:
=======
        if type(w_item) is not W_BytesObject:
>>>>>>> 9b3183f5
            break
    else:
        w_set.strategy = space.fromcache(UnicodeSetStrategy)
        w_set.sstorage = w_set.strategy.get_storage_from_list(iterable_w)
        return

    # check for unicode
    for w_item in iterable_w:
        if type(w_item) is not W_UnicodeObject:
            break
    else:
        w_set.strategy = space.fromcache(UnicodeSetStrategy)
        w_set.sstorage = w_set.strategy.get_storage_from_list(iterable_w)
        return

    # check for compares by identity
    for w_item in iterable_w:
        if not space.type(w_item).compares_by_identity():
            break
    else:
        w_set.strategy = space.fromcache(IdentitySetStrategy)
        w_set.sstorage = w_set.strategy.get_storage_from_list(iterable_w)
        return

    w_set.strategy = space.fromcache(ObjectSetStrategy)
    w_set.sstorage = w_set.strategy.get_storage_from_list(iterable_w)

init_signature = Signature(['some_iterable'], None, None)
init_defaults = [None]
def _initialize_set(space, w_obj, w_iterable=None):
    w_obj.clear()
    set_strategy_and_setdata(space, w_obj, w_iterable)

def _convert_set_to_frozenset(space, w_obj):
    if isinstance(w_obj, W_SetObject):
        w_frozen = W_FrozensetObject(space, None)
        w_frozen.strategy = w_obj.strategy
        w_frozen.sstorage = w_obj.sstorage
        return w_frozen
    elif space.isinstance_w(w_obj, space.w_set):
        w_frz = space.allocate_instance(W_FrozensetObject, space.w_frozenset)
        W_FrozensetObject.__init__(w_frz, space, w_obj)
        return w_frz
    else:
        return None


app = gateway.applevel("""
    def setrepr(currently_in_repr, s):
        'The app-level part of repr().'
        set_id = id(s)
        if set_id in currently_in_repr:
            return '%s(...)' % (s.__class__.__name__,)
        currently_in_repr[set_id] = 1
        try:
            if not s:
                return '%s()' % (s.__class__.__name__,)
            listrepr = repr([x for x in s])
            if type(s) is set:
                return '{%s}' % (listrepr[1:-1],)
            else:
                return '%s({%s})' % (s.__class__.__name__, listrepr[1:-1])
        finally:
            try:
                del currently_in_repr[set_id]
            except:
                pass
""", filename=__file__)

setrepr = app.interphook("setrepr")

app = gateway.applevel("""
    def setreduce(s):
        dict = getattr(s,'__dict__', None)
        return (s.__class__, (tuple(s),), dict)

""", filename=__file__)

setreduce = app.interphook('setreduce')<|MERGE_RESOLUTION|>--- conflicted
+++ resolved
@@ -1568,17 +1568,16 @@
         return
 
     # check for strings
+    # XXX:
+    """
     for w_item in iterable_w:
-<<<<<<< HEAD
-        if type(w_item) is not W_UnicodeObject:
-=======
         if type(w_item) is not W_BytesObject:
->>>>>>> 9b3183f5
             break
     else:
-        w_set.strategy = space.fromcache(UnicodeSetStrategy)
+        w_set.strategy = space.fromcache(StringSetStrategy)
         w_set.sstorage = w_set.strategy.get_storage_from_list(iterable_w)
         return
+        """
 
     # check for unicode
     for w_item in iterable_w:
