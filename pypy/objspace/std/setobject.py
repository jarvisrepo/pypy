--- conflicted
+++ resolved
@@ -494,16 +494,7 @@
 class W_SetObject(W_BaseSetObject):
     def _newobj(self, space, w_iterable):
         """Make a new set by taking ownership of 'w_iterable'."""
-<<<<<<< HEAD
         return W_SetObject(space, w_iterable)
-=======
-        if type(self) is W_SetObject:
-            return W_SetObject(space, w_iterable)
-        w_type = space.type(self)
-        w_obj = space.allocate_instance(W_SetObject, w_type)
-        W_SetObject.__init__(w_obj, space, w_iterable)
-        return w_obj
->>>>>>> 5de06341
 
     @staticmethod
     def descr_new(space, w_settype, __args__):
@@ -571,20 +562,9 @@
 class W_FrozensetObject(W_BaseSetObject):
     hash = 0
 
-<<<<<<< HEAD
-    def _newobj(w_self, space, w_iterable):
+    def _newobj(self, space, w_iterable):
         """Make a new frozenset by taking ownership of 'w_iterable'.""" 
         return W_FrozensetObject(space, w_iterable)
-=======
-    def _newobj(self, space, w_iterable):
-        """Make a new frozenset by taking ownership of 'w_iterable'."""
-        if type(self) is W_FrozensetObject:
-            return W_FrozensetObject(space, w_iterable)
-        w_type = space.type(self)
-        w_obj = space.allocate_instance(W_FrozensetObject, w_type)
-        W_FrozensetObject.__init__(w_obj, space, w_iterable)
-        return w_obj
->>>>>>> 5de06341
 
     @staticmethod
     def descr_new2(space, w_frozensettype, w_iterable=None):
