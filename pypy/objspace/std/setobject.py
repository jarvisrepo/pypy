from pypy.interpreter import gateway
from pypy.interpreter.baseobjspace import W_Root
from pypy.interpreter.error import OperationError, oefmt
from pypy.interpreter.signature import Signature
from pypy.interpreter.typedef import TypeDef
from pypy.objspace.std.bytesobject import W_BytesObject
from pypy.objspace.std.listobject import is_plain_int1, plain_int_w
from pypy.objspace.std.unicodeobject import W_UnicodeObject
from pypy.objspace.std.util import IDTAG_SPECIAL, IDTAG_SHIFT

from rpython.rlib.objectmodel import r_dict
from rpython.rlib.objectmodel import iterkeys_with_hash, contains_with_hash
from rpython.rlib.objectmodel import setitem_with_hash, delitem_with_hash
from rpython.rlib.rarithmetic import intmask, r_uint
from rpython.rlib import rerased, jit, rutf8


UNROLL_CUTOFF = 5


class W_BaseSetObject(W_Root):
    typedef = None

    def __init__(self, space, w_iterable=None):
        """Initialize the set by taking ownership of 'setdata'."""
        self.space = space
        set_strategy_and_setdata(space, self, w_iterable)

    def __repr__(self):
        """representation for debugging purposes"""
        reprlist = [repr(w_item) for w_item in self.getkeys()]
        return "<%s(%s)(%s)>" % (self.__class__.__name__, self.strategy, ', '.join(reprlist))

    def from_storage_and_strategy(self, storage, strategy):
        obj = self._newobj(self.space, None)
        assert isinstance(obj, W_BaseSetObject)
        obj.strategy = strategy
        obj.sstorage = storage
        return obj

    _lifeline_ = None
    def getweakref(self):
        return self._lifeline_

    def setweakref(self, space, weakreflifeline):
        self._lifeline_ = weakreflifeline
    def delweakref(self):
        self._lifeline_ = None

    def switch_to_object_strategy(self, space):
        d = self.strategy.getdict_w(self)
        self.strategy = strategy = space.fromcache(ObjectSetStrategy)
        self.sstorage = strategy.erase(d)

    def switch_to_empty_strategy(self):
        self.strategy = strategy = self.space.fromcache(EmptySetStrategy)
        self.sstorage = strategy.get_empty_storage()

    # _____________ strategy methods ________________

    def clear(self):
        """ Removes all elements from the set. """
        self.strategy.clear(self)

    def copy_real(self):
        """ Returns a clone of the set. Frozensets storages are also copied."""
        return self.strategy.copy_real(self)

    def length(self):
        """ Returns the number of items inside the set. """
        return self.strategy.length(self)

    def add(self, w_key):
        """ Adds an element to the set. The element must be wrapped. """
        self.strategy.add(self, w_key)

    def remove(self, w_item):
        """ Removes the given element from the set. Element must be wrapped. """
        return self.strategy.remove(self, w_item)

    def getdict_w(self):
        """ Returns a dict with all elements of the set. Needed only for switching to ObjectSetStrategy. """
        return self.strategy.getdict_w(self)

    def listview_bytes(self):
        """ If this is a string set return its contents as a list of uwnrapped strings. Otherwise return None. """
        return self.strategy.listview_bytes(self)

    def listview_ascii(self):
        """ If this is a unicode set return its contents as a list of uwnrapped unicodes. Otherwise return None. """
        return self.strategy.listview_ascii(self)

    def listview_int(self):
        """ If this is an int set return its contents as a list of uwnrapped ints. Otherwise return None. """
        return self.strategy.listview_int(self)

    def get_storage_copy(self):
        """ Returns a copy of the storage. Needed when we want to clone all elements from one set and
        put them into another. """
        return self.strategy.get_storage_copy(self)

    def getkeys(self):
        """ Returns a list of all elements inside the set. Only used in __repr__. Use as less as possible."""
        return self.strategy.getkeys(self)

    def difference(self, w_other):
        """ Returns a set with all items that are in this set, but not in w_other. W_other must be a set."""
        return self.strategy.difference(self, w_other)

    def difference_update(self, w_other):
        """ As difference but overwrites the sets content with the result. W_other must be a set."""
        self.strategy.difference_update(self, w_other)

    def symmetric_difference(self, w_other):
        """ Returns a set with all items that are either in this set or in w_other, but not in both. W_other must be a set. """
        return self.strategy.symmetric_difference(self, w_other)

    def symmetric_difference_update(self, w_other):
        """ As symmetric_difference but overwrites the content of the set with the result. W_other must be a set."""
        self.strategy.symmetric_difference_update(self, w_other)

    def intersect(self, w_other):
        """ Returns a set with all items that exists in both sets, this set and in w_other. W_other must be a set. """
        return self.strategy.intersect(self, w_other)

    def intersect_update(self, w_other):
        """ Keeps only those elements found in both sets, removing all other elements. W_other must be a set."""
        self.strategy.intersect_update(self, w_other)

    def issubset(self, w_other):
        """ Checks wether this set is a subset of w_other. W_other must be a set. """
        return self.strategy.issubset(self, w_other)

    def isdisjoint(self, w_other):
        """ Checks wether this set and the w_other are completly different, i.e. have no equal elements. W_other must be a set."""
        return self.strategy.isdisjoint(self, w_other)

    def update(self, w_other):
        """ Appends all elements from the given set to this set. W_other must be a set."""
        self.strategy.update(self, w_other)

    def has_key(self, w_key):
        """ Checks wether this set contains the given wrapped key."""
        return self.strategy.has_key(self, w_key)

    def equals(self, w_other):
        """ Checks wether this set and the given set are equal, i.e. contain the same elements. W_other must be a set."""
        return self.strategy.equals(self, w_other)

    def iter(self):
        """ Returns an iterator of the elements from this set. """
        return self.strategy.iter(self)

    def popitem(self):
        """ Removes an arbitrary element from the set. May raise KeyError if set is empty."""
        return self.strategy.popitem(self)

    # app-level operations

    def descr_init(self, space, __args__):
        w_iterable, = __args__.parse_obj(
                None, 'set',
                init_signature,
                init_defaults)
        _initialize_set(space, self, w_iterable)

    def descr_repr(self, space):
        return setrepr(space, space.get_objects_in_repr(), self)

    def descr_eq(self, space, w_other):
        if isinstance(w_other, W_BaseSetObject):
            return space.newbool(self.equals(w_other))

        if not space.isinstance_w(w_other, space.w_set):
            return space.w_NotImplemented

        # XXX do not make new setobject here
        w_other_as_set = self._newobj(space, w_other)
        return space.newbool(self.equals(w_other_as_set))

    def descr_ne(self, space, w_other):
        if isinstance(w_other, W_BaseSetObject):
            return space.newbool(not self.equals(w_other))

        if not space.isinstance_w(w_other, space.w_set):
            return space.w_NotImplemented

        # XXX this is not tested
        w_other_as_set = self._newobj(space, w_other)
        return space.newbool(not self.equals(w_other_as_set))

    # automatic registration of "lt(x, y)" as "not ge(y, x)" would not give the
    # correct answer here!
    def descr_lt(self, space, w_other):
        if not isinstance(w_other, W_BaseSetObject):
            return space.w_NotImplemented

        if self.length() >= w_other.length():
            return space.w_False
        else:
            return self.descr_issubset(space, w_other)

    def descr_le(self, space, w_other):
        if not isinstance(w_other, W_BaseSetObject):
            return space.w_NotImplemented

        if self.length() > w_other.length():
            return space.w_False
        return space.newbool(self.issubset(w_other))

    def descr_gt(self, space, w_other):
        if not isinstance(w_other, W_BaseSetObject):
            return space.w_NotImplemented

        if self.length() <= w_other.length():
            return space.w_False
        else:
            return self.descr_issuperset(space, w_other)

    def descr_ge(self, space, w_other):
        if not isinstance(w_other, W_BaseSetObject):
            return space.w_NotImplemented

        if self.length() < w_other.length():
            return space.w_False
        return space.newbool(w_other.issubset(self))

    def descr_len(self, space):
        return space.newint(self.length())

    def descr_iter(self, space):
        return W_SetIterObject(space, self.iter())

    def descr_contains(self, space, w_other):
        try:
            return space.newbool(self.has_key(w_other))
        except OperationError as e:
            if e.match(space, space.w_TypeError):
                w_f = _convert_set_to_frozenset(space, w_other)
                if w_f is not None:
                    return space.newbool(self.has_key(w_f))
            raise

    def descr_sub(self, space, w_other):
        if not isinstance(w_other, W_BaseSetObject):
            return space.w_NotImplemented
        return self.difference(w_other)

    def descr_rsub(self, space, w_other):
        if not isinstance(w_other, W_BaseSetObject):
            return space.w_NotImplemented
        return w_other.difference(self)

    def descr_and(self, space, w_other):
        if not isinstance(w_other, W_BaseSetObject):
            return space.w_NotImplemented
        return self.intersect(w_other)
    descr_rand = descr_and # symmetric

    def descr_or(self, space, w_other):
        if not isinstance(w_other, W_BaseSetObject):
            return space.w_NotImplemented
        w_copy = self.copy_real()
        w_copy.update(w_other)
        return w_copy
    descr_ror = descr_or # symmetric

    def descr_xor(self, space, w_other):
        if not isinstance(w_other, W_BaseSetObject):
            return space.w_NotImplemented
        return self.symmetric_difference(w_other)
    descr_rxor = descr_xor # symmetric

    def descr_copy(self, space):
        """Return a shallow copy of a set."""
        if type(self) is W_FrozensetObject:
            return self
        return self.copy_real()

    @gateway.unwrap_spec(others_w='args_w')
    def descr_difference(self, space, others_w):
        """Return a new set with elements in the set that are not in the
        others."""
        result = self.copy_real()
        result.descr_difference_update(space, others_w)
        return result

    @gateway.unwrap_spec(others_w='args_w')
    def descr_intersection(self, space, others_w):
        """Return a new set with elements common to the set and all others."""
        #XXX find smarter implementations
        others_w = [self] + others_w

        # find smallest set in others_w to reduce comparisons
        startindex, startlength = 0, -1
        for i in range(len(others_w)):
            w_other = others_w[i]
            try:
                length = space.int_w(space.len(w_other))
            except OperationError as e:
                if (e.match(space, space.w_TypeError) or
                    e.match(space, space.w_AttributeError)):
                    continue
                raise

            if startlength == -1 or length < startlength:
                startindex = i
                startlength = length

        others_w[startindex], others_w[0] = others_w[0], others_w[startindex]

        result = self._newobj(space, others_w[0])
        for i in range(1,len(others_w)):
            w_other = others_w[i]
            if isinstance(w_other, W_BaseSetObject):
                result.intersect_update(w_other)
            else:
                w_other_as_set = self._newobj(space, w_other)
                result.intersect_update(w_other_as_set)
        return result

    def descr_issubset(self, space, w_other):
        """Report whether another set contains this set."""
        if space.is_w(self, w_other):
            return space.w_True

        if isinstance(w_other, W_BaseSetObject):
            if self.length() > w_other.length():
                return space.w_False
            return space.newbool(self.issubset(w_other))

        w_other_as_set = self._newobj(space, w_other)
        if self.length() > w_other_as_set.length():
            return space.w_False
        return space.newbool(self.issubset(w_other_as_set))

    def descr_issuperset(self, space, w_other):
        """Report whether this set contains another set."""
        if space.is_w(self, w_other):
            return space.w_True

        if isinstance(w_other, W_BaseSetObject):
            if self.length() < w_other.length():
                return space.w_False
            return space.newbool(w_other.issubset(self))

        w_other_as_set = self._newobj(space, w_other)
        if self.length() < w_other_as_set.length():
            return space.w_False
        return space.newbool(w_other_as_set.issubset(self))

    def descr_symmetric_difference(self, space, w_other):
        """Return the symmetric difference of two sets as a new set.

        (i.e. all elements that are in exactly one of the sets.)"""

        if isinstance(w_other, W_BaseSetObject):
            return self.symmetric_difference(w_other)

        w_other_as_set = self._newobj(space, w_other)
        return self.symmetric_difference(w_other_as_set)

    @gateway.unwrap_spec(others_w='args_w')
    def descr_union(self, space, others_w):
        """Return a new set with elements from the set and all others."""
        result = self.copy_real()
        for w_other in others_w:
            if isinstance(w_other, W_BaseSetObject):
                result.update(w_other)
            else:
                for w_key in space.listview(w_other):
                    result.add(w_key)
        return result

    def descr_reduce(self, space):
        """Return state information for pickling."""
        return setreduce(space, self)

    def descr_isdisjoint(self, space, w_other):
        """Return True if two sets have a null intersection."""

        if isinstance(w_other, W_BaseSetObject):
            return space.newbool(self.isdisjoint(w_other))

        #XXX may be optimized when other strategies are added
        for w_key in space.listview(w_other):
            if self.has_key(w_key):
                return space.w_False
        return space.w_True

    @gateway.unwrap_spec(others_w='args_w')
    def descr_difference_update(self, space, others_w):
        """Update the set, removing elements found in others."""
        for w_other in others_w:
            if isinstance(w_other, W_BaseSetObject):
                self.difference_update(w_other)
            else:
                w_other_as_set = self._newobj(space, w_other)
                self.difference_update(w_other_as_set)



class W_SetObject(W_BaseSetObject):

    #overridden here so the error is reported correctly
    def __init__(self, space, w_iterable=None):
        """Initialize the set by taking ownership of 'setdata'."""
        W_BaseSetObject.__init__(self, space, w_iterable)

    def _newobj(self, space, w_iterable):
        """Make a new set by taking ownership of 'w_iterable'."""
        if type(self) is W_SetObject:
            return W_SetObject(space, w_iterable)
        w_type = space.type(self)
        w_obj = space.allocate_instance(W_SetObject, w_type)
        W_SetObject.__init__(w_obj, space, w_iterable)
        return w_obj

    @staticmethod
    def descr_new(space, w_settype, __args__):
        w_obj = space.allocate_instance(W_SetObject, w_settype)
        W_SetObject.__init__(w_obj, space)
        return w_obj

    def descr_inplace_sub(self, space, w_other):
        if not isinstance(w_other, W_BaseSetObject):
            return space.w_NotImplemented
        self.difference_update(w_other)
        return self

    def descr_inplace_and(self, space, w_other):
        if not isinstance(w_other, W_BaseSetObject):
            return space.w_NotImplemented
        self.intersect_update(w_other)
        return self

    def descr_inplace_or(self, space, w_other):
        if not isinstance(w_other, W_BaseSetObject):
            return space.w_NotImplemented
        self.update(w_other)
        return self

    def descr_inplace_xor(self, space, w_other):
        if not isinstance(w_other, W_BaseSetObject):
            return space.w_NotImplemented
        self.descr_symmetric_difference_update(space, w_other)
        return self


    def descr_add(self, space, w_other):
        """Add an element to a set.

        This has no effect if the element is already present."""
        self.add(w_other)

    def descr_clear(self, space):
        """Remove all elements from this set."""
        self.clear()

    def _discard_from_set(self, space, w_item):
        """
        Discard an element from a set, with automatic conversion to
        frozenset if the argument is a set.
        Returns True if successfully removed.
        """
        try:
            deleted = self.remove(w_item)
        except OperationError as e:
            if not e.match(space, space.w_TypeError):
                raise
            else:
                w_f = _convert_set_to_frozenset(space, w_item)
                if w_f is None:
                    raise
                deleted = self.remove(w_f)

        if self.length() == 0:
            self.switch_to_empty_strategy()
        return deleted

    def descr_discard(self, space, w_item):
        """Remove an element from a set if it is a member.

        If the element is not a member, do nothing."""
        self._discard_from_set(space, w_item)

    @gateway.unwrap_spec(others_w='args_w')
    def descr_intersection_update(self, space, others_w):
        """Update the set, keeping only elements found in it and all others."""
        result = self.descr_intersection(space, others_w)
        self.strategy = result.strategy
        self.sstorage = result.sstorage

    def descr_pop(self, space):
        """Remove and return an arbitrary set element."""
        return self.popitem()

    def descr_remove(self, space, w_item):
        """Remove an element from a set; it must be a member.

        If the element is not a member, raise a KeyError."""
        if not self._discard_from_set(space, w_item):
            space.raise_key_error(w_item)

    def descr_symmetric_difference_update(self, space, w_other):
        """Update a set with the symmetric difference of itself and another."""
        if isinstance(w_other, W_BaseSetObject):
            self.symmetric_difference_update(w_other)
            return
        w_other_as_set = self._newobj(space, w_other)
        self.symmetric_difference_update(w_other_as_set)

    @gateway.unwrap_spec(others_w='args_w')
    def descr_update(self, space, others_w):
        """Update a set with the union of itself and another."""
        self._descr_update(space, others_w)

    @jit.look_inside_iff(lambda self, space, others_w:
            jit.loop_unrolling_heuristic(others_w, len(others_w), UNROLL_CUTOFF))
    def _descr_update(self, space, others_w):
        for w_other in others_w:
            if isinstance(w_other, W_BaseSetObject):
                self.update(w_other)
            else:
                _update_from_iterable(space, self, w_other)

<<<<<<< HEAD

class W_SetObject(W_BaseSetObject):

    #overridden here so the error is reported correctly
    def __init__(self, space, w_iterable=None):
        """Initialize the set by taking ownership of 'setdata'."""
        W_BaseSetObject.__init__(self, space, w_iterable)

    def _newobj(self, space, w_iterable):
        """Make a new set by taking ownership of 'w_iterable'."""
        return W_SetObject(space, w_iterable)

    @staticmethod
    def descr_new(space, w_settype, __args__):
        w_obj = space.allocate_instance(W_SetObject, w_settype)
        W_SetObject.__init__(w_obj, space)
        return w_obj

=======
>>>>>>> 6ae82efe
W_SetObject.typedef = TypeDef("set",
    __doc__ = """set(iterable) --> set object

Build an unordered collection.""",
    __new__ = gateway.interp2app(W_SetObject.descr_new),
    __init__ = gateway.interp2app(W_SetObject.descr_init),
    __repr__ = gateway.interp2app(W_SetObject.descr_repr),
    __hash__ = None,
<<<<<<< HEAD
=======
    __cmp__ = gateway.interp2app(W_SetObject.descr_cmp),
>>>>>>> 6ae82efe

    # comparison operators
    __eq__ = gateway.interp2app(W_SetObject.descr_eq),
    __ne__ = gateway.interp2app(W_SetObject.descr_ne),
    __lt__ = gateway.interp2app(W_SetObject.descr_lt),
    __le__ = gateway.interp2app(W_SetObject.descr_le),
    __gt__ = gateway.interp2app(W_SetObject.descr_gt),
    __ge__ = gateway.interp2app(W_SetObject.descr_ge),

    # non-mutating operators
    __len__ = gateway.interp2app(W_SetObject.descr_len),
    __iter__ = gateway.interp2app(W_SetObject.descr_iter),
    __contains__ = gateway.interp2app(W_SetObject.descr_contains),
    __sub__ = gateway.interp2app(W_SetObject.descr_sub),
    __rsub__ = gateway.interp2app(W_SetObject.descr_rsub),
    __and__ = gateway.interp2app(W_SetObject.descr_and),
    __rand__ = gateway.interp2app(W_SetObject.descr_rand),
    __or__ = gateway.interp2app(W_SetObject.descr_or),
    __ror__ = gateway.interp2app(W_SetObject.descr_ror),
    __xor__ = gateway.interp2app(W_SetObject.descr_xor),
    __rxor__ = gateway.interp2app(W_SetObject.descr_rxor),

    # mutating operators
    __isub__ = gateway.interp2app(W_SetObject.descr_inplace_sub),
    __iand__ = gateway.interp2app(W_SetObject.descr_inplace_and),
    __ior__ = gateway.interp2app(W_SetObject.descr_inplace_or),
    __ixor__ = gateway.interp2app(W_SetObject.descr_inplace_xor),

    # non-mutating methods
    __reduce__ = gateway.interp2app(W_SetObject.descr_reduce),
    copy = gateway.interp2app(W_SetObject.descr_copy),
    difference = gateway.interp2app(W_SetObject.descr_difference),
    intersection = gateway.interp2app(W_SetObject.descr_intersection),
    issubset = gateway.interp2app(W_SetObject.descr_issubset),
    issuperset = gateway.interp2app(W_SetObject.descr_issuperset),
    symmetric_difference = gateway.interp2app(W_SetObject.descr_symmetric_difference),
    union = gateway.interp2app(W_SetObject.descr_union),
    isdisjoint = gateway.interp2app(W_SetObject.descr_isdisjoint),

    # mutating methods
    add = gateway.interp2app(W_SetObject.descr_add),
    clear = gateway.interp2app(W_SetObject.descr_clear),
    difference_update = gateway.interp2app(W_SetObject.descr_difference_update),
    discard = gateway.interp2app(W_SetObject.descr_discard),
    intersection_update = gateway.interp2app(W_SetObject.descr_intersection_update),
    pop = gateway.interp2app(W_SetObject.descr_pop),
    remove = gateway.interp2app(W_SetObject.descr_remove),
    symmetric_difference_update = gateway.interp2app(W_SetObject.descr_symmetric_difference_update),
    update = gateway.interp2app(W_SetObject.descr_update)
    )
set_typedef = W_SetObject.typedef


class W_FrozensetObject(W_BaseSetObject):
    hash = 0

    def _cleanup_(self):
        # in case there are frozenset objects existing during
        # translation, make sure we don't translate a cached hash
        self.hash = 0

    def is_w(self, space, w_other):
        if not isinstance(w_other, W_FrozensetObject):
            return False
        if self is w_other:
            return True
        if self.user_overridden_class or w_other.user_overridden_class:
            return False
        # empty frozensets are unique-ified
        return 0 == w_other.length() == self.length()

    def immutable_unique_id(self, space):
        if self.user_overridden_class or self.length() > 0:
            return None
        # empty frozenset: base value 259
        uid = (259 << IDTAG_SHIFT) | IDTAG_SPECIAL
        return space.newint(uid)

    def _newobj(self, space, w_iterable):
        """Make a new frozenset by taking ownership of 'w_iterable'."""
        return W_FrozensetObject(space, w_iterable)

    @staticmethod
    def descr_new2(space, w_frozensettype, w_iterable=None):
        if (space.is_w(w_frozensettype, space.w_frozenset) and
            w_iterable is not None and type(w_iterable) is W_FrozensetObject):
            return w_iterable
        w_obj = space.allocate_instance(W_FrozensetObject, w_frozensettype)
        W_FrozensetObject.__init__(w_obj, space, w_iterable)
        return w_obj

    def descr_hash(self, space):
        multi = r_uint(1822399083) + r_uint(1822399083) + 1
        if self.hash != 0:
            return space.newint(self.hash)
        hash = r_uint(1927868237)
        hash *= r_uint(self.length() + 1)
        w_iterator = self.iter()
        while True:
            w_item = w_iterator.next_entry()
            if w_item is None:
                break
            h = space.hash_w(w_item)
            value = (r_uint(h ^ (h << 16) ^ 89869747)  * multi)
            hash = hash ^ value
        hash = hash * 69069 + 907133923
        if hash == 0:
            hash = 590923713
        hash = intmask(hash)
        self.hash = hash

        return space.newint(hash)

    def cpyext_add_frozen(self, w_key):
        if self.hash != 0:
            return False
        self.add(w_key)
        return True

W_FrozensetObject.typedef = TypeDef("frozenset",
    __doc__ = """frozenset(iterable) --> frozenset object

Build an immutable unordered collection.""",
    __new__ = gateway.interp2app(W_FrozensetObject.descr_new2),
    __repr__ = gateway.interp2app(W_FrozensetObject.descr_repr),
    __hash__ = gateway.interp2app(W_FrozensetObject.descr_hash),
<<<<<<< HEAD
=======
    __cmp__ = gateway.interp2app(W_FrozensetObject.descr_cmp),
>>>>>>> 6ae82efe

    # comparison operators
    __eq__ = gateway.interp2app(W_FrozensetObject.descr_eq),
    __ne__ = gateway.interp2app(W_FrozensetObject.descr_ne),
    __lt__ = gateway.interp2app(W_FrozensetObject.descr_lt),
    __le__ = gateway.interp2app(W_FrozensetObject.descr_le),
    __gt__ = gateway.interp2app(W_FrozensetObject.descr_gt),
    __ge__ = gateway.interp2app(W_FrozensetObject.descr_ge),

    # non-mutating operators
    __len__ = gateway.interp2app(W_FrozensetObject.descr_len),
    __iter__ = gateway.interp2app(W_FrozensetObject.descr_iter),
    __contains__ = gateway.interp2app(W_FrozensetObject.descr_contains),
    __sub__ = gateway.interp2app(W_FrozensetObject.descr_sub),
    __rsub__ = gateway.interp2app(W_FrozensetObject.descr_rsub),
    __and__ = gateway.interp2app(W_FrozensetObject.descr_and),
    __rand__ = gateway.interp2app(W_FrozensetObject.descr_rand),
    __or__ = gateway.interp2app(W_FrozensetObject.descr_or),
    __ror__ = gateway.interp2app(W_FrozensetObject.descr_ror),
    __xor__ = gateway.interp2app(W_FrozensetObject.descr_xor),
    __rxor__ = gateway.interp2app(W_FrozensetObject.descr_rxor),

    # non-mutating methods
    __reduce__ = gateway.interp2app(W_FrozensetObject.descr_reduce),
    copy = gateway.interp2app(W_FrozensetObject.descr_copy),
    difference = gateway.interp2app(W_FrozensetObject.descr_difference),
    intersection = gateway.interp2app(W_FrozensetObject.descr_intersection),
    issubset = gateway.interp2app(W_FrozensetObject.descr_issubset),
    issuperset = gateway.interp2app(W_FrozensetObject.descr_issuperset),
    symmetric_difference = gateway.interp2app(W_FrozensetObject.descr_symmetric_difference),
    union = gateway.interp2app(W_FrozensetObject.descr_union),
    isdisjoint = gateway.interp2app(W_FrozensetObject.descr_isdisjoint)
    )
frozenset_typedef = W_FrozensetObject.typedef



class SetStrategy(object):
    def __init__(self, space):
        self.space = space

    def get_empty_dict(self):
        """ Returns an empty dictionary depending on the strategy. Used to initalize a new storage. """
        raise NotImplementedError

    def get_empty_storage(self):
        """ Returns an empty storage (erased) object. Used to initialize an empty set."""
        raise NotImplementedError

    def listview_bytes(self, w_set):
        return None

    def listview_ascii(self, w_set):
        return None

    def listview_int(self, w_set):
        return None

    #def erase(self, storage):
    #    raise NotImplementedError

    #def unerase(self, storage):
    #    raise NotImplementedError

    # __________________ methods called on W_SetObject _________________

    def clear(self, w_set):
        raise NotImplementedError

    def copy_real(self, w_set):
        raise NotImplementedError

    def length(self, w_set):
        raise NotImplementedError

    def add(self, w_set, w_key):
        raise NotImplementedError

    def remove(self, w_set, w_item):
        raise NotImplementedError

    def getdict_w(self, w_set):
        raise NotImplementedError

    def get_storage_copy(self, w_set):
        raise NotImplementedError

    def getkeys(self, w_set):
        raise NotImplementedError

    def difference(self, w_set, w_other):
        raise NotImplementedError

    def difference_update(self, w_set, w_other):
        raise NotImplementedError

    def symmetric_difference(self, w_set, w_other):
        raise NotImplementedError

    def symmetric_difference_update(self, w_set, w_other):
        raise NotImplementedError

    def intersect(self, w_set, w_other):
        raise NotImplementedError

    def intersect_update(self, w_set, w_other):
        raise NotImplementedError

    def issubset(self, w_set, w_other):
        raise NotImplementedError

    def isdisjoint(self, w_set, w_other):
        raise NotImplementedError

    def update(self, w_set, w_other):
        raise NotImplementedError

    def has_key(self, w_set, w_key):
        raise NotImplementedError

    def equals(self, w_set, w_other):
        raise NotImplementedError

    def iter(self, w_set):
        raise NotImplementedError

    def popitem(self, w_set):
        raise NotImplementedError


class EmptySetStrategy(SetStrategy):
    erase, unerase = rerased.new_erasing_pair("empty")
    erase = staticmethod(erase)
    unerase = staticmethod(unerase)

    def get_empty_storage(self):
        return self.erase(None)

    def is_correct_type(self, w_key):
        return False

    def length(self, w_set):
        return 0

    def clear(self, w_set):
        pass

    def copy_real(self, w_set):
        storage = self.erase(None)
        clone = w_set.from_storage_and_strategy(storage, self)
        return clone

    def add(self, w_set, w_key):
        if is_plain_int1(w_key):
            strategy = self.space.fromcache(IntegerSetStrategy)
        elif type(w_key) is W_BytesObject:
            strategy = self.space.fromcache(BytesSetStrategy)
        elif type(w_key) is W_UnicodeObject and w_key.is_ascii():
            strategy = self.space.fromcache(AsciiSetStrategy)
        elif self.space.type(w_key).compares_by_identity():
            strategy = self.space.fromcache(IdentitySetStrategy)
        else:
            strategy = self.space.fromcache(ObjectSetStrategy)
        w_set.strategy = strategy
        w_set.sstorage = strategy.get_empty_storage()
        w_set.add(w_key)

    def remove(self, w_set, w_item):
        return False

    def getdict_w(self, w_set):
        return newset(self.space)

    def get_storage_copy(self, w_set):
        return w_set.sstorage

    def getkeys(self, w_set):
        return []

    def has_key(self, w_set, w_key):
        return False

    def equals(self, w_set, w_other):
        if w_other.strategy is self or w_other.length() == 0:
            return True
        return False

    def difference(self, w_set, w_other):
        return w_set.copy_real()

    def difference_update(self, w_set, w_other):
        pass

    def intersect(self, w_set, w_other):
        return w_set.copy_real()

    def intersect_update(self, w_set, w_other):
        pass

    def isdisjoint(self, w_set, w_other):
        return True

    def issubset(self, w_set, w_other):
        return True

    def symmetric_difference(self, w_set, w_other):
        return w_other.copy_real()

    def symmetric_difference_update(self, w_set, w_other):
        w_set.strategy = w_other.strategy
        w_set.sstorage = w_other.get_storage_copy()

    def update(self, w_set, w_other):
        w_set.strategy = w_other.strategy
        w_set.sstorage = w_other.get_storage_copy()

    def iter(self, w_set):
        return EmptyIteratorImplementation(self.space, self, w_set)

    def popitem(self, w_set):
        raise oefmt(self.space.w_KeyError, "pop from an empty set")


class AbstractUnwrappedSetStrategy(object):
    _mixin_ = True

    def is_correct_type(self, w_key):
        """ Checks wether the given wrapped key fits this strategy."""
        raise NotImplementedError

    def unwrap(self, w_item):
        """ Returns the unwrapped value of the given wrapped item."""
        raise NotImplementedError

    def wrap(self, item):
        """ Returns a wrapped version of the given unwrapped item. """
        raise NotImplementedError

    @jit.look_inside_iff(lambda self, list_w:
            jit.loop_unrolling_heuristic(list_w, len(list_w), UNROLL_CUTOFF))
    def get_storage_from_list(self, list_w):
        setdata = self.get_empty_dict()
        for w_item in list_w:
            setdata[self.unwrap(w_item)] = None
        return self.erase(setdata)

    @jit.look_inside_iff(lambda self, items:
            jit.loop_unrolling_heuristic(items, len(items), UNROLL_CUTOFF))
    def get_storage_from_unwrapped_list(self, items):
        setdata = self.get_empty_dict()
        for item in items:
            setdata[item] = None
        return self.erase(setdata)

    def length(self, w_set):
        return len(self.unerase(w_set.sstorage))

    def clear(self, w_set):
        w_set.switch_to_empty_strategy()

    def copy_real(self, w_set):
        # may be used internally on frozen sets, although frozenset().copy()
        # returns self in frozenset_copy__Frozenset.
        strategy = w_set.strategy
        d = self.unerase(w_set.sstorage)
        storage = self.erase(d.copy())
        clone = w_set.from_storage_and_strategy(storage, strategy)
        return clone

    def add(self, w_set, w_key):
        if self.is_correct_type(w_key):
            d = self.unerase(w_set.sstorage)
            d[self.unwrap(w_key)] = None
        else:
            w_set.switch_to_object_strategy(self.space)
            w_set.add(w_key)

    def remove(self, w_set, w_item):
        d = self.unerase(w_set.sstorage)
        if not self.is_correct_type(w_item):
            #XXX check type of w_item and immediately return False in some cases
            w_set.switch_to_object_strategy(self.space)
            return w_set.remove(w_item)

        key = self.unwrap(w_item)
        try:
            del d[key]
            return True
        except KeyError:
            return False

    def getdict_w(self, w_set):
        result = newset(self.space)
        keys = self.unerase(w_set.sstorage).keys()
        for key in keys:
            result[self.wrap(key)] = None
        return result

    def get_storage_copy(self, w_set):
        d = self.unerase(w_set.sstorage)
        copy = self.erase(d.copy())
        return copy

    def getkeys(self, w_set):
        keys = self.unerase(w_set.sstorage).keys()
        keys_w = [self.wrap(key) for key in keys]
        return keys_w

    def has_key(self, w_set, w_key):
        if not self.is_correct_type(w_key):
            #XXX check type of w_item and immediately return False in some cases
            w_set.switch_to_object_strategy(self.space)
            return w_set.has_key(w_key)
        d = self.unerase(w_set.sstorage)
        return self.unwrap(w_key) in d

    def equals(self, w_set, w_other):
        if w_set.length() != w_other.length():
            return False
        if w_set.length() == 0:
            return True
        # it's possible to have 0-length strategy that's not empty
        if w_set.strategy is w_other.strategy:
            return self._issubset_unwrapped(w_set, w_other)
        if not self.may_contain_equal_elements(w_other.strategy):
            return False
        items = self.unerase(w_set.sstorage).keys()
        for key in items:
            if not w_other.has_key(self.wrap(key)):
                return False
        return True

    def _difference_wrapped(self, w_set, w_other):
        iterator = self.unerase(w_set.sstorage).iterkeys()
        result_dict = self.get_empty_dict()
        for key in iterator:
            w_item = self.wrap(key)
            if not w_other.has_key(w_item):
                result_dict[key] = None
        return self.erase(result_dict)

    def _difference_unwrapped(self, w_set, w_other):
        self_dict = self.unerase(w_set.sstorage)
        other_dict = self.unerase(w_other.sstorage)
        result_dict = self.get_empty_dict()
        for key, keyhash in iterkeys_with_hash(self_dict):
            if not contains_with_hash(other_dict, key, keyhash):
                setitem_with_hash(result_dict, key, keyhash, None)
        return self.erase(result_dict)

    def _difference_base(self, w_set, w_other):
        if self is w_other.strategy:
            storage = self._difference_unwrapped(w_set, w_other)
        elif not w_set.strategy.may_contain_equal_elements(w_other.strategy):
            d = self.unerase(w_set.sstorage)
            storage = self.erase(d.copy())
        else:
            storage = self._difference_wrapped(w_set, w_other)
        return storage

    def difference(self, w_set, w_other):
        storage = self._difference_base(w_set, w_other)
        w_newset = w_set.from_storage_and_strategy(storage, w_set.strategy)
        return w_newset

    def _difference_update_unwrapped(self, w_set, w_other):
        my_dict = self.unerase(w_set.sstorage)
        if w_set.sstorage is w_other.sstorage:
            my_dict.clear()
            return
        other_dict = self.unerase(w_other.sstorage)
        for key, keyhash in iterkeys_with_hash(other_dict):
            try:
                delitem_with_hash(my_dict, key, keyhash)
            except KeyError:
                pass

    def _difference_update_wrapped(self, w_set, w_other):
        w_iterator = w_other.iter()
        while True:
            w_item = w_iterator.next_entry()
            if w_item is None:
                break
            w_set.remove(w_item)

    def difference_update(self, w_set, w_other):
        if self.length(w_set) < w_other.strategy.length(w_other):
            # small_set -= big_set: compute the difference as a new set
            storage = self._difference_base(w_set, w_other)
            w_set.sstorage = storage
        else:
            # big_set -= small_set: be more subtle
            if self is w_other.strategy:
                self._difference_update_unwrapped(w_set, w_other)
            elif w_set.strategy.may_contain_equal_elements(w_other.strategy):
                self._difference_update_wrapped(w_set, w_other)

    def _symmetric_difference_unwrapped(self, w_set, w_other):
        d_new = self.get_empty_dict()
        d_this = self.unerase(w_set.sstorage)
        d_other = self.unerase(w_other.sstorage)
        for key, keyhash in iterkeys_with_hash(d_other):
            if not contains_with_hash(d_this, key, keyhash):
                setitem_with_hash(d_new, key, keyhash, None)
        for key, keyhash in iterkeys_with_hash(d_this):
            if not contains_with_hash(d_other, key, keyhash):
                setitem_with_hash(d_new, key, keyhash, None)

        storage = self.erase(d_new)
        return storage

    def _symmetric_difference_wrapped(self, w_set, w_other):
        newsetdata = newset(self.space)
        for obj in self.unerase(w_set.sstorage):
            w_item = self.wrap(obj)
            if not w_other.has_key(w_item):
                newsetdata[w_item] = None

        w_iterator = w_other.iter()
        while True:
            w_item = w_iterator.next_entry()
            if w_item is None:
                break
            if not w_set.has_key(w_item):
                newsetdata[w_item] = None

        strategy = self.space.fromcache(ObjectSetStrategy)
        return strategy.erase(newsetdata)

    def _symmetric_difference_base(self, w_set, w_other):
        if self is w_other.strategy:
            strategy = w_set.strategy
            storage = self._symmetric_difference_unwrapped(w_set, w_other)
        else:
            strategy = self.space.fromcache(ObjectSetStrategy)
            storage = self._symmetric_difference_wrapped(w_set, w_other)
        return storage, strategy

    def symmetric_difference(self, w_set, w_other):
        if w_other.length() == 0:
            return w_set.copy_real()
        storage, strategy = self._symmetric_difference_base(w_set, w_other)
        return w_set.from_storage_and_strategy(storage, strategy)

    def symmetric_difference_update(self, w_set, w_other):
        if w_other.length() == 0:
            return
        storage, strategy = self._symmetric_difference_base(w_set, w_other)
        w_set.strategy = strategy
        w_set.sstorage = storage

    def _intersect_base(self, w_set, w_other):
        if self is w_other.strategy:
            strategy = self
            if w_set.length() > w_other.length():
                # swap operands
                storage = self._intersect_unwrapped(w_other, w_set)
            else:
                storage = self._intersect_unwrapped(w_set, w_other)
        elif not w_set.strategy.may_contain_equal_elements(w_other.strategy):
            strategy = self.space.fromcache(EmptySetStrategy)
            storage = strategy.get_empty_storage()
        else:
            strategy = self.space.fromcache(ObjectSetStrategy)
            if w_set.length() > w_other.length():
                # swap operands
                storage = w_other.strategy._intersect_wrapped(w_other, w_set)
            else:
                storage = self._intersect_wrapped(w_set, w_other)
        return storage, strategy

    def _intersect_wrapped(self, w_set, w_other):
        result = newset(self.space)
        for key in self.unerase(w_set.sstorage):
            self.intersect_jmp.jit_merge_point()
            w_key = self.wrap(key)
            if w_other.has_key(w_key):
                result[w_key] = None

        strategy = self.space.fromcache(ObjectSetStrategy)
        return strategy.erase(result)

    def _intersect_unwrapped(self, w_set, w_other):
        result = self.get_empty_dict()
        d_this = self.unerase(w_set.sstorage)
        d_other = self.unerase(w_other.sstorage)
        for key, keyhash in iterkeys_with_hash(d_this):
            if contains_with_hash(d_other, key, keyhash):
                setitem_with_hash(result, key, keyhash, None)
        return self.erase(result)

    def intersect(self, w_set, w_other):
        storage, strategy = self._intersect_base(w_set, w_other)
        return w_set.from_storage_and_strategy(storage, strategy)

    def intersect_update(self, w_set, w_other):
        if w_set.length() > w_other.length():
            w_intersection = w_other.intersect(w_set)
            strategy = w_intersection.strategy
            storage = w_intersection.sstorage
        else:
            storage, strategy = self._intersect_base(w_set, w_other)
        w_set.strategy = strategy
        w_set.sstorage = storage

    def _issubset_unwrapped(self, w_set, w_other):
        d_set = self.unerase(w_set.sstorage)
        d_other = self.unerase(w_other.sstorage)
        for key, keyhash in iterkeys_with_hash(d_set):
            if not contains_with_hash(d_other, key, keyhash):
                return False
        return True

    def _issubset_wrapped(self, w_set, w_other):
        for obj in self.unerase(w_set.sstorage):
            w_item = self.wrap(obj)
            if not w_other.has_key(w_item):
                return False
        return True

    def issubset(self, w_set, w_other):
        if w_set.length() == 0:
            return True

        if w_set.strategy is w_other.strategy:
            return self._issubset_unwrapped(w_set, w_other)
        elif not w_set.strategy.may_contain_equal_elements(w_other.strategy):
            return False
        else:
            return self._issubset_wrapped(w_set, w_other)

    def _isdisjoint_unwrapped(self, w_set, w_other):
        d_set = self.unerase(w_set.sstorage)
        d_other = self.unerase(w_other.sstorage)
        for key, keyhash in iterkeys_with_hash(d_set):
            if contains_with_hash(d_other, key, keyhash):
                return False
        return True

    def _isdisjoint_wrapped(self, w_set, w_other):
        d = self.unerase(w_set.sstorage)
        for key in d:
            if w_other.has_key(self.wrap(key)):
                return False
        return True

    def isdisjoint(self, w_set, w_other):
        if w_other.length() == 0:
            return True
        if w_set.length() > w_other.length():
            return w_other.isdisjoint(w_set)

        if w_set.strategy is w_other.strategy:
            return self._isdisjoint_unwrapped(w_set, w_other)
        elif not w_set.strategy.may_contain_equal_elements(w_other.strategy):
            return True
        else:
            return self._isdisjoint_wrapped(w_set, w_other)

    def update(self, w_set, w_other):
        if self is w_other.strategy:
            d_set = self.unerase(w_set.sstorage)
            d_other = self.unerase(w_other.sstorage)
            d_set.update(d_other)
            return
        if w_other.length() == 0:
            return
        w_set.switch_to_object_strategy(self.space)
        w_set.update(w_other)

    def popitem(self, w_set):
        storage = self.unerase(w_set.sstorage)
        try:
            # this returns a tuple because internally sets are dicts
            result = storage.popitem()
        except KeyError:
            # strategy may still be the same even if dict is empty
            raise oefmt(self.space.w_KeyError, "pop from an empty set")
        return self.wrap(result[0])


class BytesSetStrategy(AbstractUnwrappedSetStrategy, SetStrategy):
    erase, unerase = rerased.new_erasing_pair("bytes")
    erase = staticmethod(erase)
    unerase = staticmethod(unerase)

    intersect_jmp = jit.JitDriver(greens = [], reds = 'auto',
                                  name='set(bytes).intersect')

    def get_empty_storage(self):
        return self.erase({})

    def get_empty_dict(self):
        return {}

    def listview_bytes(self, w_set):
        return self.unerase(w_set.sstorage).keys()

    def is_correct_type(self, w_key):
        return type(w_key) is W_BytesObject

    def may_contain_equal_elements(self, strategy):
        if strategy is self.space.fromcache(IntegerSetStrategy):
            return False
        elif strategy is self.space.fromcache(EmptySetStrategy):
            return False
        elif strategy is self.space.fromcache(IdentitySetStrategy):
            return False
        return True

    def unwrap(self, w_item):
        return self.space.bytes_w(w_item)

    def wrap(self, item):
        return self.space.newbytes(item)

    def iter(self, w_set):
        return BytesIteratorImplementation(self.space, self, w_set)


class AsciiSetStrategy(AbstractUnwrappedSetStrategy, SetStrategy):
    erase, unerase = rerased.new_erasing_pair("unicode")
    erase = staticmethod(erase)
    unerase = staticmethod(unerase)

    intersect_jmp = jit.JitDriver(greens = [], reds = 'auto',
                                  name='set(unicode).intersect')

    def get_empty_storage(self):
        return self.erase({})

    def get_empty_dict(self):
        return {}

    def listview_ascii(self, w_set):
        return self.unerase(w_set.sstorage).keys()

    def is_correct_type(self, w_key):
        return type(w_key) is W_UnicodeObject and w_key.is_ascii()

    def may_contain_equal_elements(self, strategy):
        if strategy is self.space.fromcache(IntegerSetStrategy):
            return False
        elif strategy is self.space.fromcache(EmptySetStrategy):
            return False
        elif strategy is self.space.fromcache(IdentitySetStrategy):
            return False
        return True

    def unwrap(self, w_item):
        return self.space.utf8_w(w_item)

    def wrap(self, item):
        return self.space.newutf8(item, len(item))

    def iter(self, w_set):
        return UnicodeIteratorImplementation(self.space, self, w_set)


class IntegerSetStrategy(AbstractUnwrappedSetStrategy, SetStrategy):
    erase, unerase = rerased.new_erasing_pair("integer")
    erase = staticmethod(erase)
    unerase = staticmethod(unerase)

    intersect_jmp = jit.JitDriver(greens = [], reds = 'auto',
                                  name='set(int).intersect')

    def get_empty_storage(self):
        return self.erase({})

    def get_empty_dict(self):
        return {}

    def listview_int(self, w_set):
        return self.unerase(w_set.sstorage).keys()

    def is_correct_type(self, w_key):
        return is_plain_int1(w_key)

    def may_contain_equal_elements(self, strategy):
        if strategy is self.space.fromcache(BytesSetStrategy):
            return False
        elif strategy is self.space.fromcache(AsciiSetStrategy):
            return False
        elif strategy is self.space.fromcache(EmptySetStrategy):
            return False
        elif strategy is self.space.fromcache(IdentitySetStrategy):
            return False
        return True

    def unwrap(self, w_item):
        return plain_int_w(self.space, w_item)

    def wrap(self, item):
        return self.space.newint(item)

    def iter(self, w_set):
        return IntegerIteratorImplementation(self.space, self, w_set)


class ObjectSetStrategy(AbstractUnwrappedSetStrategy, SetStrategy):
    erase, unerase = rerased.new_erasing_pair("object")
    erase = staticmethod(erase)
    unerase = staticmethod(unerase)

    intersect_jmp = jit.JitDriver(greens = [], reds = 'auto',
                                  name='set(object).intersect')

    def get_empty_storage(self):
        return self.erase(self.get_empty_dict())

    def get_empty_dict(self):
        return newset(self.space)

    def is_correct_type(self, w_key):
        return True

    def may_contain_equal_elements(self, strategy):
        if strategy is self.space.fromcache(EmptySetStrategy):
            return False
        return True

    def unwrap(self, w_item):
        return w_item

    def wrap(self, item):
        return item

    def iter(self, w_set):
        return RDictIteratorImplementation(self.space, self, w_set)

    def update(self, w_set, w_other):
        d_obj = self.unerase(w_set.sstorage)

        # optimization only
        if w_other.strategy is self:
            d_other = self.unerase(w_other.sstorage)
            d_obj.update(d_other)
            return

        w_iterator = w_other.iter()
        while True:
            w_item = w_iterator.next_entry()
            if w_item is None:
                break
            d_obj[w_item] = None

class IdentitySetStrategy(AbstractUnwrappedSetStrategy, SetStrategy):
    erase, unerase = rerased.new_erasing_pair("identityset")
    erase = staticmethod(erase)
    unerase = staticmethod(unerase)

    intersect_jmp = jit.JitDriver(greens = [], reds = 'auto',
                                  name='set(identity).intersect')

    def get_empty_storage(self):
        return self.erase({})

    def get_empty_dict(self):
        return {}

    def is_correct_type(self, w_key):
        w_type = self.space.type(w_key)
        return w_type.compares_by_identity()

    def may_contain_equal_elements(self, strategy):
        #empty first, probably more likely
        if strategy is self.space.fromcache(EmptySetStrategy):
            return False
        if strategy is self.space.fromcache(IntegerSetStrategy):
            return False
        if strategy is self.space.fromcache(BytesSetStrategy):
            return False
        if strategy is self.space.fromcache(AsciiSetStrategy):
            return False
        return True

    def unwrap(self, w_item):
        return w_item

    def wrap(self, item):
        return item

    def iter(self, w_set):
        return IdentityIteratorImplementation(self.space, self, w_set)

class IteratorImplementation(object):
    def __init__(self, space, strategy, implementation):
        self.space = space
        self.strategy = strategy
        self.setimplementation = implementation
        self.len = implementation.length()
        self.pos = 0

    def next(self):
        if self.setimplementation is None:
            return None
        if self.len != self.setimplementation.length():
            self.len = -1   # Make this error state sticky
            raise oefmt(self.space.w_RuntimeError,
                        "set changed size during iteration")
        # look for the next entry
        if self.pos < self.len:
            result = self.next_entry()
            self.pos += 1
            if self.strategy is self.setimplementation.strategy:
                return result      # common case
            else:
                # waaa, obscure case: the strategy changed, but not the
                # length of the set.  The 'result' might be out-of-date.
                # We try to explicitly look it up in the set.
                if not self.setimplementation.has_key(result):
                    self.len = -1   # Make this error state sticky
                    raise oefmt(self.space.w_RuntimeError,
                                "dictionary changed during iteration")
                return result
        # no more entries
        self.setimplementation = None
        return None

    def next_entry(self):
        """ Purely abstract method
        """
        raise NotImplementedError

    def length(self):
        if self.setimplementation is not None and self.len != -1:
            return self.len - self.pos
        return 0


class EmptyIteratorImplementation(IteratorImplementation):
    def next_entry(self):
        return None


class BytesIteratorImplementation(IteratorImplementation):
    def __init__(self, space, strategy, w_set):
        IteratorImplementation.__init__(self, space, strategy, w_set)
        d = strategy.unerase(w_set.sstorage)
        self.iterator = d.iterkeys()

    def next_entry(self):
        for key in self.iterator:
            return self.space.newbytes(key)
        else:
            return None


class UnicodeIteratorImplementation(IteratorImplementation):
    def __init__(self, space, strategy, w_set):
        IteratorImplementation.__init__(self, space, strategy, w_set)
        d = strategy.unerase(w_set.sstorage)
        self.iterator = d.iterkeys()

    def next_entry(self):
        for key in self.iterator:
            return self.space.newutf8(key, len(key))
        else:
            return None


class IntegerIteratorImplementation(IteratorImplementation):
    #XXX same implementation in dictmultiobject on dictstrategy-branch
    def __init__(self, space, strategy, w_set):
        IteratorImplementation.__init__(self, space, strategy, w_set)
        d = strategy.unerase(w_set.sstorage)
        self.iterator = d.iterkeys()

    def next_entry(self):
        # note that this 'for' loop only runs once, at most
        for key in self.iterator:
            return self.space.newint(key)
        else:
            return None

class IdentityIteratorImplementation(IteratorImplementation):
    def __init__(self, space, strategy, w_set):
        IteratorImplementation.__init__(self, space, strategy, w_set)
        d = strategy.unerase(w_set.sstorage)
        self.iterator = d.iterkeys()

    def next_entry(self):
        for w_key in self.iterator:
            return w_key
        else:
            return None

class RDictIteratorImplementation(IteratorImplementation):
    def __init__(self, space, strategy, w_set):
        IteratorImplementation.__init__(self, space, strategy, w_set)
        d = strategy.unerase(w_set.sstorage)
        self.iterator = d.iterkeys()

    def next_entry(self):
        # note that this 'for' loop only runs once, at most
        for w_key in self.iterator:
            return w_key
        else:
            return None


class W_SetIterObject(W_Root):

    def __init__(self, space, iterimplementation):
        self.space = space
        self.iterimplementation = iterimplementation

    def descr_length_hint(self, space):
        return space.newint(self.iterimplementation.length())

    def descr_iter(self, space):
        return self

    def descr_next(self, space):
        iterimplementation = self.iterimplementation
        w_key = iterimplementation.next()
        if w_key is not None:
            return w_key
        raise OperationError(space.w_StopIteration, space.w_None)

    def descr_reduce(self, space):
        # copy the iterator state
        w_set = self.iterimplementation.setimplementation
        w_clone = W_SetIterObject(space, w_set.iter())
        # spool until we have the same pos
        for x in xrange(self.iterimplementation.pos):
            w_clone.descr_next(space)
        w_res = space.call_function(space.w_list, w_clone)
        w_iter = space.builtin.get('iter')
        return space.newtuple([w_iter, space.newtuple([w_res])])


W_SetIterObject.typedef = TypeDef("setiterator",
    __length_hint__ = gateway.interp2app(W_SetIterObject.descr_length_hint),
    __iter__ = gateway.interp2app(W_SetIterObject.descr_iter),
    __next__ = gateway.interp2app(W_SetIterObject.descr_next),
    __reduce__ = gateway.interp2app(W_SetIterObject.descr_reduce),
    )
setiter_typedef = W_SetIterObject.typedef



# some helper functions

def newset(space):
    return r_dict(space.eq_w, space.hash_w, force_non_null=True)

def set_strategy_and_setdata(space, w_set, w_iterable):
    if w_iterable is None :
        w_set.strategy = strategy = space.fromcache(EmptySetStrategy)
        w_set.sstorage = strategy.get_empty_storage()
        return

    if isinstance(w_iterable, W_BaseSetObject):
        w_set.strategy = w_iterable.strategy
        w_set.sstorage = w_iterable.get_storage_copy()
        return

    byteslist = space.listview_bytes(w_iterable)
    if byteslist is not None:
        strategy = space.fromcache(BytesSetStrategy)
        w_set.strategy = strategy
        w_set.sstorage = strategy.get_storage_from_unwrapped_list(byteslist)
        return

    unicodelist = space.listview_ascii(w_iterable)
    if unicodelist is not None:
        strategy = space.fromcache(AsciiSetStrategy)
        w_set.strategy = strategy
        w_set.sstorage = strategy.get_storage_from_unwrapped_list(unicodelist)
        return

    intlist = space.listview_int(w_iterable)
    if intlist is not None:
        strategy = space.fromcache(IntegerSetStrategy)
        w_set.strategy = strategy
        w_set.sstorage = strategy.get_storage_from_unwrapped_list(intlist)
        return

    length_hint = space.length_hint(w_iterable, 0)

    if jit.isconstant(length_hint) and length_hint:
        return _pick_correct_strategy_unroll(space, w_set, w_iterable)

    w_set.strategy = strategy = space.fromcache(EmptySetStrategy)
    w_set.sstorage = strategy.get_empty_storage()
    _update_from_iterable(space, w_set, w_iterable)


@jit.unroll_safe
def _pick_correct_strategy_unroll(space, w_set, w_iterable):

    iterable_w = space.listview(w_iterable)
    # check for integers
    for w_item in iterable_w:
        if not is_plain_int1(w_item):
            break
    else:
        w_set.strategy = space.fromcache(IntegerSetStrategy)
        w_set.sstorage = w_set.strategy.get_storage_from_list(iterable_w)
        return

    # check for strings
    for w_item in iterable_w:
        if type(w_item) is not W_BytesObject:
            break
    else:
        w_set.strategy = space.fromcache(BytesSetStrategy)
        w_set.sstorage = w_set.strategy.get_storage_from_list(iterable_w)
        return

    # check for unicode
    for w_item in iterable_w:
        if type(w_item) is not W_UnicodeObject or not w_item.is_ascii():
            break
    else:
        w_set.strategy = space.fromcache(AsciiSetStrategy)
        w_set.sstorage = w_set.strategy.get_storage_from_list(iterable_w)
        return

    # check for compares by identity
    for w_item in iterable_w:
        if not space.type(w_item).compares_by_identity():
            break
    else:
        w_set.strategy = space.fromcache(IdentitySetStrategy)
        w_set.sstorage = w_set.strategy.get_storage_from_list(iterable_w)
        return

    w_set.strategy = space.fromcache(ObjectSetStrategy)
    w_set.sstorage = w_set.strategy.get_storage_from_list(iterable_w)


def get_printable_location(tp, strategy):
    return "update_set: %s %s" % (tp.iterator_greenkey_printable(), strategy)

update_set_driver = jit.JitDriver(name='update_set',
                                  greens=['tp', 'strategy'],
                                  reds='auto',
                                  get_printable_location=get_printable_location)

def _update_from_iterable(space, w_set, w_iterable):
    tp = space.iterator_greenkey(w_iterable)

    w_iter = space.iter(w_iterable)
    while True:
        try:
            w_item = space.next(w_iter)
        except OperationError as e:
            if not e.match(space, space.w_StopIteration):
                raise
            return
        update_set_driver.jit_merge_point(tp=tp, strategy=w_set.strategy)
        w_set.add(w_item)


init_signature = Signature(['some_iterable'], None, None)
init_defaults = [None]
def _initialize_set(space, w_obj, w_iterable=None):
    w_obj.clear()
    set_strategy_and_setdata(space, w_obj, w_iterable)

def _convert_set_to_frozenset(space, w_obj):
    if isinstance(w_obj, W_SetObject):
        w_frozen = W_FrozensetObject(space, None)
        w_frozen.strategy = w_obj.strategy
        w_frozen.sstorage = w_obj.sstorage
        return w_frozen
    elif space.isinstance_w(w_obj, space.w_set):
        w_frz = space.allocate_instance(W_FrozensetObject, space.w_frozenset)
        W_FrozensetObject.__init__(w_frz, space, w_obj)
        return w_frz
    else:
        return None


app = gateway.applevel("""
    def setrepr(currently_in_repr, s):
        'The app-level part of repr().'
        if s in currently_in_repr:
            return '%s(...)' % (s.__class__.__name__,)
        currently_in_repr[s] = 1
        try:
            if not s:
                return '%s()' % (s.__class__.__name__,)
            listrepr = repr([x for x in s])
            if type(s) is set:
                return '{%s}' % (listrepr[1:-1],)
            else:
                return '%s({%s})' % (s.__class__.__name__, listrepr[1:-1])
        finally:
            try:
                del currently_in_repr[s]
            except:
                pass
""", filename=__file__)

setrepr = app.interphook("setrepr")

app = gateway.applevel("""
    def setreduce(s):
        dict = getattr(s,'__dict__', None)
        return (s.__class__, (tuple(s),), dict)

""", filename=__file__)

setreduce = app.interphook('setreduce')<|MERGE_RESOLUTION|>--- conflicted
+++ resolved
@@ -524,27 +524,6 @@
             else:
                 _update_from_iterable(space, self, w_other)
 
-<<<<<<< HEAD
-
-class W_SetObject(W_BaseSetObject):
-
-    #overridden here so the error is reported correctly
-    def __init__(self, space, w_iterable=None):
-        """Initialize the set by taking ownership of 'setdata'."""
-        W_BaseSetObject.__init__(self, space, w_iterable)
-
-    def _newobj(self, space, w_iterable):
-        """Make a new set by taking ownership of 'w_iterable'."""
-        return W_SetObject(space, w_iterable)
-
-    @staticmethod
-    def descr_new(space, w_settype, __args__):
-        w_obj = space.allocate_instance(W_SetObject, w_settype)
-        W_SetObject.__init__(w_obj, space)
-        return w_obj
-
-=======
->>>>>>> 6ae82efe
 W_SetObject.typedef = TypeDef("set",
     __doc__ = """set(iterable) --> set object
 
@@ -553,10 +532,6 @@
     __init__ = gateway.interp2app(W_SetObject.descr_init),
     __repr__ = gateway.interp2app(W_SetObject.descr_repr),
     __hash__ = None,
-<<<<<<< HEAD
-=======
-    __cmp__ = gateway.interp2app(W_SetObject.descr_cmp),
->>>>>>> 6ae82efe
 
     # comparison operators
     __eq__ = gateway.interp2app(W_SetObject.descr_eq),
@@ -683,10 +658,6 @@
     __new__ = gateway.interp2app(W_FrozensetObject.descr_new2),
     __repr__ = gateway.interp2app(W_FrozensetObject.descr_repr),
     __hash__ = gateway.interp2app(W_FrozensetObject.descr_hash),
-<<<<<<< HEAD
-=======
-    __cmp__ = gateway.interp2app(W_FrozensetObject.descr_cmp),
->>>>>>> 6ae82efe
 
     # comparison operators
     __eq__ = gateway.interp2app(W_FrozensetObject.descr_eq),
