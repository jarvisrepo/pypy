from pypy.interpreter import gateway
from pypy.interpreter.error import OperationError
from pypy.interpreter.signature import Signature
from pypy.interpreter.baseobjspace import W_Root
from pypy.objspace.std.bytesobject import W_BytesObject
from pypy.objspace.std.intobject import W_IntObject
from pypy.objspace.std.stdtypedef import StdTypeDef
from pypy.objspace.std.unicodeobject import W_UnicodeObject

from rpython.rlib.objectmodel import r_dict
from rpython.rlib.rarithmetic import intmask, r_uint
from rpython.rlib import rerased, jit


UNROLL_CUTOFF = 5


class W_BaseSetObject(W_Root):
    typedef = None

    def __init__(self, space, w_iterable=None):
        """Initialize the set by taking ownership of 'setdata'."""
        self.space = space
        set_strategy_and_setdata(space, self, w_iterable)

    def __repr__(self):
        """representation for debugging purposes"""
        reprlist = [repr(w_item) for w_item in self.getkeys()]
        return "<%s(%s)(%s)>" % (self.__class__.__name__, self.strategy, ', '.join(reprlist))

    def from_storage_and_strategy(self, storage, strategy):
        obj = self._newobj(self.space, None)
        assert isinstance(obj, W_BaseSetObject)
        obj.strategy = strategy
        obj.sstorage = storage
        return obj

    _lifeline_ = None
    def getweakref(self):
        return self._lifeline_

    def setweakref(self, space, weakreflifeline):
        self._lifeline_ = weakreflifeline
    def delweakref(self):
        self._lifeline_ = None

    def switch_to_object_strategy(self, space):
        d = self.strategy.getdict_w(self)
        self.strategy = strategy = space.fromcache(ObjectSetStrategy)
        self.sstorage = strategy.erase(d)

    def switch_to_empty_strategy(self):
        self.strategy = strategy = self.space.fromcache(EmptySetStrategy)
        self.sstorage = strategy.get_empty_storage()

    # _____________ strategy methods ________________

    def clear(self):
        """ Removes all elements from the set. """
        self.strategy.clear(self)

    def copy_real(self):
        """ Returns a clone of the set. Frozensets storages are also copied."""
        return self.strategy.copy_real(self)

    def length(self):
        """ Returns the number of items inside the set. """
        return self.strategy.length(self)

    def add(self, w_key):
        """ Adds an element to the set. The element must be wrapped. """
        self.strategy.add(self, w_key)

    def remove(self, w_item):
        """ Removes the given element from the set. Element must be wrapped. """
        return self.strategy.remove(self, w_item)

    def getdict_w(self):
        """ Returns a dict with all elements of the set. Needed only for switching to ObjectSetStrategy. """
        return self.strategy.getdict_w(self)

    def listview_bytes(self):
        """ If this is a string set return its contents as a list of uwnrapped strings. Otherwise return None. """
        return self.strategy.listview_bytes(self)

    def listview_unicode(self):
        """ If this is a unicode set return its contents as a list of uwnrapped unicodes. Otherwise return None. """
        return self.strategy.listview_unicode(self)

    def listview_int(self):
        """ If this is an int set return its contents as a list of uwnrapped ints. Otherwise return None. """
        return self.strategy.listview_int(self)

    def get_storage_copy(self):
        """ Returns a copy of the storage. Needed when we want to clone all elements from one set and
        put them into another. """
        return self.strategy.get_storage_copy(self)

    def getkeys(self):
        """ Returns a list of all elements inside the set. Only used in __repr__. Use as less as possible."""
        return self.strategy.getkeys(self)

    def difference(self, w_other):
        """ Returns a set with all items that are in this set, but not in w_other. W_other must be a set."""
        return self.strategy.difference(self, w_other)

    def difference_update(self, w_other):
        """ As difference but overwrites the sets content with the result. W_other must be a set."""
        self.strategy.difference_update(self, w_other)

    def symmetric_difference(self, w_other):
        """ Returns a set with all items that are either in this set or in w_other, but not in both. W_other must be a set. """
        return self.strategy.symmetric_difference(self, w_other)

    def symmetric_difference_update(self, w_other):
        """ As symmetric_difference but overwrites the content of the set with the result. W_other must be a set."""
        self.strategy.symmetric_difference_update(self, w_other)

    def intersect(self, w_other):
        """ Returns a set with all items that exists in both sets, this set and in w_other. W_other must be a set. """
        return self.strategy.intersect(self, w_other)

    def intersect_update(self, w_other):
        """ Keeps only those elements found in both sets, removing all other elements. W_other must be a set."""
        self.strategy.intersect_update(self, w_other)

    def issubset(self, w_other):
        """ Checks wether this set is a subset of w_other. W_other must be a set. """
        return self.strategy.issubset(self, w_other)

    def isdisjoint(self, w_other):
        """ Checks wether this set and the w_other are completly different, i.e. have no equal elements. W_other must be a set."""
        return self.strategy.isdisjoint(self, w_other)

    def update(self, w_other):
        """ Appends all elements from the given set to this set. W_other must be a set."""
        self.strategy.update(self, w_other)

    def has_key(self, w_key):
        """ Checks wether this set contains the given wrapped key."""
        return self.strategy.has_key(self, w_key)

    def equals(self, w_other):
        """ Checks wether this set and the given set are equal, i.e. contain the same elements. W_other must be a set."""
        return self.strategy.equals(self, w_other)

    def iter(self):
        """ Returns an iterator of the elements from this set. """
        return self.strategy.iter(self)

    def popitem(self):
        """ Removes an arbitrary element from the set. May raise KeyError if set is empty."""
        return self.strategy.popitem(self)

    # app-level operations

    def descr_init(self, space, __args__):
        w_iterable, = __args__.parse_obj(
                None, 'set',
                init_signature,
                init_defaults)
        _initialize_set(space, self, w_iterable)

    def descr_repr(self, space):
        ec = space.getexecutioncontext()
        w_currently_in_repr = ec._py_repr
        if w_currently_in_repr is None:
            w_currently_in_repr = ec._py_repr = space.newdict()
        return setrepr(space, w_currently_in_repr, self)

    def descr_eq(self, space, w_other):
        if isinstance(w_other, W_BaseSetObject):
            return space.wrap(self.equals(w_other))

        if not space.isinstance_w(w_other, space.w_set):
            return space.w_NotImplemented

        # tested in test_builtinshortcut.py
        # XXX do not make new setobject here
        w_other_as_set = self._newobj(space, w_other)
        return space.wrap(self.equals(w_other_as_set))

    def descr_ne(self, space, w_other):
        if isinstance(w_other, W_BaseSetObject):
            return space.wrap(not self.equals(w_other))

        if not space.isinstance_w(w_other, space.w_set):
            return space.w_NotImplemented

        # XXX this is not tested
        w_other_as_set = self._newobj(space, w_other)
        return space.wrap(not self.equals(w_other_as_set))

    # automatic registration of "lt(x, y)" as "not ge(y, x)" would not give the
    # correct answer here!
    def descr_lt(self, space, w_other):
        if not isinstance(w_other, W_BaseSetObject):
            return space.w_NotImplemented

        if self.length() >= w_other.length():
            return space.w_False
        else:
            return self.descr_issubset(space, w_other)

    def descr_le(self, space, w_other):
        if not isinstance(w_other, W_BaseSetObject):
            return space.w_NotImplemented

        if self.length() > w_other.length():
            return space.w_False
        return space.wrap(self.issubset(w_other))

    def descr_gt(self, space, w_other):
        if not isinstance(w_other, W_BaseSetObject):
            return space.w_NotImplemented

        if self.length() <= w_other.length():
            return space.w_False
        else:
            return self.descr_issuperset(space, w_other)

    def descr_ge(self, space, w_other):
        if not isinstance(w_other, W_BaseSetObject):
            return space.w_NotImplemented

        if self.length() < w_other.length():
            return space.w_False
        return space.wrap(w_other.issubset(self))

    def descr_len(self, space):
        return space.newint(self.length())

    def descr_iter(self, space):
        return W_SetIterObject(space, self.iter())

    def descr_contains(self, space, w_other):
        try:
            return space.newbool(self.has_key(w_other))
        except OperationError, e:
            if e.match(space, space.w_TypeError):
                w_f = _convert_set_to_frozenset(space, w_other)
                if w_f is not None:
                    return space.newbool(self.has_key(w_f))
            raise

    def descr_sub(self, space, w_other):
        if not isinstance(w_other, W_BaseSetObject):
            return space.w_NotImplemented
        return self.difference(w_other)

    def descr_and(self, space, w_other):
        if not isinstance(w_other, W_BaseSetObject):
            return space.w_NotImplemented
        return self.intersect(w_other)

    def descr_or(self, space, w_other):
        if not isinstance(w_other, W_BaseSetObject):
            return space.w_NotImplemented
        w_copy = self.copy_real()
        w_copy.update(w_other)
        return w_copy

    def descr_xor(self, space, w_other):
        if not isinstance(w_other, W_BaseSetObject):
            return space.w_NotImplemented
        return self.symmetric_difference(w_other)

    def descr_inplace_sub(self, space, w_other):
        if not isinstance(w_other, W_BaseSetObject):
            return space.w_NotImplemented
        self.difference_update(w_other)
        return self

    def descr_inplace_and(self, space, w_other):
        if not isinstance(w_other, W_BaseSetObject):
            return space.w_NotImplemented
        self.intersect_update(w_other)
        return self

    def descr_inplace_or(self, space, w_other):
        if not isinstance(w_other, W_BaseSetObject):
            return space.w_NotImplemented
        self.update(w_other)
        return self

    def descr_inplace_xor(self, space, w_other):
        if not isinstance(w_other, W_BaseSetObject):
            return space.w_NotImplemented
        self.descr_symmetric_difference_update(space, w_other)
        return self

    def descr_copy(self, space):
        """Return a shallow copy of a set."""
        if type(self) is W_FrozensetObject:
            return self
        return self.copy_real()

    @gateway.unwrap_spec(others_w='args_w')
    def descr_difference(self, space, others_w):
        """Return a new set with elements in the set that are not in the
        others."""
        result = self.copy_real()
        result.descr_difference_update(space, others_w)
        return result

    @gateway.unwrap_spec(others_w='args_w')
    def descr_intersection(self, space, others_w):
        """Return a new set with elements common to the set and all others."""
        #XXX find smarter implementations
        others_w = [self] + others_w

        # find smallest set in others_w to reduce comparisons
        startindex, startlength = 0, -1
        for i in range(len(others_w)):
            w_other = others_w[i]
            try:
                length = space.int_w(space.len(w_other))
            except OperationError, e:
                if (e.match(space, space.w_TypeError) or
                    e.match(space, space.w_AttributeError)):
                    continue
                raise

            if startlength == -1 or length < startlength:
                startindex = i
                startlength = length

        others_w[startindex], others_w[0] = others_w[0], others_w[startindex]

        result = self._newobj(space, others_w[0])
        for i in range(1,len(others_w)):
            w_other = others_w[i]
            if isinstance(w_other, W_BaseSetObject):
                result.intersect_update(w_other)
            else:
                w_other_as_set = self._newobj(space, w_other)
                result.intersect_update(w_other_as_set)
        return result

    def descr_issubset(self, space, w_other):
        """Report whether another set contains this set."""
        if space.is_w(self, w_other):
            return space.w_True

        if isinstance(w_other, W_BaseSetObject):
            if self.length() > w_other.length():
                return space.w_False
            return space.wrap(self.issubset(w_other))

        w_other_as_set = self._newobj(space, w_other)
        if self.length() > w_other_as_set.length():
            return space.w_False
        return space.wrap(self.issubset(w_other_as_set))

    def descr_issuperset(self, space, w_other):
        """Report whether this set contains another set."""
        if space.is_w(self, w_other):
            return space.w_True

        if isinstance(w_other, W_BaseSetObject):
            if self.length() < w_other.length():
                return space.w_False
            return space.wrap(w_other.issubset(self))

        w_other_as_set = self._newobj(space, w_other)
        if self.length() < w_other_as_set.length():
            return space.w_False
        return space.wrap(w_other_as_set.issubset(self))

    def descr_symmetric_difference(self, space, w_other):
        """Return the symmetric difference of two sets as a new set.

        (i.e. all elements that are in exactly one of the sets.)"""

        if isinstance(w_other, W_BaseSetObject):
            return self.symmetric_difference(w_other)

        w_other_as_set = self._newobj(space, w_other)
        return self.symmetric_difference(w_other_as_set)

    @gateway.unwrap_spec(others_w='args_w')
    def descr_union(self, space, others_w):
        """Return a new set with elements from the set and all others."""
        result = self.copy_real()
        for w_other in others_w:
            if isinstance(w_other, W_BaseSetObject):
                result.update(w_other)
            else:
                for w_key in space.listview(w_other):
                    result.add(w_key)
        return result

    def descr_reduce(self, space):
        """Return state information for pickling."""
        return setreduce(space, self)

    def descr_isdisjoint(self, space, w_other):
        """Return True if two sets have a null intersection."""

        if isinstance(w_other, W_BaseSetObject):
            return space.newbool(self.isdisjoint(w_other))

        #XXX may be optimized when other strategies are added
        for w_key in space.listview(w_other):
            if self.has_key(w_key):
                return space.w_False
        return space.w_True

    def descr_add(self, space, w_other):
        """Add an element to a set.

        This has no effect if the element is already present."""
        self.add(w_other)

    def descr_clear(self, space):
        """Remove all elements from this set."""
        self.clear()

    @gateway.unwrap_spec(others_w='args_w')
    def descr_difference_update(self, space, others_w):
        """Update the set, removing elements found in others."""
        for w_other in others_w:
            if isinstance(w_other, W_BaseSetObject):
                self.difference_update(w_other)
            else:
                w_other_as_set = self._newobj(space, w_other)
                self.difference_update(w_other_as_set)

    def _discard_from_set(self, space, w_item):
        """
        Discard an element from a set, with automatic conversion to
        frozenset if the argument is a set.
        Returns True if successfully removed.
        """
        try:
            deleted = self.remove(w_item)
        except OperationError, e:
            if not e.match(space, space.w_TypeError):
                raise
            else:
                w_f = _convert_set_to_frozenset(space, w_item)
                if w_f is None:
                    raise
                deleted = self.remove(w_f)

        if self.length() == 0:
            self.switch_to_empty_strategy()
        return deleted

    def descr_discard(self, space, w_item):
        """Remove an element from a set if it is a member.

        If the element is not a member, do nothing."""
        self._discard_from_set(space, w_item)

    @gateway.unwrap_spec(others_w='args_w')
    def descr_intersection_update(self, space, others_w):
        """Update the set, keeping only elements found in it and all others."""
        result = self.descr_intersection(space, others_w)
        self.strategy = result.strategy
        self.sstorage = result.sstorage

    def descr_pop(self, space):
        """Remove and return an arbitrary set element."""
        return self.popitem()

    def descr_remove(self, space, w_item):
        """Remove an element from a set; it must be a member.

        If the element is not a member, raise a KeyError."""
        if not self._discard_from_set(space, w_item):
            space.raise_key_error(w_item)

    def descr_symmetric_difference_update(self, space, w_other):
        """Update a set with the symmetric difference of itself and another."""
        if isinstance(w_other, W_BaseSetObject):
            self.symmetric_difference_update(w_other)
            return
        w_other_as_set = self._newobj(space, w_other)
        self.symmetric_difference_update(w_other_as_set)

    @gateway.unwrap_spec(others_w='args_w')
    def descr_update(self, space, others_w):
        """Update a set with the union of itself and another."""
        for w_other in others_w:
            if isinstance(w_other, W_BaseSetObject):
                self.update(w_other)
            else:
                for w_key in space.listview(w_other):
                    self.add(w_key)


class W_SetObject(W_BaseSetObject):
    def _newobj(self, space, w_iterable):
        """Make a new set by taking ownership of 'w_iterable'."""
        return W_SetObject(space, w_iterable)

    @staticmethod
    def descr_new(space, w_settype, __args__):
        w_obj = space.allocate_instance(W_SetObject, w_settype)
        W_SetObject.__init__(w_obj, space)
        return w_obj

W_SetObject.typedef = StdTypeDef("set",
    __doc__ = """set(iterable) --> set object

Build an unordered collection.""",
    __new__ = gateway.interp2app(W_SetObject.descr_new),
    __init__ = gateway.interp2app(W_BaseSetObject.descr_init),
    __repr__ = gateway.interp2app(W_BaseSetObject.descr_repr),
    __hash__ = None,

    # comparison operators
    __eq__ = gateway.interp2app(W_BaseSetObject.descr_eq),
    __ne__ = gateway.interp2app(W_BaseSetObject.descr_ne),
    __lt__ = gateway.interp2app(W_BaseSetObject.descr_lt),
    __le__ = gateway.interp2app(W_BaseSetObject.descr_le),
    __gt__ = gateway.interp2app(W_BaseSetObject.descr_gt),
    __ge__ = gateway.interp2app(W_BaseSetObject.descr_ge),

    # non-mutating operators
    __len__ = gateway.interp2app(W_BaseSetObject.descr_len),
    __iter__ = gateway.interp2app(W_BaseSetObject.descr_iter),
    __contains__ = gateway.interp2app(W_BaseSetObject.descr_contains),
    __sub__ = gateway.interp2app(W_BaseSetObject.descr_sub),
    __and__ = gateway.interp2app(W_BaseSetObject.descr_and),
    __or__ = gateway.interp2app(W_BaseSetObject.descr_or),
    __xor__ = gateway.interp2app(W_BaseSetObject.descr_xor),

    # mutating operators
    __isub__ = gateway.interp2app(W_BaseSetObject.descr_inplace_sub),
    __iand__ = gateway.interp2app(W_BaseSetObject.descr_inplace_and),
    __ior__ = gateway.interp2app(W_BaseSetObject.descr_inplace_or),
    __ixor__ = gateway.interp2app(W_BaseSetObject.descr_inplace_xor),

    # non-mutating methods
    __reduce__ = gateway.interp2app(W_BaseSetObject.descr_reduce),
    copy = gateway.interp2app(W_BaseSetObject.descr_copy),
    difference = gateway.interp2app(W_BaseSetObject.descr_difference),
    intersection = gateway.interp2app(W_BaseSetObject.descr_intersection),
    issubset = gateway.interp2app(W_BaseSetObject.descr_issubset),
    issuperset = gateway.interp2app(W_BaseSetObject.descr_issuperset),
    symmetric_difference = gateway.interp2app(W_BaseSetObject.descr_symmetric_difference),
    union = gateway.interp2app(W_BaseSetObject.descr_union),
    isdisjoint = gateway.interp2app(W_BaseSetObject.descr_isdisjoint),

    # mutating methods
    add = gateway.interp2app(W_BaseSetObject.descr_add),
    clear = gateway.interp2app(W_BaseSetObject.descr_clear),
    difference_update = gateway.interp2app(W_BaseSetObject.descr_difference_update),
    discard = gateway.interp2app(W_BaseSetObject.descr_discard),
    intersection_update = gateway.interp2app(W_BaseSetObject.descr_intersection_update),
    pop = gateway.interp2app(W_BaseSetObject.descr_pop),
    remove = gateway.interp2app(W_BaseSetObject.descr_remove),
    symmetric_difference_update = gateway.interp2app(W_BaseSetObject.descr_symmetric_difference_update),
    update = gateway.interp2app(W_BaseSetObject.descr_update)
    )
set_typedef = W_SetObject.typedef


class W_FrozensetObject(W_BaseSetObject):
    hash = 0

    def _newobj(self, space, w_iterable):
        """Make a new frozenset by taking ownership of 'w_iterable'.""" 
        return W_FrozensetObject(space, w_iterable)

    @staticmethod
    def descr_new2(space, w_frozensettype, w_iterable=None):
        if (space.is_w(w_frozensettype, space.w_frozenset) and
            w_iterable is not None and type(w_iterable) is W_FrozensetObject):
            return w_iterable
        w_obj = space.allocate_instance(W_FrozensetObject, w_frozensettype)
        W_FrozensetObject.__init__(w_obj, space, w_iterable)
        return w_obj

    def descr_hash(self, space):
        multi = r_uint(1822399083) + r_uint(1822399083) + 1
        if self.hash != 0:
            return space.wrap(self.hash)
        hash = r_uint(1927868237)
        hash *= r_uint(self.length() + 1)
        w_iterator = self.iter()
        while True:
            w_item = w_iterator.next_entry()
            if w_item is None:
                break
            h = space.hash_w(w_item)
            value = (r_uint(h ^ (h << 16) ^ 89869747)  * multi)
            hash = hash ^ value
        hash = hash * 69069 + 907133923
        if hash == 0:
            hash = 590923713
        hash = intmask(hash)
        self.hash = hash

        return space.wrap(hash)

W_FrozensetObject.typedef = StdTypeDef("frozenset",
    __doc__ = """frozenset(iterable) --> frozenset object

Build an immutable unordered collection.""",
    __new__ = gateway.interp2app(W_FrozensetObject.descr_new2),
    __repr__ = gateway.interp2app(W_BaseSetObject.descr_repr),
    __hash__ = gateway.interp2app(W_FrozensetObject.descr_hash),

    # comparison operators
    __eq__ = gateway.interp2app(W_BaseSetObject.descr_eq),
    __ne__ = gateway.interp2app(W_BaseSetObject.descr_ne),
    __lt__ = gateway.interp2app(W_BaseSetObject.descr_lt),
    __le__ = gateway.interp2app(W_BaseSetObject.descr_le),
    __gt__ = gateway.interp2app(W_BaseSetObject.descr_gt),
    __ge__ = gateway.interp2app(W_BaseSetObject.descr_ge),

    # non-mutating operators
    __len__ = gateway.interp2app(W_BaseSetObject.descr_len),
    __iter__ = gateway.interp2app(W_BaseSetObject.descr_iter),
    __contains__ = gateway.interp2app(W_BaseSetObject.descr_contains),
    __sub__ = gateway.interp2app(W_BaseSetObject.descr_sub),
    __and__ = gateway.interp2app(W_BaseSetObject.descr_and),
    __or__ = gateway.interp2app(W_BaseSetObject.descr_or),
    __xor__ = gateway.interp2app(W_BaseSetObject.descr_xor),

    # non-mutating methods
    __reduce__ = gateway.interp2app(W_BaseSetObject.descr_reduce),
    copy = gateway.interp2app(W_BaseSetObject.descr_copy),
    difference = gateway.interp2app(W_BaseSetObject.descr_difference),
    intersection = gateway.interp2app(W_BaseSetObject.descr_intersection),
    issubset = gateway.interp2app(W_BaseSetObject.descr_issubset),
    issuperset = gateway.interp2app(W_BaseSetObject.descr_issuperset),
    symmetric_difference = gateway.interp2app(W_BaseSetObject.descr_symmetric_difference),
    union = gateway.interp2app(W_BaseSetObject.descr_union),
    isdisjoint = gateway.interp2app(W_BaseSetObject.descr_isdisjoint)
    )
frozenset_typedef = W_FrozensetObject.typedef



class SetStrategy(object):
    def __init__(self, space):
        self.space = space

    def get_empty_dict(self):
        """ Returns an empty dictionary depending on the strategy. Used to initalize a new storage. """
        raise NotImplementedError

    def get_empty_storage(self):
        """ Returns an empty storage (erased) object. Used to initialize an empty set."""
        raise NotImplementedError

    def listview_bytes(self, w_set):
        return None

    def listview_unicode(self, w_set):
        return None

    def listview_int(self, w_set):
        return None

    #def erase(self, storage):
    #    raise NotImplementedError

    #def unerase(self, storage):
    #    raise NotImplementedError

    # __________________ methods called on W_SetObject _________________

    def clear(self, w_set):
        raise NotImplementedError

    def copy_real(self, w_set):
        raise NotImplementedError

    def length(self, w_set):
        raise NotImplementedError

    def add(self, w_set, w_key):
        raise NotImplementedError

    def remove(self, w_set, w_item):
        raise NotImplementedError

    def getdict_w(self, w_set):
        raise NotImplementedError

    def get_storage_copy(self, w_set):
        raise NotImplementedError

    def getkeys(self, w_set):
        raise NotImplementedError

    def difference(self, w_set, w_other):
        raise NotImplementedError

    def difference_update(self, w_set, w_other):
        raise NotImplementedError

    def symmetric_difference(self, w_set, w_other):
        raise NotImplementedError

    def symmetric_difference_update(self, w_set, w_other):
        raise NotImplementedError

    def intersect(self, w_set, w_other):
        raise NotImplementedError

    def intersect_update(self, w_set, w_other):
        raise NotImplementedError

    def issubset(self, w_set, w_other):
        raise NotImplementedError

    def isdisjoint(self, w_set, w_other):
        raise NotImplementedError

    def update(self, w_set, w_other):
        raise NotImplementedError

    def has_key(self, w_set, w_key):
        raise NotImplementedError

    def equals(self, w_set, w_other):
        raise NotImplementedError

    def iter(self, w_set):
        raise NotImplementedError

    def popitem(self, w_set):
        raise NotImplementedError


class EmptySetStrategy(SetStrategy):
    erase, unerase = rerased.new_erasing_pair("empty")
    erase = staticmethod(erase)
    unerase = staticmethod(unerase)

    def get_empty_storage(self):
        return self.erase(None)

    def is_correct_type(self, w_key):
        return False

    def length(self, w_set):
        return 0

    def clear(self, w_set):
        pass

    def copy_real(self, w_set):
        storage = self.erase(None)
        clone = w_set.from_storage_and_strategy(storage, self)
        return clone

    def add(self, w_set, w_key):
        if type(w_key) is W_IntObject:
            strategy = self.space.fromcache(IntegerSetStrategy)
        elif type(w_key) is W_BytesObject:
            strategy = self.space.fromcache(BytesSetStrategy)
        elif type(w_key) is W_UnicodeObject:
            strategy = self.space.fromcache(UnicodeSetStrategy)
        elif self.space.type(w_key).compares_by_identity():
            strategy = self.space.fromcache(IdentitySetStrategy)
        else:
            strategy = self.space.fromcache(ObjectSetStrategy)
        w_set.strategy = strategy
        w_set.sstorage = strategy.get_empty_storage()
        w_set.add(w_key)

    def remove(self, w_set, w_item):
        return False

    def getdict_w(self, w_set):
        return newset(self.space)

    def get_storage_copy(self, w_set):
        return w_set.sstorage

    def getkeys(self, w_set):
        return []

    def has_key(self, w_set, w_key):
        return False

    def equals(self, w_set, w_other):
        if w_other.strategy is self or w_other.length() == 0:
            return True
        return False

    def difference(self, w_set, w_other):
        return w_set.copy_real()

    def difference_update(self, w_set, w_other):
        pass

    def intersect(self, w_set, w_other):
        return w_set.copy_real()

    def intersect_update(self, w_set, w_other):
        pass

    def isdisjoint(self, w_set, w_other):
        return True

    def issubset(self, w_set, w_other):
        return True

    def symmetric_difference(self, w_set, w_other):
        return w_other.copy_real()

    def symmetric_difference_update(self, w_set, w_other):
        w_set.strategy = w_other.strategy
        w_set.sstorage = w_other.get_storage_copy()

    def update(self, w_set, w_other):
        w_set.strategy = w_other.strategy
        w_set.sstorage = w_other.get_storage_copy()

    def iter(self, w_set):
        return EmptyIteratorImplementation(self.space, self, w_set)

    def popitem(self, w_set):
        raise OperationError(self.space.w_KeyError,
                                self.space.wrap('pop from an empty set'))


class AbstractUnwrappedSetStrategy(object):
    _mixin_ = True

    def is_correct_type(self, w_key):
        """ Checks wether the given wrapped key fits this strategy."""
        raise NotImplementedError

    def unwrap(self, w_item):
        """ Returns the unwrapped value of the given wrapped item."""
        raise NotImplementedError

    def wrap(self, item):
        """ Returns a wrapped version of the given unwrapped item. """
        raise NotImplementedError

    @jit.look_inside_iff(lambda self, list_w:
            jit.loop_unrolling_heuristic(list_w, len(list_w), UNROLL_CUTOFF))
    def get_storage_from_list(self, list_w):
        setdata = self.get_empty_dict()
        for w_item in list_w:
            setdata[self.unwrap(w_item)] = None
        return self.erase(setdata)

    @jit.look_inside_iff(lambda self, items:
            jit.loop_unrolling_heuristic(items, len(items), UNROLL_CUTOFF))
    def get_storage_from_unwrapped_list(self, items):
        setdata = self.get_empty_dict()
        for item in items:
            setdata[item] = None
        return self.erase(setdata)

    def length(self, w_set):
        return len(self.unerase(w_set.sstorage))

    def clear(self, w_set):
        w_set.switch_to_empty_strategy()

    def copy_real(self, w_set):
        # may be used internally on frozen sets, although frozenset().copy()
        # returns self in frozenset_copy__Frozenset.
        strategy = w_set.strategy
        d = self.unerase(w_set.sstorage)
        storage = self.erase(d.copy())
        clone = w_set.from_storage_and_strategy(storage, strategy)
        return clone

    def add(self, w_set, w_key):
        if self.is_correct_type(w_key):
            d = self.unerase(w_set.sstorage)
            d[self.unwrap(w_key)] = None
        else:
            w_set.switch_to_object_strategy(self.space)
            w_set.add(w_key)

    def remove(self, w_set, w_item):
        d = self.unerase(w_set.sstorage)
        if not self.is_correct_type(w_item):
            #XXX check type of w_item and immediately return False in some cases
            w_set.switch_to_object_strategy(self.space)
            return w_set.remove(w_item)

        key = self.unwrap(w_item)
        try:
            del d[key]
            return True
        except KeyError:
            return False

    def getdict_w(self, w_set):
        result = newset(self.space)
        keys = self.unerase(w_set.sstorage).keys()
        for key in keys:
            result[self.wrap(key)] = None
        return result

    def get_storage_copy(self, w_set):
        d = self.unerase(w_set.sstorage)
        copy = self.erase(d.copy())
        return copy

    def getkeys(self, w_set):
        keys = self.unerase(w_set.sstorage).keys()
        keys_w = [self.wrap(key) for key in keys]
        return keys_w

    def has_key(self, w_set, w_key):
        if not self.is_correct_type(w_key):
            #XXX check type of w_item and immediately return False in some cases
            w_set.switch_to_object_strategy(self.space)
            return w_set.has_key(w_key)
        d = self.unerase(w_set.sstorage)
        return self.unwrap(w_key) in d

    def equals(self, w_set, w_other):
        if w_set.length() != w_other.length():
            return False
        if w_set.length() == 0:
            return True
        # it's possible to have 0-lenght strategy that's not empty
        if w_set.strategy is w_other.strategy:
            return self._issubset_unwrapped(w_set, w_other)
        if not self.may_contain_equal_elements(w_other.strategy):
            return False
        items = self.unerase(w_set.sstorage).keys()
        for key in items:
            if not w_other.has_key(self.wrap(key)):
                return False
        return True

    def _difference_wrapped(self, w_set, w_other):
        iterator = self.unerase(w_set.sstorage).iterkeys()
        result_dict = self.get_empty_dict()
        for key in iterator:
            w_item = self.wrap(key)
            if not w_other.has_key(w_item):
                result_dict[key] = None
        return self.erase(result_dict)

    def _difference_unwrapped(self, w_set, w_other):
        iterator = self.unerase(w_set.sstorage).iterkeys()
        other_dict = self.unerase(w_other.sstorage)
        result_dict = self.get_empty_dict()
        for key in iterator:
            if key not in other_dict:
                result_dict[key] = None
        return self.erase(result_dict)

    def _difference_base(self, w_set, w_other):
        if self is w_other.strategy:
            storage = self._difference_unwrapped(w_set, w_other)
        elif not w_set.strategy.may_contain_equal_elements(w_other.strategy):
            d = self.unerase(w_set.sstorage)
            storage = self.erase(d.copy())
        else:
            storage = self._difference_wrapped(w_set, w_other)
        return storage

    def difference(self, w_set, w_other):
        storage = self._difference_base(w_set, w_other)
        w_newset = w_set.from_storage_and_strategy(storage, w_set.strategy)
        return w_newset

    def _difference_update_unwrapped(self, w_set, w_other):
        my_dict = self.unerase(w_set.sstorage)
        if w_set.sstorage is w_other.sstorage:
            my_dict.clear()
            return
        iterator = self.unerase(w_other.sstorage).iterkeys()
        for key in iterator:
            try:
                del my_dict[key]
            except KeyError:
                pass

    def _difference_update_wrapped(self, w_set, w_other):
        w_iterator = w_other.iter()
        while True:
            w_item = w_iterator.next_entry()
            if w_item is None:
                break
            w_set.remove(w_item)

    def difference_update(self, w_set, w_other):
        if self.length(w_set) < w_other.strategy.length(w_other):
            # small_set -= big_set: compute the difference as a new set
            storage = self._difference_base(w_set, w_other)
            w_set.sstorage = storage
        else:
            # big_set -= small_set: be more subtle
            if self is w_other.strategy:
                self._difference_update_unwrapped(w_set, w_other)
            elif w_set.strategy.may_contain_equal_elements(w_other.strategy):
                self._difference_update_wrapped(w_set, w_other)

    def _symmetric_difference_unwrapped(self, w_set, w_other):
        d_new = self.get_empty_dict()
        d_this = self.unerase(w_set.sstorage)
        d_other = self.unerase(w_other.sstorage)
        for key in d_other.keys():
            if not key in d_this:
                d_new[key] = None
        for key in d_this.keys():
            if not key in d_other:
                d_new[key] = None

        storage = self.erase(d_new)
        return storage

    def _symmetric_difference_wrapped(self, w_set, w_other):
        newsetdata = newset(self.space)
        for obj in self.unerase(w_set.sstorage):
            w_item = self.wrap(obj)
            if not w_other.has_key(w_item):
                newsetdata[w_item] = None

        w_iterator = w_other.iter()
        while True:
            w_item = w_iterator.next_entry()
            if w_item is None:
                break
            if not w_set.has_key(w_item):
                newsetdata[w_item] = None

        strategy = self.space.fromcache(ObjectSetStrategy)
        return strategy.erase(newsetdata)

    def _symmetric_difference_base(self, w_set, w_other):
        if self is w_other.strategy:
            strategy = w_set.strategy
            storage = self._symmetric_difference_unwrapped(w_set, w_other)
        else:
            strategy = self.space.fromcache(ObjectSetStrategy)
            storage = self._symmetric_difference_wrapped(w_set, w_other)
        return storage, strategy

    def symmetric_difference(self, w_set, w_other):
        storage, strategy = self._symmetric_difference_base(w_set, w_other)
        return w_set.from_storage_and_strategy(storage, strategy)

    def symmetric_difference_update(self, w_set, w_other):
        storage, strategy = self._symmetric_difference_base(w_set, w_other)
        w_set.strategy = strategy
        w_set.sstorage = storage

    def _intersect_base(self, w_set, w_other):
        if self is w_other.strategy:
            strategy = self
            if w_set.length() > w_other.length():
                # swap operants
                storage = self._intersect_unwrapped(w_other, w_set)
            else:
                storage = self._intersect_unwrapped(w_set, w_other)
        elif not w_set.strategy.may_contain_equal_elements(w_other.strategy):
            strategy = self.space.fromcache(EmptySetStrategy)
            storage = strategy.get_empty_storage()
        else:
            strategy = self.space.fromcache(ObjectSetStrategy)
            if w_set.length() > w_other.length():
                # swap operants
                storage = w_other.strategy._intersect_wrapped(w_other, w_set)
            else:
                storage = self._intersect_wrapped(w_set, w_other)
        return storage, strategy

    def _intersect_wrapped(self, w_set, w_other):
        result = newset(self.space)
        for key in self.unerase(w_set.sstorage):
            w_key = self.wrap(key)
            if w_other.has_key(w_key):
                result[w_key] = None

        strategy = self.space.fromcache(ObjectSetStrategy)
        return strategy.erase(result)

    def _intersect_unwrapped(self, w_set, w_other):
        result = self.get_empty_dict()
        d_this = self.unerase(w_set.sstorage)
        d_other = self.unerase(w_other.sstorage)
        for key in d_this:
            if key in d_other:
                result[key] = None
        return self.erase(result)

    def intersect(self, w_set, w_other):
        storage, strategy = self._intersect_base(w_set, w_other)
        return w_set.from_storage_and_strategy(storage, strategy)

    def intersect_update(self, w_set, w_other):
        if w_set.length() > w_other.length():
            w_intersection = w_other.intersect(w_set)
            strategy = w_intersection.strategy
            storage = w_intersection.sstorage
        else:
            storage, strategy = self._intersect_base(w_set, w_other)
        w_set.strategy = strategy
        w_set.sstorage = storage

    def _issubset_unwrapped(self, w_set, w_other):
        d_other = self.unerase(w_other.sstorage)
        for item in self.unerase(w_set.sstorage):
            if not item in d_other:
                return False
        return True

    def _issubset_wrapped(self, w_set, w_other):
        for obj in self.unerase(w_set.sstorage):
            w_item = self.wrap(obj)
            if not w_other.has_key(w_item):
                return False
        return True

    def issubset(self, w_set, w_other):
        if w_set.length() == 0:
            return True

        if w_set.strategy is w_other.strategy:
            return self._issubset_unwrapped(w_set, w_other)
        elif not w_set.strategy.may_contain_equal_elements(w_other.strategy):
            return False
        else:
            return self._issubset_wrapped(w_set, w_other)

    def _isdisjoint_unwrapped(self, w_set, w_other):
        d_set = self.unerase(w_set.sstorage)
        d_other = self.unerase(w_other.sstorage)
        for key in d_set:
            if key in d_other:
                return False
        return True

    def _isdisjoint_wrapped(self, w_set, w_other):
        d = self.unerase(w_set.sstorage)
        for key in d:
            if w_other.has_key(self.wrap(key)):
                return False
        return True

    def isdisjoint(self, w_set, w_other):
        if w_other.length() == 0:
            return True
        if w_set.length() > w_other.length():
            return w_other.isdisjoint(w_set)

        if w_set.strategy is w_other.strategy:
            return self._isdisjoint_unwrapped(w_set, w_other)
        elif not w_set.strategy.may_contain_equal_elements(w_other.strategy):
            return True
        else:
            return self._isdisjoint_wrapped(w_set, w_other)

    def update(self, w_set, w_other):
        if self is w_other.strategy:
            d_set = self.unerase(w_set.sstorage)
            d_other = self.unerase(w_other.sstorage)
            d_set.update(d_other)
            return

        w_set.switch_to_object_strategy(self.space)
        w_set.update(w_other)

    def popitem(self, w_set):
        storage = self.unerase(w_set.sstorage)
        try:
            # this returns a tuple because internally sets are dicts
            result = storage.popitem()
        except KeyError:
            # strategy may still be the same even if dict is empty
            raise OperationError(self.space.w_KeyError,
                            self.space.wrap('pop from an empty set'))
        return self.wrap(result[0])


class BytesSetStrategy(AbstractUnwrappedSetStrategy, SetStrategy):
    erase, unerase = rerased.new_erasing_pair("bytes")
    erase = staticmethod(erase)
    unerase = staticmethod(unerase)

    def get_empty_storage(self):
        return self.erase({})

    def get_empty_dict(self):
        return {}

    def listview_bytes(self, w_set):
        return self.unerase(w_set.sstorage).keys()

    def is_correct_type(self, w_key):
        return type(w_key) is W_BytesObject

    def may_contain_equal_elements(self, strategy):
        if strategy is self.space.fromcache(IntegerSetStrategy):
            return False
        elif strategy is self.space.fromcache(EmptySetStrategy):
            return False
        elif strategy is self.space.fromcache(IdentitySetStrategy):
            return False
        return True

    def unwrap(self, w_item):
        return self.space.str_w(w_item)

    def wrap(self, item):
        return self.space.wrap(item)

    def iter(self, w_set):
        return BytesIteratorImplementation(self.space, self, w_set)


class UnicodeSetStrategy(AbstractUnwrappedSetStrategy, SetStrategy):
    erase, unerase = rerased.new_erasing_pair("unicode")
    erase = staticmethod(erase)
    unerase = staticmethod(unerase)

    def get_empty_storage(self):
        return self.erase({})

    def get_empty_dict(self):
        return {}

    def listview_unicode(self, w_set):
        return self.unerase(w_set.sstorage).keys()

    def is_correct_type(self, w_key):
        return type(w_key) is W_UnicodeObject

    def may_contain_equal_elements(self, strategy):
        if strategy is self.space.fromcache(IntegerSetStrategy):
            return False
        elif strategy is self.space.fromcache(EmptySetStrategy):
            return False
        elif strategy is self.space.fromcache(IdentitySetStrategy):
            return False
        return True

    def unwrap(self, w_item):
        return self.space.unicode_w(w_item)

    def wrap(self, item):
        return self.space.wrap(item)

    def iter(self, w_set):
        return UnicodeIteratorImplementation(self.space, self, w_set)


class IntegerSetStrategy(AbstractUnwrappedSetStrategy, SetStrategy):
    erase, unerase = rerased.new_erasing_pair("integer")
    erase = staticmethod(erase)
    unerase = staticmethod(unerase)

    def get_empty_storage(self):
        return self.erase({})

    def get_empty_dict(self):
        return {}

    def listview_int(self, w_set):
        return self.unerase(w_set.sstorage).keys()

    def is_correct_type(self, w_key):
        return type(w_key) is W_IntObject

    def may_contain_equal_elements(self, strategy):
<<<<<<< HEAD
        if strategy is self.space.fromcache(UnicodeSetStrategy):
=======
        if strategy is self.space.fromcache(BytesSetStrategy):
>>>>>>> 14464b9e
            return False
        elif strategy is self.space.fromcache(UnicodeSetStrategy):
            return False
        elif strategy is self.space.fromcache(EmptySetStrategy):
            return False
        elif strategy is self.space.fromcache(IdentitySetStrategy):
            return False
        return True

    def unwrap(self, w_item):
        return self.space.int_w(w_item)

    def wrap(self, item):
        return self.space.wrap(item)

    def iter(self, w_set):
        return IntegerIteratorImplementation(self.space, self, w_set)


class ObjectSetStrategy(AbstractUnwrappedSetStrategy, SetStrategy):
    erase, unerase = rerased.new_erasing_pair("object")
    erase = staticmethod(erase)
    unerase = staticmethod(unerase)

    def get_empty_storage(self):
        return self.erase(self.get_empty_dict())

    def get_empty_dict(self):
        return newset(self.space)

    def is_correct_type(self, w_key):
        return True

    def may_contain_equal_elements(self, strategy):
        if strategy is self.space.fromcache(EmptySetStrategy):
            return False
        return True

    def unwrap(self, w_item):
        return w_item

    def wrap(self, item):
        return item

    def iter(self, w_set):
        return RDictIteratorImplementation(self.space, self, w_set)

    def update(self, w_set, w_other):
        d_obj = self.unerase(w_set.sstorage)

        # optimization only
        if w_other.strategy is self:
            d_other = self.unerase(w_other.sstorage)
            d_obj.update(d_other)
            return

        w_iterator = w_other.iter()
        while True:
            w_item = w_iterator.next_entry()
            if w_item is None:
                break
            d_obj[w_item] = None

class IdentitySetStrategy(AbstractUnwrappedSetStrategy, SetStrategy):
    erase, unerase = rerased.new_erasing_pair("identityset")
    erase = staticmethod(erase)
    unerase = staticmethod(unerase)

    def get_empty_storage(self):
        return self.erase({})

    def get_empty_dict(self):
        return {}

    def is_correct_type(self, w_key):
        w_type = self.space.type(w_key)
        return w_type.compares_by_identity()

    def may_contain_equal_elements(self, strategy):
        #empty first, probably more likely
        if strategy is self.space.fromcache(EmptySetStrategy):
            return False
        if strategy is self.space.fromcache(IntegerSetStrategy):
            return False
        if strategy is self.space.fromcache(BytesSetStrategy):
            return False
        if strategy is self.space.fromcache(UnicodeSetStrategy):
            return False
        return True

    def unwrap(self, w_item):
        return w_item

    def wrap(self, item):
        return item

    def iter(self, w_set):
        return IdentityIteratorImplementation(self.space, self, w_set)

class IteratorImplementation(object):
    def __init__(self, space, strategy, implementation):
        self.space = space
        self.strategy = strategy
        self.setimplementation = implementation
        self.len = implementation.length()
        self.pos = 0

    def next(self):
        if self.setimplementation is None:
            return None
        if self.len != self.setimplementation.length():
            self.len = -1   # Make this error state sticky
            raise OperationError(self.space.w_RuntimeError,
                     self.space.wrap("set changed size during iteration"))
        # look for the next entry
        if self.pos < self.len:
            result = self.next_entry()
            self.pos += 1
            if self.strategy is self.setimplementation.strategy:
                return result      # common case
            else:
                # waaa, obscure case: the strategy changed, but not the
                # length of the set.  The 'result' might be out-of-date.
                # We try to explicitly look it up in the set.
                if not self.setimplementation.has_key(result):
                    self.len = -1   # Make this error state sticky
                    raise OperationError(self.space.w_RuntimeError,
                        self.space.wrap("dictionary changed during iteration"))
                return result
        # no more entries
        self.setimplementation = None
        return None

    def next_entry(self):
        """ Purely abstract method
        """
        raise NotImplementedError

    def length(self):
        if self.setimplementation is not None and self.len != -1:
            return self.len - self.pos
        return 0


class EmptyIteratorImplementation(IteratorImplementation):
    def next_entry(self):
        return None


class BytesIteratorImplementation(IteratorImplementation):
    def __init__(self, space, strategy, w_set):
        IteratorImplementation.__init__(self, space, strategy, w_set)
        d = strategy.unerase(w_set.sstorage)
        self.iterator = d.iterkeys()

    def next_entry(self):
        for key in self.iterator:
            return self.space.wrap(key)
        else:
            return None


class UnicodeIteratorImplementation(IteratorImplementation):
    def __init__(self, space, strategy, w_set):
        IteratorImplementation.__init__(self, space, strategy, w_set)
        d = strategy.unerase(w_set.sstorage)
        self.iterator = d.iterkeys()

    def next_entry(self):
        for key in self.iterator:
            return self.space.wrap(key)
        else:
            return None


class IntegerIteratorImplementation(IteratorImplementation):
    #XXX same implementation in dictmultiobject on dictstrategy-branch
    def __init__(self, space, strategy, w_set):
        IteratorImplementation.__init__(self, space, strategy, w_set)
        d = strategy.unerase(w_set.sstorage)
        self.iterator = d.iterkeys()

    def next_entry(self):
        # note that this 'for' loop only runs once, at most
        for key in self.iterator:
            return self.space.wrap(key)
        else:
            return None

class IdentityIteratorImplementation(IteratorImplementation):
    def __init__(self, space, strategy, w_set):
        IteratorImplementation.__init__(self, space, strategy, w_set)
        d = strategy.unerase(w_set.sstorage)
        self.iterator = d.iterkeys()

    def next_entry(self):
        for key in self.iterator:
            return self.space.wrap(key)
        else:
            return None

class RDictIteratorImplementation(IteratorImplementation):
    def __init__(self, space, strategy, w_set):
        IteratorImplementation.__init__(self, space, strategy, w_set)
        d = strategy.unerase(w_set.sstorage)
        self.iterator = d.iterkeys()

    def next_entry(self):
        # note that this 'for' loop only runs once, at most
        for w_key in self.iterator:
            return w_key
        else:
            return None


class W_SetIterObject(W_Root):

    def __init__(self, space, iterimplementation):
        self.space = space
        self.iterimplementation = iterimplementation

    def descr_length_hint(self, space):
        return space.wrap(self.iterimplementation.length())

    def descr_iter(self, space):
        return self

    def descr_next(self, space):
        iterimplementation = self.iterimplementation
        w_key = iterimplementation.next()
        if w_key is not None:
            return w_key
        raise OperationError(space.w_StopIteration, space.w_None)

W_SetIterObject.typedef = StdTypeDef("setiterator",
    __length_hint__ = gateway.interp2app(W_SetIterObject.descr_length_hint),
    __iter__ = gateway.interp2app(W_SetIterObject.descr_iter),
    __next__ = gateway.interp2app(W_SetIterObject.descr_next)
    )
setiter_typedef = W_SetIterObject.typedef



# some helper functions

def newset(space):
    return r_dict(space.eq_w, space.hash_w, force_non_null=True)

def set_strategy_and_setdata(space, w_set, w_iterable):
    if w_iterable is None :
        w_set.strategy = strategy = space.fromcache(EmptySetStrategy)
        w_set.sstorage = strategy.get_empty_storage()
        return

    if isinstance(w_iterable, W_BaseSetObject):
        w_set.strategy = w_iterable.strategy
        w_set.sstorage = w_iterable.get_storage_copy()
        return

    byteslist = space.listview_bytes(w_iterable)
    if byteslist is not None:
        strategy = space.fromcache(BytesSetStrategy)
        w_set.strategy = strategy
        w_set.sstorage = strategy.get_storage_from_unwrapped_list(byteslist)
        return

    unicodelist = space.listview_unicode(w_iterable)
    if unicodelist is not None:
        strategy = space.fromcache(UnicodeSetStrategy)
        w_set.strategy = strategy
        w_set.sstorage = strategy.get_storage_from_unwrapped_list(unicodelist)
        return

    intlist = space.listview_int(w_iterable)
    if intlist is not None:
        strategy = space.fromcache(IntegerSetStrategy)
        w_set.strategy = strategy
        w_set.sstorage = strategy.get_storage_from_unwrapped_list(intlist)
        return

    iterable_w = space.listview(w_iterable)

    if len(iterable_w) == 0:
        w_set.strategy = strategy = space.fromcache(EmptySetStrategy)
        w_set.sstorage = strategy.get_empty_storage()
        return

    _pick_correct_strategy(space, w_set, iterable_w)

@jit.look_inside_iff(lambda space, w_set, iterable_w:
        jit.loop_unrolling_heuristic(iterable_w, len(iterable_w), UNROLL_CUTOFF))
def _pick_correct_strategy(space, w_set, iterable_w):
    # check for integers
    for w_item in iterable_w:
        if type(w_item) is not W_IntObject:
            break
    else:
        w_set.strategy = space.fromcache(IntegerSetStrategy)
        w_set.sstorage = w_set.strategy.get_storage_from_list(iterable_w)
        return

    # check for strings
    # XXX:
    """
    for w_item in iterable_w:
        if type(w_item) is not W_BytesObject:
            break
    else:
        w_set.strategy = space.fromcache(BytesSetStrategy)
        w_set.sstorage = w_set.strategy.get_storage_from_list(iterable_w)
        return
        """

    # check for unicode
    for w_item in iterable_w:
        if type(w_item) is not W_UnicodeObject:
            break
    else:
        w_set.strategy = space.fromcache(UnicodeSetStrategy)
        w_set.sstorage = w_set.strategy.get_storage_from_list(iterable_w)
        return

    # check for compares by identity
    for w_item in iterable_w:
        if not space.type(w_item).compares_by_identity():
            break
    else:
        w_set.strategy = space.fromcache(IdentitySetStrategy)
        w_set.sstorage = w_set.strategy.get_storage_from_list(iterable_w)
        return

    w_set.strategy = space.fromcache(ObjectSetStrategy)
    w_set.sstorage = w_set.strategy.get_storage_from_list(iterable_w)

init_signature = Signature(['some_iterable'], None, None)
init_defaults = [None]
def _initialize_set(space, w_obj, w_iterable=None):
    w_obj.clear()
    set_strategy_and_setdata(space, w_obj, w_iterable)

def _convert_set_to_frozenset(space, w_obj):
    if isinstance(w_obj, W_SetObject):
        w_frozen = W_FrozensetObject(space, None)
        w_frozen.strategy = w_obj.strategy
        w_frozen.sstorage = w_obj.sstorage
        return w_frozen
    elif space.isinstance_w(w_obj, space.w_set):
        w_frz = space.allocate_instance(W_FrozensetObject, space.w_frozenset)
        W_FrozensetObject.__init__(w_frz, space, w_obj)
        return w_frz
    else:
        return None


app = gateway.applevel("""
    def setrepr(currently_in_repr, s):
        'The app-level part of repr().'
        set_id = id(s)
        if set_id in currently_in_repr:
            return '%s(...)' % (s.__class__.__name__,)
        currently_in_repr[set_id] = 1
        try:
            if not s:
                return '%s()' % (s.__class__.__name__,)
            listrepr = repr([x for x in s])
            if type(s) is set:
                return '{%s}' % (listrepr[1:-1],)
            else:
                return '%s({%s})' % (s.__class__.__name__, listrepr[1:-1])
        finally:
            try:
                del currently_in_repr[set_id]
            except:
                pass
""", filename=__file__)

setrepr = app.interphook("setrepr")

app = gateway.applevel("""
    def setreduce(s):
        dict = getattr(s,'__dict__', None)
        return (s.__class__, (tuple(s),), dict)

""", filename=__file__)

setreduce = app.interphook('setreduce')<|MERGE_RESOLUTION|>--- conflicted
+++ resolved
@@ -1265,11 +1265,7 @@
         return type(w_key) is W_IntObject
 
     def may_contain_equal_elements(self, strategy):
-<<<<<<< HEAD
-        if strategy is self.space.fromcache(UnicodeSetStrategy):
-=======
         if strategy is self.space.fromcache(BytesSetStrategy):
->>>>>>> 14464b9e
             return False
         elif strategy is self.space.fromcache(UnicodeSetStrategy):
             return False
