--- conflicted
+++ resolved
@@ -1179,19 +1179,13 @@
     multi = r_uint(1822399083) + r_uint(1822399083) + 1
     if w_set.hash != 0:
         return space.wrap(w_set.hash)
-<<<<<<< HEAD
-    hash = 1927868237
-    hash *= (w_set.length() + 1)
+    hash = r_uint(1927868237)
+    hash *= r_uint(w_set.length() + 1)
     w_iterator = w_set.iter()
     while True:
         w_item = w_iterator.next_entry()
         if w_item is None:
             break
-=======
-    hash = r_uint(1927868237)
-    hash *= r_uint(len(w_set.setdata) + 1)
-    for w_item in w_set.setdata:
->>>>>>> df96e976
         h = space.hash_w(w_item)
         value = (r_uint(h ^ (h << 16) ^ 89869747)  * multi)
         hash = hash ^ value
