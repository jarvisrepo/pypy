from pypy.objspace.std.model import registerimplementation, W_Object
from pypy.objspace.std.register_all import register_all
from pypy.rlib.objectmodel import r_dict
from pypy.rlib.rarithmetic import intmask, r_uint
from pypy.interpreter.error import OperationError
from pypy.interpreter import gateway
from pypy.interpreter.argument import Signature
from pypy.objspace.std.settype import set_typedef as settypedef
from pypy.objspace.std.frozensettype import frozenset_typedef as frozensettypedef
from pypy.rlib import rerased
from pypy.rlib.objectmodel import instantiate
from pypy.interpreter.generator import GeneratorIterator
from pypy.objspace.std.listobject import W_ListObject
from pypy.objspace.std.intobject import W_IntObject
<<<<<<< HEAD
=======
from pypy.objspace.std.stringobject import W_StringObject
>>>>>>> 20e5c5e7
from pypy.objspace.std.unicodeobject import W_UnicodeObject

class W_BaseSetObject(W_Object):
    typedef = None

    # make sure that Base is used for Set and Frozenset in multimethod
    # declarations
    @classmethod
    def is_implementation_for(cls, typedef):
        if typedef is frozensettypedef or typedef is settypedef:
            assert cls is W_BaseSetObject
            return True
        return False

    def __init__(w_self, space, w_iterable=None):
        """Initialize the set by taking ownership of 'setdata'."""
        w_self.space = space
        set_strategy_and_setdata(space, w_self, w_iterable)

    def __repr__(w_self):
        """representation for debugging purposes"""
        reprlist = [repr(w_item) for w_item in w_self.getkeys()]
        return "<%s(%s)>" % (w_self.__class__.__name__, ', '.join(reprlist))

    def from_storage_and_strategy(w_self, storage, strategy):
        obj = w_self._newobj(w_self.space, None)
        assert isinstance(obj, W_BaseSetObject)
        obj.strategy = strategy
        obj.sstorage = storage
        return obj

    _lifeline_ = None
    def getweakref(self):
        return self._lifeline_

    def setweakref(self, space, weakreflifeline):
        self._lifeline_ = weakreflifeline
    def delweakref(self):
        self._lifeline_ = None

    def switch_to_object_strategy(self, space):
        d = self.strategy.getdict_w(self)
        self.strategy = strategy = space.fromcache(ObjectSetStrategy)
        self.sstorage = strategy.erase(d)

    def switch_to_empty_strategy(self):
        self.strategy = strategy = self.space.fromcache(EmptySetStrategy)
        self.sstorage = strategy.get_empty_storage()

    # _____________ strategy methods ________________


    def clear(self):
        """ Removes all elements from the set. """
        self.strategy.clear(self)

    def copy_real(self):
        """ Returns a clone of the set. Frozensets storages are also copied."""
        return self.strategy.copy_real(self)

    def length(self):
        """ Returns the number of items inside the set. """
        return self.strategy.length(self)

    def add(self, w_key):
        """ Adds an element to the set. The element must be wrapped. """
        self.strategy.add(self, w_key)

    def remove(self, w_item):
        """ Removes the given element from the set. Element must be wrapped. """
        return self.strategy.remove(self, w_item)

    def getdict_w(self):
        """ Returns a dict with all elements of the set. Needed only for switching to ObjectSetStrategy. """
        return self.strategy.getdict_w(self)

    def listview_str(self):
        """ If this is a string set return its contents as a list of uwnrapped strings. Otherwise return None. """
        return self.strategy.listview_str(self)

    def listview_unicode(self):
        """ If this is a unicode set return its contents as a list of uwnrapped unicodes. Otherwise return None. """
        return self.strategy.listview_unicode(self)

    def listview_int(self):
        """ If this is an int set return its contents as a list of uwnrapped ints. Otherwise return None. """
        return self.strategy.listview_int(self)

    def get_storage_copy(self):
        """ Returns a copy of the storage. Needed when we want to clone all elements from one set and
        put them into another. """
        return self.strategy.get_storage_copy(self)

    def getkeys(self):
        """ Returns a list of all elements inside the set. Only used in __repr__. Use as less as possible."""
        return self.strategy.getkeys(self)

    def difference(self, w_other):
        """ Returns a set with all items that are in this set, but not in w_other. W_other must be a set."""
        return self.strategy.difference(self, w_other)

    def difference_update(self, w_other):
        """ As difference but overwrites the sets content with the result. W_other must be a set."""
        self.strategy.difference_update(self, w_other)

    def symmetric_difference(self, w_other):
        """ Returns a set with all items that are either in this set or in w_other, but not in both. W_other must be a set. """
        return self.strategy.symmetric_difference(self, w_other)

    def symmetric_difference_update(self, w_other):
        """ As symmetric_difference but overwrites the content of the set with the result. W_other must be a set."""
        self.strategy.symmetric_difference_update(self, w_other)

    def intersect(self, w_other):
        """ Returns a set with all items that exists in both sets, this set and in w_other. W_other must be a set. """
        return self.strategy.intersect(self, w_other)

    def intersect_update(self, w_other):
        """ Keeps only those elements found in both sets, removing all other elements. W_other must be a set."""
        self.strategy.intersect_update(self, w_other)

    def issubset(self, w_other):
        """ Checks wether this set is a subset of w_other. W_other must be a set. """
        return self.strategy.issubset(self, w_other)

    def isdisjoint(self, w_other):
        """ Checks wether this set and the w_other are completly different, i.e. have no equal elements. W_other must be a set."""
        return self.strategy.isdisjoint(self, w_other)

    def update(self, w_other):
        """ Appends all elements from the given set to this set. W_other must be a set."""
        self.strategy.update(self, w_other)

    def has_key(self, w_key):
        """ Checks wether this set contains the given wrapped key."""
        return self.strategy.has_key(self, w_key)

    def equals(self, w_other):
        """ Checks wether this set and the given set are equal, i.e. contain the same elements. W_other must be a set."""
        return self.strategy.equals(self, w_other)

    def iter(self):
        """ Returns an iterator of the elements from this set. """
        return self.strategy.iter(self)

    def popitem(self):
        """ Removes an arbitrary element from the set. May raise KeyError if set is empty."""
        return self.strategy.popitem(self)

class W_SetObject(W_BaseSetObject):
    from pypy.objspace.std.settype import set_typedef as typedef

    def _newobj(w_self, space, w_iterable):
        """Make a new set by taking ownership of 'w_iterable'."""
        return W_SetObject(space, w_iterable)

class W_FrozensetObject(W_BaseSetObject):
    from pypy.objspace.std.frozensettype import frozenset_typedef as typedef
    hash = 0

    def _newobj(w_self, space, w_iterable):
        """Make a new frozenset by taking ownership of 'w_iterable'.""" 
        return W_FrozensetObject(space, w_iterable)

registerimplementation(W_BaseSetObject)
registerimplementation(W_SetObject)
registerimplementation(W_FrozensetObject)

class SetStrategy(object):
    def __init__(self, space):
        self.space = space

    def get_empty_dict(self):
        """ Returns an empty dictionary depending on the strategy. Used to initalize a new storage. """
        raise NotImplementedError

    def get_empty_storage(self):
        """ Returns an empty storage (erased) object. Used to initialize an empty set."""
        raise NotImplementedError

    def listview_str(self, w_set):
        return None

    def listview_unicode(self, w_set):
        return None

    def listview_int(self, w_set):
        return None

    #def erase(self, storage):
    #    raise NotImplementedError

    #def unerase(self, storage):
    #    raise NotImplementedError

    # __________________ methods called on W_SetObject _________________

    def clear(self, w_set):
        raise NotImplementedError

    def copy_real(self, w_set):
        raise NotImplementedError

    def length(self, w_set):
        raise NotImplementedError

    def add(self, w_set, w_key):
        raise NotImplementedError

    def remove(self, w_set, w_item):
        raise NotImplementedError

    def getdict_w(self, w_set):
        raise NotImplementedError

    def get_storage_copy(self, w_set):
        raise NotImplementedError

    def getkeys(self, w_set):
        raise NotImplementedError

    def difference(self, w_set, w_other):
        raise NotImplementedError

    def difference_update(self, w_set, w_other):
        raise NotImplementedError

    def symmetric_difference(self, w_set, w_other):
        raise NotImplementedError

    def symmetric_difference_update(self, w_set, w_other):
        raise NotImplementedError

    def intersect(self, w_set, w_other):
        raise NotImplementedError

    def intersect_update(self, w_set, w_other):
        raise NotImplementedError

    def issubset(self, w_set, w_other):
        raise NotImplementedError

    def isdisjoint(self, w_set, w_other):
        raise NotImplementedError

    def update(self, w_set, w_other):
        raise NotImplementedError

    def has_key(self, w_set, w_key):
        raise NotImplementedError

    def equals(self, w_set, w_other):
        raise NotImplementedError

    def iter(self, w_set):
        raise NotImplementedError

    def popitem(self, w_set):
        raise NotImplementedError

class EmptySetStrategy(SetStrategy):

    erase, unerase = rerased.new_erasing_pair("empty")
    erase = staticmethod(erase)
    unerase = staticmethod(unerase)

    def get_empty_storage(self):
        return self.erase(None)

    def is_correct_type(self, w_key):
        return False

    def length(self, w_set):
        return 0

    def clear(self, w_set):
        pass

    def copy_real(self, w_set):
        storage = self.erase(None)
        clone = w_set.from_storage_and_strategy(storage, self)
        return clone

    def add(self, w_set, w_key):
        if type(w_key) is W_IntObject:
            strategy = self.space.fromcache(IntegerSetStrategy)
<<<<<<< HEAD
=======
        elif type(w_key) is W_StringObject:
            strategy = self.space.fromcache(StringSetStrategy)
>>>>>>> 20e5c5e7
        elif type(w_key) is W_UnicodeObject:
            strategy = self.space.fromcache(UnicodeSetStrategy)
        else:
            strategy = self.space.fromcache(ObjectSetStrategy)
        w_set.strategy = strategy
        w_set.sstorage = strategy.get_empty_storage()
        w_set.add(w_key)

    def remove(self, w_set, w_item):
        return False

    def getdict_w(self, w_set):
        return newset(self.space)

    def get_storage_copy(self, w_set):
        return w_set.sstorage

    def getkeys(self, w_set):
        return []

    def has_key(self, w_set, w_key):
        return False

    def equals(self, w_set, w_other):
        if w_other.strategy is self or w_other.length() == 0:
            return True
        return False

    def difference(self, w_set, w_other):
        return w_set.copy_real()

    def difference_update(self, w_set, w_other):
        pass

    def intersect(self, w_set, w_other):
        return w_set.copy_real()

    def intersect_update(self, w_set, w_other):
        pass

    def isdisjoint(self, w_set, w_other):
        return True

    def issubset(self, w_set, w_other):
        return True

    def symmetric_difference(self, w_set, w_other):
        return w_other.copy_real()

    def symmetric_difference_update(self, w_set, w_other):
        w_set.strategy = w_other.strategy
        w_set.sstorage = w_other.get_storage_copy()

    def update(self, w_set, w_other):
        w_set.strategy = w_other.strategy
        w_set.sstorage = w_other.get_storage_copy()

    def iter(self, w_set):
        return EmptyIteratorImplementation(self.space, self, w_set)

    def popitem(self, w_set):
        raise OperationError(self.space.w_KeyError,
                                self.space.wrap('pop from an empty set'))

class AbstractUnwrappedSetStrategy(object):
    _mixin_ = True

    def is_correct_type(self, w_key):
        """ Checks wether the given wrapped key fits this strategy."""
        raise NotImplementedError

    def unwrap(self, w_item):
        """ Returns the unwrapped value of the given wrapped item."""
        raise NotImplementedError

    def wrap(self, item):
        """ Returns a wrapped version of the given unwrapped item. """
        raise NotImplementedError

    def get_storage_from_list(self, list_w):
        setdata = self.get_empty_dict()
        for w_item in list_w:
            setdata[self.unwrap(w_item)] = None
        return self.erase(setdata)

    def get_storage_from_unwrapped_list(self, items):
        setdata = self.get_empty_dict()
        for item in items:
            setdata[item] = None
        return self.erase(setdata)

    def length(self, w_set):
        return len(self.unerase(w_set.sstorage))

    def clear(self, w_set):
        w_set.switch_to_empty_strategy()

    def copy_real(self, w_set):
        # may be used internally on frozen sets, although frozenset().copy()
        # returns self in frozenset_copy__Frozenset.
        strategy = w_set.strategy
        d = self.unerase(w_set.sstorage)
        storage = self.erase(d.copy())
        clone = w_set.from_storage_and_strategy(storage, strategy)
        return clone

    def add(self, w_set, w_key):
        if self.is_correct_type(w_key):
            d = self.unerase(w_set.sstorage)
            d[self.unwrap(w_key)] = None
        else:
            w_set.switch_to_object_strategy(self.space)
            w_set.add(w_key)

    def remove(self, w_set, w_item):
        from pypy.objspace.std.dictmultiobject import _never_equal_to_string
        d = self.unerase(w_set.sstorage)
        if not self.is_correct_type(w_item):
            #XXX check type of w_item and immediately return False in some cases
            w_set.switch_to_object_strategy(self.space)
            return w_set.remove(w_item)

        key = self.unwrap(w_item)
        try:
            del d[key]
            return True
        except KeyError:
            return False

    def getdict_w(self, w_set):
        result = newset(self.space)
        keys = self.unerase(w_set.sstorage).keys()
        for key in keys:
            result[self.wrap(key)] = None
        return result

    def get_storage_copy(self, w_set):
        d = self.unerase(w_set.sstorage)
        copy = self.erase(d.copy())
        return copy

    def getkeys(self, w_set):
        keys = self.unerase(w_set.sstorage).keys()
        keys_w = [self.wrap(key) for key in keys]
        return keys_w

    def has_key(self, w_set, w_key):
        from pypy.objspace.std.dictmultiobject import _never_equal_to_string
        if not self.is_correct_type(w_key):
            #XXX check type of w_item and immediately return False in some cases
            w_set.switch_to_object_strategy(self.space)
            return w_set.has_key(w_key)
        d = self.unerase(w_set.sstorage)
        return self.unwrap(w_key) in d

    def equals(self, w_set, w_other):
        if w_set.length() != w_other.length():
            return False
        items = self.unerase(w_set.sstorage).keys()
        for key in items:
            if not w_other.has_key(self.wrap(key)):
                return False
        return True

    def _difference_wrapped(self, w_set, w_other):
        strategy = self.space.fromcache(ObjectSetStrategy)

        d_new = strategy.get_empty_dict()
        for obj in self.unerase(w_set.sstorage):
            w_item = self.wrap(obj)
            if not w_other.has_key(w_item):
                d_new[w_item] = None

        return strategy.erase(d_new)

    def _difference_unwrapped(self, w_set, w_other):
        iterator = self.unerase(w_set.sstorage).iterkeys()
        other_dict = self.unerase(w_other.sstorage)
        result_dict = self.get_empty_dict()
        for key in iterator:
            if key not in other_dict:
                result_dict[key] = None
        return self.erase(result_dict)

    def _difference_base(self, w_set, w_other):
        if self is w_other.strategy:
            strategy = w_set.strategy
            storage = self._difference_unwrapped(w_set, w_other)
        elif not w_set.strategy.may_contain_equal_elements(w_other.strategy):
            strategy = w_set.strategy
            d = self.unerase(w_set.sstorage)
            storage = self.erase(d.copy())
        else:
            strategy = self.space.fromcache(ObjectSetStrategy)
            storage = self._difference_wrapped(w_set, w_other)
        return storage, strategy

    def difference(self, w_set, w_other):
        storage, strategy = self._difference_base(w_set, w_other)
        w_newset = w_set.from_storage_and_strategy(storage, strategy)
        return w_newset

    def difference_update(self, w_set, w_other):
        storage, strategy = self._difference_base(w_set, w_other)
        w_set.strategy = strategy
        w_set.sstorage = storage

    def _symmetric_difference_unwrapped(self, w_set, w_other):
        d_new = self.get_empty_dict()
        d_this = self.unerase(w_set.sstorage)
        d_other = self.unerase(w_other.sstorage)
        for key in d_other.keys():
            if not key in d_this:
                d_new[key] = None
        for key in d_this.keys():
            if not key in d_other:
                d_new[key] = None

        storage = self.erase(d_new)
        return storage

    def _symmetric_difference_wrapped(self, w_set, w_other):
        newsetdata = newset(self.space)
        for obj in self.unerase(w_set.sstorage):
            w_item = self.wrap(obj)
            if not w_other.has_key(w_item):
                newsetdata[w_item] = None

        w_iterator = w_other.iter()
        while True:
            w_item = w_iterator.next_entry()
            if w_item is None:
                break
            if not w_set.has_key(w_item):
                newsetdata[w_item] = None

        strategy = self.space.fromcache(ObjectSetStrategy)
        return strategy.erase(newsetdata)

    def _symmetric_difference_base(self, w_set, w_other):
        if self is w_other.strategy:
            strategy = w_set.strategy
            storage = self._symmetric_difference_unwrapped(w_set, w_other)
        else:
            strategy = self.space.fromcache(ObjectSetStrategy)
            storage = self._symmetric_difference_wrapped(w_set, w_other)
        return storage, strategy

    def symmetric_difference(self, w_set, w_other):
        storage, strategy = self._symmetric_difference_base(w_set, w_other)
        return w_set.from_storage_and_strategy(storage, strategy)

    def symmetric_difference_update(self, w_set, w_other):
        storage, strategy = self._symmetric_difference_base(w_set, w_other)
        w_set.strategy = strategy
        w_set.sstorage = storage

    def _intersect_base(self, w_set, w_other):
        if self is w_other.strategy:
            strategy = w_set.strategy
            storage = strategy._intersect_unwrapped(w_set, w_other)
        elif not w_set.strategy.may_contain_equal_elements(w_other.strategy):
            strategy = self.space.fromcache(EmptySetStrategy)
            storage = strategy.get_empty_storage()
        else:
            strategy = self.space.fromcache(ObjectSetStrategy)
            storage = self._intersect_wrapped(w_set, w_other)
        return storage, strategy

    def _intersect_wrapped(self, w_set, w_other):
        result = newset(self.space)
        for key in self.unerase(w_set.sstorage):
            w_key = self.wrap(key)
            if w_other.has_key(w_key):
                result[w_key] = None

        strategy = self.space.fromcache(ObjectSetStrategy)
        return strategy.erase(result)

    def _intersect_unwrapped(self, w_set, w_other):
        result = self.get_empty_dict()
        d_this = self.unerase(w_set.sstorage)
        d_other = self.unerase(w_other.sstorage)
        for key in d_this:
            if key in d_other:
                result[key] = None
        return self.erase(result)

    def intersect(self, w_set, w_other):
        if w_set.length() > w_other.length():
            return w_other.intersect(w_set)

        storage, strategy = self._intersect_base(w_set, w_other)
        return w_set.from_storage_and_strategy(storage, strategy)

    def intersect_update(self, w_set, w_other):
        if w_set.length() > w_other.length():
            w_intersection = w_other.intersect(w_set)
            strategy = w_intersection.strategy
            storage = w_intersection.sstorage
        else:
            storage, strategy = self._intersect_base(w_set, w_other)
        w_set.strategy = strategy
        w_set.sstorage = storage

    def _issubset_unwrapped(self, w_set, w_other):
        d_other = self.unerase(w_other.sstorage)
        for item in self.unerase(w_set.sstorage):
            if not item in d_other:
                return False
        return True

    def _issubset_wrapped(self, w_set, w_other):
        for obj in self.unerase(w_set.sstorage):
            w_item = self.wrap(obj)
            if not w_other.has_key(w_item):
                return False
        return True

    def issubset(self, w_set, w_other):
        if w_set.length() == 0:
            return True

        if w_set.strategy is w_other.strategy:
            return self._issubset_unwrapped(w_set, w_other)
        elif not w_set.strategy.may_contain_equal_elements(w_other.strategy):
            return False
        else:
            return self._issubset_wrapped(w_set, w_other)

    def _isdisjoint_unwrapped(self, w_set, w_other):
        d_set = self.unerase(w_set.sstorage)
        d_other = self.unerase(w_other.sstorage)
        for key in d_set:
            if key in d_other:
                return False
        return True

    def _isdisjoint_wrapped(self, w_set, w_other):
        d = self.unerase(w_set.sstorage)
        for key in d:
            if w_other.has_key(self.wrap(key)):
                return False
        return True

    def isdisjoint(self, w_set, w_other):
        if w_other.length() == 0:
            return True
        if w_set.length() > w_other.length():
            return w_other.isdisjoint(w_set)

        if w_set.strategy is w_other.strategy:
            return self._isdisjoint_unwrapped(w_set, w_other)
        elif not w_set.strategy.may_contain_equal_elements(w_other.strategy):
            return True
        else:
            return self._isdisjoint_wrapped(w_set, w_other)

    def update(self, w_set, w_other):
        if self is w_other.strategy:
            d_set = self.unerase(w_set.sstorage)
            d_other = self.unerase(w_other.sstorage)
            d_set.update(d_other)
            return

        w_set.switch_to_object_strategy(self.space)
        w_set.update(w_other)

    def popitem(self, w_set):
        storage = self.unerase(w_set.sstorage)
        try:
            # this returns a tuple because internally sets are dicts
            result = storage.popitem()
        except KeyError:
            # strategy may still be the same even if dict is empty
            raise OperationError(self.space.w_KeyError,
                            self.space.wrap('pop from an empty set'))
        return self.wrap(result[0])

class UnicodeSetStrategy(AbstractUnwrappedSetStrategy, SetStrategy):
    erase, unerase = rerased.new_erasing_pair("unicode")
    erase = staticmethod(erase)
    unerase = staticmethod(unerase)

    def get_empty_storage(self):
        return self.erase({})

    def get_empty_dict(self):
        return {}

    def listview_str(self, w_set):
        return self.unerase(w_set.sstorage).keys()

    def is_correct_type(self, w_key):
        return type(w_key) is W_UnicodeObject

    def may_contain_equal_elements(self, strategy):
        if strategy is self.space.fromcache(IntegerSetStrategy):
            return False
        if strategy is self.space.fromcache(EmptySetStrategy):
            return False
        return True

    def unwrap(self, w_item):
        return self.space.unicode_w(w_item)

    def wrap(self, item):
        return self.space.wrap(item)

    def iter(self, w_set):
        return UnicodeIteratorImplementation(self.space, self, w_set)


class UnicodeSetStrategy(AbstractUnwrappedSetStrategy, SetStrategy):
    erase, unerase = rerased.new_erasing_pair("unicode")
    erase = staticmethod(erase)
    unerase = staticmethod(unerase)

    def get_empty_storage(self):
        return self.erase({})

    def get_empty_dict(self):
        return {}

    def listview_unicode(self, w_set):
        return self.unerase(w_set.sstorage).keys()

    def is_correct_type(self, w_key):
        return type(w_key) is W_UnicodeObject

    def may_contain_equal_elements(self, strategy):
        if strategy is self.space.fromcache(IntegerSetStrategy):
            return False
        if strategy is self.space.fromcache(EmptySetStrategy):
            return False
        return True

    def unwrap(self, w_item):
        return self.space.unicode_w(w_item)

    def wrap(self, item):
        return self.space.wrap(item)

    def iter(self, w_set):
        return UnicodeIteratorImplementation(self.space, self, w_set)


class IntegerSetStrategy(AbstractUnwrappedSetStrategy, SetStrategy):
    erase, unerase = rerased.new_erasing_pair("integer")
    erase = staticmethod(erase)
    unerase = staticmethod(unerase)

    def get_empty_storage(self):
        return self.erase({})

    def get_empty_dict(self):
        return {}

    def listview_int(self, w_set):
        return self.unerase(w_set.sstorage).keys()

    def is_correct_type(self, w_key):
        from pypy.objspace.std.intobject import W_IntObject
        return type(w_key) is W_IntObject

    def may_contain_equal_elements(self, strategy):
        if strategy is self.space.fromcache(UnicodeSetStrategy):
            return False
        if strategy is self.space.fromcache(EmptySetStrategy):
            return False
        return True

    def unwrap(self, w_item):
        return self.space.int_w(w_item)

    def wrap(self, item):
        return self.space.wrap(item)

    def iter(self, w_set):
        return IntegerIteratorImplementation(self.space, self, w_set)

class ObjectSetStrategy(AbstractUnwrappedSetStrategy, SetStrategy):
    erase, unerase = rerased.new_erasing_pair("object")
    erase = staticmethod(erase)
    unerase = staticmethod(unerase)

    def get_empty_storage(self):
        return self.erase(self.get_empty_dict())

    def get_empty_dict(self):
        return newset(self.space)

    def is_correct_type(self, w_key):
        return True

    def may_contain_equal_elements(self, strategy):
        if strategy is self.space.fromcache(EmptySetStrategy):
            return False
        return True

    def unwrap(self, w_item):
        return w_item

    def wrap(self, item):
        return item

    def iter(self, w_set):
        return RDictIteratorImplementation(self.space, self, w_set)

    def update(self, w_set, w_other):
        d_obj = self.unerase(w_set.sstorage)

        # optimization only
        if w_other.strategy is self:
            d_other = self.unerase(w_other.sstorage)
            d_obj.update(d_other)
            return

        w_iterator = w_other.iter()
        while True:
            w_item = w_iterator.next_entry()
            if w_item is None:
                break
            d_obj[w_item] = None

class IteratorImplementation(object):
    def __init__(self, space, strategy, implementation):
        self.space = space
        self.strategy = strategy
        self.setimplementation = implementation
        self.len = implementation.length()
        self.pos = 0

    def next(self):
        if self.setimplementation is None:
            return None
        if self.len != self.setimplementation.length():
            self.len = -1   # Make this error state sticky
            raise OperationError(self.space.w_RuntimeError,
                     self.space.wrap("set changed size during iteration"))
        # look for the next entry
        if self.pos < self.len:
            result = self.next_entry()
            self.pos += 1
            if self.strategy is self.setimplementation.strategy:
                return result      # common case
            else:
                # waaa, obscure case: the strategy changed, but not the
                # length of the set.  The 'result' might be out-of-date.
                # We try to explicitly look it up in the set.
                if not self.setimplementation.has_key(result):
                    self.len = -1   # Make this error state sticky
                    raise OperationError(self.space.w_RuntimeError,
                        self.space.wrap("dictionary changed during iteration"))
                return result
        # no more entries
        self.setimplementation = None
        return None

    def next_entry(self):
        """ Purely abstract method
        """
        raise NotImplementedError

    def length(self):
        if self.setimplementation is not None:
            return self.len - self.pos
        return 0

class EmptyIteratorImplementation(IteratorImplementation):
    def next_entry(self):
        return None


class UnicodeIteratorImplementation(IteratorImplementation):
    def __init__(self, space, strategy, w_set):
        IteratorImplementation.__init__(self, space, strategy, w_set)
        d = strategy.unerase(w_set.sstorage)
        self.iterator = d.iterkeys()

    def next_entry(self):
        for key in self.iterator:
            return self.space.wrap(key)
        else:
            return None

class UnicodeIteratorImplementation(IteratorImplementation):
    def __init__(self, space, strategy, w_set):
        IteratorImplementation.__init__(self, space, strategy, w_set)
        d = strategy.unerase(w_set.sstorage)
        self.iterator = d.iterkeys()

    def next_entry(self):
        for key in self.iterator:
            return self.space.wrap(key)
        else:
            return None

class IntegerIteratorImplementation(IteratorImplementation):
    #XXX same implementation in dictmultiobject on dictstrategy-branch
    def __init__(self, space, strategy, w_set):
        IteratorImplementation.__init__(self, space, strategy, w_set)
        d = strategy.unerase(w_set.sstorage)
        self.iterator = d.iterkeys()

    def next_entry(self):
        # note that this 'for' loop only runs once, at most
        for key in self.iterator:
            return self.space.wrap(key)
        else:
            return None

class RDictIteratorImplementation(IteratorImplementation):
    def __init__(self, space, strategy, w_set):
        IteratorImplementation.__init__(self, space, strategy, w_set)
        d = strategy.unerase(w_set.sstorage)
        self.iterator = d.iterkeys()

    def next_entry(self):
        # note that this 'for' loop only runs once, at most
        for w_key in self.iterator:
            return w_key
        else:
            return None

class W_SetIterObject(W_Object):
    from pypy.objspace.std.settype import setiter_typedef as typedef
    # XXX this class should be killed, and the various
    # iterimplementations should be W_Objects directly.

    def __init__(w_self, space, iterimplementation):
        w_self.space = space
        w_self.iterimplementation = iterimplementation

registerimplementation(W_SetIterObject)

def iter__SetIterObject(space, w_setiter):
    return w_setiter

def next__SetIterObject(space, w_setiter):
    iterimplementation = w_setiter.iterimplementation
    w_key = iterimplementation.next()
    if w_key is not None:
        return w_key
    raise OperationError(space.w_StopIteration, space.w_None)

# XXX __length_hint__()
##def len__SetIterObject(space, w_setiter):
##    content = w_setiter.content
##    if content is None or w_setiter.len == -1:
##        return space.wrap(0)
##    return space.wrap(w_setiter.len - w_setiter.pos)

# some helper functions

def newset(space):
    return r_dict(space.eq_w, space.hash_w, force_non_null=True)

def set_strategy_and_setdata(space, w_set, w_iterable):
    from pypy.objspace.std.intobject import W_IntObject
    if w_iterable is None :
        w_set.strategy = strategy = space.fromcache(EmptySetStrategy)
        w_set.sstorage = strategy.get_empty_storage()
        return

    if isinstance(w_iterable, W_BaseSetObject):
        w_set.strategy = w_iterable.strategy
        w_set.sstorage = w_iterable.get_storage_copy()
        return

    stringlist = space.listview_str(w_iterable)
    if stringlist is not None:
        strategy = space.fromcache(UnicodeSetStrategy)
        w_set.strategy = strategy
        w_set.sstorage = strategy.get_storage_from_unwrapped_list(stringlist)
        return

    unicodelist = space.listview_unicode(w_iterable)
    if unicodelist is not None:
        strategy = space.fromcache(UnicodeSetStrategy)
        w_set.strategy = strategy
        w_set.sstorage = strategy.get_storage_from_unwrapped_list(unicodelist)
        return

    intlist = space.listview_int(w_iterable)
    if intlist is not None:
        strategy = space.fromcache(IntegerSetStrategy)
        w_set.strategy = strategy
        w_set.sstorage = strategy.get_storage_from_unwrapped_list(intlist)
        return

    iterable_w = space.listview(w_iterable)

    if len(iterable_w) == 0:
        w_set.strategy = strategy = space.fromcache(EmptySetStrategy)
        w_set.sstorage = strategy.get_empty_storage()
        return

    _pick_correct_strategy(space, w_set, iterable_w)

def _pick_correct_strategy(space, w_set, iterable_w):
    # check for integers
    for w_item in iterable_w:
        if type(w_item) is not W_IntObject:
            break
    else:
        w_set.strategy = space.fromcache(IntegerSetStrategy)
        w_set.sstorage = w_set.strategy.get_storage_from_list(iterable_w)
        return

    # check for strings
    for w_item in iterable_w:
        if type(w_item) is not W_UnicodeObject:
            break
    else:
        w_set.strategy = space.fromcache(UnicodeSetStrategy)
        w_set.sstorage = w_set.strategy.get_storage_from_list(iterable_w)
        return

    w_set.strategy = space.fromcache(ObjectSetStrategy)
    w_set.sstorage = w_set.strategy.get_storage_from_list(iterable_w)

def _initialize_set(space, w_obj, w_iterable=None):
    w_obj.clear()
    set_strategy_and_setdata(space, w_obj, w_iterable)

def _convert_set_to_frozenset(space, w_obj):
    if isinstance(w_obj, W_SetObject):
        w_frozen = W_FrozensetObject(space, None)
        w_frozen.strategy = w_obj.strategy
        w_frozen.sstorage = w_obj.sstorage
        return w_frozen
    elif space.isinstance_w(w_obj, space.w_set):
        w_frz = space.allocate_instance(W_FrozensetObject, space.w_frozenset)
        W_FrozensetObject.__init__(w_frz, space, w_obj)
        return w_frz
    else:
        return None

def set_update__Set(space, w_left, others_w):
    """Update a set with the union of itself and another."""
    for w_other in others_w:
        if isinstance(w_other, W_BaseSetObject):
            w_left.update(w_other)     # optimization only
        else:
            for w_key in space.listview(w_other):
                w_left.add(w_key)

def inplace_or__Set_Set(space, w_left, w_other):
    w_left.update(w_other)
    return w_left

inplace_or__Set_Frozenset = inplace_or__Set_Set

def set_add__Set_ANY(space, w_left, w_other):
    """Add an element to a set.

    This has no effect if the element is already present.
    """
    w_left.add(w_other)

def set_copy__Set(space, w_set):
    return w_set.copy_real()

def frozenset_copy__Frozenset(space, w_left):
    if type(w_left) is W_FrozensetObject:
        return w_left
    else:
        return set_copy__Set(space, w_left)

def set_clear__Set(space, w_left):
    w_left.clear()

def sub__Set_Set(space, w_left, w_other):
    return w_left.difference(w_other)

sub__Set_Frozenset = sub__Set_Set
sub__Frozenset_Set = sub__Set_Set
sub__Frozenset_Frozenset = sub__Set_Set

def set_difference__Set(space, w_left, others_w):
    result = w_left.copy_real()
    set_difference_update__Set(space, result, others_w)
    return result

frozenset_difference__Frozenset = set_difference__Set


def set_difference_update__Set(space, w_left, others_w):
    for w_other in others_w:
        if isinstance(w_other, W_BaseSetObject):
            # optimization only
            w_left.difference_update(w_other)
        else:
            w_other_as_set = w_left._newobj(space, w_other)
            w_left.difference_update(w_other_as_set)

def inplace_sub__Set_Set(space, w_left, w_other):
    w_left.difference_update(w_other)
    return w_left

inplace_sub__Set_Frozenset = inplace_sub__Set_Set

def eq__Set_Set(space, w_left, w_other):
    # optimization only (the general case is eq__Set_settypedef)
    return space.wrap(w_left.equals(w_other))

eq__Set_Frozenset = eq__Set_Set
eq__Frozenset_Frozenset = eq__Set_Set
eq__Frozenset_Set = eq__Set_Set

def eq__Set_settypedef(space, w_left, w_other):
    # tested in test_buildinshortcut.py
    #XXX do not make new setobject here
    w_other_as_set = w_left._newobj(space, w_other)
    return space.wrap(w_left.equals(w_other_as_set))

eq__Set_frozensettypedef = eq__Set_settypedef
eq__Frozenset_settypedef = eq__Set_settypedef
eq__Frozenset_frozensettypedef = eq__Set_settypedef

def ne__Set_Set(space, w_left, w_other):
    return space.wrap(not w_left.equals(w_other))

ne__Set_Frozenset = ne__Set_Set
ne__Frozenset_Frozenset = ne__Set_Set
ne__Frozenset_Set = ne__Set_Set

def ne__Set_settypedef(space, w_left, w_other):
    #XXX this is not tested
    w_other_as_set = w_left._newobj(space, w_other)
    return space.wrap(not w_left.equals(w_other_as_set))

ne__Set_frozensettypedef = ne__Set_settypedef
ne__Frozenset_settypedef = ne__Set_settypedef
ne__Frozenset_frozensettypedef = ne__Set_settypedef

def contains__Set_ANY(space, w_left, w_other):
    try:
        return space.newbool(w_left.has_key(w_other))
    except OperationError, e:
        if e.match(space, space.w_TypeError):
            w_f = _convert_set_to_frozenset(space, w_other)
            if w_f is not None:
                return space.newbool(w_left.has_key(w_f))
        raise

contains__Frozenset_ANY = contains__Set_ANY

def set_issubset__Set_Set(space, w_left, w_other):
    # optimization only (the general case works too)
    if space.is_w(w_left, w_other):
        return space.w_True
    if w_left.length() > w_other.length():
        return space.w_False
    return space.wrap(w_left.issubset(w_other))

set_issubset__Set_Frozenset = set_issubset__Set_Set
frozenset_issubset__Frozenset_Set = set_issubset__Set_Set
frozenset_issubset__Frozenset_Frozenset = set_issubset__Set_Set

def set_issubset__Set_ANY(space, w_left, w_other):
    # not checking whether w_left is w_other here, because if that were the
    # case the more precise multimethod would have applied.

    w_other_as_set = w_left._newobj(space, w_other)

    if w_left.length() > w_other_as_set.length():
        return space.w_False
    return space.wrap(w_left.issubset(w_other_as_set))

frozenset_issubset__Frozenset_ANY = set_issubset__Set_ANY

le__Set_Set = set_issubset__Set_Set
le__Set_Frozenset = set_issubset__Set_Set
le__Frozenset_Set = set_issubset__Set_Set
le__Frozenset_Frozenset = set_issubset__Set_Set

def set_issuperset__Set_Set(space, w_left, w_other):
    # optimization only (the general case works too)
    if space.is_w(w_left, w_other):
        return space.w_True
    if w_left.length() < w_other.length():
        return space.w_False
    return space.wrap(w_other.issubset(w_left))

set_issuperset__Set_Frozenset = set_issuperset__Set_Set
set_issuperset__Frozenset_Set = set_issuperset__Set_Set
set_issuperset__Frozenset_Frozenset = set_issuperset__Set_Set

def set_issuperset__Set_ANY(space, w_left, w_other):
    if space.is_w(w_left, w_other):
        return space.w_True

    w_other_as_set = w_left._newobj(space, w_other)

    if w_left.length() < w_other_as_set.length():
        return space.w_False
    return space.wrap(w_other_as_set.issubset(w_left))

frozenset_issuperset__Frozenset_ANY = set_issuperset__Set_ANY

ge__Set_Set = set_issuperset__Set_Set
ge__Set_Frozenset = set_issuperset__Set_Set
ge__Frozenset_Set = set_issuperset__Set_Set
ge__Frozenset_Frozenset = set_issuperset__Set_Set

# automatic registration of "lt(x, y)" as "not ge(y, x)" would not give the
# correct answer here!
def lt__Set_Set(space, w_left, w_other):
    if w_left.length() >= w_other.length():
        return space.w_False
    else:
        return le__Set_Set(space, w_left, w_other)

lt__Set_Frozenset = lt__Set_Set
lt__Frozenset_Set = lt__Set_Set
lt__Frozenset_Frozenset = lt__Set_Set

def gt__Set_Set(space, w_left, w_other):
    if w_left.length() <= w_other.length():
        return space.w_False
    else:
        return ge__Set_Set(space, w_left, w_other)

gt__Set_Frozenset = gt__Set_Set
gt__Frozenset_Set = gt__Set_Set
gt__Frozenset_Frozenset = gt__Set_Set

def _discard_from_set(space, w_left, w_item):
    """
    Discard an element from a set, with automatic conversion to
    frozenset if the argument is a set.
    Returns True if successfully removed.
    """
    try:
        deleted = w_left.remove(w_item)
    except OperationError, e:
        if not e.match(space, space.w_TypeError):
            raise
        else:
            w_f = _convert_set_to_frozenset(space, w_item)
            if w_f is None:
                raise
            deleted = w_left.remove(w_f)

    if w_left.length() == 0:
        w_left.switch_to_empty_strategy()
    return deleted

def set_discard__Set_ANY(space, w_left, w_item):
    _discard_from_set(space, w_left, w_item)

def set_remove__Set_ANY(space, w_left, w_item):
    if not _discard_from_set(space, w_left, w_item):
        space.raise_key_error(w_item)

def hash__Frozenset(space, w_set):
    multi = r_uint(1822399083) + r_uint(1822399083) + 1
    if w_set.hash != 0:
        return space.wrap(w_set.hash)
    hash = r_uint(1927868237)
    hash *= r_uint(w_set.length() + 1)
    w_iterator = w_set.iter()
    while True:
        w_item = w_iterator.next_entry()
        if w_item is None:
            break
        h = space.hash_w(w_item)
        value = (r_uint(h ^ (h << 16) ^ 89869747)  * multi)
        hash = hash ^ value
    hash = hash * 69069 + 907133923
    if hash == 0:
        hash = 590923713
    hash = intmask(hash)
    w_set.hash = hash

    return space.wrap(hash)

def set_pop__Set(space, w_left):
    return w_left.popitem()

def and__Set_Set(space, w_left, w_other):
    new_set = w_left.intersect(w_other)
    return new_set

and__Set_Frozenset = and__Set_Set
and__Frozenset_Set = and__Set_Set
and__Frozenset_Frozenset = and__Set_Set

def set_intersection__Set(space, w_left, others_w):
    #XXX find smarter implementations
    others_w = [w_left] + others_w

    # find smallest set in others_w to reduce comparisons
    startindex, startlength = 0, -1
    for i in range(len(others_w)):
        w_other = others_w[i]
        try:
            length = space.int_w(space.len(w_other))
        except OperationError, e:
            if (e.match(space, space.w_TypeError) or
                e.match(space, space.w_AttributeError)):
                continue
            raise

        if startlength == -1 or length < startlength:
            startindex = i
            startlength = length

    others_w[startindex], others_w[0] = others_w[0], others_w[startindex]

    result = w_left._newobj(space, others_w[0])
    for i in range(1,len(others_w)):
        w_other = others_w[i]
        if isinstance(w_other, W_BaseSetObject):
            # optimization only
            result.intersect_update(w_other)
        else:
            w_other_as_set = w_left._newobj(space, w_other)
            result.intersect_update(w_other_as_set)
    return result

frozenset_intersection__Frozenset = set_intersection__Set

def set_intersection_update__Set(space, w_left, others_w):
    result = set_intersection__Set(space, w_left, others_w)
    w_left.strategy = result.strategy
    w_left.sstorage = result.sstorage
    return

def inplace_and__Set_Set(space, w_left, w_other):
    w_left.intersect_update(w_other)
    return w_left

inplace_and__Set_Frozenset = inplace_and__Set_Set

def set_isdisjoint__Set_Set(space, w_left, w_other):
    # optimization only (the general case works too)
    return space.newbool(w_left.isdisjoint(w_other))

set_isdisjoint__Set_Frozenset = set_isdisjoint__Set_Set
set_isdisjoint__Frozenset_Frozenset = set_isdisjoint__Set_Set
set_isdisjoint__Frozenset_Set = set_isdisjoint__Set_Set

def set_isdisjoint__Set_ANY(space, w_left, w_other):
    #XXX may be optimized when other strategies are added
    for w_key in space.listview(w_other):
        if w_left.has_key(w_key):
            return space.w_False
    return space.w_True

frozenset_isdisjoint__Frozenset_ANY = set_isdisjoint__Set_ANY

def set_symmetric_difference__Set_Set(space, w_left, w_other):
    # optimization only (the general case works too)
    w_result = w_left.symmetric_difference(w_other)
    return w_result

set_symmetric_difference__Set_Frozenset = set_symmetric_difference__Set_Set
set_symmetric_difference__Frozenset_Set = set_symmetric_difference__Set_Set
set_symmetric_difference__Frozenset_Frozenset = \
                                        set_symmetric_difference__Set_Set

xor__Set_Set = set_symmetric_difference__Set_Set
xor__Set_Frozenset = set_symmetric_difference__Set_Set
xor__Frozenset_Set = set_symmetric_difference__Set_Set
xor__Frozenset_Frozenset = set_symmetric_difference__Set_Set


def set_symmetric_difference__Set_ANY(space, w_left, w_other):
    w_other_as_set = w_left._newobj(space, w_other)
    w_result = w_left.symmetric_difference(w_other_as_set)
    return w_result

frozenset_symmetric_difference__Frozenset_ANY = \
        set_symmetric_difference__Set_ANY

def set_symmetric_difference_update__Set_Set(space, w_left, w_other):
    # optimization only (the general case works too)
    w_left.symmetric_difference_update(w_other)

set_symmetric_difference_update__Set_Frozenset = \
                                    set_symmetric_difference_update__Set_Set

def set_symmetric_difference_update__Set_ANY(space, w_left, w_other):
    w_other_as_set = w_left._newobj(space, w_other)
    w_left.symmetric_difference_update(w_other_as_set)

def inplace_xor__Set_Set(space, w_left, w_other):
    set_symmetric_difference_update__Set_Set(space, w_left, w_other)
    return w_left

inplace_xor__Set_Frozenset = inplace_xor__Set_Set

def or__Set_Set(space, w_left, w_other):
    w_copy = w_left.copy_real()
    w_copy.update(w_other)
    return w_copy

or__Set_Frozenset = or__Set_Set
or__Frozenset_Set = or__Set_Set
or__Frozenset_Frozenset = or__Set_Set

def set_union__Set(space, w_left, others_w):
    result = w_left.copy_real()
    for w_other in others_w:
        if isinstance(w_other, W_BaseSetObject):
            result.update(w_other)     # optimization only
        else:
            for w_key in space.listview(w_other):
                result.add(w_key)
    return result

frozenset_union__Frozenset = set_union__Set

def len__Set(space, w_left):
    return space.newint(w_left.length())

len__Frozenset = len__Set

def iter__Set(space, w_left):
    return W_SetIterObject(space, w_left.iter())

iter__Frozenset = iter__Set

init_signature = Signature(['some_iterable'], None, None)
init_defaults = [None]
def init__Set(space, w_set, __args__):
    w_iterable, = __args__.parse_obj(
            None, 'set',
            init_signature,
            init_defaults)
    _initialize_set(space, w_set, w_iterable)

app = gateway.applevel("""
    def setrepr(currently_in_repr, s):
        'The app-level part of repr().'
        set_id = id(s)
        if set_id in currently_in_repr:
            return '%s(...)' % (s.__class__.__name__,)
        currently_in_repr[set_id] = 1
        try:
            if not s:
                return '%s()' % (s.__class__.__name__,)
            listrepr = repr([x for x in s])
            if type(s) is set:
                return '{%s}' % (listrepr[1:-1],)
            else:
                return '%s({%s})' % (s.__class__.__name__, listrepr[1:-1])
        finally:
            try:
                del currently_in_repr[set_id]
            except:
                pass
""", filename=__file__)

setrepr = app.interphook("setrepr")

def repr__Set(space, w_set):
    ec = space.getexecutioncontext()
    w_currently_in_repr = ec._py_repr
    if w_currently_in_repr is None:
        w_currently_in_repr = ec._py_repr = space.newdict()
    return setrepr(space, w_currently_in_repr, w_set)

repr__Frozenset = repr__Set

app = gateway.applevel("""
    def reduce__Set(s):
        dict = getattr(s,'__dict__', None)
        return (s.__class__, (tuple(s),), dict)

""", filename=__file__)

set_reduce__Set = app.interphook('reduce__Set')
frozenset_reduce__Frozenset = app.interphook('reduce__Set')

from pypy.objspace.std import frozensettype
from pypy.objspace.std import settype

register_all(vars(), settype, frozensettype)<|MERGE_RESOLUTION|>--- conflicted
+++ resolved
@@ -12,10 +12,7 @@
 from pypy.interpreter.generator import GeneratorIterator
 from pypy.objspace.std.listobject import W_ListObject
 from pypy.objspace.std.intobject import W_IntObject
-<<<<<<< HEAD
-=======
 from pypy.objspace.std.stringobject import W_StringObject
->>>>>>> 20e5c5e7
 from pypy.objspace.std.unicodeobject import W_UnicodeObject
 
 class W_BaseSetObject(W_Object):
@@ -302,11 +299,8 @@
     def add(self, w_set, w_key):
         if type(w_key) is W_IntObject:
             strategy = self.space.fromcache(IntegerSetStrategy)
-<<<<<<< HEAD
-=======
         elif type(w_key) is W_StringObject:
             strategy = self.space.fromcache(StringSetStrategy)
->>>>>>> 20e5c5e7
         elif type(w_key) is W_UnicodeObject:
             strategy = self.space.fromcache(UnicodeSetStrategy)
         else:
@@ -686,8 +680,8 @@
                             self.space.wrap('pop from an empty set'))
         return self.wrap(result[0])
 
-class UnicodeSetStrategy(AbstractUnwrappedSetStrategy, SetStrategy):
-    erase, unerase = rerased.new_erasing_pair("unicode")
+class StringSetStrategy(AbstractUnwrappedSetStrategy, SetStrategy):
+    erase, unerase = rerased.new_erasing_pair("string")
     erase = staticmethod(erase)
     unerase = staticmethod(unerase)
 
@@ -701,7 +695,7 @@
         return self.unerase(w_set.sstorage).keys()
 
     def is_correct_type(self, w_key):
-        return type(w_key) is W_UnicodeObject
+        return type(w_key) is W_StringObject
 
     def may_contain_equal_elements(self, strategy):
         if strategy is self.space.fromcache(IntegerSetStrategy):
@@ -711,13 +705,13 @@
         return True
 
     def unwrap(self, w_item):
-        return self.space.unicode_w(w_item)
+        return self.space.str_w(w_item)
 
     def wrap(self, item):
         return self.space.wrap(item)
 
     def iter(self, w_set):
-        return UnicodeIteratorImplementation(self.space, self, w_set)
+        return StringIteratorImplementation(self.space, self, w_set)
 
 
 class UnicodeSetStrategy(AbstractUnwrappedSetStrategy, SetStrategy):
@@ -881,7 +875,7 @@
         return None
 
 
-class UnicodeIteratorImplementation(IteratorImplementation):
+class StringIteratorImplementation(IteratorImplementation):
     def __init__(self, space, strategy, w_set):
         IteratorImplementation.__init__(self, space, strategy, w_set)
         d = strategy.unerase(w_set.sstorage)
@@ -979,7 +973,7 @@
 
     stringlist = space.listview_str(w_iterable)
     if stringlist is not None:
-        strategy = space.fromcache(UnicodeSetStrategy)
+        strategy = space.fromcache(StringSetStrategy)
         w_set.strategy = strategy
         w_set.sstorage = strategy.get_storage_from_unwrapped_list(stringlist)
         return
