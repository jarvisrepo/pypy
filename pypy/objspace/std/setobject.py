--- conflicted
+++ resolved
@@ -160,39 +160,17 @@
 class W_SetObject(W_BaseSetObject):
     from pypy.objspace.std.settype import set_typedef as typedef
 
-<<<<<<< HEAD
-    def _newobj(w_self, space, rdict_w):
-        """Make a new set by taking ownership of 'rdict_w'."""
-        return W_SetObject(space, rdict_w)
-=======
     def _newobj(w_self, space, w_iterable):
         """Make a new set by taking ownership of 'w_iterable'."""
-        if type(w_self) is W_SetObject:
-            return W_SetObject(space, w_iterable)
-        w_type = space.type(w_self)
-        w_obj = space.allocate_instance(W_SetObject, w_type)
-        W_SetObject.__init__(w_obj, space, w_iterable)
-        return w_obj
->>>>>>> 8a2a1b85
+        return W_SetObject(space, w_iterable)
 
 class W_FrozensetObject(W_BaseSetObject):
     from pypy.objspace.std.frozensettype import frozenset_typedef as typedef
     hash = 0
 
-<<<<<<< HEAD
-    def _newobj(w_self, space, rdict_w):
-        """Make a new frozenset by taking ownership of 'rdict_w'."""
-        return W_FrozensetObject(space, rdict_w)
-=======
     def _newobj(w_self, space, w_iterable):
-        """Make a new frozenset by taking ownership of 'w_iterable'."""
-        if type(w_self) is W_FrozensetObject:
-            return W_FrozensetObject(space, w_iterable)
-        w_type = space.type(w_self)
-        w_obj = space.allocate_instance(W_FrozensetObject, w_type)
-        W_FrozensetObject.__init__(w_obj, space, w_iterable)
-        return w_obj
->>>>>>> 8a2a1b85
+        """Make a new frozenset by taking ownership of 'w_iterable'.""" 
+        return W_FrozensetObject(space, w_iterable)
 
 registerimplementation(W_BaseSetObject)
 registerimplementation(W_SetObject)
