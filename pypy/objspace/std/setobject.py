--- conflicted
+++ resolved
@@ -1553,404 +1553,6 @@
     else:
         return None
 
-<<<<<<< HEAD
-def set_update__Set(space, w_left, others_w):
-    """Update a set with the union of itself and another."""
-    for w_other in others_w:
-        if isinstance(w_other, W_BaseSetObject):
-            w_left.update(w_other)     # optimization only
-        else:
-            for w_key in space.listview(w_other):
-                w_left.add(w_key)
-
-def inplace_or__Set_Set(space, w_left, w_other):
-    w_left.update(w_other)
-    return w_left
-
-inplace_or__Set_Frozenset = inplace_or__Set_Set
-
-def set_add__Set_ANY(space, w_left, w_other):
-    """Add an element to a set.
-
-    This has no effect if the element is already present.
-    """
-    w_left.add(w_other)
-
-def set_copy__Set(space, w_set):
-    return w_set.copy_real()
-
-def frozenset_copy__Frozenset(space, w_left):
-    if type(w_left) is W_FrozensetObject:
-        return w_left
-    else:
-        return set_copy__Set(space, w_left)
-
-def set_clear__Set(space, w_left):
-    w_left.clear()
-
-def sub__Set_Set(space, w_left, w_other):
-    return w_left.difference(w_other)
-
-sub__Set_Frozenset = sub__Set_Set
-sub__Frozenset_Set = sub__Set_Set
-sub__Frozenset_Frozenset = sub__Set_Set
-
-def set_difference__Set(space, w_left, others_w):
-    result = w_left.copy_real()
-    set_difference_update__Set(space, result, others_w)
-    return result
-
-frozenset_difference__Frozenset = set_difference__Set
-
-
-def set_difference_update__Set(space, w_left, others_w):
-    for w_other in others_w:
-        if isinstance(w_other, W_BaseSetObject):
-            # optimization only
-            w_left.difference_update(w_other)
-        else:
-            w_other_as_set = w_left._newobj(space, w_other)
-            w_left.difference_update(w_other_as_set)
-
-def inplace_sub__Set_Set(space, w_left, w_other):
-    w_left.difference_update(w_other)
-    return w_left
-
-inplace_sub__Set_Frozenset = inplace_sub__Set_Set
-
-def eq__Set_Set(space, w_left, w_other):
-    # optimization only (the general case is eq__Set_settypedef)
-    return space.wrap(w_left.equals(w_other))
-
-eq__Set_Frozenset = eq__Set_Set
-eq__Frozenset_Frozenset = eq__Set_Set
-eq__Frozenset_Set = eq__Set_Set
-
-def eq__Set_settypedef(space, w_left, w_other):
-    # tested in test_buildinshortcut.py
-    #XXX do not make new setobject here
-    w_other_as_set = w_left._newobj(space, w_other)
-    return space.wrap(w_left.equals(w_other_as_set))
-
-eq__Set_frozensettypedef = eq__Set_settypedef
-eq__Frozenset_settypedef = eq__Set_settypedef
-eq__Frozenset_frozensettypedef = eq__Set_settypedef
-
-def ne__Set_Set(space, w_left, w_other):
-    return space.wrap(not w_left.equals(w_other))
-
-ne__Set_Frozenset = ne__Set_Set
-ne__Frozenset_Frozenset = ne__Set_Set
-ne__Frozenset_Set = ne__Set_Set
-
-def ne__Set_settypedef(space, w_left, w_other):
-    #XXX this is not tested
-    w_other_as_set = w_left._newobj(space, w_other)
-    return space.wrap(not w_left.equals(w_other_as_set))
-
-ne__Set_frozensettypedef = ne__Set_settypedef
-ne__Frozenset_settypedef = ne__Set_settypedef
-ne__Frozenset_frozensettypedef = ne__Set_settypedef
-
-def contains__Set_ANY(space, w_left, w_other):
-    try:
-        return space.newbool(w_left.has_key(w_other))
-    except OperationError, e:
-        if e.match(space, space.w_TypeError):
-            w_f = _convert_set_to_frozenset(space, w_other)
-            if w_f is not None:
-                return space.newbool(w_left.has_key(w_f))
-        raise
-
-contains__Frozenset_ANY = contains__Set_ANY
-
-def set_issubset__Set_Set(space, w_left, w_other):
-    # optimization only (the general case works too)
-    if space.is_w(w_left, w_other):
-        return space.w_True
-    if w_left.length() > w_other.length():
-        return space.w_False
-    return space.wrap(w_left.issubset(w_other))
-
-set_issubset__Set_Frozenset = set_issubset__Set_Set
-frozenset_issubset__Frozenset_Set = set_issubset__Set_Set
-frozenset_issubset__Frozenset_Frozenset = set_issubset__Set_Set
-
-def set_issubset__Set_ANY(space, w_left, w_other):
-    # not checking whether w_left is w_other here, because if that were the
-    # case the more precise multimethod would have applied.
-
-    w_other_as_set = w_left._newobj(space, w_other)
-
-    if w_left.length() > w_other_as_set.length():
-        return space.w_False
-    return space.wrap(w_left.issubset(w_other_as_set))
-
-frozenset_issubset__Frozenset_ANY = set_issubset__Set_ANY
-
-le__Set_Set = set_issubset__Set_Set
-le__Set_Frozenset = set_issubset__Set_Set
-le__Frozenset_Set = set_issubset__Set_Set
-le__Frozenset_Frozenset = set_issubset__Set_Set
-
-def set_issuperset__Set_Set(space, w_left, w_other):
-    # optimization only (the general case works too)
-    if space.is_w(w_left, w_other):
-        return space.w_True
-    if w_left.length() < w_other.length():
-        return space.w_False
-    return space.wrap(w_other.issubset(w_left))
-
-set_issuperset__Set_Frozenset = set_issuperset__Set_Set
-set_issuperset__Frozenset_Set = set_issuperset__Set_Set
-set_issuperset__Frozenset_Frozenset = set_issuperset__Set_Set
-
-def set_issuperset__Set_ANY(space, w_left, w_other):
-    if space.is_w(w_left, w_other):
-        return space.w_True
-
-    w_other_as_set = w_left._newobj(space, w_other)
-
-    if w_left.length() < w_other_as_set.length():
-        return space.w_False
-    return space.wrap(w_other_as_set.issubset(w_left))
-
-frozenset_issuperset__Frozenset_ANY = set_issuperset__Set_ANY
-
-ge__Set_Set = set_issuperset__Set_Set
-ge__Set_Frozenset = set_issuperset__Set_Set
-ge__Frozenset_Set = set_issuperset__Set_Set
-ge__Frozenset_Frozenset = set_issuperset__Set_Set
-
-# automatic registration of "lt(x, y)" as "not ge(y, x)" would not give the
-# correct answer here!
-def lt__Set_Set(space, w_left, w_other):
-    if w_left.length() >= w_other.length():
-        return space.w_False
-    else:
-        return le__Set_Set(space, w_left, w_other)
-
-lt__Set_Frozenset = lt__Set_Set
-lt__Frozenset_Set = lt__Set_Set
-lt__Frozenset_Frozenset = lt__Set_Set
-
-def gt__Set_Set(space, w_left, w_other):
-    if w_left.length() <= w_other.length():
-        return space.w_False
-    else:
-        return ge__Set_Set(space, w_left, w_other)
-
-gt__Set_Frozenset = gt__Set_Set
-gt__Frozenset_Set = gt__Set_Set
-gt__Frozenset_Frozenset = gt__Set_Set
-
-def _discard_from_set(space, w_left, w_item):
-    """
-    Discard an element from a set, with automatic conversion to
-    frozenset if the argument is a set.
-    Returns True if successfully removed.
-    """
-    try:
-        deleted = w_left.remove(w_item)
-    except OperationError, e:
-        if not e.match(space, space.w_TypeError):
-            raise
-        else:
-            w_f = _convert_set_to_frozenset(space, w_item)
-            if w_f is None:
-                raise
-            deleted = w_left.remove(w_f)
-
-    if w_left.length() == 0:
-        w_left.switch_to_empty_strategy()
-    return deleted
-
-def set_discard__Set_ANY(space, w_left, w_item):
-    _discard_from_set(space, w_left, w_item)
-
-def set_remove__Set_ANY(space, w_left, w_item):
-    if not _discard_from_set(space, w_left, w_item):
-        space.raise_key_error(w_item)
-
-def hash__Frozenset(space, w_set):
-    multi = r_uint(1822399083) + r_uint(1822399083) + 1
-    if w_set.hash != 0:
-        return space.wrap(w_set.hash)
-    hash = r_uint(1927868237)
-    hash *= r_uint(w_set.length() + 1)
-    w_iterator = w_set.iter()
-    while True:
-        w_item = w_iterator.next_entry()
-        if w_item is None:
-            break
-        h = space.hash_w(w_item)
-        value = (r_uint(h ^ (h << 16) ^ 89869747)  * multi)
-        hash = hash ^ value
-    hash = hash * 69069 + 907133923
-    if hash == 0:
-        hash = 590923713
-    hash = intmask(hash)
-    w_set.hash = hash
-
-    return space.wrap(hash)
-
-def set_pop__Set(space, w_left):
-    return w_left.popitem()
-
-def and__Set_Set(space, w_left, w_other):
-    new_set = w_left.intersect(w_other)
-    return new_set
-
-and__Set_Frozenset = and__Set_Set
-and__Frozenset_Set = and__Set_Set
-and__Frozenset_Frozenset = and__Set_Set
-
-def set_intersection__Set(space, w_left, others_w):
-    #XXX find smarter implementations
-    others_w = [w_left] + others_w
-
-    # find smallest set in others_w to reduce comparisons
-    startindex, startlength = 0, -1
-    for i in range(len(others_w)):
-        w_other = others_w[i]
-        try:
-            length = space.int_w(space.len(w_other))
-        except OperationError, e:
-            if (e.match(space, space.w_TypeError) or
-                e.match(space, space.w_AttributeError)):
-                continue
-            raise
-
-        if startlength == -1 or length < startlength:
-            startindex = i
-            startlength = length
-
-    others_w[startindex], others_w[0] = others_w[0], others_w[startindex]
-
-    result = w_left._newobj(space, others_w[0])
-    for i in range(1,len(others_w)):
-        w_other = others_w[i]
-        if isinstance(w_other, W_BaseSetObject):
-            # optimization only
-            result.intersect_update(w_other)
-        else:
-            w_other_as_set = w_left._newobj(space, w_other)
-            result.intersect_update(w_other_as_set)
-    return result
-
-frozenset_intersection__Frozenset = set_intersection__Set
-
-def set_intersection_update__Set(space, w_left, others_w):
-    result = set_intersection__Set(space, w_left, others_w)
-    w_left.strategy = result.strategy
-    w_left.sstorage = result.sstorage
-    return
-
-def inplace_and__Set_Set(space, w_left, w_other):
-    w_left.intersect_update(w_other)
-    return w_left
-
-inplace_and__Set_Frozenset = inplace_and__Set_Set
-
-def set_isdisjoint__Set_Set(space, w_left, w_other):
-    # optimization only (the general case works too)
-    return space.newbool(w_left.isdisjoint(w_other))
-
-set_isdisjoint__Set_Frozenset = set_isdisjoint__Set_Set
-set_isdisjoint__Frozenset_Frozenset = set_isdisjoint__Set_Set
-set_isdisjoint__Frozenset_Set = set_isdisjoint__Set_Set
-
-def set_isdisjoint__Set_ANY(space, w_left, w_other):
-    #XXX may be optimized when other strategies are added
-    for w_key in space.listview(w_other):
-        if w_left.has_key(w_key):
-            return space.w_False
-    return space.w_True
-
-frozenset_isdisjoint__Frozenset_ANY = set_isdisjoint__Set_ANY
-
-def set_symmetric_difference__Set_Set(space, w_left, w_other):
-    # optimization only (the general case works too)
-    w_result = w_left.symmetric_difference(w_other)
-    return w_result
-
-set_symmetric_difference__Set_Frozenset = set_symmetric_difference__Set_Set
-set_symmetric_difference__Frozenset_Set = set_symmetric_difference__Set_Set
-set_symmetric_difference__Frozenset_Frozenset = \
-                                        set_symmetric_difference__Set_Set
-
-xor__Set_Set = set_symmetric_difference__Set_Set
-xor__Set_Frozenset = set_symmetric_difference__Set_Set
-xor__Frozenset_Set = set_symmetric_difference__Set_Set
-xor__Frozenset_Frozenset = set_symmetric_difference__Set_Set
-
-
-def set_symmetric_difference__Set_ANY(space, w_left, w_other):
-    w_other_as_set = w_left._newobj(space, w_other)
-    w_result = w_left.symmetric_difference(w_other_as_set)
-    return w_result
-
-frozenset_symmetric_difference__Frozenset_ANY = \
-        set_symmetric_difference__Set_ANY
-
-def set_symmetric_difference_update__Set_Set(space, w_left, w_other):
-    # optimization only (the general case works too)
-    w_left.symmetric_difference_update(w_other)
-
-set_symmetric_difference_update__Set_Frozenset = \
-                                    set_symmetric_difference_update__Set_Set
-
-def set_symmetric_difference_update__Set_ANY(space, w_left, w_other):
-    w_other_as_set = w_left._newobj(space, w_other)
-    w_left.symmetric_difference_update(w_other_as_set)
-
-def inplace_xor__Set_Set(space, w_left, w_other):
-    set_symmetric_difference_update__Set_Set(space, w_left, w_other)
-    return w_left
-
-inplace_xor__Set_Frozenset = inplace_xor__Set_Set
-
-def or__Set_Set(space, w_left, w_other):
-    w_copy = w_left.copy_real()
-    w_copy.update(w_other)
-    return w_copy
-
-or__Set_Frozenset = or__Set_Set
-or__Frozenset_Set = or__Set_Set
-or__Frozenset_Frozenset = or__Set_Set
-
-def set_union__Set(space, w_left, others_w):
-    result = w_left.copy_real()
-    for w_other in others_w:
-        if isinstance(w_other, W_BaseSetObject):
-            result.update(w_other)     # optimization only
-        else:
-            for w_key in space.listview(w_other):
-                result.add(w_key)
-    return result
-
-frozenset_union__Frozenset = set_union__Set
-
-def len__Set(space, w_left):
-    return space.newint(w_left.length())
-
-len__Frozenset = len__Set
-
-def iter__Set(space, w_left):
-    return W_SetIterObject(space, w_left.iter())
-
-iter__Frozenset = iter__Set
-
-init_signature = Signature(['some_iterable'], None, None)
-init_defaults = [None]
-def init__Set(space, w_set, __args__):
-    w_iterable, = __args__.parse_obj(
-            None, 'set',
-            init_signature,
-            init_defaults)
-    _initialize_set(space, w_set, w_iterable)
-=======
->>>>>>> 2f6f4b97
 
 app = gateway.applevel("""
     def setrepr(currently_in_repr, s):
