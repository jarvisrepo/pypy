import math
import sys
from rpython.rlib.unroll import unrolling_iterable
from rpython.rlib import rfloat, rarithmetic
from pypy.interpreter import typedef
from pypy.interpreter.gateway import interp2app, unwrap_spec, WrappedDefault,\
     interpindirect2app
from pypy.interpreter.error import OperationError
from pypy.objspace.std.register_all import register_all
from pypy.objspace.std.stdtypedef import StdTypeDef, SMM
from pypy.objspace.std.model import W_Object
from rpython.rlib.rbigint import rbigint
from rpython.rlib.rstring import ParseStringError


float_as_integer_ratio = SMM("as_integer_ratio", 1)
float_is_integer = SMM("is_integer", 1)
float_hex = SMM("hex", 1)

def descr_conjugate(space, w_float):
    return space.float(w_float)

register_all(vars(), globals())


@unwrap_spec(w_x = WrappedDefault(0.0))
def descr__new__(space, w_floattype, w_x):
    from pypy.objspace.std.floatobject import W_FloatObject
    w_value = w_x     # 'x' is the keyword argument name in CPython
    if space.lookup(w_value, "__float__") is not None:
        w_obj = space.float(w_value)
        if space.is_w(w_floattype, space.w_float):
            return w_obj
        value = space.float_w(w_obj)
    elif (space.isinstance_w(w_value, space.w_str) or
          space.isinstance_w(w_value, space.w_bytearray)):
<<<<<<< HEAD
        strvalue = space.bufferstr_w(w_value)
        try:
            value = rfloat.string_to_float(strvalue.decode('latin-1'))
        except ParseStringError, e:
            raise OperationError(space.w_ValueError,
                                 space.wrap(e.msg))
=======
        value = _string_to_float(space, w_value, space.bufferstr_w(w_value))
>>>>>>> 1e4fdff9
    elif space.isinstance_w(w_value, space.w_unicode):
        from unicodeobject import unicode_to_decimal_w
        value = _string_to_float(space, w_value,
                                 unicode_to_decimal_w(space, w_value))
    else:
        value = space.float_w(w_x)
    w_obj = space.allocate_instance(W_FloatObject, w_floattype)
    W_FloatObject.__init__(w_obj, value)
    return w_obj


def _string_to_float(space, w_source, string):
    try:
        return rfloat.string_to_float(string)
    except ParseStringError as e:
        from pypy.objspace.std.inttype import wrap_parsestringerror
        raise wrap_parsestringerror(space, e, w_source)


def detect_floatformat():
    from rpython.rtyper.lltypesystem import rffi, lltype
    buf = lltype.malloc(rffi.CCHARP.TO, 8, flavor='raw')
    rffi.cast(rffi.DOUBLEP, buf)[0] = 9006104071832581.0
    packed = rffi.charpsize2str(buf, 8)
    if packed == "\x43\x3f\xff\x01\x02\x03\x04\x05":
        double_format = 'IEEE, big-endian'
    elif packed == "\x05\x04\x03\x02\x01\xff\x3f\x43":
        double_format = 'IEEE, little-endian'
    else:
        double_format = 'unknown'
    lltype.free(buf, flavor='raw')
    #
    buf = lltype.malloc(rffi.CCHARP.TO, 4, flavor='raw')
    rffi.cast(rffi.FLOATP, buf)[0] = rarithmetic.r_singlefloat(16711938.0)
    packed = rffi.charpsize2str(buf, 4)
    if packed == "\x4b\x7f\x01\x02":
        float_format = 'IEEE, big-endian'
    elif packed == "\x02\x01\x7f\x4b":
        float_format = 'IEEE, little-endian'
    else:
        float_format = 'unknown'
    lltype.free(buf, flavor='raw')

    return double_format, float_format

_double_format, _float_format = detect_floatformat()

@unwrap_spec(kind=str)
def descr___getformat__(space, w_cls, kind):
    if kind == "float":
        return space.wrap(_float_format)
    elif kind == "double":
        return space.wrap(_double_format)
    raise OperationError(space.w_ValueError,
                         space.wrap("only float and double are valid"))

_alpha = zip("abcdef", range(10, 16)) + zip("ABCDEF", range(10, 16))
_hex_to_int = zip("0123456789", range(10)) + _alpha
_hex_to_int_iterable = unrolling_iterable(_hex_to_int)
def _hex_from_char(c):
    for h, v in _hex_to_int_iterable:
        if h == c:
            return v
    return -1

def _hex_digit(s, j, co_end, float_digits):
    if j < float_digits:
        i = co_end - j
    else:
        i = co_end - 1 - j
    return _hex_from_char(s[i])

@unwrap_spec(s=str)
def descr_fromhex(space, w_cls, s):
    length = len(s)
    i = 0
    value = 0.0
    while i < length and s[i].isspace():
        i += 1
    if i == length:
        raise OperationError(space.w_ValueError,
                             space.wrap("invalid hex string"))
    sign = 1
    if s[i] == "-":
        sign = -1
        i += 1
    elif s[i] == "+":
        i += 1
    if length == i:
        raise OperationError(space.w_ValueError,
                             space.wrap("invalid hex string"))
    if s[i] == "i" or s[i] == "I":
        i += 1
        if length - i >= 2 and s[i:i + 2].lower() == "nf":
            i += 2
            value = rfloat.INFINITY
            if length - i >= 5 and s[i:i + 5].lower() == "inity":
                i += 5
    elif s[i] == "n" or s[i] == "N":
        i += 1
        if length - i >= 2 and s[i:i + 2].lower() == "an":
            i += 2
            value = rfloat.NAN
    else:
        if (s[i] == "0" and length - i > 1 and
            (s[i + 1] == "x" or s[i + 1] == "X")):
            i += 2
        co_start = i
        while i < length and _hex_from_char(s[i]) >= 0:
            i += 1
        whole_end = i
        if i < length and s[i] == ".":
            i += 1
            while i < length and _hex_from_char(s[i]) >= 0:
                i += 1
            co_end = i - 1
        else:
            co_end = i
        total_digits = co_end - co_start
        float_digits = co_end - whole_end
        if not total_digits:
            raise OperationError(space.w_ValueError,
                                 space.wrap("invalid hex string"))
        const_one = rfloat.DBL_MIN_EXP - rfloat.DBL_MANT_DIG + sys.maxint // 2
        const_two = sys.maxint // 2 + 1 - rfloat.DBL_MAX_EXP
        if total_digits > min(const_one, const_two) // 4:
            raise OperationError(space.w_ValueError, space.wrap("way too long"))
        if i < length and (s[i] == "p" or s[i] == "P"):
            i += 1
            if i == length:
                raise OperationError(space.w_ValueError,
                                     space.wrap("invalid hex string"))
            exp_sign = 1
            if s[i] == "-" or s[i] == "+":
                if s[i] == "-":
                    exp_sign = -1
                i += 1
                if i == length:
                    raise OperationError(space.w_ValueError,
                                         space.wrap("invalid hex string"))
            if not s[i].isdigit():
                raise OperationError(space.w_ValueError,
                                     space.wrap("invalid hex string"))
            exp = ord(s[i]) - ord('0')
            i += 1
            while i < length and s[i].isdigit():
                exp = exp * 10 + (ord(s[i]) - ord('0'))
                if exp >= (sys.maxint-9) // 10:
                    if exp_sign > 0:
                        exp_sign = 2    # overflow in positive numbers
                    else:
                        exp_sign = -2   # overflow in negative numbers
                i += 1
            if exp_sign == -1:
                exp = -exp
            elif exp_sign == -2:
                exp = -sys.maxint / 2
            elif exp_sign == 2:
                exp = sys.maxint / 2
        else:
            exp = 0
        while (total_digits and
               _hex_digit(s, total_digits - 1, co_end, float_digits) == 0):
            total_digits -= 1
        if not total_digits or exp <= -sys.maxint / 2:
            value = 0.0
        elif exp >= sys.maxint // 2:
            raise OperationError(space.w_OverflowError, space.wrap("too large"))
        else:
            exp -=  4 * float_digits
            top_exp = exp + 4 * (total_digits - 1)
            digit = _hex_digit(s, total_digits - 1, co_end, float_digits)
            while digit:
                top_exp += 1
                digit //= 2
            if top_exp < rfloat.DBL_MIN_EXP - rfloat.DBL_MANT_DIG:
                value = 0.0
            elif top_exp > rfloat.DBL_MAX_EXP:
                raise OperationError(space.w_OverflowError,
                                     space.wrap("too large"))
            else:
                lsb = max(top_exp, rfloat.DBL_MIN_EXP) - rfloat.DBL_MANT_DIG
                value = 0
                if exp >= lsb:
                    for j in range(total_digits - 1, -1, -1):
                        value = 16.0 * value + _hex_digit(s, j, co_end,
                                                          float_digits)
                    value = math.ldexp(value, exp)
                else:
                    half_eps = 1 << ((lsb - exp - 1) % 4)
                    key_digit = (lsb - exp - 1) // 4
                    for j in range(total_digits - 1, key_digit, -1):
                        value = 16.0 * value + _hex_digit(s, j, co_end,
                                                          float_digits)
                    digit = _hex_digit(s, key_digit, co_end, float_digits)
                    value = 16.0 * value + (digit & (16 - 2*half_eps))
                    if digit & half_eps:
                        round_up = False
                        if (digit & (3 * half_eps - 1) or
                            (half_eps == 8 and
                             _hex_digit(s, key_digit + 1, co_end, float_digits) & 1)):
                            round_up = True
                        else:
                            for j in range(key_digit - 1, -1, -1):
                                if _hex_digit(s, j, co_end, float_digits):
                                    round_up = True
                                    break
                        if round_up:
                            value += 2 * half_eps
                            mant_dig = rfloat.DBL_MANT_DIG
                            if (top_exp == rfloat.DBL_MAX_EXP and
                                value == math.ldexp(2 * half_eps, mant_dig)):
                                raise OperationError(space.w_OverflowError,
                                                     space.wrap("too large"))
                    value = math.ldexp(value, (exp + 4*key_digit))
    while i < length and s[i].isspace():
        i += 1
    if i != length:
        raise OperationError(space.w_ValueError,
                             space.wrap("invalid hex string"))
    w_float = space.wrap(sign * value)
    return space.call_function(w_cls, w_float)

def descr_get_real(space, w_obj):
    return space.float(w_obj)

def descr_get_imag(space, w_obj):
    return space.wrap(0.0)

# Here 0.30103 is an upper bound for log10(2)
NDIGITS_MAX = int((rfloat.DBL_MANT_DIG - rfloat.DBL_MIN_EXP) * 0.30103)
NDIGITS_MIN = -int((rfloat.DBL_MAX_EXP + 1) * 0.30103)

def descr___round__(space, w_float, w_ndigits=None):
    # Algorithm copied directly from CPython
    from pypy.objspace.std.floatobject import W_FloatObject
    from pypy.objspace.std.longobject import newlong_from_float
    assert isinstance(w_float, W_FloatObject)
    x = w_float.floatval

    if w_ndigits is None:
        # single-argument round: round to nearest integer
        rounded = rfloat.round_away(x)
        if math.fabs(x - rounded) == 0.5:
            # halfway case: round to even
            rounded = 2.0 * rfloat.round_away(x / 2.0)
        return newlong_from_float(space, rounded)

    # interpret 2nd argument as a Py_ssize_t; clip on overflow
    ndigits = space.getindex_w(w_ndigits, None)

    # nans and infinities round to themselves
    if not rfloat.isfinite(x):
        return space.wrap(x)

    # Deal with extreme values for ndigits. For ndigits > NDIGITS_MAX, x
    # always rounds to itself.  For ndigits < NDIGITS_MIN, x always
    # rounds to +-0.0
    if ndigits > NDIGITS_MAX:
        return space.wrap(x)
    elif ndigits < NDIGITS_MIN:
        # return 0.0, but with sign of x
        return space.wrap(0.0 * x)

    # finite x, and ndigits is not unreasonably large
    z = rfloat.round_double(x, ndigits, half_even=True)
    if rfloat.isinf(z):
        raise OperationError(space.w_OverflowError,
                             space.wrap("overflow occurred during round"))
    return space.wrap(z)

# ____________________________________________________________

class W_AbstractFloatObject(W_Object):
    __slots__ = ()

    def is_w(self, space, w_other):
        from rpython.rlib.longlong2float import float2longlong
        if not isinstance(w_other, W_AbstractFloatObject):
            return False
        if self.user_overridden_class or w_other.user_overridden_class:
            return self is w_other
        one = float2longlong(space.float_w(self))
        two = float2longlong(space.float_w(w_other))
        return one == two

    def immutable_unique_id(self, space):
        if self.user_overridden_class:
            return None
        from rpython.rlib.longlong2float import float2longlong
        from pypy.objspace.std.model import IDTAG_FLOAT as tag
        val = float2longlong(space.float_w(self))
        b = rbigint.fromrarith_int(val)
        b = b.lshift(3).or_(rbigint.fromint(tag))
        return space.newlong_from_rbigint(b)

    def int(self, space):
        raise NotImplementedError

float_typedef = StdTypeDef("float",
    __doc__ = '''float(x) -> floating point number

Convert a string or number to a floating point number, if possible.''',
    __new__ = interp2app(descr__new__),
    __getformat__ = interp2app(descr___getformat__, as_classmethod=True),
    __round__ = interp2app(descr___round__),
    fromhex = interp2app(descr_fromhex, as_classmethod=True),
    conjugate = interp2app(descr_conjugate),
    real = typedef.GetSetProperty(descr_get_real),
    imag = typedef.GetSetProperty(descr_get_imag),
    __int__ = interpindirect2app(W_AbstractFloatObject.int),
)
float_typedef.registermethods(globals())<|MERGE_RESOLUTION|>--- conflicted
+++ resolved
@@ -34,16 +34,7 @@
         value = space.float_w(w_obj)
     elif (space.isinstance_w(w_value, space.w_str) or
           space.isinstance_w(w_value, space.w_bytearray)):
-<<<<<<< HEAD
-        strvalue = space.bufferstr_w(w_value)
-        try:
-            value = rfloat.string_to_float(strvalue.decode('latin-1'))
-        except ParseStringError, e:
-            raise OperationError(space.w_ValueError,
-                                 space.wrap(e.msg))
-=======
         value = _string_to_float(space, w_value, space.bufferstr_w(w_value))
->>>>>>> 1e4fdff9
     elif space.isinstance_w(w_value, space.w_unicode):
         from unicodeobject import unicode_to_decimal_w
         value = _string_to_float(space, w_value,
