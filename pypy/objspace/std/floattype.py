import math
import sys
from rpython.rlib.unroll import unrolling_iterable
from rpython.rlib import rfloat, rarithmetic
from pypy.interpreter import typedef
from pypy.interpreter.gateway import interp2app, unwrap_spec, WrappedDefault,\
     interpindirect2app
from pypy.interpreter.error import OperationError
from pypy.objspace.std.register_all import register_all
from pypy.objspace.std.stdtypedef import StdTypeDef, SMM
from pypy.objspace.std.model import W_Object
from rpython.rlib.rbigint import rbigint
from rpython.rlib.rstring import ParseStringError


float_as_integer_ratio = SMM("as_integer_ratio", 1)
float_is_integer = SMM("is_integer", 1)
float_hex = SMM("hex", 1)

def descr_conjugate(space, w_float):
    return space.float(w_float)

register_all(vars(), globals())


@unwrap_spec(w_x = WrappedDefault(0.0))
def descr__new__(space, w_floattype, w_x):
    from pypy.objspace.std.floatobject import W_FloatObject
    w_value = w_x     # 'x' is the keyword argument name in CPython
    w_special = space.lookup(w_value, "__float__")
    if w_special is not None:
        w_obj = space.get_and_call_function(w_special, w_value)
        if not space.isinstance_w(w_obj, space.w_float):
            raise OperationError(space.w_TypeError,
                                 space.wrap("__float__ returned non-float"))
        if space.is_w(w_floattype, space.w_float):
            return w_obj
        value = space.float_w(w_obj)
    elif (space.isinstance_w(w_value, space.w_str) or
          space.isinstance_w(w_value, space.w_bytearray)):
        strvalue = space.bufferstr_w(w_value)
        try:
<<<<<<< HEAD
            value = string_to_float(strvalue.decode('latin-1'))
=======
            value = rfloat.string_to_float(strvalue)
>>>>>>> 838ca22b
        except ParseStringError, e:
            raise OperationError(space.w_ValueError,
                                 space.wrap(e.msg))
    elif space.isinstance_w(w_value, space.w_unicode):
        from unicodeobject import unicode_to_decimal_w
        strvalue = unicode_to_decimal_w(space, w_value)
        try:
            value = rfloat.string_to_float(strvalue)
        except ParseStringError, e:
            raise OperationError(space.w_ValueError,
                                 space.wrap(e.msg))
    else:
        value = space.float_w(w_x)
    w_obj = space.allocate_instance(W_FloatObject, w_floattype)
    W_FloatObject.__init__(w_obj, value)
    return w_obj


def detect_floatformat():
    from rpython.rtyper.lltypesystem import rffi, lltype
    buf = lltype.malloc(rffi.CCHARP.TO, 8, flavor='raw')
    rffi.cast(rffi.DOUBLEP, buf)[0] = 9006104071832581.0
    packed = rffi.charpsize2str(buf, 8)
    if packed == "\x43\x3f\xff\x01\x02\x03\x04\x05":
        double_format = 'IEEE, big-endian'
    elif packed == "\x05\x04\x03\x02\x01\xff\x3f\x43":
        double_format = 'IEEE, little-endian'
    else:
        double_format = 'unknown'
    lltype.free(buf, flavor='raw')
    #
    buf = lltype.malloc(rffi.CCHARP.TO, 4, flavor='raw')
    rffi.cast(rffi.FLOATP, buf)[0] = rarithmetic.r_singlefloat(16711938.0)
    packed = rffi.charpsize2str(buf, 4)
    if packed == "\x4b\x7f\x01\x02":
        float_format = 'IEEE, big-endian'
    elif packed == "\x02\x01\x7f\x4b":
        float_format = 'IEEE, little-endian'
    else:
        float_format = 'unknown'
    lltype.free(buf, flavor='raw')

    return double_format, float_format

_double_format, _float_format = detect_floatformat()

@unwrap_spec(kind=str)
def descr___getformat__(space, w_cls, kind):
    if kind == "float":
        return space.wrap(_float_format)
    elif kind == "double":
        return space.wrap(_double_format)
    raise OperationError(space.w_ValueError,
                         space.wrap("only float and double are valid"))

_alpha = zip("abcdef", range(10, 16)) + zip("ABCDEF", range(10, 16))
_hex_to_int = zip("0123456789", range(10)) + _alpha
_hex_to_int_iterable = unrolling_iterable(_hex_to_int)
def _hex_from_char(c):
    for h, v in _hex_to_int_iterable:
        if h == c:
            return v
    return -1

def _hex_digit(s, j, co_end, float_digits):
    if j < float_digits:
        i = co_end - j
    else:
        i = co_end - 1 - j
    return _hex_from_char(s[i])

@unwrap_spec(s=str)
def descr_fromhex(space, w_cls, s):
    length = len(s)
    i = 0
    value = 0.0
    while i < length and s[i].isspace():
        i += 1
    if i == length:
        raise OperationError(space.w_ValueError,
                             space.wrap("invalid hex string"))
    sign = 1
    if s[i] == "-":
        sign = -1
        i += 1
    elif s[i] == "+":
        i += 1
    if length == i:
        raise OperationError(space.w_ValueError,
                             space.wrap("invalid hex string"))
    if s[i] == "i" or s[i] == "I":
        i += 1
        if length - i >= 2 and s[i:i + 2].lower() == "nf":
            i += 2
            value = rfloat.INFINITY
            if length - i >= 5 and s[i:i + 5].lower() == "inity":
                i += 5
    elif s[i] == "n" or s[i] == "N":
        i += 1
        if length - i >= 2 and s[i:i + 2].lower() == "an":
            i += 2
            value = rfloat.NAN
    else:
        if (s[i] == "0" and length - i > 1 and
            (s[i + 1] == "x" or s[i + 1] == "X")):
            i += 2
        co_start = i
        while i < length and _hex_from_char(s[i]) >= 0:
            i += 1
        whole_end = i
        if i < length and s[i] == ".":
            i += 1
            while i < length and _hex_from_char(s[i]) >= 0:
                i += 1
            co_end = i - 1
        else:
            co_end = i
        total_digits = co_end - co_start
        float_digits = co_end - whole_end
        if not total_digits:
            raise OperationError(space.w_ValueError,
                                 space.wrap("invalid hex string"))
        const_one = rfloat.DBL_MIN_EXP - rfloat.DBL_MANT_DIG + sys.maxint // 2
        const_two = sys.maxint // 2 + 1 - rfloat.DBL_MAX_EXP
        if total_digits > min(const_one, const_two) // 4:
            raise OperationError(space.w_ValueError, space.wrap("way too long"))
        if i < length and (s[i] == "p" or s[i] == "P"):
            i += 1
            if i == length:
                raise OperationError(space.w_ValueError,
                                     space.wrap("invalid hex string"))
            exp_sign = 1
            if s[i] == "-" or s[i] == "+":
                if s[i] == "-":
                    exp_sign = -1
                i += 1
                if i == length:
                    raise OperationError(space.w_ValueError,
                                         space.wrap("invalid hex string"))
            if not s[i].isdigit():
                raise OperationError(space.w_ValueError,
                                     space.wrap("invalid hex string"))
            exp = ord(s[i]) - ord('0')
            i += 1
            while i < length and s[i].isdigit():
                exp = exp * 10 + (ord(s[i]) - ord('0'))
                if exp >= (sys.maxint-9) // 10:
                    if exp_sign > 0:
                        exp_sign = 2    # overflow in positive numbers
                    else:
                        exp_sign = -2   # overflow in negative numbers
                i += 1
            if exp_sign == -1:
                exp = -exp
            elif exp_sign == -2:
                exp = -sys.maxint / 2
            elif exp_sign == 2:
                exp = sys.maxint / 2
        else:
            exp = 0
        while (total_digits and
               _hex_digit(s, total_digits - 1, co_end, float_digits) == 0):
            total_digits -= 1
        if not total_digits or exp <= -sys.maxint / 2:
            value = 0.0
        elif exp >= sys.maxint // 2:
            raise OperationError(space.w_OverflowError, space.wrap("too large"))
        else:
            exp -=  4 * float_digits
            top_exp = exp + 4 * (total_digits - 1)
            digit = _hex_digit(s, total_digits - 1, co_end, float_digits)
            while digit:
                top_exp += 1
                digit //= 2
            if top_exp < rfloat.DBL_MIN_EXP - rfloat.DBL_MANT_DIG:
                value = 0.0
            elif top_exp > rfloat.DBL_MAX_EXP:
                raise OperationError(space.w_OverflowError,
                                     space.wrap("too large"))
            else:
                lsb = max(top_exp, rfloat.DBL_MIN_EXP) - rfloat.DBL_MANT_DIG
                value = 0
                if exp >= lsb:
                    for j in range(total_digits - 1, -1, -1):
                        value = 16.0 * value + _hex_digit(s, j, co_end,
                                                          float_digits)
                    value = math.ldexp(value, exp)
                else:
                    half_eps = 1 << ((lsb - exp - 1) % 4)
                    key_digit = (lsb - exp - 1) // 4
                    for j in range(total_digits - 1, key_digit, -1):
                        value = 16.0 * value + _hex_digit(s, j, co_end,
                                                          float_digits)
                    digit = _hex_digit(s, key_digit, co_end, float_digits)
                    value = 16.0 * value + (digit & (16 - 2*half_eps))
                    if digit & half_eps:
                        round_up = False
                        if (digit & (3 * half_eps - 1) or
                            (half_eps == 8 and
                             _hex_digit(s, key_digit + 1, co_end, float_digits) & 1)):
                            round_up = True
                        else:
                            for j in range(key_digit - 1, -1, -1):
                                if _hex_digit(s, j, co_end, float_digits):
                                    round_up = True
                                    break
                        if round_up:
                            value += 2 * half_eps
                            mant_dig = rfloat.DBL_MANT_DIG
                            if (top_exp == rfloat.DBL_MAX_EXP and
                                value == math.ldexp(2 * half_eps, mant_dig)):
                                raise OperationError(space.w_OverflowError,
                                                     space.wrap("too large"))
                    value = math.ldexp(value, (exp + 4*key_digit))
    while i < length and s[i].isspace():
        i += 1
    if i != length:
        raise OperationError(space.w_ValueError,
                             space.wrap("invalid hex string"))
    w_float = space.wrap(sign * value)
    return space.call_function(w_cls, w_float)

def descr_get_real(space, w_obj):
    return space.float(w_obj)

def descr_get_imag(space, w_obj):
    return space.wrap(0.0)

# Here 0.30103 is an upper bound for log10(2)
NDIGITS_MAX = int((rfloat.DBL_MANT_DIG - rfloat.DBL_MIN_EXP) * 0.30103)
NDIGITS_MIN = -int((rfloat.DBL_MAX_EXP + 1) * 0.30103)

def descr___round__(space, w_float, w_ndigits=None):
    # Algorithm copied directly from CPython
    from pypy.objspace.std.floatobject import W_FloatObject
    from pypy.objspace.std.longobject import newlong_from_float
    assert isinstance(w_float, W_FloatObject)
    x = w_float.floatval

    if w_ndigits is None:
        # single-argument round: round to nearest integer
        rounded = rfloat.round_away(x)
        if math.fabs(x - rounded) == 0.5:
            # halfway case: round to even
            rounded = 2.0 * rfloat.round_away(x / 2.0)
        return newlong_from_float(space, rounded)

    # interpret 2nd argument as a Py_ssize_t; clip on overflow
    ndigits = space.getindex_w(w_ndigits, None)

    # nans and infinities round to themselves
    if not rfloat.isfinite(x):
        return space.wrap(x)

    # Deal with extreme values for ndigits. For ndigits > NDIGITS_MAX, x
    # always rounds to itself.  For ndigits < NDIGITS_MIN, x always
    # rounds to +-0.0
    if ndigits > NDIGITS_MAX:
        return space.wrap(x)
    elif ndigits < NDIGITS_MIN:
        # return 0.0, but with sign of x
        return space.wrap(0.0 * x)

    # finite x, and ndigits is not unreasonably large
    z = rfloat.round_double(x, ndigits, half_even=True)
    if rfloat.isinf(z):
        raise OperationError(space.w_OverflowError,
                             space.wrap("overflow occurred during round"))
    return space.wrap(z)

# ____________________________________________________________

class W_AbstractFloatObject(W_Object):
    __slots__ = ()

    def is_w(self, space, w_other):
        from rpython.rlib.longlong2float import float2longlong
        if not isinstance(w_other, W_AbstractFloatObject):
            return False
        if self.user_overridden_class or w_other.user_overridden_class:
            return self is w_other
        one = float2longlong(space.float_w(self))
        two = float2longlong(space.float_w(w_other))
        return one == two

    def immutable_unique_id(self, space):
        if self.user_overridden_class:
            return None
        from rpython.rlib.longlong2float import float2longlong
        from pypy.objspace.std.model import IDTAG_FLOAT as tag
        val = float2longlong(space.float_w(self))
        b = rbigint.fromrarith_int(val)
        b = b.lshift(3).or_(rbigint.fromint(tag))
        return space.newlong_from_rbigint(b)

    def int(self, space):
        raise NotImplementedError

float_typedef = StdTypeDef("float",
    __doc__ = '''float(x) -> floating point number

Convert a string or number to a floating point number, if possible.''',
    __new__ = interp2app(descr__new__),
    __getformat__ = interp2app(descr___getformat__, as_classmethod=True),
    __round__ = interp2app(descr___round__),
    fromhex = interp2app(descr_fromhex, as_classmethod=True),
    conjugate = interp2app(descr_conjugate),
    real = typedef.GetSetProperty(descr_get_real),
    imag = typedef.GetSetProperty(descr_get_imag),
    __int__ = interpindirect2app(W_AbstractFloatObject.int),
)
float_typedef.registermethods(globals())<|MERGE_RESOLUTION|>--- conflicted
+++ resolved
@@ -40,11 +40,7 @@
           space.isinstance_w(w_value, space.w_bytearray)):
         strvalue = space.bufferstr_w(w_value)
         try:
-<<<<<<< HEAD
-            value = string_to_float(strvalue.decode('latin-1'))
-=======
-            value = rfloat.string_to_float(strvalue)
->>>>>>> 838ca22b
+            value = rfloat.string_to_float(strvalue.decode('latin-1'))
         except ParseStringError, e:
             raise OperationError(space.w_ValueError,
                                  space.wrap(e.msg))
