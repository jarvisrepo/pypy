"""The builtin object type implementation"""

from pypy.interpreter.baseobjspace import W_Root
from pypy.interpreter.error import OperationError, oefmt
from pypy.interpreter.gateway import applevel, interp2app, unwrap_spec
from pypy.interpreter.typedef import (
    GetSetProperty, TypeDef, default_identity_hash)
from pypy.objspace.descroperation import Object


app = applevel(r'''
def _abstract_method_error(typ):
    methods = ", ".join(sorted(typ.__abstractmethods__))
    err = "Can't instantiate abstract class %s with abstract methods %s"
    raise TypeError(err % (typ.__name__, methods))

def reduce_1(obj, proto):
    import copyreg
    return copyreg._reduce_ex(obj, proto)

def _getnewargs(obj):

    try:
        getnewargs = obj.__getnewargs_ex__
    except AttributeError:
        try:
            getnewargs = obj.__getnewargs__
        except AttributeError:
            args = ()
        else:
            args = getnewargs()
        kwargs = None
    else:
        args, kwargs = getnewargs()

    if not isinstance(args, tuple):
        raise TypeError("__getnewargs__ should return a tuple")
    return args, kwargs

def _getstate(obj):
    cls = obj.__class__

    try:
        getstate = obj.__getstate__
    except AttributeError:
        state = getattr(obj, "__dict__", None)
        names = slotnames(cls) # not checking for list
        if names is not None:
            slots = {}
            for name in names:
                try:
                    value = getattr(obj, name)
                except AttributeError:
                    pass
                else:
                    slots[name] =  value
            if slots:
                state = state, slots
    else:
        state = getstate()
    return state

def reduce_2(obj, proto):
    cls = obj.__class__

    import copyreg

    args, kwargs = _getnewargs(obj)

    if not kwargs:
       newobj = copyreg.__newobj__
       args2 = (cls,) + args
    elif proto >= 4:
       newobj = copyreg.__newobj_ex__
       args2 = (cls, args, kwargs)
    else:
       raise ValueError("must use protocol 4 or greater to copy this "
                        "object; since __getnewargs_ex__ returned "
                        "keyword arguments.")

    state = _getstate(obj)
    listitems = iter(obj) if isinstance(obj, list) else None
    dictitems = iter(obj.items()) if isinstance(obj, dict) else None

    return newobj, args2, state, listitems, dictitems


def slotnames(cls):
    if not isinstance(cls, type):
        return None

    try:
        return cls.__dict__["__slotnames__"]
    except KeyError:
        pass

    import copyreg
    slotnames = copyreg._slotnames(cls)
    if not isinstance(slotnames, list) and slotnames is not None:
        raise TypeError("copyreg._slotnames didn't return a list or None")
    return slotnames
''', filename=__file__)

_abstract_method_error = app.interphook("_abstract_method_error")
reduce_1 = app.interphook('reduce_1')
reduce_2 = app.interphook('reduce_2')


class W_ObjectObject(W_Root):
    """Instances of this class are what the user can directly see with an
    'object()' call."""


def _excess_args(__args__):
    return bool(__args__.arguments_w) or bool(__args__.keywords)

def descr__new__(space, w_type, __args__):
    from pypy.objspace.std.typeobject import _precheck_for_new
    w_type = _precheck_for_new(space, w_type)

    if _excess_args(__args__):
        w_parent_init, _ = space.lookup_in_type_where(w_type, '__init__')
        w_parent_new, _ = space.lookup_in_type_where(w_type, '__new__')
        if (w_parent_init is space.w_object or
            w_parent_new is not space.w_object):
            raise oefmt(space.w_TypeError,
                        "object() takes no parameters")
    if w_type.is_abstract():
        _abstract_method_error(space, w_type)
    return space.allocate_instance(W_ObjectObject, w_type)


def descr___subclasshook__(space, __args__):
    return space.w_NotImplemented


def descr__init__(space, w_obj, __args__):
    if _excess_args(__args__):
        w_type = space.type(w_obj)
        w_parent_new, _ = space.lookup_in_type_where(w_type, '__new__')
        w_parent_init, _ = space.lookup_in_type_where(w_type, '__init__')
        if (w_parent_new is space.w_object or
            w_parent_init is not space.w_object):
            raise oefmt(space.w_TypeError,
                        "object.__init__() takes no parameters")


def descr_get___class__(space, w_obj):
    return space.type(w_obj)


def descr_set___class__(space, w_obj, w_newcls):
    from pypy.objspace.std.typeobject import W_TypeObject
    if not isinstance(w_newcls, W_TypeObject):
        raise oefmt(space.w_TypeError,
                    "__class__ must be set to new-style class, not '%T' "
                    "object", w_newcls)
    if not w_newcls.is_heaptype():
        raise oefmt(space.w_TypeError,
                    "__class__ assignment: only for heap types")
    w_oldcls = space.type(w_obj)
    assert isinstance(w_oldcls, W_TypeObject)
    if (w_oldcls.get_full_instance_layout() ==
        w_newcls.get_full_instance_layout()):
        w_obj.setclass(space, w_newcls)
    else:
        raise oefmt(space.w_TypeError,
                    "__class__ assignment: '%N' object layout differs from "
                    "'%N'", w_oldcls, w_newcls)


def descr__repr__(space, w_obj):
    w_type = space.type(w_obj)
    classname = w_type.name.decode('utf-8')
    if w_type.is_heaptype():
        w_module = w_type.lookup("__module__")
        if w_module is not None:
            try:
                modulename = space.unicode_w(w_module)
            except OperationError as e:
                if not e.match(space, space.w_TypeError):
                    raise
            else:
                classname = u'%s.%s' % (modulename, classname)
    return w_obj.getrepr(space, u'%s object' % (classname,))


def descr__str__(space, w_obj):
    w_type = space.type(w_obj)
    w_impl = w_type.lookup("__repr__")
    if w_impl is None:
        # can it really occur?
        raise oefmt(space.w_TypeError, "operand does not support unary str")
    return space.get_and_call_function(w_impl, w_obj)


@unwrap_spec(proto=int)
def descr__reduce__(space, w_obj, proto=0):
<<<<<<< HEAD
    w_proto = space.wrap(proto)
    if proto >= 2:
        return reduce_2(space, w_obj, w_proto)
=======
    if proto >= 2:
        return reduce_2(space, w_obj)
    w_proto = space.newint(proto)
>>>>>>> 8471fce0
    return reduce_1(space, w_obj, w_proto)

@unwrap_spec(proto=int)
def descr__reduce_ex__(space, w_obj, proto=0):
    w_st_reduce = space.newtext('__reduce__')
    w_reduce = space.findattr(w_obj, w_st_reduce)
    if w_reduce is not None:
<<<<<<< HEAD
        # Check if __reduce__ has been overridden:
        # "type(obj).__reduce__ is not object.__reduce__"
        w_cls_reduce = space.getattr(space.type(w_obj), w_st_reduce)
        w_obj_reduce = space.getattr(space.w_object, w_st_reduce)
=======
        w_cls = space.getattr(w_obj, space.newtext('__class__'))
        w_cls_reduce_meth = space.getattr(w_cls, w_st_reduce)
        try:
            w_cls_reduce = space.getattr(w_cls_reduce_meth, space.newtext('im_func'))
        except OperationError as e:
            # i.e. PyCFunction from cpyext
            if not e.match(space, space.w_AttributeError):
                raise
            w_cls_reduce = space.w_None
        w_objtype = space.w_object
        w_obj_dict = space.getattr(w_objtype, space.newtext('__dict__'))
        w_obj_reduce = space.getitem(w_obj_dict, w_st_reduce)
>>>>>>> 8471fce0
        override = not space.is_w(w_cls_reduce, w_obj_reduce)
        if override:
            return space.call_function(w_reduce)
    return descr__reduce__(space, w_obj, proto)

def descr___format__(space, w_obj, w_format_spec):
    if space.isinstance_w(w_format_spec, space.w_unicode):
        w_as_str = space.call_function(space.w_unicode, w_obj)
    elif space.isinstance_w(w_format_spec, space.w_str):
        w_as_str = space.str(w_obj)
    else:
        raise oefmt(space.w_TypeError, "format_spec must be a string")
    if space.len_w(w_format_spec) > 0:
<<<<<<< HEAD
        raise oefmt(space.w_TypeError,
                    "non-empty format string passed to object.__format__")
=======
        msg = "object.__format__ with a non-empty format string is deprecated"
        space.warn(space.newtext(msg), space.w_PendingDeprecationWarning)
>>>>>>> 8471fce0
    return space.format(w_as_str, w_format_spec)

def descr__eq__(space, w_self, w_other):
    if space.is_w(w_self, w_other):
        return space.w_True
    # Return NotImplemented instead of False, so if two objects are
    # compared, both get a chance at the comparison (issue #1393)
    return space.w_NotImplemented

def descr__ne__(space, w_self, w_other):
    # By default, __ne__() delegates to __eq__() and inverts the result,
    # unless the latter returns NotImplemented.
    w_eq = space.lookup(w_self, '__eq__')
    w_res = space.get_and_call_function(w_eq, w_self, w_other)
    if space.is_w(w_res, space.w_NotImplemented):
        return w_res
    return space.not_(w_res)

def descr_richcompare(space, w_self, w_other):
    return space.w_NotImplemented

def descr__dir__(space, w_obj):
    from pypy.objspace.std.util import _objectdir
    return space.call_function(space.w_list, _objectdir(space, w_obj))

W_ObjectObject.typedef = TypeDef("object",
    __doc__ = "The most base type",
    __new__ = interp2app(descr__new__),
    __subclasshook__ = interp2app(descr___subclasshook__, as_classmethod=True),

    # these are actually implemented in pypy.objspace.descroperation
    __getattribute__ = interp2app(Object.descr__getattribute__.im_func),
    __setattr__ = interp2app(Object.descr__setattr__.im_func),
    __delattr__ = interp2app(Object.descr__delattr__.im_func),

    __init__ = interp2app(descr__init__),
    __class__ = GetSetProperty(descr_get___class__, descr_set___class__),
    __repr__ = interp2app(descr__repr__),
    __str__ = interp2app(descr__str__),
    __hash__ = interp2app(default_identity_hash),
    __reduce__ = interp2app(descr__reduce__),
    __reduce_ex__ = interp2app(descr__reduce_ex__),
    __format__ = interp2app(descr___format__),
    __dir__ = interp2app(descr__dir__),

    __eq__ = interp2app(descr__eq__),
    __ne__ = interp2app(descr__ne__),
    __le__ = interp2app(descr_richcompare),
    __lt__ = interp2app(descr_richcompare),
    __ge__ = interp2app(descr_richcompare),
    __gt__ = interp2app(descr_richcompare),
)<|MERGE_RESOLUTION|>--- conflicted
+++ resolved
@@ -196,15 +196,9 @@
 
 @unwrap_spec(proto=int)
 def descr__reduce__(space, w_obj, proto=0):
-<<<<<<< HEAD
-    w_proto = space.wrap(proto)
+    w_proto = space.newint(proto)
     if proto >= 2:
         return reduce_2(space, w_obj, w_proto)
-=======
-    if proto >= 2:
-        return reduce_2(space, w_obj)
-    w_proto = space.newint(proto)
->>>>>>> 8471fce0
     return reduce_1(space, w_obj, w_proto)
 
 @unwrap_spec(proto=int)
@@ -212,25 +206,10 @@
     w_st_reduce = space.newtext('__reduce__')
     w_reduce = space.findattr(w_obj, w_st_reduce)
     if w_reduce is not None:
-<<<<<<< HEAD
         # Check if __reduce__ has been overridden:
         # "type(obj).__reduce__ is not object.__reduce__"
         w_cls_reduce = space.getattr(space.type(w_obj), w_st_reduce)
         w_obj_reduce = space.getattr(space.w_object, w_st_reduce)
-=======
-        w_cls = space.getattr(w_obj, space.newtext('__class__'))
-        w_cls_reduce_meth = space.getattr(w_cls, w_st_reduce)
-        try:
-            w_cls_reduce = space.getattr(w_cls_reduce_meth, space.newtext('im_func'))
-        except OperationError as e:
-            # i.e. PyCFunction from cpyext
-            if not e.match(space, space.w_AttributeError):
-                raise
-            w_cls_reduce = space.w_None
-        w_objtype = space.w_object
-        w_obj_dict = space.getattr(w_objtype, space.newtext('__dict__'))
-        w_obj_reduce = space.getitem(w_obj_dict, w_st_reduce)
->>>>>>> 8471fce0
         override = not space.is_w(w_cls_reduce, w_obj_reduce)
         if override:
             return space.call_function(w_reduce)
@@ -244,13 +223,8 @@
     else:
         raise oefmt(space.w_TypeError, "format_spec must be a string")
     if space.len_w(w_format_spec) > 0:
-<<<<<<< HEAD
         raise oefmt(space.w_TypeError,
                     "non-empty format string passed to object.__format__")
-=======
-        msg = "object.__format__ with a non-empty format string is deprecated"
-        space.warn(space.newtext(msg), space.w_PendingDeprecationWarning)
->>>>>>> 8471fce0
     return space.format(w_as_str, w_format_spec)
 
 def descr__eq__(space, w_self, w_other):
