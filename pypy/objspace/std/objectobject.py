--- conflicted
+++ resolved
@@ -309,11 +309,8 @@
     return space.call_function(space.w_list, _objectdir(space, w_obj))
 
 W_ObjectObject.typedef = TypeDef("object",
-<<<<<<< HEAD
+    __rpython_level_class__ = W_ObjectObject,
     _text_signature_='()',
-=======
-    __rpython_level_class__ = W_ObjectObject,
->>>>>>> 072404fb
     __doc__ = "The most base type",
     __new__ = interp2app(descr__new__),
     __subclasshook__ = interp2app(descr___subclasshook__, as_classmethod=True),
