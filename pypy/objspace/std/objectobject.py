"""The builtin object type implementation"""

from pypy.interpreter.baseobjspace import W_Root
from pypy.interpreter.error import OperationError, oefmt
from pypy.interpreter.gateway import applevel, interp2app, unwrap_spec
from pypy.interpreter.typedef import (
    GetSetProperty, TypeDef, default_identity_hash)
from pypy.objspace.descroperation import Object


app = applevel(r'''
def _abstract_method_error(typ):
    methods = ", ".join(sorted(typ.__abstractmethods__))
    err = "Can't instantiate abstract class %s with abstract methods %s"
    raise TypeError(err % (typ.__name__, methods))

def reduce_1(obj, proto):
    import copyreg
    return copyreg._reduce_ex(obj, proto)

def reduce_2(obj):
    cls = obj.__class__

    try:
        getnewargs = obj.__getnewargs__
    except AttributeError:
        args = ()
    else:
        args = getnewargs()
        if not isinstance(args, tuple):
            raise TypeError("__getnewargs__ should return a tuple")

    try:
        getstate = obj.__getstate__
    except AttributeError:
        state = getattr(obj, "__dict__", None)
        names = slotnames(cls) # not checking for list
        if names is not None:
            slots = {}
            for name in names:
                try:
                    value = getattr(obj, name)
                except AttributeError:
                    pass
                else:
                    slots[name] =  value
            if slots:
                state = state, slots
    else:
        state = getstate()

    listitems = iter(obj) if isinstance(obj, list) else None
    dictitems = iter(obj.items()) if isinstance(obj, dict) else None

    import copyreg
    newobj = copyreg.__newobj__

    args2 = (cls,) + args
    return newobj, args2, state, listitems, dictitems

def slotnames(cls):
    if not isinstance(cls, type):
        return None

    try:
        return cls.__dict__["__slotnames__"]
    except KeyError:
        pass

    import copyreg
    slotnames = copyreg._slotnames(cls)
    if not isinstance(slotnames, list) and slotnames is not None:
        raise TypeError("copyreg._slotnames didn't return a list or None")
    return slotnames
''', filename=__file__)

_abstract_method_error = app.interphook("_abstract_method_error")
reduce_1 = app.interphook('reduce_1')
reduce_2 = app.interphook('reduce_2')


class W_ObjectObject(W_Root):
    """Instances of this class are what the user can directly see with an
    'object()' call."""


def _excess_args(__args__):
    return bool(__args__.arguments_w) or bool(__args__.keywords)

def descr__new__(space, w_type, __args__):
    from pypy.objspace.std.typeobject import _precheck_for_new
    w_type = _precheck_for_new(space, w_type)

    if _excess_args(__args__):
        w_parent_new, _ = space.lookup_in_type_where(w_type, '__new__')
        w_parent_init, _ = space.lookup_in_type_where(w_type, '__init__')
        if (w_parent_new is not space.w_object and
            w_parent_init is not space.w_object):
            # 2.7: warn about excess arguments when both methods are
            # overridden
            space.warn(space.wrap("object() takes no parameters"),
                       space.w_DeprecationWarning, 1)
        elif (w_parent_new is not space.w_object or
              w_parent_init is space.w_object):
            raise oefmt(space.w_TypeError,
                        "object() takes no parameters")
    if w_type.is_abstract():
        _abstract_method_error(space, w_type)
    return space.allocate_instance(W_ObjectObject, w_type)


def descr___subclasshook__(space, __args__):
    return space.w_NotImplemented


def descr__init__(space, w_obj, __args__):
    if _excess_args(__args__):
        w_type = space.type(w_obj)
        w_parent_init, _ = space.lookup_in_type_where(w_type, '__init__')
        w_parent_new, _ = space.lookup_in_type_where(w_type, '__new__')
<<<<<<< HEAD
        w_parent_init, _ = space.lookup_in_type_where(w_type, '__init__')
        if (w_parent_new is space.w_object or
            w_parent_init is not space.w_object):
=======
        if (w_parent_init is not space.w_object and
            w_parent_new is not space.w_object):
            # 2.7: warn about excess arguments when both methods are
            # overridden
            space.warn(space.wrap("object.__init__() takes no parameters"),
                       space.w_DeprecationWarning, 1)
        elif (w_parent_init is not space.w_object or
              w_parent_new is space.w_object):
>>>>>>> 863356ff
            raise oefmt(space.w_TypeError,
                        "object.__init__() takes no parameters")


def descr_get___class__(space, w_obj):
    return space.type(w_obj)


def descr_set___class__(space, w_obj, w_newcls):
    from pypy.objspace.std.typeobject import W_TypeObject
    if not isinstance(w_newcls, W_TypeObject):
        raise oefmt(space.w_TypeError,
                    "__class__ must be set to new-style class, not '%T' "
                    "object", w_newcls)
    if not w_newcls.is_heaptype():
        raise oefmt(space.w_TypeError,
                    "__class__ assignment: only for heap types")
    w_oldcls = space.type(w_obj)
    assert isinstance(w_oldcls, W_TypeObject)
    if (w_oldcls.get_full_instance_layout() ==
        w_newcls.get_full_instance_layout()):
        w_obj.setclass(space, w_newcls)
    else:
        raise oefmt(space.w_TypeError,
                    "__class__ assignment: '%N' object layout differs from "
                    "'%N'", w_oldcls, w_newcls)


def descr__repr__(space, w_obj):
    w_type = space.type(w_obj)
    classname = w_type.name.decode('utf-8')
    if w_type.is_heaptype():
        w_module = w_type.lookup("__module__")
        if w_module is not None:
            try:
                modulename = space.unicode_w(w_module)
            except OperationError as e:
                if not e.match(space, space.w_TypeError):
                    raise
            else:
                classname = u'%s.%s' % (modulename, classname)
    return w_obj.getrepr(space, u'%s object' % (classname,))


def descr__str__(space, w_obj):
    w_type = space.type(w_obj)
    w_impl = w_type.lookup("__repr__")
    if w_impl is None:
        # can it really occur?
        raise oefmt(space.w_TypeError, "operand does not support unary str")
    return space.get_and_call_function(w_impl, w_obj)


@unwrap_spec(proto=int)
def descr__reduce__(space, w_obj, proto=0):
    if proto >= 2:
        return reduce_2(space, w_obj)
    w_proto = space.wrap(proto)
    return reduce_1(space, w_obj, w_proto)

@unwrap_spec(proto=int)
def descr__reduce_ex__(space, w_obj, proto=0):
    w_st_reduce = space.wrap('__reduce__')
    w_reduce = space.findattr(w_obj, w_st_reduce)
    if w_reduce is not None:
        # Check if __reduce__ has been overridden:
        # "type(obj).__reduce__ is not object.__reduce__"
        w_cls_reduce = space.getattr(space.type(w_obj), w_st_reduce)
        w_obj_reduce = space.getattr(space.w_object, w_st_reduce)
        override = not space.is_w(w_cls_reduce, w_obj_reduce)
        if override:
            return space.call_function(w_reduce)
    return descr__reduce__(space, w_obj, proto)

def descr___format__(space, w_obj, w_format_spec):
    if space.isinstance_w(w_format_spec, space.w_unicode):
        w_as_str = space.call_function(space.w_unicode, w_obj)
    elif space.isinstance_w(w_format_spec, space.w_str):
        w_as_str = space.str(w_obj)
    else:
        raise oefmt(space.w_TypeError, "format_spec must be a string")
    if space.len_w(w_format_spec) > 0:
        raise oefmt(space.w_TypeError,
                    "non-empty format string passed to object.__format__")
    return space.format(w_as_str, w_format_spec)

def descr__eq__(space, w_self, w_other):
    if space.is_w(w_self, w_other):
        return space.w_True
    # Return NotImplemented instead of False, so if two objects are
    # compared, both get a chance at the comparison (issue #1393)
    return space.w_NotImplemented

def descr__ne__(space, w_self, w_other):
    # By default, __ne__() delegates to __eq__() and inverts the result,
    # unless the latter returns NotImplemented.
    w_eq = space.lookup(w_self, '__eq__')
    w_res = space.get_and_call_function(w_eq, w_self, w_other)
    if space.is_w(w_res, space.w_NotImplemented):
        return w_res
    return space.not_(w_res)

def descr_richcompare(space, w_self, w_other):
    return space.w_NotImplemented

def descr__dir__(space, w_obj):
    from pypy.objspace.std.util import _objectdir
    return space.call_function(space.w_list, _objectdir(space, w_obj))

W_ObjectObject.typedef = TypeDef("object",
    __doc__ = "The most base type",
    __new__ = interp2app(descr__new__),
    __subclasshook__ = interp2app(descr___subclasshook__, as_classmethod=True),

    # these are actually implemented in pypy.objspace.descroperation
    __getattribute__ = interp2app(Object.descr__getattribute__.im_func),
    __setattr__ = interp2app(Object.descr__setattr__.im_func),
    __delattr__ = interp2app(Object.descr__delattr__.im_func),

    __init__ = interp2app(descr__init__),
    __class__ = GetSetProperty(descr_get___class__, descr_set___class__),
    __repr__ = interp2app(descr__repr__),
    __str__ = interp2app(descr__str__),
    __hash__ = interp2app(default_identity_hash),
    __reduce__ = interp2app(descr__reduce__),
    __reduce_ex__ = interp2app(descr__reduce_ex__),
    __format__ = interp2app(descr___format__),
    __dir__ = interp2app(descr__dir__),

    __eq__ = interp2app(descr__eq__),
    __ne__ = interp2app(descr__ne__),
    __le__ = interp2app(descr_richcompare),
    __lt__ = interp2app(descr_richcompare),
    __ge__ = interp2app(descr_richcompare),
    __gt__ = interp2app(descr_richcompare),
)<|MERGE_RESOLUTION|>--- conflicted
+++ resolved
@@ -116,22 +116,10 @@
 def descr__init__(space, w_obj, __args__):
     if _excess_args(__args__):
         w_type = space.type(w_obj)
-        w_parent_init, _ = space.lookup_in_type_where(w_type, '__init__')
         w_parent_new, _ = space.lookup_in_type_where(w_type, '__new__')
-<<<<<<< HEAD
         w_parent_init, _ = space.lookup_in_type_where(w_type, '__init__')
         if (w_parent_new is space.w_object or
             w_parent_init is not space.w_object):
-=======
-        if (w_parent_init is not space.w_object and
-            w_parent_new is not space.w_object):
-            # 2.7: warn about excess arguments when both methods are
-            # overridden
-            space.warn(space.wrap("object.__init__() takes no parameters"),
-                       space.w_DeprecationWarning, 1)
-        elif (w_parent_init is not space.w_object or
-              w_parent_new is space.w_object):
->>>>>>> 863356ff
             raise oefmt(space.w_TypeError,
                         "object.__init__() takes no parameters")
 
