def test_non_data_descr():
    class X(object):
        def f(self):
            return 42
    x = X()
    assert x.f() == 42
    x.f = 43
    assert x.f == 43
    del x.f
    assert x.f() == 42

def test_set_without_get():
    class Descr(object):

        def __init__(self, name):
            self.name = name

        def __set__(self, obj, value):
            obj.__dict__[self.name] = value
    descr = Descr("a")

    class X(object):
        a = descr

    x = X()
    assert x.a is descr
    x.a = 42
    assert x.a == 42

def test_failing_get():
    # when __get__() raises AttributeError,
    # __getattr__ is called...
    class X(object):
        def get_v(self):
            raise AttributeError
        v = property(get_v)

        def __getattr__(self, name):
            if name == 'v':
                return 42
    x = X()
    assert x.v == 42

    # ... but the __dict__ is not searched
    class Y(object):
        def get_w(self):
            raise AttributeError
        def set_w(self, value):
            raise AttributeError
        w = property(get_w, set_w)
    y = Y()
    y.__dict__['w'] = 42
    raises(AttributeError, getattr, y, 'w')

def test_member():
    class X(object):
        def __init__(self):
            self._v = 0
        def get_v(self):
            return self._v
        def set_v(self, v):
            self._v = v
        v = property(get_v, set_v)
    x = X()
    assert x.v  == 0
    assert X.v.__get__(x) == 0
    x.v = 1
    assert x.v == 1
    X.v.__set__(x, 0)
    assert x.v == 0
    raises(AttributeError, delattr, x, 'v')
    raises(AttributeError, X.v.__delete__, x)

def test_invalid_unicode_identifier():
    skip("utf-8 encoding before translation accepts lone surrogates, "
         "because it is Python 2.7, but after translation it does not. "
         "Moreover, CPython 3.x accepts such unicode attributes anyway. "
         "This makes this test half-wrong for now.")
    class X(object):
        pass
    x = X()
    raises(AttributeError, setattr, x, '\ud800', 1)
    raises(AttributeError, getattr, x, '\ud800')
    raises(AttributeError, delattr, x, '\ud800')
    raises(AttributeError, getattr, x, '\uDAD1\uD51E')

def test_special_methods_returning_strings():
    class A(object):
        seen = []
        def __str__(self):
            self.seen.append(1)
        def __repr__(self):
            self.seen.append(2)
        def __oct__(self):
            self.seen.append(3)
        def __hex__(self):
            self.seen.append(4)

    inst = A()
    raises(TypeError, str, inst)
    raises(TypeError, repr, inst)
    raises(TypeError, oct, inst)
    raises(TypeError, hex, inst)
    assert A.seen == [1,2] # __oct__ and __hex__ are no longer called

def test_hash():
    class A(object):
        pass
    hash(A())

    class B(object):
        def __eq__(self, other): pass
    assert B.__hash__ is None
    raises(TypeError, "hash(B())") # because we define __eq__ but not __hash__

    class E(object):
        def __hash__(self):
            return "something"
    raises(TypeError, hash, E())

    class G:
        def __hash__(self):
            return 1
    assert isinstance(hash(G()), int)

    # don't return a subclass of int, either
    class myint(int):
        pass
    class I(object):
        def __hash__(self):
            return myint(15)
    assert hash(I()) == 15
    assert type(hash(I())) is int

    # check hashing of -1 to -2
    class myint(int):
        pass
    class myfloat(float):
        pass
    class myHashClass(object):
        def __hash__(self):
            return -1
    class myHashClass3(object):
        def __hash__(self):
            return -10**100

    assert hash(-1) == -2
    assert hash(-1.0) == -2
    assert hash(-1 + 0j) == -2
    assert hash(myint(-1)) == -2
    assert hash(myfloat(-1.0)) == -2
    assert hash(myHashClass()) == -2
<<<<<<< HEAD
    assert hash(myHashClass3()) == hash(-10**100)

def test_descr_funny_new():
    class C(object):
        @classmethod
        def __new__(*args):
            return args

    assert C.__new__(1,2) == (C, 1, 2)
    assert C(1,2) == (C, C, 1, 2)
=======
    assert hash(myHashClass2()) == -2
    assert hash(myHashClass3()) == hash(-10**100)

def test_issue3255():
    class MagicCaller(object):
        def __get__(self, *args):
            raise Exception("should not be called")
        def __call__(self, *args):
            return lambda attr: attr
    class Descriptor(object):
        __get__ = MagicCaller()
    class X(object):
        __getattribute__ = Descriptor()
    assert X().foo == "foo"
>>>>>>> e885192d
<|MERGE_RESOLUTION|>--- conflicted
+++ resolved
@@ -150,7 +150,6 @@
     assert hash(myint(-1)) == -2
     assert hash(myfloat(-1.0)) == -2
     assert hash(myHashClass()) == -2
-<<<<<<< HEAD
     assert hash(myHashClass3()) == hash(-10**100)
 
 def test_descr_funny_new():
@@ -161,9 +160,6 @@
 
     assert C.__new__(1,2) == (C, 1, 2)
     assert C(1,2) == (C, C, 1, 2)
-=======
-    assert hash(myHashClass2()) == -2
-    assert hash(myHashClass3()) == hash(-10**100)
 
 def test_issue3255():
     class MagicCaller(object):
@@ -175,5 +171,4 @@
         __get__ = MagicCaller()
     class X(object):
         __getattribute__ = Descriptor()
-    assert X().foo == "foo"
->>>>>>> e885192d
+    assert X().foo == "foo"