--- conflicted
+++ resolved
@@ -755,7 +755,6 @@
                 return 42
         assert [2] + A1([3]) == [2, 3]
         assert type([2] + A1([3])) is list
-<<<<<<< HEAD
         assert [2] + A2([3]) == 42
 
     def test_64bit_hash(self):
@@ -767,11 +766,4 @@
                 return isinstance(other, BigHash)
         # previously triggered an OverflowError
         d = {BigHash(): None}
-        assert BigHash() in d
-
-
-class AppTestWithBuiltinShortcut(AppTest_Descroperation):
-    spaceconfig = {'objspace.std.builtinshortcut': True}
-=======
-        assert [2] + A2([3]) == 42
->>>>>>> a78e2b5c
+        assert BigHash() in d