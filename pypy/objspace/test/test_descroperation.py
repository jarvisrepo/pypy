--- conflicted
+++ resolved
@@ -28,8 +28,6 @@
         assert space.issubtype_w(w_sub, w_base)
         w_inst = space.call_function(w_sub)
         assert space.isinstance_w(w_inst, w_base)
-<<<<<<< HEAD
-=======
 
     def test_shortcut(self, monkeypatch, space):
         w_l = space.wrap([1, 2, 3, 4])
@@ -78,14 +76,8 @@
         w_x = space.newbytes('abc')
         monkeypatch.setattr(space, "lookup", None)
         w_first = space.getitem(w_x, space.newint(0))
-        assert space.bytes_w(w_first) == 'a'
-
-    def test_no_shortcut_classobj(self):
-        from pypy.module.__builtin__.interp_classobj import W_InstanceObject, W_ClassObject
-        for key in W_InstanceObject.__dict__.keys() + W_ClassObject.__dict__.keys():
-            assert not key.startswith("shortcut_")
+        assert space.int_w(w_first) == ord('a')
 
     def test_shortcut_generatoriterator(self):
         from pypy.interpreter.generator import GeneratorIterator
-        assert 'shortcut_next' in GeneratorIterator.__dict__
->>>>>>> 1a20d345
+        assert 'shortcut___next__' in GeneratorIterator.__dict__