# -*- encoding: utf-8 -*-

class Test_DescrOperation:

    def test_nonzero(self):
        space = self.space
        assert space.nonzero(space.w_True) is space.w_True
        assert space.nonzero(space.w_False) is space.w_False
        assert space.nonzero(space.wrap(42)) is space.w_True
        assert space.nonzero(space.wrap(0)) is space.w_False
        l = space.newlist([])
        assert space.nonzero(l) is space.w_False
        space.call_method(l, 'append', space.w_False)
        assert space.nonzero(l) is space.w_True

    def test_isinstance_and_issubtype_ignore_special(self):
        space = self.space
        w_tup = space.appexec((), """():
        class Meta(type):
            def __subclasscheck__(mcls, cls):
                return False
        class Base(metaclass=Meta):
            pass
        class Sub(Base):
            pass
        return Base, Sub""")
        w_base, w_sub = space.unpackiterable(w_tup)
        assert space.issubtype_w(w_sub, w_base)
        w_inst = space.call_function(w_sub)
        assert space.isinstance_w(w_inst, w_base)


class AppTest_Descroperation:
    def test_special_methods(self):
        class A:
            def __lt__(self, other):
                return "lt"
            def __imul__(self, other):
                return "imul"
            def __sub__(self, other):
                return "sub"
            def __rsub__(self, other):
                return "rsub"
            def __pow__(self, other):
                return "pow"
            def __rpow__(self, other):
                return "rpow"
            def __neg__(self):
                return "neg"
        a = A()
        assert (a < 5) == "lt"
        assert (object() > a) == "lt"
        a1 = a
        a1 *= 4
        assert a1 == "imul"
        assert a - 2 == "sub"
        assert a - object() == "sub"
        assert 2 - a == "rsub"
        assert object() - a == "rsub"
        assert a ** 2 == "pow"
        assert a ** object() == "pow"
        assert 2 ** a == "rpow"
        assert object() ** a == "rpow"
        assert -a == "neg"

        class B(A):
            def __lt__(self, other):
                return "B's lt"
            def __imul__(self, other):
                return "B's imul"
            def __sub__(self, other):
                return "B's sub"
            def __rsub__(self, other):
                return "B's rsub"
            def __pow__(self, other):
                return "B's pow"
            def __rpow__(self, other):
                return "B's rpow"
            def __neg__(self):
                return "B's neg"

        b = B()
        assert (a < b) == "lt"
        assert (b > a) == "lt"
        b1 = b
        b1 *= a
        assert b1 == "B's imul"
        a1 = a
        a1 *= b
        assert a1 == "imul"

        assert a - b == "B's rsub"
        assert b - a == "B's sub"
        assert b - b == "B's sub"
        assert a ** b == "B's rpow"
        assert b ** a == "B's pow"
        assert b ** b == "B's pow"
        assert -b == "B's neg"

        class C(B):
            pass
        c = C()
        assert c - 1 == "B's sub"
        assert 1 - c == "B's rsub"
        assert c - b == "B's sub"
        assert b - c == "B's sub"

        assert c ** 1 == "B's pow"
        assert 1 ** c == "B's rpow"
        assert c ** b == "B's pow"
        assert b ** c == "B's pow"

    def test_getslice(self):
        class Sq(object):
            def __getitem__(self, key):
                return key.start, key.stop
            def __len__(self):
                return 100

        sq = Sq()

        assert sq[1:3] == (1,3)
        assert sq[:] == (None, None)
        assert sq[1:] == (1, None)
        assert sq[:3] == (None, 3)
        assert sq[:] == (None, None)
        # negative indices
        assert sq[-1:3] == (-1, 3)
        assert sq[1:-3] == (1, -3)
        assert sq[-1:-3] == (-1, -3)
        # extended slice syntax also uses __getitem__()
        assert sq[::] == (None, None)

    def test_setslice(self):
        class Sq(object):
            def __setitem__(self, key, value):
                ops.append((key.start, key.stop, value))
            def __len__(self):
                return 100

        sq = Sq()
        ops = []
        sq[-5:3] = 'hello'
        sq[12:] = 'world'
        sq[:-1] = 'spam'
        sq[:] = 'egg'

        assert ops == [
            (-5,    3,   'hello'),
            (12,   None, 'world'),
            (None, -1,   'spam'),
            (None, None, 'egg'),
            ]

    def test_delslice(self):
        class Sq(object):
            def __delitem__(self, key):
                ops.append((key.start, key.stop))
            def __len__(self):
                return 100

        sq = Sq()
        ops = []
        del sq[5:-3]
        del sq[-12:]
        del sq[:1]
        del sq[:]

        assert ops == [
            (5,   -3),
            (-12, None),
            (None,1),
            (None,None),
            ]

    def test_getslice_nolength(self):
        class Sq(object):
            def __getitem__(self, key):
                return key.start, key.stop

        sq = Sq()

        assert sq[1:3] == (1,3)
        assert sq[:] == (None, None)
        assert sq[1:] == (1, None)
        assert sq[:3] == (None, 3)
        assert sq[:] == (None, None)
        # negative indices, but no __len__
        assert sq[-1:3] == (-1, 3)
        assert sq[1:-3] == (1, -3)
        assert sq[-1:-3] == (-1, -3)
        # extended slice syntax also uses __getitem__()
        assert sq[::] == (None, None)

    def test_ipow(self):
        x = 2
        x **= 5
        assert x == 32

    def test_typechecks(self):
        class myint(int):
            pass
        class X(object):
            def __bool__(self):
                return myint(1)
        raises(TypeError, "not X()")

    def test_string_subclass(self):
        class S(str):
            def __hash__(self):
                return 123
        s = S("abc")
        setattr(s, s, s)
        assert len(s.__dict__) == 1
        # this behavior changed in 2.4
        #assert type(s.__dict__.keys()[0]) is str   # don't store S keys
        #assert s.abc is s
        assert getattr(s,s) is s

    def test_notimplemented(self):
        #import types
        import operator

        def specialmethod(self, other):
            return NotImplemented

        def check(expr, x, y, operator=operator):
            raises(TypeError, expr)

        for metaclass in [type]:   # [type, types.ClassType]:
            for name, expr, iexpr in [
                    ('__add__',      'x + y',                   'x += y'),
                    ('__sub__',      'x - y',                   'x -= y'),
                    ('__mul__',      'x * y',                   'x *= y'),
                    ('__truediv__',  'operator.truediv(x, y)',  None),
                    ('__floordiv__', 'operator.floordiv(x, y)', None),
                    ('__div__',      'x / y',                   'x /= y'),
                    ('__mod__',      'x % y',                   'x %= y'),
                    ('__divmod__',   'divmod(x, y)',            None),
                    ('__pow__',      'x ** y',                  'x **= y'),
                    ('__lshift__',   'x << y',                  'x <<= y'),
                    ('__rshift__',   'x >> y',                  'x >>= y'),
                    ('__and__',      'x & y',                   'x &= y'),
                    ('__or__',       'x | y',                   'x |= y'),
                    ('__xor__',      'x ^ y',                   'x ^= y'),
                    ]:
                rname = '__r' + name[2:]
                A = metaclass('A', (), {name: specialmethod})
                B = metaclass('B', (), {rname: specialmethod})
                a = A()
                b = B()
                check(expr, a, a)
                check(expr, a, b)
                check(expr, b, a)
                check(expr, b, b)
                check(expr, a, 5)
                check(expr, 5, b)
                if iexpr:
                    check(iexpr, a, a)
                    check(iexpr, a, b)
                    check(iexpr, b, a)
                    check(iexpr, b, b)
                    check(iexpr, a, 5)
                    iname = '__i' + name[2:]
                    C = metaclass('C', (), {iname: specialmethod})
                    c = C()
                    check(iexpr, c, a)
                    check(iexpr, c, b)
                    check(iexpr, c, 5)

    def test_string_results(self):
        class A(object):
            def __str__(self):
                return answer * 2
            def __repr__(self):
                return answer * 3

        for operate, n in [(str, 2), (repr, 3)]:
            answer = "hello"
            assert operate(A()) == "hello" * n
            assert type(operate(A())) is str
            answer = 42
            excinfo = raises(TypeError, operate, A())
            assert "returned non-string (type 'int')" in str(excinfo.value)

    def test_string_results_unicode(self):
        class A(object):
            def __str__(self):
                return 'àèì'
            def __repr__(self):
                return 'àèì'

        for operate in (str, repr):
            x = operate(A())
            assert x == 'àèì'
            assert type(x) is str


    def test_byte_results_unicode(self):
        class A(object):
            def __str__(self):
                return b'foo'
            def __repr__(self):
                return b'bar'

        for operate in (str, repr):
            raises(TypeError, operate, A())

    def test_missing_getattribute(self):
        """
        class X(object):
            pass

        class metaclass(type):
            def mro(cls):
                return [cls, X]
        class Y(X, metaclass=metaclass):
            pass

        x = X()
        x.__class__ = Y
        raises(AttributeError, getattr, x, 'a')
        """

    def test_unordeable_types(self):
        class A(object): pass
        class zz(object): pass
        raises(TypeError, "A() < zz()")
        raises(TypeError, "zz() > A()")
        raises(TypeError, "A() < A()")
        raises(TypeError, "A() < None")
        raises(TypeError, "None < A()")
        raises(TypeError, "0 < ()")
        raises(TypeError, "0.0 < ()")
        raises(TypeError, "0j < ()")
        raises(TypeError, "0 < []")
        raises(TypeError, "0.0 < []")
        raises(TypeError, "0j < []")
        raises(TypeError, "0 < A()")
        raises(TypeError, "0.0 < A()")
        raises(TypeError, "0j < A()")
        raises(TypeError, "0 < zz()")
        raises(TypeError, "0.0 < zz()")
        raises(TypeError, "0j < zz()")

    def test_equality_among_different_types(self):
        class A(object): pass
        class zz(object): pass
        a = A()
        assert a == a
        for x, y in [(A(), A()),
                     (A(), zz()),
                     (A(), A()),
                     (A(), None),
                     (None, A()),
                     (0, ()),
                     (0.0, ()),
                     (0j, ()),
                     (0, []),
                     (0.0, []),
                     (0j, []),
                     (0, A()),
                     (0.0, A()),
                     (0j, A()),
                     ]:
            assert not x == y
            assert x != y


    def test_setattrweakref(self):
        skip("fails, works in cpython")
        # The issue is that in CPython, none of the built-in types have
        # a __weakref__ descriptor, even if their instances are weakrefable.
        # Should we emulate this?
        class P(object):
            pass

        setattr(P, "__weakref__", 0)

    def test_subclass_addition(self):
        # the __radd__ is never called (compare with the next test)
        l = []
        class A(object):
            def __add__(self, other):
                l.append(self.__class__)
                l.append(other.__class__)
                return 123
            def __radd__(self, other):
                # should never be called!
                return 456
        class B(A):
            pass
        res1 = A() + B()
        res2 = B() + A()
        assert res1 == res2 == 123
        assert l == [A, B, B, A]

    def test__eq__called(self):
        l = []
        class A(object):
            def __eq__(self, other):
                l.append((self, other))
                return True
        a = A()
        a == a
        assert l == [(a, a)]

    def test_subclass_comparison(self):
        # the __eq__ *is* called with reversed arguments
        l = []
        class A(object):
            def __eq__(self, other):
                l.append(self.__class__)
                l.append(other.__class__)
                return False

            def __lt__(self, other):
                l.append(self.__class__)
                l.append(other.__class__)
                return False

        class B(A):
            pass

        A() == B()
        A() < B()
        B() < A()
        assert l == [B, A, A, B, B, A]

    def test_subclass_comparison_more(self):
        # similarly, __gt__(b,a) is called instead of __lt__(a,b)
        l = []
        class A(object):
            def __lt__(self, other):
                l.append(self.__class__)
                l.append(other.__class__)
                return '<'
            def __gt__(self, other):
                l.append(self.__class__)
                l.append(other.__class__)
                return '>'
        class B(A):
            pass
        res1 = A() < B()
        res2 = B() < A()
        assert res1 == '>' and res2 == '<'
        assert l == [B, A, B, A]

    def test_rich_comparison(self):
        class A:
            def __init__(self, a):
                self.a = a
            def __eq__(self, other):
                return self.a == other.a
        class B:
            def __init__(self, a):
                self.a = a

        assert A(1) == B(1)
        assert B(1) == A(1)
        assert not(A(1) == B(2))
        assert not(B(1) == A(2))
        assert A(1) != B(2)
        assert B(1) != A(2)
        assert not(A(1) != B(1))
        assert not(B(1) != A(1))

    def test_ne_high_priority(self):
        """object.__ne__() should allow reflected __ne__() to be tried"""
        calls = []
        class Left:
            # Inherits object.__ne__()
            def __eq__(*args):
                calls.append('Left.__eq__')
                return NotImplemented
        class Right:
            def __eq__(*args):
                calls.append('Right.__eq__')
                return NotImplemented
            def __ne__(*args):
                calls.append('Right.__ne__')
                return NotImplemented
        Left() != Right()
        assert calls == ['Left.__eq__', 'Right.__ne__']

    def test_ne_low_priority(self):
        """object.__ne__() should not invoke reflected __eq__()"""
        calls = []
        class Base:
            # Inherits object.__ne__()
            def __eq__(*args):
                calls.append('Base.__eq__')
                return NotImplemented
        class Derived(Base):  # Subclassing forces higher priority
            def __eq__(*args):
                calls.append('Derived.__eq__')
                return NotImplemented
            def __ne__(*args):
                calls.append('Derived.__ne__')
                return NotImplemented
        Base() != Derived()
        assert calls == ['Derived.__ne__', 'Base.__eq__']

    def test_partial_ordering(self):
        class A(object):
            def __lt__(self, other):
                return self
        a1 = A()
        a2 = A()
        assert (a1 < a2) is a1
        assert (a1 > a2) is a2

    def test_eq_order(self):
        class A(object):
            def __eq__(self, other): return self.__class__.__name__+':A.eq'
            def __ne__(self, other): return self.__class__.__name__+':A.ne'
            def __lt__(self, other): return self.__class__.__name__+':A.lt'
            def __le__(self, other): return self.__class__.__name__+':A.le'
            def __gt__(self, other): return self.__class__.__name__+':A.gt'
            def __ge__(self, other): return self.__class__.__name__+':A.ge'
        class B(object):
            def __eq__(self, other): return self.__class__.__name__+':B.eq'
            def __ne__(self, other): return self.__class__.__name__+':B.ne'
            def __lt__(self, other): return self.__class__.__name__+':B.lt'
            def __le__(self, other): return self.__class__.__name__+':B.le'
            def __gt__(self, other): return self.__class__.__name__+':B.gt'
            def __ge__(self, other): return self.__class__.__name__+':B.ge'
        #
        assert (A() == B()) == 'A:A.eq'
        assert (A() != B()) == 'A:A.ne'
        assert (A() <  B()) == 'A:A.lt'
        assert (A() <= B()) == 'A:A.le'
        assert (A() >  B()) == 'A:A.gt'
        assert (A() >= B()) == 'A:A.ge'
        #
        assert (B() == A()) == 'B:B.eq'
        assert (B() != A()) == 'B:B.ne'
        assert (B() <  A()) == 'B:B.lt'
        assert (B() <= A()) == 'B:B.le'
        assert (B() >  A()) == 'B:B.gt'
        assert (B() >= A()) == 'B:B.ge'
        #
        class C(A):
            def __eq__(self, other): return self.__class__.__name__+':C.eq'
            def __ne__(self, other): return self.__class__.__name__+':C.ne'
            def __lt__(self, other): return self.__class__.__name__+':C.lt'
            def __le__(self, other): return self.__class__.__name__+':C.le'
            def __gt__(self, other): return self.__class__.__name__+':C.gt'
            def __ge__(self, other): return self.__class__.__name__+':C.ge'
        #
        assert (A() == C()) == 'C:C.eq'
        assert (A() != C()) == 'C:C.ne'
        assert (A() <  C()) == 'C:C.gt'
        assert (A() <= C()) == 'C:C.ge'
        assert (A() >  C()) == 'C:C.lt'
        assert (A() >= C()) == 'C:C.le'
        #
        assert (C() == A()) == 'C:C.eq'
        assert (C() != A()) == 'C:C.ne'
        assert (C() <  A()) == 'C:C.lt'
        assert (C() <= A()) == 'C:C.le'
        assert (C() >  A()) == 'C:C.gt'
        assert (C() >= A()) == 'C:C.ge'
        #
        class D(A):
            pass
        #
        assert (A() == D()) == 'D:A.eq'
        assert (A() != D()) == 'D:A.ne'
        assert (A() <  D()) == 'D:A.gt'
        assert (A() <= D()) == 'D:A.ge'
        assert (A() >  D()) == 'D:A.lt'
        assert (A() >= D()) == 'D:A.le'
        #
        assert (D() == A()) == 'D:A.eq'
        assert (D() != A()) == 'D:A.ne'
        assert (D() <  A()) == 'D:A.lt'
        assert (D() <= A()) == 'D:A.le'
        assert (D() >  A()) == 'D:A.gt'
        assert (D() >= A()) == 'D:A.ge'

    def test_binop_rule(self):
        called = []
        class A:
            def __eq__(self, other):
                called.append(self)
                return NotImplemented
        a1 = A()
        a2 = A()
        a1 == a2
        assert called == [a1, a2]

    def test_addition(self):
        class A:
            def __init__(self, a):
                self.a = a
            def __add__(self, other):
                return self.a + other.a
            __radd__ = __add__
        class B:
            def __init__(self, a):
                self.a = a

        assert A(1) + B(2) == 3
        assert B(1) + A(2) == 3

    def test_mod_failure(self):
        try:
            [] % 3
        except TypeError as e:
            assert '%' in str(e)
        else:
            assert False, "did not raise"

    def test_invalid_iterator(self):
        class x(object):
            def __iter__(self):
                return self
        raises(TypeError, iter, x())

    def test_attribute_error(self):
        class classmethodonly(classmethod):
            def __get__(self, instance, type):
                if instance is not None:
                    raise AttributeError("Must be called on a class, not an instance.")
                return super(classmethodonly, self).__get__(instance, type)

        class A(object):
            @classmethodonly
            def a(cls):
                return 3

        raises(AttributeError, lambda: A().a)

    def test_attribute_error2(self):
        import operator
        class A(object):
            def __eq__(self, other):
                raise AttributeError('doh')
        raises(AttributeError, operator.eq, A(), A())

        class E(object):
            @property
            def __eq__(self):
                raise AttributeError('doh')
        assert not (E() == E())

    def test_delete_descriptor(self):
        class Prop(object):
            def __get__(self, obj, cls):
                return 42
            def __delete__(self, obj):
                obj.deleted = True
        class C(object):
            x = Prop()
        obj = C()
        del obj.x
        assert obj.deleted

    def test_non_callable(self):
        meth = classmethod(1).__get__(1)
        raises(TypeError, meth)

    def test_isinstance_and_issubclass(self):
        class Meta(type):
            def __instancecheck__(cls, instance):
                if cls is A:
                    return True
                return False
            def __subclasscheck__(cls, sub):
                if cls is B:
                    return True
                return False
        A = Meta('A', (), {})  # like "class A(metaclass=Meta)", but
                               # Python2 cannot parse this
        class B(A):
            pass
        a = A()
        b = B()
        assert isinstance(a, A) # "shortcut" does not go through metaclass
        assert not isinstance(a, B)
        assert isinstance(b, A)
        assert isinstance(b, B) # "shortcut" does not go through metaclass
        assert isinstance(4, A)
        assert not issubclass(A, A)
        assert not issubclass(B, A)
        assert issubclass(A, B)
        assert issubclass(B, B)
        assert issubclass(23, B)

    def test_rebind_method(self):
        # No check is done on a method copied to another type
        class A:
            def method(self):
                return 42
        class Dict:
            method = A.method
        assert Dict().method() == 42

    def test_len_overflow(self):
        import sys
        class X(object):
            def __len__(self):
                return sys.maxsize + 1
        raises(OverflowError, len, X())
        raises(OverflowError, bool, X())

    def test_len_underflow(self):
        import sys
        class X(object):
            def __len__(self):
                return -1
        raises(ValueError, len, X())
        raises(ValueError, bool, X())

    def test_len_custom__int__(self):
        import sys
        class X(object):
            def __init__(self, x):
                self.x = x
            def __len__(self):
                return self.x
            def __int__(self):
                return self.x

        raises(TypeError, len, X(3.0))
        raises(TypeError, len, X(X(2)))
        raises(TypeError, bool, X(3.0))
        raises(TypeError, bool, X(X(2)))
        raises(OverflowError, len, X(sys.maxsize + 1))

    def test_len_index(self):
        class Index(object):
            def __index__(self):
                return 42
        class X(object):
            def __len__(self):
                return Index()
        n = len(X())
        assert type(n) is int
        assert n == 42

        class BadIndex(object):
            def __index__(self):
                return 'foo'
        class Y(object):
            def __len__(self):
                return BadIndex()
        excinfo = raises(TypeError, len, Y())
        assert excinfo.value.args[0].startswith("__index__ returned non-")

        class BadIndex2(object):
            def __index__(self):
                return 2**100
        class Z(object):
            def __len__(self):
                return BadIndex2()
        excinfo = raises(OverflowError, len, Z())

    def test_sane_len(self):
        # this test just tests our assumptions about __len__
        # this will start failing if __len__ changes assertions
        for badval in ['illegal', -1, 1 << 32]:
            class A:
                def __len__(self):
                    return badval
            try:
                bool(A())
            except (Exception) as e_bool:
                try:
                    len(A())
                except (Exception) as e_len:
                    assert str(e_bool) == str(e_len)

    def test_bool___contains__(self):
        class X(object):
            def __contains__(self, item):
                if item == 'foo':
                    return 42
                else:
                    return 'hello world'
        x = X()
        res = 'foo' in x
        assert res is True
        res = 'bar' in x
        assert res is True
        #
        class MyError(Exception):
            pass
        class CannotConvertToBool(object):
            def __bool__(self):
                raise MyError
        class X(object):
            def __contains__(self, item):
                return CannotConvertToBool()
        x = X()
        raises(MyError, "'foo' in x")

    def test_sequence_rmul_overrides(self):
        class oops(object):
            def __rmul__(self, other):
                return 42
            def __index__(self):
                return 3
        assert b'2' * oops() == 42
        assert [2] * oops() == 42
        assert (2,) * oops() == 42
        assert u'2' * oops() == 42
        assert bytearray(b'2') * oops() == 42
        assert 1000 * oops() == 42
        assert b'2'.__mul__(oops()) == b'222'
        x = '2'
        x *= oops()
        assert x == 42
        x = [2]
        x *= oops()
        assert x == 42

    def test_sequence_rmul_overrides_oldstyle(self):
        class oops:
            def __rmul__(self, other):
                return 42
            def __index__(self):
                return 3
        assert b'2' * oops() == 42
        assert [2] * oops() == 42
        assert (2,) * oops() == 42
        assert u'2' * oops() == 42
        assert bytearray(b'2') * oops() == 42
        assert 1000 * oops() == 42
        assert b'2'.__mul__(oops()) == b'222'

    def test_sequence_radd_overrides(self):
        class A1(list):
            pass
        class A2(list):
            def __radd__(self, other):
                return 42
        assert [2] + A1([3]) == [2, 3]
        assert type([2] + A1([3])) is list
        assert [2] + A2([3]) == 42
        x = "2"
        x += A2([3])
        assert x == 42
        x = [2]
        x += A2([3])
        assert x == 42

    def test_data_descriptor_without_delete(self):
        class D(object):
            def __set__(self, x, y):
                pass
        class A(object):
            d = D()
        raises(AttributeError, "del A().d")

    def test_data_descriptor_without_set(self):
        class D(object):
            def __delete__(self, x):
                pass
        class A(object):
            d = D()
        raises(AttributeError, "A().d = 5")

<<<<<<< HEAD
    def test_64bit_hash(self):
        import sys
        class BigHash(object):
            def __hash__(self):
                return sys.maxsize + 2
            def __eq__(self, other):
                return isinstance(other, BigHash)
        # previously triggered an OverflowError
        d = {BigHash(): None}
        assert BigHash() in d
=======
    def test_not_subscriptable_error_gives_keys(self):
        d = {'key1': {'key2': {'key3': None}}}
        excinfo = raises(TypeError, "d['key1']['key2']['key3']['key4']['key5']")
        assert "key4" in str(excinfo.value)
>>>>>>> ac4885f4
<|MERGE_RESOLUTION|>--- conflicted
+++ resolved
@@ -862,7 +862,11 @@
             d = D()
         raises(AttributeError, "A().d = 5")
 
-<<<<<<< HEAD
+    def test_not_subscriptable_error_gives_keys(self):
+        d = {'key1': {'key2': {'key3': None}}}
+        excinfo = raises(TypeError, "d['key1']['key2']['key3']['key4']['key5']")
+        assert "key4" in str(excinfo.value)
+
     def test_64bit_hash(self):
         import sys
         class BigHash(object):
@@ -872,10 +876,4 @@
                 return isinstance(other, BigHash)
         # previously triggered an OverflowError
         d = {BigHash(): None}
-        assert BigHash() in d
-=======
-    def test_not_subscriptable_error_gives_keys(self):
-        d = {'key1': {'key2': {'key3': None}}}
-        excinfo = raises(TypeError, "d['key1']['key2']['key3']['key4']['key5']")
-        assert "key4" in str(excinfo.value)
->>>>>>> ac4885f4
+        assert BigHash() in d