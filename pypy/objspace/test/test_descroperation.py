--- conflicted
+++ resolved
@@ -318,7 +318,6 @@
         x.__class__ = Y
         raises(AttributeError, getattr, x, 'a')
 
-<<<<<<< HEAD
     def test_unordeable_types(self):
         class A(object): pass
         class zz(object): pass
@@ -341,37 +340,6 @@
         raises(TypeError, "0j < zz()")
 
     def test_equality_among_different_types(self):
-=======
-    def test_silly_but_consistent_order(self):
-        # incomparable objects sort by type name :-/
-        class A(object):
-            pass
-        class zz(object):
-            pass
-        assert A() < zz()
-        assert zz() > A()
-        # if in doubt, CPython sorts numbers before non-numbers
-        assert 0 < ()
-        assert 0L < ()
-        assert 0.0 < ()
-        assert 0j < ()
-        assert 0 < []
-        assert 0L < []
-        assert 0.0 < []
-        assert 0j < []
-        assert 0 < A()
-        assert 0L < A()
-        assert 0.0 < A()
-        assert 0j < A()
-        assert 0 < zz()
-        assert 0L < zz()
-        assert 0.0 < zz()
-        assert 0j < zz()
-        # what if the type name is the same... whatever, but
-        # be consistent
-        a1 = A()
-        a2 = A()
->>>>>>> 340322f8
         class A(object): pass
         class zz(object): pass
         a = A()
