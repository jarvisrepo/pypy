--- conflicted
+++ resolved
@@ -65,7 +65,7 @@
 
 def get_attribute_name(space, w_obj, w_name):
     try:
-        return space.str_w(w_name)
+        return space.text_w(w_name)
     except OperationError as e:
         if e.match(space, space.w_UnicodeEncodeError):
             raiseattrerror(space, w_obj, w_name)
@@ -77,11 +77,7 @@
 
 class Object(object):
     def descr__getattribute__(space, w_obj, w_name):
-<<<<<<< HEAD
         name = get_attribute_name(space, w_obj, w_name)
-=======
-        name = space.text_w(w_name)
->>>>>>> c9895e52
         w_descr = space.lookup(w_obj, name)
         if w_descr is not None:
             if space.is_data_descr(w_descr):
@@ -107,11 +103,7 @@
         raiseattrerror(space, w_obj, w_name)
 
     def descr__setattr__(space, w_obj, w_name, w_value):
-<<<<<<< HEAD
         name = get_attribute_name(space, w_obj, w_name)
-=======
-        name = space.text_w(w_name)
->>>>>>> c9895e52
         w_descr = space.lookup(w_obj, name)
         if w_descr is not None:
             if space.is_data_descr(w_descr):
@@ -122,11 +114,7 @@
         raiseattrerror(space, w_obj, w_name, w_descr)
 
     def descr__delattr__(space, w_obj, w_name):
-<<<<<<< HEAD
         name = get_attribute_name(space, w_obj, w_name)
-=======
-        name = space.text_w(w_name)
->>>>>>> c9895e52
         w_descr = space.lookup(w_obj, name)
         if w_descr is not None:
             if space.is_data_descr(w_descr):
@@ -724,24 +712,10 @@
             w_result = space.get_and_call_function(w_impl, w_obj)
             if space.isinstance_w(w_result, space.w_unicode):
                 return w_result
-<<<<<<< HEAD
 
             raise oefmt(space.w_TypeError,
                         "%(specialname)s returned non-string (type "
                         "'%%T')", w_result)
-=======
-            try:
-                result = space.str_w(w_result) # YYY
-            except OperationError, e:
-                if not e.match(space, space.w_TypeError):
-                    raise
-                raise oefmt(space.w_TypeError,
-                            "%(specialname)s returned non-%(targetname)s "
-                            "(type '%%T')", w_result)
-            else:
-                # re-wrap the result as a real string
-                return space.newtext(result)
->>>>>>> c9895e52
         assert not hasattr(DescrOperation, %(targetname)r)
         DescrOperation.%(targetname)s = %(targetname)s
         del %(targetname)s
