import operator
from pypy.interpreter.error import OperationError, oefmt, oefmt_attribute_error
from pypy.interpreter.baseobjspace import ObjSpace
from pypy.interpreter.function import Function, Method, FunctionWithFixedCode
from pypy.interpreter.argument import Arguments
from pypy.interpreter.typedef import default_identity_hash, use_special_method_shortcut
from rpython.tool.sourcetools import compile2, func_with_new_name
from rpython.rlib.objectmodel import specialize, always_inline
from rpython.rlib import jit

@specialize.memo()
def object_getattribute(space):
    "Utility that returns the app-level descriptor object.__getattribute__."
    return space.lookup_in_type(space.w_object, '__getattribute__')

@specialize.memo()
def object_setattr(space):
    "Utility that returns the app-level descriptor object.__setattr__."
    return space.lookup_in_type(space.w_object, '__setattr__')

@specialize.memo()
def object_delattr(space):
    "Utility that returns the app-level descriptor object.__delattr__."
    return space.lookup_in_type(space.w_object, '__delattr__')

@specialize.memo()
def object_hash(space):
    "Utility that returns the app-level descriptor object.__hash__."
    return space.lookup_in_type(space.w_object, '__hash__')

@specialize.memo()
def type_eq(space):
    "Utility that returns the app-level descriptor type.__eq__."
    return space.lookup_in_type(space.w_type, '__eq__')

@specialize.memo()
def list_iter(space):
    "Utility that returns the app-level descriptor list.__iter__."
    return space.lookup_in_type(space.w_list, '__iter__')

@specialize.memo()
def tuple_iter(space):
    "Utility that returns the app-level descriptor tuple.__iter__."
    return space.lookup_in_type(space.w_tuple, '__iter__')

@specialize.memo()
def unicode_iter(space):
    "Utility that returns the app-level descriptor str.__iter__."
    return space.lookup_in_type(space.w_unicode, '__iter__')

@specialize.memo()
def dict_getitem(space):
    "Utility that returns the app-level descriptor dict.__getitem__."
    return space.lookup_in_type(space.w_dict, '__getitem__')


def raiseattrerror(space, w_obj, w_name, w_descr=None):
    # space.repr always returns an encodable string.
    if w_descr is None:
        raise oefmt_attribute_error(space,
                    w_obj, w_name, "'%T' object has no attribute %R")
    else:
        raise oefmt(space.w_AttributeError,
                    "'%T' object attribute %R is read-only", w_obj, w_name)

def get_attribute_name(space, w_obj, w_name):
    try:
        return space.text_w(w_name)
    except OperationError as e:
        if e.match(space, space.w_UnicodeEncodeError):
            raiseattrerror(space, w_obj, w_name)
        raise

@always_inline
def _same_class_w(space, w_obj1, w_obj2, w_typ1, w_typ2):
    from pypy.objspace.std.typeobject import W_TypeObject
    # micro-optimization, call on the instances instead of using space.is_w so
    # we can inline it
    assert isinstance(w_typ1, W_TypeObject)
    assert isinstance(w_typ2, W_TypeObject)
    return w_typ1.is_w(space, w_typ2)


class Object(object):
    def descr__getattribute__(space, w_obj, w_name):
        name = get_attribute_name(space, w_obj, w_name)
        w_descr = space.lookup(w_obj, name)
        if w_descr is not None:
            if space.is_data_descr(w_descr):
                # Only override if __get__ is defined, too, for compatibility
                # with CPython.
                w_get = space.lookup(w_descr, "__get__")
                if w_get is not None:
                    w_type = space.type(w_obj)
                    return space.get_and_call_function(w_get, w_descr, w_obj,
                                                       w_type)
        w_value = w_obj.getdictvalue(space, name)
        if w_value is not None:
            return w_value
        if w_descr is not None:
            typ = type(w_descr)
            if typ is Function or typ is FunctionWithFixedCode:
                # This shortcut is necessary if w_obj is None.  Otherwise e.g.
                # None.__eq__ would return an unbound function because calling
                # __get__ with None as the first argument returns the attribute
                # as if it was accessed through the owner (type(None).__eq__).
                return Method(space, w_descr, w_obj)
            return space.get(w_descr, w_obj)
        raiseattrerror(space, w_obj, w_name)

    def descr__setattr__(space, w_obj, w_name, w_value):
        name = get_attribute_name(space, w_obj, w_name)
        w_descr = space.lookup(w_obj, name)
        if w_descr is not None:
            # shortcut for:
            # if space.is_data_descr(w_descr):
            #     return space.set(w_descr, w_obj, w_value)
            w_set = space.lookup(w_descr, '__set__')
            if w_set is not None:
                return space.get_and_call_function(w_set, w_descr, w_obj, w_value)
            if space.lookup(w_descr, '__delete__') is not None:
                raise oefmt(space.w_AttributeError,
                            "'%T' object is not a descriptor with set", w_descr)
        if w_obj.setdictvalue(space, name, w_value):
            return
        raiseattrerror(space, w_obj, w_name, w_descr)

    def descr__delattr__(space, w_obj, w_name):
        name = get_attribute_name(space, w_obj, w_name)
        w_descr = space.lookup(w_obj, name)
        if w_descr is not None:
            if space.is_data_descr(w_descr):
                space.delete(w_descr, w_obj)
                return
        if w_obj.deldictvalue(space, name):
            return
        raiseattrerror(space, w_obj, w_name, w_descr)

    def descr__init__(space, w_obj, __args__):
        pass

def get_printable_location(itergreenkey, w_itemtype):
    return "DescrOperation.contains [%s, %s]" % (
            itergreenkey.iterator_greenkey_printable(),
            w_itemtype.getname(w_itemtype.space))

contains_jitdriver = jit.JitDriver(name='contains',
        greens=['itergreenkey', 'w_itemtype'], reds='auto',
        get_printable_location=get_printable_location)

class DescrOperation(object):
    # This is meant to be a *mixin*.

    def is_data_descr(space, w_obj):
        return (space.lookup(w_obj, '__set__') is not None or
                space.lookup(w_obj, '__delete__') is not None)

    def get_and_call_args(space, w_descr, w_obj, args):
        # a special case for performance and to avoid infinite recursion
        if isinstance(w_descr, Function):
            return w_descr.call_obj_args(w_obj, args)
        else:
            w_impl = space.get(w_descr, w_obj)
            return space.call_args(w_impl, args)

    def get_and_call_function(space, w_descr, w_obj, *args_w):
        typ = type(w_descr)
        # a special case for performance and to avoid infinite recursion
        # (possibly; but note issue3255 in the get() metehod, which might
        # also remove the infinite recursion here)
        if typ is Function or typ is FunctionWithFixedCode:
            # isinstance(typ, Function) would not be correct here:
            # for a BuiltinFunction we must not use that shortcut, because a
            # builtin function binds differently than a normal function
            # see test_builtin_as_special_method_is_not_bound
            # in interpreter/test/test_function.py

            # the fastcall paths are purely for performance, but the resulting
            # increase of speed is huge
            return w_descr.funccall(w_obj, *args_w)
        else:
            args = Arguments(space, list(args_w))
            w_impl = space.get(w_descr, w_obj)
            return space.call_args(w_impl, args)

    def call_args(space, w_obj, args):
        # two special cases for performance
        if isinstance(w_obj, Function):
            return w_obj.call_args(args)
        if isinstance(w_obj, Method):
            return w_obj.call_args(args)
        w_descr = space.lookup(w_obj, '__call__')
        if w_descr is None:
            raise oefmt(space.w_TypeError,
                        "'%T' object is not callable", w_obj)
        return space.get_and_call_args(w_descr, w_obj, args)

    def get(space, w_descr, w_obj, w_type=None):
        w_get = space.lookup(w_descr, '__get__')
        if w_get is None:
            return w_descr
        if w_type is None:
            w_type = space.type(w_obj)
        # special case: don't use get_and_call_function() here.
        # see test_issue3255 in apptest_descriptor.py
        return space.call_function(w_get, w_descr, w_obj, w_type)

    def set(space, w_descr, w_obj, w_val):
        w_set = space.lookup(w_descr, '__set__')
        if w_set is None:
            raise oefmt(space.w_AttributeError,
                        "'%T' object is not a descriptor with set", w_descr)
        return space.get_and_call_function(w_set, w_descr, w_obj, w_val)

    def delete(space, w_descr, w_obj):
        w_delete = space.lookup(w_descr, '__delete__')
        if w_delete is None:
            raise oefmt(space.w_AttributeError,
                        "'%T' object is not a descriptor with delete", w_descr)
        return space.get_and_call_function(w_delete, w_descr, w_obj)

    def getattr(space, w_obj, w_name):
        # may be overridden in StdObjSpace
        w_descr = space.lookup(w_obj, '__getattribute__')
        return space._handle_getattribute(w_descr, w_obj, w_name)

    def _handle_getattribute(space, w_descr, w_obj, w_name):
        try:
            if w_descr is None:   # obscure case
                raise OperationError(space.w_AttributeError, space.w_None)
            return space.get_and_call_function(w_descr, w_obj, w_name)
        except OperationError as e:
            if not e.match(space, space.w_AttributeError):
                raise
            w_descr = space.lookup(w_obj, '__getattr__')
            if w_descr is None:
                raise
            return space.get_and_call_function(w_descr, w_obj, w_name)

    def setattr(space, w_obj, w_name, w_val):
        w_descr = space.lookup(w_obj, '__setattr__')
        if w_descr is None:
            raise oefmt(space.w_AttributeError,
                        "'%T' object is readonly", w_obj)
        return space.get_and_call_function(w_descr, w_obj, w_name, w_val)

    def delattr(space, w_obj, w_name):
        w_descr = space.lookup(w_obj, '__delattr__')
        if w_descr is None:
            raise oefmt(space.w_AttributeError,
                        "'%T' object does not support attribute removal",
                        w_obj)
        return space.get_and_call_function(w_descr, w_obj, w_name)

    # would be cool to shortcut this too, but old-style classes return int from
    # __nonzero__
    def is_true(space, w_obj):
        w_descr = space.lookup(w_obj, "__bool__")
        if w_descr is None:
            w_descr = space.lookup(w_obj, "__len__")
            if w_descr is None:
                return True
            # call __len__
            w_res = space.get_and_call_function(w_descr, w_obj)
            return space._check_len_result(space.index(w_res)) != 0
        # call __bool__
        w_res = space.get_and_call_function(w_descr, w_obj)
        # more shortcuts for common cases
        if space.is_w(w_res, space.w_False):
            return False
        if space.is_w(w_res, space.w_True):
            return True
        w_restype = space.type(w_res)
        # Note there is no check for bool here because the only possible
        # instances of bool are w_False and w_True, which are checked above.
        raise oefmt(space.w_TypeError,
                    "__bool__ should return bool, returned %T", w_obj)

    def nonzero(space, w_obj):
        if space.is_true(w_obj):
            return space.w_True
        else:
            return space.w_False

    @use_special_method_shortcut('__len__')
    def _len(space, w_obj):
        w_descr = space.lookup(w_obj, '__len__')
        if w_descr is None:
            raise oefmt(space.w_TypeError, "'%T' has no length", w_obj)
        return space.get_and_call_function(w_descr, w_obj)

    def len_w(space, w_obj):
        w_res = space._len(w_obj)
        return space._check_len_result(space.index(w_res))

    def len(space, w_obj):
        w_res = space.index(space._len(w_obj))
        # check for error or overflow
        space._check_len_result(w_res)
        return w_res

    def _check_len_result(space, w_int):
        # Will complain if result is too big.
        assert space.isinstance_w(w_int, space.w_int)
        if space.is_true(space.lt(w_int, space.newint(0))):
            raise oefmt(space.w_ValueError, "__len__() should return >= 0")
        result = space.getindex_w(w_int, space.w_OverflowError)
        assert result >= 0
        return result

    def is_iterable(space, w_obj):
        w_descr = space.lookup(w_obj, '__iter__')
        if w_descr is None:
            if space.type(w_obj).flag_map_or_seq != 'M':
                w_descr = space.lookup(w_obj, '__getitem__')
            if w_descr is None:
                return False
        return True

    @use_special_method_shortcut('__iter__',
            lambda space, w_iter: space.lookup(w_iter, '__next__') is not None)
    def iter(space, w_obj):
        w_descr = space.lookup(w_obj, '__iter__')
        if w_descr is None:
            if space.type(w_obj).flag_map_or_seq != 'M':
                w_descr = space.lookup(w_obj, '__getitem__')
            if w_descr is None:
                raise oefmt(space.w_TypeError,
                            "'%T' object is not iterable", w_obj)
            return space.newseqiter(w_obj)
        if space.is_w(w_descr, space.w_None):
            raise oefmt(space.w_TypeError,
                        "'%T' object is not iterable", w_obj)
        w_iter = space.get_and_call_function(w_descr, w_obj)
        w_next = space.lookup(w_iter, '__next__')
        if w_next is None:
            raise oefmt(space.w_TypeError, "iter() returned non-iterator")
        return w_iter

    @use_special_method_shortcut('__next__')
    def next(space, w_obj):
        w_descr = space.lookup(w_obj, '__next__')
        if w_descr is None:
            raise oefmt(space.w_TypeError,
                        "'%T' object is not an iterator", w_obj)
        return space.get_and_call_function(w_descr, w_obj)

    @use_special_method_shortcut('__getitem__')
    def getitem(space, w_obj, w_key):
        w_descr = space.lookup(w_obj, '__getitem__')
        if w_descr is None and space.isinstance_w(w_obj, space.w_type):
            # you've got to be kidding me :-( - cpython does the same
            if space.is_w(w_obj, space.w_type):
                from pypy.objspace.std.util import generic_alias_class_getitem
                return generic_alias_class_getitem(space, w_obj, w_key)
            try:
                w_descr = space.getattr(w_obj, space.newtext('__class_getitem__'))
            except OperationError as e:
                if e.match(space, space.w_AttributeError):
                    w_descr = None
                else:
                    raise e
        if w_descr is None:
            raise oefmt(space.w_TypeError,
                        "'%T' object is not subscriptable (key %R)",
                        w_obj, w_key)
        return space.get_and_call_function(w_descr, w_obj, w_key)

    @use_special_method_shortcut('__setitem__')
    def setitem(space, w_obj, w_key, w_val):
        w_descr = space.lookup(w_obj, '__setitem__')
        if w_descr is None:
            raise oefmt(space.w_TypeError,
                        "'%T' object does not support item assignment", w_obj)
        return space.get_and_call_function(w_descr, w_obj, w_key, w_val)

    @use_special_method_shortcut('__delitem__')
    def delitem(space, w_obj, w_key):
        w_descr = space.lookup(w_obj, '__delitem__')
        if w_descr is None:
            raise oefmt(space.w_TypeError,
                        "'%T' object does not support item deletion", w_obj)
        return space.get_and_call_function(w_descr, w_obj, w_key)

    def format(space, w_obj, w_format_spec):
        w_descr = space.lookup(w_obj, '__format__')
        if w_descr is None:
            raise oefmt(space.w_TypeError,
                        "'%T' object does not define __format__", w_obj)
        w_res = space.get_and_call_function(w_descr, w_obj, w_format_spec)
        if not space.isinstance_w(w_res, space.w_unicode):
            raise oefmt(space.w_TypeError,
                        "%T.__format__ must return string, not %T",
                        w_obj, w_res)
        return w_res

<<<<<<< HEAD
    def pow(space, w_obj1, w_obj2, w_obj3):
        w_res = space._pow(w_obj1, w_obj2, w_obj3)
        if w_res is None:
            if space.is_w(w_obj3, space.w_None):
                raise oefmt(
                    space.w_TypeError,
                    "unsupported operand type(s) for ** or pow(): '%T' and '%T'",
                    w_obj1, w_obj2
                )
            else:
                raise oefmt(
                    space.w_TypeError,
                    "unsupported operand type(s) for ** or pow(): '%T', '%T', '%T'",
                    w_obj1, w_obj2, w_obj3
                )
        return w_res

    def _pow(space, w_obj1, w_obj2, w_obj3):
=======
    def pow_binary(space, w_obj1, w_obj2):
>>>>>>> cb6d34b3
        w_typ1 = space.type(w_obj1)
        w_typ2 = space.type(w_obj2)
        w_left_src, w_left_impl = space.lookup_in_type_where(w_typ1, '__pow__')
        if space.is_w(w_typ1, w_typ2):
            w_right_impl = None
        else:
            w_right_src, w_right_impl = space.lookup_in_type_where(w_typ2, '__rpow__')
            # sse binop_impl
            if (w_left_src is not w_right_src
                and space.issubtype_w(w_typ2, w_typ1)):
                if (w_left_src and w_right_src and
                    not space.abstract_issubclass_w(w_left_src, w_right_src) and
                    not space.abstract_issubclass_w(w_typ1, w_right_src)):
                    w_obj1, w_obj2 = w_obj2, w_obj1
                    w_left_impl, w_right_impl = w_right_impl, w_left_impl
        if w_left_impl is not None:
            w_res = space.get_and_call_function(w_left_impl, w_obj1, w_obj2)
            if _check_notimplemented(space, w_res):
                return w_res
        if w_right_impl is not None:
            w_res = space.get_and_call_function(w_right_impl, w_obj2, w_obj1)
            if _check_notimplemented(space, w_res):
                return w_res
        return None

    def pow(space, w_obj1, w_obj2, w_obj3):
        if space.is_w(w_obj3, space.w_None):
            return space.pow_binary(w_obj1, w_obj2)
        # Three-arg power does not use __rpow__
        w_typ1 = space.type(w_obj1)
        w_left_src, w_left_impl = space.lookup_in_type_where(w_typ1, '__pow__')
        if w_left_impl is not None:
            w_res = space.get_and_call_function(w_left_impl, w_obj1, w_obj2, w_obj3)
            if _check_notimplemented(space, w_res):
                return w_res
        raise oefmt(space.w_TypeError, "operands do not support pow()")

    def inplace_pow(space, w_lhs, w_rhs):
        w_impl = space.lookup(w_lhs, '__ipow__')
        if w_impl is not None:
            w_res = space.get_and_call_function(w_impl, w_lhs, w_rhs)
            if _check_notimplemented(space, w_res):
                return w_res
        w_res = space._pow(w_lhs, w_rhs, space.w_None)
        if w_res is None:
            raise oefmt(
                space.w_TypeError,
                "unsupported operand type(s) for **=: '%T' and '%T'",
                w_lhs, w_rhs
            )
        return w_res

    @use_special_method_shortcut('__contains__',
            lambda space, w_res: space.is_w(space.type(w_res), space.w_bool))
    def contains(space, w_container, w_item):
        w_descr = space.lookup(w_container, '__contains__')
        if w_descr is not None:
            w_result = space.get_and_call_function(w_descr, w_container, w_item)
            return space.nonzero(w_result)
        return space.sequence_contains(w_container, w_item)

    def sequence_contains(space, w_container, w_item):
        w_iter = space.iter(w_container)
        itergreenkey = space.iterator_greenkey(w_iter)
        w_itemtype = space.type(w_item)
        while 1:
            contains_jitdriver.jit_merge_point(itergreenkey=itergreenkey, w_itemtype=w_itemtype)
            try:
                w_next = space.next(w_iter)
            except OperationError as e:
                if not e.match(space, space.w_StopIteration):
                    raise
                return space.w_False
            if space.eq_w(w_next, w_item):
                return space.w_True

    def sequence_count(space, w_container, w_item):
        w_iter = space.iter(w_container)
        count = 0
        while 1:
            try:
                w_next = space.next(w_iter)
            except OperationError as e:
                if not e.match(space, space.w_StopIteration):
                    raise
                return space.newint(count)
            if space.eq_w(w_next, w_item):
                count += 1

    def sequence_index(space, w_container, w_item):
        w_iter = space.iter(w_container)
        index = 0
        while 1:
            try:
                w_next = space.next(w_iter)
            except OperationError as e:
                if not e.match(space, space.w_StopIteration):
                    raise
                raise oefmt(space.w_ValueError,
                            "sequence.index(x): x not in sequence")
            if space.eq_w(w_next, w_item):
                return space.newint(index)
            index += 1

    def hash_w(space, w_obj):
        """compute the unwrapped hash of w_obj"""
        w_hash = space.lookup(w_obj, '__hash__')
        if w_hash is None:
            # xxx there used to be logic about "do we have __eq__ or __cmp__"
            # here, but it does not really make sense, as 'object' has a
            # default __hash__.  This path should only be taken under very
            # obscure circumstances.
            return space.int_w(default_identity_hash(space, w_obj))
        if space.is_w(w_hash, space.w_None):
            raise oefmt(space.w_TypeError,
                        "unhashable type: '%T'", w_obj)
        w_result = space.get_and_call_function(w_hash, w_obj)
        if not space.isinstance_w(w_result, space.w_int):
            raise oefmt(space.w_TypeError,
                        "__hash__ method should return an integer not '%T'", w_result)

        from pypy.objspace.std.intobject import (
            W_AbstractIntObject, W_IntObject)
        if not isinstance(w_result, W_IntObject):
            # a non W_IntObject int, assume long-like
            assert isinstance(w_result, W_AbstractIntObject)
            w_result = w_result.descr_hash(space)
        result = space.int_w(w_result)
        # turn -1 into -2 without using a condition, which would
        # create a potential bridge in the JIT
        result -= (result == -1)
        return result

    def hash(space, w_obj):
        return space.newint(space.hash_w(w_obj))

    def issubtype_w(space, w_sub, w_type):
        return space._type_issubtype(w_sub, w_type)

    def issubtype(space, w_sub, w_type):
        return space.newbool(space._type_issubtype(w_sub, w_type))

    @specialize.arg_or_var(2)
    def isinstance_w(space, w_inst, w_type):
        return space._type_isinstance(w_inst, w_type)

    @specialize.arg_or_var(2)
    def isinstance(space, w_inst, w_type):
        return space.newbool(space.isinstance_w(w_inst, w_type))

    def index(space, w_obj):
        if space.isinstance_w(w_obj, space.w_bool):
            pass
        elif space.isinstance_w(w_obj, space.w_int):
            return w_obj
        w_impl = space.lookup(w_obj, '__index__')
        if w_impl is None:
            raise oefmt(space.w_TypeError,
                        "'%T' object cannot be interpreted as an integer",
                        w_obj)
        w_result = space.get_and_call_function(w_impl, w_obj)

        if space.is_w(space.type(w_result), space.w_int):
            return w_result
        if space.isinstance_w(w_result, space.w_int):
            tp = space.type(w_result).name
            space.warn(space.newtext(
                "__index__ returned non-int (type %s).  "
                "The ability to return an instance of a strict subclass of int "
                "is deprecated, and may be removed in a future version of "
                "Python." % (tp,)), space.w_DeprecationWarning)
            return w_result
        raise oefmt(space.w_TypeError,
                    "__index__ returned non-int (type %T)", w_result)


# helpers

def _check_notimplemented(space, w_obj):
    return not space.is_w(w_obj, space.w_NotImplemented)

def _invoke_binop(space, w_impl, w_obj1, w_obj2):
    if w_impl is not None:
        w_res = space.get_and_call_function(w_impl, w_obj1, w_obj2)
        if _check_notimplemented(space, w_res):
            return w_res
    return None

class PrintCache(object):
    def __init__(self, space):
        self.w_print = space.getattr(space.builtin, space.newtext("print"))

# specialize on the special method names to use the lookup_in_type_where fast
# paths
@specialize.arg(3, 4)
def _call_binop_impl(space, w_obj1, w_obj2, left, right, seq_bug_compat):
    w_typ1 = space.type(w_obj1)
    w_typ2 = space.type(w_obj2)
    w_left_src, w_left_impl = space.lookup_in_type_where(w_typ1, left)
    if space.is_w(w_typ1, w_typ2):
        w_right_impl = None
    else:
        w_right_src, w_right_impl = space.lookup_in_type_where(w_typ2, right)
        # the logic to decide if the reverse operation should be tried
        # before the direct one is very obscure.  For now, and for
        # sanity reasons, we just compare the two places where the
        # __xxx__ and __rxxx__ methods where found by identity.
        # Note that space.is_w() is potentially not happy if one of them
        # is None...
        if w_right_src and (w_left_src is not w_right_src) and w_left_src:
            # 'seq_bug_compat' is for cpython bug-to-bug compatibility:
            # see objspace/std/test/test_unicodeobject.*concat_overrides
            # and objspace/test/test_descrobject.*rmul_overrides.
            # For cases like "unicode + string subclass".
            if ((seq_bug_compat and w_typ1.flag_sequence_bug_compat
                                and not w_typ2.flag_sequence_bug_compat)
                    # the non-bug-compat part is the following check:
                    or space.issubtype_w(w_typ2, w_typ1)):
                if (not space.abstract_issubclass_w(w_left_src, w_right_src) and
                    not space.abstract_issubclass_w(w_typ1, w_right_src)):
                    w_obj1, w_obj2 = w_obj2, w_obj1
                    w_left_impl, w_right_impl = w_right_impl, w_left_impl

    w_res = _invoke_binop(space, w_left_impl, w_obj1, w_obj2)
    if w_res is not None:
        return w_res
    return _invoke_binop(space, w_right_impl, w_obj2, w_obj1)

# regular methods def helpers

def _make_binop_impl(symbol, specialnames):
    left, right = specialnames
    errormsg = "unsupported operand type(s) for %s: '%%T' and '%%T'" % (
        symbol.replace('%', '%%'),)
    seq_bug_compat = (symbol == '+' or symbol == '*')

    printerrormsg = None
    if symbol == ">>":
        printerrormsg = errormsg + '. Did you mean "print(<message>, file=<output_stream>)"?'
    if symbol == "-":
        printerrormsg = errormsg + '. Did you mean "print(<-number>)"?'

    @use_special_method_shortcut(left)
    def shortcut_binop(space, w_obj1, w_obj2):
        # makes a few assumptions: if the two rpython types are the same, then
        # the left and the right implementations are the same too
        w_impl = space.lookup(w_obj1, left)
        if w_impl is not None:
            w_res = space.get_and_call_function(w_impl, w_obj1, w_obj2)
            if _check_notimplemented(space, w_res):
                return w_res
        raise oefmt(space.w_TypeError, errormsg, w_obj1, w_obj2)

    def binop_impl(space, w_obj1, w_obj2):
        # shortcut: rpython classes are the same
        if type(w_obj1) is type(w_obj2) and not w_obj1.user_overridden_class:
            w_res = shortcut_binop(space, w_obj1, w_obj2)
            if _check_notimplemented(space, w_res):
                return w_res
        w_res = _call_binop_impl(space, w_obj1, w_obj2, left, right, seq_bug_compat)
        if w_res is not None:
            return w_res
        if printerrormsg is not None and w_obj1 is space.fromcache(PrintCache).w_print:
            raise oefmt(space.w_TypeError, printerrormsg, w_obj1, w_obj2)
        raise oefmt(space.w_TypeError, errormsg, w_obj1, w_obj2)

    return func_with_new_name(binop_impl, "binop_%s_impl"%left.strip('_'))

def _invoke_comparison(space, w_descr, w_obj1, w_obj2):
    if w_descr is not None:
        # a special case for performance (see get_and_call_function) but
        # also avoids binding via __get__ when unnecessary; in
        # particular when w_obj1 is None, __get__(None, type(None))
        # won't actually bind =]
        typ = type(w_descr)
        if typ is Function or typ is FunctionWithFixedCode:
            w_res = w_descr.funccall(w_obj1, w_obj2)
        else:
            try:
                w_impl = space.get(w_descr, w_obj1)
            except OperationError as e:
                # see testForExceptionsRaisedInInstanceGetattr2 in
                # test_class
                if not e.match(space, space.w_AttributeError):
                    raise
                return None
            else:
                w_res = space.call_function(w_impl, w_obj2)
        if _check_notimplemented(space, w_res):
            return w_res
    return None

def _make_comparison_impl(symbol, specialnames):
    left, right = specialnames
    op = getattr(operator, left)

    @use_special_method_shortcut(left)
    def shortcut_comparison(space, w_obj1, w_obj2):
        # see shortcut_binop
        w_impl = space.lookup(w_obj1, left)
        if w_impl is not None:
            w_res = space.get_and_call_function(w_impl, w_obj1, w_obj2)
            if _check_notimplemented(space, w_res):
                return w_res
        return _no_special_method_found_cmp(space, w_obj1, w_obj2, w_obj1, w_obj2)


    def comparison_impl(space, w_obj1, w_obj2):
        w_orig_obj1 = w_obj1
        w_orig_obj2 = w_obj2
        # shortcut, rpython classes are the same
        if left == right and type(w_obj1) is type(w_obj2) and not w_obj1.user_overridden_class:
            w_res = shortcut_comparison(space, w_obj1, w_obj2)
            if _check_notimplemented(space, w_res):
                return w_res
        w_typ1 = space.type(w_obj1)
        w_typ2 = space.type(w_obj2)
        w_left_src, w_left_impl = space.lookup_in_type_where(w_typ1, left)
        w_first = w_obj1
        w_second = w_obj2

        w_right_src, w_right_impl = space.lookup_in_type_where(w_typ2,right)
        if space.is_w(w_typ1, w_typ2):
            # if the type is the same, then don't reverse: try
            # left first, right next.
            pass
        elif space.issubtype_w(w_typ2, w_typ1):
            # if typ2 is a subclass of typ1.
            w_obj1, w_obj2 = w_obj2, w_obj1
            w_left_impl, w_right_impl = w_right_impl, w_left_impl

        w_res = _invoke_comparison(space, w_left_impl, w_obj1, w_obj2)
        if w_res is not None:
            return w_res
        w_res = _invoke_comparison(space, w_right_impl, w_obj2, w_obj1)
        if w_res is not None:
            return w_res
        return _no_special_method_found_cmp(space, w_obj1, w_obj2, w_orig_obj1, w_orig_obj2)

    def _no_special_method_found_cmp(space, w_obj1, w_obj2, w_orig_obj1, w_orig_obj2):
        # we did not find any special method, let's do the default logic for
        # == and !=
        if left == '__eq__':
            if space.is_w(w_obj1, w_obj2):
                return space.w_True
            else:
                return space.w_False
        elif left == '__ne__':
            if space.is_w(w_obj1, w_obj2):
                return space.w_False
            else:
                return space.w_True
        #
        # if we arrived here, they are unorderable
        raise oefmt(space.w_TypeError,
                    "'%s' not supported between instances of '%T' and '%T'",
                    symbol, w_orig_obj1, w_orig_obj2)

    return func_with_new_name(comparison_impl, 'comparison_%s_impl'%left.strip('_'))

def _make_inplace_impl(symbol, specialnames):
    specialname, = specialnames
    assert specialname.startswith('__i') and specialname.endswith('__')
    noninplacespacemethod = specialname[3:-2]
    if noninplacespacemethod in ['or', 'and']:
        noninplacespacemethod += '_'     # not too clean
    seq_bug_compat = (symbol == '+=' or symbol == '*=')
    rhs_method = '__r' + specialname[3:]
    lhs_method = '__' + specialname[3:]
    errormsg = "unsupported operand type(s) for %s: '%%T' and '%%T'" % (
        symbol.replace('%', '%%'),)

    def inplace_impl(space, w_lhs, w_rhs):
        w_impl = space.lookup(w_lhs, specialname)
        if w_impl is not None:
            # 'seq_bug_compat' is for cpython bug-to-bug compatibility:
            # see objspace/test/apptest_descroperation.*rmul_overrides.
            # For cases like "list += object-overriding-__radd__".
            if (seq_bug_compat and space.type(w_lhs).flag_sequence_bug_compat
                           and not space.type(w_rhs).flag_sequence_bug_compat):
                w_res = _invoke_binop(space, space.lookup(w_rhs, rhs_method),
                                      w_rhs, w_lhs)
                if w_res is not None:
                    return w_res
                # xxx if __radd__ is defined but returns NotImplemented,
                # then it might be called again below.  Oh well, too bad.
                # Anyway that's a case where we're likely to end up in
                # a TypeError.
            #
            w_res = space.get_and_call_function(w_impl, w_lhs, w_rhs)
            if _check_notimplemented(space, w_res):
                return w_res

        w_res = _call_binop_impl(space, w_lhs, w_rhs, lhs_method,
                                 rhs_method, seq_bug_compat)
        if w_res is not None:
            return w_res

        raise oefmt(space.w_TypeError, errormsg, w_lhs, w_rhs)

    return func_with_new_name(inplace_impl, 'inplace_%s_impl'%specialname.strip('_'))

def _make_unaryop_impl(symbol, specialnames):
    specialname, = specialnames
    errormsg = "unsupported operand type for unary %s: '%%T'" % symbol
    @use_special_method_shortcut(specialname)
    def unaryop_impl(space, w_obj):
        w_impl = space.lookup(w_obj, specialname)
        if w_impl is None:
            raise oefmt(space.w_TypeError, errormsg, w_obj)
        return space.get_and_call_function(w_impl, w_obj)
    return func_with_new_name(unaryop_impl, 'unaryop_%s_impl'%specialname.strip('_'))

# the following seven operations are really better to generate with
# string-templating (and maybe we should consider this for
# more of the above manually-coded operations as well)

for targetname, specialname, checkerspec in [
    ('float', '__float__', ("space.w_float",))]:

    l = ["space.isinstance_w(w_result, %s)" % x
                for x in checkerspec]
    checker = " or ".join(l)
    msg = "must be real number, not %%T"
    msg = msg % locals()
    source = """if 1:
        @use_special_method_shortcut(%(specialname)r,
            lambda space, w_result: %(checker)s)
        def %(targetname)s(space, w_obj):
            w_impl = space.lookup(w_obj, %(specialname)r)
            if w_impl is None:
                raise oefmt(space.w_TypeError,
                            %(msg)r,
                            w_obj)
            w_result = space.get_and_call_function(w_impl, w_obj)

            if %(checker)s:
                return w_result
            raise oefmt(space.w_TypeError,
                        "%(specialname)s returned non-%(targetname)s (type "
                        "'%%T')", w_result)
        assert not hasattr(DescrOperation, %(targetname)r)
        DescrOperation.%(targetname)s = %(targetname)s
        del %(targetname)s
        \n""" % locals()
    exec compile2(source)

for targetname, specialname in [
    ('str', '__str__'),
    ('repr', '__repr__')]:

    source = """if 1:
        @use_special_method_shortcut(%(specialname)r,
            lambda space, w_res: space.isinstance_w(w_res, space.w_text)
        )
        def %(targetname)s(space, w_obj):
            w_impl = space.lookup(w_obj, %(specialname)r)
            if w_impl is None:
                raise oefmt(space.w_TypeError,
                            "unsupported operand type for %(targetname)s(): "
                            "'%%T'", w_obj)
            w_result = space.get_and_call_function(w_impl, w_obj)
            if space.isinstance_w(w_result, space.w_unicode):
                return w_result

            raise oefmt(space.w_TypeError,
                        "%(specialname)s returned non-string (type "
                        "'%%T')", w_result)
        assert not hasattr(DescrOperation, %(targetname)r)
        DescrOperation.%(targetname)s = %(targetname)s
        del %(targetname)s
        \n""" % locals()
    exec compile2(source)

# add default operation implementations for all still missing ops

for _name, _symbol, _arity, _specialnames in ObjSpace.MethodTable:
    if not hasattr(DescrOperation, _name):
        _impl_maker = None
        if _arity == 2 and _name in ['lt', 'le', 'gt', 'ge', 'ne', 'eq']:
            #print "comparison", _specialnames
            _impl_maker = _make_comparison_impl
        elif _arity == 2 and _name.startswith('inplace_'):
            #print "inplace", _specialnames
            _impl_maker = _make_inplace_impl
        elif _arity == 2 and len(_specialnames) == 2:
            #print "binop", _specialnames
            _impl_maker = _make_binop_impl
        elif _arity == 1 and len(_specialnames) == 1 and _name != 'int':
            #print "unaryop", _specialnames
            _impl_maker = _make_unaryop_impl
        if _impl_maker:
            setattr(DescrOperation,_name,_impl_maker(_symbol,_specialnames))
        elif _name not in ['is_', 'id','type','issubtype', 'int',
                           # not really to be defined in DescrOperation
                           'ord', 'unichr', 'unicode']:
            raise Exception("missing def for operation %s" % _name)<|MERGE_RESOLUTION|>--- conflicted
+++ resolved
@@ -394,8 +394,7 @@
                         w_obj, w_res)
         return w_res
 
-<<<<<<< HEAD
-    def pow(space, w_obj1, w_obj2, w_obj3):
+    def pow_binary(space, w_obj1, w_obj2):
         w_res = space._pow(w_obj1, w_obj2, w_obj3)
         if w_res is None:
             if space.is_w(w_obj3, space.w_None):
@@ -413,9 +412,6 @@
         return w_res
 
     def _pow(space, w_obj1, w_obj2, w_obj3):
-=======
-    def pow_binary(space, w_obj1, w_obj2):
->>>>>>> cb6d34b3
         w_typ1 = space.type(w_obj1)
         w_typ2 = space.type(w_obj2)
         w_left_src, w_left_impl = space.lookup_in_type_where(w_typ1, '__pow__')
