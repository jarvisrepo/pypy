--- conflicted
+++ resolved
@@ -513,13 +513,6 @@
             # __xxx__ and __rxxx__ methods where found by identity.
             # Note that space.is_w() is potentially not happy if one of them
             # is None...
-<<<<<<< HEAD
-            if w_left_src is not w_right_src:    # XXX
-                # -- end of bug compatibility
-                if space.is_true(space.issubtype(w_typ2, w_typ1)):
-                    if (w_left_src and w_right_src and
-                        not space.abstract_issubclass_w(w_left_src, w_right_src) and
-=======
             if w_right_src and (w_left_src is not w_right_src) and w_left_src:
                 # 'seq_bug_compat' is for cpython bug-to-bug compatibility:
                 # see objspace/std/test/test_unicodeobject.*concat_overrides
@@ -530,7 +523,6 @@
                         # the non-bug-compat part is the following check:
                         or space.is_true(space.issubtype(w_typ2, w_typ1))):
                     if (not space.abstract_issubclass_w(w_left_src, w_right_src) and
->>>>>>> 93f56611
                         not space.abstract_issubclass_w(w_typ1, w_right_src)):
                         w_obj1, w_obj2 = w_obj2, w_obj1
                         w_left_impl, w_right_impl = w_right_impl, w_left_impl
