import operator
from pypy.interpreter.error import OperationError, oefmt, oefmt_attribute_error
from pypy.interpreter.baseobjspace import ObjSpace
from pypy.interpreter.function import Function, Method, FunctionWithFixedCode
from pypy.interpreter.argument import Arguments
from pypy.interpreter.typedef import default_identity_hash, use_special_method_shortcut
from rpython.tool.sourcetools import compile2, func_with_new_name
from rpython.rlib.objectmodel import specialize
from rpython.rlib import jit

@specialize.memo()
def object_getattribute(space):
    "Utility that returns the app-level descriptor object.__getattribute__."
    return space.lookup_in_type(space.w_object, '__getattribute__')

@specialize.memo()
def object_setattr(space):
    "Utility that returns the app-level descriptor object.__setattr__."
    return space.lookup_in_type(space.w_object, '__setattr__')

@specialize.memo()
def object_delattr(space):
    "Utility that returns the app-level descriptor object.__delattr__."
    return space.lookup_in_type(space.w_object, '__delattr__')

@specialize.memo()
def object_hash(space):
    "Utility that returns the app-level descriptor object.__hash__."
    return space.lookup_in_type(space.w_object, '__hash__')

@specialize.memo()
def type_eq(space):
    "Utility that returns the app-level descriptor type.__eq__."
    return space.lookup_in_type(space.w_type, '__eq__')

@specialize.memo()
def list_iter(space):
    "Utility that returns the app-level descriptor list.__iter__."
    return space.lookup_in_type(space.w_list, '__iter__')

@specialize.memo()
def tuple_iter(space):
    "Utility that returns the app-level descriptor tuple.__iter__."
    return space.lookup_in_type(space.w_tuple, '__iter__')

@specialize.memo()
def unicode_iter(space):
    "Utility that returns the app-level descriptor str.__iter__."
    return space.lookup_in_type(space.w_unicode, '__iter__')

@specialize.memo()
def dict_getitem(space):
    "Utility that returns the app-level descriptor dict.__getitem__."
    return space.lookup_in_type(space.w_dict, '__getitem__')


def raiseattrerror(space, w_obj, w_name, w_descr=None):
    # space.repr always returns an encodable string.
    if w_descr is None:
        raise oefmt_attribute_error(space,
                    w_obj, w_name, "'%T' object has no attribute %R")
    else:
        raise oefmt(space.w_AttributeError,
                    "'%T' object attribute %R is read-only", w_obj, w_name)

def get_attribute_name(space, w_obj, w_name):
    try:
        return space.text_w(w_name)
    except OperationError as e:
        if e.match(space, space.w_UnicodeEncodeError):
            raiseattrerror(space, w_obj, w_name)
        raise

def _same_class_w(space, w_obj1, w_obj2, w_typ1, w_typ2):
    return space.is_w(w_typ1, w_typ2)


class Object(object):
    def descr__getattribute__(space, w_obj, w_name):
        name = get_attribute_name(space, w_obj, w_name)
        w_descr = space.lookup(w_obj, name)
        if w_descr is not None:
            if space.is_data_descr(w_descr):
                # Only override if __get__ is defined, too, for compatibility
                # with CPython.
                w_get = space.lookup(w_descr, "__get__")
                if w_get is not None:
                    w_type = space.type(w_obj)
                    return space.get_and_call_function(w_get, w_descr, w_obj,
                                                       w_type)
        w_value = w_obj.getdictvalue(space, name)
        if w_value is not None:
            return w_value
        if w_descr is not None:
            typ = type(w_descr)
            if typ is Function or typ is FunctionWithFixedCode:
                # This shortcut is necessary if w_obj is None.  Otherwise e.g.
                # None.__eq__ would return an unbound function because calling
                # __get__ with None as the first argument returns the attribute
                # as if it was accessed through the owner (type(None).__eq__).
                return Method(space, w_descr, w_obj)
            return space.get(w_descr, w_obj)
        raiseattrerror(space, w_obj, w_name)

    def descr__setattr__(space, w_obj, w_name, w_value):
        name = get_attribute_name(space, w_obj, w_name)
        w_descr = space.lookup(w_obj, name)
        if w_descr is not None:
            # shortcut for:
            # if space.is_data_descr(w_descr):
            #     return space.set(w_descr, w_obj, w_value)
            w_set = space.lookup(w_descr, '__set__')
            if w_set is not None:
                return space.get_and_call_function(w_set, w_descr, w_obj, w_value)
            if space.lookup(w_descr, '__delete__') is not None:
                raise oefmt(space.w_AttributeError,
                            "'%T' object is not a descriptor with set", w_descr)
        if w_obj.setdictvalue(space, name, w_value):
            return
        raiseattrerror(space, w_obj, w_name, w_descr)

    def descr__delattr__(space, w_obj, w_name):
        name = get_attribute_name(space, w_obj, w_name)
        w_descr = space.lookup(w_obj, name)
        if w_descr is not None:
            if space.is_data_descr(w_descr):
                space.delete(w_descr, w_obj)
                return
        if w_obj.deldictvalue(space, name):
            return
        raiseattrerror(space, w_obj, w_name, w_descr)

    def descr__init__(space, w_obj, __args__):
        pass

def get_printable_location(itergreenkey, w_itemtype):
    return "DescrOperation.contains [%s, %s]" % (
            itergreenkey.iterator_greenkey_printable(),
            w_itemtype.getname(w_itemtype.space))

contains_jitdriver = jit.JitDriver(name='contains',
        greens=['itergreenkey', 'w_itemtype'], reds='auto',
        get_printable_location=get_printable_location)

class DescrOperation(object):
    # This is meant to be a *mixin*.

    def is_data_descr(space, w_obj):
        return (space.lookup(w_obj, '__set__') is not None or
                space.lookup(w_obj, '__delete__') is not None)

    def get_and_call_args(space, w_descr, w_obj, args):
        # a special case for performance and to avoid infinite recursion
        if isinstance(w_descr, Function):
            return w_descr.call_obj_args(w_obj, args)
        else:
            w_impl = space.get(w_descr, w_obj)
            return space.call_args(w_impl, args)

    def get_and_call_function(space, w_descr, w_obj, *args_w):
        typ = type(w_descr)
        # a special case for performance and to avoid infinite recursion
        # (possibly; but note issue3255 in the get() metehod, which might
        # also remove the infinite recursion here)
        if typ is Function or typ is FunctionWithFixedCode:
            # isinstance(typ, Function) would not be correct here:
            # for a BuiltinFunction we must not use that shortcut, because a
            # builtin function binds differently than a normal function
            # see test_builtin_as_special_method_is_not_bound
            # in interpreter/test/test_function.py

            # the fastcall paths are purely for performance, but the resulting
            # increase of speed is huge
            return w_descr.funccall(w_obj, *args_w)
        else:
            args = Arguments(space, list(args_w))
            w_impl = space.get(w_descr, w_obj)
            return space.call_args(w_impl, args)

    def call_args(space, w_obj, args):
        # two special cases for performance
        if isinstance(w_obj, Function):
            return w_obj.call_args(args)
        if isinstance(w_obj, Method):
            return w_obj.call_args(args)
        w_descr = space.lookup(w_obj, '__call__')
        if w_descr is None:
            raise oefmt(space.w_TypeError,
                        "'%T' object is not callable", w_obj)
        return space.get_and_call_args(w_descr, w_obj, args)

    def get(space, w_descr, w_obj, w_type=None):
        w_get = space.lookup(w_descr, '__get__')
        if w_get is None:
            return w_descr
        if w_type is None:
            w_type = space.type(w_obj)
        # special case: don't use get_and_call_function() here.
        # see test_issue3255 in apptest_descriptor.py
        return space.call_function(w_get, w_descr, w_obj, w_type)

    def set(space, w_descr, w_obj, w_val):
        w_set = space.lookup(w_descr, '__set__')
        if w_set is None:
            raise oefmt(space.w_AttributeError,
                        "'%T' object is not a descriptor with set", w_descr)
        return space.get_and_call_function(w_set, w_descr, w_obj, w_val)

    def delete(space, w_descr, w_obj):
        w_delete = space.lookup(w_descr, '__delete__')
        if w_delete is None:
            raise oefmt(space.w_AttributeError,
                        "'%T' object is not a descriptor with delete", w_descr)
        return space.get_and_call_function(w_delete, w_descr, w_obj)

    def getattr(space, w_obj, w_name):
        # may be overridden in StdObjSpace
        w_descr = space.lookup(w_obj, '__getattribute__')
        return space._handle_getattribute(w_descr, w_obj, w_name)

    def _handle_getattribute(space, w_descr, w_obj, w_name):
        try:
            if w_descr is None:   # obscure case
                raise OperationError(space.w_AttributeError, space.w_None)
            return space.get_and_call_function(w_descr, w_obj, w_name)
        except OperationError as e:
            if not e.match(space, space.w_AttributeError):
                raise
            w_descr = space.lookup(w_obj, '__getattr__')
            if w_descr is None:
                raise
            return space.get_and_call_function(w_descr, w_obj, w_name)

    def setattr(space, w_obj, w_name, w_val):
        w_descr = space.lookup(w_obj, '__setattr__')
        if w_descr is None:
            raise oefmt(space.w_AttributeError,
                        "'%T' object is readonly", w_obj)
        return space.get_and_call_function(w_descr, w_obj, w_name, w_val)

    def delattr(space, w_obj, w_name):
        w_descr = space.lookup(w_obj, '__delattr__')
        if w_descr is None:
            raise oefmt(space.w_AttributeError,
                        "'%T' object does not support attribute removal",
                        w_obj)
        return space.get_and_call_function(w_descr, w_obj, w_name)

    # would be cool to shortcut this too, but old-style classes return int from
    # __nonzero__
    def is_true(space, w_obj):
        w_descr = space.lookup(w_obj, "__bool__")
        if w_descr is None:
            w_descr = space.lookup(w_obj, "__len__")
            if w_descr is None:
                return True
            # call __len__
            w_res = space.get_and_call_function(w_descr, w_obj)
            return space._check_len_result(space.index(w_res)) != 0
        # call __bool__
        w_res = space.get_and_call_function(w_descr, w_obj)
        # more shortcuts for common cases
        if space.is_w(w_res, space.w_False):
            return False
        if space.is_w(w_res, space.w_True):
            return True
        w_restype = space.type(w_res)
        # Note there is no check for bool here because the only possible
        # instances of bool are w_False and w_True, which are checked above.
        raise oefmt(space.w_TypeError,
                    "__bool__ should return bool, returned %T", w_obj)

    def nonzero(space, w_obj):
        if space.is_true(w_obj):
            return space.w_True
        else:
            return space.w_False

    def _len(space, w_obj):
        w_descr = space.lookup(w_obj, '__len__')
        if w_descr is None:
            raise oefmt(space.w_TypeError, "'%T' has no length", w_obj)
        return space.get_and_call_function(w_descr, w_obj)

    def len_w(space, w_obj):
        w_res = space._len(w_obj)
        return space._check_len_result(space.index(w_res))

    def len(space, w_obj):
        w_res = space.index(space._len(w_obj))
        # check for error or overflow
        space._check_len_result(w_res)
        return w_res

    def _check_len_result(space, w_int):
        # Will complain if result is too big.
        assert space.isinstance_w(w_int, space.w_int)
        if space.is_true(space.lt(w_int, space.newint(0))):
            raise oefmt(space.w_ValueError, "__len__() should return >= 0")
        result = space.getindex_w(w_int, space.w_OverflowError)
        assert result >= 0
        return result

<<<<<<< HEAD
    def is_iterable(space, w_obj):
        w_descr = space.lookup(w_obj, '__iter__')
        if w_descr is None:
            if space.type(w_obj).flag_map_or_seq != 'M':
                w_descr = space.lookup(w_obj, '__getitem__')
            if w_descr is None:
                return False
        return True

=======
    @use_special_method_shortcut('__iter__',
            lambda space, w_iter: space.lookup(w_iter, 'next') is not None)
>>>>>>> 1a20d345
    def iter(space, w_obj):
        w_descr = space.lookup(w_obj, '__iter__')
        if w_descr is None:
            if space.type(w_obj).flag_map_or_seq != 'M':
                w_descr = space.lookup(w_obj, '__getitem__')
            if w_descr is None:
                raise oefmt(space.w_TypeError,
                            "'%T' object is not iterable", w_obj)
            return space.newseqiter(w_obj)
        if space.is_w(w_descr, space.w_None):
            raise oefmt(space.w_TypeError,
                        "'%T' object is not iterable", w_obj)
        w_iter = space.get_and_call_function(w_descr, w_obj)
        w_next = space.lookup(w_iter, '__next__')
        if w_next is None:
            raise oefmt(space.w_TypeError, "iter() returned non-iterator")
        return w_iter

    @use_special_method_shortcut('next')
    def next(space, w_obj):
        w_descr = space.lookup(w_obj, '__next__')
        if w_descr is None:
            raise oefmt(space.w_TypeError,
                        "'%T' object is not an iterator", w_obj)
        return space.get_and_call_function(w_descr, w_obj)

    @use_special_method_shortcut('__getitem__')
    def getitem(space, w_obj, w_key):
        w_descr = space.lookup(w_obj, '__getitem__')
        if w_descr is None and space.isinstance_w(w_obj, space.w_type):
            try:
                w_descr = space.getattr(w_obj, space.newtext('__class_getitem__'))
            except OperationError as e:
                if e.match(space, space.w_AttributeError):
                    w_descr = None
                else:
                    raise e
        if w_descr is None:
            raise oefmt(space.w_TypeError,
                        "'%T' object is not subscriptable (key %R)",
                        w_obj, w_key)
        return space.get_and_call_function(w_descr, w_obj, w_key)

    @use_special_method_shortcut('__setitem__')
    def setitem(space, w_obj, w_key, w_val):
        w_descr = space.lookup(w_obj, '__setitem__')
        if w_descr is None:
            raise oefmt(space.w_TypeError,
                        "'%T' object does not support item assignment", w_obj)
        return space.get_and_call_function(w_descr, w_obj, w_key, w_val)

    @use_special_method_shortcut('__delitem__')
    def delitem(space, w_obj, w_key):
        w_descr = space.lookup(w_obj, '__delitem__')
        if w_descr is None:
            raise oefmt(space.w_TypeError,
                        "'%T' object does not support item deletion", w_obj)
        return space.get_and_call_function(w_descr, w_obj, w_key)

    def format(space, w_obj, w_format_spec):
        w_descr = space.lookup(w_obj, '__format__')
        if w_descr is None:
            raise oefmt(space.w_TypeError,
                        "'%T' object does not define __format__", w_obj)
        w_res = space.get_and_call_function(w_descr, w_obj, w_format_spec)
        if not space.isinstance_w(w_res, space.w_unicode):
            raise oefmt(space.w_TypeError,
                        "%T.__format__ must return string, not %T",
                        w_obj, w_res)
        return w_res

    def pow(space, w_obj1, w_obj2, w_obj3):
        w_typ1 = space.type(w_obj1)
        w_typ2 = space.type(w_obj2)
        w_left_src, w_left_impl = space.lookup_in_type_where(w_typ1, '__pow__')
        if space.is_w(w_typ1, w_typ2):
            w_right_impl = None
        else:
            w_right_src, w_right_impl = space.lookup_in_type_where(w_typ2, '__rpow__')
            # sse binop_impl
            if (w_left_src is not w_right_src
                and space.issubtype_w(w_typ2, w_typ1)):
                if (w_left_src and w_right_src and
                    not space.abstract_issubclass_w(w_left_src, w_right_src) and
                    not space.abstract_issubclass_w(w_typ1, w_right_src)):
                    w_obj1, w_obj2 = w_obj2, w_obj1
                    w_left_impl, w_right_impl = w_right_impl, w_left_impl
        if w_left_impl is not None:
            if space.is_w(w_obj3, space.w_None):
                w_res = space.get_and_call_function(w_left_impl, w_obj1, w_obj2)
            else:
                w_res = space.get_and_call_function(w_left_impl, w_obj1, w_obj2, w_obj3)
            if _check_notimplemented(space, w_res):
                return w_res
        if w_right_impl is not None:
            if space.is_w(w_obj3, space.w_None):
                w_res = space.get_and_call_function(w_right_impl, w_obj2, w_obj1)
            else:
                w_res = space.get_and_call_function(w_right_impl, w_obj2, w_obj1,
                                                   w_obj3)
            if _check_notimplemented(space, w_res):
                return w_res

        raise oefmt(space.w_TypeError, "operands do not support **")

    def inplace_pow(space, w_lhs, w_rhs):
        w_impl = space.lookup(w_lhs, '__ipow__')
        if w_impl is not None:
            w_res = space.get_and_call_function(w_impl, w_lhs, w_rhs)
            if _check_notimplemented(space, w_res):
                return w_res
        return space.pow(w_lhs, w_rhs, space.w_None)

    @use_special_method_shortcut('__contains__',
            lambda space, w_res: space.is_w(space.type(w_res), space.w_bool))
    def contains(space, w_container, w_item):
        w_descr = space.lookup(w_container, '__contains__')
        if w_descr is not None:
            w_result = space.get_and_call_function(w_descr, w_container, w_item)
            return space.nonzero(w_result)
        return space.sequence_contains(w_container, w_item)

    def sequence_contains(space, w_container, w_item):
        w_iter = space.iter(w_container)
        itergreenkey = space.iterator_greenkey(w_iter)
        w_itemtype = space.type(w_item)
        while 1:
            contains_jitdriver.jit_merge_point(itergreenkey=itergreenkey, w_itemtype=w_itemtype)
            try:
                w_next = space.next(w_iter)
            except OperationError as e:
                if not e.match(space, space.w_StopIteration):
                    raise
                return space.w_False
            if space.eq_w(w_item, w_next):
                return space.w_True

    def sequence_count(space, w_container, w_item):
        w_iter = space.iter(w_container)
        count = 0
        while 1:
            try:
                w_next = space.next(w_iter)
            except OperationError as e:
                if not e.match(space, space.w_StopIteration):
                    raise
                return space.newint(count)
            if space.eq_w(w_next, w_item):
                count += 1

    def sequence_index(space, w_container, w_item):
        w_iter = space.iter(w_container)
        index = 0
        while 1:
            try:
                w_next = space.next(w_iter)
            except OperationError as e:
                if not e.match(space, space.w_StopIteration):
                    raise
                raise oefmt(space.w_ValueError,
                            "sequence.index(x): x not in sequence")
            if space.eq_w(w_next, w_item):
                return space.newint(index)
            index += 1

    def hash_w(space, w_obj):
        """compute the unwrapped hash of w_obj"""
        w_hash = space.lookup(w_obj, '__hash__')
        if w_hash is None:
            # xxx there used to be logic about "do we have __eq__ or __cmp__"
            # here, but it does not really make sense, as 'object' has a
            # default __hash__.  This path should only be taken under very
            # obscure circumstances.
            return space.int_w(default_identity_hash(space, w_obj))
        if space.is_w(w_hash, space.w_None):
            raise oefmt(space.w_TypeError,
                        "unhashable type: '%T'", w_obj)
        w_result = space.get_and_call_function(w_hash, w_obj)
        if not space.isinstance_w(w_result, space.w_int):
            raise oefmt(space.w_TypeError,
                        "__hash__ method should return an integer not '%T'", w_result)

        from pypy.objspace.std.intobject import (
            W_AbstractIntObject, W_IntObject)
        if not isinstance(w_result, W_IntObject):
            # a non W_IntObject int, assume long-like
            assert isinstance(w_result, W_AbstractIntObject)
            w_result = w_result.descr_hash(space)
        result = space.int_w(w_result)
        # turn -1 into -2 without using a condition, which would
        # create a potential bridge in the JIT
        result -= (result == -1)
        return result

    def hash(space, w_obj):
        return space.newint(space.hash_w(w_obj))

    def issubtype_w(space, w_sub, w_type):
        return space._type_issubtype(w_sub, w_type)

    def issubtype(space, w_sub, w_type):
        return space.newbool(space._type_issubtype(w_sub, w_type))

    @specialize.arg_or_var(2)
    def isinstance_w(space, w_inst, w_type):
        return space._type_isinstance(w_inst, w_type)

    @specialize.arg_or_var(2)
    def isinstance(space, w_inst, w_type):
        return space.newbool(space.isinstance_w(w_inst, w_type))

    def index(space, w_obj):
        if space.isinstance_w(w_obj, space.w_int):
            return w_obj
        w_impl = space.lookup(w_obj, '__index__')
        if w_impl is None:
            raise oefmt(space.w_TypeError,
                        "'%T' object cannot be interpreted as an integer",
                        w_obj)
        w_result = space.get_and_call_function(w_impl, w_obj)

        if space.is_w(space.type(w_result), space.w_int):
            return w_result
        if space.isinstance_w(w_result, space.w_int):
            tp = space.type(w_result).name
            space.warn(space.newtext(
                "__index__ returned non-int (type %s).  "
                "The ability to return an instance of a strict subclass of int "
                "is deprecated, and may be removed in a future version of "
                "Python." % (tp,)), space.w_DeprecationWarning)
            return w_result
        raise oefmt(space.w_TypeError,
                    "__index__ returned non-int (type %T)", w_result)


# helpers

def _check_notimplemented(space, w_obj):
    return not space.is_w(w_obj, space.w_NotImplemented)

def _invoke_binop(space, w_impl, w_obj1, w_obj2):
    if w_impl is not None:
        w_res = space.get_and_call_function(w_impl, w_obj1, w_obj2)
        if _check_notimplemented(space, w_res):
            return w_res
    return None

class PrintCache(object):
    def __init__(self, space):
        self.w_print = space.getattr(space.builtin, space.newtext("print"))
def _call_binop_impl(space, w_obj1, w_obj2, left, right, seq_bug_compat):
    w_typ1 = space.type(w_obj1)
    w_typ2 = space.type(w_obj2)
    w_left_src, w_left_impl = space.lookup_in_type_where(w_typ1, left)
    if space.is_w(w_typ1, w_typ2):
        w_right_impl = None
    else:
        w_right_src, w_right_impl = space.lookup_in_type_where(w_typ2, right)
        # the logic to decide if the reverse operation should be tried
        # before the direct one is very obscure.  For now, and for
        # sanity reasons, we just compare the two places where the
        # __xxx__ and __rxxx__ methods where found by identity.
        # Note that space.is_w() is potentially not happy if one of them
        # is None...
        if w_right_src and (w_left_src is not w_right_src) and w_left_src:
            # 'seq_bug_compat' is for cpython bug-to-bug compatibility:
            # see objspace/std/test/test_unicodeobject.*concat_overrides
            # and objspace/test/test_descrobject.*rmul_overrides.
            # For cases like "unicode + string subclass".
            if ((seq_bug_compat and w_typ1.flag_sequence_bug_compat
                                and not w_typ2.flag_sequence_bug_compat)
                    # the non-bug-compat part is the following check:
                    or space.issubtype_w(w_typ2, w_typ1)):
                if (not space.abstract_issubclass_w(w_left_src, w_right_src) and
                    not space.abstract_issubclass_w(w_typ1, w_right_src)):
                    w_obj1, w_obj2 = w_obj2, w_obj1
                    w_left_impl, w_right_impl = w_right_impl, w_left_impl

    w_res = _invoke_binop(space, w_left_impl, w_obj1, w_obj2)
    if w_res is not None:
        return w_res
    return _invoke_binop(space, w_right_impl, w_obj2, w_obj1)

# regular methods def helpers

def _make_binop_impl(symbol, specialnames):
    left, right = specialnames
    errormsg = "unsupported operand type(s) for %s: '%%N' and '%%N'" % (
        symbol.replace('%', '%%'),)
    seq_bug_compat = (symbol == '+' or symbol == '*')

<<<<<<< HEAD
    printerrormsg = None
    if symbol == ">>":
        printerrormsg = errormsg + '. Did you mean "print(<message>, file=<output_stream>)"?'
    if symbol == "-":
        printerrormsg = errormsg + '. Did you mean "print(<-number>)"?'
=======
    @use_special_method_shortcut(left)
    def shortcut_binop(space, w_obj1, w_obj2):
        # makes a few assumptions: if the two rpython types are the same, then
        # the left and the right implementations are the same too
        w_impl = space.lookup(w_obj1, left)
        if w_impl is not None:
            w_res = space.get_and_call_function(w_impl, w_obj1, w_obj2)
            if _check_notimplemented(space, w_res):
                return w_res
        w_typ1 = space.type(w_obj1)
        w_typ2 = space.type(w_obj2)
        raise oefmt(space.w_TypeError, errormsg, w_typ1, w_typ2)
>>>>>>> 1a20d345

    def binop_impl(space, w_obj1, w_obj2):
        # shortcut: rpython classes are the same
        if type(w_obj1) is type(w_obj2) and not w_obj1.user_overridden_class:
            w_res = shortcut_binop(space, w_obj1, w_obj2)
            if _check_notimplemented(space, w_res):
                return w_res
        w_res = _call_binop_impl(space, w_obj1, w_obj2, left, right, seq_bug_compat)
        if w_res is not None:
            return w_res
        w_typ1 = space.type(w_obj1)
        w_typ2 = space.type(w_obj2)
        if printerrormsg is not None and w_obj1 is space.fromcache(PrintCache).w_print:
            raise oefmt(space.w_TypeError, printerrormsg, w_typ1, w_typ2)
        raise oefmt(space.w_TypeError, errormsg, w_typ1, w_typ2)

    return func_with_new_name(binop_impl, "binop_%s_impl"%left.strip('_'))

def _invoke_comparison(space, w_descr, w_obj1, w_obj2):
    if w_descr is not None:
        # a special case for performance (see get_and_call_function) but
        # also avoids binding via __get__ when unnecessary; in
        # particular when w_obj1 is None, __get__(None, type(None))
        # won't actually bind =]
        typ = type(w_descr)
        if typ is Function or typ is FunctionWithFixedCode:
            w_res = w_descr.funccall(w_obj1, w_obj2)
        else:
            try:
                w_impl = space.get(w_descr, w_obj1)
            except OperationError as e:
                # see testForExceptionsRaisedInInstanceGetattr2 in
                # test_class
                if not e.match(space, space.w_AttributeError):
                    raise
                return None
            else:
                w_res = space.call_function(w_impl, w_obj2)
        if _check_notimplemented(space, w_res):
            return w_res
    return None

def _make_comparison_impl(symbol, specialnames):
    left, right = specialnames
    op = getattr(operator, left)

    @use_special_method_shortcut(left)
    def shortcut_comparison(space, w_obj1, w_obj2):
        # see shortcut_binop
        w_impl = space.lookup(w_obj1, left)
        if w_impl is not None:
            w_res = space.get_and_call_function(w_impl, w_obj1, w_obj2)
            if _check_notimplemented(space, w_res):
                return w_res
        w_res = _cmp(space, w_obj1, w_obj2, symbol)
        res = space.int_w(w_res)
        return space.newbool(op(res, 0))


    def comparison_impl(space, w_obj1, w_obj2):
<<<<<<< HEAD
        w_orig_obj1 = w_obj1
        w_orig_obj2 = w_obj2
=======
        # shortcut, rpython classes are the same
        if left == right and type(w_obj1) is type(w_obj2) and not w_obj1.user_overridden_class:
            w_res = shortcut_comparison(space, w_obj1, w_obj2)
            if _check_notimplemented(space, w_res):
                return w_res
>>>>>>> 1a20d345
        w_typ1 = space.type(w_obj1)
        w_typ2 = space.type(w_obj2)
        w_left_src, w_left_impl = space.lookup_in_type_where(w_typ1, left)
        w_first = w_obj1
        w_second = w_obj2

        w_right_src, w_right_impl = space.lookup_in_type_where(w_typ2,right)
        if space.is_w(w_typ1, w_typ2):
            # if the type is the same, then don't reverse: try
            # left first, right next.
            pass
        elif space.issubtype_w(w_typ2, w_typ1):
            # if typ2 is a subclass of typ1.
            w_obj1, w_obj2 = w_obj2, w_obj1
            w_left_impl, w_right_impl = w_right_impl, w_left_impl

        w_res = _invoke_comparison(space, w_left_impl, w_obj1, w_obj2)
        if w_res is not None:
            return w_res
        w_res = _invoke_comparison(space, w_right_impl, w_obj2, w_obj1)
        if w_res is not None:
            return w_res
        #
        # we did not find any special method, let's do the default logic for
        # == and !=
        if left == '__eq__':
            if space.is_w(w_obj1, w_obj2):
                return space.w_True
            else:
                return space.w_False
        elif left == '__ne__':
            if space.is_w(w_obj1, w_obj2):
                return space.w_False
            else:
                return space.w_True
        #
        # if we arrived here, they are unorderable
        raise oefmt(space.w_TypeError,
                    "'%s' not supported between instances of '%T' and '%T'",
                    symbol, w_orig_obj1, w_orig_obj2)

    return func_with_new_name(comparison_impl, 'comparison_%s_impl'%left.strip('_'))

def _make_inplace_impl(symbol, specialnames):
    specialname, = specialnames
    assert specialname.startswith('__i') and specialname.endswith('__')
    noninplacespacemethod = specialname[3:-2]
    if noninplacespacemethod in ['or', 'and']:
        noninplacespacemethod += '_'     # not too clean
    seq_bug_compat = (symbol == '+=' or symbol == '*=')
    rhs_method = '__r' + specialname[3:]
    lhs_method = '__' + specialname[3:]
    errormsg = "unsupported operand type(s) for %s: '%%N' and '%%N'" % (
        symbol.replace('%', '%%'),)

    def inplace_impl(space, w_lhs, w_rhs):
        w_impl = space.lookup(w_lhs, specialname)
        if w_impl is not None:
            # 'seq_bug_compat' is for cpython bug-to-bug compatibility:
            # see objspace/test/apptest_descroperation.*rmul_overrides.
            # For cases like "list += object-overriding-__radd__".
            if (seq_bug_compat and space.type(w_lhs).flag_sequence_bug_compat
                           and not space.type(w_rhs).flag_sequence_bug_compat):
                w_res = _invoke_binop(space, space.lookup(w_rhs, rhs_method),
                                      w_rhs, w_lhs)
                if w_res is not None:
                    return w_res
                # xxx if __radd__ is defined but returns NotImplemented,
                # then it might be called again below.  Oh well, too bad.
                # Anyway that's a case where we're likely to end up in
                # a TypeError.
            #
            w_res = space.get_and_call_function(w_impl, w_lhs, w_rhs)
            if _check_notimplemented(space, w_res):
                return w_res

        w_res = _call_binop_impl(space, w_lhs, w_rhs, lhs_method,
                                 rhs_method, seq_bug_compat)
        if w_res is not None:
            return w_res

        w_typ1 = space.type(w_lhs)
        w_typ2 = space.type(w_rhs)
        raise oefmt(space.w_TypeError, errormsg, w_typ1, w_typ2)

    return func_with_new_name(inplace_impl, 'inplace_%s_impl'%specialname.strip('_'))

def _make_unaryop_impl(symbol, specialnames):
    specialname, = specialnames
    errormsg = "unsupported operand type for unary %s: '%%T'" % symbol
    @use_special_method_shortcut(specialname)
    def unaryop_impl(space, w_obj):
        w_impl = space.lookup(w_obj, specialname)
        if w_impl is None:
            raise oefmt(space.w_TypeError, errormsg, w_obj)
        return space.get_and_call_function(w_impl, w_obj)
    return func_with_new_name(unaryop_impl, 'unaryop_%s_impl'%specialname.strip('_'))

# the following seven operations are really better to generate with
# string-templating (and maybe we should consider this for
# more of the above manually-coded operations as well)

for targetname, specialname, checkerspec in [
    ('float', '__float__', ("space.w_float",))]:

    l = ["space.isinstance_w(w_result, %s)" % x
                for x in checkerspec]
    checker = " or ".join(l)
    msg = "unsupported operand type for %(targetname)s(): '%%T'"
    msg = msg % locals()
    source = """if 1:
        @use_special_method_shortcut(%(specialname)r,
            lambda space, w_result: %(checker)s)
        def %(targetname)s(space, w_obj):
            w_impl = space.lookup(w_obj, %(specialname)r)
            if w_impl is None:
                raise oefmt(space.w_TypeError,
                            %(msg)r,
                            w_obj)
            w_result = space.get_and_call_function(w_impl, w_obj)

            if %(checker)s:
                return w_result
            raise oefmt(space.w_TypeError,
                        "%(specialname)s returned non-%(targetname)s (type "
                        "'%%T')", w_result)
        assert not hasattr(DescrOperation, %(targetname)r)
        DescrOperation.%(targetname)s = %(targetname)s
        del %(targetname)s
        \n""" % locals()
    exec compile2(source)

for targetname, specialname in [
    ('str', '__str__'),
    ('repr', '__repr__')]:

    source = """if 1:
        @use_special_method_shortcut(%(specialname)r,
            lambda space, w_res: space.isinstance_w(w_res, space.w_text)
        )
        def %(targetname)s(space, w_obj):
            w_impl = space.lookup(w_obj, %(specialname)r)
            if w_impl is None:
                raise oefmt(space.w_TypeError,
                            "unsupported operand type for %(targetname)s(): "
                            "'%%T'", w_obj)
            w_result = space.get_and_call_function(w_impl, w_obj)
            if space.isinstance_w(w_result, space.w_unicode):
                return w_result

            raise oefmt(space.w_TypeError,
                        "%(specialname)s returned non-string (type "
                        "'%%T')", w_result)
        assert not hasattr(DescrOperation, %(targetname)r)
        DescrOperation.%(targetname)s = %(targetname)s
        del %(targetname)s
        \n""" % locals()
    exec compile2(source)

# add default operation implementations for all still missing ops

for _name, _symbol, _arity, _specialnames in ObjSpace.MethodTable:
    if not hasattr(DescrOperation, _name):
        _impl_maker = None
        if _arity == 2 and _name in ['lt', 'le', 'gt', 'ge', 'ne', 'eq']:
            #print "comparison", _specialnames
            _impl_maker = _make_comparison_impl
        elif _arity == 2 and _name.startswith('inplace_'):
            #print "inplace", _specialnames
            _impl_maker = _make_inplace_impl
        elif _arity == 2 and len(_specialnames) == 2:
            #print "binop", _specialnames
            _impl_maker = _make_binop_impl
        elif _arity == 1 and len(_specialnames) == 1 and _name != 'int':
            #print "unaryop", _specialnames
            _impl_maker = _make_unaryop_impl
        if _impl_maker:
            setattr(DescrOperation,_name,_impl_maker(_symbol,_specialnames))
        elif _name not in ['is_', 'id','type','issubtype', 'int',
                           # not really to be defined in DescrOperation
                           'ord', 'unichr', 'unicode']:
            raise Exception("missing def for operation %s" % _name)<|MERGE_RESOLUTION|>--- conflicted
+++ resolved
@@ -301,7 +301,6 @@
         assert result >= 0
         return result
 
-<<<<<<< HEAD
     def is_iterable(space, w_obj):
         w_descr = space.lookup(w_obj, '__iter__')
         if w_descr is None:
@@ -311,10 +310,8 @@
                 return False
         return True
 
-=======
     @use_special_method_shortcut('__iter__',
-            lambda space, w_iter: space.lookup(w_iter, 'next') is not None)
->>>>>>> 1a20d345
+            lambda space, w_iter: space.lookup(w_iter, '__next__') is not None)
     def iter(space, w_obj):
         w_descr = space.lookup(w_obj, '__iter__')
         if w_descr is None:
@@ -333,7 +330,7 @@
             raise oefmt(space.w_TypeError, "iter() returned non-iterator")
         return w_iter
 
-    @use_special_method_shortcut('next')
+    @use_special_method_shortcut('__next__')
     def next(space, w_obj):
         w_descr = space.lookup(w_obj, '__next__')
         if w_descr is None:
@@ -606,13 +603,12 @@
         symbol.replace('%', '%%'),)
     seq_bug_compat = (symbol == '+' or symbol == '*')
 
-<<<<<<< HEAD
     printerrormsg = None
     if symbol == ">>":
         printerrormsg = errormsg + '. Did you mean "print(<message>, file=<output_stream>)"?'
     if symbol == "-":
         printerrormsg = errormsg + '. Did you mean "print(<-number>)"?'
-=======
+
     @use_special_method_shortcut(left)
     def shortcut_binop(space, w_obj1, w_obj2):
         # makes a few assumptions: if the two rpython types are the same, then
@@ -625,7 +621,6 @@
         w_typ1 = space.type(w_obj1)
         w_typ2 = space.type(w_obj2)
         raise oefmt(space.w_TypeError, errormsg, w_typ1, w_typ2)
->>>>>>> 1a20d345
 
     def binop_impl(space, w_obj1, w_obj2):
         # shortcut: rpython classes are the same
@@ -686,16 +681,13 @@
 
 
     def comparison_impl(space, w_obj1, w_obj2):
-<<<<<<< HEAD
         w_orig_obj1 = w_obj1
         w_orig_obj2 = w_obj2
-=======
         # shortcut, rpython classes are the same
         if left == right and type(w_obj1) is type(w_obj2) and not w_obj1.user_overridden_class:
             w_res = shortcut_comparison(space, w_obj1, w_obj2)
             if _check_notimplemented(space, w_res):
                 return w_res
->>>>>>> 1a20d345
         w_typ1 = space.type(w_obj1)
         w_typ2 = space.type(w_obj2)
         w_left_src, w_left_impl = space.lookup_in_type_where(w_typ1, left)
