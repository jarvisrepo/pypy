--- conflicted
+++ resolved
@@ -703,24 +703,10 @@
             w_result = space.get_and_call_function(w_impl, w_obj)
             if space.isinstance_w(w_result, space.w_unicode):
                 return w_result
-<<<<<<< HEAD
-
-            raise oefmt(space.w_TypeError,
-                        "%(specialname)s returned non-%(targetname)s (type "
+
+            raise oefmt(space.w_TypeError,
+                        "%(specialname)s returned non-string (type "
                         "'%%T')", w_result)
-=======
-            try:
-                result = space.str_w(w_result)
-            except OperationError, e:
-                if not e.match(space, space.w_TypeError):
-                    raise
-                raise oefmt(space.w_TypeError,
-                            "%(specialname)s returned non-string "
-                            "(type '%%T')", w_result)
-            else:
-                # re-wrap the result as a real string
-                return space.wrap(result)
->>>>>>> 773f6a7d
         assert not hasattr(DescrOperation, %(targetname)r)
         DescrOperation.%(targetname)s = %(targetname)s
         del %(targetname)s
