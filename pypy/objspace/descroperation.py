import operator
from pypy.interpreter.error import OperationError, oefmt, oefmt_attribute_error
from pypy.interpreter.baseobjspace import ObjSpace
from pypy.interpreter.function import Function, Method, FunctionWithFixedCode
from pypy.interpreter.argument import Arguments
from pypy.interpreter.typedef import default_identity_hash
from rpython.tool.sourcetools import compile2, func_with_new_name
from rpython.rlib.objectmodel import specialize
from rpython.rlib import jit

@specialize.memo()
def object_getattribute(space):
    "Utility that returns the app-level descriptor object.__getattribute__."
    return space.lookup_in_type(space.w_object, '__getattribute__')

@specialize.memo()
def object_setattr(space):
    "Utility that returns the app-level descriptor object.__setattr__."
    return space.lookup_in_type(space.w_object, '__setattr__')

@specialize.memo()
def object_delattr(space):
    "Utility that returns the app-level descriptor object.__delattr__."
    return space.lookup_in_type(space.w_object, '__delattr__')

@specialize.memo()
def object_hash(space):
    "Utility that returns the app-level descriptor object.__hash__."
    return space.lookup_in_type(space.w_object, '__hash__')

@specialize.memo()
def type_eq(space):
    "Utility that returns the app-level descriptor type.__eq__."
    return space.lookup_in_type(space.w_type, '__eq__')

@specialize.memo()
def list_iter(space):
    "Utility that returns the app-level descriptor list.__iter__."
    return space.lookup_in_type(space.w_list, '__iter__')

@specialize.memo()
def tuple_iter(space):
    "Utility that returns the app-level descriptor tuple.__iter__."
    return space.lookup_in_type(space.w_tuple, '__iter__')

@specialize.memo()
def unicode_iter(space):
    "Utility that returns the app-level descriptor str.__iter__."
    return space.lookup_in_type(space.w_unicode, '__iter__')

@specialize.memo()
def dict_getitem(space):
    "Utility that returns the app-level descriptor dict.__getitem__."
    return space.lookup_in_type(space.w_dict, '__getitem__')


def raiseattrerror(space, w_obj, w_name, w_descr=None):
    # space.repr always returns an encodable string.
    if w_descr is None:
<<<<<<< HEAD
        raise oefmt(space.w_AttributeError,
                    "'%T' object has no attribute %R", w_obj, w_name)
=======
        raise oefmt_attribute_error(space,
                    w_obj, w_name, "'%T' object has no attribute %R")
>>>>>>> e2ea8e9f
    else:
        raise oefmt(space.w_AttributeError,
                    "'%T' object attribute %R is read-only", w_obj, w_name)

def get_attribute_name(space, w_obj, w_name):
    try:
        return space.text_w(w_name)
    except OperationError as e:
        if e.match(space, space.w_UnicodeEncodeError):
            raiseattrerror(space, w_obj, w_name)
        raise

def _same_class_w(space, w_obj1, w_obj2, w_typ1, w_typ2):
    return space.is_w(w_typ1, w_typ2)


class Object(object):
    def descr__getattribute__(space, w_obj, w_name):
        name = get_attribute_name(space, w_obj, w_name)
        w_descr = space.lookup(w_obj, name)
        if w_descr is not None:
            if space.is_data_descr(w_descr):
                # Only override if __get__ is defined, too, for compatibility
                # with CPython.
                w_get = space.lookup(w_descr, "__get__")
                if w_get is not None:
                    w_type = space.type(w_obj)
                    return space.get_and_call_function(w_get, w_descr, w_obj,
                                                       w_type)
        w_value = w_obj.getdictvalue(space, name)
        if w_value is not None:
            return w_value
        if w_descr is not None:
            typ = type(w_descr)
            if typ is Function or typ is FunctionWithFixedCode:
                # This shortcut is necessary if w_obj is None.  Otherwise e.g.
                # None.__eq__ would return an unbound function because calling
                # __get__ with None as the first argument returns the attribute
                # as if it was accessed through the owner (type(None).__eq__).
                return Method(space, w_descr, w_obj)
            return space.get(w_descr, w_obj)
        raiseattrerror(space, w_obj, w_name)

    def descr__setattr__(space, w_obj, w_name, w_value):
        name = get_attribute_name(space, w_obj, w_name)
        w_descr = space.lookup(w_obj, name)
        if w_descr is not None:
            if space.is_data_descr(w_descr):
                space.set(w_descr, w_obj, w_value)
                return
        if w_obj.setdictvalue(space, name, w_value):
            return
        raiseattrerror(space, w_obj, w_name, w_descr)

    def descr__delattr__(space, w_obj, w_name):
        name = get_attribute_name(space, w_obj, w_name)
        w_descr = space.lookup(w_obj, name)
        if w_descr is not None:
            if space.is_data_descr(w_descr):
                space.delete(w_descr, w_obj)
                return
        if w_obj.deldictvalue(space, name):
            return
        raiseattrerror(space, w_obj, w_name, w_descr)

    def descr__init__(space, w_obj, __args__):
        pass

def get_printable_location(itergreenkey, w_itemtype):
    return "DescrOperation.contains [%s, %s]" % (
            itergreenkey.iterator_greenkey_printable(),
            w_itemtype.getname(w_itemtype.space))

contains_jitdriver = jit.JitDriver(name='contains',
        greens=['itergreenkey', 'w_itemtype'], reds='auto',
        get_printable_location=get_printable_location)

class DescrOperation(object):
    # This is meant to be a *mixin*.

    def is_data_descr(space, w_obj):
        return (space.lookup(w_obj, '__set__') is not None or
                space.lookup(w_obj, '__delete__') is not None)

    def get_and_call_args(space, w_descr, w_obj, args):
        # a special case for performance and to avoid infinite recursion
        if isinstance(w_descr, Function):
            return w_descr.call_obj_args(w_obj, args)
        else:
            w_impl = space.get(w_descr, w_obj)
            return space.call_args(w_impl, args)

    def get_and_call_function(space, w_descr, w_obj, *args_w):
        typ = type(w_descr)
        # a special case for performance and to avoid infinite recursion
        # (possibly; but note issue3255 in the get() metehod, which might
        # also remove the infinite recursion here)
        if typ is Function or typ is FunctionWithFixedCode:
            # isinstance(typ, Function) would not be correct here:
            # for a BuiltinFunction we must not use that shortcut, because a
            # builtin function binds differently than a normal function
            # see test_builtin_as_special_method_is_not_bound
            # in interpreter/test/test_function.py

            # the fastcall paths are purely for performance, but the resulting
            # increase of speed is huge
            return w_descr.funccall(w_obj, *args_w)
        else:
            args = Arguments(space, list(args_w))
            w_impl = space.get(w_descr, w_obj)
            return space.call_args(w_impl, args)

    def call_args(space, w_obj, args):
        # two special cases for performance
        if isinstance(w_obj, Function):
            return w_obj.call_args(args)
        if isinstance(w_obj, Method):
            return w_obj.call_args(args)
        w_descr = space.lookup(w_obj, '__call__')
        if w_descr is None:
            raise oefmt(space.w_TypeError,
                        "'%T' object is not callable", w_obj)
        return space.get_and_call_args(w_descr, w_obj, args)

    def get(space, w_descr, w_obj, w_type=None):
        w_get = space.lookup(w_descr, '__get__')
        if w_get is None:
            return w_descr
        if w_type is None:
            w_type = space.type(w_obj)
        # special case: don't use get_and_call_function() here.
        # see test_issue3255 in apptest_descriptor.py
        return space.call_function(w_get, w_descr, w_obj, w_type)

    def set(space, w_descr, w_obj, w_val):
        w_set = space.lookup(w_descr, '__set__')
        if w_set is None:
            raise oefmt(space.w_AttributeError,
                        "'%T' object is not a descriptor with set", w_descr)
        return space.get_and_call_function(w_set, w_descr, w_obj, w_val)

    def delete(space, w_descr, w_obj):
        w_delete = space.lookup(w_descr, '__delete__')
        if w_delete is None:
            raise oefmt(space.w_AttributeError,
                        "'%T' object is not a descriptor with delete", w_descr)
        return space.get_and_call_function(w_delete, w_descr, w_obj)

    def getattr(space, w_obj, w_name):
        # may be overridden in StdObjSpace
        w_descr = space.lookup(w_obj, '__getattribute__')
        return space._handle_getattribute(w_descr, w_obj, w_name)

    def _handle_getattribute(space, w_descr, w_obj, w_name):
        try:
            if w_descr is None:   # obscure case
                raise OperationError(space.w_AttributeError, space.w_None)
            return space.get_and_call_function(w_descr, w_obj, w_name)
        except OperationError as e:
            if not e.match(space, space.w_AttributeError):
                raise
            w_descr = space.lookup(w_obj, '__getattr__')
            if w_descr is None:
                raise
            return space.get_and_call_function(w_descr, w_obj, w_name)

    def setattr(space, w_obj, w_name, w_val):
        w_descr = space.lookup(w_obj, '__setattr__')
        if w_descr is None:
            raise oefmt(space.w_AttributeError,
                        "'%T' object is readonly", w_obj)
        return space.get_and_call_function(w_descr, w_obj, w_name, w_val)

    def delattr(space, w_obj, w_name):
        w_descr = space.lookup(w_obj, '__delattr__')
        if w_descr is None:
            raise oefmt(space.w_AttributeError,
                        "'%T' object does not support attribute removal",
                        w_obj)
        return space.get_and_call_function(w_descr, w_obj, w_name)

    def is_true(space, w_obj):
        w_descr = space.lookup(w_obj, "__bool__")
        if w_descr is None:
            w_descr = space.lookup(w_obj, "__len__")
            if w_descr is None:
                return True
            # call __len__
            w_res = space.get_and_call_function(w_descr, w_obj)
            return space._check_len_result(w_res) != 0
        # call __bool__
        w_res = space.get_and_call_function(w_descr, w_obj)
        # more shortcuts for common cases
        if space.is_w(w_res, space.w_False):
            return False
        if space.is_w(w_res, space.w_True):
            return True
        w_restype = space.type(w_res)
        # Note there is no check for bool here because the only possible
        # instances of bool are w_False and w_True, which are checked above.
        raise oefmt(space.w_TypeError,
                    "__bool__ should return bool, returned %T", w_obj)

    def nonzero(space, w_obj):
        if space.is_true(w_obj):
            return space.w_True
        else:
            return space.w_False

    def len(space, w_obj):
        w_descr = space.lookup(w_obj, '__len__')
        if w_descr is None:
            raise oefmt(space.w_TypeError, "'%T' has no length", w_obj)
        w_res = space.get_and_call_function(w_descr, w_obj)
        return space.newint(space._check_len_result(w_res))

    def _check_len_result(space, w_obj):
        # Will complain if result is too big.
        w_result = space.index(w_obj)
        assert space.isinstance_w(w_result, space.w_int)
        if space.is_true(space.lt(w_result, space.newint(0))):
            raise oefmt(space.w_ValueError, "__len__() should return >= 0")
        result = space.getindex_w(w_result, space.w_OverflowError)
        assert result >= 0
        return result

    def is_iterable(space, w_obj):
        w_descr = space.lookup(w_obj, '__iter__')
        if w_descr is None:
            if space.type(w_obj).flag_map_or_seq != 'M':
                w_descr = space.lookup(w_obj, '__getitem__')
            if w_descr is None:
                return False
        return True

    def iter(space, w_obj):
        w_descr = space.lookup(w_obj, '__iter__')
        if w_descr is None:
            if space.type(w_obj).flag_map_or_seq != 'M':
                w_descr = space.lookup(w_obj, '__getitem__')
            if w_descr is None:
                raise oefmt(space.w_TypeError,
                            "'%T' object is not iterable", w_obj)
            return space.newseqiter(w_obj)
        w_iter = space.get_and_call_function(w_descr, w_obj)
        w_next = space.lookup(w_iter, '__next__')
        if w_next is None:
            raise oefmt(space.w_TypeError, "iter() returned non-iterator")
        return w_iter

    def next(space, w_obj):
        w_descr = space.lookup(w_obj, '__next__')
        if w_descr is None:
            raise oefmt(space.w_TypeError,
                        "'%T' object is not an iterator", w_obj)
        return space.get_and_call_function(w_descr, w_obj)

    def getitem(space, w_obj, w_key):
        w_descr = space.lookup(w_obj, '__getitem__')
        if w_descr is None and space.isinstance_w(w_obj, space.w_type):
            w_descr = space.getattr(w_obj, space.newtext('__class_getitem__'))
        if w_descr is None:
            raise oefmt(space.w_TypeError,
                        "'%T' object is not subscriptable (key %R)",
                        w_obj, w_key)
        return space.get_and_call_function(w_descr, w_obj, w_key)

    def setitem(space, w_obj, w_key, w_val):
        w_descr = space.lookup(w_obj, '__setitem__')
        if w_descr is None:
            raise oefmt(space.w_TypeError,
                        "'%T' object does not support item assignment", w_obj)
        return space.get_and_call_function(w_descr, w_obj, w_key, w_val)

    def delitem(space, w_obj, w_key):
        w_descr = space.lookup(w_obj, '__delitem__')
        if w_descr is None:
            raise oefmt(space.w_TypeError,
                        "'%T' object does not support item deletion", w_obj)
        return space.get_and_call_function(w_descr, w_obj, w_key)

    def format(space, w_obj, w_format_spec):
        w_descr = space.lookup(w_obj, '__format__')
        if w_descr is None:
            raise oefmt(space.w_TypeError,
                        "'%T' object does not define __format__", w_obj)
        w_res = space.get_and_call_function(w_descr, w_obj, w_format_spec)
        if not space.isinstance_w(w_res, space.w_unicode):
            raise oefmt(space.w_TypeError,
                        "%T.__format__ must return string, not %T",
                        w_obj, w_res)
        return w_res

    def pow(space, w_obj1, w_obj2, w_obj3):
        w_typ1 = space.type(w_obj1)
        w_typ2 = space.type(w_obj2)
        w_left_src, w_left_impl = space.lookup_in_type_where(w_typ1, '__pow__')
        if space.is_w(w_typ1, w_typ2):
            w_right_impl = None
        else:
            w_right_src, w_right_impl = space.lookup_in_type_where(w_typ2, '__rpow__')
            # sse binop_impl
            if (w_left_src is not w_right_src
                and space.issubtype_w(w_typ2, w_typ1)):
                if (w_left_src and w_right_src and
                    not space.abstract_issubclass_w(w_left_src, w_right_src) and
                    not space.abstract_issubclass_w(w_typ1, w_right_src)):
                    w_obj1, w_obj2 = w_obj2, w_obj1
                    w_left_impl, w_right_impl = w_right_impl, w_left_impl
        if w_left_impl is not None:
            if space.is_w(w_obj3, space.w_None):
                w_res = space.get_and_call_function(w_left_impl, w_obj1, w_obj2)
            else:
                w_res = space.get_and_call_function(w_left_impl, w_obj1, w_obj2, w_obj3)
            if _check_notimplemented(space, w_res):
                return w_res
        if w_right_impl is not None:
            if space.is_w(w_obj3, space.w_None):
                w_res = space.get_and_call_function(w_right_impl, w_obj2, w_obj1)
            else:
                w_res = space.get_and_call_function(w_right_impl, w_obj2, w_obj1,
                                                   w_obj3)
            if _check_notimplemented(space, w_res):
                return w_res

        raise oefmt(space.w_TypeError, "operands do not support **")

    def inplace_pow(space, w_lhs, w_rhs):
        w_impl = space.lookup(w_lhs, '__ipow__')
        if w_impl is not None:
            w_res = space.get_and_call_function(w_impl, w_lhs, w_rhs)
            if _check_notimplemented(space, w_res):
                return w_res
        return space.pow(w_lhs, w_rhs, space.w_None)

    def contains(space, w_container, w_item):
        w_descr = space.lookup(w_container, '__contains__')
        if w_descr is not None:
            w_result = space.get_and_call_function(w_descr, w_container, w_item)
            return space.nonzero(w_result)
        return space.sequence_contains(w_container, w_item)

    def sequence_contains(space, w_container, w_item):
        w_iter = space.iter(w_container)
        itergreenkey = space.iterator_greenkey(w_iter)
        w_itemtype = space.type(w_item)
        while 1:
            contains_jitdriver.jit_merge_point(itergreenkey=itergreenkey, w_itemtype=w_itemtype)
            try:
                w_next = space.next(w_iter)
            except OperationError as e:
                if not e.match(space, space.w_StopIteration):
                    raise
                return space.w_False
            if space.eq_w(w_item, w_next):
                return space.w_True

    def sequence_count(space, w_container, w_item):
        w_iter = space.iter(w_container)
        count = 0
        while 1:
            try:
                w_next = space.next(w_iter)
            except OperationError as e:
                if not e.match(space, space.w_StopIteration):
                    raise
                return space.newint(count)
            if space.eq_w(w_next, w_item):
                count += 1

    def sequence_index(space, w_container, w_item):
        w_iter = space.iter(w_container)
        index = 0
        while 1:
            try:
                w_next = space.next(w_iter)
            except OperationError as e:
                if not e.match(space, space.w_StopIteration):
                    raise
                raise oefmt(space.w_ValueError,
                            "sequence.index(x): x not in sequence")
            if space.eq_w(w_next, w_item):
                return space.newint(index)
            index += 1

    def hash(space, w_obj):
        w_hash = space.lookup(w_obj, '__hash__')
        if w_hash is None:
            # xxx there used to be logic about "do we have __eq__ or __cmp__"
            # here, but it does not really make sense, as 'object' has a
            # default __hash__.  This path should only be taken under very
            # obscure circumstances.
            return default_identity_hash(space, w_obj)
        if space.is_w(w_hash, space.w_None):
            raise oefmt(space.w_TypeError,
                        "unhashable type: '%T'", w_obj)
        w_result = space.get_and_call_function(w_hash, w_obj)
        if not space.isinstance_w(w_result, space.w_int):
            raise oefmt(space.w_TypeError,
                        "__hash__ method should return an integer")

        from pypy.objspace.std.intobject import (
            W_AbstractIntObject, W_IntObject)
        if not isinstance(w_result, W_IntObject):
            # a non W_IntObject int, assume long-like
            assert isinstance(w_result, W_AbstractIntObject)
            w_result = w_result.descr_hash(space)
        result = space.int_w(w_result)
        # turn -1 into -2 without using a condition, which would
        # create a potential bridge in the JIT
        result -= (result == -1)
        return space.newint(result)

    def issubtype_w(space, w_sub, w_type):
        return space._type_issubtype(w_sub, w_type)

    def issubtype(space, w_sub, w_type):
        return space.newbool(space._type_issubtype(w_sub, w_type))

    @specialize.arg_or_var(2)
    def isinstance_w(space, w_inst, w_type):
        return space._type_isinstance(w_inst, w_type)

    @specialize.arg_or_var(2)
    def isinstance(space, w_inst, w_type):
        return space.newbool(space.isinstance_w(w_inst, w_type))

    def index(space, w_obj):
        if space.isinstance_w(w_obj, space.w_int):
            return w_obj
        w_impl = space.lookup(w_obj, '__index__')
        if w_impl is None:
            raise oefmt(space.w_TypeError,
                        "'%T' object cannot be interpreted as an integer",
                        w_obj)
        w_result = space.get_and_call_function(w_impl, w_obj)

        if space.is_w(space.type(w_result), space.w_int):
            return w_result
        if space.isinstance_w(w_result, space.w_int):
            tp = space.type(w_result).name
            space.warn(space.newtext(
                "__index__ returned non-int (type %s).  "
                "The ability to return an instance of a strict subclass of int "
                "is deprecated, and may be removed in a future version of "
                "Python." % (tp,)), space.w_DeprecationWarning)
            return w_result
        raise oefmt(space.w_TypeError,
                    "__index__ returned non-int (type %T)", w_result)


# helpers

def _check_notimplemented(space, w_obj):
    return not space.is_w(w_obj, space.w_NotImplemented)

def _invoke_binop(space, w_impl, w_obj1, w_obj2):
    if w_impl is not None:
        w_res = space.get_and_call_function(w_impl, w_obj1, w_obj2)
        if _check_notimplemented(space, w_res):
            return w_res
    return None

class PrintCache(object):
    def __init__(self, space):
        self.w_print = space.getattr(space.builtin, space.newtext("print"))


# regular methods def helpers

def _make_binop_impl(symbol, specialnames):
    left, right = specialnames
    errormsg = "unsupported operand type(s) for %s: '%%N' and '%%N'" % (
        symbol.replace('%', '%%'),)
    seq_bug_compat = (symbol == '+' or symbol == '*')

    printerrormsg = None
    if symbol == ">>":
        printerrormsg = errormsg + '. Did you mean "print(<message>, file=<output_stream>)"?'
    if symbol == "-":
        printerrormsg = errormsg + '. Did you mean "print(<-number>)"?'

    def binop_impl(space, w_obj1, w_obj2):
        w_typ1 = space.type(w_obj1)
        w_typ2 = space.type(w_obj2)
        w_left_src, w_left_impl = space.lookup_in_type_where(w_typ1, left)
        if space.is_w(w_typ1, w_typ2):
            w_right_impl = None
        else:
            w_right_src, w_right_impl = space.lookup_in_type_where(w_typ2, right)
            # the logic to decide if the reverse operation should be tried
            # before the direct one is very obscure.  For now, and for
            # sanity reasons, we just compare the two places where the
            # __xxx__ and __rxxx__ methods where found by identity.
            # Note that space.is_w() is potentially not happy if one of them
            # is None...
            if w_right_src and (w_left_src is not w_right_src) and w_left_src:
                # 'seq_bug_compat' is for cpython bug-to-bug compatibility:
                # see objspace/std/test/test_unicodeobject.*concat_overrides
                # and objspace/test/test_descrobject.*rmul_overrides.
                # For cases like "unicode + string subclass".
                if ((seq_bug_compat and w_typ1.flag_sequence_bug_compat
                                    and not w_typ2.flag_sequence_bug_compat)
                        # the non-bug-compat part is the following check:
                        or space.issubtype_w(w_typ2, w_typ1)):
                    if (not space.abstract_issubclass_w(w_left_src, w_right_src) and
                        not space.abstract_issubclass_w(w_typ1, w_right_src)):
                        w_obj1, w_obj2 = w_obj2, w_obj1
                        w_left_impl, w_right_impl = w_right_impl, w_left_impl

        w_res = _invoke_binop(space, w_left_impl, w_obj1, w_obj2)
        if w_res is not None:
            return w_res
        w_res = _invoke_binop(space, w_right_impl, w_obj2, w_obj1)
        if w_res is not None:
            return w_res
        if printerrormsg is not None and w_obj1 is space.fromcache(PrintCache).w_print:
            raise oefmt(space.w_TypeError, printerrormsg, w_typ1, w_typ2)
        raise oefmt(space.w_TypeError, errormsg, w_typ1, w_typ2)

    return func_with_new_name(binop_impl, "binop_%s_impl"%left.strip('_'))

def _invoke_comparison(space, w_descr, w_obj1, w_obj2):
    if w_descr is not None:
        # a special case for performance (see get_and_call_function) but
        # also avoids binding via __get__ when unnecessary; in
        # particular when w_obj1 is None, __get__(None, type(None))
        # won't actually bind =]
        typ = type(w_descr)
        if typ is Function or typ is FunctionWithFixedCode:
            w_res = w_descr.funccall(w_obj1, w_obj2)
        else:
            try:
                w_impl = space.get(w_descr, w_obj1)
            except OperationError as e:
                # see testForExceptionsRaisedInInstanceGetattr2 in
                # test_class
                if not e.match(space, space.w_AttributeError):
                    raise
                return None
            else:
                w_res = space.call_function(w_impl, w_obj2)
        if _check_notimplemented(space, w_res):
            return w_res
    return None

def _make_comparison_impl(symbol, specialnames):
    left, right = specialnames
    op = getattr(operator, left)
    def comparison_impl(space, w_obj1, w_obj2):
        w_orig_obj1 = w_obj1
        w_orig_obj2 = w_obj2
        w_typ1 = space.type(w_obj1)
        w_typ2 = space.type(w_obj2)
        w_left_src, w_left_impl = space.lookup_in_type_where(w_typ1, left)
        w_first = w_obj1
        w_second = w_obj2

        w_right_src, w_right_impl = space.lookup_in_type_where(w_typ2,right)
        if space.is_w(w_typ1, w_typ2):
            # if the type is the same, then don't reverse: try
            # left first, right next.
            pass
        elif space.issubtype_w(w_typ2, w_typ1):
            # if typ2 is a subclass of typ1.
            w_obj1, w_obj2 = w_obj2, w_obj1
            w_left_impl, w_right_impl = w_right_impl, w_left_impl

        w_res = _invoke_comparison(space, w_left_impl, w_obj1, w_obj2)
        if w_res is not None:
            return w_res
        w_res = _invoke_comparison(space, w_right_impl, w_obj2, w_obj1)
        if w_res is not None:
            return w_res
        #
        # we did not find any special method, let's do the default logic for
        # == and !=
        if left == '__eq__':
            if space.is_w(w_obj1, w_obj2):
                return space.w_True
            else:
                return space.w_False
        elif left == '__ne__':
            if space.is_w(w_obj1, w_obj2):
                return space.w_False
            else:
                return space.w_True
        #
        # if we arrived here, they are unorderable
        raise oefmt(space.w_TypeError,
                    "'%s' not supported between instances of '%T' and '%T'",
                    symbol, w_orig_obj1, w_orig_obj2)

    return func_with_new_name(comparison_impl, 'comparison_%s_impl'%left.strip('_'))

def _make_inplace_impl(symbol, specialnames):
    specialname, = specialnames
    assert specialname.startswith('__i') and specialname.endswith('__')
    noninplacespacemethod = specialname[3:-2]
    if noninplacespacemethod in ['or', 'and']:
        noninplacespacemethod += '_'     # not too clean
    seq_bug_compat = (symbol == '+=' or symbol == '*=')
    rhs_method = '__r' + specialname[3:]

    def inplace_impl(space, w_lhs, w_rhs):
        w_impl = space.lookup(w_lhs, specialname)
        if w_impl is not None:
            # 'seq_bug_compat' is for cpython bug-to-bug compatibility:
            # see objspace/test/test_descrobject.*rmul_overrides.
            # For cases like "list += object-overriding-__radd__".
            if (seq_bug_compat and space.type(w_lhs).flag_sequence_bug_compat
                           and not space.type(w_rhs).flag_sequence_bug_compat):
                w_res = _invoke_binop(space, space.lookup(w_rhs, rhs_method),
                                      w_rhs, w_lhs)
                if w_res is not None:
                    return w_res
                # xxx if __radd__ is defined but returns NotImplemented,
                # then it might be called again below.  Oh well, too bad.
                # Anyway that's a case where we're likely to end up in
                # a TypeError.
            #
            w_res = space.get_and_call_function(w_impl, w_lhs, w_rhs)
            if _check_notimplemented(space, w_res):
                return w_res
        # XXX fix the error message we get here
        return getattr(space, noninplacespacemethod)(w_lhs, w_rhs)

    return func_with_new_name(inplace_impl, 'inplace_%s_impl'%specialname.strip('_'))

def _make_unaryop_impl(symbol, specialnames):
    specialname, = specialnames
    errormsg = "unsupported operand type for unary %s: '%%T'" % symbol
    def unaryop_impl(space, w_obj):
        w_impl = space.lookup(w_obj, specialname)
        if w_impl is None:
            raise oefmt(space.w_TypeError, errormsg, w_obj)
        return space.get_and_call_function(w_impl, w_obj)
    return func_with_new_name(unaryop_impl, 'unaryop_%s_impl'%specialname.strip('_'))

# the following seven operations are really better to generate with
# string-templating (and maybe we should consider this for
# more of the above manually-coded operations as well)

for targetname, specialname, checkerspec in [
    ('float', '__float__', ("space.w_float",))]:

    l = ["space.isinstance_w(w_result, %s)" % x
                for x in checkerspec]
    checker = " or ".join(l)
    msg = "unsupported operand type for %(targetname)s(): '%%T'"
    msg = msg % locals()
    source = """if 1:
        def %(targetname)s(space, w_obj):
            w_impl = space.lookup(w_obj, %(specialname)r)
            if w_impl is None:
                raise oefmt(space.w_TypeError,
                            %(msg)r,
                            w_obj)
            w_result = space.get_and_call_function(w_impl, w_obj)

            if %(checker)s:
                return w_result
            raise oefmt(space.w_TypeError,
                        "%(specialname)s returned non-%(targetname)s (type "
                        "'%%T')", w_result)
        assert not hasattr(DescrOperation, %(targetname)r)
        DescrOperation.%(targetname)s = %(targetname)s
        del %(targetname)s
        \n""" % locals()
    exec compile2(source)

for targetname, specialname in [
    ('str', '__str__'),
    ('repr', '__repr__')]:

    source = """if 1:
        def %(targetname)s(space, w_obj):
            w_impl = space.lookup(w_obj, %(specialname)r)
            if w_impl is None:
                raise oefmt(space.w_TypeError,
                            "unsupported operand type for %(targetname)s(): "
                            "'%%T'", w_obj)
            w_result = space.get_and_call_function(w_impl, w_obj)
            if space.isinstance_w(w_result, space.w_unicode):
                return w_result

            raise oefmt(space.w_TypeError,
                        "%(specialname)s returned non-string (type "
                        "'%%T')", w_result)
        assert not hasattr(DescrOperation, %(targetname)r)
        DescrOperation.%(targetname)s = %(targetname)s
        del %(targetname)s
        \n""" % locals()
    exec compile2(source)

# add default operation implementations for all still missing ops

for _name, _symbol, _arity, _specialnames in ObjSpace.MethodTable:
    if not hasattr(DescrOperation, _name):
        _impl_maker = None
        if _arity == 2 and _name in ['lt', 'le', 'gt', 'ge', 'ne', 'eq']:
            #print "comparison", _specialnames
            _impl_maker = _make_comparison_impl
        elif _arity == 2 and _name.startswith('inplace_'):
            #print "inplace", _specialnames
            _impl_maker = _make_inplace_impl
        elif _arity == 2 and len(_specialnames) == 2:
            #print "binop", _specialnames
            _impl_maker = _make_binop_impl
        elif _arity == 1 and len(_specialnames) == 1 and _name != 'int':
            #print "unaryop", _specialnames
            _impl_maker = _make_unaryop_impl
        if _impl_maker:
            setattr(DescrOperation,_name,_impl_maker(_symbol,_specialnames))
        elif _name not in ['is_', 'id','type','issubtype', 'int',
                           # not really to be defined in DescrOperation
                           'ord', 'unichr', 'unicode']:
            raise Exception("missing def for operation %s" % _name)<|MERGE_RESOLUTION|>--- conflicted
+++ resolved
@@ -57,13 +57,8 @@
 def raiseattrerror(space, w_obj, w_name, w_descr=None):
     # space.repr always returns an encodable string.
     if w_descr is None:
-<<<<<<< HEAD
-        raise oefmt(space.w_AttributeError,
-                    "'%T' object has no attribute %R", w_obj, w_name)
-=======
         raise oefmt_attribute_error(space,
                     w_obj, w_name, "'%T' object has no attribute %R")
->>>>>>> e2ea8e9f
     else:
         raise oefmt(space.w_AttributeError,
                     "'%T' object attribute %R is read-only", w_obj, w_name)
