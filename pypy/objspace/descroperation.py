--- conflicted
+++ resolved
@@ -248,13 +248,8 @@
                 return True
             # call __len__
             w_res = space.get_and_call_function(w_descr, w_obj)
-<<<<<<< HEAD
-            return space._check_len_result(w_res) != 0
+            return space._check_len_result(space.int(w_res)) != 0
         # call __bool__
-=======
-            return space._check_len_result(space.int(w_res)) != 0
-        # call __nonzero__
->>>>>>> 20076b03
         w_res = space.get_and_call_function(w_descr, w_obj)
         # more shortcuts for common cases
         if space.is_w(w_res, space.w_False):
@@ -291,16 +286,10 @@
 
     def _check_len_result(space, w_int):
         # Will complain if result is too big.
-<<<<<<< HEAD
-        w_result = space.index(w_obj)
-        assert space.isinstance_w(w_result, space.w_int)
-        if space.is_true(space.lt(w_result, space.newint(0))):
-=======
-        result = space.int_w(w_int)
-        if result < 0:
->>>>>>> 20076b03
+        assert space.isinstance_w(w_int, space.w_int)
+        if space.is_true(space.lt(w_int, space.newint(0))):
             raise oefmt(space.w_ValueError, "__len__() should return >= 0")
-        result = space.getindex_w(w_result, space.w_OverflowError)
+        result = space.getindex_w(w_int, space.w_OverflowError)
         assert result >= 0
         return result
 
@@ -441,7 +430,6 @@
             if space.eq_w(w_item, w_next):
                 return space.w_True
 
-<<<<<<< HEAD
     def sequence_count(space, w_container, w_item):
         w_iter = space.iter(w_container)
         count = 0
@@ -470,11 +458,8 @@
                 return space.newint(index)
             index += 1
 
-    def hash(space, w_obj):
-=======
     def hash_w(space, w_obj):
         """compute the unwrapped hash of w_obj"""
->>>>>>> 20076b03
         w_hash = space.lookup(w_obj, '__hash__')
         if w_hash is None:
             # xxx there used to be logic about "do we have __eq__ or __cmp__"
@@ -488,8 +473,7 @@
         w_result = space.get_and_call_function(w_hash, w_obj)
         if not space.isinstance_w(w_result, space.w_int):
             raise oefmt(space.w_TypeError,
-<<<<<<< HEAD
-                        "__hash__ method should return an integer")
+                        "__hash__ method should return an integer not '%T'", w_result)
 
         from pypy.objspace.std.intobject import (
             W_AbstractIntObject, W_IntObject)
@@ -501,72 +485,10 @@
         # turn -1 into -2 without using a condition, which would
         # create a potential bridge in the JIT
         result -= (result == -1)
-        return space.newint(result)
-=======
-                        "__hash__() should return an int or long not '%T'", w_result)
-        # turn -1 into -2 without using a condition, which would
-        # create a potential bridge in the JIT
-        h -= (h == -1)
-        return h
+        return result
 
     def hash(space, w_obj):
         return space.newint(space.hash_w(w_obj))
-
-    def cmp(space, w_v, w_w):
-
-        if space.is_w(w_v, w_w):
-            return space.newint(0)
-
-        # The real comparison
-        if space.is_w(space.type(w_v), space.type(w_w)):
-            # for object of the same type, prefer __cmp__ over rich comparison.
-            w_cmp = space.lookup(w_v, '__cmp__')
-            w_res = _invoke_binop(space, w_cmp, w_v, w_w)
-            if w_res is not None:
-                return w_res
-        # fall back to rich comparison.
-        if space.eq_w(w_v, w_w):
-            return space.newint(0)
-        elif space.is_true(space.lt(w_v, w_w)):
-            return space.newint(-1)
-        return space.newint(1)
-
-    def coerce(space, w_obj1, w_obj2):
-        w_res = space.try_coerce(w_obj1, w_obj2)
-        if w_res is None:
-            raise oefmt(space.w_TypeError, "coercion failed")
-        return w_res
-
-    def try_coerce(space, w_obj1, w_obj2):
-        """Returns a wrapped 2-tuple or a real None if it failed."""
-        w_typ1 = space.type(w_obj1)
-        w_typ2 = space.type(w_obj2)
-        w_left_src, w_left_impl = space.lookup_in_type_where(w_typ1, '__coerce__')
-        if space.is_w(w_typ1, w_typ2):
-            w_right_impl = None
-        else:
-            w_right_src, w_right_impl = space.lookup_in_type_where(w_typ2, '__coerce__')
-            if (w_left_src is not w_right_src
-                and space.issubtype_w(w_typ2, w_typ1)):
-                w_obj1, w_obj2 = w_obj2, w_obj1
-                w_left_impl, w_right_impl = w_right_impl, w_left_impl
-
-        w_res = _invoke_binop(space, w_left_impl, w_obj1, w_obj2)
-        if w_res is None or space.is_w(w_res, space.w_None):
-            w_res = _invoke_binop(space, w_right_impl, w_obj2, w_obj1)
-            if w_res is None  or space.is_w(w_res, space.w_None):
-                return None
-            if (not space.isinstance_w(w_res, space.w_tuple) or
-                space.len_w(w_res) != 2):
-                raise oefmt(space.w_TypeError,
-                            "coercion should return None or 2-tuple")
-            w_res = space.newtuple([space.getitem(w_res, space.newint(1)), space.getitem(w_res, space.newint(0))])
-        elif (not space.isinstance_w(w_res, space.w_tuple) or
-            space.len_w(w_res) != 2):
-            raise oefmt(space.w_TypeError,
-                        "coercion should return None or 2-tuple")
-        return w_res
->>>>>>> 20076b03
 
     def issubtype_w(space, w_sub, w_type):
         return space._type_issubtype(w_sub, w_type)
