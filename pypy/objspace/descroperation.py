import operator
from pypy.interpreter.error import OperationError, oefmt
from pypy.interpreter.baseobjspace import ObjSpace
from pypy.interpreter.function import Function, Method, FunctionWithFixedCode
from pypy.interpreter.argument import Arguments
from pypy.interpreter.typedef import default_identity_hash
from rpython.tool.sourcetools import compile2, func_with_new_name
from pypy.module.__builtin__.interp_classobj import W_InstanceObject
from rpython.rlib.objectmodel import specialize
from rpython.rlib import jit

@specialize.memo()
def object_getattribute(space):
    "Utility that returns the app-level descriptor object.__getattribute__."
    return space.lookup_in_type(space.w_object, '__getattribute__')

@specialize.memo()
def object_setattr(space):
    "Utility that returns the app-level descriptor object.__setattr__."
    return space.lookup_in_type(space.w_object, '__setattr__')

@specialize.memo()
def object_delattr(space):
    "Utility that returns the app-level descriptor object.__delattr__."
    return space.lookup_in_type(space.w_object, '__delattr__')

@specialize.memo()
def object_hash(space):
    "Utility that returns the app-level descriptor object.__hash__."
    return space.lookup_in_type(space.w_object, '__hash__')

@specialize.memo()
def type_eq(space):
    "Utility that returns the app-level descriptor type.__eq__."
    return space.lookup_in_type(space.w_type, '__eq__')

@specialize.memo()
def list_iter(space):
    "Utility that returns the app-level descriptor list.__iter__."
    return space.lookup_in_type(space.w_list, '__iter__')

@specialize.memo()
def tuple_iter(space):
    "Utility that returns the app-level descriptor tuple.__iter__."
    return space.lookup_in_type(space.w_tuple, '__iter__')

@specialize.memo()
<<<<<<< HEAD
def type_instancecheck(space):
    "Utility that returns the app-level descriptor type.__instancecheck__."
    w_src, w_instancecheck = space.lookup_in_type_where(space.w_type,
                                               '__instancecheck__')
    return w_instancecheck

@specialize.memo()
def str_getitem(space):
=======
def bytes_getitem(space):
>>>>>>> df5610d9
    "Utility that returns the app-level descriptor str.__getitem__."
    return space.lookup_in_type(space.w_bytes, '__getitem__')

@specialize.memo()
def unicode_getitem(space):
    "Utility that returns the app-level descriptor unicode.__getitem__."
    return space.lookup_in_type(space.w_unicode, '__getitem__')

@specialize.memo()
def dict_getitem(space):
    "Utility that returns the app-level descriptor dict.__getitem__."
    return space.lookup_in_type(space.w_dict, '__getitem__')


def raiseattrerror(space, w_obj, name, w_descr=None):
    if w_descr is None:
        raise oefmt(space.w_AttributeError,
                    "'%T' object has no attribute '%s'", w_obj, name)
    else:
        raise oefmt(space.w_AttributeError,
                    "'%T' object attribute '%s' is read-only", w_obj, name)

# Helpers for old-style and mix-style mixup

def _same_class_w(space, w_obj1, w_obj2, w_typ1, w_typ2):
    if (space.is_oldstyle_instance(w_obj1) and
        space.is_oldstyle_instance(w_obj2)):
        assert isinstance(w_obj1, W_InstanceObject)
        assert isinstance(w_obj2, W_InstanceObject)
        return space.is_w(w_obj1.w_class, w_obj2.w_class)
    return space.is_w(w_typ1, w_typ2)


class Object(object):
    def descr__getattribute__(space, w_obj, w_name):
        name = space.text_w(w_name)
        w_descr = space.lookup(w_obj, name)
        if w_descr is not None:
            if space.is_data_descr(w_descr):
                # Only override if __get__ is defined, too, for compatibility
                # with CPython.
                w_get = space.lookup(w_descr, "__get__")
                if w_get is not None:
                    w_type = space.type(w_obj)
                    return space.get_and_call_function(w_get, w_descr, w_obj,
                                                       w_type)
        w_value = w_obj.getdictvalue(space, name)
        if w_value is not None:
            return w_value
        if w_descr is not None:
            return space.get(w_descr, w_obj)
        raiseattrerror(space, w_obj, name)

    def descr__setattr__(space, w_obj, w_name, w_value):
        name = space.text_w(w_name)
        w_descr = space.lookup(w_obj, name)
        if w_descr is not None:
            if space.is_data_descr(w_descr):
                space.set(w_descr, w_obj, w_value)
                return
        if w_obj.setdictvalue(space, name, w_value):
            return
        raiseattrerror(space, w_obj, name, w_descr)

    def descr__delattr__(space, w_obj, w_name):
        name = space.text_w(w_name)
        w_descr = space.lookup(w_obj, name)
        if w_descr is not None:
            if space.is_data_descr(w_descr):
                space.delete(w_descr, w_obj)
                return
        if w_obj.deldictvalue(space, name):
            return
        raiseattrerror(space, w_obj, name, w_descr)

    def descr__init__(space, w_obj, __args__):
        pass

contains_jitdriver = jit.JitDriver(name='contains',
        greens=['w_type'], reds='auto')

class DescrOperation(object):
    # This is meant to be a *mixin*.

    def is_data_descr(space, w_obj):
        return (space.lookup(w_obj, '__set__') is not None or
                space.lookup(w_obj, '__delete__') is not None)

    def get_and_call_args(space, w_descr, w_obj, args):
        # a special case for performance and to avoid infinite recursion
        if isinstance(w_descr, Function):
            return w_descr.call_obj_args(w_obj, args)
        else:
            w_impl = space.get(w_descr, w_obj)
            return space.call_args(w_impl, args)

    def get_and_call_function(space, w_descr, w_obj, *args_w):
        typ = type(w_descr)
        # a special case for performance and to avoid infinite recursion
        if typ is Function or typ is FunctionWithFixedCode:
            # isinstance(typ, Function) would not be correct here:
            # for a BuiltinFunction we must not use that shortcut, because a
            # builtin function binds differently than a normal function
            # see test_builtin_as_special_method_is_not_bound
            # in interpreter/test/test_function.py

            # the fastcall paths are purely for performance, but the resulting
            # increase of speed is huge
            return w_descr.funccall(w_obj, *args_w)
        else:
            args = Arguments(space, list(args_w))
            w_impl = space.get(w_descr, w_obj)
            return space.call_args(w_impl, args)

    def call_args(space, w_obj, args):
        # two special cases for performance
        if isinstance(w_obj, Function):
            return w_obj.call_args(args)
        if isinstance(w_obj, Method):
            return w_obj.call_args(args)
        w_descr = space.lookup(w_obj, '__call__')
        if w_descr is None:
            raise oefmt(space.w_TypeError,
                        "'%T' object is not callable", w_obj)
        return space.get_and_call_args(w_descr, w_obj, args)

    def get(space, w_descr, w_obj, w_type=None):
        w_get = space.lookup(w_descr, '__get__')
        if w_get is None:
            return w_descr
        if w_type is None:
            w_type = space.type(w_obj)
        return space.get_and_call_function(w_get, w_descr, w_obj, w_type)

    def set(space, w_descr, w_obj, w_val):
        w_set = space.lookup(w_descr, '__set__')
        if w_set is None:
            raise oefmt(space.w_AttributeError,
                        "'%T' object is not a descriptor with set", w_descr)
        return space.get_and_call_function(w_set, w_descr, w_obj, w_val)

    def delete(space, w_descr, w_obj):
        w_delete = space.lookup(w_descr, '__delete__')
        if w_delete is None:
            raise oefmt(space.w_AttributeError,
                        "'%T' object is not a descriptor with delete", w_descr)
        return space.get_and_call_function(w_delete, w_descr, w_obj)

    def getattr(space, w_obj, w_name):
        # may be overridden in StdObjSpace
        w_descr = space.lookup(w_obj, '__getattribute__')
        return space._handle_getattribute(w_descr, w_obj, w_name)

    def _handle_getattribute(space, w_descr, w_obj, w_name):
        try:
            if w_descr is None:   # obscure case
                raise OperationError(space.w_AttributeError, space.w_None)
            return space.get_and_call_function(w_descr, w_obj, w_name)
        except OperationError as e:
            if not e.match(space, space.w_AttributeError):
                raise
            w_descr = space.lookup(w_obj, '__getattr__')
            if w_descr is None:
                raise
            return space.get_and_call_function(w_descr, w_obj, w_name)

    def setattr(space, w_obj, w_name, w_val):
        w_descr = space.lookup(w_obj, '__setattr__')
        if w_descr is None:
            raise oefmt(space.w_AttributeError,
                        "'%T' object is readonly", w_obj)
        return space.get_and_call_function(w_descr, w_obj, w_name, w_val)

    def delattr(space, w_obj, w_name):
        w_descr = space.lookup(w_obj, '__delattr__')
        if w_descr is None:
            raise oefmt(space.w_AttributeError,
                        "'%T' object does not support attribute removal",
                        w_obj)
        return space.get_and_call_function(w_descr, w_obj, w_name)

    def is_true(space, w_obj):
        w_descr = space.lookup(w_obj, "__nonzero__")
        if w_descr is None:
            w_descr = space.lookup(w_obj, "__len__")
            if w_descr is None:
                return True
            # call __len__
            w_res = space.get_and_call_function(w_descr, w_obj)
            return space._check_len_result(w_res) != 0
        # call __nonzero__
        w_res = space.get_and_call_function(w_descr, w_obj)
        # more shortcuts for common cases
        if space.is_w(w_res, space.w_False):
            return False
        if space.is_w(w_res, space.w_True):
            return True
        w_restype = space.type(w_res)
        # Note there is no check for bool here because the only possible
        # instances of bool are w_False and w_True, which are checked above.
        if space.is_w(w_restype, space.w_int):
            return space.int_w(w_res) != 0
        else:
            raise oefmt(space.w_TypeError,
                        "__nonzero__ should return bool or integer")

    def nonzero(space, w_obj):
        if space.is_true(w_obj):
            return space.w_True
        else:
            return space.w_False

    def len(space, w_obj):
        w_descr = space.lookup(w_obj, '__len__')
        if w_descr is None:
            raise oefmt(space.w_TypeError, "'%T' has no length", w_obj)
        w_res = space.get_and_call_function(w_descr, w_obj)
        return space.newint(space._check_len_result(w_res))

    def _check_len_result(space, w_obj):
        # Will complain if result is too big.
        result = space.int_w(space.int(w_obj))
        if result < 0:
            raise oefmt(space.w_ValueError, "__len__() should return >= 0")
        return result

    def iter(space, w_obj):
        w_descr = space.lookup(w_obj, '__iter__')
        if w_descr is None:
            if space.type(w_obj).flag_map_or_seq != 'M':
                w_descr = space.lookup(w_obj, '__getitem__')
            if w_descr is None:
                raise oefmt(space.w_TypeError,
                            "'%T' object is not iterable", w_obj)
            return space.newseqiter(w_obj)
        w_iter = space.get_and_call_function(w_descr, w_obj)
        w_next = space.lookup(w_iter, 'next')
        if w_next is None:
            raise oefmt(space.w_TypeError, "iter() returned non-iterator")
        return w_iter

    def next(space, w_obj):
        w_descr = space.lookup(w_obj, 'next')
        if w_descr is None:
            raise oefmt(space.w_TypeError,
                        "'%T' object is not an iterator", w_obj)
        return space.get_and_call_function(w_descr, w_obj)

    def getitem(space, w_obj, w_key):
        w_descr = space.lookup(w_obj, '__getitem__')
        if w_descr is None:
            raise oefmt(space.w_TypeError,
                        "'%T' object is not subscriptable", w_obj)
        return space.get_and_call_function(w_descr, w_obj, w_key)

    def setitem(space, w_obj, w_key, w_val):
        w_descr = space.lookup(w_obj, '__setitem__')
        if w_descr is None:
            raise oefmt(space.w_TypeError,
                        "'%T' object does not support item assignment", w_obj)
        return space.get_and_call_function(w_descr, w_obj, w_key, w_val)

    def delitem(space, w_obj, w_key):
        w_descr = space.lookup(w_obj, '__delitem__')
        if w_descr is None:
            raise oefmt(space.w_TypeError,
                        "'%T' object does not support item deletion", w_obj)
        return space.get_and_call_function(w_descr, w_obj, w_key)

    def getslice(space, w_obj, w_start, w_stop):
        w_descr = space.lookup(w_obj, '__getslice__')
        if w_descr is None:
            w_slice = space.newslice(w_start, w_stop, space.w_None)
            return space.getitem(w_obj, w_slice)
        w_start, w_stop = old_slice_range(space, w_obj, w_start, w_stop)
        return space.get_and_call_function(w_descr, w_obj, w_start, w_stop)

    def setslice(space, w_obj, w_start, w_stop, w_sequence):
        w_descr = space.lookup(w_obj, '__setslice__')
        if w_descr is None:
            w_slice = space.newslice(w_start, w_stop, space.w_None)
            return space.setitem(w_obj, w_slice, w_sequence)
        w_start, w_stop = old_slice_range(space, w_obj, w_start, w_stop)
        return space.get_and_call_function(w_descr, w_obj, w_start, w_stop, w_sequence)

    def delslice(space, w_obj, w_start, w_stop):
        w_descr = space.lookup(w_obj, '__delslice__')
        if w_descr is None:
            w_slice = space.newslice(w_start, w_stop, space.w_None)
            return space.delitem(w_obj, w_slice)
        w_start, w_stop = old_slice_range(space, w_obj, w_start, w_stop)
        return space.get_and_call_function(w_descr, w_obj, w_start, w_stop)

    def format(space, w_obj, w_format_spec):
        w_descr = space.lookup(w_obj, '__format__')
        if w_descr is None:
            raise oefmt(space.w_TypeError,
                        "'%T' object does not define __format__", w_obj)
        w_res = space.get_and_call_function(w_descr, w_obj, w_format_spec)
        if not space.isinstance_w(w_res, space.w_basestring):
            raise oefmt(space.w_TypeError,
                        "%T.__format__ must return string or unicode, not %T",
                        w_obj, w_res)
        return w_res

    def pow(space, w_obj1, w_obj2, w_obj3):
        w_typ1 = space.type(w_obj1)
        w_typ2 = space.type(w_obj2)
        w_left_src, w_left_impl = space.lookup_in_type_where(w_typ1, '__pow__')
        if _same_class_w(space, w_obj1, w_obj2, w_typ1, w_typ2):
            w_right_impl = None
        else:
            w_right_src, w_right_impl = space.lookup_in_type_where(w_typ2, '__rpow__')
            # sse binop_impl
            if (w_left_src is not w_right_src
                and space.issubtype_w(w_typ2, w_typ1)):
                if (w_left_src and w_right_src and
                    not space.abstract_issubclass_w(w_left_src, w_right_src) and
                    not space.abstract_issubclass_w(w_typ1, w_right_src)):
                    w_obj1, w_obj2 = w_obj2, w_obj1
                    w_left_impl, w_right_impl = w_right_impl, w_left_impl
        if w_left_impl is not None:
            if space.is_w(w_obj3, space.w_None):
                w_res = space.get_and_call_function(w_left_impl, w_obj1, w_obj2)
            else:
                w_res = space.get_and_call_function(w_left_impl, w_obj1, w_obj2, w_obj3)
            if _check_notimplemented(space, w_res):
                return w_res
        if w_right_impl is not None:
            if space.is_w(w_obj3, space.w_None):
                w_res = space.get_and_call_function(w_right_impl, w_obj2, w_obj1)
            else:
                w_res = space.get_and_call_function(w_right_impl, w_obj2, w_obj1,
                                                   w_obj3)
            if _check_notimplemented(space, w_res):
                return w_res

        raise oefmt(space.w_TypeError, "operands do not support **")

    def inplace_pow(space, w_lhs, w_rhs):
        w_impl = space.lookup(w_lhs, '__ipow__')
        if w_impl is not None:
            w_res = space.get_and_call_function(w_impl, w_lhs, w_rhs)
            if _check_notimplemented(space, w_res):
                return w_res
        return space.pow(w_lhs, w_rhs, space.w_None)

    def contains(space, w_container, w_item):
        w_descr = space.lookup(w_container, '__contains__')
        if w_descr is not None:
            w_result = space.get_and_call_function(w_descr, w_container, w_item)
            return space.nonzero(w_result)
        return space._contains(w_container, w_item)

    def _contains(space, w_container, w_item):
        w_iter = space.iter(w_container)
        w_type = space.type(w_iter)
        while 1:
            contains_jitdriver.jit_merge_point(w_type=w_type)
            try:
                w_next = space.next(w_iter)
            except OperationError as e:
                if not e.match(space, space.w_StopIteration):
                    raise
                return space.w_False
            if space.eq_w(w_item, w_next):
                return space.w_True

    def hash(space, w_obj):
        w_hash = space.lookup(w_obj, '__hash__')
        if w_hash is None:
            # xxx there used to be logic about "do we have __eq__ or __cmp__"
            # here, but it does not really make sense, as 'object' has a
            # default __hash__.  This path should only be taken under very
            # obscure circumstances.
            return default_identity_hash(space, w_obj)
        if space.is_w(w_hash, space.w_None):
            raise oefmt(space.w_TypeError,
                        "'%T' objects are unhashable", w_obj)
        w_result = space.get_and_call_function(w_hash, w_obj)

        # issue 2346 : returns now -2 for hashing -1 like cpython
        if space.isinstance_w(w_result, space.w_int):
            h = space.int_w(w_result)
        elif space.isinstance_w(w_result, space.w_long):
            bigint = space.bigint_w(w_result)
            h = bigint.hash()
        else:
            raise oefmt(space.w_TypeError,
                        "__hash__() should return an int or long")
        # turn -1 into -2 without using a condition, which would
        # create a potential bridge in the JIT
        h -= (h == -1)
        return space.newint(h)

    def cmp(space, w_v, w_w):

        if space.is_w(w_v, w_w):
            return space.newint(0)

        # The real comparison
        if space.is_w(space.type(w_v), space.type(w_w)):
            # for object of the same type, prefer __cmp__ over rich comparison.
            w_cmp = space.lookup(w_v, '__cmp__')
            w_res = _invoke_binop(space, w_cmp, w_v, w_w)
            if w_res is not None:
                return w_res
        # fall back to rich comparison.
        if space.eq_w(w_v, w_w):
            return space.newint(0)
        elif space.is_true(space.lt(w_v, w_w)):
            return space.newint(-1)
        return space.newint(1)

    def coerce(space, w_obj1, w_obj2):
        w_res = space.try_coerce(w_obj1, w_obj2)
        if w_res is None:
            raise oefmt(space.w_TypeError, "coercion failed")
        return w_res

    def try_coerce(space, w_obj1, w_obj2):
        """Returns a wrapped 2-tuple or a real None if it failed."""
        w_typ1 = space.type(w_obj1)
        w_typ2 = space.type(w_obj2)
        w_left_src, w_left_impl = space.lookup_in_type_where(w_typ1, '__coerce__')
        if space.is_w(w_typ1, w_typ2):
            w_right_impl = None
        else:
            w_right_src, w_right_impl = space.lookup_in_type_where(w_typ2, '__coerce__')
            if (w_left_src is not w_right_src
                and space.issubtype_w(w_typ2, w_typ1)):
                w_obj1, w_obj2 = w_obj2, w_obj1
                w_left_impl, w_right_impl = w_right_impl, w_left_impl

        w_res = _invoke_binop(space, w_left_impl, w_obj1, w_obj2)
        if w_res is None or space.is_w(w_res, space.w_None):
            w_res = _invoke_binop(space, w_right_impl, w_obj2, w_obj1)
            if w_res is None  or space.is_w(w_res, space.w_None):
                return None
            if (not space.isinstance_w(w_res, space.w_tuple) or
                space.len_w(w_res) != 2):
                raise oefmt(space.w_TypeError,
                            "coercion should return None or 2-tuple")
            w_res = space.newtuple([space.getitem(w_res, space.newint(1)), space.getitem(w_res, space.newint(0))])
        elif (not space.isinstance_w(w_res, space.w_tuple) or
            space.len_w(w_res) != 2):
            raise oefmt(space.w_TypeError,
                        "coercion should return None or 2-tuple")
        return w_res

    def issubtype_w(space, w_sub, w_type):
        return space._type_issubtype(w_sub, w_type)

    def issubtype(space, w_sub, w_type):
        return space.newbool(space._type_issubtype(w_sub, w_type))

    @specialize.arg_or_var(2)
    def isinstance_w(space, w_inst, w_type):
        return space._type_isinstance(w_inst, w_type)

    @specialize.arg_or_var(2)
    def isinstance(space, w_inst, w_type):
        return space.newbool(space.isinstance_w(w_inst, w_type))

    def index(space, w_obj):
        if (space.isinstance_w(w_obj, space.w_int) or
            space.isinstance_w(w_obj, space.w_long)):
            return w_obj
        w_impl = space.lookup(w_obj, '__index__')
        if w_impl is None:
            raise oefmt(space.w_TypeError,
                        "'%T' object cannot be interpreted as an index",
                        w_obj)
        w_result = space.get_and_call_function(w_impl, w_obj)

        if (space.isinstance_w(w_result, space.w_int) or
            space.isinstance_w(w_result, space.w_long)):
            return w_result
        raise oefmt(space.w_TypeError,
                    "__index__ returned non-(int,long) (type '%T')", w_result)


# helpers

def _check_notimplemented(space, w_obj):
    return not space.is_w(w_obj, space.w_NotImplemented)

def _invoke_binop(space, w_impl, w_obj1, w_obj2):
    if w_impl is not None:
        w_res = space.get_and_call_function(w_impl, w_obj1, w_obj2)
        if _check_notimplemented(space, w_res):
            return w_res
    return None

# helper for invoking __cmp__

def _conditional_neg(space, w_obj, flag):
    if flag:
        return space.neg(w_obj)
    else:
        return w_obj

def _cmp(space, w_obj1, w_obj2, symbol):
    w_typ1 = space.type(w_obj1)
    w_typ2 = space.type(w_obj2)
    w_left_src, w_left_impl = space.lookup_in_type_where(w_typ1, '__cmp__')
    do_neg1 = False
    do_neg2 = True
    if space.is_w(w_typ1, w_typ2):
        w_right_impl = None
    else:
        w_right_src, w_right_impl = space.lookup_in_type_where(w_typ2, '__cmp__')
        if (w_left_src is not w_right_src
            and space.issubtype_w(w_typ2, w_typ1)):
            w_obj1, w_obj2 = w_obj2, w_obj1
            w_left_impl, w_right_impl = w_right_impl, w_left_impl
            do_neg1, do_neg2 = do_neg2, do_neg1

    w_res = _invoke_binop(space, w_left_impl, w_obj1, w_obj2)
    if w_res is not None:
        return _conditional_neg(space, w_res, do_neg1)
    w_res = _invoke_binop(space, w_right_impl, w_obj2, w_obj1)
    if w_res is not None:
        return _conditional_neg(space, w_res, do_neg2)
    # fall back to internal rules
    if space.is_w(w_obj1, w_obj2):
        return space.newint(0)
    if space.is_w(w_obj1, space.w_None):
        return space.newint(-1)
    if space.is_w(w_obj2, space.w_None):
        return space.newint(1)
    if space.is_w(w_typ1, w_typ2):
        #print "WARNING, comparison by address!"
        lt = _id_cmpr(space, w_obj1, w_obj2, symbol)
    else:
        #print "WARNING, comparison by type name!"

        # the CPython rule is to compare type names; numbers are
        # smaller.  So we compare the types by the following key:
        #   (not_a_number_flag, type_name, type_id)
        num1 = number_check(space, w_obj1)
        num2 = number_check(space, w_obj2)
        if num1 != num2:
            lt = num1      # if obj1 is a number, it is Lower Than obj2
        else:
            name1 = w_typ1.getname(space)
            name2 = w_typ2.getname(space)
            if name1 != name2:
                lt = name1 < name2
            else:
                lt = _id_cmpr(space, w_typ1, w_typ2, symbol)
    if lt:
        return space.newint(-1)
    else:
        return space.newint(1)

def _id_cmpr(space, w_obj1, w_obj2, symbol):
    if symbol == "==":
        return not space.is_w(w_obj1, w_obj2)
    elif symbol == "!=":
        return space.is_w(w_obj1, w_obj2)
    w_id1 = space.id(w_obj1)
    w_id2 = space.id(w_obj2)
    return space.is_true(space.lt(w_id1, w_id2))


def number_check(space, w_obj):
    # avoid this as much as possible.  It checks if w_obj "looks like"
    # it might be a number-ish thing.
    return (space.lookup(w_obj, '__int__') is not None or
            space.lookup(w_obj, '__float__') is not None)



# what is the maximum value slices can get on CPython?
# we need to stick to that value, because fake.py etc.
class Temp(object):
    def __getslice__(self, i, j):
        return j
slice_max = Temp()[:]
del Temp

def old_slice_range_getlength(space, w_obj):
    # NB. the language ref is inconsistent with the new-style class
    # behavior when w_obj doesn't implement __len__(), so we just
    # follow cpython. Also note that CPython slots make it easier
    # to check for object implementing it or not. We just catch errors
    # so this behavior is slightly different
    try:
        return space.len(w_obj)
    except OperationError as e:
        if not ((e.match(space, space.w_AttributeError) or
                 e.match(space, space.w_TypeError))):
            raise
    return None

def old_slice_range(space, w_obj, w_start, w_stop):
    """Only for backward compatibility for __getslice__()&co methods."""
    w_length = None
    if space.is_w(w_start, space.w_None):
        w_start = space.newint(0)
    else:
        start = space.getindex_w(w_start, None)
        w_start = space.newint(start)
        if start < 0:
            w_length = old_slice_range_getlength(space, w_obj)
            if w_length is not None:
                w_start = space.add(w_start, w_length)
    if space.is_w(w_stop, space.w_None):
        w_stop = space.newint(slice_max)
    else:
        stop = space.getindex_w(w_stop, None)
        w_stop = space.newint(stop)
        if stop < 0:
            if w_length is None:
                w_length = old_slice_range_getlength(space, w_obj)
            if w_length is not None:
                w_stop = space.add(w_stop, w_length)
    return w_start, w_stop

# regular methods def helpers

def _make_binop_impl(symbol, specialnames):
    left, right = specialnames
    errormsg = "unsupported operand type(s) for %s: '%%N' and '%%N'" % (
        symbol.replace('%', '%%'),)
    seq_bug_compat = (symbol == '+' or symbol == '*')

    def binop_impl(space, w_obj1, w_obj2):
        w_typ1 = space.type(w_obj1)
        w_typ2 = space.type(w_obj2)
        w_left_src, w_left_impl = space.lookup_in_type_where(w_typ1, left)
        if _same_class_w(space, w_obj1, w_obj2, w_typ1, w_typ2):
            w_right_impl = None
        else:
            w_right_src, w_right_impl = space.lookup_in_type_where(w_typ2, right)
            # the logic to decide if the reverse operation should be tried
            # before the direct one is very obscure.  For now, and for
            # sanity reasons, we just compare the two places where the
            # __xxx__ and __rxxx__ methods where found by identity.
            # Note that space.is_w() is potentially not happy if one of them
            # is None...
            if w_right_src and (w_left_src is not w_right_src) and w_left_src:
                # 'seq_bug_compat' is for cpython bug-to-bug compatibility:
                # see objspace/std/test/test_unicodeobject.*concat_overrides
                # and objspace/test/test_descrobject.*rmul_overrides.
                # For cases like "unicode + string subclass".
                if ((seq_bug_compat and w_typ1.flag_sequence_bug_compat
                                    and not w_typ2.flag_sequence_bug_compat)
                        # the non-bug-compat part is the following check:
                        or space.issubtype_w(w_typ2, w_typ1)):
                    if (not space.abstract_issubclass_w(w_left_src, w_right_src) and
                        not space.abstract_issubclass_w(w_typ1, w_right_src)):
                        w_obj1, w_obj2 = w_obj2, w_obj1
                        w_left_impl, w_right_impl = w_right_impl, w_left_impl

        w_res = _invoke_binop(space, w_left_impl, w_obj1, w_obj2)
        if w_res is not None:
            return w_res
        w_res = _invoke_binop(space, w_right_impl, w_obj2, w_obj1)
        if w_res is not None:
            return w_res
        raise oefmt(space.w_TypeError, errormsg, w_typ1, w_typ2)

    return func_with_new_name(binop_impl, "binop_%s_impl"%left.strip('_'))

def _make_comparison_impl(symbol, specialnames):
    left, right = specialnames
    op = getattr(operator, left)
    def comparison_impl(space, w_obj1, w_obj2):
        w_typ1 = space.type(w_obj1)
        w_typ2 = space.type(w_obj2)
        w_left_src, w_left_impl = space.lookup_in_type_where(w_typ1, left)
        w_first = w_obj1
        w_second = w_obj2
        #
        if left == right and _same_class_w(space, w_obj1, w_obj2,
                                           w_typ1, w_typ2):
            # for __eq__ and __ne__, if the objects have the same
            # (old-style or new-style) class, then don't try the
            # opposite method, which is the same one.
            w_right_impl = None
        else:
            # in all other cases, try the opposite method.
            w_right_src, w_right_impl = space.lookup_in_type_where(w_typ2,right)
            if space.is_w(w_typ1, w_typ2):
                # if the type is the same, *or* if both are old-style classes,
                # then don't reverse: try left first, right next.
                pass
            elif space.issubtype_w(w_typ2, w_typ1):
                # for new-style classes, if typ2 is a subclass of typ1.
                w_obj1, w_obj2 = w_obj2, w_obj1
                w_left_impl, w_right_impl = w_right_impl, w_left_impl

        w_res = _invoke_binop(space, w_left_impl, w_obj1, w_obj2)
        if w_res is not None:
            return w_res
        w_res = _invoke_binop(space, w_right_impl, w_obj2, w_obj1)
        if w_res is not None:
            return w_res
        # fallback: lt(a, b) <= lt(cmp(a, b), 0) ...
        w_res = _cmp(space, w_first, w_second, symbol)
        res = space.int_w(w_res)
        return space.newbool(op(res, 0))

    return func_with_new_name(comparison_impl, 'comparison_%s_impl'%left.strip('_'))

def _make_inplace_impl(symbol, specialnames):
    specialname, = specialnames
    assert specialname.startswith('__i') and specialname.endswith('__')
    noninplacespacemethod = specialname[3:-2]
    if noninplacespacemethod in ['or', 'and']:
        noninplacespacemethod += '_'     # not too clean
    seq_bug_compat = (symbol == '+=' or symbol == '*=')
    rhs_method = '__r' + specialname[3:]

    def inplace_impl(space, w_lhs, w_rhs):
        w_impl = space.lookup(w_lhs, specialname)
        if w_impl is not None:
            # 'seq_bug_compat' is for cpython bug-to-bug compatibility:
            # see objspace/test/test_descrobject.*rmul_overrides.
            # For cases like "list += object-overriding-__radd__".
            if (seq_bug_compat and space.type(w_lhs).flag_sequence_bug_compat
                           and not space.type(w_rhs).flag_sequence_bug_compat):
                w_res = _invoke_binop(space, space.lookup(w_rhs, rhs_method),
                                      w_rhs, w_lhs)
                if w_res is not None:
                    return w_res
                # xxx if __radd__ is defined but returns NotImplemented,
                # then it might be called again below.  Oh well, too bad.
                # Anyway that's a case where we're likely to end up in
                # a TypeError.
            #
            w_res = space.get_and_call_function(w_impl, w_lhs, w_rhs)
            if _check_notimplemented(space, w_res):
                return w_res
        # XXX fix the error message we get here
        return getattr(space, noninplacespacemethod)(w_lhs, w_rhs)

    return func_with_new_name(inplace_impl, 'inplace_%s_impl'%specialname.strip('_'))

def _make_unaryop_impl(symbol, specialnames):
    specialname, = specialnames
    errormsg = "unsupported operand type for unary %s: '%%T'" % symbol
    def unaryop_impl(space, w_obj):
        w_impl = space.lookup(w_obj, specialname)
        if w_impl is None:
            raise oefmt(space.w_TypeError, errormsg, w_obj)
        return space.get_and_call_function(w_impl, w_obj)
    return func_with_new_name(unaryop_impl, 'unaryop_%s_impl'%specialname.strip('_'))

# the following seven operations are really better to generate with
# string-templating (and maybe we should consider this for
# more of the above manually-coded operations as well)

for targetname, specialname, checkerspec in [
    ('long', '__long__', ("space.w_int", "space.w_long")),
    ('float', '__float__', ("space.w_float",))]:

    l = ["space.isinstance_w(w_result, %s)" % x
                for x in checkerspec]
    checker = " or ".join(l)
    msg = "unsupported operand type for %(targetname)s(): '%%T'"
    msg = msg % locals()
    source = """if 1:
        def %(targetname)s(space, w_obj):
            w_impl = space.lookup(w_obj, %(specialname)r)
            if w_impl is None:
                raise oefmt(space.w_TypeError,
                            %(msg)r,
                            w_obj)
            w_result = space.get_and_call_function(w_impl, w_obj)

            if %(checker)s:
                return w_result
            raise oefmt(space.w_TypeError,
                        "%(specialname)s returned non-%(targetname)s (type "
                        "'%%T')", w_result)
        assert not hasattr(DescrOperation, %(targetname)r)
        DescrOperation.%(targetname)s = %(targetname)s
        del %(targetname)s
        \n""" % locals()
    exec compile2(source)

for targetname, specialname in [
    ('str', '__str__'),
    ('repr', '__repr__'),
    ('oct', '__oct__'),
    ('hex', '__hex__')]:

    source = """if 1:
        def %(targetname)s(space, w_obj):
            w_impl = space.lookup(w_obj, %(specialname)r)
            if w_impl is None:
                raise oefmt(space.w_TypeError,
                            "unsupported operand type for %(targetname)s(): "
                            "'%%T'", w_obj)
            w_result = space.get_and_call_function(w_impl, w_obj)

            if space.isinstance_w(w_result, space.w_text):
                return w_result
            try:
                result = space.text_w(w_result)
            except OperationError, e:
                if not e.match(space, space.w_TypeError):
                    raise
                raise oefmt(space.w_TypeError,
                            "%(specialname)s returned non-string "
                            "(type '%%T')", w_result)
            else:
                # re-wrap the result as a real string
                return space.newtext(result)
        assert not hasattr(DescrOperation, %(targetname)r)
        DescrOperation.%(targetname)s = %(targetname)s
        del %(targetname)s
        \n""" % locals()
    exec compile2(source)

# add default operation implementations for all still missing ops

for _name, _symbol, _arity, _specialnames in ObjSpace.MethodTable:
    if not hasattr(DescrOperation, _name):
        _impl_maker = None
        if _arity == 2 and _name in ['lt', 'le', 'gt', 'ge', 'ne', 'eq']:
            #print "comparison", _specialnames
            _impl_maker = _make_comparison_impl
        elif _arity == 2 and _name.startswith('inplace_'):
            #print "inplace", _specialnames
            _impl_maker = _make_inplace_impl
        elif _arity == 2 and len(_specialnames) == 2:
            #print "binop", _specialnames
            _impl_maker = _make_binop_impl
        elif _arity == 1 and len(_specialnames) == 1 and _name != 'int':
            #print "unaryop", _specialnames
            _impl_maker = _make_unaryop_impl
        if _impl_maker:
            setattr(DescrOperation,_name,_impl_maker(_symbol,_specialnames))
        elif _name not in ['is_', 'id','type','issubtype', 'int',
                           # not really to be defined in DescrOperation
                           'ord', 'unichr', 'unicode']:
            raise Exception("missing def for operation %s" % _name)<|MERGE_RESOLUTION|>--- conflicted
+++ resolved
@@ -45,7 +45,6 @@
     return space.lookup_in_type(space.w_tuple, '__iter__')
 
 @specialize.memo()
-<<<<<<< HEAD
 def type_instancecheck(space):
     "Utility that returns the app-level descriptor type.__instancecheck__."
     w_src, w_instancecheck = space.lookup_in_type_where(space.w_type,
@@ -53,10 +52,7 @@
     return w_instancecheck
 
 @specialize.memo()
-def str_getitem(space):
-=======
 def bytes_getitem(space):
->>>>>>> df5610d9
     "Utility that returns the app-level descriptor str.__getitem__."
     return space.lookup_in_type(space.w_bytes, '__getitem__')
 
