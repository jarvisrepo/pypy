from rpython.annotator.model import SomeInstance, s_None
from pypy.interpreter import argument, gateway
from pypy.interpreter.baseobjspace import W_Root, ObjSpace, SpaceCache
from pypy.interpreter.typedef import TypeDef, GetSetProperty
from pypy.objspace.std.stdtypedef import StdTypeDef
from pypy.objspace.std.sliceobject import W_SliceObject
from rpython.rlib.buffer import StringBuffer
from rpython.rlib.objectmodel import instantiate, we_are_translated, specialize
from rpython.rlib.nonconst import NonConstant
from rpython.rlib.rarithmetic import r_uint, r_singlefloat
from rpython.rtyper.extregistry import ExtRegistryEntry
from rpython.rtyper.lltypesystem import lltype
from pypy.tool.option import make_config
from rpython.tool.sourcetools import compile2, func_with_new_name
from rpython.translator.translator import TranslationContext


class W_MyObject(W_Root):
    typedef = None

    def getdict(self, space):
        return w_obj_or_none()

    def getdictvalue(self, space, attr):
        attr + "xx"   # check that it's a string
        return w_obj_or_none()

    def setdictvalue(self, space, attr, w_value):
        attr + "xx"   # check that it's a string
        is_root(w_value)
        return NonConstant(True)

    def deldictvalue(self, space, attr):
        attr + "xx"   # check that it's a string
        return NonConstant(True)

    def setdict(self, space, w_dict):
        is_root(w_dict)

    def setclass(self, space, w_subtype):
        is_root(w_subtype)

    def buffer_w(self, space, flags):
        return StringBuffer("foobar")

    def str_w(self, space):
        return NonConstant("foobar")
    identifier_w = bytes_w = str_w

    def unicode_w(self, space):
        return NonConstant(u"foobar")

    def int_w(self, space, allow_conversion=True):
        return NonConstant(-42)

    def uint_w(self, space):
        return r_uint(NonConstant(42))

    def bigint_w(self, space, allow_conversion=True):
        from rpython.rlib.rbigint import rbigint
        return rbigint.fromint(NonConstant(42))

class W_MyListObj(W_MyObject):
    def append(self, w_other):
        pass

class W_MyType(W_MyObject):
    name = "foobar"

    def __init__(self):
        self.mro_w = [w_some_obj(), w_some_obj()]
        self.dict_w = {'__str__': w_some_obj()}

    def get_module(self):
        return w_some_obj()

    def get_module_type_name(self):
        return self.name

def w_some_obj():
    if NonConstant(False):
        return W_Root()
    return W_MyObject()

def w_obj_or_none():
    if NonConstant(False):
        return None
    return w_some_obj()

def w_some_type():
    return W_MyType()

def is_root(w_obj):
    assert isinstance(w_obj, W_Root)
is_root.expecting = W_Root

def is_arguments(arg):
    assert isinstance(arg, argument.Arguments)
is_arguments.expecting = argument.Arguments


class Entry(ExtRegistryEntry):
    _about_ = is_root, is_arguments

    def compute_result_annotation(self, s_w_obj):
        cls = self.instance.expecting
        s_inst = SomeInstance(self.bookkeeper.getuniqueclassdef(cls),
                              can_be_None=True)
        assert s_inst.contains(s_w_obj)
        return s_None

    def specialize_call(self, hop):
        hop.exception_cannot_occur()
        return hop.inputconst(lltype.Void, None)

# ____________________________________________________________


class FakeObjSpace(ObjSpace):
    def __init__(self, config=None):
        self._seen_extras = []
        ObjSpace.__init__(self, config=config)
        self.setup()

        # Be sure to annotate W_SliceObject constructor.
        # In Python2, this is triggered by W_InstanceObject.__getslice__.
        def build_slice():
            self.newslice(self.w_None, self.w_None, self.w_None)
        self._seen_extras.append(build_slice)

    def _freeze_(self):
        return True

    def float_w(self, w_obj, allow_conversion=True):
        is_root(w_obj)
        return NonConstant(42.5)

    def is_true(self, w_obj):
        is_root(w_obj)
        return NonConstant(False)

    def unwrap(self, w_obj):
        "NOT_RPYTHON"
        raise NotImplementedError

    def newdict(self, module=False, instance=False, kwargs=False,
                strdict=False):
        return w_some_obj()

    def newtuple(self, list_w):
        for w_x in list_w:
            is_root(w_x)
        return w_some_obj()

    def newlist(self, list_w):
        for w_x in list_w:
            is_root(w_x)
        return W_MyListObj()

    def newslice(self, w_start, w_end, w_step):
        is_root(w_start)
        is_root(w_end)
        is_root(w_step)
        W_SliceObject(w_start, w_end, w_step)
        return w_some_obj()

    def newint(self, x):
        return w_some_obj()

    def newlong(self, x):
        return w_some_obj()

    def newfloat(self, x):
        return w_some_obj()

    def newcomplex(self, x, y):
        return w_some_obj()

    def newlong_from_rbigint(self, x):
        return w_some_obj()

    def newseqiter(self, x):
        return w_some_obj()

    def newbuffer(self, x):
        return w_some_obj()

    def marshal_w(self, w_obj):
        "NOT_RPYTHON"
        raise NotImplementedError

    def wrap(self, x):
        if not we_are_translated():
            if isinstance(x, gateway.interp2app):
                self._see_interp2app(x)
            if isinstance(x, GetSetProperty):
                self._see_getsetproperty(x)
        if isinstance(x, r_singlefloat):
            self._wrap_not_rpython(x)
        if isinstance(x, list):
            if x == []: # special case: it is used e.g. in sys/__init__.py
                return w_some_obj()
            self._wrap_not_rpython(x)
        return w_some_obj()
    wrap._annspecialcase_ = "specialize:argtype(1)"

    def _wrap_not_rpython(self, x):
        "NOT_RPYTHON"
        raise NotImplementedError

    def wrapbytes(self, x):
        return w_some_obj()

    def _see_interp2app(self, interp2app):
        "NOT_RPYTHON"
        activation = interp2app._code.activation
        def check():
            scope_w = [w_some_obj()] * NonConstant(42)
            w_result = activation._run(self, scope_w)
            is_root(w_result)
        check = func_with_new_name(check, 'check__' + interp2app.name)
        self._seen_extras.append(check)

    def _see_getsetproperty(self, getsetproperty):
        "NOT_RPYTHON"
        space = self
        def checkprop():
            getsetproperty.fget(getsetproperty, space, w_some_obj())
            if getsetproperty.fset is not None:
                getsetproperty.fset(getsetproperty, space, w_some_obj(),
                                    w_some_obj())
            if getsetproperty.fdel is not None:
                getsetproperty.fdel(getsetproperty, space, w_some_obj())
        if not getsetproperty.name.startswith('<'):
            checkprop = func_with_new_name(checkprop,
                                           'checkprop__' + getsetproperty.name)
        self._seen_extras.append(checkprop)

    def call_obj_args(self, w_callable, w_obj, args):
        is_root(w_callable)
        is_root(w_obj)
        is_arguments(args)
        return w_some_obj()

    def call(self, w_callable, w_args, w_kwds=None):
        is_root(w_callable)
        is_root(w_args)
        is_root(w_kwds)
        return w_some_obj()

    def call_function(self, w_func, *args_w):
        is_root(w_func)
        for w_arg in list(args_w):
            is_root(w_arg)
        return w_some_obj()

    def call_args(self, w_func, args):
        is_root(w_func)
        is_arguments(args)
        return w_some_obj()

    def get_and_call_function(space, w_descr, w_obj, *args_w):
        args = argument.Arguments(space, list(args_w))
        w_impl = space.get(w_descr, w_obj)
        return space.call_args(w_impl, args)

    def gettypefor(self, cls):
        return self.gettypeobject(cls.typedef)

    def gettypeobject(self, typedef):
        assert typedef is not None
        see_typedef(self, typedef)
        return w_some_type()

    def type(self, w_obj):
        return w_some_type()

    def isinstance_w(self, w_inst, w_type):
        is_root(w_inst)
        is_root(w_type)
        return NonConstant(True)

    def unpackiterable(self, w_iterable, expected_length=-1):
        is_root(w_iterable)
        if expected_length < 0:
            expected_length = 3
        return [w_some_obj()] * expected_length

    def unpackcomplex(self, w_complex):
        is_root(w_complex)
        return 1.1, 2.2

    def allocate_instance(self, cls, w_subtype):
        is_root(w_subtype)
        return instantiate(cls)
    allocate_instance._annspecialcase_ = "specialize:arg(1)"

    def decode_index(self, w_index_or_slice, seqlength):
        is_root(w_index_or_slice)
        return (NonConstant(42), NonConstant(42), NonConstant(42))

    def decode_index4(self, w_index_or_slice, seqlength):
        is_root(w_index_or_slice)
        return (NonConstant(42), NonConstant(42),
                NonConstant(42), NonConstant(42))

    def exec_(self, *args, **kwds):
        pass

    def createexecutioncontext(self):
        ec = ObjSpace.createexecutioncontext(self)
        ec._py_repr = None
        return ec

    def unicode_from_object(self, w_obj):
        return w_some_obj()

    # ----------

    def translates(self, func=None, argtypes=None, seeobj_w=[], **kwds):
        config = make_config(None, **kwds)
        if func is not None:
            if argtypes is None:
                nb_args = func.func_code.co_argcount
                argtypes = [W_Root] * nb_args
        #
        t = TranslationContext(config=config)
        self.t = t     # for debugging
        ann = t.buildannotator()
        if func is not None:
            ann.build_types(func, argtypes, complete_now=False)
        if seeobj_w:
            def seeme(n):
                return seeobj_w[n]
            ann.build_types(seeme, [int], complete_now=False)
        #
        # annotate all _seen_extras, knowing that annotating some may
        # grow the list
        done = 0
        while done < len(self._seen_extras):
            #print self._seen_extras
            ann.build_types(self._seen_extras[done], [],
                            complete_now=False)
            ann.complete_pending_blocks()
            done += 1
        ann.complete()
        assert done == len(self._seen_extras)
        #t.viewcg()
        t.buildrtyper().specialize()
        t.checkgraphs()

    def setup(space):
        for name in (ObjSpace.ConstantTable +
                     ObjSpace.ExceptionTable +
<<<<<<< HEAD
                     ['int', 'str', 'float', 'tuple', 'list',
                      'dict', 'bytes', 'complex', 'slice', 'bool',
                      'text', 'object', 'unicode', 'bytearray']):
=======
                     ['int', 'str', 'float', 'long', 'tuple', 'list',
                      'dict', 'unicode', 'complex', 'slice', 'bool',
                      'basestring', 'object', 'bytearray', 'buffer']):
>>>>>>> 2a1d3f4a
            setattr(space, 'w_' + name, w_some_obj())
        space.w_type = w_some_type()
        #
        for (name, _, arity, _) in ObjSpace.MethodTable:
            if name == 'type':
                continue
            args = ['w_%d' % i for i in range(arity)]
            params = args[:]
            d = {'is_root': is_root,
                 'w_some_obj': w_some_obj}
            if name in ('get',):
                params[-1] += '=None'
            exec compile2("""\
                def meth(%s):
                    %s
                    return w_some_obj()
            """ % (', '.join(params),
                   '; '.join(['is_root(%s)' % arg for arg in args]))) in d
            meth = func_with_new_name(d['meth'], name)
            setattr(space, name, meth)
        #
        for name in ObjSpace.IrregularOpTable:
            assert hasattr(space, name)    # missing?


# ____________________________________________________________

@specialize.memo()
def see_typedef(space, typedef):
    assert isinstance(typedef, TypeDef)
    if not isinstance(typedef, StdTypeDef):
        for name, value in typedef.rawdict.items():
            space.wrap(value)

class FakeCompiler(object):
    pass
FakeObjSpace.default_compiler = FakeCompiler()


class FakeModule(W_Root):
    def __init__(self):
        self.w_dict = w_some_obj()

    def get(self, name):
        name + "xx"   # check that it's a string
        return w_some_obj()
FakeObjSpace.sys = FakeModule()
FakeObjSpace.sys.filesystemencoding = 'foobar'
FakeObjSpace.sys.defaultencoding = 'ascii'
FakeObjSpace.builtin = FakeModule()<|MERGE_RESOLUTION|>--- conflicted
+++ resolved
@@ -352,15 +352,9 @@
     def setup(space):
         for name in (ObjSpace.ConstantTable +
                      ObjSpace.ExceptionTable +
-<<<<<<< HEAD
                      ['int', 'str', 'float', 'tuple', 'list',
                       'dict', 'bytes', 'complex', 'slice', 'bool',
                       'text', 'object', 'unicode', 'bytearray']):
-=======
-                     ['int', 'str', 'float', 'long', 'tuple', 'list',
-                      'dict', 'unicode', 'complex', 'slice', 'bool',
-                      'basestring', 'object', 'bytearray', 'buffer']):
->>>>>>> 2a1d3f4a
             setattr(space, 'w_' + name, w_some_obj())
         space.w_type = w_some_type()
         #
