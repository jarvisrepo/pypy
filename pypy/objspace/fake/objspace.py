from rpython.annotator.model import SomeInstance, s_None
from pypy.interpreter import argument, gateway
from pypy.interpreter.baseobjspace import W_Root, ObjSpace, SpaceCache
from pypy.interpreter.typedef import TypeDef, GetSetProperty
from pypy.objspace.std.stdtypedef import StdTypeDef
from pypy.objspace.std.sliceobject import W_SliceObject
from rpython.rlib.objectmodel import instantiate, we_are_translated, specialize
from rpython.rlib.nonconst import NonConstant
from rpython.rlib.rarithmetic import r_uint, r_singlefloat
from rpython.rtyper.extregistry import ExtRegistryEntry
from rpython.rtyper.lltypesystem import lltype
from pypy.tool.option import make_config
from rpython.tool.sourcetools import compile2, func_with_new_name
from rpython.translator.translator import TranslationContext


class W_MyObject(W_Root):
    typedef = None

    def getdict(self, space):
        return w_obj_or_none()

    def getdictvalue(self, space, attr):
        attr + "xx"   # check that it's a string
        return w_obj_or_none()

    def setdictvalue(self, space, attr, w_value):
        attr + "xx"   # check that it's a string
        is_root(w_value)
        return NonConstant(True)

    def deldictvalue(self, space, attr):
        attr + "xx"   # check that it's a string
        return NonConstant(True)

    def setdict(self, space, w_dict):
        is_root(w_dict)

    def setclass(self, space, w_subtype):
        is_root(w_subtype)

    def str_w(self, space):
        return NonConstant("foobar")
    identifier_w = bytes_w = str_w

    def unicode_w(self, space):
        return NonConstant(u"foobar")

    def int_w(self, space):
        return NonConstant(-42)

    def uint_w(self, space):
        return r_uint(NonConstant(42))

    def bigint_w(self, space):
        from rpython.rlib.rbigint import rbigint
        return rbigint.fromint(NonConstant(42))

class W_MyType(W_MyObject):
    def __init__(self):
        self.mro_w = [w_some_obj(), w_some_obj()]
        self.dict_w = {'__str__': w_some_obj()}

    def get_module(self):
        return w_some_obj()

def w_some_obj():
    if NonConstant(False):
        return W_Root()
    return W_MyObject()

def w_obj_or_none():
    if NonConstant(False):
        return None
    return w_some_obj()

def w_some_type():
    return W_MyType()

def is_root(w_obj):
    assert isinstance(w_obj, W_Root)
is_root.expecting = W_Root

def is_arguments(arg):
    assert isinstance(arg, argument.Arguments)
is_arguments.expecting = argument.Arguments


class Entry(ExtRegistryEntry):
    _about_ = is_root, is_arguments

    def compute_result_annotation(self, s_w_obj):
        cls = self.instance.expecting
        s_inst = SomeInstance(self.bookkeeper.getuniqueclassdef(cls),
                              can_be_None=True)
        assert s_inst.contains(s_w_obj)
        return s_None

    def specialize_call(self, hop):
        hop.exception_cannot_occur()
        return hop.inputconst(lltype.Void, None)

# ____________________________________________________________


class FakeObjSpace(ObjSpace):
    def __init__(self, config=None):
        self._seen_extras = []
        ObjSpace.__init__(self, config=config)

    def float_w(self, w_obj):
        is_root(w_obj)
        return NonConstant(42.5)

    def is_true(self, w_obj):
        is_root(w_obj)
        return NonConstant(False)

    def unwrap(self, w_obj):
        "NOT_RPYTHON"
        raise NotImplementedError

    def newdict(self, module=False, instance=False, kwargs=False,
                strdict=False):
        return w_some_obj()

    def newtuple(self, list_w):
        for w_x in list_w:
            is_root(w_x)
        return w_some_obj()

    def newlist(self, list_w):
        for w_x in list_w:
            is_root(w_x)
        return w_some_obj()

    def newslice(self, w_start, w_end, w_step):
        is_root(w_start)
        is_root(w_end)
        is_root(w_step)
        W_SliceObject(w_start, w_end, w_step)
        return w_some_obj()

    def newint(self, x):
        return w_some_obj()

    def newlong(self, x):
        return w_some_obj()

    def newfloat(self, x):
        return w_some_obj()

    def newcomplex(self, x, y):
        return w_some_obj()

    def newlong_from_rbigint(self, x):
        return w_some_obj()

    def newseqiter(self, x):
        return w_some_obj()

    def marshal_w(self, w_obj):
        "NOT_RPYTHON"
        raise NotImplementedError

    def wrap(self, x):
        if not we_are_translated():
            if isinstance(x, gateway.interp2app):
                self._see_interp2app(x)
            if isinstance(x, GetSetProperty):
                self._see_getsetproperty(x)
        if isinstance(x, r_singlefloat):
            self._wrap_not_rpython(x)
        if isinstance(x, list):
            if x == []: # special case: it is used e.g. in sys/__init__.py
                return w_some_obj()
            self._wrap_not_rpython(x)
        return w_some_obj()
    wrap._annspecialcase_ = "specialize:argtype(1)"

    def _wrap_not_rpython(self, x):
        "NOT_RPYTHON"
        raise NotImplementedError

    def wrapbytes(self, x):
        return w_some_obj()

    def _see_interp2app(self, interp2app):
        "NOT_RPYTHON"
        activation = interp2app._code.activation
        def check():
            scope_w = [w_some_obj()] * NonConstant(42)
            w_result = activation._run(self, scope_w)
            is_root(w_result)
        check = func_with_new_name(check, 'check__' + interp2app.name)
        self._seen_extras.append(check)

    def _see_getsetproperty(self, getsetproperty):
        "NOT_RPYTHON"
        space = self
        def checkprop():
            getsetproperty.fget(getsetproperty, space, w_some_obj())
            if getsetproperty.fset is not None:
                getsetproperty.fset(getsetproperty, space, w_some_obj(),
                                    w_some_obj())
            if getsetproperty.fdel is not None:
                getsetproperty.fdel(getsetproperty, space, w_some_obj())
        if not getsetproperty.name.startswith('<'):
            checkprop = func_with_new_name(checkprop,
                                           'checkprop__' + getsetproperty.name)
        self._seen_extras.append(checkprop)

    def call_obj_args(self, w_callable, w_obj, args):
        is_root(w_callable)
        is_root(w_obj)
        is_arguments(args)
        return w_some_obj()

    def call(self, w_callable, w_args, w_kwds=None):
        is_root(w_callable)
        is_root(w_args)
        is_root(w_kwds)
        return w_some_obj()

    def call_function(self, w_func, *args_w):
        is_root(w_func)
        for w_arg in list(args_w):
            is_root(w_arg)
        return w_some_obj()

    def call_args(self, w_func, args):
        is_root(w_func)
        is_arguments(args)
        return w_some_obj()

    def get_and_call_function(space, w_descr, w_obj, *args_w):
        args = argument.Arguments(space, list(args_w))
        w_impl = space.get(w_descr, w_obj)
        return space.call_args(w_impl, args)

    def gettypefor(self, cls):
        return self.gettypeobject(cls.typedef)

    def gettypeobject(self, typedef):
        assert typedef is not None
        see_typedef(self, typedef)
        return w_some_type()

    def type(self, w_obj):
        return w_some_type()

    def isinstance_w(self, w_inst, w_type):
        is_root(w_inst)
        is_root(w_type)
        return NonConstant(True)

    def unpackiterable(self, w_iterable, expected_length=-1):
        is_root(w_iterable)
        if expected_length < 0:
            expected_length = 3
        return [w_some_obj()] * expected_length

    def unpackcomplex(self, w_complex):
        is_root(w_complex)
        return 1.1, 2.2

    def allocate_instance(self, cls, w_subtype):
        is_root(w_subtype)
        return instantiate(cls)
    allocate_instance._annspecialcase_ = "specialize:arg(1)"

    def decode_index(self, w_index_or_slice, seqlength):
        is_root(w_index_or_slice)
        return (NonConstant(42), NonConstant(42), NonConstant(42))

    def decode_index4(self, w_index_or_slice, seqlength):
        is_root(w_index_or_slice)
        return (NonConstant(42), NonConstant(42),
                NonConstant(42), NonConstant(42))

    def exec_(self, *args, **kwds):
        pass

    def createexecutioncontext(self):
        ec = ObjSpace.createexecutioncontext(self)
        ec._py_repr = None
        return ec

    # ----------

    def translates(self, func=None, argtypes=None, seeobj_w=[], **kwds):
        config = make_config(None, **kwds)
        if func is not None:
            if argtypes is None:
                nb_args = func.func_code.co_argcount
                argtypes = [W_Root] * nb_args
        #
        t = TranslationContext(config=config)
        self.t = t     # for debugging
        ann = t.buildannotator()
        if func is not None:
            ann.build_types(func, argtypes, complete_now=False)
        if seeobj_w:
            def seeme(n):
                return seeobj_w[n]
            ann.build_types(seeme, [int], complete_now=False)
        #
        # annotate all _seen_extras, knowing that annotating some may
        # grow the list
        done = 0
        while done < len(self._seen_extras):
            #print self._seen_extras
            ann.build_types(self._seen_extras[done], [],
                            complete_now=False)
            ann.complete_pending_blocks()
            done += 1
        ann.complete()
        assert done == len(self._seen_extras)
        #t.viewcg()
        t.buildrtyper().specialize()
        t.checkgraphs()


def setup():
    for name in (ObjSpace.ConstantTable +
                 ObjSpace.ExceptionTable +
<<<<<<< HEAD
                 ['int', 'str', 'float', 'tuple', 'list',
                  'dict', 'bytes', 'complex', 'slice', 'bool',
                  'text', 'object', 'unicode']):
=======
                 ['int', 'str', 'float', 'long', 'tuple', 'list',
                  'dict', 'unicode', 'complex', 'slice', 'bool',
                  'basestring', 'object', 'bytearray']):
>>>>>>> 7ca3c59e
        setattr(FakeObjSpace, 'w_' + name, w_some_obj())
    FakeObjSpace.w_type = w_some_type()
    #
    for (name, _, arity, _) in ObjSpace.MethodTable:
        if name == 'type':
            continue
        args = ['w_%d' % i for i in range(arity)]
        params = args[:]
        d = {'is_root': is_root,
             'w_some_obj': w_some_obj}
        if name in ('get',):
            params[-1] += '=None'
        exec compile2("""\
            def meth(self, %s):
                %s
                return w_some_obj()
        """ % (', '.join(params),
               '; '.join(['is_root(%s)' % arg for arg in args]))) in d
        meth = func_with_new_name(d['meth'], name)
        setattr(FakeObjSpace, name, meth)
    #
    for name in ObjSpace.IrregularOpTable:
        assert hasattr(FakeObjSpace, name)    # missing?

setup()

# ____________________________________________________________

@specialize.memo()
def see_typedef(space, typedef):
    assert isinstance(typedef, TypeDef)
    if not isinstance(typedef, StdTypeDef):
        for name, value in typedef.rawdict.items():
            space.wrap(value)

class FakeCompiler(object):
    pass
FakeObjSpace.default_compiler = FakeCompiler()


class FakeModule(W_Root):
    def __init__(self):
        self.w_dict = w_some_obj()

    def get(self, name):
        name + "xx"   # check that it's a string
        return w_some_obj()
FakeObjSpace.sys = FakeModule()
FakeObjSpace.sys.filesystemencoding = 'foobar'
FakeObjSpace.sys.defaultencoding = 'ascii'
FakeObjSpace.builtin = FakeModule()<|MERGE_RESOLUTION|>--- conflicted
+++ resolved
@@ -324,15 +324,9 @@
 def setup():
     for name in (ObjSpace.ConstantTable +
                  ObjSpace.ExceptionTable +
-<<<<<<< HEAD
                  ['int', 'str', 'float', 'tuple', 'list',
                   'dict', 'bytes', 'complex', 'slice', 'bool',
-                  'text', 'object', 'unicode']):
-=======
-                 ['int', 'str', 'float', 'long', 'tuple', 'list',
-                  'dict', 'unicode', 'complex', 'slice', 'bool',
-                  'basestring', 'object', 'bytearray']):
->>>>>>> 7ca3c59e
+                  'text', 'object', 'unicode', 'bytearray']):
         setattr(FakeObjSpace, 'w_' + name, w_some_obj())
     FakeObjSpace.w_type = w_some_type()
     #
