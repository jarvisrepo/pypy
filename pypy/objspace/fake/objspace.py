from rpython.annotator.model import SomeInstance, s_None
from pypy.interpreter import argument, gateway
from pypy.interpreter.baseobjspace import W_Root, ObjSpace, SpaceCache
from pypy.interpreter.typedef import TypeDef, GetSetProperty
from pypy.objspace.std.sliceobject import W_SliceObject
from rpython.rlib.buffer import StringBuffer
from rpython.rlib.objectmodel import instantiate, we_are_translated, specialize
from rpython.rlib.nonconst import NonConstant
from rpython.rlib.rarithmetic import r_uint, r_singlefloat
from rpython.rtyper.extregistry import ExtRegistryEntry
from rpython.rtyper.lltypesystem import lltype
from pypy.tool.option import make_config
from rpython.tool.sourcetools import compile2, func_with_new_name
from rpython.translator.translator import TranslationContext


class W_MyObject(W_Root):
    typedef = None

    def getdict(self, space):
        return w_obj_or_none()

    def getdictvalue(self, space, attr):
        attr + "xx"   # check that it's a string
        return w_obj_or_none()

    def setdictvalue(self, space, attr, w_value):
        attr + "xx"   # check that it's a string
        is_root(w_value)
        return NonConstant(True)

    def deldictvalue(self, space, attr):
        attr + "xx"   # check that it's a string
        return NonConstant(True)

    def setdict(self, space, w_dict):
        is_root(w_dict)

    def setclass(self, space, w_subtype):
        is_root(w_subtype)

    def buffer_w(self, space, flags):
        return StringBuffer("foobar")

    def str_w(self, space):
        return NonConstant("foobar")
    identifier_w = bytes_w = str_w

    def unicode_w(self, space):
        return NonConstant(u"foobar")

    def int_w(self, space, allow_conversion=True):
        return NonConstant(-42)

    def uint_w(self, space):
        return r_uint(NonConstant(42))

    def bigint_w(self, space, allow_conversion=True):
        from rpython.rlib.rbigint import rbigint
        return rbigint.fromint(NonConstant(42))

class W_MyListObj(W_MyObject):
    def append(self, w_other):
        pass

class W_MyType(W_MyObject):
    name = "foobar"

    def __init__(self):
        self.mro_w = [w_some_obj(), w_some_obj()]
        self.dict_w = {'__str__': w_some_obj()}

    def get_module(self):
        return w_some_obj()

def w_some_obj():
    if NonConstant(False):
        return W_Root()
    return W_MyObject()

def w_obj_or_none():
    if NonConstant(False):
        return None
    return w_some_obj()

def w_some_type():
    return W_MyType()

def is_root(w_obj):
    assert isinstance(w_obj, W_Root)
is_root.expecting = W_Root

def is_arguments(arg):
    assert isinstance(arg, argument.Arguments)
is_arguments.expecting = argument.Arguments


class Entry(ExtRegistryEntry):
    _about_ = is_root, is_arguments

    def compute_result_annotation(self, s_w_obj):
        cls = self.instance.expecting
        s_inst = SomeInstance(self.bookkeeper.getuniqueclassdef(cls),
                              can_be_None=True)
        assert s_inst.contains(s_w_obj)
        return s_None

    def specialize_call(self, hop):
        hop.exception_cannot_occur()
        return hop.inputconst(lltype.Void, None)

# ____________________________________________________________


BUILTIN_TYPES = ['int', 'str', 'float', 'long', 'tuple', 'list', 'dict',
                 'unicode', 'complex', 'slice', 'bool', 'basestring', 'object',
                 'bytearray', 'buffer']

class FakeObjSpace(ObjSpace):
    def __init__(self, config=None):
        self._seen_extras = []
        ObjSpace.__init__(self, config=config)
        self.setup()

        # Be sure to annotate W_SliceObject constructor.
        # In Python2, this is triggered by W_InstanceObject.__getslice__.
        def build_slice():
            self.newslice(self.w_None, self.w_None, self.w_None)
        self._seen_extras.append(build_slice)

    def _freeze_(self):
        return True

    def float_w(self, w_obj, allow_conversion=True):
        is_root(w_obj)
        return NonConstant(42.5)

    def is_true(self, w_obj):
        is_root(w_obj)
        return NonConstant(False)

    def unwrap(self, w_obj):
        "NOT_RPYTHON"
        raise NotImplementedError

    def newdict(self, module=False, instance=False, kwargs=False,
                strdict=False):
        return w_some_obj()

    def newtuple(self, list_w):
        for w_x in list_w:
            is_root(w_x)
        return w_some_obj()

    def newlist(self, list_w):
        for w_x in list_w:
            is_root(w_x)
        return W_MyListObj()

    def newslice(self, w_start, w_end, w_step):
        is_root(w_start)
        is_root(w_end)
        is_root(w_step)
        W_SliceObject(w_start, w_end, w_step)
        return w_some_obj()

    def newint(self, x):
        return w_some_obj()

    def newlong(self, x):
        return w_some_obj()

    def newfloat(self, x):
        return w_some_obj()

    def newcomplex(self, x, y):
        return w_some_obj()

    def newlong_from_rbigint(self, x):
        return w_some_obj()

    def newseqiter(self, x):
        return w_some_obj()

    def newbuffer(self, x):
        return w_some_obj()

    def marshal_w(self, w_obj):
        "NOT_RPYTHON"
        raise NotImplementedError

    def wrap(self, x):
        if not we_are_translated():
            if isinstance(x, gateway.interp2app):
                self._see_interp2app(x)
            if isinstance(x, GetSetProperty):
                self._see_getsetproperty(x)
        if isinstance(x, r_singlefloat):
            self._wrap_not_rpython(x)
        if isinstance(x, list):
            if x == []: # special case: it is used e.g. in sys/__init__.py
                return w_some_obj()
            self._wrap_not_rpython(x)
        return w_some_obj()
    wrap._annspecialcase_ = "specialize:argtype(1)"

    def _wrap_not_rpython(self, x):
        "NOT_RPYTHON"
        raise NotImplementedError

    def wrapbytes(self, x):
        return w_some_obj()

    def _see_interp2app(self, interp2app):
        "NOT_RPYTHON"
        activation = interp2app._code.activation
        def check():
            scope_w = [w_some_obj()] * NonConstant(42)
            w_result = activation._run(self, scope_w)
            is_root(w_result)
        check = func_with_new_name(check, 'check__' + interp2app.name)
        self._seen_extras.append(check)

    def _see_getsetproperty(self, getsetproperty):
        "NOT_RPYTHON"
        space = self
        def checkprop():
            getsetproperty.fget(getsetproperty, space, w_some_obj())
            if getsetproperty.fset is not None:
                getsetproperty.fset(getsetproperty, space, w_some_obj(),
                                    w_some_obj())
            if getsetproperty.fdel is not None:
                getsetproperty.fdel(getsetproperty, space, w_some_obj())
        if not getsetproperty.name.startswith('<'):
            checkprop = func_with_new_name(checkprop,
                                           'checkprop__' + getsetproperty.name)
        self._seen_extras.append(checkprop)

    def call_obj_args(self, w_callable, w_obj, args):
        is_root(w_callable)
        is_root(w_obj)
        is_arguments(args)
        return w_some_obj()

    def call(self, w_callable, w_args, w_kwds=None):
        is_root(w_callable)
        is_root(w_args)
        is_root(w_kwds)
        return w_some_obj()

    def call_function(self, w_func, *args_w):
        is_root(w_func)
        for w_arg in list(args_w):
            is_root(w_arg)
        return w_some_obj()

    def call_args(self, w_func, args):
        is_root(w_func)
        is_arguments(args)
        return w_some_obj()

    def get_and_call_function(space, w_descr, w_obj, *args_w):
        args = argument.Arguments(space, list(args_w))
        w_impl = space.get(w_descr, w_obj)
        return space.call_args(w_impl, args)

    def gettypefor(self, cls):
        return self.gettypeobject(cls.typedef)

    def gettypeobject(self, typedef):
        assert typedef is not None
        see_typedef(self, typedef)
        return w_some_type()

    def type(self, w_obj):
        return w_some_type()

    def isinstance_w(self, w_inst, w_type):
        is_root(w_inst)
        is_root(w_type)
        return NonConstant(True)

    def unpackiterable(self, w_iterable, expected_length=-1):
        is_root(w_iterable)
        if expected_length < 0:
            expected_length = 3
        return [w_some_obj()] * expected_length

    def unpackcomplex(self, w_complex):
        is_root(w_complex)
        return 1.1, 2.2

    def allocate_instance(self, cls, w_subtype):
        is_root(w_subtype)
        return instantiate(cls)
    allocate_instance._annspecialcase_ = "specialize:arg(1)"

    def decode_index(self, w_index_or_slice, seqlength):
        is_root(w_index_or_slice)
        return (NonConstant(42), NonConstant(42), NonConstant(42))

    def decode_index4(self, w_index_or_slice, seqlength):
        is_root(w_index_or_slice)
        return (NonConstant(42), NonConstant(42),
                NonConstant(42), NonConstant(42))

    def exec_(self, *args, **kwds):
        pass

    def createexecutioncontext(self):
        ec = ObjSpace.createexecutioncontext(self)
        ec._py_repr = None
        return ec

    def unicode_from_object(self, w_obj):
        return w_some_obj()

    # ----------

    def translates(self, func=None, argtypes=None, seeobj_w=[], **kwds):
        config = make_config(None, **kwds)
        if func is not None:
            if argtypes is None:
                nb_args = func.func_code.co_argcount
                argtypes = [W_Root] * nb_args
        #
        t = TranslationContext(config=config)
        self.t = t     # for debugging
        ann = t.buildannotator()
        def _do_startup():
            self.threadlocals.enter_thread(self)
        ann.build_types(_do_startup, [], complete_now=False)
        if func is not None:
            ann.build_types(func, argtypes, complete_now=False)
        if seeobj_w:
            def seeme(n):
                return seeobj_w[n]
            ann.build_types(seeme, [int], complete_now=False)
        #
        # annotate all _seen_extras, knowing that annotating some may
        # grow the list
        done = 0
        while done < len(self._seen_extras):
            #print self._seen_extras
            ann.build_types(self._seen_extras[done], [],
                            complete_now=False)
            ann.complete_pending_blocks()
            done += 1
        ann.complete()
        assert done == len(self._seen_extras)
        #t.viewcg()
        t.buildrtyper().specialize()
        t.checkgraphs()

    def setup(space):
        for name in (ObjSpace.ConstantTable +
                     ObjSpace.ExceptionTable +
<<<<<<< HEAD
                     ['int', 'str', 'float', 'tuple', 'list',
                      'dict', 'bytes', 'complex', 'slice', 'bool',
                      'text', 'object', 'unicode', 'bytearray', 'memoryview']):
=======
                     BUILTIN_TYPES):
>>>>>>> a78e2b5c
            setattr(space, 'w_' + name, w_some_obj())
        space.w_type = w_some_type()
        #
        for (name, _, arity, _) in ObjSpace.MethodTable:
            if name == 'type':
                continue
            args = ['w_%d' % i for i in range(arity)]
            params = args[:]
            d = {'is_root': is_root,
                 'w_some_obj': w_some_obj}
            if name in ('get',):
                params[-1] += '=None'
            exec compile2("""\
                def meth(%s):
                    %s
                    return w_some_obj()
            """ % (', '.join(params),
                   '; '.join(['is_root(%s)' % arg for arg in args]))) in d
            meth = func_with_new_name(d['meth'], name)
            setattr(space, name, meth)
        #
        for name in ObjSpace.IrregularOpTable:
            assert hasattr(space, name)    # missing?


# ____________________________________________________________

@specialize.memo()
def see_typedef(space, typedef):
    assert isinstance(typedef, TypeDef)
    if typedef.name not in BUILTIN_TYPES:
        for name, value in typedef.rawdict.items():
            space.wrap(value)

class FakeCompiler(object):
    pass
FakeObjSpace.default_compiler = FakeCompiler()


class FakeModule(W_Root):
    def __init__(self):
        self.w_dict = w_some_obj()

    def get(self, name):
        name + "xx"   # check that it's a string
        return w_some_obj()
FakeObjSpace.sys = FakeModule()
FakeObjSpace.sys.filesystemencoding = 'foobar'
FakeObjSpace.sys.defaultencoding = 'ascii'
FakeObjSpace.builtin = FakeModule()<|MERGE_RESOLUTION|>--- conflicted
+++ resolved
@@ -112,9 +112,9 @@
 # ____________________________________________________________
 
 
-BUILTIN_TYPES = ['int', 'str', 'float', 'long', 'tuple', 'list', 'dict',
-                 'unicode', 'complex', 'slice', 'bool', 'basestring', 'object',
-                 'bytearray', 'buffer']
+BUILTIN_TYPES = ['int', 'str', 'float', 'tuple', 'list', 'dict', 'bytes',
+                 'unicode', 'complex', 'slice', 'bool', 'text', 'object',
+                 'bytearray', 'memoryview']
 
 class FakeObjSpace(ObjSpace):
     def __init__(self, config=None):
@@ -355,13 +355,7 @@
     def setup(space):
         for name in (ObjSpace.ConstantTable +
                      ObjSpace.ExceptionTable +
-<<<<<<< HEAD
-                     ['int', 'str', 'float', 'tuple', 'list',
-                      'dict', 'bytes', 'complex', 'slice', 'bool',
-                      'text', 'object', 'unicode', 'bytearray', 'memoryview']):
-=======
                      BUILTIN_TYPES):
->>>>>>> a78e2b5c
             setattr(space, 'w_' + name, w_some_obj())
         space.w_type = w_some_type()
         #
