from rpython.annotator.model import SomeInstance, s_None
from pypy.interpreter import argument, gateway
from pypy.interpreter.baseobjspace import W_Root, ObjSpace, SpaceCache
from pypy.interpreter.typedef import TypeDef, GetSetProperty
from pypy.objspace.std.sliceobject import W_SliceObject
from rpython.rlib.buffer import StringBuffer
from rpython.rlib.objectmodel import instantiate, we_are_translated, specialize
from rpython.rlib.nonconst import NonConstant
from rpython.rlib.rarithmetic import r_uint, r_singlefloat
from rpython.rtyper.extregistry import ExtRegistryEntry
from rpython.rtyper.lltypesystem import lltype
from pypy.tool.option import make_config
from rpython.tool.sourcetools import compile2, func_with_new_name
from rpython.translator.translator import TranslationContext


class W_MyObject(W_Root):
    typedef = None

    def getdict(self, space):
        return w_obj_or_none()

    def getdictvalue(self, space, attr):
        attr + "xx"   # check that it's a string
        return w_obj_or_none()

    def setdictvalue(self, space, attr, w_value):
        attr + "xx"   # check that it's a string
        is_root(w_value)
        return NonConstant(True)

    def deldictvalue(self, space, attr):
        attr + "xx"   # check that it's a string
        return NonConstant(True)

    def setdict(self, space, w_dict):
        is_root(w_dict)

    def setclass(self, space, w_subtype):
        is_root(w_subtype)

    def buffer_w(self, space, flags):
        return StringBuffer("foobar")

    def str_w(self, space):
        return NonConstant("foobar")

    def unicode_w(self, space):
        return NonConstant(u"foobar")

    def int_w(self, space, allow_conversion=True):
        return NonConstant(-42)

    def uint_w(self, space):
        return r_uint(NonConstant(42))

    def bigint_w(self, space, allow_conversion=True):
        from rpython.rlib.rbigint import rbigint
        return rbigint.fromint(NonConstant(42))

class W_MyListObj(W_MyObject):
    def append(self, w_other):
        pass

class W_MyType(W_MyObject):
    name = "foobar"

    def __init__(self):
        self.mro_w = [w_some_obj(), w_some_obj()]
        self.dict_w = {'__str__': w_some_obj()}

    def get_module(self):
        return w_some_obj()

def w_some_obj():
    if NonConstant(False):
        return W_Root()
    return W_MyObject()

def w_obj_or_none():
    if NonConstant(False):
        return None
    return w_some_obj()

def w_some_type():
    return W_MyType()

def is_root(w_obj):
    assert isinstance(w_obj, W_Root)
is_root.expecting = W_Root

def is_arguments(arg):
    assert isinstance(arg, argument.Arguments)
is_arguments.expecting = argument.Arguments


class Entry(ExtRegistryEntry):
    _about_ = is_root, is_arguments

    def compute_result_annotation(self, s_w_obj):
        cls = self.instance.expecting
        s_inst = SomeInstance(self.bookkeeper.getuniqueclassdef(cls),
                              can_be_None=True)
        assert s_inst.contains(s_w_obj)
        return s_None

    def specialize_call(self, hop):
        hop.exception_cannot_occur()
        return hop.inputconst(lltype.Void, None)

# ____________________________________________________________


BUILTIN_TYPES = ['int', 'str', 'float', 'long', 'tuple', 'list', 'dict',
                 'unicode', 'complex', 'slice', 'bool', 'basestring', 'object',
                 'bytearray']

class FakeObjSpace(ObjSpace):
    def __init__(self, config=None):
        self._seen_extras = []
        ObjSpace.__init__(self, config=config)
        self.setup()

    def _freeze_(self):
        return True

    def float_w(self, w_obj, allow_conversion=True):
        is_root(w_obj)
        return NonConstant(42.5)

    def is_true(self, w_obj):
        is_root(w_obj)
        return NonConstant(False)

    def unwrap(self, w_obj):
        "NOT_RPYTHON"
        raise NotImplementedError

    def newdict(self, module=False, instance=False, kwargs=False,
                strdict=False):
        return w_some_obj()

    def newtuple(self, list_w):
        for w_x in list_w:
            is_root(w_x)
        return w_some_obj()

    def newlist(self, list_w):
        for w_x in list_w:
            is_root(w_x)
        return W_MyListObj()

    def newslice(self, w_start, w_end, w_step):
        is_root(w_start)
        is_root(w_end)
        is_root(w_step)
        W_SliceObject(w_start, w_end, w_step)
        return w_some_obj()

    def newint(self, x):
        return w_some_obj()

    def newlong(self, x):
        return w_some_obj()

    def newfloat(self, x):
        return w_some_obj()

    def newcomplex(self, x, y):
        return w_some_obj()

    def newlong_from_rbigint(self, x):
        return w_some_obj()

    def newseqiter(self, x):
        return w_some_obj()

    def newbuffer(self, x):
        return w_some_obj()

    def marshal_w(self, w_obj):
        "NOT_RPYTHON"
        raise NotImplementedError

    def wrap(self, x):
        if not we_are_translated():
            if isinstance(x, gateway.interp2app):
                self._see_interp2app(x)
            if isinstance(x, GetSetProperty):
                self._see_getsetproperty(x)
        if isinstance(x, r_singlefloat):
            self._wrap_not_rpython(x)
        if isinstance(x, list):
            if x == []: # special case: it is used e.g. in sys/__init__.py
                return w_some_obj()
            self._wrap_not_rpython(x)
        return w_some_obj()
    wrap._annspecialcase_ = "specialize:argtype(1)"

    def _wrap_not_rpython(self, x):
        "NOT_RPYTHON"
        raise NotImplementedError

    def _see_interp2app(self, interp2app):
        "NOT_RPYTHON"
        activation = interp2app._code.activation
        def check():
            scope_w = [w_some_obj()] * NonConstant(42)
            w_result = activation._run(self, scope_w)
            is_root(w_result)
        check = func_with_new_name(check, 'check__' + interp2app.name)
        self._seen_extras.append(check)

    def _see_getsetproperty(self, getsetproperty):
        "NOT_RPYTHON"
        space = self
        def checkprop():
            getsetproperty.fget(getsetproperty, space, w_some_obj())
            if getsetproperty.fset is not None:
                getsetproperty.fset(getsetproperty, space, w_some_obj(),
                                    w_some_obj())
            if getsetproperty.fdel is not None:
                getsetproperty.fdel(getsetproperty, space, w_some_obj())
        if not getsetproperty.name.startswith('<'):
            checkprop = func_with_new_name(checkprop,
                                           'checkprop__' + getsetproperty.name)
        self._seen_extras.append(checkprop)

    def call_obj_args(self, w_callable, w_obj, args):
        is_root(w_callable)
        is_root(w_obj)
        is_arguments(args)
        return w_some_obj()

    def call(self, w_callable, w_args, w_kwds=None):
        is_root(w_callable)
        is_root(w_args)
        is_root(w_kwds)
        return w_some_obj()

    def call_function(self, w_func, *args_w):
        is_root(w_func)
        for w_arg in list(args_w):
            is_root(w_arg)
        return w_some_obj()

    def call_args(self, w_func, args):
        is_root(w_func)
        is_arguments(args)
        return w_some_obj()

    def get_and_call_function(space, w_descr, w_obj, *args_w):
        args = argument.Arguments(space, list(args_w))
        w_impl = space.get(w_descr, w_obj)
        return space.call_args(w_impl, args)

    def gettypefor(self, cls):
        return self.gettypeobject(cls.typedef)

    def gettypeobject(self, typedef):
        assert typedef is not None
        see_typedef(self, typedef)
        return w_some_type()

    def type(self, w_obj):
        return w_some_type()

    def isinstance_w(self, w_inst, w_type):
        is_root(w_inst)
        is_root(w_type)
        return NonConstant(True)

    def unpackiterable(self, w_iterable, expected_length=-1):
        is_root(w_iterable)
        if expected_length < 0:
            expected_length = 3
        return [w_some_obj()] * expected_length

    def unpackcomplex(self, w_complex):
        is_root(w_complex)
        return 1.1, 2.2

    def allocate_instance(self, cls, w_subtype):
        is_root(w_subtype)
        return instantiate(cls)
    allocate_instance._annspecialcase_ = "specialize:arg(1)"

    def decode_index(self, w_index_or_slice, seqlength):
        is_root(w_index_or_slice)
        return (NonConstant(42), NonConstant(42), NonConstant(42))

    def decode_index4(self, w_index_or_slice, seqlength):
        is_root(w_index_or_slice)
        return (NonConstant(42), NonConstant(42),
                NonConstant(42), NonConstant(42))

    def exec_(self, *args, **kwds):
        pass

    def createexecutioncontext(self):
        ec = ObjSpace.createexecutioncontext(self)
        ec._py_repr = None
        return ec

    def unicode_from_object(self, w_obj):
        return w_some_obj()

    # ----------

    def translates(self, func=None, argtypes=None, seeobj_w=[], **kwds):
        config = make_config(None, **kwds)
        if func is not None:
            if argtypes is None:
                nb_args = func.func_code.co_argcount
                argtypes = [W_Root] * nb_args
        #
        t = TranslationContext(config=config)
        self.t = t     # for debugging
        ann = t.buildannotator()
        def _do_startup():
            self.threadlocals.enter_thread(self)
        ann.build_types(_do_startup, [], complete_now=False)
        if func is not None:
            ann.build_types(func, argtypes, complete_now=False)
        if seeobj_w:
            def seeme(n):
                return seeobj_w[n]
            ann.build_types(seeme, [int], complete_now=False)
        #
        # annotate all _seen_extras, knowing that annotating some may
        # grow the list
        done = 0
        while done < len(self._seen_extras):
            #print self._seen_extras
            ann.build_types(self._seen_extras[done], [],
                            complete_now=False)
            ann.complete_pending_blocks()
            done += 1
        ann.complete()
        assert done == len(self._seen_extras)
        #t.viewcg()
        t.buildrtyper().specialize()
        t.checkgraphs()

    def setup(space):
        for name in (ObjSpace.ConstantTable +
                     ObjSpace.ExceptionTable +
<<<<<<< HEAD
                     BUILTIN_TYPES):
=======
                     ['int', 'str', 'float', 'long', 'tuple', 'list',
                      'dict', 'unicode', 'complex', 'slice', 'bool',
                      'basestring', 'object', 'bytearray', 'buffer']):
>>>>>>> 03256587
            setattr(space, 'w_' + name, w_some_obj())
        space.w_type = w_some_type()
        #
        for (name, _, arity, _) in ObjSpace.MethodTable:
            if name == 'type':
                continue
            args = ['w_%d' % i for i in range(arity)]
            params = args[:]
            d = {'is_root': is_root,
                 'w_some_obj': w_some_obj}
            if name in ('get',):
                params[-1] += '=None'
            exec compile2("""\
                def meth(%s):
                    %s
                    return w_some_obj()
            """ % (', '.join(params),
                   '; '.join(['is_root(%s)' % arg for arg in args]))) in d
            meth = func_with_new_name(d['meth'], name)
            setattr(space, name, meth)
        #
        for name in ObjSpace.IrregularOpTable:
            assert hasattr(space, name)    # missing?


# ____________________________________________________________

@specialize.memo()
def see_typedef(space, typedef):
    assert isinstance(typedef, TypeDef)
    if typedef.name not in BUILTIN_TYPES:
        for name, value in typedef.rawdict.items():
            space.wrap(value)

class FakeCompiler(object):
    pass
FakeObjSpace.default_compiler = FakeCompiler()


class FakeModule(W_Root):
    def __init__(self):
        self.w_dict = w_some_obj()

    def get(self, name):
        name + "xx"   # check that it's a string
        return w_some_obj()
FakeObjSpace.sys = FakeModule()
FakeObjSpace.sys.filesystemencoding = 'foobar'
FakeObjSpace.sys.defaultencoding = 'ascii'
FakeObjSpace.builtin = FakeModule()<|MERGE_RESOLUTION|>--- conflicted
+++ resolved
@@ -113,7 +113,7 @@
 
 BUILTIN_TYPES = ['int', 'str', 'float', 'long', 'tuple', 'list', 'dict',
                  'unicode', 'complex', 'slice', 'bool', 'basestring', 'object',
-                 'bytearray']
+                 'bytearray', 'buffer']
 
 class FakeObjSpace(ObjSpace):
     def __init__(self, config=None):
@@ -345,13 +345,7 @@
     def setup(space):
         for name in (ObjSpace.ConstantTable +
                      ObjSpace.ExceptionTable +
-<<<<<<< HEAD
                      BUILTIN_TYPES):
-=======
-                     ['int', 'str', 'float', 'long', 'tuple', 'list',
-                      'dict', 'unicode', 'complex', 'slice', 'bool',
-                      'basestring', 'object', 'bytearray', 'buffer']):
->>>>>>> 03256587
             setattr(space, 'w_' + name, w_some_obj())
         space.w_type = w_some_type()
         #
