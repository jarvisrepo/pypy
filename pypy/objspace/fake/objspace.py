from rpython.annotator.model import SomeInstance, s_None
from pypy.interpreter import argument, gateway
from pypy.interpreter.baseobjspace import W_Root, ObjSpace, SpaceCache
from pypy.interpreter.typedef import TypeDef, GetSetProperty
from pypy.objspace.std.sliceobject import W_SliceObject
from rpython.rlib.buffer import StringBuffer
from rpython.rlib.objectmodel import instantiate, we_are_translated, specialize
from rpython.rlib.nonconst import NonConstant
from rpython.rlib.rarithmetic import r_uint, r_singlefloat
from rpython.rtyper.extregistry import ExtRegistryEntry
from rpython.rtyper.lltypesystem import lltype
from pypy.tool.option import make_config
from rpython.tool.sourcetools import compile2, func_with_new_name
from rpython.translator.translator import TranslationContext


class W_MyObject(W_Root):
    typedef = None

    def getdict(self, space):
        return w_obj_or_none()

    def getdictvalue(self, space, attr):
        attr + "xx"   # check that it's a string
        return w_obj_or_none()

    def setdictvalue(self, space, attr, w_value):
        attr + "xx"   # check that it's a string
        is_root(w_value)
        return NonConstant(True)

    def deldictvalue(self, space, attr):
        attr + "xx"   # check that it's a string
        return NonConstant(True)

    def setdict(self, space, w_dict):
        is_root(w_dict)

    def setclass(self, space, w_subtype):
        is_root(w_subtype)

    def buffer_w(self, space, flags):
        return StringBuffer("foobar")

    def str_w(self, space):
        return NonConstant("foobar")
    identifier_w = bytes_w = str_w

    def unicode_w(self, space):
        return NonConstant(u"foobar")

    def int_w(self, space, allow_conversion=True):
        return NonConstant(-42)

    def uint_w(self, space):
        return r_uint(NonConstant(42))

    def bigint_w(self, space, allow_conversion=True):
        from rpython.rlib.rbigint import rbigint
        return rbigint.fromint(NonConstant(42))

class W_MyListObj(W_MyObject):
    def append(self, w_other):
        pass

class W_MyType(W_MyObject):
    name = "foobar"
    flag_map_or_seq = '?'
    hasuserdel = False

    def __init__(self):
        self.mro_w = [w_some_obj(), w_some_obj()]
        self.dict_w = {'__str__': w_some_obj()}
        self.hasuserdel = True

    def get_module(self):
        return w_some_obj()

    def getname(self, space):
        return self.name

def w_some_obj():
    if NonConstant(False):
        return W_Root()
    return W_MyObject()

def w_obj_or_none():
    if NonConstant(False):
        return None
    return w_some_obj()

def w_some_type():
    return W_MyType()

def is_root(w_obj):
    assert isinstance(w_obj, W_Root)
is_root.expecting = W_Root

def is_arguments(arg):
    assert isinstance(arg, argument.Arguments)
is_arguments.expecting = argument.Arguments


class Entry(ExtRegistryEntry):
    _about_ = is_root, is_arguments

    def compute_result_annotation(self, s_w_obj):
        cls = self.instance.expecting
        s_inst = SomeInstance(self.bookkeeper.getuniqueclassdef(cls),
                              can_be_None=True)
        assert s_inst.contains(s_w_obj)
        return s_None

    def specialize_call(self, hop):
        hop.exception_cannot_occur()
        return hop.inputconst(lltype.Void, None)

# ____________________________________________________________


BUILTIN_TYPES = ['int', 'str', 'float', 'long', 'tuple', 'list', 'dict',
                 'unicode', 'complex', 'slice', 'bool', 'basestring', 'object',
                 'bytearray', 'buffer', 'set', 'frozenset']

class FakeObjSpace(ObjSpace):
    is_fake_objspace = True

    def __init__(self, config=None):
        self._seen_extras = []
        ObjSpace.__init__(self, config=config)
        self.setup()

    def _freeze_(self):
        return True

    def float_w(self, w_obj, allow_conversion=True):
        is_root(w_obj)
        return NonConstant(42.5)

    def is_true(self, w_obj):
        is_root(w_obj)
        return NonConstant(False)

    def unwrap(self, w_obj):
        "NOT_RPYTHON"
        raise NotImplementedError

    def newdict(self, module=False, instance=False, kwargs=False,
                strdict=False):
        return w_some_obj()

    def newtuple(self, list_w):
        for w_x in list_w:
            is_root(w_x)
        return w_some_obj()

    def newset(self, list_w=None):
        if list_w is not None:
            for w_x in list_w:
                is_root(w_x)
        return w_some_obj()

    def newlist(self, list_w):
        for w_x in list_w:
            is_root(w_x)
        return W_MyListObj()

    def newslice(self, w_start, w_end, w_step):
        is_root(w_start)
        is_root(w_end)
        is_root(w_step)
        W_SliceObject(w_start, w_end, w_step)
        return w_some_obj()

    @specialize.argtype(1)
    def newint(self, x):
        return w_some_obj()

    def newlong(self, x):
        return w_some_obj()

    def newfloat(self, x):
        return w_some_obj()

    def newcomplex(self, x, y):
        return w_some_obj()

    def newlong_from_rbigint(self, x):
        return w_some_obj()

    def newseqiter(self, x):
        return w_some_obj()

    def newbuffer(self, x):
        return w_some_obj()

    def marshal_w(self, w_obj):
        "NOT_RPYTHON"
        raise NotImplementedError

    def newbytes(self, x):
        return w_some_obj()

    def newunicode(self, x):
        return w_some_obj()

<<<<<<< HEAD
    newtext = newbytes
    newtext_or_none = newbytes

=======
    @specialize.argtype(1)
>>>>>>> 36462706
    def wrap(self, x):
        if not we_are_translated():
            if isinstance(x, gateway.interp2app):
                self._see_interp2app(x)
            if isinstance(x, GetSetProperty):
                self._see_getsetproperty(x)
        if isinstance(x, r_singlefloat):
            self._wrap_not_rpython(x)
        if isinstance(x, list):
            if x == []: # special case: it is used e.g. in sys/__init__.py
                return w_some_obj()
            self._wrap_not_rpython(x)
        return w_some_obj()

    def _wrap_not_rpython(self, x):
        "NOT_RPYTHON"
        raise NotImplementedError

    def _see_interp2app(self, interp2app):
        "NOT_RPYTHON"
        activation = interp2app._code.activation
        def check():
            scope_w = [w_some_obj()] * NonConstant(42)
            w_result = activation._run(self, scope_w)
            is_root(w_result)
        check = func_with_new_name(check, 'check__' + interp2app.name)
        self._seen_extras.append(check)

    def _see_getsetproperty(self, getsetproperty):
        "NOT_RPYTHON"
        space = self
        def checkprop():
            getsetproperty.fget(getsetproperty, space, w_some_obj())
            if getsetproperty.fset is not None:
                getsetproperty.fset(getsetproperty, space, w_some_obj(),
                                    w_some_obj())
            if getsetproperty.fdel is not None:
                getsetproperty.fdel(getsetproperty, space, w_some_obj())
        if not getsetproperty.name.startswith('<'):
            checkprop = func_with_new_name(checkprop,
                                           'checkprop__' + getsetproperty.name)
        self._seen_extras.append(checkprop)

    def call_obj_args(self, w_callable, w_obj, args):
        is_root(w_callable)
        is_root(w_obj)
        is_arguments(args)
        return w_some_obj()

    def call(self, w_callable, w_args, w_kwds=None):
        is_root(w_callable)
        is_root(w_args)
        is_root(w_kwds)
        return w_some_obj()

    def call_function(self, w_func, *args_w):
        is_root(w_func)
        for w_arg in list(args_w):
            is_root(w_arg)
        return w_some_obj()

    def call_args(self, w_func, args):
        is_root(w_func)
        is_arguments(args)
        return w_some_obj()

    def get_and_call_function(space, w_descr, w_obj, *args_w):
        args = argument.Arguments(space, list(args_w))
        w_impl = space.get(w_descr, w_obj)
        return space.call_args(w_impl, args)

    def gettypefor(self, cls):
        return self.gettypeobject(cls.typedef)

    def gettypeobject(self, typedef):
        assert typedef is not None
        see_typedef(self, typedef)
        return w_some_type()

    def type(self, w_obj):
        return w_some_type()

    def issubtype_w(self, w_sub, w_type):
        is_root(w_sub)
        is_root(w_type)
        return NonConstant(True)

    def isinstance_w(self, w_inst, w_type):
        is_root(w_inst)
        is_root(w_type)
        return NonConstant(True)

    def unpackiterable(self, w_iterable, expected_length=-1):
        is_root(w_iterable)
        if expected_length < 0:
            expected_length = 3
        return [w_some_obj()] * expected_length

    def unpackcomplex(self, w_complex):
        is_root(w_complex)
        return 1.1, 2.2

    @specialize.arg(1)
    def allocate_instance(self, cls, w_subtype):
        is_root(w_subtype)
        return instantiate(cls)

    def decode_index(self, w_index_or_slice, seqlength):
        is_root(w_index_or_slice)
        return (NonConstant(42), NonConstant(42), NonConstant(42))

    def decode_index4(self, w_index_or_slice, seqlength):
        is_root(w_index_or_slice)
        return (NonConstant(42), NonConstant(42),
                NonConstant(42), NonConstant(42))

    def exec_(self, *args, **kwds):
        pass

    def createexecutioncontext(self):
        ec = ObjSpace.createexecutioncontext(self)
        ec._py_repr = None
        return ec

    def unicode_from_object(self, w_obj):
        return w_some_obj()

    def encode_unicode_object(self, w_unicode, encoding, errors):
        return w_some_obj()

    def _try_fetch_pycode(self, w_func):
        return None

    def is_generator(self, w_obj):
        return NonConstant(False)

    def lookup_in_type(self, w_type, name):
        return w_some_obj()

    # ----------

    def translates(self, func=None, argtypes=None, seeobj_w=[], **kwds):
        config = make_config(None, **kwds)
        if func is not None:
            if argtypes is None:
                nb_args = func.func_code.co_argcount
                argtypes = [W_Root] * nb_args
        #
        t = TranslationContext(config=config)
        self.t = t     # for debugging
        ann = t.buildannotator()
        def _do_startup():
            self.threadlocals.enter_thread(self)
        ann.build_types(_do_startup, [], complete_now=False)
        if func is not None:
            ann.build_types(func, argtypes, complete_now=False)
        if seeobj_w:
            def seeme(n):
                return seeobj_w[n]
            ann.build_types(seeme, [int], complete_now=False)
        #
        # annotate all _seen_extras, knowing that annotating some may
        # grow the list
        done = 0
        while done < len(self._seen_extras):
            #print self._seen_extras
            ann.build_types(self._seen_extras[done], [],
                            complete_now=False)
            ann.complete_pending_blocks()
            done += 1
        ann.complete()
        assert done == len(self._seen_extras)
        #t.viewcg()
        t.buildrtyper().specialize()
        t.checkgraphs()

    def setup(space):
        for name in (ObjSpace.ConstantTable +
                     ObjSpace.ExceptionTable +
                     BUILTIN_TYPES):
            setattr(space, 'w_' + name, w_some_obj())
        space.w_type = w_some_type()
        #
        for (name, _, arity, _) in ObjSpace.MethodTable:
            if name == 'type':
                continue
            args = ['w_%d' % i for i in range(arity)]
            params = args[:]
            d = {'is_root': is_root,
                 'w_some_obj': w_some_obj}
            if name in ('get',):
                params[-1] += '=None'
            exec compile2("""\
                def meth(%s):
                    %s
                    return w_some_obj()
            """ % (', '.join(params),
                   '; '.join(['is_root(%s)' % arg for arg in args]))) in d
            meth = func_with_new_name(d['meth'], name)
            setattr(space, name, meth)
        #
        for name in ObjSpace.IrregularOpTable:
            assert hasattr(space, name)    # missing?


# ____________________________________________________________

@specialize.memo()
def see_typedef(space, typedef):
    assert isinstance(typedef, TypeDef)
    if typedef.name not in BUILTIN_TYPES:
        for name, value in typedef.rawdict.items():
            space.wrap(value)

class FakeCompiler(object):
    def compile(self, code, name, mode, flags):
        return FakePyCode()
FakeObjSpace.default_compiler = FakeCompiler()

class FakePyCode(W_Root):
    def exec_code(self, space, w_globals, w_locals):
        return W_Root()


class FakeModule(W_Root):
    def __init__(self):
        self.w_dict = w_some_obj()
    def get(self, name):
        name + "xx"   # check that it's a string
        return w_some_obj()
FakeObjSpace.sys = FakeModule()
FakeObjSpace.sys.filesystemencoding = 'foobar'
FakeObjSpace.sys.defaultencoding = 'ascii'
FakeObjSpace.sys.dlopenflags = 123
FakeObjSpace.sys.track_resources = False
FakeObjSpace.builtin = FakeModule()<|MERGE_RESOLUTION|>--- conflicted
+++ resolved
@@ -204,13 +204,10 @@
     def newunicode(self, x):
         return w_some_obj()
 
-<<<<<<< HEAD
     newtext = newbytes
     newtext_or_none = newbytes
 
-=======
     @specialize.argtype(1)
->>>>>>> 36462706
     def wrap(self, x):
         if not we_are_translated():
             if isinstance(x, gateway.interp2app):
