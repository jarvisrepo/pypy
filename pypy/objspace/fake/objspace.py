from pypy.interpreter.baseobjspace import W_Root, ObjSpace
from pypy.interpreter.baseobjspace import Wrappable, SpaceCache
from pypy.interpreter import argument, gateway
from pypy.interpreter.typedef import TypeDef, GetSetProperty
from pypy.annotation.model import SomeInstance, s_None
from pypy.rpython.extregistry import ExtRegistryEntry
from pypy.rpython.lltypesystem import lltype
from pypy.tool.sourcetools import compile2, func_with_new_name
from pypy.rlib.unroll import unrolling_iterable
from pypy.rlib.objectmodel import instantiate, we_are_translated
from pypy.rlib.nonconst import NonConstant
from pypy.rlib.rarithmetic import r_uint, r_singlefloat
from pypy.translator.translator import TranslationContext
from pypy.tool.option import make_config

<<<<<<< HEAD
class FakeObjSpace(ObjSpace):
    w_None           = W_Object()
    w_False          = W_Object()
    w_True           = W_Object()
    w_Ellipsis       = W_Object()
    w_NotImplemented = W_Object()
    w_int            = W_Object()
    w_dict           = W_Object()
    w_float          = W_Object()
    w_long           = W_Object()
    w_tuple          = W_Object()
    w_str            = W_Object()
    w_unicode        = W_Object()
    w_type           = W_Object()
    w_instance       = W_Object()
    w_slice          = W_Object()
    w_hex            = W_Object()
    w_oct            = W_Object()
=======

class W_MyObject(Wrappable):
    typedef = None

    def getdict(self, space):
        return w_obj_or_none()

    def getdictvalue(self, space, attr):
        attr + "xx"   # check that it's a string
        return w_obj_or_none()

    def setdictvalue(self, space, attr, w_value):
        attr + "xx"   # check that it's a string
        is_root(w_value)
        return NonConstant(True)

    def deldictvalue(self, space, attr):
        attr + "xx"   # check that it's a string
        return NonConstant(True)

    def setdict(self, space, w_dict):
        is_root(w_dict)

    def setclass(self, space, w_subtype):
        is_root(w_subtype)

    def str_w(self, space):
        return NonConstant("foobar")

    def unicode_w(self, space):
        return NonConstant(u"foobar")

    def int_w(self, space):
        return NonConstant(-42)
    
    def uint_w(self, space):
        return r_uint(NonConstant(42))
>>>>>>> 89edd237
    
    def bigint_w(self, space):
        from pypy.rlib.rbigint import rbigint
        return rbigint.fromint(NonConstant(42))


def w_some_obj():
    if NonConstant(False):
        return W_Root()
    return W_MyObject()

def w_obj_or_none():
    if NonConstant(False):
        return None
    return w_some_obj()

def is_root(w_obj):
    assert isinstance(w_obj, W_Root)
is_root.expecting = W_Root

def is_arguments(arg):
    assert isinstance(arg, argument.Arguments)
is_arguments.expecting = argument.Arguments


class Entry(ExtRegistryEntry):
    _about_ = is_root, is_arguments

    def compute_result_annotation(self, s_w_obj):
        cls = self.instance.expecting
        s_inst = SomeInstance(self.bookkeeper.getuniqueclassdef(cls),
                              can_be_None=True)
        assert s_inst.contains(s_w_obj)
        return s_None

    def specialize_call(self, hop):
        return hop.inputconst(lltype.Void, None)

# ____________________________________________________________


class FakeObjSpace(ObjSpace):

    def __init__(self):
        self._seen_extras = []
        ObjSpace.__init__(self)

    def float_w(self, w_obj):
        is_root(w_obj)
        return NonConstant(42.5)

    def is_true(self, w_obj):
        is_root(w_obj)
        return NonConstant(False)

    def unwrap(self, w_obj):
        "NOT_RPYTHON"
        raise NotImplementedError

    def newdict(self, module=False, instance=False, classofinstance=None,
                strdict=False):
        return w_some_obj()

    def newtuple(self, list_w):
        for w_x in list_w:
            is_root(w_x)
        return w_some_obj()

    def newlist(self, list_w):
        for w_x in list_w:
            is_root(w_x)
        return w_some_obj()

    def newslice(self, w_start, w_end, w_step):
        is_root(w_start)
        is_root(w_end)
        is_root(w_step)
        return w_some_obj()

    def newint(self, x):
        return w_some_obj()

    def newfloat(self, x):
        return w_some_obj()

    def marshal_w(self, w_obj):
        "NOT_RPYTHON"
        raise NotImplementedError

    def wrap(self, x):
        if not we_are_translated():
            if isinstance(x, gateway.interp2app):
                self._see_interp2app(x)
            if isinstance(x, GetSetProperty):
                self._see_getsetproperty(x)
        if isinstance(x, r_singlefloat):
            self._wrap_not_rpython(x)
        return w_some_obj()
    wrap._annspecialcase_ = "specialize:argtype(1)"

    def _wrap_not_rpython(self, x):
        "NOT_RPYTHON"
        raise NotImplementedError

    def _see_interp2app(self, interp2app):
        "NOT_RPYTHON"
        activation = interp2app._code.activation
        def check():
            scope_w = [w_some_obj()] * NonConstant(42)
            w_result = activation._run(self, scope_w)
            is_root(w_result)
        check = func_with_new_name(check, 'check__' + interp2app.name)
        self._seen_extras.append(check)

    def _see_getsetproperty(self, getsetproperty):
        "NOT_RPYTHON"
        space = self
        def checkprop():
            getsetproperty.fget(getsetproperty, space, w_some_obj())
            if getsetproperty.fset is not None:
                getsetproperty.fset(getsetproperty, space, w_some_obj(),
                                    w_some_obj())
            if getsetproperty.fdel is not None:
                getsetproperty.fdel(getsetproperty, space, w_some_obj())
        if not getsetproperty.name.startswith('<'):
            checkprop = func_with_new_name(checkprop,
                                           'checkprop__' + getsetproperty.name)
        self._seen_extras.append(checkprop)

    def call_obj_args(self, w_callable, w_obj, args):
        is_root(w_callable)
        is_root(w_obj)
        is_arguments(args)
        return w_some_obj()

    def call(self, w_callable, w_args, w_kwds=None):
        is_root(w_callable)
        is_root(w_args)
        is_root(w_kwds)
        return w_some_obj()

    def call_function(self, w_func, *args_w):
        is_root(w_func)
        for w_arg in list(args_w):
            is_root(w_arg)
        return w_some_obj()

    def call_args(self, w_func, args):
        is_root(w_func)
        is_arguments(args)
        return w_some_obj()

    def gettypefor(self, cls):
        return self.gettypeobject(cls.typedef)

    def gettypeobject(self, typedef):
        assert typedef is not None
        return self.fromcache(TypeCache).getorbuild(typedef)

    def unpackiterable(self, w_iterable, expected_length=-1):
        is_root(w_iterable)
        if expected_length < 0:
            expected_length = 3
        return [w_some_obj()] * expected_length

    def allocate_instance(self, cls, w_subtype):
        is_root(w_subtype)
        return instantiate(cls)
    allocate_instance._annspecialcase_ = "specialize:arg(1)"

    def decode_index(self, w_index_or_slice, seqlength):
        is_root(w_index_or_slice)
        return (NonConstant(42), NonConstant(42), NonConstant(42))

    def decode_index4(self, w_index_or_slice, seqlength):
        is_root(w_index_or_slice)
        return (NonConstant(42), NonConstant(42),
                NonConstant(42), NonConstant(42))

    def exec_(self, *args, **kwds):
        pass

    # ----------

    def translates(self, func=None, argtypes=None, **kwds):
        config = make_config(None, **kwds)
        if func is not None:
            if argtypes is None:
                nb_args = func.func_code.co_argcount
                argtypes = [W_Root] * nb_args
        #
        t = TranslationContext(config=config)
        self.t = t     # for debugging
        ann = t.buildannotator()
        ann.policy.allow_someobjects = False
        if func is not None:
            ann.build_types(func, argtypes, complete_now=False)
        #
        # annotate all _seen_extras, knowing that annotating some may
        # grow the list
        done = 0
        while done < len(self._seen_extras):
            print self._seen_extras
            ann.build_types(self._seen_extras[done], [],
                            complete_now=False)
            done += 1
        ann.complete()
        #t.viewcg()
        t.buildrtyper().specialize()
        t.checkgraphs()


def setup():
    for name in (ObjSpace.ConstantTable +
                 ObjSpace.ExceptionTable +
                 ['int', 'str', 'float', 'long', 'tuple', 'list',
                  'dict', 'unicode', 'complex', 'slice', 'bool',
                  'type', 'basestring']):
        setattr(FakeObjSpace, 'w_' + name, w_some_obj())
    #
    for (name, _, arity, _) in ObjSpace.MethodTable:
        args = ['w_%d' % i for i in range(arity)]
        d = {'is_root': is_root,
             'w_some_obj': w_some_obj}
        exec compile2("""\
            def meth(self, %s):
                %s
                return w_some_obj()
        """ % (', '.join(args),
               '; '.join(['is_root(%s)' % arg for arg in args]))) in d
        meth = func_with_new_name(d['meth'], name)
        setattr(FakeObjSpace, name, meth)
    #
    for name in ObjSpace.IrregularOpTable:
        assert hasattr(FakeObjSpace, name)    # missing?

setup()

# ____________________________________________________________

class TypeCache(SpaceCache):
    def build(cache, typedef):
        assert isinstance(typedef, TypeDef)
        for value in typedef.rawdict.values():
            cache.space.wrap(value)
        return w_some_obj()

class FakeCompiler(object):
    pass
FakeObjSpace.default_compiler = FakeCompiler()

class FakeModule(object):
    def get(self, name):
        name + "xx"   # check that it's a string
        return w_some_obj()
FakeObjSpace.sys = FakeModule()
FakeObjSpace.sys.filesystemencoding = 'foobar'<|MERGE_RESOLUTION|>--- conflicted
+++ resolved
@@ -13,26 +13,6 @@
 from pypy.translator.translator import TranslationContext
 from pypy.tool.option import make_config
 
-<<<<<<< HEAD
-class FakeObjSpace(ObjSpace):
-    w_None           = W_Object()
-    w_False          = W_Object()
-    w_True           = W_Object()
-    w_Ellipsis       = W_Object()
-    w_NotImplemented = W_Object()
-    w_int            = W_Object()
-    w_dict           = W_Object()
-    w_float          = W_Object()
-    w_long           = W_Object()
-    w_tuple          = W_Object()
-    w_str            = W_Object()
-    w_unicode        = W_Object()
-    w_type           = W_Object()
-    w_instance       = W_Object()
-    w_slice          = W_Object()
-    w_hex            = W_Object()
-    w_oct            = W_Object()
-=======
 
 class W_MyObject(Wrappable):
     typedef = None
@@ -70,7 +50,6 @@
     
     def uint_w(self, space):
         return r_uint(NonConstant(42))
->>>>>>> 89edd237
     
     def bigint_w(self, space):
         from pypy.rlib.rbigint import rbigint
