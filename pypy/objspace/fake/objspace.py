from rpython.annotator.model import SomeInstance, s_None
from pypy.interpreter import argument, gateway
from pypy.interpreter.baseobjspace import W_Root, ObjSpace, SpaceCache
from pypy.interpreter.typedef import TypeDef, GetSetProperty
from pypy.objspace.std.sliceobject import W_SliceObject
from rpython.rlib.buffer import StringBuffer
from rpython.rlib.objectmodel import (instantiate, we_are_translated, specialize,
    not_rpython)
from rpython.rlib.nonconst import NonConstant
from rpython.rlib.rarithmetic import r_uint, r_singlefloat
from rpython.rtyper.extregistry import ExtRegistryEntry
from rpython.rtyper.lltypesystem import lltype
from pypy.tool.option import make_config
from rpython.tool.sourcetools import compile2, func_with_new_name
from rpython.translator.translator import TranslationContext


class W_MyObject(W_Root):
    typedef = None

    def getdict(self, space):
        return w_obj_or_none()

    def getdictvalue(self, space, attr):
        attr + "xx"   # check that it's a string
        return w_obj_or_none()

    def setdictvalue(self, space, attr, w_value):
        attr + "xx"   # check that it's a string
        is_root(w_value)
        return NonConstant(True)

    def deldictvalue(self, space, attr):
        attr + "xx"   # check that it's a string
        return NonConstant(True)

    def setdict(self, space, w_dict):
        is_root(w_dict)

    def setclass(self, space, w_subtype):
        is_root(w_subtype)

    def buffer_w(self, space, flags):
        return StringBuffer("foobar")

    def text_w(self, space):
        return NonConstant("foobar")
    identifier_w = bytes_w = text_w

    def unicode_w(self, space):
        return NonConstant(u"foobar")

    def int_w(self, space, allow_conversion=True):
        return NonConstant(-42)

    def uint_w(self, space):
        return r_uint(NonConstant(42))

    def bigint_w(self, space, allow_conversion=True):
        from rpython.rlib.rbigint import rbigint
        x = 42
        if we_are_translated():
            x = NonConstant(x)
        return rbigint.fromint(x)

class W_MyListObj(W_MyObject):
    def append(self, w_other):
        pass

class W_MyType(W_MyObject):
    name = "foobar"
    flag_map_or_seq = '?'
    hasuserdel = False

    def __init__(self):
        self.mro_w = [w_some_obj(), w_some_obj()]
        self.dict_w = {'__str__': w_some_obj()}
        self.hasuserdel = True

    def get_module(self):
        return w_some_obj()

    def getname(self, space):
        return self.name.decode('utf-8')

def w_some_obj():
    if NonConstant(False):
        return W_Root()
    return W_MyObject()

def w_obj_or_none():
    if NonConstant(False):
        return None
    return w_some_obj()

def w_some_type():
    return W_MyType()

def is_root(w_obj):
    assert isinstance(w_obj, W_Root)
is_root.expecting = W_Root

def is_arguments(arg):
    assert isinstance(arg, argument.Arguments)
is_arguments.expecting = argument.Arguments


class Entry(ExtRegistryEntry):
    _about_ = is_root, is_arguments

    def compute_result_annotation(self, s_w_obj):
        cls = self.instance.expecting
        s_inst = SomeInstance(self.bookkeeper.getuniqueclassdef(cls),
                              can_be_None=True)
        assert s_inst.contains(s_w_obj)
        return s_None

    def specialize_call(self, hop):
        hop.exception_cannot_occur()
        return hop.inputconst(lltype.Void, None)

# ____________________________________________________________


BUILTIN_TYPES = ['int', 'float', 'tuple', 'list', 'dict', 'bytes',
                 'unicode', 'complex', 'slice', 'bool', 'text', 'object',
                 'set', 'frozenset', 'bytearray', 'memoryview']

INTERP_TYPES = ['function', 'builtin_function', 'module', 'getset_descriptor',
                'instance', 'classobj']

class FakeObjSpace(ObjSpace):
    is_fake_objspace = True

    def __init__(self, config=None):
        self._seen_extras = []
        ObjSpace.__init__(self, config=config)
        self.setup()

        # Be sure to annotate W_SliceObject constructor.
        # In Python2, this is triggered by W_InstanceObject.__getslice__.
        def build_slice():
            self.newslice(self.w_None, self.w_None, self.w_None)
        self._seen_extras.append(build_slice)

    def _freeze_(self):
        return True

    def float_w(self, w_obj, allow_conversion=True):
        is_root(w_obj)
        return NonConstant(42.5)

    def is_true(self, w_obj):
        is_root(w_obj)
        return NonConstant(False)

    @not_rpython
    def unwrap(self, w_obj):
        raise NotImplementedError

    def newdict(self, module=False, instance=False, kwargs=False,
                strdict=False):
        return w_some_obj()

    def newtuple(self, list_w):
        for w_x in list_w:
            is_root(w_x)
        return w_some_obj()

    def newset(self, list_w=None):
        if list_w is not None:
            for w_x in list_w:
                is_root(w_x)
        return w_some_obj()

    def newlist(self, list_w):
        for w_x in list_w:
            is_root(w_x)
        return W_MyListObj()

    def newslice(self, w_start, w_end, w_step):
        is_root(w_start)
        is_root(w_end)
        is_root(w_step)
        W_SliceObject(w_start, w_end, w_step)
        return w_some_obj()

    @specialize.argtype(1)
    def newint(self, x):
        return w_some_obj()

    def newlong(self, x):
        return w_some_obj()

    def newfloat(self, x):
        return w_some_obj()

    def newcomplex(self, x, y):
        return w_some_obj()

    def newlong_from_rbigint(self, x):
        return w_some_obj()

    def newseqiter(self, x):
        return w_some_obj()

    def newbuffer(self, x, itemsize=1):
        return w_some_obj()

    @not_rpython
    def marshal_w(self, w_obj):
        raise NotImplementedError

    def newbytes(self, x):
        return w_some_obj()

    def newunicode(self, x):
        return w_some_obj()

<<<<<<< HEAD
    def newutf8(self, x):
        return w_some_obj()

    newtext = newutf8
    newtext_or_none = newutf8
=======
    newtext = newbytes
    newtext_or_none = newbytes
    newfilename = newbytes
>>>>>>> f6342547

    @not_rpython
    def wrap(self, x):
        if not we_are_translated():
            if isinstance(x, W_Root):
                x.spacebind(self)
        if isinstance(x, r_singlefloat):
            self._wrap_not_rpython(x)
        if isinstance(x, list):
            if x == []: # special case: it is used e.g. in sys/__init__.py
                return w_some_obj()
            raise NotImplementedError
        return w_some_obj()

    @not_rpython
    def _see_interp2app(self, interp2app):
        """Called by GatewayCache.build()"""
        activation = interp2app._code.activation
        def check():
            scope_w = [w_some_obj()] * NonConstant(42)
            w_result = activation._run(self, scope_w)
            is_root(w_result)
        check = func_with_new_name(check, 'check__' + interp2app.name)
        self._seen_extras.append(check)

    @not_rpython
    def _see_getsetproperty(self, getsetproperty):
        """Called by GetSetProperty.spacebind()"""
        space = self
        def checkprop():
            getsetproperty.fget(getsetproperty, space, w_some_obj())
            if getsetproperty.fset is not None:
                getsetproperty.fset(getsetproperty, space, w_some_obj(),
                                    w_some_obj())
            if getsetproperty.fdel is not None:
                getsetproperty.fdel(getsetproperty, space, w_some_obj())
        if not getsetproperty.name.startswith('<'):
            checkprop = func_with_new_name(checkprop,
                                           'checkprop__' + getsetproperty.name)
        self._seen_extras.append(checkprop)

    def call_obj_args(self, w_callable, w_obj, args):
        is_root(w_callable)
        is_root(w_obj)
        is_arguments(args)
        return w_some_obj()

    def call(self, w_callable, w_args, w_kwds=None):
        is_root(w_callable)
        is_root(w_args)
        is_root(w_kwds)
        return w_some_obj()

    def call_function(self, w_func, *args_w):
        is_root(w_func)
        for w_arg in list(args_w):
            is_root(w_arg)
        return w_some_obj()

    def call_args(self, w_func, args):
        is_root(w_func)
        is_arguments(args)
        return w_some_obj()

    def get_and_call_function(space, w_descr, w_obj, *args_w):
        args = argument.Arguments(space, list(args_w))
        w_impl = space.get(w_descr, w_obj)
        return space.call_args(w_impl, args)

    def gettypefor(self, cls):
        return self.gettypeobject(cls.typedef)

    def gettypeobject(self, typedef):
        assert typedef is not None
        see_typedef(self, typedef)
        return w_some_type()

    def type(self, w_obj):
        return w_some_type()

    def lookup_in_type_where(self, w_type, key):
        return w_some_obj(), w_some_obj()

    def issubtype_w(self, w_sub, w_type):
        is_root(w_sub)
        is_root(w_type)
        return NonConstant(True)

    def isinstance_w(self, w_inst, w_type):
        is_root(w_inst)
        is_root(w_type)
        return NonConstant(True)

    def unpackiterable(self, w_iterable, expected_length=-1):
        is_root(w_iterable)
        if expected_length < 0:
            expected_length = 3
        return [w_some_obj()] * expected_length

    def unpackcomplex(self, w_complex):
        is_root(w_complex)
        return 1.1, 2.2

    @specialize.arg(1)
    def allocate_instance(self, cls, w_subtype):
        is_root(w_subtype)
        return instantiate(cls)

    def decode_index(self, w_index_or_slice, seqlength):
        is_root(w_index_or_slice)
        return (NonConstant(42), NonConstant(42), NonConstant(42))

    def decode_index4(self, w_index_or_slice, seqlength):
        is_root(w_index_or_slice)
        return (NonConstant(42), NonConstant(42),
                NonConstant(42), NonConstant(42))

    def exec_(self, *args, **kwds):
        pass

    def createexecutioncontext(self):
        ec = ObjSpace.createexecutioncontext(self)
        ec._py_repr = None
        return ec

    def unicode_from_object(self, w_obj):
        return w_some_obj()

    def encode_unicode_object(self, w_unicode, encoding, errors):
        return w_some_obj()

    def _try_fetch_pycode(self, w_func):
        return None

    def is_generator(self, w_obj):
        return NonConstant(False)

    def is_iterable(self, w_obj):
        return NonConstant(False)

    def lookup_in_type(self, w_type, name):
        return w_some_obj()

    def warn(self, w_msg, w_warningcls, stacklevel=2):
        pass

    # ----------

    def translates(self, func=None, argtypes=None, seeobj_w=[], **kwds):
        config = make_config(None, **kwds)
        if func is not None:
            if argtypes is None:
                nb_args = func.func_code.co_argcount
                argtypes = [W_Root] * nb_args
        #
        t = TranslationContext(config=config)
        self.t = t     # for debugging
        ann = t.buildannotator()
        def _do_startup():
            self.threadlocals.enter_thread(self)
            W_SliceObject(w_some_obj(), w_some_obj(), w_some_obj())
        ann.build_types(_do_startup, [], complete_now=False)
        if func is not None:
            ann.build_types(func, argtypes, complete_now=False)
        if seeobj_w:
            def seeme(n):
                return seeobj_w[n]
            ann.build_types(seeme, [int], complete_now=False)
        #
        # annotate all _seen_extras, knowing that annotating some may
        # grow the list
        done = 0
        while done < len(self._seen_extras):
            #print self._seen_extras
            ann.build_types(self._seen_extras[done], [],
                            complete_now=False)
            ann.complete_pending_blocks()
            done += 1
        ann.complete()
        assert done == len(self._seen_extras)
        #t.viewcg()
        t.buildrtyper().specialize()
        t.checkgraphs()

    def setup(space):
        for name in (ObjSpace.ConstantTable +
                     ObjSpace.ExceptionTable +
                     BUILTIN_TYPES):
            if name != "str":
                setattr(space, 'w_' + name, w_some_obj())
        space.w_bytes = w_some_obj()
        space.w_text = w_some_obj()
        space.w_type = w_some_type()
        #
        for (name, _, arity, _) in ObjSpace.MethodTable:
            if name == 'type':
                continue
            args = ['w_%d' % i for i in range(arity)]
            params = args[:]
            d = {'is_root': is_root,
                 'w_some_obj': w_some_obj}
            if name in ('get',):
                params[-1] += '=None'
            exec compile2("""\
                def meth(%s):
                    %s
                    return w_some_obj()
            """ % (', '.join(params),
                   '; '.join(['is_root(%s)' % arg for arg in args]))) in d
            meth = func_with_new_name(d['meth'], name)
            setattr(space, name, meth)
        #
        for name in ObjSpace.IrregularOpTable:
            assert hasattr(space, name)    # missing?


# ____________________________________________________________

@specialize.memo()
def see_typedef(space, typedef):
    assert isinstance(typedef, TypeDef)
    if typedef.name not in BUILTIN_TYPES and typedef.name not in INTERP_TYPES:
        print
        print '------ seeing typedef %r ------' % (typedef.name,)
        for name, value in typedef.rawdict.items():
            space.wrap(value)

class FakeCompiler(object):
    def compile(self, code, name, mode, flags):
        return FakePyCode()
FakeObjSpace.default_compiler = FakeCompiler()

class FakePyCode(W_Root):
    def exec_code(self, space, w_globals, w_locals):
        return W_Root()


class FakeModule(W_Root):
    def __init__(self):
        self.w_dict = w_some_obj()
    def get(self, name):
        name + "xx"   # check that it's a string
        return w_some_obj()
    def setmodule(self, w_mod):
        is_root(w_mod)
FakeObjSpace.sys = FakeModule()
FakeObjSpace.sys.filesystemencoding = 'foobar'
FakeObjSpace.sys.defaultencoding = 'ascii'
FakeObjSpace.sys.dlopenflags = 123
FakeObjSpace.builtin = FakeModule()<|MERGE_RESOLUTION|>--- conflicted
+++ resolved
@@ -217,17 +217,10 @@
     def newunicode(self, x):
         return w_some_obj()
 
-<<<<<<< HEAD
-    def newutf8(self, x):
-        return w_some_obj()
-
-    newtext = newutf8
-    newtext_or_none = newutf8
-=======
-    newtext = newbytes
-    newtext_or_none = newbytes
-    newfilename = newbytes
->>>>>>> f6342547
+    def newtext(self, x):
+        return w_some_obj()
+    newtext_or_none = newtext
+    newfilename = newtext
 
     @not_rpython
     def wrap(self, x):
