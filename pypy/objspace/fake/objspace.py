--- conflicted
+++ resolved
@@ -290,15 +290,13 @@
         ec._py_repr = None
         return ec
 
-<<<<<<< HEAD
     def buffer_w(self, w_obj):
         from pypy.interpreter.buffer import Buffer
         is_root(w_obj)
         return Buffer()
-=======
+
     def unicode_from_object(self, w_obj):
         return w_some_obj()
->>>>>>> f63a3582
 
     # ----------
 
