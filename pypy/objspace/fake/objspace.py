--- conflicted
+++ resolved
@@ -112,16 +112,14 @@
         self._seen_extras = []
         ObjSpace.__init__(self, config=config)
 
-<<<<<<< HEAD
         # Be sure to annotate W_SliceObject constructor.
         # In Python2, this is triggered by W_InstanceObject.__getslice__.
         def build_slice():
             self.newslice(self.w_None, self.w_None, self.w_None)
         self._seen_extras.append(build_slice)
-=======
+
     def _freeze_(self):
         return True
->>>>>>> 2f6f4b97
 
     def float_w(self, w_obj):
         is_root(w_obj)
@@ -338,9 +336,9 @@
     def setup(space):
         for name in (ObjSpace.ConstantTable +
                      ObjSpace.ExceptionTable +
-                     ['int', 'str', 'float', 'long', 'tuple', 'list',
-                      'dict', 'unicode', 'complex', 'slice', 'bool',
-                      'basestring', 'object', 'bytearray']):
+                     ['int', 'str', 'float', 'tuple', 'list',
+                      'dict', 'bytes', 'complex', 'slice', 'bool',
+                      'text', 'object', 'unicode', 'bytearray']):
             setattr(space, 'w_' + name, w_some_obj())
         space.w_type = w_some_type()
         #
@@ -365,40 +363,6 @@
         for name in ObjSpace.IrregularOpTable:
             assert hasattr(space, name)    # missing?
 
-<<<<<<< HEAD
-def setup():
-    for name in (ObjSpace.ConstantTable +
-                 ObjSpace.ExceptionTable +
-                 ['int', 'str', 'float', 'tuple', 'list',
-                  'dict', 'bytes', 'complex', 'slice', 'bool',
-                  'text', 'object', 'unicode', 'bytearray']):
-        setattr(FakeObjSpace, 'w_' + name, w_some_obj())
-    FakeObjSpace.w_type = w_some_type()
-    #
-    for (name, _, arity, _) in ObjSpace.MethodTable:
-        if name == 'type':
-            continue
-        args = ['w_%d' % i for i in range(arity)]
-        params = args[:]
-        d = {'is_root': is_root,
-             'w_some_obj': w_some_obj}
-        if name in ('get',):
-            params[-1] += '=None'
-        exec compile2("""\
-            def meth(self, %s):
-                %s
-                return w_some_obj()
-        """ % (', '.join(params),
-               '; '.join(['is_root(%s)' % arg for arg in args]))) in d
-        meth = func_with_new_name(d['meth'], name)
-        setattr(FakeObjSpace, name, meth)
-    #
-    for name in ObjSpace.IrregularOpTable:
-        assert hasattr(FakeObjSpace, name)    # missing?
-
-setup()
-=======
->>>>>>> 2f6f4b97
 
 # ____________________________________________________________
 
