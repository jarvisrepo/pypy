from pypy.interpreter.baseobjspace import W_Root, ObjSpace
from pypy.interpreter.baseobjspace import Wrappable, SpaceCache
from pypy.interpreter import argument, gateway
from pypy.interpreter.typedef import TypeDef, GetSetProperty
from pypy.annotation.model import SomeInstance, s_None
from pypy.rpython.extregistry import ExtRegistryEntry
from pypy.rpython.lltypesystem import lltype
from pypy.tool.sourcetools import compile2, func_with_new_name
from pypy.rlib.unroll import unrolling_iterable
from pypy.rlib.objectmodel import instantiate, we_are_translated
from pypy.rlib.nonconst import NonConstant
from pypy.rlib.rarithmetic import r_uint, r_singlefloat
from pypy.translator.translator import TranslationContext
from pypy.tool.option import make_config


class W_MyObject(Wrappable):
    typedef = None

    def getdict(self, space):
        return w_obj_or_none()

    def getdictvalue(self, space, attr):
        attr + "xx"   # check that it's a string
        return w_obj_or_none()

    def setdictvalue(self, space, attr, w_value):
        attr + "xx"   # check that it's a string
        is_root(w_value)
        return NonConstant(True)

    def deldictvalue(self, space, attr):
        attr + "xx"   # check that it's a string
        return NonConstant(True)

    def setdict(self, space, w_dict):
        is_root(w_dict)

    def setclass(self, space, w_subtype):
        is_root(w_subtype)

    def str_w(self, space):
        return NonConstant("foobar")

    def unicode_w(self, space):
        return NonConstant(u"foobar")

    def int_w(self, space):
        return NonConstant(-42)
    
    def uint_w(self, space):
        return r_uint(NonConstant(42))
    
    def bigint_w(self, space):
        from pypy.rlib.rbigint import rbigint
        return rbigint.fromint(NonConstant(42))

class W_MyType(W_MyObject):
    def __init__(self):
        self.mro_w = [w_some_obj(), w_some_obj()]

def w_some_obj():
    if NonConstant(False):
        return W_Root()
    return W_MyObject()

def w_obj_or_none():
    if NonConstant(False):
        return None
    return w_some_obj()

def w_some_type():
    return W_MyType()

def is_root(w_obj):
    assert isinstance(w_obj, W_Root)
is_root.expecting = W_Root

def is_arguments(arg):
    assert isinstance(arg, argument.Arguments)
is_arguments.expecting = argument.Arguments


class Entry(ExtRegistryEntry):
    _about_ = is_root, is_arguments

    def compute_result_annotation(self, s_w_obj):
        cls = self.instance.expecting
        s_inst = SomeInstance(self.bookkeeper.getuniqueclassdef(cls),
                              can_be_None=True)
        assert s_inst.contains(s_w_obj)
        return s_None

    def specialize_call(self, hop):
        hop.exception_cannot_occur()
        return hop.inputconst(lltype.Void, None)

# ____________________________________________________________


class FakeObjSpace(ObjSpace):

    def __init__(self, config=None):
        self._seen_extras = []
        ObjSpace.__init__(self, config=config)

    def float_w(self, w_obj):
        is_root(w_obj)
        return NonConstant(42.5)

    def is_true(self, w_obj):
        is_root(w_obj)
        return NonConstant(False)

    def unwrap(self, w_obj):
        "NOT_RPYTHON"
        raise NotImplementedError

    def newdict(self, module=False, instance=False, kwargs=False,
                strdict=False):
        return w_some_obj()

    def newtuple(self, list_w):
        for w_x in list_w:
            is_root(w_x)
        return w_some_obj()

    def newlist(self, list_w):
        for w_x in list_w:
            is_root(w_x)
        return w_some_obj()

    def newslice(self, w_start, w_end, w_step):
        is_root(w_start)
        is_root(w_end)
        is_root(w_step)
        return w_some_obj()

    def newint(self, x):
        return w_some_obj()

    def newfloat(self, x):
        return w_some_obj()

    def newcomplex(self, x, y):
        return w_some_obj()

    def marshal_w(self, w_obj):
        "NOT_RPYTHON"
        raise NotImplementedError

    def wrap(self, x):
        if not we_are_translated():
            if isinstance(x, gateway.interp2app):
                self._see_interp2app(x)
            if isinstance(x, GetSetProperty):
                self._see_getsetproperty(x)
        if isinstance(x, r_singlefloat):
            self._wrap_not_rpython(x)
        if isinstance(x, list):
            self._wrap_not_rpython(x)
        return w_some_obj()
    wrap._annspecialcase_ = "specialize:argtype(1)"

    def _wrap_not_rpython(self, x):
        "NOT_RPYTHON"
        raise NotImplementedError

    def wrapbytes(self, x):
        assert isinstance(x, str)
        return w_some_obj()

    def _see_interp2app(self, interp2app):
        "NOT_RPYTHON"
        activation = interp2app._code.activation
        def check():
            scope_w = [w_some_obj()] * NonConstant(42)
            w_result = activation._run(self, scope_w)
            is_root(w_result)
        check = func_with_new_name(check, 'check__' + interp2app.name)
        self._seen_extras.append(check)

    def _see_getsetproperty(self, getsetproperty):
        "NOT_RPYTHON"
        space = self
        def checkprop():
            getsetproperty.fget(getsetproperty, space, w_some_obj())
            if getsetproperty.fset is not None:
                getsetproperty.fset(getsetproperty, space, w_some_obj(),
                                    w_some_obj())
            if getsetproperty.fdel is not None:
                getsetproperty.fdel(getsetproperty, space, w_some_obj())
        if not getsetproperty.name.startswith('<'):
            checkprop = func_with_new_name(checkprop,
                                           'checkprop__' + getsetproperty.name)
        self._seen_extras.append(checkprop)

    def call_obj_args(self, w_callable, w_obj, args):
        is_root(w_callable)
        is_root(w_obj)
        is_arguments(args)
        return w_some_obj()

    def call(self, w_callable, w_args, w_kwds=None):
        is_root(w_callable)
        is_root(w_args)
        is_root(w_kwds)
        return w_some_obj()

    def call_function(self, w_func, *args_w):
        is_root(w_func)
        for w_arg in list(args_w):
            is_root(w_arg)
        return w_some_obj()

    def call_args(self, w_func, args):
        is_root(w_func)
        is_arguments(args)
        return w_some_obj()

    def get_and_call_function(space, w_descr, w_obj, *args_w):
        args = argument.Arguments(space, list(args_w))
        w_impl = space.get(w_descr, w_obj)
        return space.call_args(w_impl, args)

    def gettypefor(self, cls):
        return self.gettypeobject(cls.typedef)

    def gettypeobject(self, typedef):
        assert typedef is not None
        return self.fromcache(TypeCache).getorbuild(typedef)

    def type(self, w_obj):
        return w_some_type()

    def unpackiterable(self, w_iterable, expected_length=-1):
        is_root(w_iterable)
        if expected_length < 0:
            expected_length = 3
        return [w_some_obj()] * expected_length

    def unpackcomplex(self, w_complex):
        is_root(w_complex)
        return 1.1, 2.2

    def allocate_instance(self, cls, w_subtype):
        is_root(w_subtype)
        return instantiate(cls)
    allocate_instance._annspecialcase_ = "specialize:arg(1)"

    def decode_index(self, w_index_or_slice, seqlength):
        is_root(w_index_or_slice)
        return (NonConstant(42), NonConstant(42), NonConstant(42))

    def decode_index4(self, w_index_or_slice, seqlength):
        is_root(w_index_or_slice)
        return (NonConstant(42), NonConstant(42),
                NonConstant(42), NonConstant(42))

    def exec_(self, *args, **kwds):
        pass

    def createexecutioncontext(self):
        ec = ObjSpace.createexecutioncontext(self)
        ec._py_repr = None
        return ec

    # ----------

    def translates(self, func=None, argtypes=None, **kwds):
        config = make_config(None, **kwds)
        if func is not None:
            if argtypes is None:
                nb_args = func.func_code.co_argcount
                argtypes = [W_Root] * nb_args
        #
        t = TranslationContext(config=config)
        self.t = t     # for debugging
        ann = t.buildannotator()
        ann.policy.allow_someobjects = False
        if func is not None:
            ann.build_types(func, argtypes, complete_now=False)
        #
        # annotate all _seen_extras, knowing that annotating some may
        # grow the list
        done = 0
        while done < len(self._seen_extras):
            #print self._seen_extras
            ann.build_types(self._seen_extras[done], [],
                            complete_now=False)
            done += 1
        ann.complete()
        #t.viewcg()
        t.buildrtyper().specialize()
        t.checkgraphs()


def setup():
    for name in (ObjSpace.ConstantTable +
                 ObjSpace.ExceptionTable +
                 ['int', 'str', 'float', 'long', 'tuple', 'list',
<<<<<<< HEAD
                  'dict', 'bytes', 'complex', 'slice', 'bool',
                  'type', 'text', 'object', 'unicode']):
=======
                  'dict', 'unicode', 'complex', 'slice', 'bool',
                  'basestring', 'object']):
>>>>>>> bfe6aa99
        setattr(FakeObjSpace, 'w_' + name, w_some_obj())
    FakeObjSpace.w_type = w_some_type()
    #
    for (name, _, arity, _) in ObjSpace.MethodTable:
        if name == 'type':
            continue
        args = ['w_%d' % i for i in range(arity)]
        params = args[:]
        d = {'is_root': is_root,
             'w_some_obj': w_some_obj}
        if name in ('get',):
            params[-1] += '=None'
        exec compile2("""\
            def meth(self, %s):
                %s
                return w_some_obj()
        """ % (', '.join(params),
               '; '.join(['is_root(%s)' % arg for arg in args]))) in d
        meth = func_with_new_name(d['meth'], name)
        setattr(FakeObjSpace, name, meth)
    #
    for name in ObjSpace.IrregularOpTable:
        assert hasattr(FakeObjSpace, name)    # missing?

setup()

# ____________________________________________________________

class TypeCache(SpaceCache):
    def build(cache, typedef):
        assert isinstance(typedef, TypeDef)
        for value in typedef.rawdict.values():
            cache.space.wrap(value)
        return w_some_obj()

class FakeCompiler(object):
    pass
FakeObjSpace.default_compiler = FakeCompiler()

class FakeModule(Wrappable):
    def __init__(self):
        self.w_dict = w_some_obj()
    def get(self, name):
        name + "xx"   # check that it's a string
        return w_some_obj()
FakeObjSpace.sys = FakeModule()
FakeObjSpace.sys.filesystemencoding = 'foobar'
FakeObjSpace.sys.defaultencoding = 'ascii'
FakeObjSpace.builtin = FakeModule()<|MERGE_RESOLUTION|>--- conflicted
+++ resolved
@@ -299,13 +299,8 @@
     for name in (ObjSpace.ConstantTable +
                  ObjSpace.ExceptionTable +
                  ['int', 'str', 'float', 'long', 'tuple', 'list',
-<<<<<<< HEAD
                   'dict', 'bytes', 'complex', 'slice', 'bool',
-                  'type', 'text', 'object', 'unicode']):
-=======
-                  'dict', 'unicode', 'complex', 'slice', 'bool',
-                  'basestring', 'object']):
->>>>>>> bfe6aa99
+                  'text', 'object', 'unicode']):
         setattr(FakeObjSpace, 'w_' + name, w_some_obj())
     FakeObjSpace.w_type = w_some_type()
     #
