--- conflicted
+++ resolved
@@ -4,16 +4,12 @@
 
 # manually set variables to force some specific form of machine based collection
 _ARM = platform.machine().startswith('arm')
+_PPC = platform.machine().startswith('ppc')
 _X86 = platform.machine().startswith('x86')
 
 DIRS_SPLIT = [
-<<<<<<< HEAD
-    'translator/c', 'translator/jvm', 'rlib', 'rpython/memory',
-    'jit/backend/x86', 'jit/backend/ppc', 'jit/metainterp', 'rpython/test',
-=======
     'translator/c', 'translator/jvm', 'rlib',
     'rpython/memory', 'jit/metainterp', 'rpython/test',
->>>>>>> 14941224
 ]
 backend_tests = {'arm':'jit/backend/arm', 'x86':'jit/backend/x86'}
 
@@ -21,6 +17,8 @@
     l = []
     if _ARM:
         l.append('arm')
+    if _PPC:
+        l.append('ppc')
     if _X86: # X86 for now, adapt as required for PPC
         l.append('x86')
     for i in l:
