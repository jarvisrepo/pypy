--- conflicted
+++ resolved
@@ -10,94 +10,6 @@
            'hasconst', 'hasname', 'hasjrel', 'hasjabs',
            'haslocal', 'hascompare', 'hasfree', 'cmp_op']
 
-<<<<<<< HEAD
-# ____________________________________________________________
-# RPython-friendly helpers and structures
-
-class _BaseOpcodeDesc(object):
-    def __init__(self, bytecode_spec, name, index, methodname):
-        self.bytecode_spec = bytecode_spec
-        self.name = name
-        self.methodname = methodname
-        self.index = index
-        self.hasarg = index >= self.HAVE_ARGUMENT
-
-    def _freeze_(self):
-        return True
-
-    def is_enabled(self, space):
-        """Check if the opcode should be enabled in the space's configuration.
-        (Returns True for all standard opcodes.)"""
-        opt = space.config.objspace.opcodes
-        return getattr(opt, self.name, True)
-    is_enabled._annspecialcase_ = 'specialize:memo'
-
-    # for predictable results, we try to order opcodes most-used-first
-    opcodeorder = [124, 125, 100, 105, 1, 131, 116, 111, 106, 83, 23, 93, 113, 25, 95, 64, 112, 66, 102, 110, 60, 92, 62, 120, 68, 87, 32, 136, 4, 103, 24, 63, 18, 65, 15, 55, 121, 3, 101, 22, 12, 80, 86, 135, 126, 90, 140, 104, 2, 33, 20, 108, 107, 31, 134, 132, 88, 30, 133, 130, 137, 141, 61, 122, 11, 40, 74, 73, 51, 96, 21, 42, 56, 85, 82, 89, 142, 77, 78, 79, 91, 76, 97, 57, 19, 43, 84, 50, 41, 99, 53, 26]
-
-    def sortkey(self):
-        try:
-            i = self.opcodeorder.index(self.index)
-        except ValueError:
-            i = 1000000
-        return i, self.index
-
-    def __cmp__(self, other):
-        return (cmp(self.__class__, other.__class__) or
-                cmp(self.sortkey(), other.sortkey()))
-
-    def __str__(self):
-        return "<OpcodeDesc code=%d name=%s at %x>" % (self.index, self.name, id(self))
-    
-    __repr__ = __str__
-
-class _baseopcodedesc:
-    """A namespace mapping OPCODE_NAME to _BaseOpcodeDescs."""
-    pass
-
-
-class BytecodeSpec(object):
-    """A bunch of mappings describing a bytecode instruction set."""
-
-    def __init__(self, name, opmap, HAVE_ARGUMENT):
-        """NOT_RPYTHON."""
-        class OpcodeDesc(_BaseOpcodeDesc):
-            HAVE_ARGUMENT = HAVE_ARGUMENT
-        class opcodedesc(_baseopcodedesc):
-            """A namespace mapping OPCODE_NAME to OpcodeDescs."""
-        
-        self.name = name
-        self.OpcodeDesc = OpcodeDesc
-        self.opcodedesc = opcodedesc
-        self.HAVE_ARGUMENT = HAVE_ARGUMENT
-        # opname -> opcode
-        self.opmap = opmap
-        # opcode -> method name
-        self.method_names = tbl = ['MISSING_OPCODE'] * 256
-        # opcode -> opdesc
-        self.opdescmap = {}
-        for name, index in opmap.items():
-            tbl[index] = methodname = name.replace('+', '_')
-            desc = OpcodeDesc(self, name, index, methodname)
-            setattr(self.opcodedesc, name, desc)
-            self.opdescmap[index] = desc
-        # fill the ordered opdesc list
-        self.ordered_opdescs = lst = self.opdescmap.values() 
-        lst.sort()
-    
-    def to_globals(self):
-        """NOT_RPYTHON. Add individual opcodes to the module constants."""
-        g = globals()
-        g.update(self.opmap)
-
-    def __str__(self):
-        return "<%s bytecode>" % (self.name,)
-    
-    __repr__ = __str__
-
-
-=======
->>>>>>> 0d717b84
 # Initialization
 
 from rpython.rlib.unroll import unrolling_iterable
