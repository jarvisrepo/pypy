"""
A file that invokes translation of PyPy with the JIT enabled.

Run it with py.test -s --pdb pypyjit.py

"""

import py, os

try:
    py.test.config.option.runappdirect
except AttributeError:
    import sys
    print >> sys.stderr, __doc__
    sys.exit(2)

from pypy.objspace.std import Space
from rpython.config.translationoption import set_opt_level
from pypy.config.pypyoption import get_pypy_config, set_pypy_opt_level
from pypy.objspace.std import multimethod
from rpython.rtyper.annlowlevel import llhelper, llstr, hlstr
from rpython.rtyper.lltypesystem.rstr import STR
from rpython.rtyper.lltypesystem import lltype
from pypy.interpreter.pycode import PyCode
from rpython.translator.goal import unixcheckpoint

<<<<<<< HEAD
BACKEND = 'c'

=======
>>>>>>> 0f77d264
config = get_pypy_config(translating=True)
config.translation.backendopt.inline_threshold = 0.1
config.translation.gc = 'boehm'
config.translating = True
set_opt_level(config, level='jit')
config.objspace.allworkingmodules = False
config.objspace.usemodules.pypyjit = True
config.objspace.usemodules.array = False
config.objspace.usemodules._weakref = True
config.objspace.usemodules._sre = False
config.objspace.usemodules._lsprof = False
#
config.objspace.usemodules._ffi = True
config.objspace.usemodules.micronumpy = False
#
set_pypy_opt_level(config, level='jit')

config.objspace.std.multimethods = 'mrd'
multimethod.Installer = multimethod.InstallerVersion2
print config

import sys, pdb

space = Space(config)
w_dict = space.newdict(module=True)


def readfile(filename):
    fd = os.open(filename, os.O_RDONLY, 0)
    blocks = []
    while True:
        data = os.read(fd, 4096)
        if not data:
            break
        blocks.append(data)
    os.close(fd)
    return ''.join(blocks)

def read_code():
    from pypy.module.marshal.interp_marshal import dumps

    filename = 'pypyjit_demo.py'
    source = readfile(filename)
    ec = space.getexecutioncontext()
    code = ec.compiler.compile(source, filename, 'exec', 0)
    return llstr(space.str_w(dumps(space, code, space.wrap(2))))

FPTR = lltype.Ptr(lltype.FuncType([], lltype.Ptr(STR)))
read_code_ptr = llhelper(FPTR, read_code)

def entry_point():
    from pypy.module.marshal.interp_marshal import loads
    code = loads(space, space.wrap(hlstr(read_code_ptr())))
    assert isinstance(code, PyCode)
    code.exec_code(space, w_dict, w_dict)

def test_run_translation():
    from pypy.tool.ann_override import PyPyAnnotatorPolicy
    from rpython.rtyper.test.test_llinterp import get_interpreter

    # first annotate and rtype
    try:
        interp, graph = get_interpreter(entry_point, [], backendopt=False,
                                        config=config,
                                        type_system=config.translation.type_system,
                                        policy=PyPyAnnotatorPolicy(space))
    except Exception, e:
        print '%s: %s' % (e.__class__, e)
        pdb.post_mortem(sys.exc_info()[2])
        raise

    # parent process loop: spawn a child, wait for the child to finish,
    # print a message, and restart
    unixcheckpoint.restartable_point(auto='run')

    from rpython.jit.codewriter.codewriter import CodeWriter
    CodeWriter.debug = True
<<<<<<< HEAD
    from pypy.tool.pypyjit_child import run_child, run_child_ootype
    if BACKEND == 'c':
        run_child(globals(), locals())
    elif BACKEND == 'cli':
        run_child_ootype(globals(), locals())
    else:
        assert False
=======
    from rpython.jit.tl.pypyjit_child import run_child
    run_child(globals(), locals())
>>>>>>> 0f77d264


if __name__ == '__main__':
    import sys
    if len(sys.argv) > 1:
        # debugging: run the code directly
        entry_point()
    else:
        test_run_translation()<|MERGE_RESOLUTION|>--- conflicted
+++ resolved
@@ -24,11 +24,6 @@
 from pypy.interpreter.pycode import PyCode
 from rpython.translator.goal import unixcheckpoint
 
-<<<<<<< HEAD
-BACKEND = 'c'
-
-=======
->>>>>>> 0f77d264
 config = get_pypy_config(translating=True)
 config.translation.backendopt.inline_threshold = 0.1
 config.translation.gc = 'boehm'
@@ -106,18 +101,8 @@
 
     from rpython.jit.codewriter.codewriter import CodeWriter
     CodeWriter.debug = True
-<<<<<<< HEAD
-    from pypy.tool.pypyjit_child import run_child, run_child_ootype
-    if BACKEND == 'c':
-        run_child(globals(), locals())
-    elif BACKEND == 'cli':
-        run_child_ootype(globals(), locals())
-    else:
-        assert False
-=======
     from rpython.jit.tl.pypyjit_child import run_child
     run_child(globals(), locals())
->>>>>>> 0f77d264
 
 
 if __name__ == '__main__':
