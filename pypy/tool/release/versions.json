--- conflicted
+++ resolved
@@ -1,11 +1,5 @@
 [
 {
-<<<<<<< HEAD
-    "pypy_version": "7.3.6",
-    "python_version": "3.8.12",
-    "stable": true,
-    "latest_pypy": true,
-=======
     "pypy_version": "7.3.7",
     "python_version": "3.8.12",
     "stable": true,
@@ -100,7 +94,6 @@
     "python_version": "3.8.12",
     "stable": true,
     "latest_pypy": false,
->>>>>>> b64101ce
     "date": "2021-10-17",
     "files": [
       {
@@ -145,11 +138,7 @@
     "pypy_version": "7.3.6",
     "python_version": "3.7.12",
     "stable": true,
-<<<<<<< HEAD
-    "latest_pypy": true,
-=======
-    "latest_pypy": false,
->>>>>>> b64101ce
+    "latest_pypy": false,
     "date": "2021-10-17",
     "files": [
       {
