# Edit these appropriately before running this script
maj=5
min=6
rev=0
<<<<<<< HEAD
branchname=release-$maj.x  # ==OR== release-$maj.$min.x
=======
branchname=release-pypy2.7-5.x # ==OR== release-$maj.x  # ==OR== release-$maj.$min.x
>>>>>>> fda3ae06
tagname=release-pypy2.7-v$maj.$min.$rev  # ==OR== release-$maj.$min

echo checking hg log -r $branchname
hg log -r $branchname || exit 1
echo checking hg log -r $tagname
hg log -r $tagname || exit 1

rel=pypy2-v$maj.$min.$rev
# This script will download latest builds from the buildmaster, rename the top
# level directory, and repackage ready to be uploaded to bitbucket. It will also
# download source, assuming a tag for the release already exists, and repackage them.
# The script should be run in an empty directory, i.e. /tmp/release_xxx
for plat in linux linux64 linux-armhf-raspbian linux-armhf-raring linux-armel osx64 s390x
  do
    echo downloading package for $plat
    wget http://buildbot.pypy.org/nightly/$branchname/pypy-c-jit-latest-$plat.tar.bz2
    tar -xf pypy-c-jit-latest-$plat.tar.bz2
    rm pypy-c-jit-latest-$plat.tar.bz2
    plat_final=$plat
    if [ $plat = linux ]; then
        plat_final=linux32
    fi
    mv pypy-c-jit-*-$plat $rel-$plat_final
    echo packaging $plat_final
    tar --owner=root --group=root --numeric-owner -cjf $rel-$plat_final.tar.bz2 $rel-$plat_final
    rm -rf $rel-$plat_final
  done

plat=win32
wget http://buildbot.pypy.org/nightly/$branchname/pypy-c-jit-latest-$plat.zip
unzip pypy-c-jit-latest-$plat.zip
rm pypy-c-jit-latest-$plat.zip
mv pypy-c-jit-*-$plat $rel-$plat
zip -rq $rel-$plat.zip $rel-$plat
rm -rf $rel-$plat

# Requires a valid $tagname, note the untarred directory is pypy-pypy-<hash>
# so make sure there is not another one
wget https://bitbucket.org/pypy/pypy/get/$tagname.tar.bz2
tar -xf $tagname.tar.bz2
rm $tagname.tar.bz2
mv pypy-pypy-* $rel-src
tar --owner=root --group=root --numeric-owner -cjf $rel-src.tar.bz2 $rel-src
zip -rq $rel-src.zip $rel-src
rm -rf $rel-src

# Print out the md5, sha1, sha256
md5sum *.bz2 *.zip
sha1sum *.bz2 *.zip
sha256sum *.bz2 *.zip

# Now upload all the bz2 and zip

<|MERGE_RESOLUTION|>--- conflicted
+++ resolved
@@ -2,11 +2,7 @@
 maj=5
 min=6
 rev=0
-<<<<<<< HEAD
-branchname=release-$maj.x  # ==OR== release-$maj.$min.x
-=======
 branchname=release-pypy2.7-5.x # ==OR== release-$maj.x  # ==OR== release-$maj.$min.x
->>>>>>> fda3ae06
 tagname=release-pypy2.7-v$maj.$min.$rev  # ==OR== release-$maj.$min
 
 echo checking hg log -r $branchname
