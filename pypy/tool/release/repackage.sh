--- conflicted
+++ resolved
@@ -1,16 +1,9 @@
 # Edit these appropriately before running this script
 pmaj=2  # python main version: 2 or 3
 pmin=7  # python minor version
-<<<<<<< HEAD
-exe=pypy3 # pypy3 or pypy
-maj=7
-min=2
-rev=0
-=======
 maj=7
 min=2
 rev=0rc2
->>>>>>> c794d5cd
 
 case $pmaj in
     "2") exe=pypy;;
@@ -19,8 +12,7 @@
 esac
 
 branchname=release-pypy$pmaj.$pmin-v$maj.x # ==OR== release-v$maj.x  # ==OR== release-v$maj.$min.x
-tagname=release-candidate-pypy$pmaj.$pmin-v$maj.$min.$rev  # ==OR== release-$maj.$min
-# tagname=release-pypy$pmaj.$pmin-v$maj.$min.$rev  # ==OR== release-$maj.$min
+tagname=release-pypy$pmaj.$pmin-v$maj.$min.$rev  # ==OR== release-$maj.$min
 
 echo checking hg log -r $branchname
 hg log -r $branchname || exit 1
