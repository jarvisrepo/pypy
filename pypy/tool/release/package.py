#!/usr/bin/env python
from __future__ import print_function
""" packages PyPy, provided that it's already built.
It uses 'pypy/goal/pypy%d.%d-c' and parts of the rest of the working
copy.  Usage:

    package.py [--options] --archive-name=pypy-VER-PLATFORM

The output is found in the directory from --builddir,
by default /tmp/usession-YOURNAME/build/.

For a list of all options, see 'package.py --help'.
"""

import shutil
import sys
import os
#Add toplevel repository dir to sys.path
basedir = os.path.dirname(os.path.dirname(os.path.dirname(os.path.dirname(os.path.abspath(__file__)))))
sys.path.insert(0,basedir)
import py
import fnmatch
import subprocess
import platform
from pypy.tool.release.smartstrip import smartstrip
from pypy.tool.release.make_portable import make_portable


def get_arch():
    if sys.platform in ('win32', 'darwin'):
        return sys.platform
    else:
        return platform.uname()[-1]

ARCH = get_arch()


USE_ZIPFILE_MODULE = ARCH == 'win32'

STDLIB_VER = "3"
POSIX_EXE = 'pypy3.9'


from lib_pypy.pypy_tools.build_cffi_imports import (create_cffi_import_libraries,
        MissingDependenciesError, cffi_build_scripts)

def ignore_patterns(*patterns):
    """Function that can be used as copytree() ignore parameter.

    Patterns is a sequence of glob-style patterns
    that are used to exclude files"""
    def _ignore_patterns(path, names):
        ignored_names = []
        for pattern in patterns:
            ignored_names.extend(fnmatch.filter(names, pattern))
        return set(ignored_names)
    return _ignore_patterns

def copytree(src, dst, ignore=None):
    """Recursively copy a directory tree using shtuil.copy2().

    If exception(s) occur, an Error is raised with a list of reasons.

    The optional ignore argument is a callable. If given, it
    is called with the `src` parameter, which is the directory
    being visited by copytree(), and `names` which is the list of
    `src` contents, as returned by os.listdir():

        callable(src, names) -> ignored_names

    Since copytree() is called recursively, the callable will be
    called once for each directory that is copied. It returns a
    list of names relative to the `src` directory that should
    not be copied.

    XXX Derived from shutil.copytree, but allow dst dir to exist

    """
    names = os.listdir(src)
    if ignore is not None:
        ignored_names = ignore(src, names)
    else:
        ignored_names = set()

    if not os.path.isdir(dst):
        os.makedirs(dst)
    errors = []
    for name in names:
        if name in ignored_names:
            continue
        srcname = os.path.join(src, name)
        dstname = os.path.join(dst, name)
        try:
            if os.path.isdir(srcname):
                copytree(srcname, dstname, ignore)
            else:
                # Will raise a SpecialFileError for unsupported file types
                shutil.copy2(srcname, dstname)
        # catch the Error from the recursive copytree so that we can
        # continue with other files
        except Error as err:
            errors.extend(err.args[0])
        except EnvironmentError as why:
            errors.append((srcname, dstname, str(why)))
    try:
        shutil.copystat(src, dst)
    except OSError as why:
        if WindowsError is not None and isinstance(why, WindowsError):
            # Copying file access times may fail on Windows
            pass
        else:
            errors.append((src, dst, str(why)))
    if errors:
        raise Error(errors)



class PyPyCNotFound(Exception):
    pass

def fix_permissions(dirname):
    if ARCH != 'win32':
        os.system("chmod -R a+rX %s" % dirname)
        os.system("chmod -R g-w %s" % dirname)


def get_python_ver(pypy_c, quiet=False):
    kwds = {'universal_newlines': True}
    if quiet:
        kwds['stderr'] = subprocess.NULL
    ver = subprocess.check_output([str(pypy_c), '-c',
             'import sysconfig as s; print(s.get_python_version())'], **kwds)
    return ver.strip()

<<<<<<< HEAD
def get_platlibdir(pypy_c, quiet=False):
    kwds = {'universal_newlines': True}
    if quiet:
        kwds['stderr'] = subprocess.NULL
    ver = subprocess.check_output([str(pypy_c), '-c',
             'import sysconfig as s; print(s.get_config_var("platlibdir"))'], **kwds)
    return ver.strip()

    
=======
>>>>>>> 9ba52b97
def generate_sysconfigdata(pypy_c, stdlib):
    """Create a _sysconfigdata_*.py file that is platform specific and can be
    parsed by non-python tools. Used in cross-platform package building and
    when calling sysconfig.get_config_var
    """
    if ARCH == 'win32':
        return
    # run ./config.guess to add the HOST_GNU_TYPE (copied from CPython, 
    # apparently useful for the crossenv package)
    config_guess = os.path.join(os.path.dirname(os.path.abspath(__file__)),
                                'config.guess')
    try:
        host_gnu_type = subprocess.check_output([config_guess]).strip()
    except Exception:
        host_gnu_type = "unkown"

     # this creates a _sysconfigdata_*.py file in some directory, the name
    # of the directory is written into pybuilddir.txt
    subprocess.check_call([str(pypy_c), '-m' 'sysconfig',
                           '--generate-posix-vars',
                           # Use PyPy-specific extension to get HOST_GNU_TYPE
                           'HOST_GNU_TYPE', host_gnu_type])
    with open('pybuilddir.txt') as fid:
        dirname = fid.read().strip()
    assert os.path.exists(dirname)
    sysconfigdata_names = os.listdir(dirname)
    # what happens if there is more than one file?
    assert len(sysconfigdata_names) == 1
    shutil.copy(os.path.join(dirname, sysconfigdata_names[0]), stdlib)
    shutil.rmtree(dirname)
       
        
    
                

def create_package(basedir, options, _fake=False):
    retval = 0
    name = options.name
    if not name:
        name = 'pypy-nightly'
    assert '/' not in name
    rename_pypy_c = options.pypy_c
    override_pypy_c = options.override_pypy_c

    basedir = py.path.local(basedir)
    if not override_pypy_c:
        basename = POSIX_EXE + '-c'
        if ARCH == 'win32':
            basename += '.exe'
        pypy_c = basedir.join('pypy', 'goal', basename)
    else:
        pypy_c = py.path.local(override_pypy_c)
    if not _fake and not pypy_c.check():
        raise PyPyCNotFound(
            'Expected but did not find %s.'
            ' Please compile pypy first, using translate.py,'
            ' or check that you gave the correct path'
            ' with --override_pypy_c' % pypy_c)
    builddir = py.path.local(options.builddir)
    pypydir = builddir.ensure(name, dir=True)
    if _fake:
        python_ver = '3.9'
    else:
        python_ver = get_python_ver(pypy_c)
    IMPLEMENTATION = 'pypy{}'.format(python_ver)
    if ARCH == 'win32':
        target = pypydir.join('Lib')
    elif _fake:
        target = pypydir.join('lib', IMPLEMENTATION)
    else:
        target = pypydir.join(get_platlibdir(pypy_c), IMPLEMENTATION)
    os.makedirs(str(target))
    if not _fake:
        generate_sysconfigdata(pypy_c, str(target))
    if ARCH == 'win32':
        os.environ['PATH'] = str(basedir.join('externals').join('bin')) + ';' + \
                            os.environ.get('PATH', '')
    if not options.no_cffi:
        failures = create_cffi_import_libraries(
            str(pypy_c), options, str(basedir),
            embed_dependencies=options.embed_dependencies,
        )

        for key, module in failures:
            print("""!!!!!!!!!!\nBuilding {0} bindings failed.
                You can either install development headers package,
                add the --without-{0} option to skip packaging this
                binary CFFI extension, or say --without-cffi.""".format(key),
                file=sys.stderr)
        if len(failures) > 0:
            return 1, None

    if ARCH == 'win32' and not rename_pypy_c.lower().endswith('.exe'):
        rename_pypy_c += '.exe'
    binaries = [(pypy_c, rename_pypy_c, None)]

    if (ARCH != 'win32' and    # handled below
        not _fake and os.path.getsize(str(pypy_c)) < 500000):
        # This 'pypy_c' is very small, so it means it relies on a so/dll
        # If it would be bigger, it wouldn't.  That's a hack.
        if ARCH.startswith('darwin'):
            ext = 'dylib'
        else:
            ext = 'so'
        libpypy_name = 'lib' + POSIX_EXE + '-c.' + ext
        libpypy_c = pypy_c.new(basename=libpypy_name)
        if not libpypy_c.check():
            raise PyPyCNotFound('Expected pypy to be mostly in %r, but did '
                                'not find it' % (str(libpypy_c),))
        binaries.append((libpypy_c, libpypy_name, None))
    #

    includedir = basedir.join('include')
    copytree(str(includedir), str(pypydir.join('include')))
    pypydir.ensure('include', dir=True)

    if ARCH == 'win32':
        src, tgt, _ = binaries[0]
        pypyw = src.new(purebasename=src.purebasename + 'w')
        if pypyw.exists():
            tgt = py.path.local(tgt)
            binaries.append((pypyw, tgt.new(purebasename=tgt.purebasename + 'w').basename, None))
            print("Picking %s" % str(pypyw))
            binaries.append((pypyw, 'pythonw.exe', None))
            print('Picking {} as pythonw.exe'.format(pypyw))
            binaries.append((pypyw, 'pypyw.exe', None))
            print('Picking {} as pypyw.exe'.format(pypyw))
        binaries.append((src, 'python.exe', None))
        print('Picking {} as python.exe'.format(src))
        binaries.append((src, 'pypy.exe', None))
        print('Picking {} as pypy.exe'.format(src))
<<<<<<< HEAD
        binaries.append((src, 'pypy3.exe', None))
        print('Picking {} as pypy3.exe'.format(src))
=======
        binaries.append((src, 'pypy{}.exe'.format(python_ver), None))
        print('Picking {} as pypy{}.exe'.format(src, python_ver))
        binaries.append((src, 'python{}.exe'.format(python_ver), None))
        print('Picking {} as python{}.exe'.format(src, python_ver))
        binaries.append((src, 'pypy{}.exe'.format(python_ver[0]), None))
        print('Picking {} as pypy{}.exe'.format(src, python_ver[0]))
        binaries.append((src, 'python{}.exe'.format(python_ver[0]), None))
        print('Picking {} as python{}.exe'.format(src, python_ver[0]))
>>>>>>> 9ba52b97
        # Can't rename a DLL
        win_extras = [('lib' + POSIX_EXE + '-c.dll', None),
                      ('sqlite3.dll', target),
                      ('libffi-8.dll', None),
                     ]
        if not options.no__tkinter:
            tkinter_dir = target.join('_tkinter')
            win_extras += [('tcl86t.dll', tkinter_dir), ('tk86t.dll', tkinter_dir)]

        for extra, target_dir in win_extras:
            p = pypy_c.dirpath().join(extra)
            if not p.check():
                p = py.path.local.sysfind(extra)
                if not p:
                    print("%s not found, expect trouble if this "
                          "is a shared build" % (extra,))
                    continue
            print("Picking %s" % p)
            binaries.append((p, p.basename, target_dir))
        libsdir = basedir.join('libs')
        if libsdir.exists():
            print('Picking %s (and contents)' % libsdir)
            copytree(str(libsdir), str(pypydir.join('libs')))
        else:
            if not _fake:
                raise RuntimeError('"libs" dir with import library not found.')
            # XXX users will complain that they cannot compile capi (cpyext)
            # modules for windows, also embedding pypy (i.e. in cffi)
            # will fail.
            # Has the lib moved, was translation not 'shared', or are
            # there no exported functions in the dll so no import
            # library was created?
        if not options.no__tkinter:
            try:
                p = pypy_c.dirpath().join('tcl86t.dll')
                if not p.check():
                    p = py.path.local.sysfind('tcl86t.dll')
                    if p is None:
                        raise WindowsError("tcl86t.dll not found")
                tktcldir = p.dirpath().join('..').join('lib')
                copytree(str(tktcldir), str(pypydir.join('tcl')))
            except WindowsError:
                print("Packaging Tk runtime failed. tk86t.dll and tcl86t.dll "
                      "found in %s, expecting to find runtime in %s directory "
                      "next to the dlls, as per build "
                      "instructions." %(p, tktcldir), file=sys.stderr)
                import traceback;traceback.print_exc()
                raise MissingDependenciesError('Tk runtime')

    print('* Binaries:', [source.relto(str(basedir))
                          for source, dst, target_dir in binaries])

    copytree(str(basedir.join('lib-python').join(STDLIB_VER)),
                    str(target),
                    ignore=ignore_patterns('.svn', 'py', '*.pyc', '*~','__pycache__'))
    # Careful: to copy lib_pypy, copying just the hg-tracked files
    # would not be enough: there are also build artifacts like cffi-generated
    # dynamic libs
    copytree(str(basedir.join('lib_pypy')), str(target),
                    ignore=ignore_patterns('.svn', 'py', '*.pyc', '*~',
                                           '*_cffi.c', '*.o', '*.pyd-*', '*.obj',
                                           '*.lib', '*.exp', '*.manifest', '__pycache__'))
    for file in ['README.rst',]:
        shutil.copy(str(basedir.join(file)), str(pypydir))
    # Use original LICENCE file
    base_file = str(basedir.join('LICENSE'))
    with open(base_file) as fid:
        license = fid.read()
    with open(str(pypydir.join('LICENSE')), 'w') as LICENSE:
        LICENSE.write(license)
    #
    spdir = target.ensure('site-packages', dir=True)
    shutil.copy(str(basedir.join('lib', IMPLEMENTATION, 'site-packages', 'README')),
                str(spdir))
    #
    if ARCH == 'win32':
        bindir = pypydir
    else:
        bindir = pypydir.join('bin')
        bindir.ensure(dir=True)
    for source, dst, target_dir in binaries:
        if target_dir:
            archive = target_dir.join(dst)
        else:
            archive = bindir.join(dst)
        if not _fake:
            shutil.copy(str(source), str(archive))
        else:
            open(str(archive), 'wb').close()
        os.chmod(str(archive), 0o755)
    if not _fake and not ARCH == 'win32':
        # create a link to pypy, python
        old_dir = os.getcwd()
        os.chdir(str(bindir))
        try:
            os.symlink(POSIX_EXE, 'pypy')
<<<<<<< HEAD
=======
            os.symlink(POSIX_EXE, 'pypy{}'.format(python_ver))
>>>>>>> 9ba52b97
            os.symlink(POSIX_EXE, 'pypy{}'.format(python_ver[0]))
            os.symlink(POSIX_EXE, 'python')
            os.symlink(POSIX_EXE, 'python{}'.format(python_ver))
            os.symlink(POSIX_EXE, 'python{}'.format(python_ver[0]))
        finally:
            os.chdir(old_dir)
    fix_permissions(pypydir)

    old_dir = os.getcwd()
    try:
        os.chdir(str(builddir))
        if not _fake:
            for source, dst, target_dir in binaries:
                if target_dir:
                    archive = target_dir.join(dst)
                else:
                    archive = bindir.join(dst)
                smartstrip(archive, keep_debug=options.keep_debug)

            # make the package portable by adding rpath=$ORIGIN/..lib,
            # bundling dependencies
            if options.make_portable:
                os.chdir(str(name))
                if not os.path.exists('lib'):
                    os.mkdir('lib')
                make_portable(copytree, python_ver)
                os.chdir(str(builddir))
        if USE_ZIPFILE_MODULE:
            import zipfile
            archive = str(builddir.join(name + '.zip'))
            zf = zipfile.ZipFile(archive, 'w',
                                 compression=zipfile.ZIP_DEFLATED)
            for (dirpath, dirnames, filenames) in os.walk(name):
                for fnname in filenames:
                    filename = os.path.join(dirpath, fnname)
                    zf.write(filename)
            zf.close()
        else:
            archive = str(builddir.join(name + '.tar.bz2'))
            if ARCH == 'darwin':
                print("Warning: tar on current platform does not suport "
                      "overriding the uid and gid for its contents. The tarball "
                      "will contain your uid and gid. If you are building the "
                      "actual release for the PyPy website, you may want to be "
                      "using another platform...", file=sys.stderr)
                e = os.system('tar --numeric-owner -cjf ' + archive + " " + name)
            elif sys.platform.startswith('freebsd'):
                e = os.system('tar --uname=root --gname=wheel -cjf ' + archive + " " + name)
            elif sys.platform == 'cygwin':
                e = os.system('tar --owner=Administrator --group=Administrators --numeric-owner -cjf ' + archive + " " + name)
            else:
                e = os.system('tar --owner=root --group=root --numeric-owner -cjf ' + archive + " " + name)
            if e:
                raise OSError('"tar" returned exit status %r' % e)
    finally:
        os.chdir(old_dir)
    if options.targetdir:
        tdir = os.path.normpath(options.targetdir)
        adir = os.path.dirname(archive)
        if tdir != adir:
            print("Copying %s to %s" % (archive, options.targetdir))
            shutil.copy(archive, options.targetdir)
    print("Ready in %s" % (builddir,))
    return retval, builddir # for tests

def package(*args, **kwds):
    import argparse

    class NegateAction(argparse.Action):
        def __init__(self, option_strings, dest, nargs=0, **kwargs):
            super(NegateAction, self).__init__(option_strings, dest, nargs,
                                               **kwargs)

        def __call__(self, parser, ns, values, option):
            setattr(ns, self.dest, option[2:4] != 'no')

    if ARCH == 'win32':
        pypy_exe = POSIX_EXE + '.exe'
    else:
        pypy_exe = POSIX_EXE
    parser = argparse.ArgumentParser()
    args = list(args)
    if args:
        args[0] = str(args[0])
    for key, module in sorted(cffi_build_scripts.items()):
        if module is not None:
            parser.add_argument('--without-' + key,
                    dest='no_' + key,
                    action='store_true',
                    help='do not build and package the %r cffi module' % (key,))
    parser.add_argument('--without-cffi', dest='no_cffi', action='store_true',
        help='skip building *all* the cffi modules listed above')
    parser.add_argument('--no-keep-debug', dest='keep_debug',
                        action='store_false', help='do not keep debug symbols')
    parser.add_argument('--rename_pypy_c', dest='pypy_c', type=str, default=pypy_exe,
        help='target executable name, defaults to "%s"' % pypy_exe)
    parser.add_argument('--archive-name', dest='name', type=str, default='',
        help='pypy-VER-PLATFORM')
    parser.add_argument('--builddir', type=str, default='',
        help='tmp dir for packaging')
    parser.add_argument('--targetdir', type=str, default='',
        help='destination dir for archive')
    parser.add_argument('--override_pypy_c', type=str, default='',
        help='use as pypy3 exe, default is %s' % POSIX_EXE)
    parser.add_argument('--embedded-dependencies', '--no-embedded-dependencies',
                        dest='embed_dependencies',
                        action=NegateAction,
                        default=(ARCH in ('darwin', 'aarch64', 'x86_64')),
                        help='whether to embed dependencies in CFFI modules '
                        '(default on OS X)')
    parser.add_argument('--make-portable', '--no-make-portable',
                        dest='make_portable',
                        action=NegateAction,
                        default=(ARCH in ('darwin',)),
                        help='make the package portable by shipping '
                            'dependent shared objects and mangling RPATH')
    options = parser.parse_args(args)

    if "PYPY_PACKAGE_NOKEEPDEBUG" in os.environ:
        options.keep_debug = False
    if "PYPY_PACKAGE_WITHOUTTK" in os.environ:
        options.no__tkinter = True
    if "PYPY_EMBED_DEPENDENCIES" in os.environ:
        options.embed_dependencies = True
    elif "PYPY_NO_EMBED_DEPENDENCIES" in os.environ:
        options.embed_dependencies = False
    if "PYPY_MAKE_PORTABLE" in os.environ:
        options.make_portable = True
    if not options.builddir:
        # The import actually creates the udir directory
        from rpython.tool.udir import udir
        options.builddir = udir.ensure("build", dir=True)
    else:
        # if a user provides a path it must be converted to a local file system path
        # otherwise ensure in create_package will fail
        options.builddir = py.path.local(options.builddir)
    assert '/' not in options.pypy_c
    return create_package(basedir, options, **kwds)


if __name__ == '__main__':
    import sys
    if ARCH == 'win32':
        # Try to avoid opeing a dialog box if one of the
        # subprocesses causes a system error
        import ctypes
        winapi = ctypes.windll.kernel32
        SetErrorMode = winapi.SetErrorMode
        SetErrorMode.argtypes=[ctypes.c_int]

        SEM_FAILCRITICALERRORS = 1
        SEM_NOGPFAULTERRORBOX  = 2
        SEM_NOOPENFILEERRORBOX = 0x8000
        flags = SEM_FAILCRITICALERRORS | SEM_NOGPFAULTERRORBOX | SEM_NOOPENFILEERRORBOX
        #Since there is no GetErrorMode, do a double Set
        old_mode = SetErrorMode(flags)
        SetErrorMode(old_mode | flags)

    retval, _ = package(*sys.argv[1:])
    sys.exit(retval)<|MERGE_RESOLUTION|>--- conflicted
+++ resolved
@@ -132,7 +132,6 @@
              'import sysconfig as s; print(s.get_python_version())'], **kwds)
     return ver.strip()
 
-<<<<<<< HEAD
 def get_platlibdir(pypy_c, quiet=False):
     kwds = {'universal_newlines': True}
     if quiet:
@@ -142,8 +141,6 @@
     return ver.strip()
 
     
-=======
->>>>>>> 9ba52b97
 def generate_sysconfigdata(pypy_c, stdlib):
     """Create a _sysconfigdata_*.py file that is platform specific and can be
     parsed by non-python tools. Used in cross-platform package building and
@@ -275,10 +272,6 @@
         print('Picking {} as python.exe'.format(src))
         binaries.append((src, 'pypy.exe', None))
         print('Picking {} as pypy.exe'.format(src))
-<<<<<<< HEAD
-        binaries.append((src, 'pypy3.exe', None))
-        print('Picking {} as pypy3.exe'.format(src))
-=======
         binaries.append((src, 'pypy{}.exe'.format(python_ver), None))
         print('Picking {} as pypy{}.exe'.format(src, python_ver))
         binaries.append((src, 'python{}.exe'.format(python_ver), None))
@@ -287,7 +280,6 @@
         print('Picking {} as pypy{}.exe'.format(src, python_ver[0]))
         binaries.append((src, 'python{}.exe'.format(python_ver[0]), None))
         print('Picking {} as python{}.exe'.format(src, python_ver[0]))
->>>>>>> 9ba52b97
         # Can't rename a DLL
         win_extras = [('lib' + POSIX_EXE + '-c.dll', None),
                       ('sqlite3.dll', target),
@@ -384,10 +376,7 @@
         os.chdir(str(bindir))
         try:
             os.symlink(POSIX_EXE, 'pypy')
-<<<<<<< HEAD
-=======
-            os.symlink(POSIX_EXE, 'pypy{}'.format(python_ver))
->>>>>>> 9ba52b97
+            os.symlink(POSIX_EXE, 'pypy{}'.format(python_ver[0]))
             os.symlink(POSIX_EXE, 'pypy{}'.format(python_ver[0]))
             os.symlink(POSIX_EXE, 'python')
             os.symlink(POSIX_EXE, 'python{}'.format(python_ver))
