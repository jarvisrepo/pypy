--- conflicted
+++ resolved
@@ -265,7 +265,6 @@
     for source, target in binaries:
         archive = bindir.join(target)
         shutil.copy(str(source), str(archive))
-<<<<<<< HEAD
     if not sys.platform == 'win32':
         # create the pypy3 symlink
         old_dir = os.getcwd()
@@ -274,10 +273,7 @@
             os.symlink(POSIX_EXE, 'pypy3')
         finally:
             os.chdir(old_dir)
-    fix_permissions(builddir)
-=======
     fix_permissions(pypydir)
->>>>>>> 5d05eef4
 
     old_dir = os.getcwd()
     try:
