--- conflicted
+++ resolved
@@ -263,16 +263,7 @@
         print('Picking {} as pypy.exe'.format(src))
         # Can't rename a DLL
         win_extras = [('lib' + POSIX_EXE + '-c.dll', None),
-<<<<<<< HEAD
                      ]
-=======
-                      ('sqlite3.dll', target),
-                      ('libffi-7.dll', None),
-                     ]
-        if not options.no__tkinter:
-            tkinter_dir = target.join('_tkinter')
-            win_extras += [('tcl86t.dll', tkinter_dir), ('tk86t.dll', tkinter_dir)]
->>>>>>> ca0dadaf
 
         for extra, target_dir in win_extras:
             p = pypy_c.dirpath().join(extra)
@@ -297,26 +288,6 @@
             # Has the lib moved, was translation not 'shared', or are
             # there no exported functions in the dll so no import
             # library was created?
-<<<<<<< HEAD
-=======
-        if not options.no__tkinter:
-            try:
-                p = pypy_c.dirpath().join('tcl86t.dll')
-                if not p.check():
-                    p = py.path.local.sysfind('tcl86t.dll')
-                    if p is None:
-                        raise WindowsError("tcl86t.dll not found")
-                tktcldir = p.dirpath().join('..').join('lib')
-                copytree(str(tktcldir), str(pypydir.join('tcl')))
-            except WindowsError:
-                print("Packaging Tk runtime failed. tk86t.dll and tcl86t.dll "
-                      "found in %s, expecting to find runtime in %s directory "
-                      "next to the dlls, as per build "
-                      "instructions." %(p, tktcldir), file=sys.stderr)
-                import traceback;traceback.print_exc()
-                raise MissingDependenciesError('Tk runtime')
-
->>>>>>> ca0dadaf
     print('* Binaries:', [source.relto(str(basedir))
                           for source, dst, target_dir in binaries])
 
