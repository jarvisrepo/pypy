--- conflicted
+++ resolved
@@ -137,33 +137,14 @@
                     continue
             print "Picking %s" % p
             binaries.append((p, p.basename))
-<<<<<<< HEAD
-        importlib_name = 'libpypy-c.lib'    
-        if pypy_c.dirpath().join(importlib_name).check():
-            try:
-                ver = subprocess.check_output([r'pypy\goal\pypy-c','-c',
-                                            "import sys;print(sys.version)"])
-                importlib_target = 'python%s%s.lib' % (ver[0], ver[2])
-                shutil.copyfile(str(pypy_c.dirpath().join(importlib_name)),
-                            str(pypydir.join(importlib_target)))
-                # XXX fix this, either an additional build step or rename
-                # both DLL and LIB to versioned names, like cpython
-                shutil.copyfile(str(pypy_c.dirpath().join(importlib_name)),
-                            str(pypy_c.dirpath().join(importlib_target)))
-                print "Picking %s as %s" % (pypy_c.dirpath().join(importlib_name),
-                            pypydir.join('include', importlib_target))
-            except:
-                pass
-=======
         libsdir = basedir.join('libs')
         if libsdir.exists():
             print 'Picking %s (and contents)' % libsdir
             shutil.copytree(str(libsdir), str(pypydir.join('libs')))
->>>>>>> 0f37b11f
         else:
             print '"libs" dir with import library not found.'
             print 'You have to create %r' % (str(libsdir),)
-            print 'and copy libpypy-c.lib in there, renamed to python27.lib'
+            print 'and copy libpypy-c.lib in there, renamed to python32.lib'
             # XXX users will complain that they cannot compile capi (cpyext)
             # modules for windows, also embedding pypy (i.e. in cffi)
             # will fail.
