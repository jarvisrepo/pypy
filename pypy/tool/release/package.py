#!/usr/bin/env python
from __future__ import print_function 
""" packages PyPy, provided that it's already built.
It uses 'pypy/goal/pypy3-c' and parts of the rest of the working
copy.  Usage:

    package.py [--options] --archive-name=pypy-VER-PLATFORM

The output is found in the directory from --builddir,
by default /tmp/usession-YOURNAME/build/.

For a list of all options, see 'package.py --help'.
"""

import shutil
import sys
import os
#Add toplevel repository dir to sys.path
basedir = os.path.dirname(os.path.dirname(os.path.dirname(os.path.dirname(os.path.abspath(__file__)))))
sys.path.insert(0,basedir)
import py
import fnmatch
import subprocess
import platform
from pypy.tool.release.smartstrip import smartstrip
from pypy.tool.release.make_portable import make_portable


def get_arch():
    if sys.platform in ('win32', 'darwin'):
        return sys.platform
    else:
        return platform.uname()[-1]

ARCH = get_arch()


USE_ZIPFILE_MODULE = ARCH == 'win32'

STDLIB_VER = "3"
IMPLEMENTATION = "pypy3.8"

POSIX_EXE = 'pypy3'


from lib_pypy.pypy_tools.build_cffi_imports import (create_cffi_import_libraries,
        MissingDependenciesError, cffi_build_scripts)

def ignore_patterns(*patterns):
    """Function that can be used as copytree() ignore parameter.

    Patterns is a sequence of glob-style patterns
    that are used to exclude files"""
    def _ignore_patterns(path, names):
        ignored_names = []
        for pattern in patterns:
            ignored_names.extend(fnmatch.filter(names, pattern))
        return set(ignored_names)
    return _ignore_patterns

def copytree(src, dst, ignore=None):
    """Recursively copy a directory tree using shtuil.copy2().

    If exception(s) occur, an Error is raised with a list of reasons.

    The optional ignore argument is a callable. If given, it
    is called with the `src` parameter, which is the directory
    being visited by copytree(), and `names` which is the list of
    `src` contents, as returned by os.listdir():

        callable(src, names) -> ignored_names

    Since copytree() is called recursively, the callable will be
    called once for each directory that is copied. It returns a
    list of names relative to the `src` directory that should
    not be copied.

    XXX Derived from shutil.copytree, but allow dst dir to exist

    """
    names = os.listdir(src)
    if ignore is not None:
        ignored_names = ignore(src, names)
    else:
        ignored_names = set()

    if not os.path.isdir(dst):
        os.makedirs(dst)
    errors = []
    for name in names:
        if name in ignored_names:
            continue
        srcname = os.path.join(src, name)
        dstname = os.path.join(dst, name)
        try:
            if os.path.isdir(srcname):
                copytree(srcname, dstname, ignore)
            else:
                # Will raise a SpecialFileError for unsupported file types
                shutil.copy2(srcname, dstname)
        # catch the Error from the recursive copytree so that we can
        # continue with other files
        except Error, err:
            errors.extend(err.args[0])
        except EnvironmentError, why:
            errors.append((srcname, dstname, str(why)))
    try:
        shutil.copystat(src, dst)
    except OSError as why:
        if WindowsError is not None and isinstance(why, WindowsError):
            # Copying file access times may fail on Windows
            pass
        else:
            errors.append((src, dst, str(why)))
    if errors:
        raise Error, errors



class PyPyCNotFound(Exception):
    pass

def fix_permissions(dirname):
    if ARCH != 'win32':
        os.system("chmod -R a+rX %s" % dirname)
        os.system("chmod -R g-w %s" % dirname)


def get_python_ver(pypy_c, quiet=False):
    kwds = {'universal_newlines': True}
    if quiet:
        kwds['stderr'] = subprocess.NULL
    ver = subprocess.check_output([str(pypy_c), '-c',
             'import sysconfig as s; print(s.get_python_version())'], **kwds)
    return ver.strip()
    
def generate_sysconfigdata(pypy_c, stdlib):
    """Create a _sysconfigdata_*.py file that is platform specific and can be
    parsed by non-python tools. Used in cross-platform package building and
    when calling sysconfig.get_config_var
    """
    if ARCH == 'win32':
        return
    # run ./config.guess to add the HOST_GNU_TYPE (copied from CPython, 
    # apparently useful for the crossenv package)
    config_guess = os.path.join(os.path.dirname(os.path.abspath(__file__)),
                                'config.guess')
    try:
        host_gnu_type = subprocess.check_output([config_guess]).strip()
    except Exception:
        host_gnu_type = "unkown"

     # this creates a _sysconfigdata_*.py file in some directory, the name
    # of the directory is written into pybuilddir.txt
    subprocess.check_call([str(pypy_c), '-m' 'sysconfig',
                           '--generate-posix-vars',
                           # Use PyPy-specific extension to get HOST_GNU_TYPE
                           'HOST_GNU_TYPE', host_gnu_type])
    with open('pybuilddir.txt') as fid:
        dirname = fid.read().strip()
    assert os.path.exists(dirname)
    sysconfigdata_names = os.listdir(dirname)
    # what happens if there is more than one file?
    assert len(sysconfigdata_names) == 1
    shutil.copy(os.path.join(dirname, sysconfigdata_names[0]), stdlib)
    shutil.rmtree(dirname)
       
        
    
                

def create_package(basedir, options, _fake=False):
    retval = 0
    name = options.name
    if not name:
        name = 'pypy-nightly'
    assert '/' not in name
    rename_pypy_c = options.pypy_c
    override_pypy_c = options.override_pypy_c

    basedir = py.path.local(basedir)
    if not override_pypy_c:
        basename = POSIX_EXE + '-c'
        if ARCH == 'win32':
            basename += '.exe'
        pypy_c = basedir.join('pypy', 'goal', basename)
    else:
        pypy_c = py.path.local(override_pypy_c)
    if not _fake and not pypy_c.check():
        raise PyPyCNotFound(
            'Expected but did not find %s.'
            ' Please compile pypy first, using translate.py,'
            ' or check that you gave the correct path'
            ' with --override_pypy_c' % pypy_c)
    builddir = py.path.local(options.builddir)
    pypydir = builddir.ensure(name, dir=True)
    if ARCH == 'win32':
        target = pypydir.join('Lib')
    else:
        target = pypydir.join('lib').join(IMPLEMENTATION)
    os.makedirs(str(target))
    if _fake:
        python_ver = '3.6'
    else:
        generate_sysconfigdata(pypy_c, str(target))
        python_ver = get_python_ver(pypy_c)
    if not options.no_cffi:
        failures = create_cffi_import_libraries(
            str(pypy_c), options, str(basedir),
            embed_dependencies=options.embed_dependencies,
        )

        for key, module in failures:
            print("""!!!!!!!!!!\nBuilding {0} bindings failed.
                You can either install development headers package,
                add the --without-{0} option to skip packaging this
                binary CFFI extension, or say --without-cffi.""".format(key),
                file=sys.stderr)
        if len(failures) > 0:
            return 1, None

    if ARCH == 'win32' and not rename_pypy_c.lower().endswith('.exe'):
        rename_pypy_c += '.exe'
    binaries = [(pypy_c, rename_pypy_c, None)]

    if (ARCH != 'win32' and    # handled below
        not _fake and os.path.getsize(str(pypy_c)) < 500000):
        # This 'pypy_c' is very small, so it means it relies on a so/dll
        # If it would be bigger, it wouldn't.  That's a hack.
        if ARCH.startswith('darwin'):
            ext = 'dylib'
        else:
            ext = 'so'
        libpypy_name = 'lib' + POSIX_EXE + '-c.' + ext
        libpypy_c = pypy_c.new(basename=libpypy_name)
        if not libpypy_c.check():
            raise PyPyCNotFound('Expected pypy to be mostly in %r, but did '
                                'not find it' % (str(libpypy_c),))
        binaries.append((libpypy_c, libpypy_name, None))
    #

    includedir = basedir.join('include')
    copytree(str(includedir), str(pypydir.join('include')))
    pypydir.ensure('include', dir=True)

    if ARCH == 'win32':
        # Needed for py.path.local.sysfind, not for loading
        os.environ['PATH'] = str(basedir.join('externals').join('bin')) + ';' + \
                                 os.environ.get('PATH', '')
        src, tgt, _ = binaries[0]
        pypyw = src.new(purebasename=src.purebasename + 'w')
        if pypyw.exists():
            tgt = py.path.local(tgt)
            binaries.append((pypyw, tgt.new(purebasename=tgt.purebasename + 'w').basename, None))
            print("Picking %s" % str(pypyw))
            binaries.append((pypyw, 'pythonw.exe', None))
            print('Picking {} as pythonw.exe'.format(pypyw))
            binaries.append((pypyw, 'pypyw.exe', None))
            print('Picking {} as pypyw.exe'.format(pypyw))
        binaries.append((src, 'python.exe', None))
        print('Picking {} as python.exe'.format(src))
        binaries.append((src, 'pypy.exe', None))
        print('Picking {} as pypy.exe'.format(src))
        # Can't rename a DLL
        win_extras = [('lib' + POSIX_EXE + '-c.dll', None),
<<<<<<< HEAD
                      ('sqlite3.dll', target),
                      ('libffi-7.dll', None),
=======
                      ('sqlite3.dll', lib_pypy),
                      ('libffi-8.dll', None),
>>>>>>> 7b783ce5
                     ]
        if not options.no__tkinter:
            tkinter_dir = target.join('_tkinter')
            win_extras += [('tcl86t.dll', tkinter_dir), ('tk86t.dll', tkinter_dir)]

        for extra, target_dir in win_extras:
            p = pypy_c.dirpath().join(extra)
            if not p.check():
                p = py.path.local.sysfind(extra)
                if not p:
                    print("%s not found, expect trouble if this "
                          "is a shared build" % (extra,))
                    continue
            print("Picking %s" % p)
            binaries.append((p, p.basename, target_dir))
        libsdir = basedir.join('libs')
        if libsdir.exists():
            print('Picking %s (and contents)' % libsdir)
            copytree(str(libsdir), str(pypydir.join('libs')))
        else:
            if not _fake:
                raise RuntimeError('"libs" dir with import library not found.')
            # XXX users will complain that they cannot compile capi (cpyext)
            # modules for windows, also embedding pypy (i.e. in cffi)
            # will fail.
            # Has the lib moved, was translation not 'shared', or are
            # there no exported functions in the dll so no import
            # library was created?
        if not options.no__tkinter:
            try:
                p = pypy_c.dirpath().join('tcl86t.dll')
                if not p.check():
                    p = py.path.local.sysfind('tcl86t.dll')
                    if p is None:
                        raise WindowsError("tcl86t.dll not found")
                tktcldir = p.dirpath().join('..').join('lib')
                copytree(str(tktcldir), str(pypydir.join('tcl')))
            except WindowsError:
                print("Packaging Tk runtime failed. tk86t.dll and tcl86t.dll "
                      "found in %s, expecting to find runtime in %s directory "
                      "next to the dlls, as per build "
                      "instructions." %(p, tktcldir), file=sys.stderr)
                import traceback;traceback.print_exc()
                raise MissingDependenciesError('Tk runtime')

    print('* Binaries:', [source.relto(str(basedir))
                          for source, dst, target_dir in binaries])

    copytree(str(basedir.join('lib-python').join(STDLIB_VER)),
                    str(target),
                    ignore=ignore_patterns('.svn', 'py', '*.pyc', '*~','__pycache__'))
    # Careful: to copy lib_pypy, copying just the hg-tracked files
    # would not be enough: there are also build artifacts like cffi-generated
    # dynamic libs
    copytree(str(basedir.join('lib_pypy')), str(target),
                    ignore=ignore_patterns('.svn', 'py', '*.pyc', '*~',
                                           '*_cffi.c', '*.o', '*.pyd-*', '*.obj',
                                           '*.lib', '*.exp', '*.manifest'))
    for file in ['README.rst',]:
        shutil.copy(str(basedir.join(file)), str(pypydir))
    for file in ['_testcapimodule.c', '_ctypes_test.c']:
        shutil.copyfile(str(basedir.join('lib_pypy', file)),
                        str(target.join(file)))
    # Use original LICENCE file
    base_file = str(basedir.join('LICENSE'))
    with open(base_file) as fid:
        license = fid.read()
    with open(str(pypydir.join('LICENSE')), 'w') as LICENSE:
        LICENSE.write(license)
    #
    spdir = target.ensure('site-packages', dir=True)
    shutil.copy(str(basedir.join('lib', IMPLEMENTATION, 'site-packages', 'README')),
                str(spdir))
    #
    if ARCH == 'win32':
        bindir = pypydir
    else:
        bindir = pypydir.join('bin')
        bindir.ensure(dir=True)
    for source, dst, target_dir in binaries:
        if target_dir:
            archive = target_dir.join(dst)
        else:
            archive = bindir.join(dst)
        if not _fake:
            shutil.copy(str(source), str(archive))
        else:
            open(str(archive), 'wb').close()
        os.chmod(str(archive), 0755)
    if not _fake and not ARCH == 'win32':
        # create a link to pypy, python 
        old_dir = os.getcwd()
        os.chdir(str(bindir))
        try:
            os.symlink(POSIX_EXE, 'pypy')
            os.symlink(POSIX_EXE, 'pypy{}'.format(python_ver))
            os.symlink(POSIX_EXE, 'python')
            os.symlink(POSIX_EXE, 'python{}'.format(python_ver))
            os.symlink(POSIX_EXE, 'python{}'.format(python_ver[0]))
        finally:
            os.chdir(old_dir)
    fix_permissions(pypydir)

    old_dir = os.getcwd()
    try:
        os.chdir(str(builddir))
        if not _fake:
            for source, dst, target_dir in binaries:
                if target_dir:
                    archive = target_dir.join(dst)
                else:
                    archive = bindir.join(dst)
                smartstrip(archive, keep_debug=options.keep_debug)

            # make the package portable by adding rpath=$ORIGIN/..lib,
            # bundling dependencies
            if options.make_portable:
                os.chdir(str(name))
                if not os.path.exists('lib'):
                    os.mkdir('lib')
                make_portable()
                os.chdir(str(builddir))
        if USE_ZIPFILE_MODULE:
            import zipfile
            archive = str(builddir.join(name + '.zip'))
            zf = zipfile.ZipFile(archive, 'w',
                                 compression=zipfile.ZIP_DEFLATED)
            for (dirpath, dirnames, filenames) in os.walk(name):
                for fnname in filenames:
                    filename = os.path.join(dirpath, fnname)
                    zf.write(filename)
            zf.close()
        else:
            archive = str(builddir.join(name + '.tar.bz2'))
            if ARCH == 'darwin':
                print("Warning: tar on current platform does not suport "
                      "overriding the uid and gid for its contents. The tarball "
                      "will contain your uid and gid. If you are building the "
                      "actual release for the PyPy website, you may want to be "
                      "using another platform...", file=sys.stderr)
                e = os.system('tar --numeric-owner -cvjf ' + archive + " " + name)
            elif sys.platform.startswith('freebsd'):
                e = os.system('tar --uname=root --gname=wheel -cvjf ' + archive + " " + name)
            elif sys.platform == 'cygwin':
                e = os.system('tar --owner=Administrator --group=Administrators --numeric-owner -cvjf ' + archive + " " + name)
            else:
                e = os.system('tar --owner=root --group=root --numeric-owner -cvjf ' + archive + " " + name)
            if e:
                raise OSError('"tar" returned exit status %r' % e)
    finally:
        os.chdir(old_dir)
    if options.targetdir:
        tdir = os.path.normpath(options.targetdir)
        adir = os.path.dirname(archive)
        if tdir != adir:
            print("Copying %s to %s" % (archive, options.targetdir))
            shutil.copy(archive, options.targetdir)
    print("Ready in %s" % (builddir,))
    return retval, builddir # for tests

def package(*args, **kwds):
    import argparse

    class NegateAction(argparse.Action):
        def __init__(self, option_strings, dest, nargs=0, **kwargs):
            super(NegateAction, self).__init__(option_strings, dest, nargs,
                                               **kwargs)

        def __call__(self, parser, ns, values, option):
            setattr(ns, self.dest, option[2:4] != 'no')

    if ARCH == 'win32':
        pypy_exe = POSIX_EXE + '.exe'
    else:
        pypy_exe = POSIX_EXE
    parser = argparse.ArgumentParser()
    args = list(args)
    if args:
        args[0] = str(args[0])
    for key, module in sorted(cffi_build_scripts.items()):
        if module is not None:
            parser.add_argument('--without-' + key,
                    dest='no_' + key,
                    action='store_true',
                    help='do not build and package the %r cffi module' % (key,))
    parser.add_argument('--without-cffi', dest='no_cffi', action='store_true',
        help='skip building *all* the cffi modules listed above')
    parser.add_argument('--no-keep-debug', dest='keep_debug',
                        action='store_false', help='do not keep debug symbols')
    parser.add_argument('--rename_pypy_c', dest='pypy_c', type=str, default=pypy_exe,
        help='target executable name, defaults to "%s"' % pypy_exe)
    parser.add_argument('--archive-name', dest='name', type=str, default='',
        help='pypy-VER-PLATFORM')
    parser.add_argument('--builddir', type=str, default='',
        help='tmp dir for packaging')
    parser.add_argument('--targetdir', type=str, default='',
        help='destination dir for archive')
    parser.add_argument('--override_pypy_c', type=str, default='',
        help='use as pypy3 exe instead of pypy/goal/pypy3-c')
    parser.add_argument('--embedded-dependencies', '--no-embedded-dependencies',
                        dest='embed_dependencies',
                        action=NegateAction,
                        default=(ARCH in ('darwin', 'aarch64', 'x86_64')),
                        help='whether to embed dependencies in CFFI modules '
                        '(default on OS X)')
    parser.add_argument('--make-portable', '--no-make-portable',
                        dest='make_portable',
                        action=NegateAction,
                        default=(ARCH in ('darwin',)),
                        help='make the package portable by shipping '
                            'dependent shared objects and mangling RPATH')
    options = parser.parse_args(args)

    if os.environ.has_key("PYPY_PACKAGE_NOKEEPDEBUG"):
        options.keep_debug = False
    if os.environ.has_key("PYPY_PACKAGE_WITHOUTTK"):
        options.no__tkinter = True
    if os.environ.has_key("PYPY_EMBED_DEPENDENCIES"):
        options.embed_dependencies = True
    elif os.environ.has_key("PYPY_NO_EMBED_DEPENDENCIES"):
        options.embed_dependencies = False
    if os.environ.has_key("PYPY_MAKE_PORTABLE"):
        options.make_portable = True
    if not options.builddir:
        # The import actually creates the udir directory
        from rpython.tool.udir import udir
        options.builddir = udir.ensure("build", dir=True)
    else:
        # if a user provides a path it must be converted to a local file system path
        # otherwise ensure in create_package will fail
        options.builddir = py.path.local(options.builddir)
    assert '/' not in options.pypy_c
    return create_package(basedir, options, **kwds)


if __name__ == '__main__':
    import sys
    if ARCH == 'win32':
        # Try to avoid opeing a dialog box if one of the
        # subprocesses causes a system error
        import ctypes
        winapi = ctypes.windll.kernel32
        SetErrorMode = winapi.SetErrorMode
        SetErrorMode.argtypes=[ctypes.c_int]

        SEM_FAILCRITICALERRORS = 1
        SEM_NOGPFAULTERRORBOX  = 2
        SEM_NOOPENFILEERRORBOX = 0x8000
        flags = SEM_FAILCRITICALERRORS | SEM_NOGPFAULTERRORBOX | SEM_NOOPENFILEERRORBOX
        #Since there is no GetErrorMode, do a double Set
        old_mode = SetErrorMode(flags)
        SetErrorMode(old_mode | flags)

    retval, _ = package(*sys.argv[1:])
    sys.exit(retval)<|MERGE_RESOLUTION|>--- conflicted
+++ resolved
@@ -263,13 +263,8 @@
         print('Picking {} as pypy.exe'.format(src))
         # Can't rename a DLL
         win_extras = [('lib' + POSIX_EXE + '-c.dll', None),
-<<<<<<< HEAD
                       ('sqlite3.dll', target),
-                      ('libffi-7.dll', None),
-=======
-                      ('sqlite3.dll', lib_pypy),
                       ('libffi-8.dll', None),
->>>>>>> 7b783ce5
                      ]
         if not options.no__tkinter:
             tkinter_dir = target.join('_tkinter')
