#!/usr/bin/env python
from __future__ import print_function
""" packages PyPy, provided that it's already built.
It uses 'pypy/goal/pypy3-c' and parts of the rest of the working
copy.  Usage:

    package.py [--options] --archive-name=pypy-VER-PLATFORM

The output is found in the directory from --builddir,
by default /tmp/usession-YOURNAME/build/.

For a list of all options, see 'package.py --help'.
"""

import shutil
import sys
import os
#Add toplevel repository dir to sys.path
basedir = os.path.dirname(os.path.dirname(os.path.dirname(os.path.dirname(os.path.abspath(__file__)))))
sys.path.insert(0,basedir)
import py
import fnmatch
import subprocess
import platform
from pypy.tool.release.smartstrip import smartstrip
from pypy.tool.release.make_portable import make_portable


def get_arch():
    if sys.platform in ('win32', 'darwin'):
        return sys.platform
    else:
        return platform.uname()[-1]

ARCH = get_arch()


USE_ZIPFILE_MODULE = ARCH == 'win32'

STDLIB_VER = "3"
IMPLEMENTATION = "pypy3.8"

POSIX_EXE = 'pypy3'


from lib_pypy.pypy_tools.build_cffi_imports import (create_cffi_import_libraries,
        MissingDependenciesError, cffi_build_scripts)

def ignore_patterns(*patterns):
    """Function that can be used as copytree() ignore parameter.

    Patterns is a sequence of glob-style patterns
    that are used to exclude files"""
    def _ignore_patterns(path, names):
        ignored_names = []
        for pattern in patterns:
            ignored_names.extend(fnmatch.filter(names, pattern))
        return set(ignored_names)
    return _ignore_patterns

def copytree(src, dst, ignore=None):
    """Recursively copy a directory tree using shtuil.copy2().

    If exception(s) occur, an Error is raised with a list of reasons.

    The optional ignore argument is a callable. If given, it
    is called with the `src` parameter, which is the directory
    being visited by copytree(), and `names` which is the list of
    `src` contents, as returned by os.listdir():

        callable(src, names) -> ignored_names

    Since copytree() is called recursively, the callable will be
    called once for each directory that is copied. It returns a
    list of names relative to the `src` directory that should
    not be copied.

    XXX Derived from shutil.copytree, but allow dst dir to exist

    """
    names = os.listdir(src)
    if ignore is not None:
        ignored_names = ignore(src, names)
    else:
        ignored_names = set()

    if not os.path.isdir(dst):
        os.makedirs(dst)
    errors = []
    for name in names:
        if name in ignored_names:
            continue
        srcname = os.path.join(src, name)
        dstname = os.path.join(dst, name)
        try:
            if os.path.isdir(srcname):
                copytree(srcname, dstname, ignore)
            else:
                # Will raise a SpecialFileError for unsupported file types
                shutil.copy2(srcname, dstname)
        # catch the Error from the recursive copytree so that we can
        # continue with other files
        except Error as err:
            errors.extend(err.args[0])
        except EnvironmentError as why:
            errors.append((srcname, dstname, str(why)))
    try:
        shutil.copystat(src, dst)
    except OSError as why:
        if WindowsError is not None and isinstance(why, WindowsError):
            # Copying file access times may fail on Windows
            pass
        else:
            errors.append((src, dst, str(why)))
    if errors:
        raise Error(errors)



class PyPyCNotFound(Exception):
    pass

def fix_permissions(dirname):
    if ARCH != 'win32':
        os.system("chmod -R a+rX %s" % dirname)
        os.system("chmod -R g-w %s" % dirname)


def get_python_ver(pypy_c, quiet=False):
    kwds = {'universal_newlines': True}
    if quiet:
        kwds['stderr'] = subprocess.NULL
    ver = subprocess.check_output([str(pypy_c), '-c',
             'import sysconfig as s; print(s.get_python_version())'], **kwds)
    return ver.strip()

def generate_sysconfigdata(pypy_c, stdlib):
    """Create a _sysconfigdata_*.py file that is platform specific and can be
    parsed by non-python tools. Used in cross-platform package building and
    when calling sysconfig.get_config_var
    """
    if ARCH == 'win32':
        return
    # run ./config.guess to add the HOST_GNU_TYPE (copied from CPython, 
    # apparently useful for the crossenv package)
    config_guess = os.path.join(os.path.dirname(os.path.abspath(__file__)),
                                'config.guess')
    try:
        host_gnu_type = subprocess.check_output([config_guess]).strip()
    except Exception:
        host_gnu_type = "unkown"

     # this creates a _sysconfigdata_*.py file in some directory, the name
    # of the directory is written into pybuilddir.txt
    subprocess.check_call([str(pypy_c), '-m' 'sysconfig',
                           '--generate-posix-vars',
                           # Use PyPy-specific extension to get HOST_GNU_TYPE
                           'HOST_GNU_TYPE', host_gnu_type])
    with open('pybuilddir.txt') as fid:
        dirname = fid.read().strip()
    assert os.path.exists(dirname)
    sysconfigdata_names = os.listdir(dirname)
    # what happens if there is more than one file?
    assert len(sysconfigdata_names) == 1
    shutil.copy(os.path.join(dirname, sysconfigdata_names[0]), stdlib)
    shutil.rmtree(dirname)
       
        
    
                

def create_package(basedir, options, _fake=False):
    retval = 0
    name = options.name
    if not name:
        name = 'pypy-nightly'
    assert '/' not in name
    rename_pypy_c = options.pypy_c
    override_pypy_c = options.override_pypy_c

    basedir = py.path.local(basedir)
    if not override_pypy_c:
        basename = POSIX_EXE + '-c'
        if ARCH == 'win32':
            basename += '.exe'
        pypy_c = basedir.join('pypy', 'goal', basename)
    else:
        pypy_c = py.path.local(override_pypy_c)
    if not _fake and not pypy_c.check():
        raise PyPyCNotFound(
            'Expected but did not find %s.'
            ' Please compile pypy first, using translate.py,'
            ' or check that you gave the correct path'
            ' with --override_pypy_c' % pypy_c)
    builddir = py.path.local(options.builddir)
    pypydir = builddir.ensure(name, dir=True)
    if ARCH == 'win32':
        target = pypydir.join('Lib')
    else:
        target = pypydir.join('lib').join(IMPLEMENTATION)
    os.makedirs(str(target))
    if _fake:
        python_ver = '3.6'
    else:
        generate_sysconfigdata(pypy_c, str(target))
        python_ver = get_python_ver(pypy_c)
    if ARCH == 'win32':
        os.environ['PATH'] = str(basedir.join('externals').join('bin')) + ';' + \
                            os.environ.get('PATH', '')
    if not options.no_cffi:
        failures = create_cffi_import_libraries(
            str(pypy_c), options, str(basedir),
            embed_dependencies=options.embed_dependencies,
            rebuild=options.rebuild_extensions,
        )

        for key, module in failures:
            print("""!!!!!!!!!!\nBuilding {0} bindings failed.
                You can either install development headers package,
                add the --without-{0} option to skip packaging this
                binary CFFI extension, or say --without-cffi.""".format(key),
                file=sys.stderr)
        if len(failures) > 0:
            return 1, None

    if ARCH == 'win32' and not rename_pypy_c.lower().endswith('.exe'):
        rename_pypy_c += '.exe'
    binaries = [(pypy_c, rename_pypy_c, None)]

    if (ARCH != 'win32' and    # handled below
        not _fake and os.path.getsize(str(pypy_c)) < 500000):
        # This 'pypy_c' is very small, so it means it relies on a so/dll
        # If it would be bigger, it wouldn't.  That's a hack.
        if ARCH.startswith('darwin'):
            ext = 'dylib'
        else:
            ext = 'so'
        libpypy_name = 'lib' + POSIX_EXE + '-c.' + ext
        libpypy_c = pypy_c.new(basename=libpypy_name)
        if not libpypy_c.check():
            raise PyPyCNotFound('Expected pypy to be mostly in %r, but did '
                                'not find it' % (str(libpypy_c),))
        binaries.append((libpypy_c, libpypy_name, None))
    #

    includedir = basedir.join('include')
    copytree(str(includedir), str(pypydir.join('include')))
    pypydir.ensure('include', dir=True)

    if ARCH == 'win32':
        src, tgt, _ = binaries[0]
        pypyw = src.new(purebasename=src.purebasename + 'w')
        if pypyw.exists():
            tgt = py.path.local(tgt)
            binaries.append((pypyw, tgt.new(purebasename=tgt.purebasename + 'w').basename, None))
            print("Picking %s" % str(pypyw))
            binaries.append((pypyw, 'pythonw.exe', None))
            print('Picking {} as pythonw.exe'.format(pypyw))
            binaries.append((pypyw, 'pypyw.exe', None))
            print('Picking {} as pypyw.exe'.format(pypyw))
        binaries.append((src, 'python.exe', None))
        print('Picking {} as python.exe'.format(src))
        binaries.append((src, 'pypy.exe', None))
        print('Picking {} as pypy.exe'.format(src))
        binaries.append((src, 'pypy{}.exe'.format(python_ver), None))
        print('Picking {} as pypy{}.exe'.format(src, python_ver))
        binaries.append((src, 'python{}.exe'.format(python_ver), None))
        print('Picking {} as python{}.exe'.format(src, python_ver))
        binaries.append((src, 'pypy{}.exe'.format(python_ver[0]), None))
        print('Picking {} as pypy{}.exe'.format(src, python_ver[0]))
        binaries.append((src, 'python{}.exe'.format(python_ver[0]), None))
        print('Picking {} as python{}.exe'.format(src, python_ver[0]))
        # Can't rename a DLL
        win_extras = [('lib' + POSIX_EXE + '-c.dll', None)]
        if options.copy_dlls:
            win_extras +=[
                          ('sqlite3.dll', target),
                          # Needs fixing for openssl3
                          ('libssl-1_1.dll', target),
                          ('libcrypto-1_1.dll', target),
                          ('libffi-8.dll', None),
                         ]
            if not options.no__tkinter:
                tkinter_dir = target.join('_tkinter')
                win_extras += [
                               ('tcl86t.dll', tkinter_dir),
                               ('tk86t.dll', tkinter_dir),
                              ]
                # for testing, copy the dlls to the `base_dir` as well
                tkinter_dir = basedir.join('lib_pypy', '_tkinter')
                win_extras += [
                               ('tcl86t.dll', tkinter_dir),
                               ('tk86t.dll', tkinter_dir),
                              ]
        for extra, target_dir in win_extras:
            p = pypy_c.dirpath().join(extra)
            if not p.check():
                p = py.path.local.sysfind(extra)
                if not p:
                    print("%s not found, expect trouble if this "
                          "is a shared build" % (extra,))
                    continue
            print("Picking %s" % p)
            binaries.append((p, p.basename, target_dir))
        libsdir = basedir.join('libs')
        if libsdir.exists():
            print('Picking %s (and contents)' % libsdir)
            copytree(str(libsdir), str(pypydir.join('libs')))
        else:
            if not _fake:
                raise RuntimeError('"libs" dir with import library not found.')
            # XXX users will complain that they cannot compile capi (cpyext)
            # modules for windows, also embedding pypy (i.e. in cffi)
            # will fail.
            # Has the lib moved, was translation not 'shared', or are
            # there no exported functions in the dll so no import
            # library was created?
        if not options.no__tkinter:
            try:
                p = pypy_c.dirpath().join('tcl86t.dll')
                if not p.check():
                    p = py.path.local.sysfind('tcl86t.dll')
                    if p is None:
                        raise WindowsError("tcl86t.dll not found")
                tktcldir = p.dirpath().join('..').join('lib')
                copytree(str(tktcldir), str(pypydir.join('tcl')))
            except WindowsError:
                print("Packaging Tk runtime failed. tk86t.dll and tcl86t.dll "
                      "found in %s, expecting to find runtime in %s directory "
                      "next to the dlls, as per build "
                      "instructions." %(p, tktcldir), file=sys.stderr)
                import traceback;traceback.print_exc()
                raise MissingDependenciesError('Tk runtime')

    print('* Binaries:', [source.relto(str(basedir))
                          for source, dst, target_dir in binaries])

    copytree(str(basedir.join('lib-python').join(STDLIB_VER)),
                    str(target),
                    ignore=ignore_patterns('.svn', 'py', '*.pyc', '*~','__pycache__'))
    # Careful: to copy lib_pypy, copying just the hg-tracked files
    # would not be enough: there are also build artifacts like cffi-generated
    # dynamic libs
    copytree(str(basedir.join('lib_pypy')), str(target),
                    ignore=ignore_patterns('.svn', 'py', '*.pyc', '*~',
                                           '*_cffi.c', '*.o', '*.pyd-*', '*.obj',
                                           '*.lib', '*.exp', '*.manifest', '__pycache__'))
    for file in ['README.rst',]:
        shutil.copy(str(basedir.join(file)), str(pypydir))
    for file in ['_testcapimodule.c', '_ctypes_test.c']:
        shutil.copyfile(str(basedir.join('lib_pypy', file)),
                        str(target.join(file)))
    # Use original LICENCE file
    base_file = str(basedir.join('LICENSE'))
    with open(base_file) as fid:
        license = fid.read()
    with open(str(pypydir.join('LICENSE')), 'w') as LICENSE:
        LICENSE.write(license)
    #
    spdir = target.ensure('site-packages', dir=True)
    shutil.copy(str(basedir.join('lib', IMPLEMENTATION, 'site-packages', 'README')),
                str(spdir))
    #
    if ARCH == 'win32':
        bindir = pypydir
    else:
        bindir = pypydir.join('bin')
        bindir.ensure(dir=True)
    for source, dst, target_dir in binaries:
        if target_dir:
            archive = target_dir.join(dst)
        else:
            archive = bindir.join(dst)
        if not _fake:
            shutil.copy(str(source), str(archive))
        else:
            open(str(archive), 'wb').close()
        os.chmod(str(archive), 0o755)
    if not _fake and not ARCH == 'win32':
        # create a link to pypy, python
        old_dir = os.getcwd()
        os.chdir(str(bindir))
        try:
            os.symlink(POSIX_EXE, 'pypy')
            os.symlink(POSIX_EXE, 'pypy{}'.format(python_ver))
            # os.symlink(POSIX_EXE, 'pypy{}'.format(python_ver[0]))
            os.symlink(POSIX_EXE, 'python')
            os.symlink(POSIX_EXE, 'python{}'.format(python_ver))
            os.symlink(POSIX_EXE, 'python{}'.format(python_ver[0]))
        finally:
            os.chdir(old_dir)
    fix_permissions(pypydir)

    old_dir = os.getcwd()
    try:
        os.chdir(str(builddir))
        if not _fake:
            for source, dst, target_dir in binaries:
                if target_dir:
                    archive = target_dir.join(dst)
                else:
                    archive = bindir.join(dst)
                smartstrip(archive, keep_debug=options.keep_debug)

            # make the package portable by adding rpath=$ORIGIN/..lib,
            # bundling dependencies
            if options.make_portable:
                os.chdir(str(name))
                if not os.path.exists('lib'):
                    os.mkdir('lib')
                make_portable(copytree, python_ver)
                os.chdir(str(builddir))
        if USE_ZIPFILE_MODULE:
            import zipfile
            archive = str(builddir.join(name + '.zip'))
            zf = zipfile.ZipFile(archive, 'w',
                                 compression=zipfile.ZIP_DEFLATED)
            for (dirpath, dirnames, filenames) in os.walk(name):
                for fnname in filenames:
                    filename = os.path.join(dirpath, fnname)
                    zf.write(filename)
            zf.close()
        else:
            archive = str(builddir.join(name + '.tar.bz2'))
            if ARCH == 'darwin':
                print("Warning: tar on current platform does not suport "
                      "overriding the uid and gid for its contents. The tarball "
                      "will contain your uid and gid. If you are building the "
                      "actual release for the PyPy website, you may want to be "
                      "using another platform...", file=sys.stderr)
                e = os.system('tar --numeric-owner -cjf ' + archive + " " + name)
            elif sys.platform.startswith('freebsd'):
                e = os.system('tar --uname=root --gname=wheel -cjf ' + archive + " " + name)
            elif sys.platform == 'cygwin':
                e = os.system('tar --owner=Administrator --group=Administrators --numeric-owner -cjf ' + archive + " " + name)
            else:
                e = os.system('tar --owner=root --group=root --numeric-owner -cjf ' + archive + " " + name)
            if e:
                raise OSError('"tar" returned exit status %r' % e)
    finally:
        os.chdir(old_dir)
    if options.targetdir:
        tdir = os.path.normpath(options.targetdir)
        adir = os.path.dirname(archive)
        if tdir != adir:
            print("Copying %s to %s" % (archive, options.targetdir))
            shutil.copy(archive, options.targetdir)
    print("Ready in %s" % (builddir,))
    return retval, builddir # for tests

def package(*args, **kwds):
    import argparse

    class NegateAction(argparse.Action):
        def __init__(self, option_strings, dest, nargs=0, **kwargs):
            super(NegateAction, self).__init__(option_strings, dest, nargs,
                                               **kwargs)

        def __call__(self, parser, ns, values, option):
            setattr(ns, self.dest, option[2:4] != 'no')

    if ARCH == 'win32':
        pypy_exe = POSIX_EXE + '.exe'
    else:
        pypy_exe = POSIX_EXE
    keep_debug_default = True
    no__tkinter_default = False
    embed_dependencies_default = (ARCH in ('darwin', 'aarch64', 'x86_64'))
    make_portable_default = (ARCH in ('darwin',))
    copy_dlls_default = True
    if "PYPY_PACKAGE_NOKEEPDEBUG" in os.environ:
        keep_debug_default = False
    if "PYPY_PACKAGE_WITHOUTTK" in os.environ:
        no__tkinter_default = True
    if "PYPY_EMBED_DEPENDENCIES" in os.environ:
        embed_dependencies_default = True
    elif "PYPY_NO_EMBED_DEPENDENCIES" in os.environ:
        embed_dependencies_default = False
    if "PYPY_MAKE_PORTABLE" in os.environ:
        make_portable_default = True
    if "PYPY_NO_MAKE_PORTABLE" in os.environ:
        make_portable_default = False
    if "PYPY_PACKAGE_NO_DLLS" in os.environ:
        copy_dlls_default = False
    parser = argparse.ArgumentParser()
    args = list(args)
    if args:
        args[0] = str(args[0])
    for key, module in sorted(cffi_build_scripts.items()):
        if module is not None and key != '_tkinter':
            parser.add_argument('--without-' + key,
                    dest='no_' + key,
                    action='store_true',
                    help='do not build and package the %r cffi module' % (key,))
            
    parser.add_argument('--without-_tkinter',
            dest='no__tkinter',
            default=no__tkinter_default,
            action='store_true',
            help='do not build and package the _tkinter cffi module')
    parser.add_argument('--without-cffi', dest='no_cffi', action='store_true',
        help='skip building *all* the cffi modules listed above')
    parser.add_argument('--keep-debug', '--no-keep-debug', dest='keep_debug',
                        action=NegateAction,
                        default=keep_debug_default,
                        help='do not keep debug symbols')
    parser.add_argument('--rename_pypy_c', dest='pypy_c', type=str, default=pypy_exe,
        help='target executable name, defaults to "%s"' % pypy_exe)
    parser.add_argument('--archive-name', dest='name', type=str, default='',
        help='pypy-VER-PLATFORM')
    parser.add_argument('--builddir', type=str, default='',
        help='tmp dir for packaging')
    parser.add_argument('--targetdir', type=str, default='',
        help='destination dir for archive')
    parser.add_argument('--override_pypy_c', type=str, default='',
        help='use as pypy3 exe instead of pypy/goal/pypy3-c')
    parser.add_argument('--embedded-dependencies', '--no-embedded-dependencies',
                        dest='embed_dependencies',
                        action=NegateAction,
<<<<<<< HEAD
                        default=embed_dependencies_default,
                        help='whether to embed dependencies in CFFI modules. '
                            'Defaults to {} on this platform. Uses environment '
                            'PYPY_EMBED_DEPENDENCIES and PYPY_NO_EMBED_DEPENDENCIES'
                            .format(embed_dependencies_default)
                        )
=======
                        default=(ARCH in ('darwin', 'aarch64', 'x86_64')),
                        help='whether to embed dependencies in CFFI modules '
                        '(default on macOS, aarch64, x86_64)')
    parser.add_argument('--rebuild-extensions', '--no-rebuild',
                        dest='rebuild_extensions',
                        action=NegateAction,
                        default=(ARCH in ('darwin', 'aarch64', 'x86_64')),
                        help='whether to force rebuilding CFFI modules '
                        '(default on macOS, aarch64, x86_64)')
>>>>>>> ddd20976
    parser.add_argument('--make-portable', '--no-make-portable',
                        dest='make_portable',
                        action=NegateAction,
                        default=make_portable_default,
                        help='make the package portable by shipping '
                            'dependent shared objects and mangling RPATH. '
                            'Defaults to {} on this platform. Uses environment '
                            'PYPY_MAKE_PORTABLE and PYPY_NO_MAKE_PORTABLE'
                            .format(make_portable_default)
                        )
    if ARCH == 'win32':
        parser.add_argument('--copy-dlls', '--no-copy-dlls', dest='copy_dlls',
                            action=NegateAction,
                            default=copy_dlls_default,
                            help='copy support dlls into the package.'
                            'Defaults to True. '
                            'Uses environment PYPY_PACKAGE_NO_DLLS to override the default.'
                           )
    options = parser.parse_args(args)

<<<<<<< HEAD
=======
    if os.environ.has_key("PYPY_PACKAGE_NOKEEPDEBUG"):
        options.keep_debug = False
    if os.environ.has_key("PYPY_PACKAGE_WITHOUTTK"):
        options.no__tkinter = True
    if os.environ.has_key("PYPY_EMBED_DEPENDENCIES"):
        options.embed_dependencies = True
    elif os.environ.has_key("PYPY_NO_EMBED_DEPENDENCIES"):
        options.embed_dependencies = False
    if os.environ.has_key("PYPY_REBUILD_EXTENSIONS"):
        options.rebuild_extensions = True
    elif os.environ.has_key("PYPY_NO_REBUILD_EXTENSIONS"):
        options.rebuild_extensions = False
    if os.environ.has_key("PYPY_MAKE_PORTABLE"):
        options.make_portable = True
>>>>>>> ddd20976
    if not options.builddir:
        # The import actually creates the udir directory
        from rpython.tool.udir import udir
        options.builddir = udir.ensure("build", dir=True)
    else:
        # if a user provides a path it must be converted to a local file system path
        # otherwise ensure in create_package will fail
        options.builddir = py.path.local(options.builddir)
    assert '/' not in options.pypy_c
    return create_package(basedir, options, **kwds)


if __name__ == '__main__':
    import sys
    if ARCH == 'win32':
        # Try to avoid opeing a dialog box if one of the
        # subprocesses causes a system error
        import ctypes
        winapi = ctypes.windll.kernel32
        SetErrorMode = winapi.SetErrorMode
        SetErrorMode.argtypes=[ctypes.c_int]

        SEM_FAILCRITICALERRORS = 1
        SEM_NOGPFAULTERRORBOX  = 2
        SEM_NOOPENFILEERRORBOX = 0x8000
        flags = SEM_FAILCRITICALERRORS | SEM_NOGPFAULTERRORBOX | SEM_NOOPENFILEERRORBOX
        #Since there is no GetErrorMode, do a double Set
        old_mode = SetErrorMode(flags)
        SetErrorMode(old_mode | flags)

    retval, _ = package(*sys.argv[1:])
    sys.exit(retval)<|MERGE_RESOLUTION|>--- conflicted
+++ resolved
@@ -466,6 +466,7 @@
     keep_debug_default = True
     no__tkinter_default = False
     embed_dependencies_default = (ARCH in ('darwin', 'aarch64', 'x86_64'))
+    rebuild_extensions_defalt = (ARCH in ('darwin', 'aarch64', 'x86_64'))
     make_portable_default = (ARCH in ('darwin',))
     copy_dlls_default = True
     if "PYPY_PACKAGE_NOKEEPDEBUG" in os.environ:
@@ -476,6 +477,10 @@
         embed_dependencies_default = True
     elif "PYPY_NO_EMBED_DEPENDENCIES" in os.environ:
         embed_dependencies_default = False
+    if "PYPY_REBUILD_EXTENSIONS" in os.environ:
+        rebuild_extensions_default = True
+    elif "PYPY_NO_REBUILD_EXTENSIONS" in os.environ:
+        rebuild_extensions_default = False
     if "PYPY_MAKE_PORTABLE" in os.environ:
         make_portable_default = True
     if "PYPY_NO_MAKE_PORTABLE" in os.environ:
@@ -517,24 +522,21 @@
     parser.add_argument('--embedded-dependencies', '--no-embedded-dependencies',
                         dest='embed_dependencies',
                         action=NegateAction,
-<<<<<<< HEAD
                         default=embed_dependencies_default,
                         help='whether to embed dependencies in CFFI modules. '
                             'Defaults to {} on this platform. Uses environment '
                             'PYPY_EMBED_DEPENDENCIES and PYPY_NO_EMBED_DEPENDENCIES'
                             .format(embed_dependencies_default)
                         )
-=======
-                        default=(ARCH in ('darwin', 'aarch64', 'x86_64')),
-                        help='whether to embed dependencies in CFFI modules '
-                        '(default on macOS, aarch64, x86_64)')
-    parser.add_argument('--rebuild-extensions', '--no-rebuild',
+    parser.add_argument('--rebuild-extensions', '--no-rebuild-extensions',
                         dest='rebuild_extensions',
                         action=NegateAction,
-                        default=(ARCH in ('darwin', 'aarch64', 'x86_64')),
+                        default=rebuild_extensions_default,
                         help='whether to force rebuilding CFFI modules '
-                        '(default on macOS, aarch64, x86_64)')
->>>>>>> ddd20976
+                            'Defaults to {} on this platform. Uses environment '
+                            'PYPY_REBUILD_EXTENSIONS and PYPY_NO_REBUILD_EXTENSIONS'
+                            .format(rebuild_extensions_default)
+                        )
     parser.add_argument('--make-portable', '--no-make-portable',
                         dest='make_portable',
                         action=NegateAction,
@@ -555,23 +557,6 @@
                            )
     options = parser.parse_args(args)
 
-<<<<<<< HEAD
-=======
-    if os.environ.has_key("PYPY_PACKAGE_NOKEEPDEBUG"):
-        options.keep_debug = False
-    if os.environ.has_key("PYPY_PACKAGE_WITHOUTTK"):
-        options.no__tkinter = True
-    if os.environ.has_key("PYPY_EMBED_DEPENDENCIES"):
-        options.embed_dependencies = True
-    elif os.environ.has_key("PYPY_NO_EMBED_DEPENDENCIES"):
-        options.embed_dependencies = False
-    if os.environ.has_key("PYPY_REBUILD_EXTENSIONS"):
-        options.rebuild_extensions = True
-    elif os.environ.has_key("PYPY_NO_REBUILD_EXTENSIONS"):
-        options.rebuild_extensions = False
-    if os.environ.has_key("PYPY_MAKE_PORTABLE"):
-        options.make_portable = True
->>>>>>> ddd20976
     if not options.builddir:
         # The import actually creates the udir directory
         from rpython.tool.udir import udir
