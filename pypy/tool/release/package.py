--- conflicted
+++ resolved
@@ -204,13 +204,9 @@
     os.makedirs(str(target))
     if not _fake:
         generate_sysconfigdata(pypy_c, str(target))
-<<<<<<< HEAD
-=======
-        python_ver = get_python_ver(pypy_c)
     if ARCH == 'win32':
         os.environ['PATH'] = str(basedir.join('externals').join('bin')) + ';' + \
                             os.environ.get('PATH', '')
->>>>>>> 94b97035
     if not options.no_cffi:
         failures = create_cffi_import_libraries(
             str(pypy_c), options, str(basedir),
