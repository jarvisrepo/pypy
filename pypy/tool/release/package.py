--- conflicted
+++ resolved
@@ -20,13 +20,7 @@
 import py
 import fnmatch
 import subprocess
-<<<<<<< HEAD
-=======
-import glob
 from pypy.tool.release.smartstrip import smartstrip
-
-if sys.version_info < (2,6): py.test.skip("requires 2.6 so far")
->>>>>>> fab363f1
 
 USE_ZIPFILE_MODULE = sys.platform == 'win32'
 
