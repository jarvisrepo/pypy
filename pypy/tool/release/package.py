#!/usr/bin/env python
from __future__ import print_function
""" packages PyPy, provided that it's already built.
It uses 'pypy/goal/pypy3-c' and parts of the rest of the working
copy.  Usage:

    package.py [--options] --archive-name=pypy-VER-PLATFORM

The output is found in the directory from --builddir,
by default /tmp/usession-YOURNAME/build/.

For a list of all options, see 'package.py --help'.
"""

import shutil
import sys
import os
#Add toplevel repository dir to sys.path
basedir = os.path.dirname(os.path.dirname(os.path.dirname(os.path.dirname(os.path.abspath(__file__)))))
sys.path.insert(0,basedir)
import py
import fnmatch
import subprocess
import platform
from pypy.tool.release.smartstrip import smartstrip
from pypy.tool.release.make_portable import make_portable


def get_arch():
    if sys.platform in ('win32', 'darwin'):
        return sys.platform
    else:
        return platform.uname()[-1]

ARCH = get_arch()


USE_ZIPFILE_MODULE = ARCH == 'win32'

STDLIB_VER = "3"

POSIX_EXE = 'pypy3'


from lib_pypy.pypy_tools.build_cffi_imports import (create_cffi_import_libraries,
        MissingDependenciesError, cffi_build_scripts)

def ignore_patterns(*patterns):
    """Function that can be used as copytree() ignore parameter.

    Patterns is a sequence of glob-style patterns
    that are used to exclude files"""
    def _ignore_patterns(path, names):
        ignored_names = []
        for pattern in patterns:
            ignored_names.extend(fnmatch.filter(names, pattern))
        return set(ignored_names)
    return _ignore_patterns

class PyPyCNotFound(Exception):
    pass

def fix_permissions(dirname):
    if ARCH != 'win32':
        os.system("chmod -R a+rX %s" % dirname)
        os.system("chmod -R g-w %s" % dirname)


def get_python_ver(pypy_c, quiet=False):
    kwds = {'universal_newlines': True}
    if quiet:
        kwds['stderr'] = subprocess.NULL
    ver = subprocess.check_output([str(pypy_c), '-c',
             'import sysconfig as s; print(s.get_python_version())'], **kwds)
    return ver.strip()
<<<<<<< HEAD
    
def generate_sysconfigdata(pypy_c, lib_pypy):
    """Create a _sysconfigdata_*.py file that is platform specific and can be
    parsed by non-python tools. Used in cross-platform package building and
    when calling sysconfig.get_config_var
    """
    if ARCH == 'win32':
        return
    # run ./config.guess to add the HOST_GNU_TYPE (copied from CPython, 
    # apparently useful for the crossenv package)
    config_guess = os.path.join(os.path.dirname(os.path.abspath(__file__)),
                                'config.guess')
    try:
        host_gnu_type = subprocess.check_output([config_guess]).strip()
    except Exception:
        host_gnu_type = "unkown"

     # this creates a _sysconfigdata_*.py file in some directory, the name
    # of the directory is written into pybuilddir.txt
    subprocess.check_call([str(pypy_c), '-m' 'sysconfig',
                           '--generate-posix-vars',
                           # Use PyPy-specific extension to get HOST_GNU_TYPE
                           'HOST_GNU_TYPE', host_gnu_type])
    with open('pybuilddir.txt') as fid:
        dirname = fid.read().strip()
    assert os.path.exists(dirname)
    sysconfigdata_names = os.listdir(dirname)
    # what happens if there is more than one file?
    assert len(sysconfigdata_names) == 1
    shutil.copy(os.path.join(dirname, sysconfigdata_names[0]), lib_pypy)
    shutil.rmtree(dirname)
       
        
    
                
=======

>>>>>>> 203e62c8

def create_package(basedir, options, _fake=False):
    retval = 0
    name = options.name
    if not name:
        name = 'pypy-nightly'
    assert '/' not in name
    rename_pypy_c = options.pypy_c
    override_pypy_c = options.override_pypy_c

    basedir = py.path.local(basedir)
    if not override_pypy_c:
        basename = POSIX_EXE + '-c'
        if ARCH == 'win32':
            basename += '.exe'
        pypy_c = basedir.join('pypy', 'goal', basename)
    else:
        pypy_c = py.path.local(override_pypy_c)
    if not _fake and not pypy_c.check():
        raise PyPyCNotFound(
            'Expected but did not find %s.'
            ' Please compile pypy first, using translate.py,'
            ' or check that you gave the correct path'
            ' with --override_pypy_c' % pypy_c)
<<<<<<< HEAD
    if _fake:
        python_ver = '3.6'
    else:
        generate_sysconfigdata(pypy_c, str(basedir.join('lib_pypy')))
=======
    builddir = py.path.local(options.builddir)
    pypydir = builddir.ensure(name, dir=True)
    lib_pypy = pypydir.join('lib_pypy')
    # do not create lib_pypy yet, it will be created by the copytree below
    if _fake:
        python_ver = '2.7'
    else:
>>>>>>> 203e62c8
        python_ver = get_python_ver(pypy_c)
    if ARCH == 'win32':
        os.environ['PATH'] = str(basedir.join('externals').join('bin')) + ';' + \
                            os.environ.get('PATH', '')
    if not options.no_cffi:
        failures = create_cffi_import_libraries(
            str(pypy_c), options, str(basedir),
            embed_dependencies=options.embed_dependencies,
        )

        for key, module in failures:
            print("""!!!!!!!!!!\nBuilding {0} bindings failed.
                You can either install development headers package,
                add the --without-{0} option to skip packaging this
                binary CFFI extension, or say --without-cffi.""".format(key),
                file=sys.stderr)
        if len(failures) > 0:
            return 1, None

    if ARCH == 'win32' and not rename_pypy_c.lower().endswith('.exe'):
        rename_pypy_c += '.exe'
    binaries = [(pypy_c, rename_pypy_c, None)]

    if (ARCH != 'win32' and    # handled below
        not _fake and os.path.getsize(str(pypy_c)) < 500000):
        # This 'pypy_c' is very small, so it means it relies on a so/dll
        # If it would be bigger, it wouldn't.  That's a hack.
        if ARCH.startswith('darwin'):
            ext = 'dylib'
        else:
            ext = 'so'
        libpypy_name = 'lib' + POSIX_EXE + '-c.' + ext
        libpypy_c = pypy_c.new(basename=libpypy_name)
        if not libpypy_c.check():
            raise PyPyCNotFound('Expected pypy to be mostly in %r, but did '
                                'not find it' % (str(libpypy_c),))
        binaries.append((libpypy_c, libpypy_name, None))
    #

    includedir = basedir.join('include')
    shutil.copytree(str(includedir), str(pypydir.join('include')))
    pypydir.ensure('include', dir=True)

    if ARCH == 'win32':
        src, tgt, _ = binaries[0]
        pypyw = src.new(purebasename=src.purebasename + 'w')
        if pypyw.exists():
            tgt = py.path.local(tgt)
            binaries.append((pypyw, tgt.new(purebasename=tgt.purebasename + 'w').basename, None))
            print("Picking %s" % str(pypyw))
            binaries.append((pypyw, 'pythonw.exe', None))
            print('Picking {} as pythonw.exe'.format(pypyw))
            binaries.append((pypyw, 'pypyw.exe', None))
            print('Picking {} as pypyw.exe'.format(pypyw))
        binaries.append((src, 'python.exe', None))
        print('Picking {} as python.exe'.format(src))
        binaries.append((src, 'pypy.exe', None))
        print('Picking {} as pypy.exe'.format(src))
        binaries.append((src, 'pypy{}.exe'.format(python_ver), None))
        print('Picking {} as pypy{}.exe'.format(src, python_ver))
<<<<<<< HEAD
=======
        binaries.append((src, 'python{}.exe'.format(python_ver), None))
        print('Picking {} as python{}.exe'.format(src, python_ver))
        binaries.append((src, 'pypy{}.exe'.format(python_ver[0]), None))
        print('Picking {} as pypy{}.exe'.format(src, python_ver[0]))
        binaries.append((src, 'python{}.exe'.format(python_ver[0]), None))
        print('Picking {} as python{}.exe'.format(src, python_ver[0]))
>>>>>>> 203e62c8
        # Can't rename a DLL
        win_extras = [('lib' + POSIX_EXE + '-c.dll', None),
                      ('sqlite3.dll', lib_pypy),
                      ('libffi-8.dll', None),
                     ]
        if not options.no__tkinter:
            tkinter_dir = lib_pypy.join('_tkinter')
            win_extras += [('tcl86t.dll', tkinter_dir), ('tk86t.dll', tkinter_dir)]
            # for testing, copy the dlls to the `base_dir` as well
            tkinter_dir = basedir.join('lib_pypy', '_tkinter')
            win_extras += [('tcl86t.dll', tkinter_dir), ('tk86t.dll', tkinter_dir)]
        for extra, target_dir in win_extras:
            p = pypy_c.dirpath().join(extra)
            if not p.check():
                p = py.path.local.sysfind(extra)
                if not p:
                    print("%s not found, expect trouble if this "
                          "is a shared build" % (extra,))
                    continue
            print("Picking %s" % p)
            binaries.append((p, p.basename, target_dir))
        libsdir = basedir.join('libs')
        if libsdir.exists():
            print('Picking %s (and contents)' % libsdir)
            shutil.copytree(str(libsdir), str(pypydir.join('libs')))
        else:
            if not _fake:
                raise RuntimeError('"libs" dir with import library not found.')
            # XXX users will complain that they cannot compile capi (cpyext)
            # modules for windows, also embedding pypy (i.e. in cffi)
            # will fail.
            # Has the lib moved, was translation not 'shared', or are
            # there no exported functions in the dll so no import
            # library was created?
        if not options.no__tkinter:
            try:
                p = pypy_c.dirpath().join('tcl86t.dll')
                if not p.check():
                    p = py.path.local.sysfind('tcl86t.dll')
                    if p is None:
                        raise WindowsError("tcl86t.dll not found")
                tktcldir = p.dirpath().join('..').join('lib')
                shutil.copytree(str(tktcldir), str(pypydir.join('tcl')))
            except WindowsError:
                print("Packaging Tk runtime failed. tk86t.dll and tcl86t.dll "
                      "found in %s, expecting to find runtime in %s directory "
                      "next to the dlls, as per build "
                      "instructions." %(p, tktcldir), file=sys.stderr)
                import traceback;traceback.print_exc()
                raise MissingDependenciesError('Tk runtime')

    print('* Binaries:', [source.relto(str(basedir))
                          for source, target, target_dir in binaries])

    # Careful: to copy lib_pypy, copying just the hg-tracked files
    # would not be enough: there are also build artifacts like cffi-generated
    # dynamic libs
    shutil.copytree(str(basedir.join('lib-python').join(STDLIB_VER)),
                    str(pypydir.join('lib-python').join(STDLIB_VER)),
                    ignore=ignore_patterns('.svn', 'py', '*.pyc', '*~'))
    shutil.copytree(str(basedir.join('lib_pypy')), str(lib_pypy),
                    ignore=ignore_patterns('.svn', 'py', '*.pyc', '*~',
                                           '*_cffi.c', '*.o', '*.pyd-*', '*.obj',
                                           '*.lib', '*.exp', '*.manifest'))
    for file in ['README.rst',]:
        shutil.copy(str(basedir.join(file)), str(pypydir))
    for file in ['_testcapimodule.c', '_ctypes_test.c']:
        shutil.copyfile(str(basedir.join('lib_pypy', file)),
                        str(lib_pypy.join(file)))
    # Use original LICENCE file
    base_file = str(basedir.join('LICENSE'))
    with open(base_file) as fid:
        license = fid.read()
    with open(str(pypydir.join('LICENSE')), 'w') as LICENSE:
        LICENSE.write(license)
    #
    spdir = pypydir.ensure('site-packages', dir=True)
    shutil.copy(str(basedir.join('site-packages', 'README')), str(spdir))
    #
    if ARCH == 'win32':
        bindir = pypydir
    else:
        bindir = pypydir.join('bin')
        bindir.ensure(dir=True)
    for source, dst, target_dir in binaries:
        if target_dir:
            archive = target_dir.join(dst)
        else:
            archive = bindir.join(dst)
        if not _fake:
            shutil.copy(str(source), str(archive))
        else:
            open(str(archive), 'wb').close()
        os.chmod(str(archive), 0755)
    if not _fake and not ARCH == 'win32':
<<<<<<< HEAD
        # create a link to pypy, python 
        old_dir = os.getcwd()
        os.chdir(str(bindir))
        try:
            os.symlink(POSIX_EXE, 'pypy')
            os.symlink(POSIX_EXE, 'pypy{}'.format(python_ver))
=======
        # create a link to pypy, python
        old_dir = os.getcwd()
        os.chdir(str(bindir))
        try:
            os.symlink(POSIX_EXE, 'pypy{}'.format(python_ver))
            os.symlink(POSIX_EXE, 'pypy{}'.format(python_ver[0]))
>>>>>>> 203e62c8
            os.symlink(POSIX_EXE, 'python')
            os.symlink(POSIX_EXE, 'python{}'.format(python_ver))
            os.symlink(POSIX_EXE, 'python{}'.format(python_ver[0]))
        finally:
            os.chdir(old_dir)
    fix_permissions(pypydir)

    old_dir = os.getcwd()
    try:
        os.chdir(str(builddir))
        if not _fake:
            for source, dst, target_dir in binaries:
                if target_dir:
                    archive = target_dir.join(dst)
                else:
                    archive = bindir.join(dst)
                smartstrip(archive, keep_debug=options.keep_debug)

            # make the package portable by adding rpath=$ORIGIN/..lib,
            # bundling dependencies
            if options.make_portable:
                os.chdir(str(name))
                if not os.path.exists('lib'):
                    os.mkdir('lib')
                make_portable()
                os.chdir(str(builddir))
        if USE_ZIPFILE_MODULE:
            import zipfile
            archive = str(builddir.join(name + '.zip'))
            zf = zipfile.ZipFile(archive, 'w',
                                 compression=zipfile.ZIP_DEFLATED)
            for (dirpath, dirnames, filenames) in os.walk(name):
                for fnname in filenames:
                    filename = os.path.join(dirpath, fnname)
                    zf.write(filename)
            zf.close()
        else:
            archive = str(builddir.join(name + '.tar.bz2'))
            if ARCH == 'darwin':
                print("Warning: tar on current platform does not suport "
                      "overriding the uid and gid for its contents. The tarball "
                      "will contain your uid and gid. If you are building the "
                      "actual release for the PyPy website, you may want to be "
                      "using another platform...", file=sys.stderr)
                e = os.system('tar --numeric-owner -cjf ' + archive + " " + name)
            elif sys.platform.startswith('freebsd'):
                e = os.system('tar --uname=root --gname=wheel -cjf ' + archive + " " + name)
            elif sys.platform == 'cygwin':
                e = os.system('tar --owner=Administrator --group=Administrators --numeric-owner -cjf ' + archive + " " + name)
            else:
                e = os.system('tar --owner=root --group=root --numeric-owner -cjf ' + archive + " " + name)
            if e:
                raise OSError('"tar" returned exit status %r' % e)
    finally:
        os.chdir(old_dir)
    if options.targetdir:
        tdir = os.path.normpath(options.targetdir)
        adir = os.path.dirname(archive)
        if tdir != adir:
            print("Copying %s to %s" % (archive, options.targetdir))
            shutil.copy(archive, options.targetdir)
    print("Ready in %s" % (builddir,))
    return retval, builddir # for tests

def package(*args, **kwds):
    import argparse

    class NegateAction(argparse.Action):
        def __init__(self, option_strings, dest, nargs=0, **kwargs):
            super(NegateAction, self).__init__(option_strings, dest, nargs,
                                               **kwargs)

        def __call__(self, parser, ns, values, option):
            setattr(ns, self.dest, option[2:4] != 'no')

    if ARCH == 'win32':
        pypy_exe = POSIX_EXE + '.exe'
    else:
        pypy_exe = POSIX_EXE
    parser = argparse.ArgumentParser()
    args = list(args)
    if args:
        args[0] = str(args[0])
    for key, module in sorted(cffi_build_scripts.items()):
        if module is not None:
            parser.add_argument('--without-' + key,
                    dest='no_' + key,
                    action='store_true',
                    help='do not build and package the %r cffi module' % (key,))
    parser.add_argument('--without-cffi', dest='no_cffi', action='store_true',
        help='skip building *all* the cffi modules listed above')
    parser.add_argument('--no-keep-debug', dest='keep_debug',
                        action='store_false', help='do not keep debug symbols')
    parser.add_argument('--rename_pypy_c', dest='pypy_c', type=str, default=pypy_exe,
        help='target executable name, defaults to "%s"' % pypy_exe)
    parser.add_argument('--archive-name', dest='name', type=str, default='',
        help='pypy-VER-PLATFORM')
    parser.add_argument('--builddir', type=str, default='',
        help='tmp dir for packaging')
    parser.add_argument('--targetdir', type=str, default='',
        help='destination dir for archive')
    parser.add_argument('--override_pypy_c', type=str, default='',
        help='use as pypy3 exe instead of pypy/goal/pypy3-c')
    parser.add_argument('--embedded-dependencies', '--no-embedded-dependencies',
                        dest='embed_dependencies',
                        action=NegateAction,
                        default=(ARCH in ('darwin', 'aarch64', 'x86_64')),
                        help='whether to embed dependencies in CFFI modules '
                        '(default on OS X)')
    parser.add_argument('--make-portable', '--no-make-portable',
                        dest='make_portable',
                        action=NegateAction,
                        default=(ARCH in ('darwin',)),
                        help='make the package portable by shipping '
                            'dependent shared objects and mangling RPATH')
    options = parser.parse_args(args)

    if os.environ.has_key("PYPY_PACKAGE_NOKEEPDEBUG"):
        options.keep_debug = False
    if os.environ.has_key("PYPY_PACKAGE_WITHOUTTK"):
        options.no__tkinter = True
    if os.environ.has_key("PYPY_EMBED_DEPENDENCIES"):
        options.embed_dependencies = True
    elif os.environ.has_key("PYPY_NO_EMBED_DEPENDENCIES"):
        options.embed_dependencies = False
    if os.environ.has_key("PYPY_MAKE_PORTABLE"):
        options.make_portable = True
    if not options.builddir:
        # The import actually creates the udir directory
        from rpython.tool.udir import udir
        options.builddir = udir.ensure("build", dir=True)
    else:
        # if a user provides a path it must be converted to a local file system path
        # otherwise ensure in create_package will fail
        options.builddir = py.path.local(options.builddir)
    assert '/' not in options.pypy_c
    return create_package(basedir, options, **kwds)


if __name__ == '__main__':
    import sys
    if ARCH == 'win32':
        # Try to avoid opeing a dialog box if one of the
        # subprocesses causes a system error
        import ctypes
        winapi = ctypes.windll.kernel32
        SetErrorMode = winapi.SetErrorMode
        SetErrorMode.argtypes=[ctypes.c_int]

        SEM_FAILCRITICALERRORS = 1
        SEM_NOGPFAULTERRORBOX  = 2
        SEM_NOOPENFILEERRORBOX = 0x8000
        flags = SEM_FAILCRITICALERRORS | SEM_NOGPFAULTERRORBOX | SEM_NOOPENFILEERRORBOX
        #Since there is no GetErrorMode, do a double Set
        old_mode = SetErrorMode(flags)
        SetErrorMode(old_mode | flags)

    retval, _ = package(*sys.argv[1:])
    sys.exit(retval)<|MERGE_RESOLUTION|>--- conflicted
+++ resolved
@@ -73,8 +73,7 @@
     ver = subprocess.check_output([str(pypy_c), '-c',
              'import sysconfig as s; print(s.get_python_version())'], **kwds)
     return ver.strip()
-<<<<<<< HEAD
-    
+
 def generate_sysconfigdata(pypy_c, lib_pypy):
     """Create a _sysconfigdata_*.py file that is platform specific and can be
     parsed by non-python tools. Used in cross-platform package building and
@@ -109,9 +108,6 @@
         
     
                 
-=======
-
->>>>>>> 203e62c8
 
 def create_package(basedir, options, _fake=False):
     retval = 0
@@ -136,20 +132,10 @@
             ' Please compile pypy first, using translate.py,'
             ' or check that you gave the correct path'
             ' with --override_pypy_c' % pypy_c)
-<<<<<<< HEAD
     if _fake:
         python_ver = '3.6'
     else:
         generate_sysconfigdata(pypy_c, str(basedir.join('lib_pypy')))
-=======
-    builddir = py.path.local(options.builddir)
-    pypydir = builddir.ensure(name, dir=True)
-    lib_pypy = pypydir.join('lib_pypy')
-    # do not create lib_pypy yet, it will be created by the copytree below
-    if _fake:
-        python_ver = '2.7'
-    else:
->>>>>>> 203e62c8
         python_ver = get_python_ver(pypy_c)
     if ARCH == 'win32':
         os.environ['PATH'] = str(basedir.join('externals').join('bin')) + ';' + \
@@ -188,6 +174,10 @@
                                 'not find it' % (str(libpypy_c),))
         binaries.append((libpypy_c, libpypy_name, None))
     #
+    builddir = py.path.local(options.builddir)
+    pypydir = builddir.ensure(name, dir=True)
+    lib_pypy = pypydir.join('lib_pypy')
+    # do not create lib_pypy yet, it will be created by the copytree below
 
     includedir = basedir.join('include')
     shutil.copytree(str(includedir), str(pypydir.join('include')))
@@ -210,15 +200,12 @@
         print('Picking {} as pypy.exe'.format(src))
         binaries.append((src, 'pypy{}.exe'.format(python_ver), None))
         print('Picking {} as pypy{}.exe'.format(src, python_ver))
-<<<<<<< HEAD
-=======
         binaries.append((src, 'python{}.exe'.format(python_ver), None))
         print('Picking {} as python{}.exe'.format(src, python_ver))
         binaries.append((src, 'pypy{}.exe'.format(python_ver[0]), None))
         print('Picking {} as pypy{}.exe'.format(src, python_ver[0]))
         binaries.append((src, 'python{}.exe'.format(python_ver[0]), None))
         print('Picking {} as python{}.exe'.format(src, python_ver[0]))
->>>>>>> 203e62c8
         # Can't rename a DLL
         win_extras = [('lib' + POSIX_EXE + '-c.dll', None),
                       ('sqlite3.dll', lib_pypy),
@@ -227,10 +214,8 @@
         if not options.no__tkinter:
             tkinter_dir = lib_pypy.join('_tkinter')
             win_extras += [('tcl86t.dll', tkinter_dir), ('tk86t.dll', tkinter_dir)]
-            # for testing, copy the dlls to the `base_dir` as well
-            tkinter_dir = basedir.join('lib_pypy', '_tkinter')
-            win_extras += [('tcl86t.dll', tkinter_dir), ('tk86t.dll', tkinter_dir)]
-        for extra, target_dir in win_extras:
+
+        for extra,target_dir in win_extras:
             p = pypy_c.dirpath().join(extra)
             if not p.check():
                 p = py.path.local.sysfind(extra)
@@ -303,32 +288,23 @@
     else:
         bindir = pypydir.join('bin')
         bindir.ensure(dir=True)
-    for source, dst, target_dir in binaries:
+    for source, target, target_dir in binaries:
         if target_dir:
-            archive = target_dir.join(dst)
+            archive = target_dir.join(target)
         else:
-            archive = bindir.join(dst)
+            archive = bindir.join(target)
         if not _fake:
             shutil.copy(str(source), str(archive))
         else:
             open(str(archive), 'wb').close()
         os.chmod(str(archive), 0755)
     if not _fake and not ARCH == 'win32':
-<<<<<<< HEAD
         # create a link to pypy, python 
         old_dir = os.getcwd()
         os.chdir(str(bindir))
         try:
             os.symlink(POSIX_EXE, 'pypy')
             os.symlink(POSIX_EXE, 'pypy{}'.format(python_ver))
-=======
-        # create a link to pypy, python
-        old_dir = os.getcwd()
-        os.chdir(str(bindir))
-        try:
-            os.symlink(POSIX_EXE, 'pypy{}'.format(python_ver))
-            os.symlink(POSIX_EXE, 'pypy{}'.format(python_ver[0]))
->>>>>>> 203e62c8
             os.symlink(POSIX_EXE, 'python')
             os.symlink(POSIX_EXE, 'python{}'.format(python_ver))
             os.symlink(POSIX_EXE, 'python{}'.format(python_ver[0]))
@@ -340,11 +316,11 @@
     try:
         os.chdir(str(builddir))
         if not _fake:
-            for source, dst, target_dir in binaries:
+            for source, target, target_dir in binaries:
                 if target_dir:
-                    archive = target_dir.join(dst)
+                    archive = target_dir.join(target)
                 else:
-                    archive = bindir.join(dst)
+                    archive = bindir.join(target)
                 smartstrip(archive, keep_debug=options.keep_debug)
 
             # make the package portable by adding rpath=$ORIGIN/..lib,
@@ -373,13 +349,13 @@
                       "will contain your uid and gid. If you are building the "
                       "actual release for the PyPy website, you may want to be "
                       "using another platform...", file=sys.stderr)
-                e = os.system('tar --numeric-owner -cjf ' + archive + " " + name)
+                e = os.system('tar --numeric-owner -cvjf ' + archive + " " + name)
             elif sys.platform.startswith('freebsd'):
-                e = os.system('tar --uname=root --gname=wheel -cjf ' + archive + " " + name)
+                e = os.system('tar --uname=root --gname=wheel -cvjf ' + archive + " " + name)
             elif sys.platform == 'cygwin':
-                e = os.system('tar --owner=Administrator --group=Administrators --numeric-owner -cjf ' + archive + " " + name)
+                e = os.system('tar --owner=Administrator --group=Administrators --numeric-owner -cvjf ' + archive + " " + name)
             else:
-                e = os.system('tar --owner=root --group=root --numeric-owner -cjf ' + archive + " " + name)
+                e = os.system('tar --owner=root --group=root --numeric-owner -cvjf ' + archive + " " + name)
             if e:
                 raise OSError('"tar" returned exit status %r' % e)
     finally:
