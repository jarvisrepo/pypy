#!/usr/bin/env python
from __future__ import print_function 
""" packages PyPy, provided that it's already built.
It uses 'pypy/goal/pypy3-c' and parts of the rest of the working
copy.  Usage:

    package.py [--options] --archive-name=pypy-VER-PLATFORM

The output is found in the directory from --builddir,
by default /tmp/usession-YOURNAME/build/.

For a list of all options, see 'package.py --help'.
"""

import shutil
import sys
import os
#Add toplevel repository dir to sys.path
basedir = os.path.dirname(os.path.dirname(os.path.dirname(os.path.dirname(os.path.abspath(__file__)))))
sys.path.insert(0,basedir)
import py
import fnmatch
import subprocess
import platform
from pypy.tool.release.smartstrip import smartstrip
from pypy.tool.release.make_portable import make_portable


def get_arch():
    if sys.platform in ('win32', 'darwin'):
        return sys.platform
    else:
        return platform.uname()[-1]

ARCH = get_arch()


USE_ZIPFILE_MODULE = ARCH == 'win32'

STDLIB_VER = "3"

POSIX_EXE = 'pypy3'


from lib_pypy.tools.build_cffi_imports import (create_cffi_import_libraries,
        MissingDependenciesError, cffi_build_scripts)

def ignore_patterns(*patterns):
    """Function that can be used as copytree() ignore parameter.

    Patterns is a sequence of glob-style patterns
    that are used to exclude files"""
    def _ignore_patterns(path, names):
        ignored_names = []
        for pattern in patterns:
            ignored_names.extend(fnmatch.filter(names, pattern))
        return set(ignored_names)
    return _ignore_patterns

class PyPyCNotFound(Exception):
    pass

def fix_permissions(dirname):
    if ARCH != 'win32':
        os.system("chmod -R a+rX %s" % dirname)
        os.system("chmod -R g-w %s" % dirname)


def pypy_runs(pypy_c, quiet=False):
    kwds = {}
    if quiet:
        kwds['stderr'] = subprocess.PIPE
    return subprocess.call([str(pypy_c), '-c', 'pass'], **kwds) == 0

def create_package(basedir, options, _fake=False):
    retval = 0
    name = options.name
    if not name:
        name = 'pypy-nightly'
    assert '/' not in name
    rename_pypy_c = options.pypy_c
    override_pypy_c = options.override_pypy_c

    basedir = py.path.local(basedir)
    if not override_pypy_c:
        basename = POSIX_EXE + '-c'
        if ARCH == 'win32':
            basename += '.exe'
        pypy_c = basedir.join('pypy', 'goal', basename)
    else:
        pypy_c = py.path.local(override_pypy_c)
    if not _fake and not pypy_c.check():
        raise PyPyCNotFound(
            'Expected but did not find %s.'
            ' Please compile pypy first, using translate.py,'
            ' or check that you gave the correct path'
            ' with --override_pypy_c' % pypy_c)
    if not _fake and not pypy_runs(pypy_c):
        raise OSError("Running %r failed!" % (str(pypy_c),))
    if not options.no_cffi:
        failures = create_cffi_import_libraries(
            str(pypy_c), options, str(basedir),
            embed_dependencies=options.embed_dependencies,
        )

        for key, module in failures:
            print("""!!!!!!!!!!\nBuilding {0} bindings failed.
                You can either install development headers package,
                add the --without-{0} option to skip packaging this
                binary CFFI extension, or say --without-cffi.""".format(key),
                file=sys.stderr)
        if len(failures) > 0:
            return 1, None

    if ARCH == 'win32' and not rename_pypy_c.lower().endswith('.exe'):
        rename_pypy_c += '.exe'
    binaries = [(pypy_c, rename_pypy_c, None)]

    if (ARCH != 'win32' and    # handled below
        not _fake and os.path.getsize(str(pypy_c)) < 500000):
        # This 'pypy_c' is very small, so it means it relies on a so/dll
        # If it would be bigger, it wouldn't.  That's a hack.
        if ARCH.startswith('darwin'):
            ext = 'dylib'
        else:
            ext = 'so'
        libpypy_name = 'lib' + POSIX_EXE + '-c.' + ext
        libpypy_c = pypy_c.new(basename=libpypy_name)
        if not libpypy_c.check():
            raise PyPyCNotFound('Expected pypy to be mostly in %r, but did '
                                'not find it' % (str(libpypy_c),))
        binaries.append((libpypy_c, libpypy_name, None))
    #
    builddir = py.path.local(options.builddir)
    pypydir = builddir.ensure(name, dir=True)
    lib_pypy = pypydir.join('lib_pypy')
    # do not create lib_pypy yet, it will be created by the copytree below

    includedir = basedir.join('include')
    shutil.copytree(str(includedir), str(pypydir.join('include')))
    pypydir.ensure('include', dir=True)

    if ARCH == 'win32':
        os.environ['PATH'] = str(basedir.join('externals').join('bin')) + ';' + \
                            os.environ.get('PATH', '')
        src, tgt, _ = binaries[0]
        pypyw = src.new(purebasename=src.purebasename + 'w')
        if pypyw.exists():
            tgt = py.path.local(tgt)
            binaries.append((pypyw, tgt.new(purebasename=tgt.purebasename + 'w').basename, None))
            print("Picking %s" % str(pypyw))
        # Can't rename a DLL
        win_extras = [('lib' + POSIX_EXE + '-c.dll', None),
                      ('sqlite3.dll', lib_pypy)]
        if not options.no__tkinter:
            tkinter_dir = lib_pypy.join('_tkinter')
            win_extras += [('tcl85.dll', tkinter_dir), ('tk85.dll', tkinter_dir)]

        for extra,target_dir in win_extras:
            p = pypy_c.dirpath().join(extra)
            if not p.check():
                p = py.path.local.sysfind(extra)
                if not p:
                    print("%s not found, expect trouble if this "
                          "is a shared build" % (extra,))
                    continue
            print("Picking %s" % p)
            binaries.append((p, p.basename, target_dir))
        libsdir = basedir.join('libs')
        if libsdir.exists():
            print('Picking %s (and contents)' % libsdir)
            shutil.copytree(str(libsdir), str(pypydir.join('libs')))
        else:
            if not _fake:
                raise RuntimeError('"libs" dir with import library not found.')
            # XXX users will complain that they cannot compile capi (cpyext)
            # modules for windows, also embedding pypy (i.e. in cffi)
            # will fail.
            # Has the lib moved, was translation not 'shared', or are
            # there no exported functions in the dll so no import
            # library was created?
        if not options.no__tkinter:
            try:
                p = pypy_c.dirpath().join('tcl85.dll')
                if not p.check():
                    p = py.path.local.sysfind('tcl85.dll')
                    if p is None:
                        raise WindowsError("tcl85.dll not found")
                tktcldir = p.dirpath().join('..').join('lib')
                shutil.copytree(str(tktcldir), str(pypydir.join('tcl')))
            except WindowsError:
                print("Packaging Tk runtime failed. tk85.dll and tcl85.dll "
                      "found in %s, expecting to find runtime in %s directory "
                      "next to the dlls, as per build "
                      "instructions." %(p, tktcldir), file=sys.stderr)
                import traceback;traceback.print_exc()
                raise MissingDependenciesError('Tk runtime')

    print('* Binaries:', [source.relto(str(basedir))
                          for source, target, target_dir in binaries])

    # Careful: to copy lib_pypy, copying just the hg-tracked files
    # would not be enough: there are also build artifacts like cffi-generated
    # dynamic libs
    shutil.copytree(str(basedir.join('lib-python').join(STDLIB_VER)),
                    str(pypydir.join('lib-python').join(STDLIB_VER)),
                    ignore=ignore_patterns('.svn', 'py', '*.pyc', '*~'))
    shutil.copytree(str(basedir.join('lib_pypy')), str(lib_pypy),
                    ignore=ignore_patterns('.svn', 'py', '*.pyc', '*~',
                                           '*_cffi.c', '*.o', '*.pyd-*', '*.obj',
                                           '*.lib', '*.exp', '*.manifest'))
    for file in ['README.rst',]:
        shutil.copy(str(basedir.join(file)), str(pypydir))
    for file in ['_testcapimodule.c', '_ctypes_test.c']:
        shutil.copyfile(str(basedir.join('lib_pypy', file)),
                        str(lib_pypy.join(file)))
    # Use original LICENCE file
    base_file = str(basedir.join('LICENSE'))
    with open(base_file) as fid:
        license = fid.read()
    with open(str(pypydir.join('LICENSE')), 'w') as LICENSE:
        LICENSE.write(license)
    #
    spdir = pypydir.ensure('site-packages', dir=True)
    shutil.copy(str(basedir.join('site-packages', 'README')), str(spdir))
    #
    if ARCH == 'win32':
        bindir = pypydir
    else:
        bindir = pypydir.join('bin')
        bindir.ensure(dir=True)
    for source, target, target_dir in binaries:
        if target_dir:
            archive = target_dir.join(target)
        else:
            archive = bindir.join(target)
        if not _fake:
            shutil.copy(str(source), str(archive))
        else:
            open(str(archive), 'wb').close()
<<<<<<< HEAD
        os.chmod(str(archive), 0o755)
    #if not _fake and not sys.platform == 'win32':
=======
        os.chmod(str(archive), 0755)
    #if not _fake and not ARCH == 'win32':
>>>>>>> 0aa03d80
    #    # create the pypy3 symlink
    #    old_dir = os.getcwd()
    #    os.chdir(str(bindir))
    #    try:
    #        os.symlink(POSIX_EXE, 'pypy3')
    #    finally:
    #        os.chdir(old_dir)
    fix_permissions(pypydir)

    old_dir = os.getcwd()
    try:
        os.chdir(str(builddir))
        if not _fake:
            for source, target, target_dir in binaries:
                if target_dir:
                    archive = target_dir.join(target)
                else:
                    archive = bindir.join(target)
                smartstrip(archive, keep_debug=options.keep_debug)

            # make the package portable by adding rpath=$ORIGIN/..lib,
            # bundling dependencies
            if options.make_portable:
                os.chdir(str(name))
                if not os.path.exists('lib'):
                    os.mkdir('lib')
                make_portable()
                os.chdir(str(builddir))
        if USE_ZIPFILE_MODULE:
            import zipfile
            archive = str(builddir.join(name + '.zip'))
            zf = zipfile.ZipFile(archive, 'w',
                                 compression=zipfile.ZIP_DEFLATED)
            for (dirpath, dirnames, filenames) in os.walk(name):
                for fnname in filenames:
                    filename = os.path.join(dirpath, fnname)
                    zf.write(filename)
            zf.close()
        else:
            archive = str(builddir.join(name + '.tar.bz2'))
            if ARCH == 'darwin':
                print("Warning: tar on current platform does not suport "
                      "overriding the uid and gid for its contents. The tarball "
                      "will contain your uid and gid. If you are building the "
                      "actual release for the PyPy website, you may want to be "
                      "using another platform...", file=sys.stderr)
                e = os.system('tar --numeric-owner -cvjf ' + archive + " " + name)
            elif sys.platform.startswith('freebsd'):
                e = os.system('tar --uname=root --gname=wheel -cvjf ' + archive + " " + name)
            elif sys.platform == 'cygwin':
                e = os.system('tar --owner=Administrator --group=Administrators --numeric-owner -cvjf ' + archive + " " + name)
            else:
                e = os.system('tar --owner=root --group=root --numeric-owner -cvjf ' + archive + " " + name)
            if e:
                raise OSError('"tar" returned exit status %r' % e)
    finally:
        os.chdir(old_dir)
    if options.targetdir:
        print("Copying %s to %s" % (archive, options.targetdir))
        shutil.copy(archive, options.targetdir)
    else:
        print("Ready in %s" % (builddir,))
    return retval, builddir # for tests

def package(*args, **kwds):
    import argparse

    class NegateAction(argparse.Action):
        def __init__(self, option_strings, dest, nargs=0, **kwargs):
            super(NegateAction, self).__init__(option_strings, dest, nargs,
                                               **kwargs)

        def __call__(self, parser, ns, values, option):
            setattr(ns, self.dest, option[2:4] != 'no')

    if ARCH == 'win32':
        pypy_exe = POSIX_EXE + '.exe'
    else:
        pypy_exe = POSIX_EXE
    parser = argparse.ArgumentParser()
    args = list(args)
    if args:
        args[0] = str(args[0])
    else:
        args.append('--help')
    for key, module in sorted(cffi_build_scripts.items()):
        if module is not None:
            parser.add_argument('--without-' + key,
                    dest='no_' + key,
                    action='store_true',
                    help='do not build and package the %r cffi module' % (key,))
    parser.add_argument('--without-cffi', dest='no_cffi', action='store_true',
        help='skip building *all* the cffi modules listed above')
    parser.add_argument('--no-keep-debug', dest='keep_debug',
                        action='store_false', help='do not keep debug symbols')
    parser.add_argument('--rename_pypy_c', dest='pypy_c', type=str, default=pypy_exe,
        help='target executable name, defaults to "%s"' % pypy_exe)
    parser.add_argument('--archive-name', dest='name', type=str, default='',
        help='pypy-VER-PLATFORM')
    parser.add_argument('--builddir', type=str, default='',
        help='tmp dir for packaging')
    parser.add_argument('--targetdir', type=str, default='',
        help='destination dir for archive')
    parser.add_argument('--override_pypy_c', type=str, default='',
        help='use as pypy3 exe instead of pypy/goal/pypy3-c')
    parser.add_argument('--embedded-dependencies', '--no-embedded-dependencies',
                        dest='embed_dependencies',
                        action=NegateAction,
                        default=(ARCH in ('darwin', 'aarch64')),
                        help='whether to embed dependencies in CFFI modules '
                        '(default on OS X)')
    parser.add_argument('--make-portable',
                        dest='make_portable',
                        action='store_true',
                        help='make the package portable by shipping '
                            'dependent shared objects and mangling RPATH')
    options = parser.parse_args(args)

    if os.environ.has_key("PYPY_PACKAGE_NOKEEPDEBUG"):
        options.keep_debug = False
    if os.environ.has_key("PYPY_PACKAGE_WITHOUTTK"):
        options.no__tkinter = True
    if os.environ.has_key("PYPY_EMBED_DEPENDENCIES"):
        options.embed_dependencies = True
    elif os.environ.has_key("PYPY_NO_EMBED_DEPENDENCIES"):
        options.embed_dependencies = False
    if os.environ.has_key("PYPY_MAKE_PORTABLE"):
        options.make_portable = True
    if not options.builddir:
        # The import actually creates the udir directory
        from rpython.tool.udir import udir
        options.builddir = udir.ensure("build", dir=True)
    else:
        # if a user provides a path it must be converted to a local file system path
        # otherwise ensure in create_package will fail
        options.builddir = py.path.local(options.builddir)
    assert '/' not in options.pypy_c
    return create_package(basedir, options, **kwds)


if __name__ == '__main__':
    import sys
    if ARCH == 'win32':
        # Try to avoid opeing a dialog box if one of the
        # subprocesses causes a system error
        import ctypes
        winapi = ctypes.windll.kernel32
        SetErrorMode = winapi.SetErrorMode
        SetErrorMode.argtypes=[ctypes.c_int]

        SEM_FAILCRITICALERRORS = 1
        SEM_NOGPFAULTERRORBOX  = 2
        SEM_NOOPENFILEERRORBOX = 0x8000
        flags = SEM_FAILCRITICALERRORS | SEM_NOGPFAULTERRORBOX | SEM_NOOPENFILEERRORBOX
        #Since there is no GetErrorMode, do a double Set
        old_mode = SetErrorMode(flags)
        SetErrorMode(old_mode | flags)

    retval, _ = package(*sys.argv[1:])
    sys.exit(retval)<|MERGE_RESOLUTION|>--- conflicted
+++ resolved
@@ -238,13 +238,8 @@
             shutil.copy(str(source), str(archive))
         else:
             open(str(archive), 'wb').close()
-<<<<<<< HEAD
         os.chmod(str(archive), 0o755)
-    #if not _fake and not sys.platform == 'win32':
-=======
-        os.chmod(str(archive), 0755)
     #if not _fake and not ARCH == 'win32':
->>>>>>> 0aa03d80
     #    # create the pypy3 symlink
     #    old_dir = os.getcwd()
     #    os.chdir(str(bindir))
