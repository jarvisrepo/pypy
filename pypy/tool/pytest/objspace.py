import py
import sys
from rpython.config.config import ConflictConfigError
from pypy.tool.option import make_config, make_objspace
from pypy.tool.pytest import appsupport
from pypy.conftest import option

_SPACECACHE={}
def gettestobjspace(**kwds):
    """ helper for instantiating and caching spaces for testing.
    """
    try:
        config = make_config(option, **kwds)
    except ConflictConfigError as e:
        # this exception is typically only raised if a module is not available.
        # in this case the test should be skipped
        py.test.skip(str(e))
    if getattr(option, 'runappdirect', None):
<<<<<<< HEAD
=======
        skip_on_incompatible_interpreter(kwds)
>>>>>>> 2925d0de
        return TinyObjSpace()
    key = config.getkey()
    try:
        return _SPACECACHE[key]
    except KeyError:
        space = maketestobjspace(config)
        _SPACECACHE[key] = space
        return space

def maketestobjspace(config=None):
    if config is None:
        config = make_config(option)
    if config.objspace.usemodules.thread:
        config.translation.thread = True
    config.objspace.extmodules = 'pypy.tool.pytest.fake_pytest'
    space = make_objspace(config)
    space.startup() # Initialize all builtin modules
    space.setitem(space.builtin.w_dict, space.wrap('raises'),
                  space.wrap(appsupport.app_raises))
    space.setitem(space.builtin.w_dict, space.wrap('skip'),
                  space.wrap(appsupport.app_skip))
    space.setitem(space.builtin.w_dict, space.wrap('py3k_skip'),
                  space.wrap(appsupport.app_py3k_skip))
    space.raises_w = appsupport.raises_w.__get__(space)
    return space

def skip_on_incompatible_interpreter(space_options):
    info = getattr(sys, 'pypy_translation_info', None)
    for key, value in space_options.iteritems():
        if key == 'usemodules':
            if info is not None:
                for modname in value:
                    ok = info.get('objspace.usemodules.%s' % modname,
                                  False)
                    if not ok:
                        py.test.skip("cannot runappdirect test: "
                                     "module %r required" % (modname,))
            else:
                if '__pypy__' in value:
                    py.test.skip("no module __pypy__ on top of CPython")
            continue
        if info is None:
            continue
        if ('translation.' + key) in info:
            key = 'translation.' + key
        has = info.get(key, None)
        if has != value:
            #print sys.pypy_translation_info
            py.test.skip("cannot runappdirect test: space needs %s = %s, "\
                "while pypy-c was built with %s" % (key, value, has))


class TinyObjSpace(object):
    """An object space that delegates everything to the hosting Python."""
<<<<<<< HEAD
    def __init__(self):
        for name in ('int', 'long', 'str', 'unicode', 'list', 'None', 'ValueError',
=======
    def __init__(self, **kwds):

        for name in ('int', 'long', 'str', 'unicode', 'None', 'ValueError',
>>>>>>> 2925d0de
                'OverflowError'):
            setattr(self, 'w_' + name, eval(name))
        self.w_bytes = bytes
        import __builtin__ as __builtin__
        self.builtin = __builtin__

    def appexec(self, args, body):
        body = body.lstrip()
        assert body.startswith('(')
        src = py.code.Source("def anonymous" + body)
        return (src, args)

    def wrap(self, obj):
        if isinstance(obj, str):
            return obj.decode('utf-8')
        if isinstance(obj, dict):
            return dict((self.wrap(k), self.wrap(v))
                        for k, v in obj.iteritems())
        if isinstance(obj, tuple):
            return tuple(self.wrap(item) for item in obj)
        if isinstance(obj, list):
            return list(self.wrap(item) for item in obj)
        return obj

    def newtext(self, obj):
        assert isinstance(obj, str)
        return obj.decode('utf-8')

    def newbytes(self, obj):
        assert isinstance(obj, str)
        return obj

    def unpackiterable(self, itr):
        return list(itr)

    def is_true(self, obj):
        if isinstance(obj, tuple) and isinstance(obj[0], py.code.Source):
            raise ValueError('bool(appexec object) unknown')
        return bool(obj)

    def is_none(self, obj):
        return obj is None

    def str_w(self, w_str):
        return w_str

    def utf8_w(self, w_utf8):
        return w_utf8

    def bytes_w(self, w_bytes):
        return w_bytes

    def newdict(self, module=None):
        return {}

    def newtuple(self, iterable):
        return tuple(iterable)

    def newlist(self, iterable):
        return list(iterable)

    def newbytes(self, obj):
        return bytes(obj)

    def newutf8(self, obj, lgth):
        return obj

    def call_function(self, func, *args, **kwds):
        return func(*args, **kwds)

    def call_method(self, obj, name, *args, **kwds):
        return getattr(obj, name)(*args, **kwds)

    def getattr(self, obj, name):
        return getattr(obj, name)

    def setattr(self, obj, name, value):
        setattr(obj, name, value)

    def getbuiltinmodule(self, name):
        return __import__(name)

    def delslice(self, obj, *args):
        obj.__delslice__(*args)

    def is_w(self, obj1, obj2):
        return obj1 is obj2

    def setitem(self, obj, key, value):
        obj[key] = value<|MERGE_RESOLUTION|>--- conflicted
+++ resolved
@@ -16,10 +16,7 @@
         # in this case the test should be skipped
         py.test.skip(str(e))
     if getattr(option, 'runappdirect', None):
-<<<<<<< HEAD
-=======
         skip_on_incompatible_interpreter(kwds)
->>>>>>> 2925d0de
         return TinyObjSpace()
     key = config.getkey()
     try:
@@ -74,14 +71,8 @@
 
 class TinyObjSpace(object):
     """An object space that delegates everything to the hosting Python."""
-<<<<<<< HEAD
     def __init__(self):
         for name in ('int', 'long', 'str', 'unicode', 'list', 'None', 'ValueError',
-=======
-    def __init__(self, **kwds):
-
-        for name in ('int', 'long', 'str', 'unicode', 'None', 'ValueError',
->>>>>>> 2925d0de
                 'OverflowError'):
             setattr(self, 'w_' + name, eval(name))
         self.w_bytes = bytes
