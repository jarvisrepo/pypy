--- conflicted
+++ resolved
@@ -16,11 +16,7 @@
 from pypy.tool.pytest import appsupport
 from pypy.tool.pytest.objspace import gettestobjspace
 from rpython.tool.udir import udir
-<<<<<<< HEAD
-from pypy.conftest import PyPyClassCollector
-=======
->>>>>>> c8638087
-from pypy import pypydir
+from pypy.conftest import PyPyClassCollector, pypydir
 from inspect import getmro
 
 pypyroot = os.path.dirname(pypydir)
