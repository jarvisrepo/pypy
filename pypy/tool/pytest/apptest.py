# Collects and executes application-level tests.
#
# Classes which names start with "AppTest"
# are not executed by the host Python, but
# by an interpreted pypy object space.
#
# ...unless the -A option ('runappdirect') is passed.

import py
import os
import sys, textwrap, types, gc
from pypy.interpreter.gateway import app2interp_temp
from pypy.interpreter.error import OperationError
from pypy.interpreter.function import Method
from rpython.tool.runsubprocess import run_subprocess
from pypy.tool.pytest import appsupport
<<<<<<< HEAD
from pypy.tool.pytest.objspace import gettestobjspace
from rpython.tool.udir import udir
from pypy import pypydir
=======
>>>>>>> 2925d0de
from inspect import getmro

pypyroot = os.path.dirname(pypydir)


RENAMED_USEMODULES = {
    '_winreg': 'winreg',
    'exceptions': 'builtins',
    'struct': '_struct',
    'thread': '_thread',
    'operator': '_operator',
    'signal': '_signal',
    'imp': '_imp'}
if sys.platform == 'win32':
    RENAMED_USEMODULES['posix'] = 'nt'

if sys.platform == 'win32':
    RENAMED_USEMODULES['posix'] = 'nt'

class AppError(Exception):
    def __init__(self, excinfo):
        self.excinfo = excinfo

class PythonInterpreter(object):
    def __init__(self, path):
        self.path = path
        self._is_pypy = None

    @property
    def is_pypy(self):
        if self._is_pypy is not None:
            return self._is_pypy
        CODE = "import sys; print('__pypy__' in sys.builtin_module_names)"
        res, stdout, stderr = run_subprocess( self.path, ["-c", CODE])
        if res != 0:
            raise ValueError("Invalid Python interpreter")
        print stdout
        is_pypy = stdout.strip() == 'True'
        self._is_pypy = is_pypy
        return is_pypy


def py3k_repr(value):
    "return the repr() that py3k would give for an object."""
    if isinstance(value, str):
        # python2 string -> Bytes string
        return "b" + repr(value)
    elif isinstance(value, unicode):
        # python2 unicode -> python3 string
        return repr(value)[1:]
    elif isinstance(value, list):
        return '[' + ', '.join(py3k_repr(item) for item in value) + ']'
    elif isinstance(value, tuple):
        return '(' + ', '.join(py3k_repr(item) for item in value) + ',)'
    elif isinstance(value, dict):
        return '{' + ', '.join('%s: %s' % (py3k_repr(key), py3k_repr(value))
                               for key, value in value.items()) + '}'
    elif isinstance(value, long):
        return repr(value)[:-1]
    elif isinstance(value, float):
        r = repr(value)
        if r in ('nan', 'inf', '-inf'):
            return "float(%r)" % r
        else:
            return r
    elif isinstance(value, type):
        return type.__name__
    else:
        return repr(value)


def _rename_module(name):
    return str(RENAMED_USEMODULES.get(name, name))

# we assume that the source of target_ is in utf-8. Unfortunately, we don't
# have any easy/standard way to determine from here the original encoding
# of the source file
helpers = r"""# -*- encoding: utf-8 -*-
if 1:
    import sys
    sys.path.append(%r)
%s
    def skip(message):
        print(message)
        raise SystemExit(0)
    __builtins__.skip = skip
    __builtins__.py3k_skip = skip
    class ExceptionWrapper:
        pass
    def raises(exc, *args, **kwargs):
        if not args:
            return RaisesContext(exc)
        func = args[0]
        args = args[1:]
        import os
        try:
            if isinstance(func, str):
                if func.startswith((' ', os.linesep, '\n')):
                    # it's probably an indented block, so we prefix if True:
                    # to avoid SyntaxError
                    func = "if True:\n" + func
                frame = sys._getframe(1)
                exec(func, frame.f_globals, frame.f_locals)
            else:
                func(*args, **kwargs)
        except exc as e:
            res = ExceptionWrapper()
            res.value = e
            return res
        else:
            raise AssertionError("DID NOT RAISE")

    class RaisesContext(object):
        def __init__(self, expected_exception):
            self.expected_exception = expected_exception
            self.excinfo = None

        def __enter__(self):
            return self

        def __exit__(self, *tp):
            __tracebackhide__ = True
            if tp[0] is None:
                pytest.fail("DID NOT RAISE")
            self.value = tp[1]
            return issubclass(tp[0], self.expected_exception)

    __builtins__.raises = raises
    class Test:
        pass
    self = Test()
"""

def run_with_python(python_, target_, usemodules, **definitions):
    if python_ is None:
        py.test.skip("Cannot find the default python3 interpreter to run with -A")
    defs = []
    for symbol, value in sorted(definitions.items()):
        if isinstance(value, tuple) and isinstance(value[0], py.code.Source):
            code, args = value
            defs.append(str(code))
            arg_repr = []
            for arg in args:
                if isinstance(arg, types.FunctionType):
                    arg_repr.append(arg.__name__)
                elif isinstance(arg, types.MethodType):
                    arg_repr.append(arg.__name__)
                else:
                    arg_repr.append(py3k_repr(arg))
            args = ', '.join(arg_repr)
            defs.append("self.%s = anonymous(%s)\n" % (symbol, args))
        elif isinstance(value, types.MethodType):
            # "def w_method(self)"
            code = py.code.Code(value)
            defs.append(str(code.source()))
            defs.append("type(self).%s = %s\n" % (symbol, value.__name__))
        elif isinstance(value, types.ModuleType):
            name = value.__name__
            defs.append("import %s; self.%s = %s\n" % (name, symbol, name))
        elif isinstance(value, (str, unicode, int, long, float, list, tuple,
                                dict)) or value is None:
            defs.append("self.%s = %s\n" % (symbol, py3k_repr(value)))

    check_usemodules = ''
    if usemodules:
        usemodules = [_rename_module(name) for name in usemodules]
        check_usemodules = """\
    missing = set(%r).difference(sys.builtin_module_names)
    if missing:
        if not hasattr(sys, 'pypy_version_info'):
            # They may be extension modules on CPython
            name = None
            for name in missing.copy():
                if name in ['cpyext', '_cffi_backend', '_rawffi']:
                    missing.remove(name)
                    continue
                try:
                    __import__(name)
                except ImportError:
                    pass
                else:
                    missing.remove(name)
            del name
        if missing:
            sys.exit(81)
    del missing""" % usemodules

    source = list(py.code.Source(target_))
    while source[0].startswith(('@py.test.mark.', '@pytest.mark.')):
        source.pop(0)
    source = source[1:]

    pyfile = udir.join('src.py')
    if isinstance(target_, str):
        # Special case of a docstring; the function name is the first word.
        target_name = target_.split('(', 1)[0]
    else:
        target_name = target_.__name__
    with pyfile.open('w') as f:
        f.write(helpers % (pypyroot, check_usemodules))
        f.write('\n'.join(defs))
        f.write('def %s():\n' % target_name)
        f.write('\n'.join(source))
        f.write("\ntry:\n    %s()\n" % target_name)
        f.write('finally:\n    print("===aefwuiheawiu===")')
    helper_dir = os.path.join(pypydir, 'tool', 'cpyext')
    env = os.environ.copy()
    env['PYTHONPATH'] = helper_dir
    res, stdout, stderr = run_subprocess(
        python_, [str(pyfile)], env=env)
    print pyfile.read()
    print >> sys.stdout, stdout
    print >> sys.stderr, stderr
    if res == 81:
        py.test.skip('%r was not compiled w/ required usemodules: %r' %
                     (python_, usemodules))
    elif res != 0:
        raise AssertionError(
            "Subprocess failed with exit code %s:\n%s" % (res, stderr))
    elif "===aefwuiheawiu===" not in stdout:
        raise AssertionError("%r crashed:\n%s" % (python_, stderr))


def extract_docstring_if_empty_function(fn):
    def empty_func():
        ""
        pass
    empty_func_code = empty_func.func_code
    fn_code = fn.func_code
    if fn_code.co_code == empty_func_code.co_code and fn.__doc__ is not None:
        fnargs = py.std.inspect.getargs(fn_code).args
        head = '%s(%s):' % (fn.func_name, ', '.join(fnargs))
        body = py.code.Source(fn.__doc__)
        return head + str(body.indent())
    else:
        return fn


class AppTestMethod(py.test.collect.Function):
    def _prunetraceback(self, traceback):
        return traceback

    def execute_appex(self, space, target, *args):
        self.space = space
        space.getexecutioncontext().set_sys_exc_info(None)
        try:
            target(*args)
        except OperationError as e:
            if self.config.option.raise_operr:
                raise
            tb = sys.exc_info()[2]
            if e.match(space, space.w_KeyboardInterrupt):
                raise KeyboardInterrupt, KeyboardInterrupt(), tb
            appexcinfo = appsupport.AppExceptionInfo(space, e)
            if appexcinfo.traceback:
                raise AppError, AppError(appexcinfo), tb
            raise

    def repr_failure(self, excinfo):
        if excinfo.errisinstance(AppError):
            excinfo = excinfo.value.excinfo
        return super(AppTestMethod, self).repr_failure(excinfo)

    def _getdynfilename(self, func):
        code = getattr(func, 'im_func', func).func_code
        return "[%s:%s]" % (code.co_filename, code.co_firstlineno)

    def track_allocations_collect(self):
        gc.collect()
        # must also invoke finalizers now; UserDelAction
        # would not run at all unless invoked explicitly
        if hasattr(self, 'space'):
            self.space.getexecutioncontext()._run_finalizers_now()

    def setup(self):
        super(AppTestMethod, self).setup()
        instance = self.parent.obj
        w_instance = self.parent.w_instance
        space = instance.space
        for name in dir(instance):
            if name.startswith('w_'):
                if self.config.option.runappdirect:
                    setattr(instance, name[2:], getattr(instance, name))
                else:
                    obj = getattr(instance, name)
                    if isinstance(obj, types.MethodType):
                        source = py.code.Source(obj).indent()
                        w_func = space.appexec([], textwrap.dedent("""
                        ():
                        %s
                            return %s
                        """) % (source, obj.__name__))
                        w_obj = Method(space, w_func, w_instance)
                    else:
                        w_obj = obj
                    space.setattr(w_instance, space.wrap(name[2:]), w_obj)

    def runtest(self):
        target = self.obj
        src = extract_docstring_if_empty_function(target.im_func)
        space = target.im_self.space
        if self.config.option.runappdirect:
            appexec_definitions = self.parent.obj.__dict__
            spaceconfig = getattr(self.parent.obj, 'spaceconfig', None)
            usemodules = spaceconfig.get('usemodules') if spaceconfig else None
            return run_with_python(self.config.option.python, src, usemodules,
                                   **appexec_definitions)
        filename = self._getdynfilename(target)
        func = app2interp_temp(src, filename=filename)
        w_instance = self.parent.w_instance
        self.execute_appex(space, func, space, w_instance)


class AppClassInstance(py.test.collect.Instance):
    Function = AppTestMethod

    def setup(self):
        super(AppClassInstance, self).setup()
        instance = self.obj
        space = instance.space
        w_class = self.parent.w_class
        if self.config.option.runappdirect:
            self.w_instance = instance
        else:
            self.w_instance = space.call_function(w_class)


class AppClassCollector(py.test.Class):
    Instance = AppClassInstance

    def setup(self):
        super(AppClassCollector, self).setup()
        cls = self.obj
        #
        # <hack>
        for name in dir(cls):
            if name.startswith('test_'):
                func = getattr(cls, name, None)
                code = getattr(func, 'func_code', None)
                if code and code.co_flags & 32:
                    raise AssertionError("unsupported: %r is a generator "
                                         "app-level test method" % (name,))
        # </hack>
        #
        space = cls.space
        clsname = cls.__name__
        if self.config.option.runappdirect:
            w_class = cls
        else:
            w_class = space.call_function(space.w_type,
                                          space.wrap(clsname),
                                          space.newtuple([]),
                                          space.newdict())
        self.w_class = w_class<|MERGE_RESOLUTION|>--- conflicted
+++ resolved
@@ -14,12 +14,8 @@
 from pypy.interpreter.function import Method
 from rpython.tool.runsubprocess import run_subprocess
 from pypy.tool.pytest import appsupport
-<<<<<<< HEAD
-from pypy.tool.pytest.objspace import gettestobjspace
 from rpython.tool.udir import udir
 from pypy import pypydir
-=======
->>>>>>> 2925d0de
 from inspect import getmro
 
 pypyroot = os.path.dirname(pypydir)
