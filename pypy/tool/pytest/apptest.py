# Collects and executes application-level tests.
#
# Classes which names start with "AppTest", or function which names
# start with "app_test*" are not executed by the host Python, but
# by an interpreted pypy object space.
#
# ...unless the -A option ('runappdirect') is passed.

import py
<<<<<<< HEAD
import os
import sys, textwrap, types
=======
import sys, textwrap, types, gc
>>>>>>> 9b59976f
from pypy.interpreter.gateway import app2interp_temp
from pypy.interpreter.error import OperationError
from pypy.interpreter.function import Method
from rpython.tool import runsubprocess
from pypy.tool.pytest import appsupport
from pypy.tool.pytest.objspace import gettestobjspace
from rpython.tool.udir import udir
from pypy.conftest import PyPyClassCollector, pypydir
from inspect import getmro

pypyroot = os.path.dirname(pypydir)

RENAMED_USEMODULES = dict(
    _winreg='winreg',
    exceptions='builtins',
    struct='_struct',
    thread='_thread',
    )

class AppError(Exception):
    def __init__(self, excinfo):
        self.excinfo = excinfo

marker = py.test.mark.applevel

def py3k_repr(value):
    "return the repr() that py3k would give for an object."""
    if isinstance(value, str):
        # python2 string -> Bytes string
        return "b" + repr(value)
    elif isinstance(value, unicode):
        # python2 unicode -> python3 string
        return repr(value)[1:]
    elif isinstance(value, list):
        return '[' + ', '.join(py3k_repr(item) for item in value) + ']'
    elif isinstance(value, tuple):
        return '(' + ', '.join(py3k_repr(item) for item in value) + ',)'
    elif isinstance(value, dict):
        return '{' + ', '.join('%s: %s' % (py3k_repr(key), py3k_repr(value))
                               for key, value in value.items()) + '}'
    elif isinstance(value, long):
        return repr(value)[:-1]
    elif isinstance(value, float):
        r = repr(value)
        if r in ('nan', 'inf', '-inf'):
            return "float(%r)" % r
        else:
            return r
    elif isinstance(value, type):
        return type.__name__    
    else:
        return repr(value)


def run_with_python(python_, target_, usemodules, **definitions):
    if python_ is None:
        py.test.skip("Cannot find the default python3 interpreter to run with -A")
    # we assume that the source of target_ is in utf-8. Unfortunately, we don't
    # have any easy/standard way to determine from here the original encoding
    # of the source file
    helpers = r"""# -*- encoding: utf-8 -*-
if 1:
    import sys
    sys.path.append(%r)
%s
    def skip(message):
        print(message)
        raise SystemExit(0)
    __builtins__.skip = skip
    __builtins__.py3k_skip = skip
    class ExceptionWrapper:
        pass
    def raises(exc, func, *args, **kwargs):
        import os
        try:
            if isinstance(func, str):
                if func.startswith((' ', os.linesep)):
                    # it's probably an indented block, so we prefix if True:
                    # to avoid SyntaxError
                    func = "if True:\n" + func
                frame = sys._getframe(1)
                exec(func, frame.f_globals, frame.f_locals)
            else:
                func(*args, **kwargs)
        except exc as e:
            res = ExceptionWrapper()
            res.value = e
            return res
        else:
            raise AssertionError("DID NOT RAISE")
    __builtins__.raises = raises
    class Test:
        pass
    self = Test()
"""
    defs = []
    for symbol, value in sorted(definitions.items()):
        if isinstance(value, tuple) and isinstance(value[0], py.code.Source):
            code, args = value
            defs.append(str(code))
            arg_repr = []
            for arg in args:
                if isinstance(arg, types.FunctionType):
                    arg_repr.append(arg.__name__)
                elif isinstance(arg, types.MethodType):
                    arg_repr.append(arg.__name__)
                else:
                    arg_repr.append(py3k_repr(arg))
            args = ', '.join(arg_repr)
            defs.append("self.%s = anonymous(%s)\n" % (symbol, args))
        elif isinstance(value, types.MethodType):
            # "def w_method(self)"
            code = py.code.Code(value)
            defs.append(str(code.source()))
            defs.append("type(self).%s = %s\n" % (symbol, value.__name__))
        elif isinstance(value, types.ModuleType):
            name = value.__name__
            defs.append("import %s; self.%s = %s\n" % (name, symbol, name))
        elif isinstance(value, (str, unicode, int, long, float, list, tuple,
                                dict)) or value is None:
            defs.append("self.%s = %s\n" % (symbol, py3k_repr(value)))

    check_usemodules = ''
    if usemodules:
        usemodules = [str(RENAMED_USEMODULES.get(name, name))
                      for name in usemodules]
        check_usemodules = """\
    missing = set(%r).difference(sys.builtin_module_names)
    if missing:
        if not hasattr(sys, 'pypy_version_info'):
            # They may be extension modules on CPython
            name = None
            for name in missing.copy():
                try:
                    __import__(name)
                except ImportError:
                    pass
                else:
                    missing.remove(name)
            del name
        if missing:
            sys.exit(81)
    del missing""" % usemodules

    source = list(py.code.Source(target_))
    while source[0].startswith(('@py.test.mark.', '@pytest.mark.')):
        source.pop(0)
    source = source[1:]

    pyfile = udir.join('src.py')
    if isinstance(target_, str):
        # Special case of a docstring; the function name is the first word.
        target_name = target_.split('(', 1)[0]
    else:
        target_name = target_.__name__
    with pyfile.open('w') as f:
        f.write(helpers % (pypyroot, check_usemodules))
        f.write('\n'.join(defs))
        f.write('def %s():\n' % target_name)
        f.write('\n'.join(source))
        f.write("\n%s()\n" % target_name)
    res, stdout, stderr = runsubprocess.run_subprocess(
        python_, [str(pyfile)])
    print pyfile.read()
    print >> sys.stdout, stdout
    print >> sys.stderr, stderr
    if res == 81:
        py.test.skip('%r was not compiled w/ required usemodules: %r' %
                     (python_, usemodules))
    elif res > 0:
        raise AssertionError("Subprocess failed:\n" + stderr)


def extract_docstring_if_empty_function(fn):
    def empty_func():
        ""
        pass
    empty_func_code = empty_func.func_code
    fn_code = fn.func_code
    if fn_code.co_code == empty_func_code.co_code and fn.__doc__ is not None:
        fnargs = py.std.inspect.getargs(fn_code).args
        head = '%s(%s):' % (fn.func_name, ', '.join(fnargs))
        body = py.code.Source(fn.__doc__)
        return head + str(body.indent())
    else:
        return fn


class AppTestFunction(py.test.collect.Function):
    def __init__(self, *args, **kwargs):
        super(AppTestFunction, self).__init__(*args, **kwargs)
        self._request.applymarker(marker)

    def _prunetraceback(self, traceback):
        return traceback

    def execute_appex(self, space, target, *args):
        self.space = space
        try:
            target(*args)
        except OperationError as e:
            if self.config.option.raise_operr:
                raise
            tb = sys.exc_info()[2]
            if e.match(space, space.w_KeyboardInterrupt):
                raise KeyboardInterrupt, KeyboardInterrupt(), tb
            appexcinfo = appsupport.AppExceptionInfo(space, e)
            if appexcinfo.traceback:
                raise AppError, AppError(appexcinfo), tb
            raise

    def runtest(self):
        target = self.obj
        src = extract_docstring_if_empty_function(target)
        if self.config.option.runappdirect:
            return run_with_python(self.config.option.python, src, None)
        space = gettestobjspace()
        filename = self._getdynfilename(target)
        func = app2interp_temp(src, filename=filename)
        print "executing", func
        self.execute_appex(space, func, space)

    def repr_failure(self, excinfo):
        if excinfo.errisinstance(AppError):
            excinfo = excinfo.value.excinfo
        return super(AppTestFunction, self).repr_failure(excinfo)

    def _getdynfilename(self, func):
        code = getattr(func, 'im_func', func).func_code
        return "[%s:%s]" % (code.co_filename, code.co_firstlineno)

    def track_allocations_collect(self):
        gc.collect()
        # must also invoke finalizers now; UserDelAction
        # would not run at all unless invoked explicitly
        if hasattr(self, 'space'):
            self.space.getexecutioncontext()._run_finalizers_now()


class AppTestMethod(AppTestFunction):
    def setup(self):
        super(AppTestMethod, self).setup()
        instance = self.parent.obj
        w_instance = self.parent.w_instance
        space = instance.space
        for name in dir(instance):
            if name.startswith('w_'):
                if self.config.option.runappdirect:
                    setattr(instance, name[2:], getattr(instance, name))
                else:
                    obj = getattr(instance, name)
                    if isinstance(obj, types.MethodType):
                        source = py.std.inspect.getsource(obj).lstrip()
                        w_func = space.appexec([], textwrap.dedent("""
                        ():
                            %s
                            return %s
                        """) % (source, name))
                        w_obj = Method(space, w_func, w_instance)
                    else:
                        w_obj = obj
                    space.setattr(w_instance, space.wrap(name[2:]), w_obj)

    def runtest(self):
        target = self.obj
        src = extract_docstring_if_empty_function(target.im_func)
        space = target.im_self.space
        if self.config.option.runappdirect:
            appexec_definitions = self.parent.obj.__dict__
            spaceconfig = getattr(self.parent.obj, 'spaceconfig', None)
            usemodules = spaceconfig.get('usemodules') if spaceconfig else None
            return run_with_python(self.config.option.python, src, usemodules,
                                   **appexec_definitions)
        filename = self._getdynfilename(target)
        func = app2interp_temp(src, filename=filename)
        w_instance = self.parent.w_instance
        self.execute_appex(space, func, space, w_instance)


class AppClassInstance(py.test.collect.Instance):
    Function = AppTestMethod

    def setup(self):
        super(AppClassInstance, self).setup()
        instance = self.obj
        space = instance.space
        w_class = self.parent.w_class
        if self.config.option.runappdirect:
            self.w_instance = instance
        else:
            self.w_instance = space.call_function(w_class)


class AppClassCollector(PyPyClassCollector):
    Instance = AppClassInstance

    def setup(self):
        super(AppClassCollector, self).setup()
        cls = self.obj
        #
        # <hack>
        for name in dir(cls):
            if name.startswith('test_'):
                func = getattr(cls, name, None)
                code = getattr(func, 'func_code', None)
                if code and code.co_flags & 32:
                    raise AssertionError("unsupported: %r is a generator "
                                         "app-level test method" % (name,))
        # </hack>
        #
        space = cls.space
        clsname = cls.__name__
        if self.config.option.runappdirect:
            w_class = cls
        else:
            w_class = space.call_function(space.w_type,
                                          space.wrap(clsname),
                                          space.newtuple([]),
                                          space.newdict())
        self.w_class = w_class
<|MERGE_RESOLUTION|>--- conflicted
+++ resolved
@@ -7,12 +7,8 @@
 # ...unless the -A option ('runappdirect') is passed.
 
 import py
-<<<<<<< HEAD
 import os
-import sys, textwrap, types
-=======
 import sys, textwrap, types, gc
->>>>>>> 9b59976f
 from pypy.interpreter.gateway import app2interp_temp
 from pypy.interpreter.error import OperationError
 from pypy.interpreter.function import Method
