--- conflicted
+++ resolved
@@ -15,12 +15,8 @@
 from rpython.tool import runsubprocess
 from pypy.tool.pytest import appsupport
 from pypy.tool.pytest.objspace import gettestobjspace
-<<<<<<< HEAD
 from rpython.tool.udir import udir
 from pypy import pypydir
-from pypy.conftest import PyPyClassCollector
-=======
->>>>>>> dddc5157
 from inspect import getmro
 
 pypyroot = os.path.dirname(pypydir)
