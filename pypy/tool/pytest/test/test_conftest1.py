
import py
import sys

innertest = py.path.local(__file__).dirpath('conftest1_innertest.py')
pytest_plugins = "pytester"

class TestPyPyTests:
    def test_selection_by_keyword_interp(self, testdir):
        sorter = testdir.inline_run("-m", "interplevel", innertest, )
        passed, skipped, failed = sorter.listoutcomes()
        assert len(passed) == 2, len(passed)
        assert not skipped and not failed
        assert "test_something" in passed[0].nodeid
        assert "test_method" in passed[1].nodeid

    def test_selection_by_keyword_app(self, testdir):
        sorter = testdir.inline_run("-m", "applevel -docstring", innertest)
        passed, skipped, failed = sorter.listoutcomes()
        assert len(passed) == 4
        assert not skipped
        assert len(failed) == 2
        assert "app_test_something" in passed[0].nodeid
<<<<<<< HEAD
        assert "test_method_app" in passed[1].nodeid

    def test_runappdirect(self, testdir):
        sorter = testdir.inline_run(innertest, '-m', 'applevel -docstring',
                                    '--runappdirect')
        passed, skipped, failed = sorter.listoutcomes()
        assert len(passed) == 4
        print passed
        assert "app_test_something" in passed[0].nodeid
        assert "test_method_app" in passed[1].nodeid
        
    def test_docstring_in_methods(self, testdir): 
        sorter = testdir.inline_run("-k", "AppTestSomething and test_code_in_docstring",
                                    innertest)
        passed, skipped, failed = sorter.listoutcomes()
        assert len(passed) == 1
        assert len(failed) == 1
        assert skipped == []
        assert "test_code_in_docstring_ignored" in passed[0].nodeid
        assert "test_code_in_docstring_failing" in failed[0].nodeid

    def test_docstring_in_functions(self, testdir): 
        sorter = testdir.inline_run("-k", "app_test_code_in_docstring", innertest)
        passed, skipped, failed = sorter.listoutcomes()
        assert passed == []
        assert len(failed) == 1
        assert skipped == []
        assert "app_test_code_in_docstring_failing" in failed[0].nodeid

    def test_docstring_runappdirect(self, testdir):
        sorter = testdir.inline_run(innertest,
                                    '-k', 'test_code_in_docstring',
                                    '--runappdirect')
        passed, skipped, failed = sorter.listoutcomes()
        assert len(passed) == 1
        assert len(failed) == 2
        assert "test_code_in_docstring_ignored" in passed[0].nodeid
        assert "app_test_code_in_docstring_failing" in failed[0].nodeid
        assert "test_code_in_docstring_failing" in failed[1].nodeid

    def test_raises_inside_closure(self, testdir):
        sorter = testdir.inline_run(innertest, '-k', 'app_test_raise_in_a_closure',
                                    '--runappdirect')
        passed, skipped, failed = sorter.listoutcomes()
        assert len(passed) == 1
        print passed
        assert "app_test_raise_in_a_closure" in passed[0].nodeid
=======
        assert "test_method_app" in passed[1].nodeid
>>>>>>> dddc5157
<|MERGE_RESOLUTION|>--- conflicted
+++ resolved
@@ -20,16 +20,6 @@
         assert len(passed) == 4
         assert not skipped
         assert len(failed) == 2
-        assert "app_test_something" in passed[0].nodeid
-<<<<<<< HEAD
-        assert "test_method_app" in passed[1].nodeid
-
-    def test_runappdirect(self, testdir):
-        sorter = testdir.inline_run(innertest, '-m', 'applevel -docstring',
-                                    '--runappdirect')
-        passed, skipped, failed = sorter.listoutcomes()
-        assert len(passed) == 4
-        print passed
         assert "app_test_something" in passed[0].nodeid
         assert "test_method_app" in passed[1].nodeid
         
@@ -68,7 +58,4 @@
         passed, skipped, failed = sorter.listoutcomes()
         assert len(passed) == 1
         print passed
-        assert "app_test_raise_in_a_closure" in passed[0].nodeid
-=======
-        assert "test_method_app" in passed[1].nodeid
->>>>>>> dddc5157
+        assert "app_test_raise_in_a_closure" in passed[0].nodeid