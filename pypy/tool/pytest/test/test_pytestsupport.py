from pypy.interpreter.error import OperationError
from pypy.tool.pytest.appsupport import AppExceptionInfo
import py
import pypy
conftestpath = py.path.local(pypy.__file__).dirpath("conftest.py")

pytest_plugins = "pytester"

<<<<<<< HEAD
def app_test_exception():
    try:
        raise AssertionError("42")
    except AssertionError:
        pass
    else:
        raise AssertionError("app level AssertionError mixup!")

def app_test_exception_with_message():
    try:
        assert 0, "Failed"
    except AssertionError as e:
        assert e.msg == "Failed"


=======
def somefunc(x):
    print x

def test_AppFrame(space):
    import sys
    co = PyCode._from_code(space, somefunc.func_code)
    pyframe = space.FrameClass(space, co, space.newdict(), None)
    runner = AppFrame(space, pyframe)
    interpret("f = lambda x: x+1", runner, should_fail=False)
    msg = interpret("assert isinstance(f(2), float)", runner)
    assert msg.startswith("assert isinstance(3, float)\n"
                          " +  where 3 = ")


def test_myexception(space):
    def app_test_func():
        x = 6*7
        assert x == 43
    t = app2interp_temp(app_test_func)
    f = t.get_function(space)
    space.setitem(space.builtin.w_dict, space.wrap('AssertionError'),
                  build_pytest_assertion(space))
    try:
        f.call_args(Arguments(None, []))
    except OperationError as e:
        assert e.match(space, space.w_AssertionError)
        assert space.unwrap(space.str(e.get_w_value(space))) == 'assert 42 == 43'
    else:
        assert False, "got no exception!"

>>>>>>> 0cf2b560
def test_appexecinfo(space):
    try:
        space.appexec([], "(): raise ValueError")
    except OperationError as e:
        appex = AppExceptionInfo(space, e)
    else:
        py.test.fail("did not raise!")
    assert appex.exconly().find('ValueError') != -1
    assert appex.exconly(tryshort=True).find('ValueError') != -1
    assert appex.errisinstance(ValueError)
    assert not appex.errisinstance(RuntimeError)
    class A:
        pass
    assert not appex.errisinstance(A)


class AppTestWithWrappedInterplevelAttributes:
    def setup_class(cls):
        space = cls.space
        cls.w_some1 = space.wrap(42)

    def setup_method(self, meth):
        self.w_some2 = self.space.wrap(23)

    def test_values_arrive(self):
        assert self.some1 == 42
        assert self.some2 == 23

    def test_values_arrive2(self):
        assert self.some1 == 42

    def w_compute(self, x):
        return x + 2

    def test_equal(self):
        assert self.compute(3) == 5


def test_app_test_blow(testdir):
    conftestpath.copy(testdir.tmpdir)
    sorter = testdir.inline_runsource("""class AppTestBlow:
    def test_one(self): exec('blow')
    """)

    reports = sorter.getreports("pytest_runtest_logreport")
    setup, ev, teardown = reports
    assert ev.failed
    assert setup.passed
    assert teardown.passed
    assert 'NameError' in ev.longrepr.reprcrash.message
    assert 'blow' in ev.longrepr.reprcrash.message<|MERGE_RESOLUTION|>--- conflicted
+++ resolved
@@ -6,54 +6,6 @@
 
 pytest_plugins = "pytester"
 
-<<<<<<< HEAD
-def app_test_exception():
-    try:
-        raise AssertionError("42")
-    except AssertionError:
-        pass
-    else:
-        raise AssertionError("app level AssertionError mixup!")
-
-def app_test_exception_with_message():
-    try:
-        assert 0, "Failed"
-    except AssertionError as e:
-        assert e.msg == "Failed"
-
-
-=======
-def somefunc(x):
-    print x
-
-def test_AppFrame(space):
-    import sys
-    co = PyCode._from_code(space, somefunc.func_code)
-    pyframe = space.FrameClass(space, co, space.newdict(), None)
-    runner = AppFrame(space, pyframe)
-    interpret("f = lambda x: x+1", runner, should_fail=False)
-    msg = interpret("assert isinstance(f(2), float)", runner)
-    assert msg.startswith("assert isinstance(3, float)\n"
-                          " +  where 3 = ")
-
-
-def test_myexception(space):
-    def app_test_func():
-        x = 6*7
-        assert x == 43
-    t = app2interp_temp(app_test_func)
-    f = t.get_function(space)
-    space.setitem(space.builtin.w_dict, space.wrap('AssertionError'),
-                  build_pytest_assertion(space))
-    try:
-        f.call_args(Arguments(None, []))
-    except OperationError as e:
-        assert e.match(space, space.w_AssertionError)
-        assert space.unwrap(space.str(e.get_w_value(space))) == 'assert 42 == 43'
-    else:
-        assert False, "got no exception!"
-
->>>>>>> 0cf2b560
 def test_appexecinfo(space):
     try:
         space.appexec([], "(): raise ValueError")
