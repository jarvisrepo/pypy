--- conflicted
+++ resolved
@@ -136,16 +136,6 @@
         "*E*+ bar*",
     ])
 
-<<<<<<< HEAD
-def test_rename_module():
-    from pypy.tool.pytest.apptest import _rename_module
-    assert _rename_module("sys") == "sys"
-    if sys.platform == "win32":
-        assert _rename_module("_winreg") == "winreg"
-    assert _rename_module("struct") == "_struct"
-    assert _rename_module("operator") == "_operator"
-    assert _rename_module("signal") == "_signal"
-=======
 def test_apptest_spaceconfig(testdir):
     setpypyconftest(testdir)
     p = testdir.makepyfile(apptest_raise="""
@@ -158,4 +148,12 @@
     """)
     result = testdir.runpytest(p)
     assert result.ret == 0
->>>>>>> 4c8267cc
+
+def test_rename_module():
+    from pypy.tool.pytest.apptest import _rename_module
+    assert _rename_module("sys") == "sys"
+    if sys.platform == "win32":
+        assert _rename_module("_winreg") == "winreg"
+    assert _rename_module("struct") == "_struct"
+    assert _rename_module("operator") == "_operator"
+    assert _rename_module("signal") == "_signal"