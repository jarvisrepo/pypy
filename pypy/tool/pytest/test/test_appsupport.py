import pytest
import sys
import py
import pypy

pytest_plugins = "pytester"

def setpypyconftest(testdir):
    path = str(py.path.local(pypy.__file__).dirpath().dirpath())
    testdir.makeconftest("""
        import sys
        sys.path.insert(0, %r)
        from pypy.conftest import *
    """ % path)

def test_pypy_collection(testdir):
    testdir.makepyfile("""
        def test_func():
            pass
        class TestClassInt:
            def test_method(self, space):
                pass
        class AppTestClass:
            def test_method(self):
                pass
    """)
    testdir.makepyfile(apptest_collection="""
        def test_app():
            pass
    """)
    setpypyconftest(testdir)
    result = testdir.runpytest("--collectonly")
    assert result.ret == 0
    result.stdout.fnmatch_lines([
        "*AppTestModule*apptest_collection*",
        "*AppTestFunction*test_app*",
        "*Function*test_func*",
        "*Class*TestClassInt*",
        "*Function*test_method*",
        "*AppClassCollector*AppTestClass*",
        "*AppTestMethod*",
    ])

def test_interp_spaceconfig(testdir):
    setpypyconftest(testdir)
    p = testdir.makepyfile("""
        class TestClass:
            spaceconfig = {"objspace.usemodules._random": False}
            def setup_class(cls):
                assert not cls.space.config.objspace.usemodules._random
            def test_interp(self, space):
                assert self.space is space
            def test_interp2(self, space):
                assert self.space is space
    """)
    result = testdir.runpytest(p)
    assert result.ret == 0
    result.stdout.fnmatch_lines(["*2 passed*"])

def test_spaceconfig_param(testdir):
    setpypyconftest(testdir)
    p = testdir.makepyfile("""
        import pytest

        @pytest.mark.parametrize('spaceconfig',
            [{"objspace.usemodules._random": False}])
        def test_interp(space):
            assert not space.config.objspace.usemodules._random

        def test_interp2(space):
            assert space.config.objspace.usemodules._random
    """)
    result = testdir.runpytest(p)
    assert result.ret == 0
    result.stdout.fnmatch_lines(["*2 passed*"])

def test_applevel_raises_simple_display(testdir):
    setpypyconftest(testdir)
    p = testdir.makepyfile("""
        class AppTestRaises:
            def test_func(self):
                raises (ValueError, x)
        #
    """)
    result = testdir.runpytest(p, "-s")
    assert result.ret == 1
    result.stdout.fnmatch_lines([
        "*test_func(self)*",
        ">*raises*ValueError*",
        "*E*application-level*NameError*x*not defined",
        "*test_applevel_raises_simple_display*",
    ])
    result = testdir.runpytest(p) # this time we may run the pyc file
    assert result.ret == 1
    result.stdout.fnmatch_lines([
        "*E*application-level*NameError*x*not defined",
    ])

def test_apptest_raise(testdir):
    setpypyconftest(testdir)
    p = testdir.makepyfile(apptest_raise="""
        def test_raise():
            raise KeyError(42)
    """)
    result = testdir.runpytest(p)
    assert result.ret == 1
    result.stdout.fnmatch_lines([
        "*E*application-level*KeyError*42*",
    ])

def test_apptest_fail_plain(testdir):
    setpypyconftest(testdir)
    p = testdir.makepyfile(apptest_fail="""
        def test_fail():
            x = 'foo'
            assert x == 'bar'
    """)
    result = testdir.runpytest(p)
    assert result.ret == 1
    result.stdout.fnmatch_lines([
        "*E*(application-level) AssertionError",
    ])

def test_apptest_fail_rewrite(testdir):
    setpypyconftest(testdir)
    p = testdir.makepyfile(apptest_fail_rewrite="""
        def test_fail():
            x = 'foo'
            assert x == 'bar'
    """)
    result = testdir.runpytest(p, "--applevel-rewrite")
    assert result.ret == 1
    result.stdout.fnmatch_lines([
        "*E*application-level*AssertionError: assert 'foo' == 'bar'",
        "*E*- foo*",
        "*E*+ bar*",
    ])

def test_apptest_spaceconfig(testdir):
    setpypyconftest(testdir)
    p = testdir.makepyfile(apptest_raise="""
        # spaceconfig = {"usemodules":["array"]}
        import array
        def test_array():
            a = array.array('i', [1,2,3])
            assert len(a) == 3
            assert a[2] == 3
    """)
    result = testdir.runpytest(p)
    assert result.ret == 0

<<<<<<< HEAD
def test_rename_module():
    from pypy.tool.pytest.apptest import _rename_module
    assert _rename_module("sys") == "sys"
    if sys.platform == "win32":
        assert _rename_module("_winreg") == "winreg"
    assert _rename_module("struct") == "_struct"
    assert _rename_module("operator") == "_operator"
    assert _rename_module("signal") == "_signal"
=======
def test_apptest_skipif(testdir):
    setpypyconftest(testdir)
    p = testdir.makepyfile(apptest_raise="""
        import pytest

        @pytest.mark.skipif(True, reason="Bad test")
        def test_bad():
            assert False

        def test_success():
            assert True
    """)
    result = testdir.runpytest(p)
    assert result.ret == 0
    result.assert_outcomes(passed=1, skipped=1)
>>>>>>> b6c4556a
<|MERGE_RESOLUTION|>--- conflicted
+++ resolved
@@ -149,7 +149,6 @@
     result = testdir.runpytest(p)
     assert result.ret == 0
 
-<<<<<<< HEAD
 def test_rename_module():
     from pypy.tool.pytest.apptest import _rename_module
     assert _rename_module("sys") == "sys"
@@ -158,7 +157,7 @@
     assert _rename_module("struct") == "_struct"
     assert _rename_module("operator") == "_operator"
     assert _rename_module("signal") == "_signal"
-=======
+
 def test_apptest_skipif(testdir):
     setpypyconftest(testdir)
     p = testdir.makepyfile(apptest_raise="""
@@ -173,5 +172,4 @@
     """)
     result = testdir.runpytest(p)
     assert result.ret == 0
-    result.assert_outcomes(passed=1, skipped=1)
->>>>>>> b6c4556a
+    result.assert_outcomes(passed=1, skipped=1)