import pytest
import sys
import py
import pypy

pytest_plugins = "pytester"

def setpypyconftest(testdir):
    path = str(py.path.local(pypy.__file__).dirpath().dirpath())
    testdir.makeconftest("""
        import sys
        sys.path.insert(0, %r)
        from pypy.conftest import *
    """ % path)

def test_pypy_collection(testdir):
    testdir.makepyfile("""
        def test_func():
            pass
        class TestClassInt:
            def test_method(self, space):
                pass
        class AppTestClass:
            def test_method(self):
                pass
    """)
    testdir.makepyfile(apptest_collection="""
        def test_app():
            pass
    """)
    setpypyconftest(testdir)
    result = testdir.runpytest("--collectonly")
    assert result.ret == 0
    result.stdout.fnmatch_lines([
        "*AppTestModule*apptest_collection*",
        "*AppTestFunction*test_app*",
        "*Function*test_func*",
        "*Class*TestClassInt*",
        "*Function*test_method*",
        "*AppClassCollector*AppTestClass*",
        "*AppTestMethod*",
    ])

def test_interp_spaceconfig(testdir):
    setpypyconftest(testdir)
    p = testdir.makepyfile("""
        class TestClass:
            spaceconfig = {"objspace.usemodules._random": False}
            def setup_class(cls):
                assert not cls.space.config.objspace.usemodules._random
            def test_interp(self, space):
                assert self.space is space
            def test_interp2(self, space):
                assert self.space is space
    """)
    result = testdir.runpytest(p)
    assert result.ret == 0
    result.stdout.fnmatch_lines(["*2 passed*"])

def test_spaceconfig_param(testdir):
    setpypyconftest(testdir)
    p = testdir.makepyfile("""
        import pytest

        @pytest.mark.parametrize('spaceconfig',
            [{"objspace.usemodules._random": False}])
        def test_interp(space):
            assert not space.config.objspace.usemodules._random

        def test_interp2(space):
            assert space.config.objspace.usemodules._random
    """)
    result = testdir.runpytest(p)
    assert result.ret == 0
    result.stdout.fnmatch_lines(["*2 passed*"])

def test_applevel_raises_simple_display(testdir):
    setpypyconftest(testdir)
    p = testdir.makepyfile("""
        class AppTestRaises:
            def test_func(self):
                raises (ValueError, x)
        #
    """)
    result = testdir.runpytest(p, "-s")
    assert result.ret == 1
    result.stdout.fnmatch_lines([
        "*test_func(self)*",
        ">*raises*ValueError*",
        "*E*application-level*NameError*x*not defined",
        "*test_applevel_raises_simple_display*",
    ])
    result = testdir.runpytest(p) # this time we may run the pyc file
    assert result.ret == 1
    result.stdout.fnmatch_lines([
        "*E*application-level*NameError*x*not defined",
    ])

def test_apptest_raise(testdir):
    setpypyconftest(testdir)
    p = testdir.makepyfile(apptest_raise="""
        def test_raise():
            raise KeyError(42)
    """)
    result = testdir.runpytest(p)
    assert result.ret == 1
    result.stdout.fnmatch_lines([
        "*E*application-level*KeyError*42*",
    ])

def test_apptest_fail_plain(testdir):
    setpypyconftest(testdir)
    p = testdir.makepyfile(apptest_fail="""
        def test_fail():
            x = 'foo'
            assert x == 'bar'
    """)
    result = testdir.runpytest(p)
    assert result.ret == 1
    result.stdout.fnmatch_lines([
        "*E*(application-level) AssertionError",
    ])

def test_apptest_fail_rewrite(testdir):
    setpypyconftest(testdir)
    p = testdir.makepyfile(apptest_fail_rewrite="""
        def test_fail():
            x = 'foo'
            assert x == 'bar'
    """)
    result = testdir.runpytest(p, "--applevel-rewrite")
    assert result.ret == 1
    result.stdout.fnmatch_lines([
        "*E*application-level*AssertionError: assert 'foo' == 'bar'",
        "*E*- foo*",
        "*E*+ bar*",
<<<<<<< HEAD
    ])


def app_test_raises():
    info = raises(TypeError, id)
    assert info.type is TypeError
    assert isinstance(info.value, TypeError)

    x = 43
    info = raises(ZeroDivisionError, "x/0")
    assert info.type is ZeroDivisionError
    assert isinstance(info.value, ZeroDivisionError)

def test_rename_module():
    from pypy.tool.pytest.apptest import _rename_module
    assert _rename_module("sys") == "sys"
    if sys.platform == "win32":
        assert _rename_module("_winreg") == "winreg"
    assert _rename_module("struct") == "_struct"
    assert _rename_module("operator") == "_operator"
    assert _rename_module("signal") == "_signal"
=======
    ])
>>>>>>> 0cf2b560
<|MERGE_RESOLUTION|>--- conflicted
+++ resolved
@@ -134,19 +134,7 @@
         "*E*application-level*AssertionError: assert 'foo' == 'bar'",
         "*E*- foo*",
         "*E*+ bar*",
-<<<<<<< HEAD
     ])
-
-
-def app_test_raises():
-    info = raises(TypeError, id)
-    assert info.type is TypeError
-    assert isinstance(info.value, TypeError)
-
-    x = 43
-    info = raises(ZeroDivisionError, "x/0")
-    assert info.type is ZeroDivisionError
-    assert isinstance(info.value, ZeroDivisionError)
 
 def test_rename_module():
     from pypy.tool.pytest.apptest import _rename_module
@@ -155,7 +143,4 @@
         assert _rename_module("_winreg") == "winreg"
     assert _rename_module("struct") == "_struct"
     assert _rename_module("operator") == "_operator"
-    assert _rename_module("signal") == "_signal"
-=======
-    ])
->>>>>>> 0cf2b560
+    assert _rename_module("signal") == "_signal"