import pytest
import sys
import py
import pypy

pytest_plugins = "pytester"

def setpypyconftest(testdir):
    path = str(py.path.local(pypy.__file__).dirpath().dirpath())
    testdir.makeconftest("""
        import sys
        sys.path.insert(0, %r)
        from pypy.conftest import *
    """ % path)

def test_pypy_collection(testdir):
    testdir.makepyfile("""
        def test_func():
            pass
        class TestClassInt:
            def test_method(self, space):
                pass
        class AppTestClass:
            def test_method(self):
                pass
    """)
    setpypyconftest(testdir)
    result = testdir.runpytest("--collectonly")
    assert result.ret == 0
    result.stdout.fnmatch_lines([
        "*Function*test_func*",
        "*Class*TestClassInt*",
        "*Function*test_method*",
        "*AppClassCollector*AppTestClass*",
        "*AppTestMethod*",
    ])

class TestSpaceConfig:
<<<<<<< HEAD
    @pytest.mark.xfail(reason="Can't check config with -A in pypy3")
    def test_applevel_skipped_on_cpython_and_spaceconfig(self, testdir):
        setpypyconftest(testdir)
        testdir.makepyfile("""
            class AppTestClass:
                spaceconfig = {"objspace.usemodules._random": True}
                def setup_class(cls):
                    assert 0
                def test_applevel(self):
                    pass
        """)
        result = testdir.runpytest("-A")
        assert result.ret == 0
        if hasattr(sys, 'pypy_translation_info') and \
           sys.pypy_translation_info.get('objspace.usemodules._random'):
            result.stdout.fnmatch_lines(["*1 error*"])
        else:
            # setup_class didn't get called, otherwise it would error
            result.stdout.fnmatch_lines(["*1 skipped*"])

=======
>>>>>>> a9022b18
    def test_interp_spaceconfig(self, testdir):
        setpypyconftest(testdir)
        p = testdir.makepyfile("""
            class TestClass:
                spaceconfig = {"objspace.usemodules._random": False}
                def setup_class(cls):
                    assert not cls.space.config.objspace.usemodules._random
                def test_interp(self, space):
                    assert self.space is space
                def test_interp2(self, space):
                    assert self.space is space
        """)
        result = testdir.runpytest(p)
        assert result.ret == 0
        result.stdout.fnmatch_lines(["*2 passed*"])

def test_applevel_raises_simple_display(testdir):
    setpypyconftest(testdir)
    p = testdir.makepyfile("""
        def app_test_raises():
            raises(ValueError, x)
        class AppTestRaises:
            def test_func(self):
                raises (ValueError, x)
        #
    """)
    result = testdir.runpytest(p, "-s")
    assert result.ret == 1
    result.stdout.fnmatch_lines([
        "*E*application-level*NameError*x*not defined",
        "*test_func(self)*",
        ">*raises*ValueError*",
        "*E*application-level*NameError*x*not defined",
        "*test_applevel_raises_simple_display*",
    ])
    result = testdir.runpytest(p) # this time we may run the pyc file
    assert result.ret == 1
    result.stdout.fnmatch_lines([
        "*E*application-level*NameError*x*not defined",
    ])

def test_applevel_raises_display(testdir):
    setpypyconftest(testdir)
    p = testdir.makepyfile("""
        def app_test_raises():
            raises(ValueError, "x")
            pass
    """)
    result = testdir.runpytest(p, "-s")
    assert result.ret == 1
    result.stdout.fnmatch_lines([
        "*E*application-level*NameError*x*not defined",
    ])
    result = testdir.runpytest(p) # this time we may run the pyc file
    assert result.ret == 1
    result.stdout.fnmatch_lines([
        "*E*application-level*NameError*x*not defined",
    ])

def test_applevel_raise_keyerror(testdir):
    setpypyconftest(testdir)
    p = testdir.makepyfile("""
        def app_test_raises():
            raise KeyError(42)
            pass
    """)
    result = testdir.runpytest(p, "-s")
    assert result.ret == 1
    result.stdout.fnmatch_lines([
        "*E*application-level*KeyError*42*",
    ])

def app_test_raises():
    info = raises(TypeError, id)
    assert info.type is TypeError
    assert isinstance(info.value, TypeError)

    x = 43
    info = raises(ZeroDivisionError, "x/0")
    assert info.type is ZeroDivisionError
    assert isinstance(info.value, ZeroDivisionError)

def test_rename_module():
    from pypy.tool.pytest.apptest import _rename_module
    assert _rename_module("sys") == "sys"
    if sys.platform == "win32":
        assert _rename_module("_winreg") == "winreg"
    assert _rename_module("struct") == "_struct"
    assert _rename_module("operator") == "_operator"
    assert _rename_module("signal") == "_signal"<|MERGE_RESOLUTION|>--- conflicted
+++ resolved
@@ -36,29 +36,7 @@
     ])
 
 class TestSpaceConfig:
-<<<<<<< HEAD
     @pytest.mark.xfail(reason="Can't check config with -A in pypy3")
-    def test_applevel_skipped_on_cpython_and_spaceconfig(self, testdir):
-        setpypyconftest(testdir)
-        testdir.makepyfile("""
-            class AppTestClass:
-                spaceconfig = {"objspace.usemodules._random": True}
-                def setup_class(cls):
-                    assert 0
-                def test_applevel(self):
-                    pass
-        """)
-        result = testdir.runpytest("-A")
-        assert result.ret == 0
-        if hasattr(sys, 'pypy_translation_info') and \
-           sys.pypy_translation_info.get('objspace.usemodules._random'):
-            result.stdout.fnmatch_lines(["*1 error*"])
-        else:
-            # setup_class didn't get called, otherwise it would error
-            result.stdout.fnmatch_lines(["*1 skipped*"])
-
-=======
->>>>>>> a9022b18
     def test_interp_spaceconfig(self, testdir):
         setpypyconftest(testdir)
         p = testdir.makepyfile("""
