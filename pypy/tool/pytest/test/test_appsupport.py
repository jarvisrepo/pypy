import sys
import py
import pypy

pytest_plugins = "pytester"

def setpypyconftest(testdir):
    path = str(py.path.local(pypy.__file__).dirpath().dirpath())
    testdir.makeconftest("""
        import sys
        sys.path.insert(0, %r)
        from pypy.conftest import *
    """ % path)

def test_pypy_collection(testdir):
    testdir.makepyfile("""
        def test_func():
            pass
        class TestClassInt:
            def test_method(self, space):
                pass
        class AppTestClass:
            def test_method(self):
                pass
    """)
    testdir.makepyfile(apptest_collection="""
        def test_app():
            pass
    """)
    setpypyconftest(testdir)
    result = testdir.runpytest("--collectonly")
    assert result.ret == 0
    result.stdout.fnmatch_lines([
        "*AppTestModule*apptest_collection*",
        "*AppTestFunction*test_app*",
        "*Function*test_func*",
        "*Class*TestClassInt*",
        "*Function*test_method*",
        "*AppClassCollector*AppTestClass*",
        "*AppTestMethod*",
    ])

def test_interp_spaceconfig(testdir):
    setpypyconftest(testdir)
    p = testdir.makepyfile("""
        class TestClass:
            spaceconfig = {"objspace.usemodules._random": False}
            def setup_class(cls):
                assert not cls.space.config.objspace.usemodules._random
            def test_interp(self, space):
                assert self.space is space
            def test_interp2(self, space):
                assert self.space is space
    """)
    result = testdir.runpytest(p)
    assert result.ret == 0
    result.stdout.fnmatch_lines(["*2 passed*"])

def test_spaceconfig_param(testdir):
    setpypyconftest(testdir)
    p = testdir.makepyfile("""
        import pytest

        @pytest.mark.parametrize('spaceconfig',
            [{"objspace.usemodules._random": False}])
        def test_interp(space):
            assert not space.config.objspace.usemodules._random

        def test_interp2(space):
            assert space.config.objspace.usemodules._random
    """)
    result = testdir.runpytest(p)
    assert result.ret == 0
    result.stdout.fnmatch_lines(["*2 passed*"])

def test_applevel_raises_simple_display(testdir):
    setpypyconftest(testdir)
    p = testdir.makepyfile("""
        class AppTestRaises:
            def test_func(self):
                raises (ValueError, x)
        #
    """)
    result = testdir.runpytest(p, "-s")
    assert result.ret == 1
    result.stdout.fnmatch_lines([
        "*test_func(self)*",
        ">*raises*ValueError*",
        "*E*application-level*NameError*x*not defined",
        "*test_applevel_raises_simple_display*",
    ])
    result = testdir.runpytest(p) # this time we may run the pyc file
    assert result.ret == 1
    result.stdout.fnmatch_lines([
        "*E*application-level*NameError*x*not defined",
    ])

def test_apptest_raise(testdir):
    setpypyconftest(testdir)
    p = testdir.makepyfile(apptest_raise="""
        def test_raise():
            raise KeyError(42)
    """)
    result = testdir.runpytest(p)
    assert result.ret == 1
    result.stdout.fnmatch_lines([
        "*E*application-level*KeyError*42*",
    ])

def test_apptest_fail_plain(testdir):
    setpypyconftest(testdir)
    p = testdir.makepyfile(apptest_fail="""
        def test_fail():
            x = 'foo'
            assert x == 'bar'
    """)
    result = testdir.runpytest(p)
    assert result.ret == 1
    result.stdout.fnmatch_lines([
        "*E*(application-level) AssertionError",
    ])

def test_apptest_fail_rewrite(testdir):
    setpypyconftest(testdir)
    p = testdir.makepyfile(apptest_fail_rewrite="""
        def test_fail():
            x = 'foo'
            assert x == 'bar'
    """)
    result = testdir.runpytest(p, "--applevel-rewrite")
    assert result.ret == 1
    result.stdout.fnmatch_lines([
        "*E*application-level*AssertionError: assert 'foo' == 'bar'",
        "*E*- foo*",
        "*E*+ bar*",
    ])

def test_apptest_spaceconfig(testdir):
    setpypyconftest(testdir)
    p = testdir.makepyfile(apptest_raise="""
        # spaceconfig = {"usemodules":["array"]}
        import array
        def test_array():
            a = array.array('i', [1,2,3])
            assert len(a) == 3
            assert a[2] == 3
    """)
    result = testdir.runpytest(p)
<<<<<<< HEAD
    assert result.ret == 0
=======
    assert result.ret == 0

def test_apptest_skipif(testdir):
    setpypyconftest(testdir)
    p = testdir.makepyfile(apptest_raise="""
        import pytest

        @pytest.mark.skipif(True, reason="Bad test")
        def test_bad():
            assert False

        def test_success():
            assert True
    """)
    result = testdir.runpytest(p)
    assert result.ret == 0
    result.assert_outcomes(passed=1, skipped=1)
>>>>>>> b6c4556a
<|MERGE_RESOLUTION|>--- conflicted
+++ resolved
@@ -146,9 +146,6 @@
             assert a[2] == 3
     """)
     result = testdir.runpytest(p)
-<<<<<<< HEAD
-    assert result.ret == 0
-=======
     assert result.ret == 0
 
 def test_apptest_skipif(testdir):
@@ -165,5 +162,4 @@
     """)
     result = testdir.runpytest(p)
     assert result.ret == 0
-    result.assert_outcomes(passed=1, skipped=1)
->>>>>>> b6c4556a
+    result.assert_outcomes(passed=1, skipped=1)