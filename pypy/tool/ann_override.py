# overrides for annotation specific to PyPy codebase
from rpython.annotator.policy import AnnotatorPolicy
<<<<<<< HEAD
from rpython.annotator.signature import Sig
=======
# for some reason, model must be imported first,
# or we create a cycle.
>>>>>>> a8e56756
from rpython.flowspace.model import Constant
from rpython.annotator import specialize


def isidentifier(s):
    if not s:
        return False
    s = s.replace('_', 'x')
    return s[0].isalpha() and s.isalnum()


class PyPyAnnotatorPolicy(AnnotatorPolicy):
    def __init__(pol, single_space=None):
        pol.lookups = {}
        pol.lookups_where = {}
        pol.pypytypes = {}
        pol.single_space = single_space

    def specialize__wrap(pol,  funcdesc, args_s):
        from pypy.interpreter.baseobjspace import Wrappable
        from rpython.annotator.classdef import ClassDef
        Wrappable_def = funcdesc.bookkeeper.getuniqueclassdef(Wrappable)
        typ = args_s[1].knowntype
        if isinstance(typ, ClassDef):
            assert typ.issubclass(Wrappable_def)
            typ = Wrappable
        else:
            assert not issubclass(typ, Wrappable)
            assert typ != tuple, "space.wrap(tuple) forbidden; use newtuple()"
            assert typ != list, "space.wrap(list) forbidden; use newlist()"
            assert typ != dict, "space.wrap(dict) forbidden; use newdict()"
            assert typ != object, "degenerated space.wrap(object)"
            if args_s[0].is_constant() and args_s[1].is_constant():
                if typ in (str, bool, int, float):
                    space = args_s[0].const
                    x = args_s[1].const
                    def fold():
                        if typ is str and isidentifier(x):
                            return space.new_interned_str(x)
                        else:
                            return space.wrap(x)
                    builder = specialize.make_constgraphbuilder(2, factory=fold,
                                                                srcmodule='<ann_override.wrap>')
                    return funcdesc.cachedgraph((typ, x), builder=builder)
        if typ is str:
            if args_s[1].can_be_None:
                typ = (None, str)
        return funcdesc.cachedgraph(typ)

    def _remember_immutable(pol, t, cached):
        # for jit benefit
        if cached not in t._immutable_fields_: # accessed this way just
                                               # for convenience
            t._immutable_fields_.append(cached)

    def attach_lookup(pol, t, attr):
        cached = "cached_%s" % attr
        if not t.is_heaptype() and not t.is_cpytype():
            pol._remember_immutable(t, cached)
            setattr(t, cached, t._lookup(attr))
            return True
        return False

    def attach_lookup_in_type_where(pol, t, attr):
        cached = "cached_where_%s" % attr
        if not t.is_heaptype() and not t.is_cpytype():
            pol._remember_immutable(t, cached)
            setattr(t, cached, t._lookup_where(attr))
            return True
        return False

    def consider_lookup(pol, bookkeeper, attr):
        from rpython.annotator.classdef import InstanceSource
        assert attr not in pol.lookups
        from pypy.objspace.std import typeobject
        cached = "cached_%s" % attr
        clsdef = bookkeeper.getuniqueclassdef(typeobject.W_TypeObject)
        classdesc = clsdef.classdesc
        classdesc.classdict[cached] = Constant(None)
        clsdef.add_source_for_attribute(cached, classdesc)
        for t in pol.pypytypes:
            if pol.attach_lookup(t, attr):
                source = InstanceSource(bookkeeper, t)
                clsdef.add_source_for_attribute(cached, source)
        pol.lookups[attr] = True

    def consider_lookup_in_type_where(pol, bookkeeper, attr):
        from rpython.annotator.classdef import InstanceSource
        assert attr not in pol.lookups_where
        from pypy.objspace.std import typeobject
        cached = "cached_where_%s" % attr
        clsdef = bookkeeper.getuniqueclassdef(typeobject.W_TypeObject)
        classdesc = clsdef.classdesc
        classdesc.classdict[cached] = Constant((None, None))
        clsdef.add_source_for_attribute(cached, classdesc)
        for t in pol.pypytypes:
            if pol.attach_lookup_in_type_where(t, attr):
                source = InstanceSource(bookkeeper, t)
                clsdef.add_source_for_attribute(cached, source)
        pol.lookups_where[attr] = True

    def specialize__lookup(pol, funcdesc, args_s):
        s_space, s_obj, s_name = args_s
        if s_name.is_constant():
            attr = s_name.const
            def builder(translator, func):
                #print "LOOKUP", attr
                pol.consider_lookup(funcdesc.bookkeeper, attr)
                d = {'__name__': '<ann_override_lookup>'}
                exec CACHED_LOOKUP % {'attr': attr} in d
                return translator.buildflowgraph(d['lookup_'+attr])
            return funcdesc.cachedgraph(attr, builder=builder)
        else:
            pol.lookups[None] = True
            return funcdesc.cachedgraph(None) # don't specialize

    def specialize__lookup_in_type_where(pol, funcdesc, args_s):
        s_space, s_obj, s_name = args_s
        if s_name.is_constant():
            attr = s_name.const
            def builder(translator, func):
                #print "LOOKUP_IN_TYPE_WHERE", attr
                pol.consider_lookup_in_type_where(funcdesc.bookkeeper, attr)
                d = {'__name__': '<ann_override_lookup>'}
                exec CACHED_LOOKUP_IN_TYPE_WHERE % {'attr': attr} in d
                return translator.buildflowgraph(d['lookup_in_type_where_'+attr])
            return funcdesc.cachedgraph(attr, builder=builder)
        else:
            pol.lookups_where[None] = True
            return funcdesc.cachedgraph(None)

    def event(pol, bookkeeper, what, x):
        from pypy.objspace.std import typeobject
        if isinstance(x, typeobject.W_TypeObject):
            from rpython.annotator.classdef import InstanceSource
            clsdef = bookkeeper.getuniqueclassdef(typeobject.W_TypeObject)
            pol.pypytypes[x] = True
            #print "TYPE", x
            for attr in pol.lookups:
                if attr and pol.attach_lookup(x, attr):
                    cached = "cached_%s" % attr
                    source = InstanceSource(bookkeeper, x)
                    clsdef.add_source_for_attribute(cached, source)
            for attr in pol.lookups_where:
                if attr and pol.attach_lookup_in_type_where(x, attr):
                    cached = "cached_where_%s" % attr
                    source = InstanceSource(bookkeeper, x)
                    clsdef.add_source_for_attribute(cached, source)
        return

CACHED_LOOKUP = """
def lookup_%(attr)s(space, w_obj, name):
    w_type = space.type(w_obj)
    if not w_type.is_heaptype() and not w_type.is_cpytype():
        return w_type.cached_%(attr)s
    return w_type.lookup("%(attr)s")
"""

CACHED_LOOKUP_IN_TYPE_WHERE = """
def lookup_in_type_where_%(attr)s(space, w_type, name):
    if not w_type.is_heaptype() and not w_type.is_cpytype():
        return w_type.cached_where_%(attr)s
    return w_type.lookup_where("%(attr)s")
"""<|MERGE_RESOLUTION|>--- conflicted
+++ resolved
@@ -1,11 +1,5 @@
 # overrides for annotation specific to PyPy codebase
 from rpython.annotator.policy import AnnotatorPolicy
-<<<<<<< HEAD
-from rpython.annotator.signature import Sig
-=======
-# for some reason, model must be imported first,
-# or we create a cycle.
->>>>>>> a8e56756
 from rpython.flowspace.model import Constant
 from rpython.annotator import specialize
 
