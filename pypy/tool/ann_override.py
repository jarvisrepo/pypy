# overrides for annotation specific to PyPy codebase
from rpython.annotator.policy import AnnotatorPolicy
from rpython.flowspace.model import Constant
<<<<<<< HEAD
from rpython.annotator import specialize
from rpython.annotator.classdesc import InstanceSource, ClassDesc



def isidentifier(s):
    if not s:
        return False
    s = s.replace('_', 'x')
    return s[0].isalpha() and s.isalnum()
=======
from rpython.annotator.classdesc import InstanceSource
>>>>>>> 89d32f37


class PyPyAnnotatorPolicy(AnnotatorPolicy):
    def __init__(self):
        self.lookups = {}
        self.lookups_where = {}
        self.pypytypes = {}

<<<<<<< HEAD
    def specialize__wrap(self,  funcdesc, args_s):
        from pypy.interpreter.baseobjspace import W_Root
        W_Root_desc = funcdesc.bookkeeper.getdesc(W_Root)
        typ = args_s[1].knowntype
        if isinstance(typ, ClassDesc):
            assert typ.issubclass(W_Root_desc)
            typ = W_Root
        else:
            assert not issubclass(typ, W_Root)
            assert typ != tuple, "space.wrap(tuple) forbidden; use newtuple()"
            assert typ != list, "space.wrap(list) forbidden; use newlist()"
            assert typ != dict, "space.wrap(dict) forbidden; use newdict()"
            assert typ != object, "degenerated space.wrap(object)"
            if args_s[0].is_constant() and args_s[1].is_constant():
                if typ in (str, bool, int, float):
                    space = args_s[0].const
                    x = args_s[1].const

                    def fold():
                        if typ is str and isidentifier(x):
                            return space.new_interned_str(x)
                        else:
                            return space.wrap(x)
                    builder = specialize.make_constgraphbuilder(2, factory=fold,
                                                                srcmodule='<ann_override.wrap>')
                    return funcdesc.cachedgraph((typ, x), builder=builder)
        if typ is str:
            if args_s[1].can_be_None:
                typ = (None, str)
        return funcdesc.cachedgraph(typ)

=======
>>>>>>> 89d32f37
    def consider_lookup(self, bookkeeper, attr):
        assert attr not in self.lookups
        from pypy.objspace.std import typeobject
        cached = "cached_%s" % attr
        clsdef = bookkeeper.getuniqueclassdef(typeobject.W_TypeObject)
        classdesc = clsdef.classdesc
        classdesc.immutable_fields.add(cached)
        classdesc.classdict[cached] = Constant(None)
        clsdef.add_source_for_attribute(cached, classdesc)
        for t in self.pypytypes:
            if not (t.is_heaptype() or t.is_cpytype()):
                setattr(t, cached, t._lookup(attr))
                source = InstanceSource(bookkeeper, t)
                clsdef.add_source_for_attribute(cached, source)
        self.lookups[attr] = True

    def consider_lookup_in_type_where(self, bookkeeper, attr):
        assert attr not in self.lookups_where
        from pypy.objspace.std import typeobject
        cached = "cached_where_%s" % attr
        clsdef = bookkeeper.getuniqueclassdef(typeobject.W_TypeObject)
        classdesc = clsdef.classdesc
        classdesc.immutable_fields.add(cached)
        classdesc.classdict[cached] = Constant((None, None))
        clsdef.add_source_for_attribute(cached, classdesc)
        for t in self.pypytypes:
            if not (t.is_heaptype() or t.is_cpytype()):
                setattr(t, cached, t._lookup_where(attr))
                source = InstanceSource(bookkeeper, t)
                clsdef.add_source_for_attribute(cached, source)
        self.lookups_where[attr] = True

    def specialize__lookup(self, funcdesc, args_s):
        s_space, s_obj, s_name = args_s
        if s_name.is_constant():
            attr = s_name.const
            def builder(translator, func):
                #print "LOOKUP", attr
                self.consider_lookup(funcdesc.bookkeeper, attr)
                d = {'__name__': '<ann_override_lookup>'}
                exec CACHED_LOOKUP % {'attr': attr} in d
                return translator.buildflowgraph(d['lookup_'+attr])
            return funcdesc.cachedgraph(attr, builder=builder)
        else:
            self.lookups[None] = True
            return funcdesc.cachedgraph(None) # don't specialize

    def specialize__lookup_in_type_where(self, funcdesc, args_s):
        s_space, s_obj, s_name = args_s
        if s_name.is_constant():
            attr = s_name.const
            def builder(translator, func):
                #print "LOOKUP_IN_TYPE_WHERE", attr
                self.consider_lookup_in_type_where(funcdesc.bookkeeper, attr)
                d = {'__name__': '<ann_override_lookup>'}
                exec CACHED_LOOKUP_IN_TYPE_WHERE % {'attr': attr} in d
                return translator.buildflowgraph(d['lookup_in_type_where_'+attr])
            return funcdesc.cachedgraph(attr, builder=builder)
        else:
            self.lookups_where[None] = True
            return funcdesc.cachedgraph(None)

    def event(self, bookkeeper, what, x):
        from pypy.objspace.std import typeobject
        if isinstance(x, typeobject.W_TypeObject):
            clsdef = bookkeeper.getuniqueclassdef(typeobject.W_TypeObject)
            self.pypytypes[x] = True
            #print "TYPE", x
            for attr in self.lookups:
                if attr and not (x.is_heaptype() or x.is_cpytype()):
                    cached = "cached_%s" % attr
                    setattr(x, cached, x._lookup(attr))
                    source = InstanceSource(bookkeeper, x)
                    clsdef.add_source_for_attribute(cached, source)
            for attr in self.lookups_where:
                if attr and not (x.is_heaptype() or x.is_cpytype()):
                    cached = "cached_where_%s" % attr
                    setattr(x, cached, x._lookup_where(attr))
                    source = InstanceSource(bookkeeper, x)
                    clsdef.add_source_for_attribute(cached, source)
        return

CACHED_LOOKUP = """
def lookup_%(attr)s(space, w_obj, name):
    w_type = space.type(w_obj)
    if not w_type.is_heaptype() and not w_type.is_cpytype():
        return w_type.cached_%(attr)s
    return w_type.lookup("%(attr)s")
"""

CACHED_LOOKUP_IN_TYPE_WHERE = """
def lookup_in_type_where_%(attr)s(space, w_type, name):
    if not w_type.is_heaptype() and not w_type.is_cpytype():
        return w_type.cached_where_%(attr)s
    return w_type.lookup_where("%(attr)s")
"""<|MERGE_RESOLUTION|>--- conflicted
+++ resolved
@@ -1,20 +1,7 @@
 # overrides for annotation specific to PyPy codebase
 from rpython.annotator.policy import AnnotatorPolicy
 from rpython.flowspace.model import Constant
-<<<<<<< HEAD
-from rpython.annotator import specialize
-from rpython.annotator.classdesc import InstanceSource, ClassDesc
-
-
-
-def isidentifier(s):
-    if not s:
-        return False
-    s = s.replace('_', 'x')
-    return s[0].isalpha() and s.isalnum()
-=======
 from rpython.annotator.classdesc import InstanceSource
->>>>>>> 89d32f37
 
 
 class PyPyAnnotatorPolicy(AnnotatorPolicy):
@@ -23,40 +10,6 @@
         self.lookups_where = {}
         self.pypytypes = {}
 
-<<<<<<< HEAD
-    def specialize__wrap(self,  funcdesc, args_s):
-        from pypy.interpreter.baseobjspace import W_Root
-        W_Root_desc = funcdesc.bookkeeper.getdesc(W_Root)
-        typ = args_s[1].knowntype
-        if isinstance(typ, ClassDesc):
-            assert typ.issubclass(W_Root_desc)
-            typ = W_Root
-        else:
-            assert not issubclass(typ, W_Root)
-            assert typ != tuple, "space.wrap(tuple) forbidden; use newtuple()"
-            assert typ != list, "space.wrap(list) forbidden; use newlist()"
-            assert typ != dict, "space.wrap(dict) forbidden; use newdict()"
-            assert typ != object, "degenerated space.wrap(object)"
-            if args_s[0].is_constant() and args_s[1].is_constant():
-                if typ in (str, bool, int, float):
-                    space = args_s[0].const
-                    x = args_s[1].const
-
-                    def fold():
-                        if typ is str and isidentifier(x):
-                            return space.new_interned_str(x)
-                        else:
-                            return space.wrap(x)
-                    builder = specialize.make_constgraphbuilder(2, factory=fold,
-                                                                srcmodule='<ann_override.wrap>')
-                    return funcdesc.cachedgraph((typ, x), builder=builder)
-        if typ is str:
-            if args_s[1].can_be_None:
-                typ = (None, str)
-        return funcdesc.cachedgraph(typ)
-
-=======
->>>>>>> 89d32f37
     def consider_lookup(self, bookkeeper, attr):
         assert attr not in self.lookups
         from pypy.objspace.std import typeobject
