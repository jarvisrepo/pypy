import sys, shutil
from rpython.tool.runsubprocess import run_subprocess

class MissingDependenciesError(Exception):
    pass


cffi_build_scripts = {
    "sqlite3": "_sqlite3_build.py",
    "audioop": "_audioop_build.py",
    "tk": "_tkinter/tklib_build.py",
    "curses": "_curses_build.py" if sys.platform != "win32" else None,
    "syslog": "_syslog_build.py" if sys.platform != "win32" else None,
    "_gdbm": "_gdbm_build.py"  if sys.platform != "win32" else None,
    "pwdgrp": "_pwdgrp_build.py" if sys.platform != "win32" else None,
<<<<<<< HEAD
    "lzma": "_lzma_build.py",
    "_decimal": "_decimal_build.py",
=======
    "resource": "_resource_build.py" if sys.platform != "win32" else None,
>>>>>>> e4916785
    "xx": None,    # for testing: 'None' should be completely ignored
    }

def create_cffi_import_libraries(pypy_c, options, basedir):
    shutil.rmtree(str(basedir.join('lib_pypy', '__pycache__')),
                  ignore_errors=True)
    failures = []
    for key, module in sorted(cffi_build_scripts.items()):
        if module is None or getattr(options, 'no_' + key, False):
            continue
        if module.endswith('.py'):
            args = [module]
            cwd = str(basedir.join('lib_pypy'))
        else:
            args = ['-c', 'import ' + module]
            cwd = None
        print >> sys.stderr, '*', ' '.join(args)
        try:
            status, stdout, stderr = run_subprocess(str(pypy_c), args, cwd=cwd)
            if status != 0:
                print >> sys.stderr, stdout, stderr
                failures.append((key, module))
        except:
            import traceback;traceback.print_exc()
            failures.append((key, module))
    return failures

if __name__ == '__main__':
    import py, os
    if '__pypy__' not in sys.builtin_module_names:
        print 'Call with a pypy interpreter'
        sys.exit(-1)

    class Options(object):
        pass

    exename = py.path.local(sys.executable) 
    basedir = exename
    while not basedir.join('include').exists():
        _basedir = basedir.dirpath()
        if _basedir == basedir:
            raise ValueError('interpreter %s not inside pypy repo', 
                                 str(exename))
        basedir = _basedir
    options = Options()
    print >> sys.stderr, "There should be no failures here"
    failures = create_cffi_import_libraries(exename, options, basedir)
    if len(failures) > 0:
        print '*** failed to build', [f[1] for f in failures]
        sys.exit(1)

    # monkey patch a failure, just to test
    print >> sys.stderr, 'This line should be followed by a traceback'
    for k in cffi_build_scripts:
        setattr(options, 'no_' + k, True)
    must_fail = '_missing_build_script.py'
    assert not os.path.exists(str(basedir.join('lib_pypy').join(must_fail)))
    cffi_build_scripts['should_fail'] = must_fail
    failures = create_cffi_import_libraries(exename, options, basedir)
    assert len(failures) == 1<|MERGE_RESOLUTION|>--- conflicted
+++ resolved
@@ -13,12 +13,9 @@
     "syslog": "_syslog_build.py" if sys.platform != "win32" else None,
     "_gdbm": "_gdbm_build.py"  if sys.platform != "win32" else None,
     "pwdgrp": "_pwdgrp_build.py" if sys.platform != "win32" else None,
-<<<<<<< HEAD
+    "resource": "_resource_build.py" if sys.platform != "win32" else None,
     "lzma": "_lzma_build.py",
     "_decimal": "_decimal_build.py",
-=======
-    "resource": "_resource_build.py" if sys.platform != "win32" else None,
->>>>>>> e4916785
     "xx": None,    # for testing: 'None' should be completely ignored
     }
 
@@ -67,8 +64,8 @@
     print >> sys.stderr, "There should be no failures here"
     failures = create_cffi_import_libraries(exename, options, basedir)
     if len(failures) > 0:
-        print '*** failed to build', [f[1] for f in failures]
-        sys.exit(1)
+        print 'failed to build', [f[1] for f in failures]
+        assert False
 
     # monkey patch a failure, just to test
     print >> sys.stderr, 'This line should be followed by a traceback'
