from __future__ import print_function
import sys, shutil, os, tempfile, hashlib
from os.path import join
import multiprocessing

class MissingDependenciesError(Exception):
    pass


cffi_build_scripts = {
    "_blake2": "_blake2/_blake2_build.py",
    "_ssl": "_ssl_build.py",
    "sqlite3": "_sqlite3_build.py",
    "audioop": "_audioop_build.py",
    "tk": "_tkinter/tklib_build.py",
    "curses": "_curses_build.py" if sys.platform != "win32" else None,
    "syslog": "_syslog_build.py" if sys.platform != "win32" else None,
    "gdbm": "_gdbm_build.py"  if sys.platform != "win32" else None,
    "pwdgrp": "_pwdgrp_build.py" if sys.platform != "win32" else None,
    "resource": "_resource_build.py" if sys.platform != "win32" else None,
    "lzma": "_lzma_build.py",
    "_decimal": "_decimal_build.py",
    "_sha3": "_sha3/_sha3_build.py",
    "xx": None,    # for testing: 'None' should be completely ignored
    }

# for distribution, we may want to fetch dependencies not provided by
<<<<<<< HEAD
# the OS, such as a recent openssl/libressl or liblzma/xz.
=======
# the OS, such as a recent openssl/libressl.
curdir = os.path.abspath(os.path.dirname(__file__))
deps_destdir = os.path.join(curdir, 'dest')
>>>>>>> 18979dba
cffi_dependencies = {
    'lzma': ('https://tukaani.org/xz/xz-5.2.3.tar.gz',
             '71928b357d0a09a12a4b4c5fafca8c31c19b0e7d3b8ebb19622e96f26dbf28cb',
             []),
    '_ssl': ('https://www.openssl.org/source/openssl-1.1.1c.tar.gz',
             'f6fb3079ad15076154eda9413fed42877d668e7069d9b87396d0804fdb3f4c90',
             [['./config', 'no-shared'],
              ['make', '-s', '-j', str(multiprocessing.cpu_count())],
              ['make', 'install', 'DESTDIR={}/'.format(deps_destdir)],
             ]),
    '_gdbm': ('http://ftp.gnu.org/gnu/gdbm/gdbm-1.13.tar.gz',
              '9d252cbd7d793f7b12bcceaddda98d257c14f4d1890d851c386c37207000a253',
             [['./config', '--without-readline'],
              ['make', '-s', '-j', str(multiprocessing.cpu_count())],
              ['make', 'install', 'DESTDIR={}/'.format(deps_destdir)],
             ]),
}


def _unpack_tarfile(filename, extract_dir):
    """Unpack tar/tar.gz/tar.bz2/tar.xz `filename` to `extract_dir`
    """
    import tarfile  # late import for breaking circular dependency
    try:
        tarobj = tarfile.open(filename)
    except tarfile.TarError:
        raise ReadError(
            "%s is not a compressed or uncompressed tar file" % filename)
    try:
        tarobj.extractall(extract_dir)
    finally:
        tarobj.close()

def _sha256(filename):
    dgst = hashlib.sha256()

    with open(filename, 'rb') as fp:
        dgst.update(fp.read())
    return dgst.hexdigest()


def _build_dependency(name, patches=[]):
    import shutil
    import subprocess

    from rpython.tool.runsubprocess import run_subprocess

    try:
        from urllib.request import urlretrieve
    except ImportError:
        from urllib import urlretrieve

    try:
        url, dgst, build_cmds = cffi_dependencies[name]
    except KeyError:
        return 0, None, None

    archive_dir = os.path.join(tempfile.gettempdir(), 'pypy-archives')

    if not os.path.isdir(archive_dir):
        os.makedirs(archive_dir)

    archive = os.path.join(archive_dir, url.rsplit('/', 1)[-1])

    # next, fetch the archive to disk, if needed
    if not os.path.exists(archive) or _sha256(archive) != dgst:
        print('fetching archive', url, file=sys.stderr)
        urlretrieve(url, archive)

    # extract the into our destination directory
    print('unpacking archive', archive, file=sys.stderr)
    _unpack_tarfile(archive, deps_destdir)

    sources = os.path.join(deps_destdir, os.path.basename(archive)[:-7])
    
    # apply any patches
    if patches:
        for patch in patches:
            print('applying patch', patch, file=sys.stderr)
            status, stdout, stderr = run_subprocess(
                '/usr/bin/patch', ['-p1', '-i', patch], cwd=sources,
            )

            if status != 0:
                return status, stdout, stderr
    for args in build_cmds:
        print('running', ' '.join(args), 'in', sources, file=sys.stderr)
        status, stdout, stderr = run_subprocess(args[0], args[1:],
                                                cwd=sources,)
        if status != 0:
            break
        return status, stdout, stderr

def create_cffi_import_libraries(pypy_c, options, basedir, only=None,
                                 embed_dependencies=False, rebuild=False):
    from rpython.tool.runsubprocess import run_subprocess

    shutil.rmtree(str(join(basedir,'lib_pypy','__pycache__')),
                  ignore_errors=True)
    # be sure pip, setuptools are installed in a fresh pypy
    # allows proper functioning of cffi on win32 with newer vc compilers
    # XXX move this to a build slave step?
    status, stdout, stderr = run_subprocess(str(pypy_c), ['-c', 'import setuptools'])
    if status  != 0:
        status, stdout, stderr = run_subprocess(str(pypy_c), ['-m', 'ensurepip'])
    failures = []

    for key, module in cffi_build_scripts.items():
        if only and key not in only:
            print("* SKIPPING", key, '(not specified in --only)')
            continue
        if module is None or getattr(options, 'no_' + key, False):
            continue
        if not rebuild:
            # the key is the module name, has it already been built?
            status, stdout, stderr = run_subprocess(str(pypy_c), ['-c', 'import %s' % key])
            if status  == 0:
                print('*', ' %s already built' % key, file=sys.stderr)
                continue

        if module.endswith('.py'):
            args = [module]
            cwd = str(join(basedir,'lib_pypy'))
        else:
            args = ['-c', 'import ' + module]
            cwd = None
        env = os.environ.copy()

        print('*', ' '.join(args), file=sys.stderr)
        if embed_dependencies:
            destdir = deps_destdir

            shutil.rmtree(destdir, ignore_errors=True)
            os.makedirs(destdir)

            status, stdout, stderr = _build_dependency(key)

            if status != 0:
                failures.append((key, module))
                print("stdout:")
                print(stdout.decode('utf-8'))
                print("stderr:")
                print(stderr.decode('utf-8'))
                continue

            env['CPPFLAGS'] = \
                '-I{}/usr/include {}'.format(destdir, env.get('CPPFLAGS', ''))
            env['LDFLAGS'] = \
                '-L{}/usr/lib {}'.format(destdir, env.get('LDFLAGS', ''))
        elif sys.platform == 'win32':
            env['INCLUDE'] = r'..\externals\include;' + env.get('INCLUDE', '')
            env['LIB'] = r'..\externals\lib;' + env.get('LIB', '')
            env['PATH'] = r'..\externals\bin;' + env.get('PATH', '')

        try:
            status, stdout, stderr = run_subprocess(str(pypy_c), args,
                                                    cwd=cwd, env=env)
            if status != 0:
                failures.append((key, module))
                print("stdout:")
                print(stdout.decode('utf-8'))
                print("stderr:")
                print(stderr)
        except:
            import traceback;traceback.print_exc()
            failures.append((key, module))
    return failures

if __name__ == '__main__':
    import argparse
    if '__pypy__' not in sys.builtin_module_names:
        print('Call with a pypy interpreter', file=sys.stderr)
        sys.exit(1)

    tool_dir = os.path.dirname(os.path.abspath(sys.argv[0]))
    base_dir = os.path.dirname(os.path.dirname(tool_dir))
    sys.path.insert(0, base_dir)

    class Options(object):
        pass

    parser = argparse.ArgumentParser(description='Build all cffi backends in lib_pypy')
    parser.add_argument('--exefile', dest='exefile', default=sys.executable,
                        help='instead of executing sys.executable' \
                             ' you can specify an alternative pypy vm here')
    parser.add_argument('--rebuild', dest='rebuild', action='store_true',
        help='Rebuild the module even if it already appears to have been built.')
    parser.add_argument('--only', dest='only', default=None,
                        help='Only build the modules delimited by a colon. E.g. _ssl,sqlite')
    parser.add_argument('--embed-dependencies', dest='embed_dependencies', action='store_true',
        help='embed dependencies for distribution')
    args = parser.parse_args()

    exename = join(os.getcwd(), args.exefile)
    basedir = exename

    while not os.path.exists(join(basedir,'include')):
        _basedir = os.path.dirname(basedir)
        if _basedir == basedir:
            raise ValueError('interpreter %s not inside pypy repo', 
                                 str(exename))
        basedir = _basedir
    options = Options()
    if args.only is None:
        only = None
    else:
        only = set(args.only.split(','))
    failures = create_cffi_import_libraries(exename, options, basedir, only=only,
                                            embed_dependencies=args.embed_dependencies,
                                            rebuild=args.rebuild)
    if len(failures) > 0:
        print('*** failed to build the CFFI modules %r' % (
            [f[1] for f in failures],), file=sys.stderr)
        print('''
PyPy can still be used as long as you don't need the corresponding
modules.  If you do need them, please install the missing headers and
libraries (see error messages just above) and then re-run the command:

    %s %s
''' % (sys.executable, ' '.join(sys.argv)), file=sys.stderr)
        sys.exit(1)

    if len(sys.argv) > 1 and sys.argv[1] == '--test':
        # monkey patch a failure, just to test
        print('This line should be followed by a traceback', file=sys.stderr)
        for k in cffi_build_scripts:
            setattr(options, 'no_' + k, True)
        must_fail = '_missing_build_script.py'
        assert not os.path.exists(str(join(join(basedir,'lib_pypy'),must_fail)))
        cffi_build_scripts['should_fail'] = must_fail
        failures = create_cffi_import_libraries(exename, options, basedir, only=only)
        assert len(failures) == 1<|MERGE_RESOLUTION|>--- conflicted
+++ resolved
@@ -25,17 +25,22 @@
     }
 
 # for distribution, we may want to fetch dependencies not provided by
-<<<<<<< HEAD
-# the OS, such as a recent openssl/libressl or liblzma/xz.
-=======
 # the OS, such as a recent openssl/libressl.
 curdir = os.path.abspath(os.path.dirname(__file__))
 deps_destdir = os.path.join(curdir, 'dest')
->>>>>>> 18979dba
+configure_args = ['./configure',
+            '--prefix=/usr',
+            '--disable-shared',
+            '--enable-silent-rules',
+            '--disable-dependency-tracking',
+        ]
 cffi_dependencies = {
     'lzma': ('https://tukaani.org/xz/xz-5.2.3.tar.gz',
              '71928b357d0a09a12a4b4c5fafca8c31c19b0e7d3b8ebb19622e96f26dbf28cb',
-             []),
+             [configure_args,
+              ['make', '-s', '-j', str(multiprocessing.cpu_count())],
+              ['make', 'install', 'DESTDIR={}/'.format(deps_destdir)],
+             ]),
     '_ssl': ('https://www.openssl.org/source/openssl-1.1.1c.tar.gz',
              'f6fb3079ad15076154eda9413fed42877d668e7069d9b87396d0804fdb3f4c90',
              [['./config', 'no-shared'],
@@ -44,7 +49,7 @@
              ]),
     '_gdbm': ('http://ftp.gnu.org/gnu/gdbm/gdbm-1.13.tar.gz',
               '9d252cbd7d793f7b12bcceaddda98d257c14f4d1890d851c386c37207000a253',
-             [['./config', '--without-readline'],
+              [configure_args,
               ['make', '-s', '-j', str(multiprocessing.cpu_count())],
               ['make', 'install', 'DESTDIR={}/'.format(deps_destdir)],
              ]),
@@ -101,7 +106,7 @@
         print('fetching archive', url, file=sys.stderr)
         urlretrieve(url, archive)
 
-    # extract the into our destination directory
+    # extract the archive into our destination directory
     print('unpacking archive', archive, file=sys.stderr)
     _unpack_tarfile(archive, deps_destdir)
 
@@ -123,7 +128,7 @@
                                                 cwd=sources,)
         if status != 0:
             break
-        return status, stdout, stderr
+    return status, stdout, stderr
 
 def create_cffi_import_libraries(pypy_c, options, basedir, only=None,
                                  embed_dependencies=False, rebuild=False):
