from __future__ import print_function
import sys, shutil, os, tempfile, hashlib
from os.path import join

class MissingDependenciesError(Exception):
    pass


cffi_build_scripts = {
<<<<<<< HEAD
    "_blake2": "_blake2/_blake2_build.py",
=======
>>>>>>> 0ad923d9
    "_ssl": "_ssl_build.py",
    "sqlite3": "_sqlite3_build.py",
    "audioop": "_audioop_build.py",
    "tk": "_tkinter/tklib_build.py",
    "curses": "_curses_build.py" if sys.platform != "win32" else None,
    "syslog": "_syslog_build.py" if sys.platform != "win32" else None,
    "_gdbm": "_gdbm_build.py"  if sys.platform != "win32" else None,
    "pwdgrp": "_pwdgrp_build.py" if sys.platform != "win32" else None,
    "resource": "_resource_build.py" if sys.platform != "win32" else None,
    "lzma": "_lzma_build.py",
    "_decimal": "_decimal_build.py",
    "_sha3": "_sha3/_sha3_build.py",
    "xx": None,    # for testing: 'None' should be completely ignored
    }

# for distribution, we may want to fetch dependencies not provided by
<<<<<<< HEAD
# the OS, such as a recent openssl/libressl or liblzma/xz.
cffi_dependencies = {
    'lzma': ('https://tukaani.org/xz/xz-5.2.3.tar.gz',
             '71928b357d0a09a12a4b4c5fafca8c31c19b0e7d3b8ebb19622e96f26dbf28cb',
             []),
=======
# the OS, such as a recent openssl/libressl.
cffi_dependencies = {
>>>>>>> 0ad923d9
    '_ssl': ('http://ftp.openbsd.org/pub/OpenBSD/LibreSSL/libressl-2.6.2.tar.gz',
            'b029d2492b72a9ba5b5fcd9f3d602c9fd0baa087912f2aaecc28f52f567ec478',
            ['--without-openssldir']),
    '_gdbm': ('http://ftp.gnu.org/gnu/gdbm/gdbm-1.13.tar.gz',
              '9d252cbd7d793f7b12bcceaddda98d257c14f4d1890d851c386c37207000a253',
              ['--without-readline']),
}


def _unpack_tarfile(filename, extract_dir):
    """Unpack tar/tar.gz/tar.bz2/tar.xz `filename` to `extract_dir`
    """
    import tarfile  # late import for breaking circular dependency
    try:
        tarobj = tarfile.open(filename)
    except tarfile.TarError:
        raise ReadError(
            "%s is not a compressed or uncompressed tar file" % filename)
    try:
        tarobj.extractall(extract_dir)
    finally:
        tarobj.close()

def _sha256(filename):
    dgst = hashlib.sha256()

    with open(filename, 'rb') as fp:
        dgst.update(fp.read())
    return dgst.hexdigest()


def _build_dependency(name, destdir, patches=[]):
    import multiprocessing
    import shutil
    import subprocess

    from rpython.tool.runsubprocess import run_subprocess

    try:
        from urllib.request import urlretrieve
    except ImportError:
        from urllib import urlretrieve

    try:
        url, dgst, args = cffi_dependencies[name]
    except KeyError:
        return 0, None, None

    archive_dir = os.path.join(tempfile.gettempdir(), 'pypy-archives')

    if not os.path.isdir(archive_dir):
        os.makedirs(archive_dir)

    archive = os.path.join(archive_dir, url.rsplit('/', 1)[-1])

    # next, fetch the archive to disk, if needed
    if not os.path.exists(archive) or _sha256(archive) != dgst:
        print('fetching archive', url, file=sys.stderr)
        urlretrieve(url, archive)

    # extract the archive into our destination directory
    print('unpacking archive', archive, file=sys.stderr)
    _unpack_tarfile(archive, destdir)

    sources = os.path.join(
        destdir,
        os.path.basename(archive)[:-7],
    )

    # apply any patches
    if patches:
        for patch in patches:
            print('applying patch', patch, file=sys.stderr)
            status, stdout, stderr = run_subprocess(
                '/usr/bin/patch', ['-p1', '-i', patch], cwd=sources,
            )

            if status != 0:
                return status, stdout, stderr

    print('configuring', sources, file=sys.stderr)

    # configure & build it
    status, stdout, stderr = run_subprocess(
        './configure',
        [
            '--prefix=/usr',
            '--disable-shared',
            '--enable-silent-rules',
            '--disable-dependency-tracking',
        ] + args,
        cwd=sources,
    )

    if status != 0:
        return status, stdout, stderr

    print('building', sources, file=sys.stderr)

    status, stdout, stderr = run_subprocess(
        'make',
        [
            '-s', '-j' + str(multiprocessing.cpu_count()),
            'install', 'DESTDIR={}/'.format(destdir),
        ],
        cwd=sources,
    )

    return status, stdout, stderr


def create_cffi_import_libraries(pypy_c, options, basedir, only=None,
                                 embed_dependencies=False):
    from rpython.tool.runsubprocess import run_subprocess

    shutil.rmtree(str(join(basedir,'lib_pypy','__pycache__')),
                  ignore_errors=True)
    # be sure pip, setuptools are installed in a fresh pypy
    # allows proper functioning of cffi on win32 with newer vc compilers
    # XXX move this to a build slave step?
    status, stdout, stderr = run_subprocess(str(pypy_c), ['-c', 'import setuptools'])
    if status  != 0:
        status, stdout, stderr = run_subprocess(str(pypy_c), ['-m', 'ensurepip'])
    failures = []

    for key, module in cffi_build_scripts.items():
        if only and key not in only:
            print("* SKIPPING", key, '(not specified in --only)')
            continue
        if module is None or getattr(options, 'no_' + key, False):
            continue
        # the key is the module name, has it already been built?
        status, stdout, stderr = run_subprocess(str(pypy_c), ['-c', 'import %s' % key])
        if status  == 0:
            print('*', ' %s already built' % key, file=sys.stderr)
            continue
        
        if module.endswith('.py'):
            args = [module]
            cwd = str(join(basedir,'lib_pypy'))
        else:
            args = ['-c', 'import ' + module]
            cwd = None
        env = os.environ.copy()

        print('*', ' '.join(args), file=sys.stderr)
        if embed_dependencies:
            curdir = os.path.abspath(os.path.dirname(__file__))
            destdir = os.path.join(curdir, 'dest')

            shutil.rmtree(destdir, ignore_errors=True)
            os.makedirs(destdir)

            if key == '_ssl' and sys.platform == 'darwin':
                # this patch is loosely inspired by an Apple and adds
                # a fallback to the OS X roots when none are available
                patches = [
                    os.path.join(curdir,
                                 '../../lib_pypy/_cffi_ssl/osx-roots.diff'),
                ]
            else:
                patches = []

            status, stdout, stderr = _build_dependency(key, destdir,
                                                       patches=patches)

            if status != 0:
                failures.append((key, module))
                print("stdout:")
                print(stdout.decode('utf-8'))
                print("stderr:")
                print(stderr.decode('utf-8'))
                continue

            env['CPPFLAGS'] = \
                '-I{}/usr/include {}'.format(destdir, env.get('CPPFLAGS', ''))
            env['LDFLAGS'] = \
                '-L{}/usr/lib {}'.format(destdir, env.get('LDFLAGS', ''))

            if key == '_ssl' and sys.platform == 'darwin':
                # needed for our roots patch
                env['LDFLAGS'] += ' -framework CoreFoundation -framework Security'
        elif sys.platform == 'win32':
            env['INCLUDE'] = r'..\externals\include;' + env.get('INCLUDE', '')
            env['LIB'] = r'..\externals\lib;' + env.get('LIB', '')
            env['PATH'] = r'..\externals\bin;' + env.get('PATH', '')

        try:
            status, stdout, stderr = run_subprocess(str(pypy_c), args,
                                                    cwd=cwd, env=env)
            if status != 0:
                failures.append((key, module))
                print("stdout:")
                print(stdout.decode('utf-8'))
                print("stderr:")
                print(stderr)
        except:
            import traceback;traceback.print_exc()
            failures.append((key, module))
    return failures

if __name__ == '__main__':
    import argparse
    if '__pypy__' not in sys.builtin_module_names:
        print('Call with a pypy interpreter', file=sys.stderr)
        sys.exit(1)

    tool_dir = os.path.dirname(os.path.abspath(sys.argv[0]))
    base_dir = os.path.dirname(os.path.dirname(tool_dir))
    sys.path.insert(0, base_dir)

    class Options(object):
        pass

    parser = argparse.ArgumentParser(description='Build all cffi backends in lib_pypy')
    parser.add_argument('--exefile', dest='exefile', default=sys.executable,
                        help='instead of executing sys.executable' \
                             ' you can specify an alternative pypy vm here')
    parser.add_argument('--only', dest='only', default=None,
                        help='Only build the modules delimited by a colon. E.g. _ssl,sqlite')
    parser.add_argument('--embed-dependencies', dest='embed_dependencies', action='store_true',
        help='embed dependencies for distribution')
    args = parser.parse_args()

    exename = join(os.getcwd(), args.exefile)
    basedir = exename

    while not os.path.exists(join(basedir,'include')):
        _basedir = os.path.dirname(basedir)
        if _basedir == basedir:
            raise ValueError('interpreter %s not inside pypy repo', 
                                 str(exename))
        basedir = _basedir
    options = Options()
    if args.only is None:
        only = None
    else:
        only = set(args.only.split(','))
    failures = create_cffi_import_libraries(exename, options, basedir, only=only,
                                            embed_dependencies=args.embed_dependencies)
    if len(failures) > 0:
        print('*** failed to build the CFFI modules %r' % (
            [f[1] for f in failures],), file=sys.stderr)
        print('''
PyPy can still be used as long as you don't need the corresponding
modules.  If you do need them, please install the missing headers and
libraries (see error messages just above) and then re-run the command:

    %s %s
''' % (sys.executable, ' '.join(sys.argv)), file=sys.stderr)
        sys.exit(1)

    if len(sys.argv) > 1 and sys.argv[1] == '--test':
        # monkey patch a failure, just to test
        print('This line should be followed by a traceback', file=sys.stderr)
        for k in cffi_build_scripts:
            setattr(options, 'no_' + k, True)
        must_fail = '_missing_build_script.py'
        assert not os.path.exists(str(join(join(basedir,'lib_pypy'),must_fail)))
        cffi_build_scripts['should_fail'] = must_fail
        failures = create_cffi_import_libraries(exename, options, basedir, only=only)
        assert len(failures) == 1<|MERGE_RESOLUTION|>--- conflicted
+++ resolved
@@ -7,17 +7,14 @@
 
 
 cffi_build_scripts = {
-<<<<<<< HEAD
     "_blake2": "_blake2/_blake2_build.py",
-=======
->>>>>>> 0ad923d9
     "_ssl": "_ssl_build.py",
     "sqlite3": "_sqlite3_build.py",
     "audioop": "_audioop_build.py",
     "tk": "_tkinter/tklib_build.py",
     "curses": "_curses_build.py" if sys.platform != "win32" else None,
     "syslog": "_syslog_build.py" if sys.platform != "win32" else None,
-    "_gdbm": "_gdbm_build.py"  if sys.platform != "win32" else None,
+    "gdbm": "_gdbm_build.py"  if sys.platform != "win32" else None,
     "pwdgrp": "_pwdgrp_build.py" if sys.platform != "win32" else None,
     "resource": "_resource_build.py" if sys.platform != "win32" else None,
     "lzma": "_lzma_build.py",
@@ -27,16 +24,11 @@
     }
 
 # for distribution, we may want to fetch dependencies not provided by
-<<<<<<< HEAD
 # the OS, such as a recent openssl/libressl or liblzma/xz.
 cffi_dependencies = {
     'lzma': ('https://tukaani.org/xz/xz-5.2.3.tar.gz',
              '71928b357d0a09a12a4b4c5fafca8c31c19b0e7d3b8ebb19622e96f26dbf28cb',
              []),
-=======
-# the OS, such as a recent openssl/libressl.
-cffi_dependencies = {
->>>>>>> 0ad923d9
     '_ssl': ('http://ftp.openbsd.org/pub/OpenBSD/LibreSSL/libressl-2.6.2.tar.gz',
             'b029d2492b72a9ba5b5fcd9f3d602c9fd0baa087912f2aaecc28f52f567ec478',
             ['--without-openssldir']),
