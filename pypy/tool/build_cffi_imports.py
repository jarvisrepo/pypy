--- conflicted
+++ resolved
@@ -63,10 +63,6 @@
     options = Options()
     failures = create_cffi_import_libraries(exename, options, basedir)
     if len(failures) > 0:
-<<<<<<< HEAD
-        print 'failed to build', [f[1] for f in failures]
-        assert False
-=======
         print >> sys.stderr, '*** failed to build the CFFI modules %r' % (
             [f[1] for f in failures],)
         print >> sys.stderr, '''
@@ -77,7 +73,6 @@
     %s %s
 ''' % (sys.executable, ' '.join(sys.argv))
         sys.exit(1)
->>>>>>> c473f40d
 
     if len(sys.argv) > 1 and sys.argv[1] == '--test':
         # monkey patch a failure, just to test
