--- conflicted
+++ resolved
@@ -100,11 +100,7 @@
     print '\n'.join(not_merged)
     print
     assert not not_documented
-<<<<<<< HEAD
     if branch == 'py3k':
-        assert not not_merged
-=======
-    if branch == 'default':
         assert not not_merged
 
 def test_startrev_on_default():
@@ -115,5 +111,4 @@
         "hg log -r %s --template '{branch}'" % startrev)
     if errcode != 0:
         py.test.skip('no Mercurial repo')
-    assert wc_branch == 'default'
->>>>>>> dcbf722f
+    assert wc_branch == 'default'