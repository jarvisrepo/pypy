# -*- coding: utf-8 -*-
#
# PyPy documentation build configuration file, created by
# sphinx-quickstart on Mon Mar 14 10:44:41 2011.
#
# This file is execfile()d with the current directory set to its containing dir.
#
# Note that not all possible configuration values are present in this
# autogenerated file.
#
# All configuration values have a default; values that are commented out
# serve to show the default.

import sys, os

# If extensions (or modules to document with autodoc) are in another directory,
# add these directories to sys.path here. If the directory is relative to the
# documentation root, use os.path.abspath to make it absolute, like shown here.
sys.path.append(os.path.abspath('.'))


# -- Read The Docs theme config ------------------------------------------------

# on_rtd is whether we are on readthedocs.org, this line of code grabbed from docs.readthedocs.org
on_rtd = os.environ.get('READTHEDOCS', None) == 'True'

if not on_rtd:  # only import and set the theme if we're building docs locally
  try:
    import sphinx_rtd_theme
    html_theme = 'sphinx_rtd_theme'
    html_theme_path = [sphinx_rtd_theme.get_html_theme_path()]
  except ImportError:
    print('sphinx_rtd_theme is not installed')
    html_theme = 'default'

# otherwise, readthedocs.org uses their theme by default, so no need to specify it


# -- General configuration -----------------------------------------------------

# Add any Sphinx extension module names here, as strings. They can be extensions
# coming with Sphinx (named 'sphinx.ext.*') or your custom ones.
<<<<<<< HEAD
extensions = ['sphinx.ext.autodoc', 'sphinx.ext.doctest', 'sphinx.ext.extlinks', 'sphinx.ext.intersphinx', 'sphinx.ext.todo', 'sphinx.ext.ifconfig', 'sphinx.ext.graphviz', 'pypyconfig']
=======
extensions = ['sphinx.ext.autodoc', 'sphinx.ext.doctest', 'sphinx.ext.intersphinx',
              'sphinx.ext.todo', 'sphinx.ext.ifconfig', 'sphinx.ext.graphviz',
              'pypyconfig']
>>>>>>> d9584c07

# Add any paths that contain templates here, relative to this directory.
templates_path = ['_templates']

# The suffix of source filenames.
source_suffix = '.rst'

# The encoding of source files.
#source_encoding = 'utf-8'

# The master toctree document.
master_doc = 'index'

# General information about the project.
project = u'PyPy'
copyright = u'2014, The PyPy Project'

# The version info for the project you're documenting, acts as replacement for
# |version| and |release|, also used in various other places throughout the
# built documents.
#
# The short X.Y version.
version = '2.3'
# The full version, including alpha/beta/rc tags.
release = '2.3.0'

# The language for content autogenerated by Sphinx. Refer to documentation
# for a list of supported languages.
#language = None

# There are two options for replacing |today|: either, you set today to some
# non-false value, then it is used:
#today = ''
# Else, today_fmt is used as the format for a strftime call.
#today_fmt = '%B %d, %Y'

# List of documents that shouldn't be included in the build.
#unused_docs = []

# List of directories, relative to source directory, that shouldn't be searched
# for source files.
exclude_trees = ['_build']

# The reST default role (used for this markup: `text`) to use for all documents.
#default_role = None

# If true, '()' will be appended to :func: etc. cross-reference text.
#add_function_parentheses = True

# If true, the current module name will be prepended to all description
# unit titles (such as .. function::).
#add_module_names = True

# If true, sectionauthor and moduleauthor directives will be shown in the
# output. They are ignored by default.
#show_authors = False

# The name of the Pygments (syntax highlighting) style to use.
pygments_style = 'sphinx'

# A list of ignored prefixes for module index sorting.
#modindex_common_prefix = []


# -- Options for HTML output ---------------------------------------------------

# The theme to use for HTML and HTML Help pages.  Major themes that come with
# Sphinx are currently 'default' and 'sphinxdoc'.
#html_theme = 'default'

# Theme options are theme-specific and customize the look and feel of a theme
# further.  For a list of options available for each theme, see the
# documentation.
#html_theme_options = {}

# Add any paths that contain custom themes here, relative to this directory.
#html_theme_path = []

# The name for this set of Sphinx documents.  If None, it defaults to
# "<project> v<release> documentation".
#html_title = None

# A shorter title for the navigation bar.  Default is the same as html_title.
#html_short_title = None

# The name of an image file (relative to this directory) to place at the top
# of the sidebar.
#html_logo = None

# The name of an image file (within the static path) to use as favicon of the
# docs.  This file should be a Windows icon file (.ico) being 16x16 or 32x32
# pixels large.
#html_favicon = None

# Add any paths that contain custom static files (such as style sheets) here,
# relative to this directory. They are copied after the builtin static files,
# so a file named "default.css" will overwrite the builtin "default.css".
# html_static_path = ['_static']

# If not '', a 'Last updated on:' timestamp is inserted at every page bottom,
# using the given strftime format.
#html_last_updated_fmt = '%b %d, %Y'

# If true, SmartyPants will be used to convert quotes and dashes to
# typographically correct entities.
#html_use_smartypants = True

# Custom sidebar templates, maps document names to template names.
#html_sidebars = {}

# Additional templates that should be rendered to pages, maps page names to
# template names.
#html_additional_pages = {}

# If false, no module index is generated.
html_use_modindex = False

# If false, no index is generated.
#html_use_index = True

# If true, the index is split into individual pages for each letter.
#html_split_index = False

# If true, links to the reST sources are added to the pages.
#html_show_sourcelink = True

# If true, an OpenSearch description file will be output, and all pages will
# contain a <link> tag referring to it.  The value of this option must be the
# base URL from which the finished HTML is served.
#html_use_opensearch = ''

# If nonempty, this is the file name suffix for HTML files (e.g. ".xhtml").
#html_file_suffix = ''

# Output file base name for HTML help builder.
htmlhelp_basename = 'PyPydoc'


# -- Options for LaTeX output --------------------------------------------------

# The paper size ('letter' or 'a4').
#latex_paper_size = 'letter'

# The font size ('10pt', '11pt' or '12pt').
#latex_font_size = '10pt'

# Grouping the document tree into LaTeX files. List of tuples
# (source start file, target name, title, author, documentclass [howto/manual]).
latex_documents = [
  ('temp_index', 'PyPy.tex', u'PyPy Documentation',
   u'The PyPy Project', 'manual'),
]

# The name of an image file (relative to this directory) to place at the top of
# the title page.
#latex_logo = None

# For "manual" documents, if this is true, then toplevel headings are parts,
# not chapters.
#latex_use_parts = False

# Additional stuff for the LaTeX preamble.
#latex_preamble = ''

# Documents to append as an appendix to all manuals.
#latex_appendices = []

# If false, no module index is generated.
latex_use_modindex = False


# Example configuration for intersphinx: refer to the Python standard library.
intersphinx_mapping = {'python': ('http://docs.python.org/2.7', None),
                       'rpython': ('http://rpython.readthedocs.org/en/improve-docs/', None)}

# -- Options for manpage output-------------------------------------------------

man_pages = [
  ('man/pypy.1', 'pypy',
   u'fast, compliant alternative implementation of the Python language',
   u'The PyPy Project', 1)
]

extlinks = {'source': ('https://bitbucket.org/pypy/pypy/src/default/%s', '')}<|MERGE_RESOLUTION|>--- conflicted
+++ resolved
@@ -40,13 +40,9 @@
 
 # Add any Sphinx extension module names here, as strings. They can be extensions
 # coming with Sphinx (named 'sphinx.ext.*') or your custom ones.
-<<<<<<< HEAD
-extensions = ['sphinx.ext.autodoc', 'sphinx.ext.doctest', 'sphinx.ext.extlinks', 'sphinx.ext.intersphinx', 'sphinx.ext.todo', 'sphinx.ext.ifconfig', 'sphinx.ext.graphviz', 'pypyconfig']
-=======
-extensions = ['sphinx.ext.autodoc', 'sphinx.ext.doctest', 'sphinx.ext.intersphinx',
-              'sphinx.ext.todo', 'sphinx.ext.ifconfig', 'sphinx.ext.graphviz',
-              'pypyconfig']
->>>>>>> d9584c07
+extensions = ['sphinx.ext.autodoc', 'sphinx.ext.doctest', 'sphinx.ext.extlinks',
+              'sphinx.ext.intersphinx', 'sphinx.ext.todo', 'sphinx.ext.ifconfig',
+              'sphinx.ext.graphviz', 'pypyconfig']
 
 # Add any paths that contain templates here, relative to this directory.
 templates_path = ['_templates']
