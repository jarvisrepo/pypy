--- conflicted
+++ resolved
@@ -46,11 +46,7 @@
 
     def rtype_method_build(self, hop):
         vlist = hop.inputargs(self)
-<<<<<<< HEAD
         hop.exception_is_here()
-        return hop.gendirectcall(self.ll_build, *vlist)
-=======
-        hop.exception_cannot_occur()
         return hop.gendirectcall(self.ll_build, *vlist)
 
     def rtype_is_true(self, hop):
@@ -61,5 +57,4 @@
     def convert_const(self, value):
         if not value is None:
             raise TypeError("Prebuilt builedrs that are not none unsupported")
-        return self.empty()
->>>>>>> 26311483
+        return self.empty()