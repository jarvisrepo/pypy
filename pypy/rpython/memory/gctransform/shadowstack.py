from pypy.rpython.memory.gctransform.framework import BaseRootWalker
from pypy.rpython.memory.gctransform.framework import sizeofaddr
from pypy.rpython.annlowlevel import llhelper
from pypy.rpython.lltypesystem import lltype, llmemory, rffi
from pypy.rlib.debug import ll_assert
from pypy.rlib.nonconst import NonConstant
from pypy.annotation import model as annmodel


class ShadowStackRootWalker(BaseRootWalker):
    need_root_stack = True

    # special values in the shadowstack (different values than
    # the jit's MARKER, which is 8):
    MARKER_NOT_TRACED = 16
    MARKER_TRACED     = 24

    def __init__(self, gctransformer):
        BaseRootWalker.__init__(self, gctransformer)
        # NB. 'self' is frozen, but we can use self.gcdata to store state
        gcdata = self.gcdata

        def incr_stack(n):
            top = gcdata.root_stack_top
            gcdata.root_stack_top = top + n*sizeofaddr
            return top
        self.incr_stack = incr_stack

        def decr_stack(n):
            top = gcdata.root_stack_top - n*sizeofaddr
            gcdata.root_stack_top = top
            return top
        self.decr_stack = decr_stack

<<<<<<< HEAD
        translator = gctransformer.translator
        if (hasattr(translator, '_jit2gc') and
                'root_iterator' in translator._jit2gc):
            root_iterator = translator._jit2gc['root_iterator']
            def jit_walk_stack_root(callback, addr, end):
                root_iterator.context = NonConstant(llmemory.NULL)
                gc = self.gc
                while True:
                    addr = root_iterator.next(gc, addr, end)
                    if addr == llmemory.NULL:
                        return
                    callback(gc, addr)
                    addr += sizeofaddr
            self.rootstackhook = jit_walk_stack_root
        else:
            def default_walk_stack_root(callback, start, end, is_minor):
                gc = self.gc
                addr = end
                while addr != start:
                    addr -= sizeofaddr
                    value = llmemory.cast_adr_to_int(addr.address[0])
                    #
                    # If myaddr contains MARKER_TRACED, and if we are doing
                    # a minor collection, then stop here.  The previous items
                    # have all been traced at least once already, so they
                    # cannot contain young pointers.
                    if value == self.MARKER_TRACED:
                        if is_minor:
                            break
                        continue     # ignore the marker and continue
                    #
                    # If myaddr contains MARKER_NOT_TRACED, replace it by
                    # MARKER_TRACED.
                    if value == self.MARKER_NOT_TRACED:
                        addr.address[0] = rffi.cast(llmemory.Address,
                                                    self.MARKER_TRACED)
                        continue
                    #
                    # Regular part follows: invoke 'callback' if myaddr really
                    # points to an object
                    if gc.points_to_valid_gc_object(addr):
                        callback(gc, addr)
                #
            self.rootstackhook = default_walk_stack_root
=======
        root_iterator = get_root_iterator(gctransformer)
        def walk_stack_root(callback, addr, end):
            root_iterator.setcontext(NonConstant(llmemory.NULL))
            gc = self.gc
            while True:
                addr = root_iterator.next(gc, addr, end)
                if addr == llmemory.NULL:
                    return
                callback(gc, addr)
                addr += sizeofaddr
        self.rootstackhook = walk_stack_root
>>>>>>> 064dfd6a

        self.shadow_stack_pool = ShadowStackPool(gcdata)
        rsd = gctransformer.root_stack_depth
        if rsd is not None:
            self.shadow_stack_pool.root_stack_depth = rsd

    def push_stack(self, addr):
        top = self.incr_stack(1)
        top.address[0] = addr

    def pop_stack(self):
        top = self.decr_stack(1)
        return top.address[0]

    def setup_root_walker(self):
        self.shadow_stack_pool.initial_setup()
        BaseRootWalker.setup_root_walker(self)

    def walk_stack_roots(self, collect_stack_root, is_minor):
        gcdata = self.gcdata
        self.rootstackhook(collect_stack_root,
                           gcdata.root_stack_base, gcdata.root_stack_top,
                           is_minor=is_minor)

    def need_thread_support(self, gctransformer, getfn):
        from pypy.module.thread import ll_thread    # xxx fish
        from pypy.rpython.memory.support import AddressDict
        from pypy.rpython.memory.support import copy_without_null_values
        gcdata = self.gcdata
        # the interfacing between the threads and the GC is done via
        # two completely ad-hoc operations at the moment:
        # gc_thread_run and gc_thread_die.  See docstrings below.

        shadow_stack_pool = self.shadow_stack_pool
        SHADOWSTACKREF = get_shadowstackref(gctransformer)

        # this is a dict {tid: SHADOWSTACKREF}, where the tid for the
        # current thread may be missing so far
        gcdata.thread_stacks = None

        # Return the thread identifier, as an integer.
        get_tid = ll_thread.get_ident

        def thread_setup():
            tid = get_tid()
            gcdata.main_tid = tid
            gcdata.active_tid = tid

        def thread_run():
            """Called whenever the current thread (re-)acquired the GIL.
            This should ensure that the shadow stack installed in
            gcdata.root_stack_top/root_stack_base is the one corresponding
            to the current thread.
            No GC operation here, e.g. no mallocs or storing in a dict!
            """
            tid = get_tid()
            if gcdata.active_tid != tid:
                switch_shadow_stacks(tid)

        def thread_die():
            """Called just before the final GIL release done by a dying
            thread.  After a thread_die(), no more gc operation should
            occur in this thread.
            """
            tid = get_tid()
            if tid == gcdata.main_tid:
                return   # ignore calls to thread_die() in the main thread
                         # (which can occur after a fork()).
            # we need to switch somewhere else, so go to main_tid
            gcdata.active_tid = gcdata.main_tid
            thread_stacks = gcdata.thread_stacks
            new_ref = thread_stacks[gcdata.active_tid]
            try:
                del thread_stacks[tid]
            except KeyError:
                pass
            # no more GC operation from here -- switching shadowstack!
            shadow_stack_pool.forget_current_state()
            shadow_stack_pool.restore_state_from(new_ref)

        def switch_shadow_stacks(new_tid):
            # we have the wrong shadowstack right now, but it should not matter
            thread_stacks = gcdata.thread_stacks
            try:
                if thread_stacks is None:
                    gcdata.thread_stacks = thread_stacks = {}
                    raise KeyError
                new_ref = thread_stacks[new_tid]
            except KeyError:
                new_ref = lltype.nullptr(SHADOWSTACKREF)
            try:
                old_ref = thread_stacks[gcdata.active_tid]
            except KeyError:
                # first time we ask for a SHADOWSTACKREF for this active_tid
                old_ref = shadow_stack_pool.allocate(SHADOWSTACKREF)
                thread_stacks[gcdata.active_tid] = old_ref
            #
            # no GC operation from here -- switching shadowstack!
            shadow_stack_pool.save_current_state_away(old_ref, llmemory.NULL)
            if new_ref:
                shadow_stack_pool.restore_state_from(new_ref)
            else:
                shadow_stack_pool.start_fresh_new_state()
            # done
            #
            gcdata.active_tid = new_tid
        switch_shadow_stacks._dont_inline_ = True

        def thread_after_fork(result_of_fork, opaqueaddr):
            # we don't need a thread_before_fork in this case, so
            # opaqueaddr == NULL.  This is called after fork().
            if result_of_fork == 0:
                # We are in the child process.  Assumes that only the
                # current thread survived, so frees the shadow stacks
                # of all the other ones.
                gcdata.thread_stacks = None
                # Finally, reset the stored thread IDs, in case it
                # changed because of fork().  Also change the main
                # thread to the current one (because there is not any
                # other left).
                tid = get_tid()
                gcdata.main_tid = tid
                gcdata.active_tid = tid

        self.thread_setup = thread_setup
        self.thread_run_ptr = getfn(thread_run, [], annmodel.s_None,
                                    inline=True, minimal_transform=False)
        self.thread_die_ptr = getfn(thread_die, [], annmodel.s_None,
                                    minimal_transform=False)
        # no thread_before_fork_ptr here
        self.thread_after_fork_ptr = getfn(thread_after_fork,
                                           [annmodel.SomeInteger(),
                                            annmodel.SomeAddress()],
                                           annmodel.s_None,
                                           minimal_transform=False)

    def need_stacklet_support(self, gctransformer, getfn):
        shadow_stack_pool = self.shadow_stack_pool
        SHADOWSTACKREF = get_shadowstackref(gctransformer)

        def gc_shadowstackref_new():
            ssref = shadow_stack_pool.allocate(SHADOWSTACKREF)
            return lltype.cast_opaque_ptr(llmemory.GCREF, ssref)

        def gc_shadowstackref_context(gcref):
            ssref = lltype.cast_opaque_ptr(lltype.Ptr(SHADOWSTACKREF), gcref)
            return ssref.context

        def gc_shadowstackref_destroy(gcref):
            ssref = lltype.cast_opaque_ptr(lltype.Ptr(SHADOWSTACKREF), gcref)
            shadow_stack_pool.destroy(ssref)

        def gc_save_current_state_away(gcref, ncontext):
            ssref = lltype.cast_opaque_ptr(lltype.Ptr(SHADOWSTACKREF), gcref)
            shadow_stack_pool.save_current_state_away(ssref, ncontext)

        def gc_forget_current_state():
            shadow_stack_pool.forget_current_state()

        def gc_restore_state_from(gcref):
            ssref = lltype.cast_opaque_ptr(lltype.Ptr(SHADOWSTACKREF), gcref)
            shadow_stack_pool.restore_state_from(ssref)

        def gc_start_fresh_new_state():
            shadow_stack_pool.start_fresh_new_state()

        s_gcref = annmodel.SomePtr(llmemory.GCREF)
        s_addr = annmodel.SomeAddress()
        self.gc_shadowstackref_new_ptr = getfn(gc_shadowstackref_new,
                                               [], s_gcref,
                                               minimal_transform=False)
        self.gc_shadowstackref_context_ptr = getfn(gc_shadowstackref_context,
                                                   [s_gcref], s_addr,
                                                   inline=True)
        self.gc_shadowstackref_destroy_ptr = getfn(gc_shadowstackref_destroy,
                                                   [s_gcref], annmodel.s_None,
                                                   inline=True)
        self.gc_save_current_state_away_ptr = getfn(gc_save_current_state_away,
                                                    [s_gcref, s_addr],
                                                    annmodel.s_None,
                                                    inline=True)
        self.gc_forget_current_state_ptr = getfn(gc_forget_current_state,
                                                 [], annmodel.s_None,
                                                 inline=True)
        self.gc_restore_state_from_ptr = getfn(gc_restore_state_from,
                                               [s_gcref], annmodel.s_None,
                                               inline=True)
        self.gc_start_fresh_new_state_ptr = getfn(gc_start_fresh_new_state,
                                                  [], annmodel.s_None,
                                                  inline=True)
        # fish...
        translator = gctransformer.translator
        if hasattr(translator, '_jit2gc'):
            from pypy.rlib._rffi_stacklet import _translate_pointer
            root_iterator = translator._jit2gc['root_iterator']
            root_iterator.translateptr = _translate_pointer

# ____________________________________________________________

class ShadowStackPool(object):
    """Manages a pool of shadowstacks.  The MAX most recently used
    shadowstacks are fully allocated and can be directly jumped into.
    The rest are stored in a more virtual-memory-friendly way, i.e.
    with just the right amount malloced.  Before they can run, they
    must be copied into a full shadowstack.  XXX NOT IMPLEMENTED SO FAR!
    """
    _alloc_flavor_ = "raw"
    root_stack_depth = 163840

    #MAX = 20  not implemented yet

    def __init__(self, gcdata):
        self.unused_full_stack = llmemory.NULL
        self.gcdata = gcdata

    def initial_setup(self):
        self._prepare_unused_stack()
        self.start_fresh_new_state()

    def allocate(self, SHADOWSTACKREF):
        """Allocate an empty SHADOWSTACKREF object."""
        return lltype.malloc(SHADOWSTACKREF, zero=True)

    def save_current_state_away(self, shadowstackref, ncontext):
        """Save the current state away into 'shadowstackref'.
        This either works, or raise MemoryError and nothing is done.
        To do a switch, first call save_current_state_away() or
        forget_current_state(), and then call restore_state_from()
        or start_fresh_new_state().
        """
        self._prepare_unused_stack()
        shadowstackref.base = self.gcdata.root_stack_base
        shadowstackref.top  = self.gcdata.root_stack_top
        shadowstackref.context = ncontext
        ll_assert(shadowstackref.base <= shadowstackref.top,
                  "save_current_state_away: broken shadowstack")
        #shadowstackref.fullstack = True
        #
        # cannot use llop.gc_assume_young_pointers() here, because
        # we are in a minimally-transformed GC helper :-/
        gc = self.gcdata.gc
        if hasattr(gc.__class__, 'assume_young_pointers'):
            shadowstackadr = llmemory.cast_ptr_to_adr(shadowstackref)
            gc.assume_young_pointers(shadowstackadr)
        #
        self.gcdata.root_stack_top = llmemory.NULL  # to detect missing restore

    def forget_current_state(self):
        if self.unused_full_stack:
            llmemory.raw_free(self.unused_full_stack)
        self.unused_full_stack = self.gcdata.root_stack_base
        self.gcdata.root_stack_top = llmemory.NULL  # to detect missing restore

    def restore_state_from(self, shadowstackref):
        ll_assert(bool(shadowstackref.base), "empty shadowstackref!")
        ll_assert(shadowstackref.base <= shadowstackref.top,
                  "restore_state_from: broken shadowstack")
        self.gcdata.root_stack_base = shadowstackref.base
        self.gcdata.root_stack_top  = shadowstackref.top
        self._cleanup(shadowstackref)

    def start_fresh_new_state(self):
        self.gcdata.root_stack_base = self.unused_full_stack
        self.gcdata.root_stack_top  = self.unused_full_stack
        self.unused_full_stack = llmemory.NULL

    def destroy(self, shadowstackref):
        llmemory.raw_free(shadowstackref.base)
        self._cleanup(shadowstackref)

    def _cleanup(self, shadowstackref):
        shadowstackref.base = llmemory.NULL
        shadowstackref.top = llmemory.NULL
        shadowstackref.context = llmemory.NULL

    def _prepare_unused_stack(self):
        if self.unused_full_stack == llmemory.NULL:
            root_stack_size = sizeofaddr * self.root_stack_depth
            self.unused_full_stack = llmemory.raw_malloc(root_stack_size)
            if self.unused_full_stack == llmemory.NULL:
                raise MemoryError


def get_root_iterator(gctransformer):
    if hasattr(gctransformer, '_root_iterator'):
        return gctransformer._root_iterator     # if already built
    translator = gctransformer.translator
    if (hasattr(translator, '_jit2gc') and
            'root_iterator' in translator._jit2gc):
        result = translator._jit2gc['root_iterator']
    else:
        class RootIterator(object):
            def _freeze_(self):
                return True
            def setcontext(self, context):
                pass
            def next(self, gc, addr, end):
                while addr != end:
                    if gc.points_to_valid_gc_object(addr):
                        return addr
                    addr += sizeofaddr
                return llmemory.NULL
        result = RootIterator()
    gctransformer._root_iterator = result
    return result


def get_shadowstackref(gctransformer):
    if hasattr(gctransformer, '_SHADOWSTACKREF'):
        return gctransformer._SHADOWSTACKREF

    SHADOWSTACKREFPTR = lltype.Ptr(lltype.GcForwardReference())
    SHADOWSTACKREF = lltype.GcStruct('ShadowStackRef',
                                     ('base', llmemory.Address),
                                     ('top', llmemory.Address),
                                     ('context', llmemory.Address),
                                     #('fullstack', lltype.Bool),
                                     rtti=True)
    SHADOWSTACKREFPTR.TO.become(SHADOWSTACKREF)

    gc = gctransformer.gcdata.gc
    root_iterator = get_root_iterator(gctransformer)

    def customtrace(obj, prev):
        obj = llmemory.cast_adr_to_ptr(obj, SHADOWSTACKREFPTR)
        if not prev:
            root_iterator.setcontext(obj.context)
            next = obj.base
        else:
            next = prev + sizeofaddr
        return root_iterator.next(gc, next, obj.top)

    CUSTOMTRACEFUNC = lltype.FuncType([llmemory.Address, llmemory.Address],
                                      llmemory.Address)
    customtraceptr = llhelper(lltype.Ptr(CUSTOMTRACEFUNC), customtrace)
    lltype.attachRuntimeTypeInfo(SHADOWSTACKREF, customtraceptr=customtraceptr)

    gctransformer._SHADOWSTACKREF = SHADOWSTACKREF
    return SHADOWSTACKREF<|MERGE_RESOLUTION|>--- conflicted
+++ resolved
@@ -32,52 +32,6 @@
             return top
         self.decr_stack = decr_stack
 
-<<<<<<< HEAD
-        translator = gctransformer.translator
-        if (hasattr(translator, '_jit2gc') and
-                'root_iterator' in translator._jit2gc):
-            root_iterator = translator._jit2gc['root_iterator']
-            def jit_walk_stack_root(callback, addr, end):
-                root_iterator.context = NonConstant(llmemory.NULL)
-                gc = self.gc
-                while True:
-                    addr = root_iterator.next(gc, addr, end)
-                    if addr == llmemory.NULL:
-                        return
-                    callback(gc, addr)
-                    addr += sizeofaddr
-            self.rootstackhook = jit_walk_stack_root
-        else:
-            def default_walk_stack_root(callback, start, end, is_minor):
-                gc = self.gc
-                addr = end
-                while addr != start:
-                    addr -= sizeofaddr
-                    value = llmemory.cast_adr_to_int(addr.address[0])
-                    #
-                    # If myaddr contains MARKER_TRACED, and if we are doing
-                    # a minor collection, then stop here.  The previous items
-                    # have all been traced at least once already, so they
-                    # cannot contain young pointers.
-                    if value == self.MARKER_TRACED:
-                        if is_minor:
-                            break
-                        continue     # ignore the marker and continue
-                    #
-                    # If myaddr contains MARKER_NOT_TRACED, replace it by
-                    # MARKER_TRACED.
-                    if value == self.MARKER_NOT_TRACED:
-                        addr.address[0] = rffi.cast(llmemory.Address,
-                                                    self.MARKER_TRACED)
-                        continue
-                    #
-                    # Regular part follows: invoke 'callback' if myaddr really
-                    # points to an object
-                    if gc.points_to_valid_gc_object(addr):
-                        callback(gc, addr)
-                #
-            self.rootstackhook = default_walk_stack_root
-=======
         root_iterator = get_root_iterator(gctransformer)
         def walk_stack_root(callback, addr, end):
             root_iterator.setcontext(NonConstant(llmemory.NULL))
@@ -89,7 +43,6 @@
                 callback(gc, addr)
                 addr += sizeofaddr
         self.rootstackhook = walk_stack_root
->>>>>>> 064dfd6a
 
         self.shadow_stack_pool = ShadowStackPool(gcdata)
         rsd = gctransformer.root_stack_depth
