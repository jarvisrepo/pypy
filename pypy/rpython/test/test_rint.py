--- conflicted
+++ resolved
@@ -4,12 +4,8 @@
 from pypy.annotation import model as annmodel
 from pypy.rpython.test import snippet
 from pypy.rlib.rarithmetic import r_int, r_uint, r_longlong, r_ulonglong
-<<<<<<< HEAD
 from pypy.rlib.rarithmetic import ovfcheck, r_int64, intmask
-=======
-from pypy.rlib.rarithmetic import ovfcheck, r_int64
 from pypy.rlib import objectmodel
->>>>>>> 2c93c77b
 from pypy.rpython.test.tool import BaseRtypingTest, LLRtypeMixin, OORtypeMixin
 
 
