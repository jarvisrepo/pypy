import math
import errno
import py
import sys

from pypy.rpython.lltypesystem import lltype, rffi
from pypy.tool.sourcetools import func_with_new_name
from pypy.tool.autopath import pypydir
from pypy.rlib import jit, rposix
from pypy.translator.tool.cbuild import ExternalCompilationInfo
from pypy.translator.platform import platform
from pypy.rlib.rfloat import isinf, isnan, INFINITY, NAN

if sys.platform == "win32":
    if platform.name == "msvc":
        # When compiled with /O2 or /Oi (enable intrinsic functions)
        # It's no more possible to take the address of some math functions.
        # Ensure that the compiler chooses real functions instead.
        eci = ExternalCompilationInfo(
            includes = ['math.h'],
            post_include_bits = ['#pragma function(floor)'],
            )
    else:
        eci = ExternalCompilationInfo()
    # Some math functions are C99 and not defined by the Microsoft compiler
    cdir = py.path.local(pypydir).join('translator', 'c')
    math_eci = ExternalCompilationInfo(
        include_dirs = [cdir],
        includes = ['src/ll_math.h'],
        separate_module_files=[cdir.join('src', 'll_math.c')],
        export_symbols=['_pypy_math_acosh', '_pypy_math_asinh',
                        '_pypy_math_atanh',
                        '_pypy_math_expm1', '_pypy_math_log1p'],
        )
    math_prefix = '_pypy_math_'
else:
    eci = ExternalCompilationInfo(
        libraries=['m'])
    math_eci = eci
    math_prefix = ''

def llexternal(name, ARGS, RESULT, **kwargs):
    return rffi.llexternal(name, ARGS, RESULT, compilation_info=eci,
                           sandboxsafe=True, **kwargs)

def math_llexternal(name, ARGS, RESULT):
    return rffi.llexternal(math_prefix + name, ARGS, RESULT,
                           compilation_info=math_eci,
                           sandboxsafe=True)

if sys.platform == 'win32':
    underscore = '_'
else:
    underscore = ''

math_fabs = llexternal('fabs', [rffi.DOUBLE], rffi.DOUBLE)
math_log = llexternal('log', [rffi.DOUBLE], rffi.DOUBLE)
math_log10 = llexternal('log10', [rffi.DOUBLE], rffi.DOUBLE)
math_copysign = llexternal(underscore + 'copysign',
                           [rffi.DOUBLE, rffi.DOUBLE], rffi.DOUBLE,
                           pure_function=True)
math_atan2 = llexternal('atan2', [rffi.DOUBLE, rffi.DOUBLE], rffi.DOUBLE)
math_frexp = llexternal('frexp', [rffi.DOUBLE, rffi.INTP], rffi.DOUBLE)
math_modf  = llexternal('modf',  [rffi.DOUBLE, rffi.DOUBLEP], rffi.DOUBLE)
math_ldexp = llexternal('ldexp', [rffi.DOUBLE, rffi.INT], rffi.DOUBLE)
math_pow   = llexternal('pow', [rffi.DOUBLE, rffi.DOUBLE], rffi.DOUBLE)
math_fmod  = llexternal('fmod',  [rffi.DOUBLE, rffi.DOUBLE], rffi.DOUBLE)
math_hypot = llexternal(underscore + 'hypot',
                        [rffi.DOUBLE, rffi.DOUBLE], rffi.DOUBLE)
<<<<<<< HEAD
math_isinf = math_llexternal('isinf', [rffi.DOUBLE], rffi.INT)
=======
math_floor = llexternal('floor', [rffi.DOUBLE], rffi.DOUBLE, pure_function=True)
>>>>>>> a4802ffd

# ____________________________________________________________
#
# Error handling functions

ERANGE = errno.ERANGE
EDOM   = errno.EDOM

def _error_reset():
    rposix.set_errno(0)

def _likely_raise(errno, x):
    """Call this with errno != 0.  It usually raises the proper RPython
    exception, but may also just ignore it and return in case of underflow.
    """
    assert errno
    if errno == ERANGE:
        # We consider underflow to not be an error, like CPython.
        # On some platforms (Ubuntu/ia64) it seems that errno can be
        # set to ERANGE for subnormal results that do *not* underflow
        # to zero.  So to be safe, we'll ignore ERANGE whenever the
        # function result is less than one in absolute value.
        if math_fabs(x) < 1.0:
            return
        raise OverflowError("math range error")
    else:
        raise ValueError("math domain error")

# ____________________________________________________________
#
# Custom implementations

def ll_math_isnan(y):
    # By not calling into the external function the JIT can inline this.
    # Floats are awesome.
    return y != y

def ll_math_isinf(y):
    # Use a bitwise OR so the JIT doesn't produce 2 different guards.
    return (y == INFINITY) | (y == -INFINITY)
<<<<<<< HEAD
=======

def ll_math_isfinite(y):
    # Use a custom hack that is reasonably well-suited to the JIT.
    # Floats are awesome (bis).
    z = 0.0 * y
    return z == z       # i.e.: z is not a NaN

>>>>>>> a4802ffd

ll_math_floor = math_floor

ll_math_copysign = math_copysign


def ll_math_atan2(y, x):
    """wrapper for atan2 that deals directly with special cases before
    delegating to the platform libm for the remaining cases.  This
    is necessary to get consistent behaviour across platforms.
    Windows, FreeBSD and alpha Tru64 are amongst platforms that don't
    always follow C99.
    """
    if isnan(x) or isnan(y):
        return NAN

    if isinf(y):
        if isinf(x):
            if math_copysign(1.0, x) == 1.0:
                # atan2(+-inf, +inf) == +-pi/4
                return math_copysign(0.25 * math.pi, y)
            else:
                # atan2(+-inf, -inf) == +-pi*3/4
                return math_copysign(0.75 * math.pi, y)
        # atan2(+-inf, x) == +-pi/2 for finite x
        return math_copysign(0.5 * math.pi, y)

    if isinf(x) or y == 0.0:
        if math_copysign(1.0, x) == 1.0:
            # atan2(+-y, +inf) = atan2(+-0, +x) = +-0.
            return math_copysign(0.0, y)
        else:
            # atan2(+-y, -inf) = atan2(+-0., -x) = +-pi.
            return math_copysign(math.pi, y)

    return math_atan2(y, x)


# XXX Various platforms (Solaris, OpenBSD) do nonstandard things for log(0),
# log(-ve), log(NaN).  For now I'm ignoring this issue as these are a bit
# more marginal platforms for us.


def ll_math_frexp(x):
    # deal with special cases directly, to sidestep platform differences
    if isnan(x) or isinf(x) or not x:
        mantissa = x
        exponent = 0
    else:
        exp_p = lltype.malloc(rffi.INTP.TO, 1, flavor='raw')
        try:
            mantissa = math_frexp(x, exp_p)
            exponent = rffi.cast(lltype.Signed, exp_p[0])
        finally:
            lltype.free(exp_p, flavor='raw')
    return (mantissa, exponent)


INT_MAX = int(2**31-1)
INT_MIN = int(-2**31)

def ll_math_ldexp(x, exp):
    if x == 0.0 or isinf(x) or isnan(x):
        return x    # NaNs, zeros and infinities are returned unchanged
    if exp > INT_MAX:
        # overflow (64-bit platforms only)
        r = math_copysign(INFINITY, x)
        errno = ERANGE
    elif exp < INT_MIN:
        # underflow to +-0 (64-bit platforms only)
        r = math_copysign(0.0, x)
        errno = 0
    else:
        _error_reset()
        r = math_ldexp(x, exp)
        errno = rposix.get_errno()
        if isinf(r):
            errno = ERANGE
    if errno:
        _likely_raise(errno, r)
    return r


def ll_math_modf(x):
    # some platforms don't do the right thing for NaNs and
    # infinities, so we take care of special cases directly.
    if isinf(x):
        return (math_copysign(0.0, x), x)
    elif isnan(x):
        return (x, x)
    intpart_p = lltype.malloc(rffi.DOUBLEP.TO, 1, flavor='raw')
    try:
        fracpart = math_modf(x, intpart_p)
        intpart = intpart_p[0]
    finally:
        lltype.free(intpart_p, flavor='raw')
    return (fracpart, intpart)


def ll_math_copysign(x, y):
    return math_copysign(x, y)     # no error checking needed


def ll_math_fmod(x, y):
    if isinf(y):
        if isinf(x):
            raise ValueError("math domain error")
        return x  # fmod(x, +/-Inf) returns x for finite x (or if x is a NaN).

    _error_reset()
    r = math_fmod(x, y)
    errno = rposix.get_errno()
    if isnan(r):
        if isnan(x) or isnan(y):
            errno = 0
        else:
            errno = EDOM
    if errno:
        _likely_raise(errno, r)
    return r


def ll_math_hypot(x, y):
    # hypot(x, +/-Inf) returns Inf, even if x is a NaN.
    if isinf(x):
        return math_fabs(x)
    if isinf(y):
        return math_fabs(y)

    _error_reset()
    r = math_hypot(x, y)
    errno = rposix.get_errno()
    if isnan(r):
        if isnan(x) or isnan(y):
            errno = 0
        else:
            errno = EDOM
    elif isinf(r):
        if isinf(x) or isnan(x) or isinf(y) or isnan(y):
            errno = 0
        else:
            errno = ERANGE
    if errno:
        _likely_raise(errno, r)
    return r


def ll_math_pow(x, y):
    # deal directly with IEEE specials, to cope with problems on various
    # platforms whose semantics don't exactly match C99

    if isnan(x):
        if y == 0.0:
            return 1.0   # NaN**0 = 1
        return x

    elif isnan(y):
        if x == 1.0:
            return 1.0   # 1**Nan = 1
        return y

    elif isinf(x):
        odd_y = not isinf(y) and math_fmod(math_fabs(y), 2.0) == 1.0
        if y > 0.0:
            if odd_y:
                return x
            return math_fabs(x)
        elif y == 0.0:
            return 1.0
        else:   # y < 0.0
            if odd_y:
                return math_copysign(0.0, x)
            return 0.0

    elif isinf(y):
        if math_fabs(x) == 1.0:
            return 1.0
        elif y > 0.0 and math_fabs(x) > 1.0:
            return y
        elif y < 0.0 and math_fabs(x) < 1.0:
            if x == 0.0:
                raise ValueError("0**-inf: divide by zero")
            return -y    # result is +inf
        else:
            return 0.0

    _error_reset()
    r = math_pow(x, y)
    errno = rposix.get_errno()
    if isnan(r):
        # a NaN result should arise only from (-ve)**(finite non-integer)
        errno = EDOM
    elif isinf(r):
        # an infinite result here arises either from:
        # (A) (+/-0.)**negative (-> divide-by-zero)
        # (B) overflow of x**y with x and y finite
        if x == 0.0:
            errno = EDOM
        else:
            errno = ERANGE
    if errno:
        _likely_raise(errno, r)
    return r

# ____________________________________________________________
#
# Default implementations

def new_unary_math_function(name, can_overflow, c99):
    if sys.platform == 'win32' and c99:
        c_func = math_llexternal(name, [rffi.DOUBLE], rffi.DOUBLE)
    else:
        c_func = llexternal(name, [rffi.DOUBLE], rffi.DOUBLE)

    def ll_math(x):
        _error_reset()
        r = c_func(x)
        # Error checking fun.  Copied from CPython 2.6
        errno = rposix.get_errno()
        if isnan(r):
            if isnan(x):
                errno = 0
            else:
                errno = EDOM
        elif isinf(r):
            if isinf(x) or isnan(x):
                errno = 0
            elif can_overflow:
                errno = ERANGE
            else:
                errno = EDOM
        if errno:
            _likely_raise(errno, r)
        return r

    return func_with_new_name(ll_math, 'll_math_' + name)

# ____________________________________________________________

unary_math_functions = [
    'acos', 'asin', 'atan',
    'ceil', 'cos', 'cosh', 'exp', 'fabs',
    'sin', 'sinh', 'sqrt', 'tan', 'tanh', 'log', 'log10',
    'acosh', 'asinh', 'atanh', 'log1p', 'expm1',
    ]
unary_math_functions_can_overflow = [
    'cosh', 'exp', 'log1p', 'sinh', 'expm1',
    ]
unary_math_functions_c99 = [
    'acosh', 'asinh', 'atanh', 'log1p', 'expm1',
    ]

for name in unary_math_functions:
    can_overflow = name in unary_math_functions_can_overflow
    c99 = name in unary_math_functions_c99
    globals()['ll_math_' + name] = new_unary_math_function(name, can_overflow, c99)<|MERGE_RESOLUTION|>--- conflicted
+++ resolved
@@ -67,11 +67,7 @@
 math_fmod  = llexternal('fmod',  [rffi.DOUBLE, rffi.DOUBLE], rffi.DOUBLE)
 math_hypot = llexternal(underscore + 'hypot',
                         [rffi.DOUBLE, rffi.DOUBLE], rffi.DOUBLE)
-<<<<<<< HEAD
-math_isinf = math_llexternal('isinf', [rffi.DOUBLE], rffi.INT)
-=======
 math_floor = llexternal('floor', [rffi.DOUBLE], rffi.DOUBLE, pure_function=True)
->>>>>>> a4802ffd
 
 # ____________________________________________________________
 #
@@ -112,8 +108,6 @@
 def ll_math_isinf(y):
     # Use a bitwise OR so the JIT doesn't produce 2 different guards.
     return (y == INFINITY) | (y == -INFINITY)
-<<<<<<< HEAD
-=======
 
 def ll_math_isfinite(y):
     # Use a custom hack that is reasonably well-suited to the JIT.
@@ -121,7 +115,6 @@
     z = 0.0 * y
     return z == z       # i.e.: z is not a NaN
 
->>>>>>> a4802ffd
 
 ll_math_floor = math_floor
 
