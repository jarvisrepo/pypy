--- conflicted
+++ resolved
@@ -97,11 +97,7 @@
 
 @jit.purefunction
 def ll_math_isinf(y):
-<<<<<<< HEAD
-    return y != 0 and y * .5 == y
-=======
     return bool(math_isinf(y))
->>>>>>> 889f7a9e
 
 
 ll_math_copysign = math_copysign
