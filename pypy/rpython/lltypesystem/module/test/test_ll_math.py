--- conflicted
+++ resolved
@@ -22,13 +22,6 @@
         assert ll_math.ll_math_isnan(nan)
         assert not ll_math.ll_math_isnan(inf)
 
-<<<<<<< HEAD
-    def test_compiled_isinf(self):
-        def f(x):
-            return ll_math.ll_math_isinf(1. / x)
-        f = compile(f, [float], backendopt=False)
-        assert f(5.5e-309)
-=======
     def test_isfinite(self):
         inf = 1e200 * 1e200
         nan = inf / inf
@@ -83,7 +76,6 @@
     a[0] = x
     import time; time.time()
     return a[0]
->>>>>>> 4bf4259c
 
 
 def make_test_case((fnname, args, expected), dict):
