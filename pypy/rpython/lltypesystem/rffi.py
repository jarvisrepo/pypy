--- conflicted
+++ resolved
@@ -334,26 +334,19 @@
 _make_wrapper_for._annspecialcase_ = 'specialize:memo'
 
 AroundFnPtr = lltype.Ptr(lltype.FuncType([], lltype.Void))
-<<<<<<< HEAD
 EnterCallbackFnPtr = lltype.Ptr(lltype.FuncType([], lltype.Signed))
 LeaveCallbackFnPtr = lltype.Ptr(lltype.FuncType([lltype.Signed], lltype.Void))
+CallbackHookPtr = lltype.Ptr(lltype.FuncType([lltype.Ptr(rstr.STR)], lltype.Void))
+
 class AroundState:
     _alloc_flavor_ = "raw"
-    def _cleanup_(self):
-        self.before = None    # or a regular RPython function
-        self.after = None     # or a regular RPython function
-        self.enter_callback = None
-        self.leave_callback = None
-=======
-CallbackHookPtr = lltype.Ptr(lltype.FuncType([lltype.Ptr(rstr.STR)], lltype.Void))
-
-class AroundState:
     callback_hook = None
     
     def _cleanup_(self):
         self.before = None        # or a regular RPython function
         self.after = None         # or a regular RPython function
->>>>>>> 861a6bc9
+        self.enter_callback = None
+        self.leave_callback = None
 aroundstate = AroundState()
 aroundstate._cleanup_()
 
