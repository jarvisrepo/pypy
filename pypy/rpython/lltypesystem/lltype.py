import py
from pypy.rlib.rarithmetic import (r_int, r_uint, intmask, r_singlefloat,
                                   r_ulonglong, r_longlong, r_longfloat,
                                   base_int, normalizedinttype, longlongmask,
                                   r_uint32)
from pypy.rlib.objectmodel import Symbolic
from pypy.tool.uid import Hashable
from pypy.tool.identity_dict import identity_dict
from pypy.tool import leakfinder
from types import NoneType
from pypy.rlib.rarithmetic import maxint, is_valid_int
import weakref

class State(object):
    pass

TLS = State()

class WeakValueDictionary(weakref.WeakValueDictionary):
    """A subclass of weakref.WeakValueDictionary
    which resets the 'nested_hash_level' when keys are being deleted.
    """
    def __init__(self, *args, **kwargs):
        weakref.WeakValueDictionary.__init__(self, *args, **kwargs)
        remove_base = self._remove
        def remove(*args):
            if safe_equal is None:
                # The interpreter is shutting down, and the comparison
                # function is already gone.
                return
            if TLS is None: # Happens when the interpreter is shutting down
                return remove_base(*args)
            nested_hash_level = TLS.nested_hash_level
            try:
                # The 'remove' function is called when an object dies.  This
                # can happen anywhere when they are reference cycles,
                # especially when we are already computing another __hash__
                # value.  It's not really a recursion in this case, so we
                # reset the counter; otherwise the hash value may be be
                # incorrect and the key won't be deleted.
                TLS.nested_hash_level = 0
                remove_base(*args)
            finally:
                TLS.nested_hash_level = nested_hash_level
        self._remove = remove

class _uninitialized(object):
    def __init__(self, TYPE):
        self.TYPE = TYPE
    def __repr__(self):
        return '<Uninitialized %r>'%(self.TYPE,)


def saferecursive(func, defl, TLS=TLS):
    def safe(*args):
        try:
            seeing = TLS.seeing
        except AttributeError:
            seeing = TLS.seeing = {}
        seeingkey = tuple([func] + [id(arg) for arg in args])
        if seeingkey in seeing:
            return defl
        seeing[seeingkey] = True
        try:
            return func(*args)
        finally:
            del seeing[seeingkey]
    return safe

#safe_equal = saferecursive(operator.eq, True)
def safe_equal(x, y, TLS=TLS):
    # a specialized version for performance
    try:
        seeing = TLS.seeing_eq
    except AttributeError:
        seeing = TLS.seeing_eq = {}
    seeingkey = (id(x), id(y))
    if seeingkey in seeing:
        return True
    seeing[seeingkey] = True
    try:
        return x == y
    finally:
        del seeing[seeingkey]


class frozendict(dict):

    def __hash__(self):
        items = self.items()
        items.sort()
        return hash(tuple(items))


class LowLevelType(object):
    # the following line prevents '__cached_hash' to be in the __dict__ of
    # the instance, which is needed for __eq__() and __hash__() to work.
    __slots__ = ['__dict__', '__cached_hash']

    def __eq__(self, other):
        if isinstance(other, Typedef):
            return other.__eq__(self)
        return self.__class__ is other.__class__ and (
            self is other or safe_equal(self.__dict__, other.__dict__))

    def __ne__(self, other):
        return not (self == other)

    _is_compatible = __eq__

    def _enforce(self, value):
        if typeOf(value) != self:
            raise TypeError
        return value

    def __hash__(self, TLS=TLS):
        # cannot use saferecursive() -- see test_lltype.test_hash().
        # NB. the __cached_hash should neither be used nor updated
        # if we enter with hash_level > 0, because the computed
        # __hash__ can be different in this situation.
        hash_level = 0
        try:
            hash_level = TLS.nested_hash_level
            if hash_level == 0:
                return self.__cached_hash
        except AttributeError:
            pass
        if hash_level >= 3:
            return 0
        items = self.__dict__.items()
        items.sort()
        TLS.nested_hash_level = hash_level + 1
        try:
            result = hash((self.__class__,) + tuple(items))
        finally:
            TLS.nested_hash_level = hash_level
        if hash_level == 0:
            self.__cached_hash = result
        return result

    # due to this dynamic hash value, we should forbid
    # pickling, until we have an algorithm for that.
    # but we just provide a tag for external help.
    __hash_is_not_constant__ = True

    def __repr__(self):
        return '<%s>' % (self,)

    def __str__(self):
        return self.__class__.__name__

    def _short_name(self):
        return str(self)

    def _defl(self, parent=None, parentindex=None):
        raise NotImplementedError

    def _allocate(self, initialization, parent=None, parentindex=None):
        assert initialization in ('raw', 'malloc', 'example')
        raise NotImplementedError

    def _freeze_(self):
        return True

    def _inline_is_varsize(self, last):
        return False

    def _is_atomic(self):
        return False

    def _is_varsize(self):
        return False

NFOUND = object()

class ContainerType(LowLevelType):
    _adtmeths = {}

    def _inline_is_varsize(self, last):
        raise TypeError, "%r cannot be inlined in structure" % self

    def _install_extras(self, adtmeths={}, hints={}):
        self._adtmeths = frozendict(adtmeths)
        self._hints = frozendict(hints)

    def __getattr__(self, name):
        adtmeth = self._adtmeths.get(name, NFOUND)
        if adtmeth is not NFOUND:
            if getattr(adtmeth, '_type_method', False):
                return adtmeth.__get__(self)
            else:
                return adtmeth
        self._nofield(name)

    def _nofield(self, name):
        raise AttributeError("no field %r" % name)

    def _container_example(self):
        raise NotImplementedError


class Typedef(LowLevelType):
    """A typedef is just another name for an existing type"""
    def __init__(self, OF, c_name):
        """
        @param OF: the equivalent rffi type
        @param c_name: the name we want in C code
        """
        assert isinstance(OF, LowLevelType)
        # Look through typedefs, so other places don't have to
        if isinstance(OF, Typedef):
            OF = OF.OF # haha
        self.OF = OF
        self.c_name = c_name

    def __repr__(self):
        return '<Typedef "%s" of %r>' % (self.c_name, self.OF)

    def __eq__(self, other):
        return other == self.OF

    def __getattr__(self, name):
        return self.OF.get(name)

    def _defl(self, parent=None, parentindex=None):
        return self.OF._defl()

    def _allocate(self, initialization, parent=None, parentindex=None):
        return self.OF._allocate(initialization, parent, parentindex)


class Struct(ContainerType):
    _gckind = 'raw'

    def __init__(self, name, *fields, **kwds):
        self._name = self.__name__ = name
        flds = {}
        names = []
        self._arrayfld = None
        for name, typ in fields:
            if name.startswith('_'):
                raise NameError, ("%s: field name %r should not start with "
                                  "an underscore" % (self._name, name,))
            names.append(name)
            if name in flds:
                raise TypeError("%s: repeated field name" % self._name)
            flds[name] = typ
            if isinstance(typ, ContainerType) and typ._gckind != 'raw':
                if name == fields[0][0] and typ._gckind == self._gckind:
                    pass  # can inline a XxContainer as 1st field of XxStruct
                else:
                    raise TypeError("%s: cannot inline %s container %r" % (
                        self._name, typ._gckind, typ))

        # look if we have an inlined variable-sized array as the last field
        if fields:
            for name, typ in fields[:-1]:
                typ._inline_is_varsize(False)
                first = False
            name, typ = fields[-1]
            if typ._inline_is_varsize(True):
                self._arrayfld = name
        self._flds = frozendict(flds)
        self._names = tuple(names)

        self._install_extras(**kwds)

    def _first_struct(self):
        if self._names:
            first = self._names[0]
            FIRSTTYPE = self._flds[first]
            if (isinstance(FIRSTTYPE, (Struct, PyObjectType)) and
                self._gckind == FIRSTTYPE._gckind):
                return first, FIRSTTYPE
        return None, None

    def _inline_is_varsize(self, last):
        if self._arrayfld:
            raise TypeError("cannot inline a var-sized struct "
                            "inside another container")
        return False

    def _is_atomic(self):
        for typ in self._flds.values():
            if not typ._is_atomic():
                return False
        return True

    def _is_varsize(self):
        return self._arrayfld is not None

    def __getattr__(self, name):
        try:
            return self._flds[name]
        except KeyError:
            return ContainerType.__getattr__(self, name)


    def _nofield(self, name):
        raise AttributeError, 'struct %s has no field %r' % (self._name,
                                                             name)

    def _names_without_voids(self):
        names_without_voids = [name for name in self._names if self._flds[name] is not Void]
        return names_without_voids
    
    def _str_fields_without_voids(self):
        return ', '.join(['%s: %s' % (name, self._flds[name])
                          for name in self._names_without_voids(False)])
    _str_fields_without_voids = saferecursive(_str_fields_without_voids, '...')

    def _str_without_voids(self):
        return "%s %s { %s }" % (self.__class__.__name__,
                                 self._name, self._str_fields_without_voids())

    def _str_fields(self):
        return ', '.join(['%s: %s' % (name, self._flds[name])
                          for name in self._names])
    _str_fields = saferecursive(_str_fields, '...')

    def __str__(self):
        # -- long version --
        #return "%s %s { %s }" % (self.__class__.__name__,
        #                         self._name, self._str_fields())
        # -- short version --
        return "%s %s { %s }" % (self.__class__.__name__, self._name,
                                 ', '.join(self._names))

    def _short_name(self):
        return "%s %s" % (self.__class__.__name__, self._name)

##     def _defl(self, parent=None, parentindex=None):
##         return _struct(self, parent=parent, parentindex=parentindex)

    def _allocate(self, initialization, parent=None, parentindex=None):
        return _struct(self, initialization=initialization,
                       parent=parent, parentindex=parentindex)

    def _container_example(self):
        if self._arrayfld is None:
            n = None
        else:
            n = 1
        return _struct(self, n, initialization='example')

    def _immutable_field(self, field):
        if self._hints.get('immutable'):
            return True
        if 'immutable_fields' in self._hints:
            try:
                return self._hints['immutable_fields'].fields[field]
            except KeyError:
                pass
        return False

class RttiStruct(Struct):
    _runtime_type_info = None

    def _install_extras(self, rtti=False, **kwds):
        if rtti:
            self._runtime_type_info = opaqueptr(RuntimeTypeInfo,
                                                name=self._name,
                                                about=self)._obj
        Struct._install_extras(self, **kwds)

    def _attach_runtime_type_info_funcptr(self, funcptr, destrptr,
                                          customtraceptr):
        if self._runtime_type_info is None:
            raise TypeError("attachRuntimeTypeInfo: %r must have been built "
                            "with the rtti=True argument" % (self,))
        if funcptr is not None:
            T = typeOf(funcptr)
            if (not isinstance(T, Ptr) or
                not isinstance(T.TO, FuncType) or
                len(T.TO.ARGS) != 1 or
                T.TO.RESULT != Ptr(RuntimeTypeInfo) or
                castable(T.TO.ARGS[0], Ptr(self)) < 0):
                raise TypeError("expected a runtime type info function "
                                "implementation, got: %s" % funcptr)
            self._runtime_type_info.query_funcptr = funcptr
        if destrptr is not None:
            T = typeOf(destrptr)
            if (not isinstance(T, Ptr) or
                not isinstance(T.TO, FuncType) or
                len(T.TO.ARGS) != 1 or
                T.TO.RESULT != Void or
                castable(T.TO.ARGS[0], Ptr(self)) < 0):
                raise TypeError("expected a destructor function "
                                "implementation, got: %s" % destrptr)
            self._runtime_type_info.destructor_funcptr = destrptr
        if customtraceptr is not None:
            from pypy.rpython.lltypesystem import llmemory
            T = typeOf(customtraceptr)
            if (not isinstance(T, Ptr) or
                not isinstance(T.TO, FuncType) or
                len(T.TO.ARGS) != 2 or
                T.TO.RESULT != llmemory.Address or
                T.TO.ARGS[0] != llmemory.Address or
                T.TO.ARGS[1] != llmemory.Address):
                raise TypeError("expected a custom trace function "
                                "implementation, got: %s" % customtraceptr)
            self._runtime_type_info.custom_trace_funcptr = customtraceptr

class GcStruct(RttiStruct):
    _gckind = 'gc'

STRUCT_BY_FLAVOR = {'raw': Struct,
                    'gc':  GcStruct}

class Array(ContainerType):
    _gckind = 'raw'
    __name__ = 'array'
    _anonym_struct = False
    
    def __init__(self, *fields, **kwds):
        if len(fields) == 1 and isinstance(fields[0], LowLevelType):
            self.OF = fields[0]
        else:
            self.OF = Struct("<arrayitem>", *fields)
            self._anonym_struct = True
        if isinstance(self.OF, ContainerType) and self.OF._gckind != 'raw':
            raise TypeError("cannot have a %s container as array item type"
                            % (self.OF._gckind,))
        self.OF._inline_is_varsize(False)

        self._install_extras(**kwds)

    def _inline_is_varsize(self, last):
        if not last:
            raise TypeError("cannot inline an array in another container"
                            " unless as the last field of a structure")
        return True

    def _is_atomic(self):
        return self.OF._is_atomic()

    def _is_varsize(self):
        return True

    def _str_fields(self):
        if isinstance(self.OF, Struct):
            of = self.OF
            if self._anonym_struct:
                return "{ %s }" % of._str_fields()
            else:
                return "%s { %s }" % (of._name, of._str_fields())
        elif self._hints.get('render_as_void'):
            return 'void'
        else:
            return str(self.OF)
    _str_fields = saferecursive(_str_fields, '...')

    def __str__(self):
        return "%s of %s " % (self.__class__.__name__,
                               self._str_fields(),)

    def _short_name(self):
        return "%s %s" % (self.__class__.__name__,
                          self.OF._short_name(),)
    _short_name = saferecursive(_short_name, '...')

    def _container_example(self):
        return _array(self, 1, initialization='example')

    def _immutable_field(self, index=None):
        return self._hints.get('immutable', False)

class GcArray(Array):
    _gckind = 'gc'
    def _inline_is_varsize(self, last):
        raise TypeError("cannot inline a GC array inside a structure")


class FixedSizeArray(Struct):
    # behaves more or less like a Struct with fields item0, item1, ...
    # but also supports __getitem__(), __setitem__(), __len__().

    _cache = WeakValueDictionary() # cache the length-1 FixedSizeArrays
    def __new__(cls, OF, length, **kwds):
        if length == 1 and not kwds:
            try:
                obj = FixedSizeArray._cache[OF]
            except KeyError:
                obj = FixedSizeArray._cache[OF] = Struct.__new__(cls)
            except TypeError:
                obj = Struct.__new__(cls)
        else:
            obj = Struct.__new__(cls)
        return obj

    def __init__(self, OF, length, **kwds):
        fields = [('item%d' % i, OF) for i in range(length)]
        super(FixedSizeArray, self).__init__('array%d' % length, *fields,
                                             **kwds)
        self.OF = OF
        self.length = length
        if isinstance(self.OF, ContainerType) and self.OF._gckind != 'raw':
            raise TypeError("cannot have a %s container as array item type"
                            % (self.OF._gckind,))
        self.OF._inline_is_varsize(False)

    def _str_fields(self):
        return str(self.OF)
    _str_fields = saferecursive(_str_fields, '...')

    def __str__(self):
        return "%s of %d %s " % (self.__class__.__name__,
                                 self.length,
                                 self._str_fields(),)

    def _short_name(self):
        return "%s %d %s" % (self.__class__.__name__,
                             self.length,
                             self.OF._short_name(),)
    _short_name = saferecursive(_short_name, '...')

    def _first_struct(self):
        # don't consider item0 as an inlined first substructure
        return None, None


class FuncType(ContainerType):
    _gckind = 'raw'
    __name__ = 'func'
    def __init__(self, args, result):
        for arg in args:
            assert isinstance(arg, LowLevelType)
            # There are external C functions eating raw structures, not
            # pointers, don't check args not being container types
        self.ARGS = tuple(args)
        assert isinstance(result, LowLevelType)
        if isinstance(result, ContainerType):
            raise TypeError, "function result can only be primitive or pointer"
        self.RESULT = result

    def __str__(self):
        args = ', '.join(map(str, self.ARGS))
        return "Func ( %s ) -> %s" % (args, self.RESULT)
    __str__ = saferecursive(__str__, '...')

    def _short_name(self):
        args = ', '.join([ARG._short_name() for ARG in self.ARGS])
        return "Func(%s)->%s" % (args, self.RESULT._short_name())
    _short_name = saferecursive(_short_name, '...')

    def _container_example(self):
        def ex(*args):
            return self.RESULT._defl()
        return _func(self, _callable=ex)

    def _trueargs(self):
        return [arg for arg in self.ARGS if arg is not Void]


class OpaqueType(ContainerType):
    _gckind = 'raw'

    def __init__(self, tag, hints={}):
        """ if hints['render_structure'] is set, the type is internal and not considered
            to come from somewhere else (it should be rendered as a structure) """
        self.tag = tag
        self.__name__ = tag
        self.hints = frozendict(hints)

    def __str__(self):
        return "%s (opaque)" % self.tag

    def _inline_is_varsize(self, last):
        return False    # OpaqueType can be inlined

    def _container_example(self):
        return _opaque(self)

    def _defl(self, parent=None, parentindex=None):
        return _opaque(self, parent=parent, parentindex=parentindex)

    def _allocate(self, initialization, parent=None, parentindex=None):
        return self._defl(parent=parent, parentindex=parentindex)

RuntimeTypeInfo = OpaqueType("RuntimeTypeInfo")

class GcOpaqueType(OpaqueType):
    _gckind = 'gc'

    def __str__(self):
        return "%s (gcopaque)" % self.tag

    def _inline_is_varsize(self, last):
        raise TypeError, "%r cannot be inlined in structure" % self

class PyObjectType(ContainerType):
    _gckind = 'cpy'
    __name__ = 'PyObject'
    def __str__(self):
        return "PyObject"
    def _inline_is_varsize(self, last):
        return False
    def _defl(self, parent=None, parentindex=None):
        return _pyobject(None)
    def _allocate(self, initialization, parent=None, parentindex=None):
        return self._defl(parent=parent, parentindex=parentindex)

PyObject = PyObjectType()

class ForwardReference(ContainerType):
    _gckind = 'raw'
    def become(self, realcontainertype):
        if not isinstance(realcontainertype, ContainerType):
            raise TypeError("ForwardReference can only be to a container, "
                            "not %r" % (realcontainertype,))
        if realcontainertype._gckind != self._gckind:
            raise TypeError("become() gives conflicting gckind, use the "
                            "correct XxForwardReference")
        self.__class__ = realcontainertype.__class__
        self.__dict__ = realcontainertype.__dict__

    def __hash__(self):
        raise TypeError("%r object is not hashable" % self.__class__.__name__)

class GcForwardReference(ForwardReference):
    _gckind = 'gc'


class FuncForwardReference(ForwardReference):
    _gckind = 'prebuilt'

FORWARDREF_BY_FLAVOR = {'raw': ForwardReference,
                        'gc':  GcForwardReference,
                        'prebuilt': FuncForwardReference}


class Primitive(LowLevelType):
    def __init__(self, name, default):
        self._name = self.__name__ = name
        self._default = default

    def __str__(self):
        return self._name

    def _defl(self, parent=None, parentindex=None):
        return self._default

    def _allocate(self, initialization, parent=None, parentindex=None):
        if self is not Void and initialization != 'example':
            return _uninitialized(self)
        else:
            return self._default

    def _is_atomic(self):
        return True

    def _example(self, parent=None, parentindex=None):
        return self._default

class Number(Primitive):

    def __init__(self, name, type, cast=None):
        Primitive.__init__(self, name, type())
        self._type = type
        if cast is None:
            self._cast = type
        else:
            self._cast = cast

    def normalized(self):
        return build_number(None, normalizedinttype(self._type))
        

_numbertypes = {int: Number("Signed", int, intmask)}
_numbertypes[r_int] = _numbertypes[int]
if r_longlong is not r_int:
    _numbertypes[r_longlong] = Number("SignedLongLong", r_longlong,
                                      longlongmask)

def build_number(name, type):
    try:
        return _numbertypes[type]
    except KeyError:
        pass
    if name is None:
        raise ValueError('No matching lowlevel type for %r'%type)
    number = _numbertypes[type] = Number(name, type)
    return number

Signed   = build_number("Signed", int)
Unsigned = build_number("Unsigned", r_uint)
SignedLongLong = build_number("SignedLongLong", r_longlong)
UnsignedLongLong = build_number("UnsignedLongLong", r_ulonglong)

Float       = Primitive("Float",       0.0)                  # C type 'double'
SingleFloat = Primitive("SingleFloat", r_singlefloat(0.0))   # C type 'float'
LongFloat   = Primitive("LongFloat",   r_longfloat(0.0))     # C type 'long double'
r_singlefloat._TYPE = SingleFloat

Char     = Primitive("Char", '\x00')
Bool     = Primitive("Bool", False)
Void     = Primitive("Void", None)
UniChar  = Primitive("UniChar", u'\x00')


class Ptr(LowLevelType):
    __name__ = property(lambda self: '%sPtr' % self.TO.__name__)

    _cache = WeakValueDictionary()  # cache the Ptrs
    def __new__(cls, TO, use_cache=True):
        if not isinstance(TO, ContainerType):
            raise TypeError, ("can only point to a Container type, "
                              "not to %s" % (TO,))
        if not use_cache:
            obj = LowLevelType.__new__(cls)
        else:
            try:
                return Ptr._cache[TO]
            except KeyError:
                obj = Ptr._cache[TO] = LowLevelType.__new__(cls)
            except TypeError:
                obj = LowLevelType.__new__(cls)
        obj.TO = TO
        return obj

    def _needsgc(self):
        # XXX deprecated interface
        return self.TO._gckind not in ('raw', 'prebuilt')

    def __str__(self):
        return '* %s' % (self.TO, )

    def _short_name(self):
        return 'Ptr %s' % (self.TO._short_name(), )

    def _is_atomic(self):
        return self.TO._gckind == 'raw'

    def _defl(self, parent=None, parentindex=None):
        return _ptr(self, None)

    def _allocate(self, initialization, parent=None, parentindex=None):
        if initialization == 'example':
            return _ptr(self, None)
        elif initialization == 'malloc' and self._needsgc():
            return _ptr(self, None)
        else:
            return _uninitialized(self)

    def _example(self):
        o = self.TO._container_example()
        return _ptr(self, o, solid=True)

    def _interior_ptr_type_with_index(self, TO):
        assert self.TO._gckind == 'gc'
        if isinstance(TO, Struct):
            R = GcStruct("Interior", ('ptr', self), ('index', Signed),
                         hints={'interior_ptr_type':True},
                         adtmeths=TO._adtmeths)
        else:
            R = GcStruct("Interior", ('ptr', self), ('index', Signed),
                         hints={'interior_ptr_type':True})            
        return R

class InteriorPtr(LowLevelType):
    def __init__(self, PARENTTYPE, TO, offsets):
        self.PARENTTYPE = PARENTTYPE
        self.TO = TO
        self.offsets = tuple(offsets)
    def __str__(self):
        return '%s (%s).%s'%(self.__class__.__name__,
                             self.PARENTTYPE._short_name(),
                             '.'.join(map(str, self.offsets)))
    def _example(self):
        ob = Ptr(self.PARENTTYPE)._example()
        for o in self.offsets:
            if isinstance(o, str):
                ob = getattr(ob, o)
            else:
                ob = ob[0]
        return ob

# ____________________________________________________________


def typeOf(val):
    try:
        return val._TYPE
    except AttributeError:
        tp = type(val)
        if tp is _uninitialized:
            raise UninitializedMemoryAccess("typeOf uninitialized value")
        if tp is NoneType:
            return Void   # maybe
        if tp is int:
            return Signed
        if tp is long:
            if -maxint-1 <= val <= maxint:
                return Signed
            else:
                return SignedLongLong
        if tp is bool:
            return Bool
        if issubclass(tp, base_int):
            return build_number(None, tp)
        if tp is float:
            return Float
        if tp is r_longfloat:
            return LongFloat
        if tp is str:
            assert len(val) == 1
            return Char
        if tp is unicode:
            assert len(val) == 1
            return UniChar
        if issubclass(tp, Symbolic):
            return val.lltype()
        # if you get a TypeError: typeOf('_interior_ptr' object)
        # here, it is very likely that you are accessing an interior pointer
        # in an illegal way!
        raise TypeError("typeOf(%r object)" % (tp.__name__,))

_to_primitive = {
    Char: chr,
    UniChar: unichr,
    Float: float,
    Bool: bool,
}

def cast_primitive(TGT, value):
    ORIG = typeOf(value)
    if not isinstance(TGT, Primitive) or not isinstance(ORIG, Primitive):
        raise TypeError, "can only primitive to primitive"
    if ORIG == TGT:
        return value
    if ORIG == Char or ORIG == UniChar:
        value = ord(value)
    elif ORIG == Float:
        if TGT == SingleFloat:
            return r_singlefloat(value)
        elif TGT == LongFloat:
            return r_longfloat(value)
        value = long(value)
    cast = _to_primitive.get(TGT)
    if cast is not None:
        return cast(value)
    if isinstance(TGT, Number):
        return TGT._cast(value)
    if ORIG == SingleFloat and TGT == Float:
        return float(value)
    if ORIG == LongFloat and TGT == Float:
        return float(value)
    raise TypeError, "unsupported cast"

def _cast_whatever(TGT, value):
    from pypy.rpython.lltypesystem import llmemory, rffi
    ORIG = typeOf(value)
    if ORIG == TGT:
        return value
    if (isinstance(TGT, Primitive) and
        isinstance(ORIG, Primitive)):
        return cast_primitive(TGT, value)
    elif isinstance(TGT, Ptr):
        if isinstance(ORIG, Ptr):
            if (isinstance(TGT.TO, OpaqueType) or
                isinstance(ORIG.TO, OpaqueType)):
                return cast_opaque_ptr(TGT, value)
            else:
                return cast_pointer(TGT, value)
        elif ORIG == llmemory.Address:
            return llmemory.cast_adr_to_ptr(value, TGT)
        elif TGT == rffi.VOIDP and ORIG == Unsigned:
            return rffi.cast(TGT, value)
        elif ORIG == Signed:
            return cast_int_to_ptr(TGT, value)
    elif TGT == llmemory.Address and isinstance(ORIG, Ptr):
        return llmemory.cast_ptr_to_adr(value)
    elif TGT == Signed and isinstance(ORIG, Ptr) and ORIG.TO._gckind == 'raw':
        return llmemory.cast_adr_to_int(llmemory.cast_ptr_to_adr(value), 'symbolic')
    raise TypeError("don't know how to cast from %r to %r" % (ORIG, TGT))


def erasedType(T):
    while isinstance(T, Ptr) and isinstance(T.TO, Struct):
        first, FIRSTTYPE = T.TO._first_struct()
        if first is None:
            break
        T = Ptr(FIRSTTYPE)
    return T

class InvalidCast(TypeError):
    pass

def _castdepth(OUTSIDE, INSIDE):
    if OUTSIDE == INSIDE:
        return 0
    dwn = 0
    while isinstance(OUTSIDE, Struct):
        first, FIRSTTYPE = OUTSIDE._first_struct()
        if first is None:
            break
        dwn += 1
        if FIRSTTYPE == INSIDE:
            return dwn
        OUTSIDE = getattr(OUTSIDE, first)
    return -1
 
def castable(PTRTYPE, CURTYPE):
    if CURTYPE.TO._gckind != PTRTYPE.TO._gckind:
        raise TypeError("cast_pointer() cannot change the gc status: %s to %s"
                        % (CURTYPE, PTRTYPE))
    if CURTYPE == PTRTYPE:
        return 0
    if (not isinstance(CURTYPE.TO, (Struct, PyObjectType)) or
        not isinstance(PTRTYPE.TO, (Struct, PyObjectType))):
        raise InvalidCast(CURTYPE, PTRTYPE)
    CURSTRUC = CURTYPE.TO
    PTRSTRUC = PTRTYPE.TO
    d = _castdepth(CURSTRUC, PTRSTRUC)
    if d >= 0:
        return d
    u = _castdepth(PTRSTRUC, CURSTRUC)
    if u == -1:
        raise InvalidCast(CURTYPE, PTRTYPE)
    return -u

def cast_pointer(PTRTYPE, ptr):
    CURTYPE = typeOf(ptr)
    if not isinstance(CURTYPE, Ptr) or not isinstance(PTRTYPE, Ptr):
        raise TypeError, "can only cast pointers to other pointers"
    return ptr._cast_to(PTRTYPE)

def cast_opaque_ptr(PTRTYPE, ptr):
    CURTYPE = typeOf(ptr)
    if not isinstance(CURTYPE, Ptr) or not isinstance(PTRTYPE, Ptr):
        raise TypeError, "can only cast pointers to other pointers"
    if CURTYPE == PTRTYPE:
        return ptr
    if CURTYPE.TO._gckind != PTRTYPE.TO._gckind:
        raise TypeError("cast_opaque_ptr() cannot change the gc status: "
                        "%s to %s" % (CURTYPE, PTRTYPE))
    if (isinstance(CURTYPE.TO, OpaqueType)
        and not isinstance(PTRTYPE.TO, OpaqueType)):
        if hasattr(ptr._obj, '_cast_to_ptr'):
            return ptr._obj._cast_to_ptr(PTRTYPE)
        if not ptr:
            return nullptr(PTRTYPE.TO)
        try:
            container = ptr._obj.container
        except AttributeError:
            raise InvalidCast("%r does not come from a container" % (ptr,))
        solid = getattr(ptr._obj, 'solid', False)
        p = _ptr(Ptr(typeOf(container)), container, solid)
        return cast_pointer(PTRTYPE, p)
    elif (not isinstance(CURTYPE.TO, OpaqueType)
          and isinstance(PTRTYPE.TO, OpaqueType)):
        if hasattr(ptr, '_cast_to_opaque'):
            return ptr._cast_to_opaque(PTRTYPE)
        if not ptr:
            return nullptr(PTRTYPE.TO)
        return opaqueptr(PTRTYPE.TO, 'hidden', container = ptr._obj,
                                               ORIGTYPE = CURTYPE,
                                               solid     = ptr._solid)
    elif (isinstance(CURTYPE.TO, OpaqueType)
          and isinstance(PTRTYPE.TO, OpaqueType)):
        if not ptr:
            return nullptr(PTRTYPE.TO)
        try:
            container = ptr._obj.container
        except AttributeError:
            raise InvalidCast("%r does not come from a container" % (ptr,))
        return opaqueptr(PTRTYPE.TO, 'hidden',
                         container = container,
                         solid     = ptr._obj.solid)
    else:
        raise TypeError("invalid cast_opaque_ptr(): %r -> %r" %
                        (CURTYPE, PTRTYPE))

def direct_fieldptr(structptr, fieldname):
    """Get a pointer to a field in the struct.  The resulting
    pointer is actually of type Ptr(FixedSizeArray(FIELD, 1)).
    It can be used in a regular getarrayitem(0) or setarrayitem(0)
    to read or write to the field.
    """
    CURTYPE = typeOf(structptr).TO
    if not isinstance(CURTYPE, Struct):
        raise TypeError, "direct_fieldptr: not a struct"
    if fieldname not in CURTYPE._flds:
        raise TypeError, "%s has no field %r" % (CURTYPE, fieldname)
    if not structptr:
        raise RuntimeError("direct_fieldptr: NULL argument")
    return _subarray._makeptr(structptr._obj, fieldname, structptr._solid)

def direct_arrayitems(arrayptr):
    """Get a pointer to the first item of the array.  The resulting
    pointer is actually of type Ptr(FixedSizeArray(ITEM, 1)) but can
    be used in a regular getarrayitem(n) or direct_ptradd(n) to access
    further elements.
    """
    CURTYPE = typeOf(arrayptr).TO
    if not isinstance(CURTYPE, (Array, FixedSizeArray)):
        raise TypeError, "direct_arrayitems: not an array"
    if not arrayptr:
        raise RuntimeError("direct_arrayitems: NULL argument")
    return _subarray._makeptr(arrayptr._obj, 0, arrayptr._solid)

def direct_ptradd(ptr, n):
    """Shift a pointer forward or backward by n items.  The pointer must
    have been built by direct_arrayitems(), or it must be directly a
    pointer to a raw array with no length (handled by emulation with ctypes).
    """
    if not ptr:
        raise RuntimeError("direct_ptradd: NULL argument")
    if not isinstance(ptr._obj, _subarray):
        # special case: delegate barebone C-like array cases to rffi.ptradd()
        from pypy.rpython.lltypesystem import rffi
        return rffi.ptradd(ptr, n)
    parent, base = parentlink(ptr._obj)
    return _subarray._makeptr(parent, base + n, ptr._solid)

def parentlink(container):
    parent = container._parentstructure()
    if parent is not None:
        return parent, container._parent_index
##        if isinstance(parent, _struct):
##            for name in parent._TYPE._names:
##                if getattr(parent, name) is container:
##                    return parent, name
##            raise RuntimeError("lost ourselves")
##        if isinstance(parent, _array):
##            raise TypeError("cannot fish a pointer to an array item or an "
##                            "inlined substructure of it")
##        raise AssertionError("don't know about %r" % (parent,))
    else:
        return None, None

def top_container(container):
    top_parent = container
    while True:
        parent = top_parent._parentstructure()
        if parent is None:
            break
        top_parent = parent
    return top_parent

def normalizeptr(p, check=True):
    # If p is a pointer, returns the same pointer casted to the largest
    # containing structure (for the cast where p points to the header part).
    # Also un-hides pointers to opaque.  Null pointers become None.
    assert not isinstance(p, _container)  # pointer or primitive
    T = typeOf(p)
    if not isinstance(T, Ptr):
        return p      # primitive
    obj = p._getobj(check)
    if not obj:
        return None   # null pointer
    if type(p._obj0) is int:
        return p      # a pointer obtained by cast_int_to_ptr
    if getattr(p._obj0, '_carry_around_for_tests', False):
        return p      # a pointer obtained by cast_instance_to_base_ptr
    container = obj._normalizedcontainer()
    if type(container) is int:
        # this must be an opaque ptr originating from an integer
        assert isinstance(obj, _opaque)
        return cast_int_to_ptr(obj.ORIGTYPE, container)
    if container is not obj:
        p = _ptr(Ptr(typeOf(container)), container, p._solid)
    return p

class DelayedPointer(Exception):
    pass

class UninitializedMemoryAccess(Exception):
    pass

class _abstract_ptr(object):
    __slots__ = ('_T',)

    # assumes one can access _TYPE, _expose and _obj

    def _set_T(self, T):
        _ptr._T.__set__(self, T)

    def _togckind(self):
        return self._T._gckind

    def _needsgc(self):
        # XXX deprecated interface
        return self._TYPE._needsgc() # xxx other rules?

    def __eq__(self, other):
        if type(self) is not type(other):
            raise TypeError("comparing pointer with %r object" % (
                type(other).__name__,))
        if self._TYPE != other._TYPE:
            raise TypeError("comparing %r and %r" % (self._TYPE, other._TYPE))
        return self._obj == other._obj

    def __ne__(self, other):
        return not (self == other)

    def _same_obj(self, other):
        return self._obj == other._obj

    def __hash__(self):
        raise TypeError("pointer objects are not hashable")

    def __nonzero__(self):
        try:
            return self._obj is not None
        except DelayedPointer:
            return True    # assume it's not a delayed null

    # _setobj, _getobj and _obj0 are really _internal_ implementations details of _ptr,
    # use _obj if necessary instead !
    def _setobj(self, pointing_to, solid=False):        
        if pointing_to is None:
            obj0 = None
        elif (solid or self._T._gckind != 'raw' or
              isinstance(self._T, FuncType)):
            obj0 = pointing_to
        else:
            self._set_weak(True)
            obj0 = weakref.ref(pointing_to)
        self._set_solid(solid)
        self._set_obj0(obj0)
        
    def _getobj(self, check=True):
        obj = self._obj0
        if obj is not None:
            if self._weak:
                obj = obj()
                if obj is None:
                    raise RuntimeError("accessing already garbage collected %r"
                                   % (self._T,))
            if isinstance(obj, _container):
                if check:
                    obj._check()
            elif isinstance(obj, str) and obj.startswith("delayed!"):
                raise DelayedPointer
        return obj
    _obj = property(_getobj)

    def _was_freed(self):
        return (type(self._obj0) not in (type(None), int) and
                self._getobj(check=False)._was_freed())

    def _lookup_adtmeth(self, member_name):
        if isinstance(self._T, ContainerType):
            try:
                adtmember = self._T._adtmeths[member_name]
            except KeyError:
                pass
            else:
                try:
                    getter = adtmember.__get__
                except AttributeError:
                    return adtmember
                else:
                    return getter(self)
        raise AttributeError

    def __getattr__(self, field_name): # ! can only return basic or ptr !
        if isinstance(self._T, Struct):
            if field_name in self._T._flds:
                o = self._obj._getattr(field_name)
                return self._expose(field_name, o)
        try:
            return self._lookup_adtmeth(field_name)
        except AttributeError:
            raise AttributeError("%r instance has no field %r" % (self._T._name,
                                                                  field_name))

    def __setattr__(self, field_name, val):
        if isinstance(self._T, Struct):
            if field_name in self._T._flds:
                T1 = self._T._flds[field_name]
                T2 = typeOf(val)
                if T1 == T2:
                    setattr(self._obj, field_name, val)
                else:
                    raise TypeError("%r instance field %r:\n"
                                    "expects %r\n"
                                    "    got %r" % (self._T, field_name, T1, T2))
                return
        raise AttributeError("%r instance has no field %r" % (self._T,
                                                              field_name))

    def __getitem__(self, i): # ! can only return basic or ptr !
        if isinstance(self._T, (Array, FixedSizeArray)):
            start, stop = self._obj.getbounds()
            if not (start <= i < stop):
                if isinstance(i, slice):
                    raise TypeError("array slicing not supported")
                raise IndexError("array index out of bounds")
            o = self._obj.getitem(i)
            return self._expose(i, o)
        raise TypeError("%r instance is not an array" % (self._T,))

    def __setitem__(self, i, val):
        if isinstance(self._T, (Array, FixedSizeArray)):
            T1 = self._T.OF
            if isinstance(T1, ContainerType):
                raise TypeError("cannot directly assign to container array items")
            T2 = typeOf(val)
            if T2 != T1:
                from pypy.rpython.lltypesystem import rffi
                if T1 is rffi.VOIDP and isinstance(T2, Ptr):
                    # Any pointer is convertible to void*
                    val = rffi.cast(rffi.VOIDP, val)
                else:
                    raise TypeError("%r items:\n"
                                    "expect %r\n"
                                    "   got %r" % (self._T, T1, T2))
            start, stop = self._obj.getbounds()
            if not (start <= i < stop):
                if isinstance(i, slice):
                    raise TypeError("array slicing not supported")
                raise IndexError("array index out of bounds")
            self._obj.setitem(i, val)
            return
        raise TypeError("%r instance is not an array" % (self._T,))

    def __len__(self):
        if isinstance(self._T, (Array, FixedSizeArray)):
            if self._T._hints.get('nolength', False):
                raise TypeError("%r instance has no length attribute" %
                                    (self._T,))
            return self._obj.getlength()
        raise TypeError("%r instance is not an array" % (self._T,))

    def _fixedlength(self):
        length = len(self)      # always do this, for the checking
        if isinstance(self._T, FixedSizeArray):
            return length
        else:
            return None

    def __repr__(self):
        return '<%s>' % (self,)

    def __str__(self):
        try:
            return '* %s' % (self._obj, )
        except RuntimeError:
            return '* DEAD %s' % self._T
        except DelayedPointer:
            return '* %s' % (self._obj0,)

    def __call__(self, *args):
        from pypy.rpython.lltypesystem import rffi
        if isinstance(self._T, FuncType):
            if len(args) != len(self._T.ARGS):
                raise TypeError,"calling %r with wrong argument number: %r" % (self._T, args)
            for i, a, ARG in zip(range(len(self._T.ARGS)), args, self._T.ARGS):
                if typeOf(a) != ARG:
                    # ARG could be Void
                    if ARG == Void:
                        try:
                            value = getattr(self._obj, '_void' + str(i))
                        except AttributeError:
                            pass
                        else:
                            assert a == value
                    # None is acceptable for any pointer
                    elif isinstance(ARG, Ptr) and a is None:
                        pass
                    # Any pointer is convertible to void*
                    elif ARG is rffi.VOIDP and isinstance(typeOf(a), Ptr):
                        pass
                    # special case: ARG can be a container type, in which
                    # case a should be a pointer to it.  This must also be
                    # special-cased in the backends.
                    elif (isinstance(ARG, ContainerType) and
                          typeOf(a) == Ptr(ARG)):
                        pass
                    else:
                        args_repr = [typeOf(arg) for arg in args]
                        raise TypeError, ("calling %r with wrong argument "
                                          "types: %r" % (self._T, args_repr))
            callb = self._obj._callable
            if callb is None:
                raise RuntimeError,"calling undefined function"
            return callb(*args)
        raise TypeError("%r instance is not a function" % (self._T,))

    def _identityhash(self, cache=True):
        p = normalizeptr(self)
        try:
            return p._obj._hash_cache_
        except AttributeError:
            assert self._T._gckind == 'gc'
            assert self      # not for NULL
            result = hash(p._obj)
            if cache:
                try:
                    p._obj._hash_cache_ = result
                except AttributeError:
                    pass
            return result

class _ptr(_abstract_ptr):
    __slots__ = ('_TYPE', 
                 '_weak', '_solid',
                 '_obj0', '__weakref__')

    def _set_TYPE(self, TYPE):
        _ptr._TYPE.__set__(self, TYPE)

    def _set_weak(self, weak):
        _ptr._weak.__set__(self, weak)

    def _set_solid(self, solid):
        _ptr._solid.__set__(self, solid)

    def _set_obj0(self, obj):
        _ptr._obj0.__set__(self, obj)

    def __init__(self, TYPE, pointing_to, solid=False):
        self._set_TYPE(TYPE)
        self._set_T(TYPE.TO)
        self._set_weak(False)
        self._setobj(pointing_to, solid)

    def _become(self, other):
        assert self._TYPE == other._TYPE
        assert not self._weak
        self._setobj(other._obj, other._solid)

    def _cast_to(self, PTRTYPE):
        CURTYPE = self._TYPE
        down_or_up = castable(PTRTYPE, CURTYPE)
        if down_or_up == 0:
            return self
        if not self: # null pointer cast
            return PTRTYPE._defl()
        if isinstance(self._obj, int):
            return _ptr(PTRTYPE, self._obj, solid=True)
        if down_or_up > 0:
            p = self
            while down_or_up:
                p = getattr(p, typeOf(p).TO._names[0])
                down_or_up -= 1
            return _ptr(PTRTYPE, p._obj, solid=self._solid)
        u = -down_or_up
        struc = self._obj
        while u:
            parent = struc._parentstructure()
            if parent is None:
                raise RuntimeError("widening to trash: %r" % self)
            PARENTTYPE = struc._parent_type
            if getattr(parent, PARENTTYPE._names[0]) != struc:
                raise InvalidCast(CURTYPE, PTRTYPE) # xxx different exception perhaps?
            struc = parent
            u -= 1
        if PARENTTYPE != PTRTYPE.TO:
            raise RuntimeError("widening %r inside %r instead of %r" % (CURTYPE, PARENTTYPE, PTRTYPE.TO))
        return _ptr(PTRTYPE, struc, solid=self._solid)

    def _cast_to_int(self, check=True):
        obj = self._getobj(check)
        if not obj:
            return 0       # NULL pointer
        if isinstance(obj, int):
            return obj     # special case for cast_int_to_ptr() results
        obj = normalizeptr(self, check)._getobj(check)
        if isinstance(obj, int):
            return obj     # special case for cast_int_to_ptr() results put into opaques
        if getattr(obj, '_read_directly_intval', False):
            return obj.intval   # special case for _llgcopaque
        result = intmask(obj._getid())
        # assume that id() returns an addressish value which is
        # not zero and aligned to at least a multiple of 4
        assert result != 0 and (result & 3) == 0
        return result

    def _cast_to_adr(self):
        from pypy.rpython.lltypesystem import llmemory
        if isinstance(self._T, FuncType):
            return llmemory.fakeaddress(self)
        elif self._was_freed():
            # hack to support llarena.test_replace_object_with_stub()
            from pypy.rpython.lltypesystem import llarena
            return llarena._oldobj_to_address(self._getobj(check=False))
        elif isinstance(self._obj, _subarray):
            return llmemory.fakeaddress(self)
##            # return an address built as an offset in the whole array
##            parent, parentindex = parentlink(self._obj)
##            T = typeOf(parent)
##            addr = llmemory.fakeaddress(normalizeptr(_ptr(Ptr(T), parent)))
##            addr += llmemory.itemoffsetof(T, parentindex)
##            return addr
        else:
            # normal case
            return llmemory.fakeaddress(normalizeptr(self))

    def _as_ptr(self):
        return self
    def _as_obj(self, check=True):
        return self._getobj(check=check)

    def _expose(self, offset, val):
        """XXX A nice docstring here"""
        T = typeOf(val)
        if isinstance(T, ContainerType):
            if self._T._gckind == 'gc' and T._gckind == 'raw' and not isinstance(T, OpaqueType):
                val = _interior_ptr(T, self._obj, [offset])
            else:
                val = _ptr(Ptr(T), val, solid=self._solid)
        return val

assert not '__dict__' in dir(_ptr)

class _interior_ptr(_abstract_ptr):
    __slots__ = ('_parent', '_offsets')
    def _set_parent(self, _parent):
        _interior_ptr._parent.__set__(self, _parent)
    def _set_offsets(self, _offsets):
        _interior_ptr._offsets.__set__(self, _offsets)

    def __init__(self, _T, _parent, _offsets):
        self._set_T(_T)
        #self._set_parent(weakref.ref(_parent))
        self._set_parent(_parent)
        self._set_offsets(_offsets)

    def __nonzero__(self):
        raise RuntimeError, "do not test an interior pointer for nullity"

    def _get_obj(self):
        ob = self._parent
        if ob is None:
            raise RuntimeError
        if isinstance(ob, _container):
            ob._check()
        for o in self._offsets:
            if isinstance(o, str):
                ob = ob._getattr(o)
            else:
                ob = ob.getitem(o)
        return ob
    _obj = property(_get_obj)

    def _get_TYPE(self):
        ob = self._parent
        if ob is None:
            raise RuntimeError
        return InteriorPtr(typeOf(ob), self._T, self._offsets)
##     _TYPE = property(_get_TYPE)

    def _expose(self, offset, val):
        """XXX A nice docstring here"""
        T = typeOf(val)
        if isinstance(T, ContainerType):
            assert T._gckind == 'raw'
            val = _interior_ptr(T, self._parent, self._offsets + [offset])
        return val
    
    
        
assert not '__dict__' in dir(_interior_ptr)

class _container(object):
    __slots__ = ()
    def _parentstructure(self, check=True):
        return None
    def _check(self):
        pass
    def _as_ptr(self):
        return _ptr(Ptr(self._TYPE), self, True)
    def _as_obj(self, check=True):
        return self
    def _normalizedcontainer(self):
        return self
    def _getid(self):
        return id(self)
    def _was_freed(self):
        return False

class _parentable(_container):
    _kind = "?"

    __slots__ = ('_TYPE',
                 '_parent_type', '_parent_index', '_keepparent',
                 '_wrparent',
                 '__weakref__',
                 '_storage')

    def __init__(self, TYPE):
        self._wrparent = None
        self._TYPE = TYPE
        self._storage = True    # means "use default storage", as opposed to:
                                #    None            - container was freed
                                #    <ctypes object> - using ctypes
                                #                      (see ll2ctypes.py)

    def _free(self):
        self._check()   # no double-frees
        self._storage = None

    def _protect(self):
        result = self._storage
        self._free()   # no double-frees or double-protects
        return result

    def _unprotect(self, saved_storage):
        assert self._storage is None
        self._storage = saved_storage

    def _was_freed(self):
        if self._storage is None:
            return True
        if self._wrparent is None:
            return False
        parent = self._wrparent()
        if parent is None:
            raise RuntimeError("accessing sub%s %r,\n"
                               "but already garbage collected parent %r"
                               % (self._kind, self, self._parent_type))
        return parent._was_freed()

    def _setparentstructure(self, parent, parentindex):
        self._wrparent = weakref.ref(parent)
        self._parent_type = typeOf(parent)
        self._parent_index = parentindex
        if (isinstance(self._parent_type, Struct)
            and self._parent_type._names
            and parentindex in (self._parent_type._names[0], 0)
            and self._TYPE._gckind == typeOf(parent)._gckind):
            # keep strong reference to parent, we share the same allocation
            self._keepparent = parent

    def _parentstructure(self, check=True):
        if self._wrparent is not None:
            parent = self._wrparent()
            if parent is None:
                raise RuntimeError("accessing sub%s %r,\n"
                                   "but already garbage collected parent %r"
                                   % (self._kind, self, self._parent_type))
            if check:
                parent._check()
            return parent
        return None

    def _check(self):
        if self._storage is None:
            raise RuntimeError("accessing freed %r" % self._TYPE)
        self._parentstructure()

    def _normalizedcontainer(self, check=True):
        # if we are the first inlined substructure of a structure,
        # return the whole (larger) structure instead
        container = self
        while True:
            parent = container._parentstructure(check=check)
            if parent is None:
                break
            index = container._parent_index
            T = typeOf(parent)
            if (not isinstance(T, Struct) or T._first_struct()[0] != index
                or isinstance(T, FixedSizeArray)):
                break
            container = parent
        return container

def _struct_variety(flds, cache={}):
    flds = list(flds)
    flds.sort()
    tag = tuple(flds)
    try:
        return cache[tag]
    except KeyError:
        class _struct1(_struct):
            __slots__ = flds
        cache[tag] = _struct1
        return _struct1
 
#for pickling support:
def _get_empty_instance_of_struct_variety(flds):
    cls = _struct_variety(flds)
    return object.__new__(cls)

class _struct(_parentable):
    _kind = "structure"

    __slots__ = ('_hash_cache_', '_compilation_info')

    def __new__(self, TYPE, n=None, initialization=None, parent=None, parentindex=None):
        my_variety = _struct_variety(TYPE._names)
        return object.__new__(my_variety)

    def __init__(self, TYPE, n=None, initialization=None, parent=None, parentindex=None):
        _parentable.__init__(self, TYPE)
        if n is not None and TYPE._arrayfld is None:
            raise TypeError("%r is not variable-sized" % (TYPE,))
        if n is None and TYPE._arrayfld is not None:
            raise TypeError("%r is variable-sized" % (TYPE,))
        first, FIRSTTYPE = TYPE._first_struct()
        for fld, typ in TYPE._flds.items():
            if fld == TYPE._arrayfld:
                value = _array(typ, n, initialization=initialization, parent=self, parentindex=fld)
            else:
                value = typ._allocate(initialization=initialization, parent=self, parentindex=fld)
            setattr(self, fld, value)
        if parent is not None:
            self._setparentstructure(parent, parentindex)

    def __repr__(self):
        return '<%s>' % (self,)

    def _str_fields(self):
        fields = []
        names = self._TYPE._names
        if len(names) > 10:
            names = names[:5] + names[-1:]
            skipped_after = 5
        else:
            skipped_after = None
        for name in names:
            T = self._TYPE._flds[name]
            if isinstance(T, Primitive):
                reprvalue = repr(getattr(self, name, '<uninitialized>'))
            else:
                reprvalue = '...'
            fields.append('%s=%s' % (name, reprvalue))
        if skipped_after:
            fields.insert(skipped_after, '(...)')
        return ', '.join(fields)

    def __str__(self):
        return 'struct %s { %s }' % (self._TYPE._name, self._str_fields())

    def _getattr(self, field_name, uninitialized_ok=False):
        r = getattr(self, field_name)
        if isinstance(r, _uninitialized) and not uninitialized_ok:
            raise UninitializedMemoryAccess("%r.%s"%(self, field_name))
        return r

    # for FixedSizeArray kind of structs:
    
    def getlength(self):
        assert isinstance(self._TYPE, FixedSizeArray)
        return self._TYPE.length

    def getbounds(self):
        return 0, self.getlength()

    def getitem(self, index, uninitialized_ok=False):
        assert isinstance(self._TYPE, FixedSizeArray)
        return self._getattr('item%d' % index, uninitialized_ok)

    def setitem(self, index, value):
        assert isinstance(self._TYPE, FixedSizeArray)
        setattr(self, 'item%d' % index, value)


class _array(_parentable):
    _kind = "array"

    __slots__ = ('items',)

    def __init__(self, TYPE, n, initialization=None, parent=None, parentindex=None):
<<<<<<< HEAD
        if not is_valid_int(n):
=======
        if not isinstance(n, (int, long)):
>>>>>>> 03b85811
            raise TypeError, "array length must be an int"
        if n < 0:
            raise ValueError, "negative array length"
        _parentable.__init__(self, TYPE)
        try:
            myrange = range(n)
        except OverflowError:
            raise MemoryError("definitely too many items")
        self.items = [TYPE.OF._allocate(initialization=initialization,
                                        parent=self, parentindex=j)
                      for j in myrange]
        if parent is not None:
            self._setparentstructure(parent, parentindex)

    def __repr__(self):
        return '<%s>' % (self,)

    def _str_item(self, item):
        if isinstance(item, _uninitialized):
            return '#'
        if isinstance(self._TYPE.OF, Struct):
            of = self._TYPE.OF
            if self._TYPE._anonym_struct:
                return "{%s}" % item._str_fields()
            else:
                return "%s {%s}" % (of._name, item._str_fields())
        else:
            return repr(item)

    def __str__(self):
        items = self.items
        if len(items) > 20:
            items = items[:12] + items[-5:]
            skipped_at = 12
        else:
            skipped_at = None
        items = [self._str_item(item) for item in items]
        if skipped_at:
            items.insert(skipped_at, '(...)')
        return 'array [ %s ]' % (', '.join(items),)

    def getlength(self):
        return len(self.items)

    def shrinklength(self, newlength):
        del self.items[newlength:]

    def getbounds(self):
        stop = len(self.items)
        return 0, stop

    def getitem(self, index, uninitialized_ok=False):
        v = self.items[index]
        if isinstance(v, _uninitialized) and not uninitialized_ok:
            raise UninitializedMemoryAccess("%r[%s]"%(self, index))
        return v

    def setitem(self, index, value):
        assert typeOf(value) == self._TYPE.OF
        self.items[index] = value

assert not '__dict__' in dir(_array)
assert not '__dict__' in dir(_struct)


class _subarray(_parentable):     # only for direct_fieldptr()
                                  # and direct_arrayitems()
    _kind = "subarray"
    _cache = {}  # TYPE -> weak{ parentarray -> {subarrays} }

    def __init__(self, TYPE, parent, baseoffset_or_fieldname):
        _parentable.__init__(self, TYPE)
        self._setparentstructure(parent, baseoffset_or_fieldname)
        # Keep the parent array alive, we share the same allocation.
        # Don't do it if we are inside a GC object, though -- it's someone
        # else's job to keep the GC object alive
        if (typeOf(top_container(parent))._gckind == 'raw' or
            hasattr(top_container(parent)._storage, 'contents')):  # ll2ctypes
            self._keepparent = parent

    def __str__(self):
        parent = self._wrparent()
        if parent is None:
            return '_subarray at %s in already freed' % (self._parent_index,)
        return '_subarray at %r in %s' % (self._parent_index,
                                          parent._TYPE)

    def __repr__(self):
        parent = self._wrparent()
        if parent is None:
            return '<_subarray at %s in already freed>' % (self._parent_index,)
        return '<_subarray at %r in %r>' % (self._parent_index,
                                            self._parentstructure(check=False))

    def getlength(self):
        assert isinstance(self._TYPE, FixedSizeArray)
        return self._TYPE.length

    def getbounds(self):
        baseoffset = self._parent_index
        if isinstance(baseoffset, str):
            return 0, 1     # structfield case
        start, stop = self._parentstructure().getbounds()
        return start - baseoffset, stop - baseoffset

    def getitem(self, index, uninitialized_ok=False):
        baseoffset = self._parent_index
        if isinstance(baseoffset, str):
            assert index == 0
            fieldname = baseoffset    # structfield case
            return getattr(self._parentstructure(), fieldname)
        else:
            return self._parentstructure().getitem(baseoffset + index,
                                             uninitialized_ok=uninitialized_ok)

    def setitem(self, index, value):
        baseoffset = self._parent_index
        if isinstance(baseoffset, str):
            assert index == 0
            fieldname = baseoffset    # structfield case
            setattr(self._parentstructure(), fieldname, value)
        else:
            self._parentstructure().setitem(baseoffset + index, value)

    def _makeptr(parent, baseoffset_or_fieldname, solid=False):
        try:
            d = _subarray._cache[parent._TYPE]
        except KeyError:
            d = _subarray._cache[parent._TYPE] = weakref.WeakKeyDictionary()
        try:
            cache = d.setdefault(parent, {})
        except RuntimeError:    # pointer comparison with a freed structure
            _subarray._cleanup_cache()
            # try again
            return _subarray._makeptr(parent, baseoffset_or_fieldname, solid)
        try:
            subarray = cache[baseoffset_or_fieldname]
        except KeyError:
            PARENTTYPE = typeOf(parent)
            if isinstance(baseoffset_or_fieldname, str):
                # for direct_fieldptr
                ITEMTYPE = getattr(PARENTTYPE, baseoffset_or_fieldname)
            else:
                # for direct_arrayitems
                ITEMTYPE = PARENTTYPE.OF
            ARRAYTYPE = FixedSizeArray(ITEMTYPE, 1)
            subarray = _subarray(ARRAYTYPE, parent, baseoffset_or_fieldname)
            cache[baseoffset_or_fieldname] = subarray
        return _ptr(Ptr(subarray._TYPE), subarray, solid)
    _makeptr = staticmethod(_makeptr)

    def _getid(self):
        raise NotImplementedError('_subarray._getid()')

    def _cleanup_cache():
        for T, d in _subarray._cache.items():
            newcache = weakref.WeakKeyDictionary()
            for key, value in d.items():
                try:
                    if not key._was_freed():
                        newcache[key] = value
                except RuntimeError:
                    pass    # ignore "accessing subxxx, but already gc-ed parent"
            if newcache:
                _subarray._cache[T] = newcache
            else:
                del _subarray._cache[T]
    _cleanup_cache = staticmethod(_cleanup_cache)


class _arraylenref(_parentable):
    """Pseudo-reference to the length field of an array.
    Only used internally by llmemory to implement ArrayLengthOffset.
    """
    _kind = "arraylenptr"
    _cache = weakref.WeakKeyDictionary()  # array -> _arraylenref

    def __init__(self, array):
        TYPE = FixedSizeArray(Signed, 1)
        _parentable.__init__(self, TYPE)
        self.array = array

    def getlength(self):
        return 1

    def getbounds(self):
        return 0, 1

    def getitem(self, index, uninitialized_ok=False):
        assert index == 0
        return self.array.getlength()

    def setitem(self, index, value):
        assert index == 0
        if value != self.array.getlength():
            if value > self.array.getlength():
                raise Exception("can't grow an array in-place")
            self.array.shrinklength(value)

    def _makeptr(array, solid=False):
        try:
            lenref = _arraylenref._cache[array]
        except KeyError:
            lenref = _arraylenref(array)
            _arraylenref._cache[array] = lenref
        return _ptr(Ptr(lenref._TYPE), lenref, solid)
    _makeptr = staticmethod(_makeptr)

    def _getid(self):
        raise NotImplementedError('_arraylenref._getid()')


class _func(_container):
    def __init__(self, TYPE, **attrs):
        attrs.setdefault('_TYPE', TYPE)
        attrs.setdefault('_name', '?')
        attrs.setdefault('_callable', None)
        self.__dict__.update(attrs)

    def __repr__(self):
        return '<%s>' % (self,)

    def __str__(self):
        return "fn %s" % self._name

    def __eq__(self, other):
        return (self.__class__ is other.__class__ and
                self.__dict__ == other.__dict__)

    def __ne__(self, other):
        return not (self == other)

    def __hash__(self):
        return hash(frozendict(self.__dict__))

    def _getid(self):
        if hasattr(self, 'graph'):
            return id(self.graph)
        elif self._callable:
            return id(self._callable)
        else:
            return id(self)

    def __setattr__(self, attr, value):
        raise AttributeError("cannot change the attributes of %r" % (self,))

class _opaque(_parentable):
    def __init__(self, TYPE, parent=None, parentindex=None, **attrs):
        _parentable.__init__(self, TYPE)
        self._name = "?"
        self.__dict__.update(attrs)
        if parent is not None:
            self._setparentstructure(parent, parentindex)

    def __repr__(self):
        return '<%s>' % (self,)

    def __str__(self):
        return "%s %s" % (self._TYPE.__name__, self._name)

    def __eq__(self, other):
        if self.__class__ is not other.__class__:
            return NotImplemented
        if hasattr(self, 'container') and hasattr(other, 'container'):
            obj1 = self._normalizedcontainer()
            obj2 = other._normalizedcontainer()
            return obj1 == obj2
        else:
            return self is other

    def __ne__(self, other):
        if self.__class__ is not other.__class__:
            return NotImplemented
        return not (self == other)

    def __hash__(self):
        if hasattr(self, 'container'):
            obj = self.container._normalizedcontainer()
            return hash(obj)
        else:
            return _parentable.__hash__(self)

    def _normalizedcontainer(self):
        # if we are an opaque containing a normal Struct/GcStruct,
        # unwrap it
        if hasattr(self, 'container'):
            # an integer, cast to a ptr, cast to an opaque    
            if type(self.container) is int:
                return self.container
            if getattr(self.container, '_carry_around_for_tests', False):
                return self.container
            return self.container._normalizedcontainer()
        else:
            return _parentable._normalizedcontainer(self)


class _pyobject(Hashable, _container):
    __slots__ = []   # or we get in trouble with pickling

    _TYPE = PyObject

    def __repr__(self):
        return '<%s>' % (self,)

    def __str__(self):
        return "pyobject %s" % (Hashable.__str__(self),)

    def _getid(self):
        return id(self.value)


def malloc(T, n=None, flavor='gc', immortal=False, zero=False,
           track_allocation=True, add_memory_pressure=False):
    assert flavor in ('gc', 'raw')
    if zero or immortal:
        initialization = 'example'
    elif flavor == 'raw':
        initialization = 'raw'
    else:
        initialization = 'malloc'
    if isinstance(T, Struct):
        o = _struct(T, n, initialization=initialization)
    elif isinstance(T, Array):
        o = _array(T, n, initialization=initialization)
    elif isinstance(T, OpaqueType):
        assert n is None
        o = _opaque(T, initialization=initialization)
    else:
        raise TypeError, "malloc for Structs and Arrays only"
    if T._gckind != 'gc' and not immortal and flavor.startswith('gc'):
        raise TypeError, "gc flavor malloc of a non-GC non-immortal structure"
    if flavor == "raw" and not immortal and track_allocation:
        leakfinder.remember_malloc(o, framedepth=2)
    solid = immortal or not flavor.startswith('gc') # immortal or non-gc case
    return _ptr(Ptr(T), o, solid)

def free(p, flavor, track_allocation=True):
    if flavor.startswith('gc'):
        raise TypeError, "gc flavor free"
    T = typeOf(p)
    if not isinstance(T, Ptr) or p._togckind() != 'raw':
        raise TypeError, "free(): only for pointers to non-gc containers"
    if track_allocation:
        leakfinder.remember_free(p._obj0)
    p._obj0._free()

def render_immortal(p, track_allocation=True):
    T = typeOf(p)
    if not isinstance(T, Ptr) or p._togckind() != 'raw':
        raise TypeError, "free(): only for pointers to non-gc containers"
    if track_allocation:
        leakfinder.remember_free(p._obj0)

def _make_scoped_allocator(T):
    class ScopedAlloc:
        def __init__(self, n=None, zero=False):
            if n is None:
                self.buf = malloc(T, flavor='raw', zero=zero)
            else:
                self.buf = malloc(T, n, flavor='raw', zero=zero)

        def __enter__(self):
            return self.buf

        def __exit__(self, *args):
            free(self.buf, flavor='raw')

    ScopedAlloc.__name__ = 'ScopedAlloc_%s' % (T,)
    return ScopedAlloc
_make_scoped_allocator._annspecialcase_ = 'specialize:memo'

def scoped_alloc(T, n=None, zero=False):
    """Returns a context manager which handles allocation and
    deallocation of temporary memory. Use it in a with statement::

        with scoped_alloc(Array(Signed), 1) as array:
            ...use array...
        ...it's freed now.
    """
    return _make_scoped_allocator(T)(n=n, zero=zero)
scoped_alloc._annspecialcase_ = 'specialize:arg(0)'

def functionptr(TYPE, name, **attrs):
    if not isinstance(TYPE, FuncType):
        raise TypeError, "functionptr() for FuncTypes only"
    try:
        hash(tuple(attrs.items()))
    except TypeError:
        raise TypeError("'%r' must be hashable"%attrs)
    o = _func(TYPE, _name=name, **attrs)
    return _ptr(Ptr(TYPE), o)

def nullptr(T):
    return Ptr(T)._defl()

def opaqueptr(TYPE, name, **attrs):
    if not isinstance(TYPE, OpaqueType):
        raise TypeError, "opaqueptr() for OpaqueTypes only"
    o = _opaque(TYPE, _name=name, **attrs)
    return _ptr(Ptr(TYPE), o, solid=True)

def pyobjectptr(obj):
    o = _pyobject(obj)
    return _ptr(Ptr(PyObject), o) 

def cast_ptr_to_int(ptr):
    return ptr._cast_to_int()

def cast_int_to_ptr(PTRTYPE, oddint):
    if oddint == 0:
        return nullptr(PTRTYPE.TO)
    if not (oddint & 1):
        raise ValueError("only odd integers can be cast back to ptr")
    return _ptr(PTRTYPE, oddint, solid=True)

def attachRuntimeTypeInfo(GCSTRUCT, funcptr=None, destrptr=None,
                          customtraceptr=None):
    if not isinstance(GCSTRUCT, RttiStruct):
        raise TypeError, "expected a RttiStruct: %s" % GCSTRUCT
    GCSTRUCT._attach_runtime_type_info_funcptr(funcptr, destrptr,
                                               customtraceptr)
    return _ptr(Ptr(RuntimeTypeInfo), GCSTRUCT._runtime_type_info)

def getRuntimeTypeInfo(GCSTRUCT):
    if not isinstance(GCSTRUCT, RttiStruct):
        raise TypeError, "expected a RttiStruct: %s" % GCSTRUCT
    if GCSTRUCT._runtime_type_info is None:
        raise ValueError, ("no attached runtime type info for GcStruct %s" % 
                           GCSTRUCT._name)
    return _ptr(Ptr(RuntimeTypeInfo), GCSTRUCT._runtime_type_info)

def runtime_type_info(p):
    T = typeOf(p)
    if not isinstance(T, Ptr) or not isinstance(T.TO, RttiStruct):
        raise TypeError, "runtime_type_info on non-RttiStruct pointer: %s" % p
    struct = p._obj
    top_parent = top_container(struct)
    result = getRuntimeTypeInfo(top_parent._TYPE)
    static_info = getRuntimeTypeInfo(T.TO)
    query_funcptr = getattr(static_info._obj, 'query_funcptr', None)
    if query_funcptr is not None:
        T = typeOf(query_funcptr).TO.ARGS[0]
        result2 = query_funcptr(cast_pointer(T, p))
        if result != result2:
            raise RuntimeError, ("runtime type-info function for %s:\n"
                                 "        returned: %s,\n"
                                 "should have been: %s" % (p, result2, result))
    return result

def identityhash(p):
    """Returns the lltype-level hash of the given GcStruct.
    Also works with most ootype objects.  Not for NULL.
    See rlib.objectmodel.compute_identity_hash() for more
    information about the RPython-level meaning of this.
    """
    assert p
    return p._identityhash()

def identityhash_nocache(p):
    """Version of identityhash() to use from backends that don't care about
    caching."""
    assert p
    return p._identityhash(cache=False)

def init_identity_hash(p, value):
    """For a prebuilt object p, initialize its hash value to 'value'."""
    assert isinstance(typeOf(p), Ptr)
    p = normalizeptr(p)
    if not p:
        raise ValueError("cannot change hash(NULL)!")
    if hasattr(p._obj, '_hash_cache_'):
        raise ValueError("the hash of %r was already computed" % (p,))
    if typeOf(p).TO._is_varsize():
        raise ValueError("init_identity_hash(): not for varsized types")
    p._obj._hash_cache_ = intmask(value)

def isCompatibleType(TYPE1, TYPE2):
    return TYPE1._is_compatible(TYPE2)

def enforce(TYPE, value):
    return TYPE._enforce(value)

# mark type ADT methods

def typeMethod(func):
    func._type_method = True
    return func

class staticAdtMethod(object):
    # Like staticmethod(), but for ADT methods.  The difference is only
    # that this version compares and hashes correctly, unlike CPython's.
    def __init__(self, obj):
        self.obj = obj

    def __get__(self, inst, typ=None):
        return self.obj

    def __hash__(self):
        return hash(self.obj)

    def __eq__(self, other):
        if not isinstance(other, staticAdtMethod):
            return NotImplemented
        else:
            return self.obj == other.obj

    def __ne__(self, other):
        if not isinstance(other, staticAdtMethod):
            return NotImplemented
        else:
            return self.obj != other.obj


def dissect_ll_instance(v, t=None, memo=None):
    if memo is None:
        memo = identity_dict()
    if v in memo:
        return
    memo[v] = True
    if t is None:
        t = typeOf(v)
    yield t, v
    if isinstance(t, Ptr):
        if v._obj:
            for i in dissect_ll_instance(v._obj, t.TO, memo):
                yield i
    elif isinstance(t, Struct):
        parent = v._parentstructure()
        if parent:
            for i in dissect_ll_instance(parent, typeOf(parent), memo):
                yield i
        for n in t._flds:
            f = getattr(t, n)
            for i in dissect_ll_instance(getattr(v, n), t._flds[n], memo):
                yield i
    elif isinstance(t, Array):
        for item in v.items:
            for i in dissect_ll_instance(item, t.OF, memo):
                yield i<|MERGE_RESOLUTION|>--- conflicted
+++ resolved
@@ -1655,11 +1655,7 @@
     __slots__ = ('items',)
 
     def __init__(self, TYPE, n, initialization=None, parent=None, parentindex=None):
-<<<<<<< HEAD
         if not is_valid_int(n):
-=======
-        if not isinstance(n, (int, long)):
->>>>>>> 03b85811
             raise TypeError, "array length must be an int"
         if n < 0:
             raise ValueError, "negative array length"
