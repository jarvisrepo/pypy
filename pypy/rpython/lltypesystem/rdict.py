--- conflicted
+++ resolved
@@ -509,7 +509,6 @@
         raise KeyError
     _ll_dict_del(d, i)
 
-<<<<<<< HEAD
 def ll_dict_pop(d, key, default):
     i = ll_dict_lookup(d, key, d.keyhash(key))
     if not i & HIGHEST_BIT:
@@ -519,10 +518,6 @@
     else:
         return default
 
-# XXX: Move the size checking and resize into a single call which is opauqe to
-# the JIT when the dict isn't virtual, to avoid extra branches.
-=======
->>>>>>> bfe6aa99
 @jit.look_inside_iff(lambda d, i: jit.isvirtual(d) and jit.isconstant(i))
 def _ll_dict_del(d, i):
     d.entries.mark_deleted(i)
