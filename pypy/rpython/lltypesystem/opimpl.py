--- conflicted
+++ resolved
@@ -578,7 +578,10 @@
 def op_shrink_array(array, smallersize):
     return False
 
-<<<<<<< HEAD
+def op_ll_read_timestamp():
+    from pypy.rlib.rtimer import read_timestamp
+    return read_timestamp()
+
 def op_hide_into_ptr32(ptr):
     if not ptr:
         return lltype.nullptr(llmemory.HiddenGcRef32.TO)
@@ -609,11 +612,6 @@
             return ptr32._obj._cast_to_gcref()._as_ptr()
     return lltype.cast_opaque_ptr(RESTYPE, ptr32)
 op_show_from_ptr32.need_result_type = True
-=======
-def op_ll_read_timestamp():
-    from pypy.rlib.rtimer import read_timestamp
-    return read_timestamp()
->>>>>>> 491b3374
 
 # ____________________________________________________________
 
