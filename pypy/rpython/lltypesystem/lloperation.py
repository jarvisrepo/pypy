--- conflicted
+++ resolved
@@ -488,11 +488,8 @@
     # ^^^ returns an address of nursery free pointer, for later modifications
     'gc_adr_of_nursery_top' : LLOp(),
     # ^^^ returns an address of pointer, since it can change at runtime
-<<<<<<< HEAD
-=======
     'gc_adr_of_root_stack_top': LLOp(),
     # ^^^ returns the address of gcdata.root_stack_top (for shadowstack only)
->>>>>>> ad5c7760
 
     # experimental operations in support of thread cloning, only
     # implemented by the Mark&Sweep GC
