--- conflicted
+++ resolved
@@ -555,14 +555,9 @@
     'debug_pdb':            LLOp(),
     'debug_assert':         LLOp(tryfold=True),
     'debug_fatalerror':     LLOp(),
-<<<<<<< HEAD
-    'debug_llinterpcall':   LLOp(canraise=(Exception,)), # Python func call 'res=arg[0](*arg[1:])'
-                                                         # in backends, abort() or whatever is fine
-=======
     'debug_llinterpcall':   LLOp(canraise=(Exception,)),
                                     # Python func call 'res=arg[0](*arg[1:])'
                                     # in backends, abort() or whatever is fine
->>>>>>> a4802ffd
     'debug_start_traceback':   LLOp(),
     'debug_record_traceback':  LLOp(),
     'debug_catch_exception':   LLOp(),
