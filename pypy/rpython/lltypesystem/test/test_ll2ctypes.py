--- conflicted
+++ resolved
@@ -1293,7 +1293,27 @@
         rffi.cast(SP, p).x = 0
         lltype.free(chunk, flavor='raw')
 
-<<<<<<< HEAD
+    def test_opaque_tagged_pointers(self):
+        from pypy.rpython.annlowlevel import cast_base_ptr_to_instance
+        from pypy.rpython.annlowlevel import cast_instance_to_base_ptr
+        from pypy.rpython.lltypesystem import rclass
+        
+        class Opaque(object):
+            llopaque = True
+
+            def hide(self):
+                ptr = cast_instance_to_base_ptr(self)
+                return lltype.cast_opaque_ptr(llmemory.GCREF, ptr)
+
+            @staticmethod
+            def show(gcref):
+                ptr = lltype.cast_opaque_ptr(lltype.Ptr(rclass.OBJECT), gcref)
+                return cast_base_ptr_to_instance(Opaque, ptr)
+
+        opaque = Opaque()
+        round = ctypes2lltype(llmemory.GCREF, lltype2ctypes(opaque.hide()))
+        assert Opaque.show(round) is opaque
+
 class TestHiddenGcRef32(object):
     def setup_class(cls):
         if sys.maxint == 2147483647:
@@ -1377,28 +1397,6 @@
 
         node = lltype.malloc(NODE)
         ref1 = llop.hide_into_ptr32(llmemory.HiddenGcRef32, node)
-=======
-    def test_opaque_tagged_pointers(self):
-        from pypy.rpython.annlowlevel import cast_base_ptr_to_instance
-        from pypy.rpython.annlowlevel import cast_instance_to_base_ptr
-        from pypy.rpython.lltypesystem import rclass
-        
-        class Opaque(object):
-            llopaque = True
-
-            def hide(self):
-                ptr = cast_instance_to_base_ptr(self)
-                return lltype.cast_opaque_ptr(llmemory.GCREF, ptr)
-
-            @staticmethod
-            def show(gcref):
-                ptr = lltype.cast_opaque_ptr(lltype.Ptr(rclass.OBJECT), gcref)
-                return cast_base_ptr_to_instance(Opaque, ptr)
-
-        opaque = Opaque()
-        round = ctypes2lltype(llmemory.GCREF, lltype2ctypes(opaque.hide()))
-        assert Opaque.show(round) is opaque
->>>>>>> 43740b61
 
 
 class TestPlatform(object):
