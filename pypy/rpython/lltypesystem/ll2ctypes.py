import sys

try:
    import ctypes
    import ctypes.util

    if not hasattr(ctypes, 'c_longdouble'):
        ctypes.c_longdouble = ctypes.c_double
except ImportError:
    ctypes = None

if sys.version_info >= (2, 6):
    load_library_kwargs = {'use_errno': True}
else:
    load_library_kwargs = {}

import os
from pypy.rpython.lltypesystem import lltype, llmemory
from pypy.rpython.extfunc import ExtRegistryEntry
from pypy.rlib.objectmodel import Symbolic, ComputedIntSymbolic
from pypy.tool.uid import fixid
from pypy.rlib.rarithmetic import r_singlefloat, r_longfloat, base_int, intmask
from pypy.annotation import model as annmodel
from pypy.rpython.llinterp import LLInterpreter, LLException
from pypy.rpython.lltypesystem.rclass import OBJECT, OBJECT_VTABLE
from pypy.rpython import raddress
from pypy.translator.platform import platform
from array import array
try:
    from thread import _local as tlsobject
except ImportError:
    class tlsobject(object):
        pass

# ____________________________________________________________

far_regions = None

def allocate_ctypes(ctype):
    if far_regions:
        import random
        pieces = far_regions._ll2ctypes_pieces
        num = random.randrange(len(pieces)+1)
        if num == len(pieces):
            return ctype()
        i1, stop = pieces[num]
        i2 = i1 + ((ctypes.sizeof(ctype) or 1) + 7) & ~7
        if i2 > stop:
            raise MemoryError("out of memory in far_regions")
        pieces[num] = i2, stop
        p = lltype2ctypes(far_regions.getptr(i1))
        return ctypes.cast(p, ctypes.POINTER(ctype)).contents
    else:
        return ctype()

def do_allocation_in_far_regions():
    """On 32 bits: this reserves 1.25GB of address space, or 2.5GB on Linux,
       which helps test this module for address values that are signed or
       unsigned.

       On 64-bits: reserves 10 times 2GB of address space.  This should help
       to find 32-vs-64-bit issues in the JIT.  It is likely that objects
       are further apart than 32 bits can represent; it is also possible
       to hit the corner case of being precisely e.g. 2GB - 8 bytes apart.

       Avoid this function if your OS reserves actual RAM from mmap() eagerly.
    """
    global far_regions
    if not far_regions:
        from pypy.rlib import rmmap
        if sys.maxint > 0x7FFFFFFF:
            PIECESIZE = 0x80000000
        else:
            if sys.platform == 'linux':
                PIECESIZE = 0x10000000
            else:
                PIECESIZE = 0x08000000
        PIECES = 10
        m = rmmap.mmap(-1, PIECES * PIECESIZE,
                       rmmap.MAP_PRIVATE|rmmap.MAP_ANONYMOUS|rmmap.MAP_NORESERVE,
                       rmmap.PROT_READ|rmmap.PROT_WRITE)
        m.close = lambda : None    # leak instead of giving a spurious
                                   # error at CPython's shutdown
        m._ll2ctypes_pieces = []
        for i in range(PIECES):
            m._ll2ctypes_pieces.append((i * PIECESIZE, (i+1) * PIECESIZE))
        far_regions = m

# ____________________________________________________________

_ctypes_cache = {}
_eci_cache = {}

def _setup_ctypes_cache():
    from pypy.rpython.lltypesystem import rffi
    _ctypes_cache.update({
        lltype.Signed:   ctypes.c_long,
        lltype.Unsigned: ctypes.c_ulong,
        lltype.Char:     ctypes.c_ubyte,
        rffi.DOUBLE:     ctypes.c_double,
        rffi.FLOAT:      ctypes.c_float,
        rffi.LONGDOUBLE: ctypes.c_longdouble,
        rffi.SIGNEDCHAR: ctypes.c_byte,
        rffi.UCHAR:      ctypes.c_ubyte,
        rffi.SHORT:      ctypes.c_short,
        rffi.USHORT:     ctypes.c_ushort,
        rffi.INT:        ctypes.c_int,
        rffi.INT_real:   ctypes.c_int,
        rffi.UINT:       ctypes.c_uint,
        rffi.LONG:       ctypes.c_long,
        rffi.ULONG:      ctypes.c_ulong,
        rffi.LONGLONG:   ctypes.c_longlong,
        rffi.ULONGLONG:  ctypes.c_ulonglong,
        rffi.SIZE_T:     ctypes.c_size_t,
        lltype.Bool:     getattr(ctypes, "c_bool", ctypes.c_long),
        llmemory.Address:  ctypes.c_void_p,
        llmemory.GCREF:    ctypes.c_void_p,
        llmemory.WeakRef:  ctypes.c_void_p, # XXX
        })

    # for unicode strings, do not use ctypes.c_wchar because ctypes
    # automatically converts arrays into unicode strings.
    # Pick the unsigned int that has the same size.
    if ctypes.sizeof(ctypes.c_wchar) == ctypes.sizeof(ctypes.c_uint16):
        _ctypes_cache[lltype.UniChar] = ctypes.c_uint16
    else:
        _ctypes_cache[lltype.UniChar] = ctypes.c_uint32

def build_ctypes_struct(S, delayed_builders, max_n=None):
    def builder():
        # called a bit later to fill in _fields_
        # (to handle recursive structure pointers)
        fields = []
        for fieldname in S._names:
            FIELDTYPE = S._flds[fieldname]
            if max_n is not None and fieldname == S._arrayfld:
                cls = get_ctypes_array_of_size(FIELDTYPE, max_n)
            else:
                if isinstance(FIELDTYPE, lltype.Ptr):
                    cls = get_ctypes_type(FIELDTYPE, delayed_builders)
                else:
                    cls = get_ctypes_type(FIELDTYPE, delayed_builders,
                                          cannot_delay=True)
            fields.append((fieldname, cls))
        CStruct._fields_ = fields

    class CStruct(ctypes.Structure):
        # no _fields_: filled later by builder()

        def _malloc(cls, n=None):
            if S._arrayfld is None:
                if n is not None:
                    raise TypeError("%r is not variable-sized" % (S,))
                storage = allocate_ctypes(cls)
                return storage
            else:
                if n is None:
                    raise TypeError("%r is variable-sized" % (S,))
                biggercls = build_ctypes_struct(S, None, n)
                bigstruct = allocate_ctypes(biggercls)
                array = getattr(bigstruct, S._arrayfld)
                if hasattr(array, 'length'):
                    array.length = n
                return bigstruct
        _malloc = classmethod(_malloc)

    CStruct.__name__ = 'ctypes_%s' % (S,)
    if max_n is not None:
        CStruct._normalized_ctype = get_ctypes_type(S)
        builder()    # no need to be lazy here
    else:
        delayed_builders.append((S, builder))
    return CStruct

def build_ctypes_array(A, delayed_builders, max_n=0):
    assert max_n >= 0
    ITEM = A.OF
    ctypes_item = get_ctypes_type(ITEM, delayed_builders)
<<<<<<< HEAD
    # Python 2.5 ctypes can raise OverflowError on 64-bit builds
    for n in [sys.maxint, 2**31]:
        MAX_SIZE = n/64
        try:
            PtrType = ctypes.POINTER(MAX_SIZE * ctypes_item)
        except (OverflowError, AttributeError), e:
            pass      #        ^^^ bah, blame ctypes
        else:
            break
    else:
        raise e
=======
>>>>>>> 08f1da29

    class CArray(ctypes.Structure):
        if not A._hints.get('nolength'):
            _fields_ = [('length', ctypes.c_long),
                        ('items',  max_n * ctypes_item)]
        else:
            _fields_ = [('items',  max_n * ctypes_item)]

        @classmethod
        def _malloc(cls, n=None):
            if not isinstance(n, int):
                raise TypeError, "array length must be an int"
            biggercls = get_ctypes_array_of_size(A, n)
            bigarray = allocate_ctypes(biggercls)
            if hasattr(bigarray, 'length'):
                bigarray.length = n
            return bigarray

        _ptrtype = None

        @classmethod
        def _get_ptrtype(cls):
            if cls._ptrtype:
                return cls._ptrtype
            # ctypes can raise OverflowError on 64-bit builds
            for n in [sys.maxint, 2**31]:
                cls.MAX_SIZE = n/64
                try:
                    cls._ptrtype = ctypes.POINTER(cls.MAX_SIZE * ctypes_item)
                except OverflowError, e:
                    pass
                else:
                    break
            else:
                raise e
            return cls._ptrtype

        def _indexable(self, index):
            PtrType = self._get_ptrtype()
            assert index + 1 < self.MAX_SIZE
            p = ctypes.cast(ctypes.pointer(self.items), PtrType)
            return p.contents

        def _getitem(self, index, boundscheck=True):
            if boundscheck:
                items = self.items
            else:
                items = self._indexable(index)
            cobj = items[index]
            if isinstance(ITEM, lltype.ContainerType):
                return ctypes2lltype(lltype.Ptr(ITEM), ctypes.pointer(cobj))
            else:
                return ctypes2lltype(ITEM, cobj)

        def _setitem(self, index, value, boundscheck=True):
            if boundscheck:
                items = self.items
            else:
                items = self._indexable(index)
            cobj = lltype2ctypes(value)
            items[index] = cobj

    CArray.__name__ = 'ctypes_%s*%d' % (A, max_n)
    if max_n > 0:
        CArray._normalized_ctype = get_ctypes_type(A)
    return CArray

def get_ctypes_array_of_size(FIELDTYPE, max_n):
    if max_n > 0:
        # no need to cache the results in this case, because the exact
        # type is never seen - the array instances are cast to the
        # array's _normalized_ctype, which is always the same.
        return build_ctypes_array(FIELDTYPE, None, max_n)
    else:
        return get_ctypes_type(FIELDTYPE)

def get_ctypes_type(T, delayed_builders=None, cannot_delay=False):
    # Check delayed builders
    if cannot_delay and delayed_builders:
        for T2, builder in delayed_builders:
            if T2 is T:
                builder()
                delayed_builders.remove((T2, builder))
                return _ctypes_cache[T]

    try:
        return _ctypes_cache[T]
    except KeyError:
        toplevel = cannot_delay or delayed_builders is None
        if toplevel:
            delayed_builders = []
        cls = build_new_ctypes_type(T, delayed_builders)
        if T not in _ctypes_cache:
            _ctypes_cache[T] = cls
        else:
            # check for buggy recursive structure logic
            assert _ctypes_cache[T] is cls
        if toplevel:
            complete_builders(delayed_builders)
        return cls

def build_new_ctypes_type(T, delayed_builders):
    if isinstance(T, lltype.Typedef):
        T = T.OF

    if isinstance(T, lltype.Ptr):
        if isinstance(T.TO, lltype.FuncType):
            argtypes = [get_ctypes_type(ARG) for ARG in T.TO.ARGS
                        if ARG is not lltype.Void]
            if T.TO.RESULT is lltype.Void:
                restype = None
            else:
                restype = get_ctypes_type(T.TO.RESULT)
            return ctypes.CFUNCTYPE(restype, *argtypes)
        elif isinstance(T.TO, lltype.OpaqueType):
            return ctypes.c_void_p
        else:
            return ctypes.POINTER(get_ctypes_type(T.TO, delayed_builders))
    elif T is lltype.Void:
        return ctypes.c_long # opaque pointer
    elif isinstance(T, lltype.Struct):
        return build_ctypes_struct(T, delayed_builders)
    elif isinstance(T, lltype.Array):
        return build_ctypes_array(T, delayed_builders)
    elif isinstance(T, lltype.OpaqueType):
        if T is lltype.RuntimeTypeInfo:
            return ctypes.c_char * 2
        if T.hints.get('external', None) != 'C':
            raise TypeError("%s is not external" % T)
        return ctypes.c_char * T.hints['getsize']()
    else:
        _setup_ctypes_cache()
        if T in _ctypes_cache:
            return _ctypes_cache[T]
        raise NotImplementedError(T)

def complete_builders(delayed_builders):
    while delayed_builders:
        T, builder = delayed_builders[0]
        builder()
        delayed_builders.pop(0)

def convert_struct(container, cstruct=None, delayed_converters=None):
    STRUCT = container._TYPE
    if cstruct is None:
        # if 'container' is an inlined substructure, convert the whole
        # bigger structure at once
        parent, parentindex = lltype.parentlink(container)
        if parent is not None:
            convert_struct(parent)
            return
        # regular case: allocate a new ctypes Structure of the proper type
        cls = get_ctypes_type(STRUCT)
        if STRUCT._arrayfld is not None:
            n = getattr(container, STRUCT._arrayfld).getlength()
        else:
            n = None
        cstruct = cls._malloc(n)
    add_storage(container, _struct_mixin, ctypes.pointer(cstruct))

    if delayed_converters is None:
        delayed_converters_was_None = True
        delayed_converters = []
    else:
        delayed_converters_was_None = False
    for field_name in STRUCT._names:
        FIELDTYPE = getattr(STRUCT, field_name)
        field_value = getattr(container, field_name)
        if not isinstance(FIELDTYPE, lltype.ContainerType):
            # regular field
            if FIELDTYPE != lltype.Void:
                def convert(field_name=field_name, field_value=field_value):
                    setattr(cstruct, field_name, lltype2ctypes(field_value))
                if isinstance(FIELDTYPE, lltype.Ptr):
                    delayed_converters.append(convert)
                else:
                    convert()
        else:
            # inlined substructure/subarray
            if isinstance(FIELDTYPE, lltype.Struct):
                csubstruct = getattr(cstruct, field_name)
                convert_struct(field_value, csubstruct,
                               delayed_converters=delayed_converters)
            elif field_name == STRUCT._arrayfld:    # inlined var-sized part
                csubarray = getattr(cstruct, field_name)
                convert_array(field_value, csubarray)
            else:
                raise NotImplementedError('inlined field', FIELDTYPE)
    if delayed_converters_was_None:
        for converter in delayed_converters:
            converter()
    remove_regular_struct_content(container)

def remove_regular_struct_content(container):
    STRUCT = container._TYPE
    for field_name in STRUCT._names:
        FIELDTYPE = getattr(STRUCT, field_name)
        if not isinstance(FIELDTYPE, lltype.ContainerType):
            delattr(container, field_name)

def convert_array(container, carray=None):
    ARRAY = container._TYPE
    if carray is None:
        # if 'container' is an inlined substructure, convert the whole
        # bigger structure at once
        parent, parentindex = lltype.parentlink(container)
        if parent is not None:
            if not isinstance(parent, _parentable_mixin):
                convert_struct(parent)
            return
        # regular case: allocate a new ctypes array of the proper type
        cls = get_ctypes_type(ARRAY)
        carray = cls._malloc(container.getlength())
    add_storage(container, _array_mixin, ctypes.pointer(carray))
    if not isinstance(ARRAY.OF, lltype.ContainerType):
        # fish that we have enough space
        ctypes_array = ctypes.cast(carray.items,
                                   ctypes.POINTER(carray.items._type_))
        for i in range(container.getlength()):
            item_value = container.items[i]    # fish fish
            ctypes_array[i] = lltype2ctypes(item_value)
        remove_regular_array_content(container)
    else:
        assert isinstance(ARRAY.OF, lltype.Struct)
        for i in range(container.getlength()):
            item_ptr = container.items[i]    # fish fish
            convert_struct(item_ptr, carray.items[i])

def remove_regular_array_content(container):
    for i in range(container.getlength()):
        container.items[i] = None

def struct_use_ctypes_storage(container, ctypes_storage):
    STRUCT = container._TYPE
    assert isinstance(STRUCT, lltype.Struct)
    add_storage(container, _struct_mixin, ctypes_storage)
    remove_regular_struct_content(container)
    for field_name in STRUCT._names:
        FIELDTYPE = getattr(STRUCT, field_name)
        if isinstance(FIELDTYPE, lltype.ContainerType):
            if isinstance(FIELDTYPE, lltype.Struct):
                struct_container = getattr(container, field_name)
                struct_storage = ctypes.pointer(
                    getattr(ctypes_storage.contents, field_name))
                struct_use_ctypes_storage(struct_container, struct_storage)
                struct_container._setparentstructure(container, field_name)
            elif isinstance(FIELDTYPE, lltype.Array):
                assert FIELDTYPE._hints.get('nolength', False) == False
                arraycontainer = _array_of_known_length(FIELDTYPE)
                arraycontainer._storage = ctypes.pointer(
                    getattr(ctypes_storage.contents, field_name))
                arraycontainer._setparentstructure(container, field_name)
                object.__setattr__(container, field_name, arraycontainer)
            else:
                raise NotImplementedError(FIELDTYPE)

# ____________________________________________________________
# Ctypes-aware subclasses of the _parentable classes

ALLOCATED = {}     # mapping {address: _container}

def get_common_subclass(cls1, cls2, cache={}):
    """Return a unique subclass with (cls1, cls2) as bases."""
    try:
        return cache[cls1, cls2]
    except KeyError:
        subcls = type('_ctypes_%s' % (cls1.__name__,),
                      (cls1, cls2),
                      {'__slots__': ()})
        cache[cls1, cls2] = subcls
        return subcls

def add_storage(instance, mixin_cls, ctypes_storage):
    """Put ctypes_storage on the instance, changing its __class__ so that it
    sees the methods of the given mixin class."""
    # _storage is a ctypes pointer to a structure
    # except for Opaque objects which use a c_void_p.
    assert not isinstance(instance, _parentable_mixin)  # not yet
    subcls = get_common_subclass(mixin_cls, instance.__class__)
    instance.__class__ = subcls
    instance._storage = ctypes_storage
    assert ctypes_storage   # null pointer?

class NotCtypesAllocatedStructure(ValueError):
    pass

class _parentable_mixin(object):
    """Mixin added to _parentable containers when they become ctypes-based.
    (This is done by changing the __class__ of the instance to reference
    a subclass of both its original class and of this mixin class.)
    """
    __slots__ = ()

    def _ctypes_storage_was_allocated(self):
        addr = ctypes.cast(self._storage, ctypes.c_void_p).value
        if addr in ALLOCATED:
            raise Exception("internal ll2ctypes error - "
                            "double conversion from lltype to ctypes?")
        # XXX don't store here immortal structures
        ALLOCATED[addr] = self

    def _addressof_storage(self):
        "Returns the storage address as an int"
        if self._storage is None or self._storage is True:
            raise NotCtypesAllocatedStructure("Not a ctypes allocated structure")
        return intmask(ctypes.cast(self._storage, ctypes.c_void_p).value)

    def _free(self):
        self._check()   # no double-frees
        # allow the ctypes object to go away now
        addr = ctypes.cast(self._storage, ctypes.c_void_p).value
        try:
            del ALLOCATED[addr]
        except KeyError:
            raise Exception("invalid free() - data already freed or "
                            "not allocated from RPython at all")
        self._storage = None

    def _getid(self):
        return self._addressof_storage()

    def __eq__(self, other):
        if isinstance(other, _llgcopaque):
            addressof_other = other.intval
        else:
            if not isinstance(other, lltype._parentable):
                return False
            if self._storage is None or other._storage is None:
                raise RuntimeError("pointer comparison with a freed structure")
            if other._storage is True:
                return False    # the other container is not ctypes-based
            addressof_other = other._addressof_storage()
        # both containers are ctypes-based, compare the addresses
        return self._addressof_storage() == addressof_other

    def __ne__(self, other):
        return not (self == other)

    def __hash__(self):
        if self._storage is not None:
            return self._addressof_storage()
        else:
            return object.__hash__(self)

    def __repr__(self):
        if self._storage is None:
            return '<freed C object %s>' % (self._TYPE,)
        else:
            return '<C object %s at 0x%x>' % (self._TYPE,
                                              fixid(self._addressof_storage()))

    def __str__(self):
        return repr(self)

    def _setparentstructure(self, parent, parentindex):
        super(_parentable_mixin, self)._setparentstructure(parent, parentindex)
        self._keepparent = parent   # always keep a strong ref

class _struct_mixin(_parentable_mixin):
    """Mixin added to _struct containers when they become ctypes-based."""
    __slots__ = ()

    def __getattr__(self, field_name):
        T = getattr(self._TYPE, field_name)
        cobj = getattr(self._storage.contents, field_name)
        return ctypes2lltype(T, cobj)

    def __setattr__(self, field_name, value):
        if field_name.startswith('_'):
            object.__setattr__(self, field_name, value)  # '_xxx' attributes
        else:
            cobj = lltype2ctypes(value)
            setattr(self._storage.contents, field_name, cobj)

class _array_mixin(_parentable_mixin):
    """Mixin added to _array containers when they become ctypes-based."""
    __slots__ = ()

    def getitem(self, index, uninitialized_ok=False):
        return self._storage.contents._getitem(index)

    def setitem(self, index, value):
        self._storage.contents._setitem(index, value)

class _array_of_unknown_length(_parentable_mixin, lltype._parentable):
    _kind = "array"
    __slots__ = ()

    def getbounds(self):
        # we have no clue, so we allow whatever index
        return 0, sys.maxint

    def getitem(self, index, uninitialized_ok=False):
        res = self._storage.contents._getitem(index, boundscheck=False)
        if isinstance(self._TYPE.OF, lltype.ContainerType):
            res._obj._setparentstructure(self, index)
        return res

    def setitem(self, index, value):
        self._storage.contents._setitem(index, value, boundscheck=False)

    def getitems(self):
        if self._TYPE.OF != lltype.Char:
            raise Exception("cannot get all items of an unknown-length "
                            "array of %r" % self._TYPE.OF)
        _items = []
        i = 0
        while 1:
            nextitem = self.getitem(i)
            if nextitem == '\x00':
                _items.append('\x00')
                return _items
            _items.append(nextitem)
            i += 1

    items = property(getitems)

class _array_of_known_length(_array_of_unknown_length):
    __slots__ = ()

    def getlength(self):
        return self._storage.contents.length

    def getbounds(self):
        return 0, self.getlength()

# ____________________________________________________________

def _find_parent(llobj):
    parent, parentindex = lltype.parentlink(llobj)
    if parent is None:
        return llobj, 0
    next_p, next_i = _find_parent(parent)
    if isinstance(parentindex, int):
        c_tp = get_ctypes_type(lltype.typeOf(parent))
        sizeof = ctypes.sizeof(get_ctypes_type(lltype.typeOf(parent).OF))
        ofs = c_tp.items.offset + parentindex * sizeof
        return next_p, next_i + ofs
    else:
        c_tp = get_ctypes_type(lltype.typeOf(parent))
        ofs = getattr(c_tp, parentindex).offset
        return next_p, next_i + ofs

# ____________________________________________________________

# XXX THIS IS A HACK XXX
# ctypes does not keep callback arguments alive. So we do. Forever
# we need to think deeper how to approach this problem
# additionally, this adds mess to __del__ "semantics"
_all_callbacks = {}
_all_callbacks_results = []
_int2obj = {}
_callback_exc_info = None
_opaque_objs = [None]

def get_rtyper():
    llinterp = LLInterpreter.current_interpreter
    if llinterp is not None:
        return llinterp.typer
    else:
        return None

def lltype2ctypes(llobj, normalize=True):
    """Convert the lltype object 'llobj' to its ctypes equivalent.
    'normalize' should only be False in tests, where we want to
    inspect the resulting ctypes object manually.
    """
    if isinstance(llobj, lltype._uninitialized):
        return uninitialized2ctypes(llobj.TYPE)
    if isinstance(llobj, llmemory.AddressAsInt):
        cobj = ctypes.cast(lltype2ctypes(llobj.adr), ctypes.c_void_p)
        res = intmask(cobj.value)
        _int2obj[res] = llobj.adr.ptr._obj
        return res
    if isinstance(llobj, llmemory.fakeaddress):
        llobj = llobj.ptr or 0

    T = lltype.typeOf(llobj)

    if isinstance(T, lltype.Ptr):
        if not llobj:   # NULL pointer
            if T == llmemory.GCREF:
                return ctypes.c_void_p(0)
            return get_ctypes_type(T)()

        if T == llmemory.GCREF:
            if isinstance(llobj._obj, _llgcopaque):
                return ctypes.c_void_p(llobj._obj.intval)
            if isinstance(llobj._obj, int):    # tagged pointer
                return ctypes.c_void_p(llobj._obj)
            container = llobj._obj.container
            T = lltype.Ptr(lltype.typeOf(container))
            # otherwise it came from integer and we want a c_void_p with
            # the same value
            if getattr(container, 'llopaque', None):
                no = len(_opaque_objs)
                _opaque_objs.append(container)
                return no * 2 + 1
        else:
            container = llobj._obj
        if isinstance(T.TO, lltype.FuncType):
            # XXX a temporary workaround for comparison of lltype.FuncType
            key = llobj._obj.__dict__.copy()
            key['_TYPE'] = repr(key['_TYPE'])
            items = key.items()
            items.sort()
            key = tuple(items)
            if key in _all_callbacks:
                return _all_callbacks[key]
            v1voidlist = [(i, getattr(container, '_void' + str(i), None))
                             for i in range(len(T.TO.ARGS))
                                 if T.TO.ARGS[i] is lltype.Void]
            def callback_internal(*cargs):
                cargs = list(cargs)
                for v1 in v1voidlist:
                    cargs.insert(v1[0], v1[1])
                assert len(cargs) == len(T.TO.ARGS)
                llargs = []
                for ARG, carg in zip(T.TO.ARGS, cargs):
                    if ARG is lltype.Void:
                        llargs.append(carg)
                    else:
                        llargs.append(ctypes2lltype(ARG, carg))
                if hasattr(container, 'graph'):
                    if LLInterpreter.current_interpreter is None:
                        raise AssertionError
                    llinterp = LLInterpreter.current_interpreter
                    try:
                        llres = llinterp.eval_graph(container.graph, llargs)
                    except LLException, lle:
                        llinterp._store_exception(lle)
                        return 0
                    #except:
                    #    import pdb
                    #    pdb.set_trace()
                else:
                    try:
                        llres = container._callable(*llargs)
                    except LLException, lle:
                        llinterp = LLInterpreter.current_interpreter
                        llinterp._store_exception(lle)
                        return 0
                assert lltype.typeOf(llres) == T.TO.RESULT
                if T.TO.RESULT is lltype.Void:
                    return None
                res = lltype2ctypes(llres)
                if isinstance(T.TO.RESULT, lltype.Ptr):
                    _all_callbacks_results.append(res)
                    res = ctypes.cast(res, ctypes.c_void_p).value
                    if res is None:
                        return 0
                if T.TO.RESULT == lltype.SingleFloat:
                    res = res.value     # baaaah, cannot return a c_float()
                return res

            def callback(*cargs):
                try:
                    return callback_internal(*cargs)
                except:
                    import sys
                    #if conftest.option.usepdb:
                    #    import pdb; pdb.post_mortem(sys.exc_traceback)
                    global _callback_exc_info
                    _callback_exc_info = sys.exc_info()
                    raise

            if isinstance(T.TO.RESULT, lltype.Ptr):
                TMod = lltype.Ptr(lltype.FuncType(T.TO.ARGS,
                                                  lltype.Signed))
                ctypes_func_type = get_ctypes_type(TMod)
                res = ctypes_func_type(callback)
                ctypes_func_type = get_ctypes_type(T)
                res = ctypes.cast(res, ctypes_func_type)
            else:
                ctypes_func_type = get_ctypes_type(T)
                res = ctypes_func_type(callback)
            _all_callbacks[key] = res
            key2 = intmask(ctypes.cast(res, ctypes.c_void_p).value)
            _int2obj[key2] = container
            return res

        index = 0
        if isinstance(container, lltype._subarray):
            topmost, index = _find_parent(container)
            container = topmost
            T = lltype.Ptr(lltype.typeOf(container))

        if container._storage is None:
            raise RuntimeError("attempting to pass a freed structure to C")
        if container._storage is True:
            # container has regular lltype storage, convert it to ctypes
            if isinstance(T.TO, lltype.Struct):
                convert_struct(container)
            elif isinstance(T.TO, lltype.Array):
                convert_array(container)
            elif isinstance(T.TO, lltype.OpaqueType):
                if T.TO != lltype.RuntimeTypeInfo:
                    cbuf = ctypes.create_string_buffer(T.TO.hints['getsize']())
                else:
                    cbuf = ctypes.create_string_buffer("\x00")
                cbuf = ctypes.cast(cbuf, ctypes.c_void_p)
                add_storage(container, _parentable_mixin, cbuf)
            else:
                raise NotImplementedError(T)
            container._ctypes_storage_was_allocated()

        if isinstance(T.TO, lltype.OpaqueType):
            return container._storage.value

        storage = container._storage
        p = storage
        if index:
            p = ctypes.cast(p, ctypes.c_void_p)
            p = ctypes.c_void_p(p.value + index)
            c_tp = get_ctypes_type(T.TO)
            storage.contents._normalized_ctype = c_tp
        if normalize and hasattr(storage.contents, '_normalized_ctype'):
            normalized_ctype = storage.contents._normalized_ctype
            p = ctypes.cast(p, ctypes.POINTER(normalized_ctype))
        if lltype.typeOf(llobj) == llmemory.GCREF:
            p = ctypes.cast(p, ctypes.c_void_p)
        return p

    if isinstance(llobj, Symbolic):
        if isinstance(llobj, llmemory.ItemOffset):
            llobj = ctypes.sizeof(get_ctypes_type(llobj.TYPE)) * llobj.repeat
        elif isinstance(llobj, ComputedIntSymbolic):
            llobj = llobj.compute_fn()
        else:
            raise NotImplementedError(llobj)  # don't know about symbolic value

    if T is lltype.Char or T is lltype.UniChar:
        return ord(llobj)

    if T is lltype.SingleFloat:
        return ctypes.c_float(float(llobj))

    return llobj

def ctypes2lltype(T, cobj):
    """Convert the ctypes object 'cobj' to its lltype equivalent.
    'T' is the expected lltype type.
    """
    if T is lltype.Void:
        return None
    if isinstance(T, lltype.Typedef):
        T = T.OF
    if isinstance(T, lltype.Ptr):
        ptrval = ctypes.cast(cobj, ctypes.c_void_p).value
        if not cobj or not ptrval:   # NULL pointer
            # CFunctionType.__nonzero__ is broken before Python 2.6
            return lltype.nullptr(T.TO)
        if isinstance(T.TO, lltype.Struct):
            if T.TO._gckind == 'gc' and ptrval & 1: # a tagged pointer
                gcref = _opaque_objs[ptrval // 2].hide()
                return lltype.cast_opaque_ptr(T, gcref)
            REAL_TYPE = T.TO
            if T.TO._arrayfld is not None:
                carray = getattr(cobj.contents, T.TO._arrayfld)
                container = lltype._struct(T.TO, carray.length)
            else:
                # special treatment of 'OBJECT' subclasses
                if get_rtyper() and lltype._castdepth(REAL_TYPE, OBJECT) >= 0:
                    # figure out the real type of the object
                    containerheader = lltype._struct(OBJECT)
                    cobjheader = ctypes.cast(cobj,
                                       get_ctypes_type(lltype.Ptr(OBJECT)))
                    struct_use_ctypes_storage(containerheader,
                                              cobjheader)
                    REAL_TYPE = get_rtyper().get_type_for_typeptr(
                        containerheader.typeptr)
                    REAL_T = lltype.Ptr(REAL_TYPE)
                    cobj = ctypes.cast(cobj, get_ctypes_type(REAL_T))
                container = lltype._struct(REAL_TYPE)
            struct_use_ctypes_storage(container, cobj)
            if REAL_TYPE != T.TO:
                p = container._as_ptr()
                container = lltype.cast_pointer(T, p)._as_obj()
            # special treatment of 'OBJECT_VTABLE' subclasses
            if get_rtyper() and lltype._castdepth(REAL_TYPE,
                                                  OBJECT_VTABLE) >= 0:
                # figure out the real object that this vtable points to,
                # and just return that
                p = get_rtyper().get_real_typeptr_for_typeptr(
                    container._as_ptr())
                container = lltype.cast_pointer(T, p)._as_obj()
        elif isinstance(T.TO, lltype.Array):
            if T.TO._hints.get('nolength', False):
                container = _array_of_unknown_length(T.TO)
                container._storage = type(cobj)(cobj.contents)
            else:
                container = _array_of_known_length(T.TO)
                container._storage = type(cobj)(cobj.contents)
        elif isinstance(T.TO, lltype.FuncType):
            cobjkey = intmask(ctypes.cast(cobj, ctypes.c_void_p).value)
            if cobjkey in _int2obj:
                container = _int2obj[cobjkey]
            else:
                _callable = get_ctypes_trampoline(T.TO, cobj)
                return lltype.functionptr(T.TO, getattr(cobj, '__name__', '?'),
                                          _callable=_callable)
        elif isinstance(T.TO, lltype.OpaqueType):
            if T == llmemory.GCREF:
                container = _llgcopaque(cobj)
            else:
                container = lltype._opaque(T.TO)
                cbuf = ctypes.cast(cobj, ctypes.c_void_p)
                add_storage(container, _parentable_mixin, cbuf)
        else:
            raise NotImplementedError(T)
        llobj = lltype._ptr(T, container, solid=True)
    elif T is llmemory.Address:
        if cobj is None:
            llobj = llmemory.NULL
        else:
            llobj = _lladdress(cobj)
    elif T is lltype.Char:
        llobj = chr(cobj)
    elif T is lltype.UniChar:
        try:
            llobj = unichr(cobj)
        except (ValueError, OverflowError):
            for tc in 'HIL':
                if array(tc).itemsize == array('u').itemsize:
                    import struct
                    cobj &= 256 ** struct.calcsize(tc) - 1
                    llobj = array('u', array(tc, (cobj,)).tostring())[0]
                    break
            else:
                raise
    elif T is lltype.Signed:
        llobj = cobj
    elif T is lltype.Bool:
        assert cobj == True or cobj == False    # 0 and 1 work too
        llobj = bool(cobj)
    elif T is lltype.SingleFloat:
        if isinstance(cobj, ctypes.c_float):
            cobj = cobj.value
        llobj = r_singlefloat(cobj)
    elif T is lltype.LongFloat:
        if isinstance(cobj, ctypes.c_longdouble):
            cobj = cobj.value
        llobj = r_longfloat(cobj)
    elif T is lltype.Void:
        llobj = cobj
    else:
        from pypy.rpython.lltypesystem import rffi
        try:
            inttype = rffi.platform.numbertype_to_rclass[T]
        except KeyError:
            llobj = cobj
        else:
            llobj = inttype(cobj)

    assert lltype.typeOf(llobj) == T
    return llobj

def uninitialized2ctypes(T):
    "For debugging, create a ctypes object filled with 0xDD."
    ctype = get_ctypes_type(T)
    cobj = ctype()
    size = ctypes.sizeof(cobj)
    p = ctypes.cast(ctypes.pointer(cobj),
                    ctypes.POINTER(ctypes.c_ubyte * size))
    for i in range(size):
        p.contents[i] = 0xDD
    if isinstance(T, lltype.Primitive):
        return cobj.value
    else:
        return cobj

# __________ the standard C library __________

if ctypes:
    def get_libc_name():
        if sys.platform == 'win32':
            # Parses sys.version and deduces the version of the compiler
            import distutils.msvccompiler
            version = distutils.msvccompiler.get_build_version()
            if version is None:
                # This logic works with official builds of Python.
                if sys.version_info < (2, 4):
                    clibname = 'msvcrt'
                else:
                    clibname = 'msvcr71'
            else:
                if version <= 6:
                    clibname = 'msvcrt'
                else:
                    clibname = 'msvcr%d' % (version * 10)

            # If python was built with in debug mode
            import imp
            if imp.get_suffixes()[0][0] == '_d.pyd':
                clibname += 'd'

            return clibname+'.dll'
        else:
            return ctypes.util.find_library('c')

    libc_name = get_libc_name()     # Make sure the name is determined during import, not at runtime
    # XXX is this always correct???
    standard_c_lib = ctypes.CDLL(get_libc_name(), **load_library_kwargs)

# ____________________________________________

# xxx from ctypes.util, this code is a useful fallback on darwin too
if sys.platform == 'darwin':
    # Andreas Degert's find function using gcc
    import re, tempfile, errno

    def _findLib_gcc_fallback(name):
        expr = r'[^\(\)\s]*lib%s\.[^\(\)\s]*' % re.escape(name)
        fdout, ccout = tempfile.mkstemp()
        os.close(fdout)
        cmd = 'if type gcc >/dev/null 2>&1; then CC=gcc; else CC=cc; fi;' \
              '$CC -Wl,-t -o ' + ccout + ' 2>&1 -l' + name
        try:
            f = os.popen(cmd)
            trace = f.read()
            f.close()
        finally:
            try:
                os.unlink(ccout)
            except OSError, e:
                if e.errno != errno.ENOENT:
                    raise
        res = re.search(expr, trace)
        if not res:
            return None
        return res.group(0)
else:
    _findLib_gcc_fallback = lambda name: None

def get_ctypes_callable(funcptr, calling_conv):
    if not ctypes:
        raise ImportError("ctypes is needed to use ll2ctypes")

    def get_on_lib(lib, elem):
        """ Wrapper to always use lib[func] instead of lib.func
        """
        try:
            return lib[elem]
        except AttributeError:
            pass

    old_eci = funcptr._obj.compilation_info
    funcname = funcptr._obj._name
    if hasattr(old_eci, '_with_ctypes'):
        old_eci = old_eci._with_ctypes

    try:
        eci = _eci_cache[old_eci]
    except KeyError:
        eci = old_eci.compile_shared_lib()
        _eci_cache[old_eci] = eci

    libraries = eci.testonly_libraries + eci.libraries + eci.frameworks

    FUNCTYPE = lltype.typeOf(funcptr).TO
    if not libraries:
        cfunc = get_on_lib(standard_c_lib, funcname)
        # XXX magic: on Windows try to load the function from 'kernel32' too
        if cfunc is None and hasattr(ctypes, 'windll'):
            cfunc = get_on_lib(ctypes.windll.kernel32, funcname)
    else:
        cfunc = None
        not_found = []
        for libname in libraries:
            libpath = None
            ext = platform.so_ext
            prefixes = platform.so_prefixes
            for dir in eci.library_dirs:
                if libpath:
                    break
                for prefix in prefixes:
                    tryfile = os.path.join(dir, prefix + libname + '.' + ext)
                    if os.path.isfile(tryfile):
                        libpath = tryfile
                        break
            if not libpath:
                libpath = ctypes.util.find_library(libname)
                if not libpath:
                    libpath = _findLib_gcc_fallback(libname)
                if not libpath and os.path.isabs(libname):
                    libpath = libname
            if libpath:
                dllclass = getattr(ctypes, calling_conv + 'dll')
                # on ie slackware there was need for RTLD_GLOBAL here.
                # this breaks a lot of things, since passing RTLD_GLOBAL
                # creates symbol conflicts on C level.
                clib = dllclass._dlltype(libpath, **load_library_kwargs)
                cfunc = get_on_lib(clib, funcname)
                if cfunc is not None:
                    break
            else:
                not_found.append(libname)

    if cfunc is None:
        # function name not found in any of the libraries
        if not libraries:
            place = 'the standard C library (missing libraries=...?)'
        elif len(not_found) == len(libraries):
            if len(not_found) == 1:
                raise NotImplementedError(
                    'cannot find the library %r' % (not_found[0],))
            else:
                raise NotImplementedError(
                    'cannot find any of the libraries %r' % (not_found,))
        elif len(libraries) == 1:
            place = 'library %r' % (libraries[0],)
        else:
            place = 'any of the libraries %r' % (libraries,)
            if not_found:
                place += ' (did not find %r)' % (not_found,)
        raise NotImplementedError("function %r not found in %s" % (
            funcname, place))

    # get_ctypes_type() can raise NotImplementedError too
    from pypy.rpython.lltypesystem import rffi
    cfunc.argtypes = [get_ctypes_type(T) if T is not rffi.VOIDP
                                         else ctypes.c_void_p
                      for T in FUNCTYPE.ARGS
                      if not T is lltype.Void]
    if FUNCTYPE.RESULT is lltype.Void:
        cfunc.restype = None
    else:
        cfunc.restype = get_ctypes_type(FUNCTYPE.RESULT)
    return cfunc

class LL2CtypesCallable(object):
    # a special '_callable' object that invokes ctypes

    def __init__(self, FUNCTYPE, calling_conv):
        self.FUNCTYPE = FUNCTYPE
        self.calling_conv = calling_conv
        self.trampoline = None
        #self.funcptr = ...  set later

    def __call__(self, *argvalues):
        if self.trampoline is None:
            # lazily build the corresponding ctypes function object
            cfunc = get_ctypes_callable(self.funcptr, self.calling_conv)
            self.trampoline = get_ctypes_trampoline(self.FUNCTYPE, cfunc)
        # perform the call
        return self.trampoline(*argvalues)

def get_ctypes_trampoline(FUNCTYPE, cfunc):
    RESULT = FUNCTYPE.RESULT
    container_arguments = []
    for i in range(len(FUNCTYPE.ARGS)):
        if isinstance(FUNCTYPE.ARGS[i], lltype.ContainerType):
            container_arguments.append(i)
    void_arguments = []
    for i in range(len(FUNCTYPE.ARGS)):
        if FUNCTYPE.ARGS[i] is lltype.Void:
            void_arguments.append(i)
    def callme(cargs):   # an extra indirection: workaround for rlib.rstacklet
        return cfunc(*cargs)
    def invoke_via_ctypes(*argvalues):
        global _callback_exc_info
        cargs = []
        for i in range(len(argvalues)):
            if i not in void_arguments:
                cvalue = lltype2ctypes(argvalues[i])
                if i in container_arguments:
                    cvalue = cvalue.contents
                cargs.append(cvalue)
        _callback_exc_info = None
        _restore_c_errno()
        cres = callme(cargs)
        _save_c_errno()
        if _callback_exc_info:
            etype, evalue, etb = _callback_exc_info
            _callback_exc_info = None
            raise etype, evalue, etb
        return ctypes2lltype(RESULT, cres)
    return invoke_via_ctypes

def force_cast(RESTYPE, value):
    """Cast a value to a result type, trying to use the same rules as C."""
    if not isinstance(RESTYPE, lltype.LowLevelType):
        raise TypeError("rffi.cast() first arg should be a TYPE")
    if isinstance(value, llmemory.AddressAsInt):
        value = value.adr
    if isinstance(value, llmemory.fakeaddress):
        value = value.ptr or 0
    TYPE1 = lltype.typeOf(value)
    cvalue = lltype2ctypes(value)
    cresulttype = get_ctypes_type(RESTYPE)
    if isinstance(TYPE1, lltype.Ptr):
        if isinstance(RESTYPE, lltype.Ptr):
            # shortcut: ptr->ptr cast
            cptr = ctypes.cast(cvalue, cresulttype)
            return ctypes2lltype(RESTYPE, cptr)
        # first cast the input pointer to an integer
        cvalue = ctypes.cast(cvalue, ctypes.c_void_p).value
        if cvalue is None:
            cvalue = 0
    elif isinstance(cvalue, (str, unicode)):
        cvalue = ord(cvalue)     # character -> integer
    elif hasattr(RESTYPE, "_type") and issubclass(RESTYPE._type, base_int):
        cvalue = int(cvalue)

    if not isinstance(cvalue, (int, long, float)):
        raise NotImplementedError("casting %r to %r" % (TYPE1, RESTYPE))

    if isinstance(RESTYPE, lltype.Ptr):
        # upgrade to a more recent ctypes (e.g. 1.0.2) if you get
        # an OverflowError on the following line.
        cvalue = ctypes.cast(ctypes.c_void_p(cvalue), cresulttype)
    else:
        try:
            cvalue = cresulttype(cvalue).value   # mask high bits off if needed
        except TypeError:
            cvalue = int(cvalue)   # float -> int
            cvalue = cresulttype(cvalue).value   # try again
    return ctypes2lltype(RESTYPE, cvalue)

class ForceCastEntry(ExtRegistryEntry):
    _about_ = force_cast

    def compute_result_annotation(self, s_RESTYPE, s_value):
        assert s_RESTYPE.is_constant()
        RESTYPE = s_RESTYPE.const
        return annmodel.lltype_to_annotation(RESTYPE)

    def specialize_call(self, hop):
        hop.exception_cannot_occur()
        s_RESTYPE = hop.args_s[0]
        assert s_RESTYPE.is_constant()
        RESTYPE = s_RESTYPE.const
        v_arg = hop.inputarg(hop.args_r[1], arg=1)
        return hop.genop('force_cast', [v_arg], resulttype = RESTYPE)

def typecheck_ptradd(T):
    # --- ptradd() is only for pointers to non-GC, no-length arrays.
    assert isinstance(T, lltype.Ptr)
    assert isinstance(T.TO, lltype.Array)
    assert T.TO._hints.get('nolength')

def force_ptradd(ptr, n):
    """'ptr' must be a pointer to an array.  Equivalent of 'ptr + n' in
    C, i.e. gives a pointer to the n'th item of the array.  The type of
    the result is again a pointer to an array, the same as the type of
    'ptr'.
    """
    T = lltype.typeOf(ptr)
    typecheck_ptradd(T)
    ctypes_item_type = get_ctypes_type(T.TO.OF)
    ctypes_arrayptr_type = get_ctypes_type(T)
    cptr = lltype2ctypes(ptr)
    baseaddr = ctypes.addressof(cptr.contents.items)
    addr = baseaddr + n * ctypes.sizeof(ctypes_item_type)
    cptr = ctypes.cast(ctypes.c_void_p(addr), ctypes_arrayptr_type)
    return ctypes2lltype(T, cptr)

class ForcePtrAddEntry(ExtRegistryEntry):
    _about_ = force_ptradd

    def compute_result_annotation(self, s_ptr, s_n):
        assert isinstance(s_n, annmodel.SomeInteger)
        assert isinstance(s_ptr, annmodel.SomePtr)
        typecheck_ptradd(s_ptr.ll_ptrtype)
        return annmodel.lltype_to_annotation(s_ptr.ll_ptrtype)

    def specialize_call(self, hop):
        hop.exception_cannot_occur()
        v_ptr, v_n = hop.inputargs(hop.args_r[0], lltype.Signed)
        return hop.genop('direct_ptradd', [v_ptr, v_n],
                         resulttype = v_ptr.concretetype)

class _lladdress(long):
    _TYPE = llmemory.Address

    def __new__(cls, void_p):
        if isinstance(void_p, (int, long)):
            void_p = ctypes.c_void_p(void_p)
        self = long.__new__(cls, void_p.value)
        self.void_p = void_p
        self.intval = intmask(void_p.value)
        return self

    def _cast_to_ptr(self, TP):
        return force_cast(TP, self.intval)

    def __repr__(self):
        return '<_lladdress %s>' % (self.void_p,)

    def __eq__(self, other):
        if not isinstance(other, (int, long)):
            other = cast_adr_to_int(other)
        return intmask(other) == self.intval

    def __ne__(self, other):
        return not self == other

class _llgcopaque(lltype._container):
    _TYPE = llmemory.GCREF.TO
    _name = "_llgcopaque"
    _read_directly_intval = True     # for _ptr._cast_to_int()

    def __init__(self, void_p):
        if isinstance(void_p, (int, long)):
            self.intval = intmask(void_p)
        else:
            self.intval = intmask(void_p.value)

    def __eq__(self, other):
        if not other:
            return self.intval == 0
        if isinstance(other, _llgcopaque):
            return self.intval == other.intval
        storage = object()
        if hasattr(other, 'container'):
            storage = other.container._storage
        else:
            storage = other._storage

        if storage in (None, True):
            return False
        return force_cast(lltype.Signed, other._as_ptr()) == self.intval

    def __hash__(self):
        return self.intval

    def __ne__(self, other):
        return not self == other

    def _cast_to_ptr(self, PTRTYPE):
        if self.intval & 1:
            return _opaque_objs[self.intval // 2]
        return force_cast(PTRTYPE, self.intval)


def cast_adr_to_int(addr):
    if isinstance(addr, llmemory.fakeaddress):
        # use ll2ctypes to obtain a real ctypes-based representation of
        # the memory, and cast that address as an integer
        if addr.ptr is None:
            res = 0
        else:
            res = force_cast(lltype.Signed, addr.ptr)
    else:
        res = addr._cast_to_int()
    if res > sys.maxint:
        res = res - 2*(sys.maxint + 1)
        assert int(res) == res
        return int(res)
    return res

class CastAdrToIntEntry(ExtRegistryEntry):
    _about_ = cast_adr_to_int

    def compute_result_annotation(self, s_addr):
        return annmodel.SomeInteger()

    def specialize_call(self, hop):
        assert isinstance(hop.args_r[0], raddress.AddressRepr)
        adr, = hop.inputargs(hop.args_r[0])
        hop.exception_cannot_occur()
        return hop.genop('cast_adr_to_int', [adr],
                         resulttype = lltype.Signed)

# ____________________________________________________________
# errno

# this saves in a thread-local way the "current" value that errno
# should have in C.  We have to save it away from one external C function
# call to the next.  Otherwise a non-zero value left behind will confuse
# CPython itself a bit later, and/or CPython will stamp on it before we
# try to inspect it via rposix.get_errno().
TLS = tlsobject()

# helpers to save/restore the C-level errno -- platform-specific because
# ctypes doesn't just do the right thing and expose it directly :-(

# on 2.6 ctypes does it right, use it

if sys.version_info >= (2, 6):
    def _save_c_errno():
        TLS.errno = ctypes.get_errno()

    def _restore_c_errno():
        pass

else:
    def _where_is_errno():
        raise NotImplementedError("don't know how to get the C-level errno!")

    def _save_c_errno():
        errno_p = _where_is_errno()
        TLS.errno = errno_p.contents.value
        errno_p.contents.value = 0

    def _restore_c_errno():
        if hasattr(TLS, 'errno'):
            _where_is_errno().contents.value = TLS.errno

    if ctypes:
        if sys.platform == 'win32':
            standard_c_lib._errno.restype = ctypes.POINTER(ctypes.c_int)
            def _where_is_errno():
                return standard_c_lib._errno()

        elif sys.platform.startswith('linux') or sys.platform == 'freebsd6':
            standard_c_lib.__errno_location.restype = ctypes.POINTER(ctypes.c_int)
            def _where_is_errno():
                return standard_c_lib.__errno_location()

        elif sys.platform in ('darwin', 'freebsd7', 'freebsd8', 'freebsd9'):
            standard_c_lib.__error.restype = ctypes.POINTER(ctypes.c_int)
            def _where_is_errno():
                return standard_c_lib.__error()<|MERGE_RESOLUTION|>--- conflicted
+++ resolved
@@ -15,6 +15,7 @@
     load_library_kwargs = {}
 
 import os
+from pypy import conftest
 from pypy.rpython.lltypesystem import lltype, llmemory
 from pypy.rpython.extfunc import ExtRegistryEntry
 from pypy.rlib.objectmodel import Symbolic, ComputedIntSymbolic
@@ -176,20 +177,8 @@
     assert max_n >= 0
     ITEM = A.OF
     ctypes_item = get_ctypes_type(ITEM, delayed_builders)
-<<<<<<< HEAD
-    # Python 2.5 ctypes can raise OverflowError on 64-bit builds
-    for n in [sys.maxint, 2**31]:
-        MAX_SIZE = n/64
-        try:
-            PtrType = ctypes.POINTER(MAX_SIZE * ctypes_item)
         except (OverflowError, AttributeError), e:
             pass      #        ^^^ bah, blame ctypes
-        else:
-            break
-    else:
-        raise e
-=======
->>>>>>> 08f1da29
 
     class CArray(ctypes.Structure):
         if not A._hints.get('nolength'):
