--- conflicted
+++ resolved
@@ -238,13 +238,8 @@
             if cls._ptrtype:
                 return cls._ptrtype
             # ctypes can raise OverflowError on 64-bit builds
-<<<<<<< HEAD
             for n in [maxint, 2**31]:
-                cls.MAX_SIZE = n/64
-=======
-            for n in [sys.maxint, 2**31]:
                 cls.MAX_SIZE = n / ctypes.sizeof(ctypes_item)
->>>>>>> cfa88404
                 try:
                     cls._ptrtype = ctypes.POINTER(cls.MAX_SIZE * ctypes_item)
                 except OverflowError, e:
