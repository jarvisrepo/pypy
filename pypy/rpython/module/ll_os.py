--- conflicted
+++ resolved
@@ -444,20 +444,14 @@
 
         if config['HAVE_UTIMES']:
             class CConfig:
-<<<<<<< HEAD
-                _compilation_info_ = ExternalCompilationInfo(
-                    includes = includes
-                )
-=======
                 if not _WIN32:
                     _compilation_info_ = ExternalCompilationInfo(
-                        includes = ['sys/time.h']
+                    includes = includes
                     )
                 else:
                     _compilation_info_ = ExternalCompilationInfo(
                         includes = ['time.h']
                     )
->>>>>>> 751934c5
                 TIMEVAL = platform.Struct('struct timeval', [('tv_sec', rffi.LONG),
                                                              ('tv_usec', rffi.LONG)])
             config = platform.configure(CConfig)
