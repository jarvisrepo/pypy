"""Annotation and rtyping support for the result of os.stat(), os.lstat()
and os.fstat().  In RPython like in plain Python the stat result can be
indexed like a tuple but also exposes the st_xxx attributes.
"""
import os, sys
from pypy.annotation import model as annmodel
from pypy.tool.pairtype import pairtype
from pypy.tool.sourcetools import func_with_new_name, func_renamer
from pypy.rpython import extregistry
from pypy.rpython.extfunc import register_external, extdef
from pypy.rpython.lltypesystem import rffi, lltype
from pypy.rpython.tool import rffi_platform as platform
from pypy.rpython.lltypesystem.rtupletype import TUPLE_TYPE
from pypy.rlib import rposix
from pypy.rlib.rarithmetic import intmask
from pypy.rlib.objectmodel import specialize
from pypy.translator.tool.cbuild import ExternalCompilationInfo
from pypy.rpython.annlowlevel import hlstr

# Support for float times is here.
# - ALL_STAT_FIELDS contains Float fields if the system can retrieve
#   sub-second timestamps.
# - TIMESPEC is defined when the "struct stat" contains st_atim field.

if sys.platform.startswith('linux') or sys.platform.startswith('openbsd'):
    TIMESPEC = platform.Struct('struct timespec',
                               [('tv_sec', rffi.TIME_T),
                                ('tv_nsec', rffi.LONG)])
else:
    TIMESPEC = None

# all possible fields - some of them are not available on all platforms
ALL_STAT_FIELDS = [
    ("st_mode",      lltype.Signed),
    ("st_ino",       lltype.SignedLongLong),
    ("st_dev",       lltype.SignedLongLong),
    ("st_nlink",     lltype.Signed),
    ("st_uid",       lltype.Signed),
    ("st_gid",       lltype.Signed),
    ("st_size",      lltype.SignedLongLong),
    ("st_atime",     lltype.Float),
    ("st_mtime",     lltype.Float),
    ("st_ctime",     lltype.Float),
    ("st_blksize",   lltype.Signed),
    ("st_blocks",    lltype.Signed),
    ("st_rdev",      lltype.Signed),
    ("st_flags",     lltype.Signed),
    #("st_gen",       lltype.Signed),     -- new in CPy 2.5, not implemented
    #("st_birthtime", lltype.Float),      -- new in CPy 2.5, not implemented
    ]
N_INDEXABLE_FIELDS = 10

# For OO backends, expose only the portable fields (the first 10).
PORTABLE_STAT_FIELDS = ALL_STAT_FIELDS[:N_INDEXABLE_FIELDS]

# ____________________________________________________________
#
# Annotation support

class SomeStatResult(annmodel.SomeObject):
    knowntype = os.stat_result

    def rtyper_makerepr(self, rtyper):
        from pypy.rpython.module import r_os_stat
        return r_os_stat.StatResultRepr(rtyper)

    def rtyper_makekey_ex(self, rtyper):
        return self.__class__,

    def getattr(self, s_attr):
        assert s_attr.is_constant(), "non-constant attr name in getattr()"
        attrname = s_attr.const
        TYPE = STAT_FIELD_TYPES[attrname]
        return annmodel.lltype_to_annotation(TYPE)

    def _get_rmarshall_support_(self):     # for rlib.rmarshal
        # reduce and recreate stat_result objects from 10-tuples
        # (we ignore the extra values here for simplicity and portability)
        def stat_result_reduce(st):
            return (st[0], st[1], st[2], st[3], st[4],
                    st[5], st[6], st[7], st[8], st[9])
        def stat_result_recreate(tup):
            return make_stat_result(tup + extra_zeroes)
        s_reduced = annmodel.SomeTuple([annmodel.lltype_to_annotation(TYPE)
                                       for name, TYPE in PORTABLE_STAT_FIELDS])
        extra_zeroes = (0,) * (len(STAT_FIELDS) - len(PORTABLE_STAT_FIELDS))
        return s_reduced, stat_result_reduce, stat_result_recreate

class __extend__(pairtype(SomeStatResult, annmodel.SomeInteger)):
    def getitem((s_sta, s_int)):
        assert s_int.is_constant(), "os.stat()[index]: index must be constant"
        index = s_int.const
        assert 0 <= index < N_INDEXABLE_FIELDS, "os.stat()[index] out of range"
        name, TYPE = STAT_FIELDS[index]
        return annmodel.lltype_to_annotation(TYPE)

s_StatResult = SomeStatResult()

def make_stat_result(tup):
    """Turn a tuple into an os.stat_result object."""
    positional = tup[:N_INDEXABLE_FIELDS]
    kwds = {}
    for i, name in enumerate(STAT_FIELD_NAMES[N_INDEXABLE_FIELDS:]):
        kwds[name] = tup[N_INDEXABLE_FIELDS + i]
    return os.stat_result(positional, kwds)

class MakeStatResultEntry(extregistry.ExtRegistryEntry):
    _about_ = make_stat_result

    def compute_result_annotation(self, s_tup):
        return s_StatResult

    def specialize_call(self, hop):
        from pypy.rpython.module import r_os_stat
        return r_os_stat.specialize_make_stat_result(hop)

# ____________________________________________________________
#
# RFFI support

if sys.platform.startswith('win'):
    _name_struct_stat = '_stati64'
    INCLUDES = ['sys/types.h', 'sys/stat.h']
else:
    _name_struct_stat = 'stat'
    INCLUDES = ['sys/types.h', 'sys/stat.h', 'unistd.h']

compilation_info = ExternalCompilationInfo(
    # This must be set to 64 on some systems to enable large file support.
    #pre_include_bits = ['#define _FILE_OFFSET_BITS 64'],
    # ^^^ nowadays it's always set in all C files we produce.
    includes = INCLUDES
)

if TIMESPEC is not None:
    class CConfig_for_timespec:
        _compilation_info_ = compilation_info
        TIMESPEC = TIMESPEC
    TIMESPEC = lltype.Ptr(
        platform.configure(CConfig_for_timespec)['TIMESPEC'])


def posix_declaration(try_to_add=None):
    global STAT_STRUCT

    LL_STAT_FIELDS = STAT_FIELDS[:]
    if try_to_add:
        LL_STAT_FIELDS.append(try_to_add)

    if TIMESPEC is not None:

        def _expand(lst, originalname, timespecname):
            for i, (_name, _TYPE) in enumerate(lst):
                if _name == originalname:
                    # replace the 'st_atime' field of type rffi.DOUBLE
                    # with a field 'st_atim' of type 'struct timespec'
                    lst[i] = (timespecname, TIMESPEC.TO)
                    break

        _expand(LL_STAT_FIELDS, 'st_atime', 'st_atim')
        _expand(LL_STAT_FIELDS, 'st_mtime', 'st_mtim')
        _expand(LL_STAT_FIELDS, 'st_ctime', 'st_ctim')

        del _expand
    else:
        # Replace float fields with integers
        for name in ('st_atime', 'st_mtime', 'st_ctime', 'st_birthtime'):
            for i, (_name, _TYPE) in enumerate(LL_STAT_FIELDS):
                if _name == name:
                    LL_STAT_FIELDS[i] = (_name, lltype.Signed)
                    break

    class CConfig:
        _compilation_info_ = compilation_info
        STAT_STRUCT = platform.Struct('struct %s' % _name_struct_stat, LL_STAT_FIELDS)
    try:
        config = platform.configure(CConfig, ignore_errors=
                                    try_to_add is not None)
    except platform.CompilationError:
        if try_to_add:
            return    # failed to add this field, give up
        raise

    STAT_STRUCT = lltype.Ptr(config['STAT_STRUCT'])
    if try_to_add:
        STAT_FIELDS.append(try_to_add)


# This lists only the fields that have been found on the underlying platform.
# Initially only the PORTABLE_STAT_FIELDS, but more may be added by the
# following loop.
STAT_FIELDS = PORTABLE_STAT_FIELDS[:]

if sys.platform != 'win32':
    posix_declaration()
    for _i in range(len(PORTABLE_STAT_FIELDS), len(ALL_STAT_FIELDS)):
        posix_declaration(ALL_STAT_FIELDS[_i])
    del _i

# these two global vars only list the fields defined in the underlying platform
STAT_FIELD_TYPES = dict(STAT_FIELDS)      # {'st_xxx': TYPE}
STAT_FIELD_NAMES = [_name for (_name, _TYPE) in STAT_FIELDS]
del _name, _TYPE


def build_stat_result(st):
    # only for LL backends
    if TIMESPEC is not None:
        atim = st.c_st_atim; atime = int(atim.c_tv_sec) + 1E-9 * int(atim.c_tv_nsec)
        mtim = st.c_st_mtim; mtime = int(mtim.c_tv_sec) + 1E-9 * int(mtim.c_tv_nsec)
        ctim = st.c_st_ctim; ctime = int(ctim.c_tv_sec) + 1E-9 * int(ctim.c_tv_nsec)
    else:
        atime = st.c_st_atime
        mtime = st.c_st_mtime
        ctime = st.c_st_ctime

    result = (st.c_st_mode,
              st.c_st_ino,
              st.c_st_dev,
              st.c_st_nlink,
              st.c_st_uid,
              st.c_st_gid,
              st.c_st_size,
              atime,
              mtime,
              ctime)

    if "st_blksize" in STAT_FIELD_TYPES: result += (st.c_st_blksize,)
    if "st_blocks"  in STAT_FIELD_TYPES: result += (st.c_st_blocks,)
    if "st_rdev"    in STAT_FIELD_TYPES: result += (st.c_st_rdev,)
    if "st_flags"   in STAT_FIELD_TYPES: result += (st.c_st_flags,)

    return make_stat_result(result)


def register_stat_variant(name, traits):
    if name != 'fstat':
        arg_is_path = True
        s_arg = traits.str
        ARG1 = traits.CCHARP
    else:
        arg_is_path = False
        s_arg = int
        ARG1 = rffi.INT

    if sys.platform == 'win32':
        # See Win32 implementation below
        posix_stat_llimpl = make_win32_stat_impl(name, traits)

        return extdef(
            [s_arg], s_StatResult, traits.ll_os_name(name),
            llimpl=posix_stat_llimpl)

    assert traits.str is str

    if sys.platform.startswith('linux'):
        # because we always use _FILE_OFFSET_BITS 64 - this helps things work that are not a c compiler
        _functions = {'stat':  'stat64',
                      'fstat': 'fstat64',
                      'lstat': 'lstat64'}
        c_func_name = _functions[name]
    else:
        c_func_name = name

    posix_mystat = rffi.llexternal(c_func_name,
                                   [ARG1, STAT_STRUCT], rffi.INT,
                                   compilation_info=compilation_info)

    @func_renamer('os_%s_llimpl' % (name,))
    def posix_stat_llimpl(arg):
        stresult = lltype.malloc(STAT_STRUCT.TO, flavor='raw')
        try:
            if arg_is_path:
                arg = traits.str2charp(arg)
            error = rffi.cast(rffi.LONG, posix_mystat(arg, stresult))
            if arg_is_path:
                traits.free_charp(arg)
            if error != 0:
                raise OSError(rposix.get_errno(), "os_?stat failed")
            return build_stat_result(stresult)
        finally:
            lltype.free(stresult, flavor='raw')

    @func_renamer('os_%s_fake' % (name,))
    def posix_fakeimpl(arg):
        if s_arg == str:
            arg = hlstr(arg)
        st = getattr(os, name)(arg)
        fields = [TYPE for fieldname, TYPE in STAT_FIELDS]
        TP = TUPLE_TYPE(fields)
        ll_tup = lltype.malloc(TP.TO)
        for i, (fieldname, TYPE) in enumerate(STAT_FIELDS):
            val = getattr(st, fieldname)
            if isinstance(TYPE, lltype.Number):
                rffi.setintfield(ll_tup, 'item%d' % i, int(val))
            elif TYPE is lltype.Float:
                setattr(ll_tup, 'item%d' % i, float(val))
            else:
                setattr(ll_tup, 'item%d' % i, val)
        return ll_tup

    return extdef(
        [s_arg], s_StatResult, "ll_os.ll_os_%s" % (name,),
        llimpl=posix_stat_llimpl, llfakeimpl=posix_fakeimpl)

def make_win32_stat_impl(name, traits):
    from pypy.rlib import rwin32
    from pypy.rpython.module.ll_win32file import make_win32_traits
    win32traits = make_win32_traits(traits)

    # The CRT of Windows has a number of flaws wrt. its stat() implementation:
    # - time stamps are restricted to second resolution
    # - file modification times suffer from forth-and-back conversions between
    #   UTC and local time
    # Therefore, we implement our own stat, based on the Win32 API directly.
    from pypy.rpython.tool import rffi_platform as platform
    from pypy.translator.tool.cbuild import ExternalCompilationInfo
    from pypy.rlib import rwin32

    assert len(STAT_FIELDS) == 10    # no extra fields on Windows

    def attributes_to_mode(attributes):
        attributes = lltype.r_uint(attributes)
        m = 0
        if attributes & win32traits.FILE_ATTRIBUTE_DIRECTORY:
            m |= win32traits._S_IFDIR | 0111 # IFEXEC for user,group,other
        else:
            m |= win32traits._S_IFREG
        if attributes & win32traits.FILE_ATTRIBUTE_READONLY:
            m |= 0444
        else:
            m |= 0666
        return m

    def attribute_data_to_stat(info):
        st_mode = attributes_to_mode(info.c_dwFileAttributes)
        st_size = make_longlong(info.c_nFileSizeHigh, info.c_nFileSizeLow)
        ctime, ctime_ns = FILE_TIME_to_time_t_nsec(info.c_ftCreationTime)
        mtime, mtime_ns = FILE_TIME_to_time_t_nsec(info.c_ftLastWriteTime)
        atime, atime_ns = FILE_TIME_to_time_t_nsec(info.c_ftLastAccessTime)

        result = (st_mode,
                  0, 0, 0, 0, 0,
                  st_size,
                  float(atime) + atime_ns * 1e-9,
                  float(mtime) + mtime_ns * 1e-9,
                  float(ctime) + ctime_ns * 1e-9)

        return make_stat_result(result)

    def by_handle_info_to_stat(info):
        # similar to the one above
        st_mode = attributes_to_mode(info.c_dwFileAttributes)
        st_size = make_longlong(info.c_nFileSizeHigh, info.c_nFileSizeLow)
        ctime, ctime_ns = FILE_TIME_to_time_t_nsec(info.c_ftCreationTime)
        mtime, mtime_ns = FILE_TIME_to_time_t_nsec(info.c_ftLastWriteTime)
        atime, atime_ns = FILE_TIME_to_time_t_nsec(info.c_ftLastAccessTime)

        # specific to fstat()
        st_ino = make_longlong(info.c_nFileIndexHigh, info.c_nFileIndexLow)
        st_nlink = info.c_nNumberOfLinks

        result = (st_mode,
                  st_ino, 0, st_nlink, 0, 0,
                  st_size,
                  atime + atime_ns * 1e-9,
                  mtime + mtime_ns * 1e-9,
                  ctime + ctime_ns * 1e-9)

        return make_stat_result(result)

    def attributes_from_dir(l_path, data):
        filedata = lltype.malloc(win32traits.WIN32_FIND_DATA, flavor='raw')
        try:
            hFindFile = win32traits.FindFirstFile(l_path, filedata)
            if hFindFile == rwin32.INVALID_HANDLE_VALUE:
                return 0
            win32traits.FindClose(hFindFile)
            data.c_dwFileAttributes = filedata.c_dwFileAttributes
            rffi.structcopy(data.c_ftCreationTime, filedata.c_ftCreationTime)
            rffi.structcopy(data.c_ftLastAccessTime, filedata.c_ftLastAccessTime)
            rffi.structcopy(data.c_ftLastWriteTime, filedata.c_ftLastWriteTime)
            data.c_nFileSizeHigh    = filedata.c_nFileSizeHigh
            data.c_nFileSizeLow     = filedata.c_nFileSizeLow
            return 1
        finally:
            lltype.free(filedata, flavor='raw')

    def win32_stat_llimpl(path):
        data = lltype.malloc(win32traits.WIN32_FILE_ATTRIBUTE_DATA, flavor='raw')
        try:
            l_path = traits.str2charp(path)
            res = win32traits.GetFileAttributesEx(l_path, win32traits.GetFileExInfoStandard, data)
            errcode = rwin32.GetLastError()
            if res == 0:
                if errcode == win32traits.ERROR_SHARING_VIOLATION:
                    res = attributes_from_dir(l_path, data)
                    errcode = rwin32.GetLastError()
            traits.free_charp(l_path)
            if res == 0:
                raise WindowsError(errcode, "os_stat failed")
            return attribute_data_to_stat(data)
        finally:
            lltype.free(data, flavor='raw')

    def win32_fstat_llimpl(fd):
        handle = rwin32._get_osfhandle(fd)

        filetype = win32traits.GetFileType(handle)
        if filetype == win32traits.FILE_TYPE_CHAR:
            # console or LPT device
            return make_stat_result((win32traits._S_IFCHR,
                                     0, 0, 0, 0, 0,
                                     0, 0, 0, 0))
        elif filetype == win32traits.FILE_TYPE_PIPE:
            # socket or named pipe
            return make_stat_result((win32traits._S_IFIFO,
                                     0, 0, 0, 0, 0,
                                     0, 0, 0, 0))
        elif filetype == win32traits.FILE_TYPE_UNKNOWN:
            error = rwin32.GetLastError()
            if error != 0:
                raise WindowsError(error, "os_fstat failed")
            # else: unknown but valid file

        # normal disk file (FILE_TYPE_DISK)
        info = lltype.malloc(win32traits.BY_HANDLE_FILE_INFORMATION,
                             flavor='raw', zero=True)
        try:
            res = win32traits.GetFileInformationByHandle(handle, info)
            if res == 0:
                raise WindowsError(rwin32.GetLastError(), "os_fstat failed")
            return by_handle_info_to_stat(info)
        finally:
            lltype.free(info, flavor='raw')

    if name == 'fstat':
        return win32_fstat_llimpl
    else:
        return win32_stat_llimpl


#__________________________________________________
# Helper functions for win32

def make_longlong(high, low):
    return (rffi.r_longlong(high) << 32) + rffi.r_longlong(low)

# Seconds between 1.1.1601 and 1.1.1970
secs_between_epochs = rffi.r_longlong(11644473600)

def FILE_TIME_to_time_t_nsec(filetime):
    ft = make_longlong(filetime.c_dwHighDateTime, filetime.c_dwLowDateTime)
    # FILETIME is in units of 100 nsec
    nsec = (ft % 10000000) * 100
    time = (ft / 10000000) - secs_between_epochs
    return intmask(time), intmask(nsec)

def time_t_to_FILE_TIME(time, filetime):
<<<<<<< HEAD
    ft = lltype.r_longlong((time + secs_between_epochs) * 10000000)
    filetime.c_dwHighDateTime = lltype.r_uint32(ft >> 32)
    filetime.c_dwLowDateTime = lltype.r_uint32(ft & lltype.r_uint(-1))
=======
    ft = (rffi.r_longlong(time) + secs_between_epochs) * 10000000
    filetime.c_dwHighDateTime = rffi.r_uint(ft >> 32)
    filetime.c_dwLowDateTime = rffi.r_uint(ft)    # masking off high bits
>>>>>>> 32a81107
<|MERGE_RESOLUTION|>--- conflicted
+++ resolved
@@ -320,7 +320,6 @@
     assert len(STAT_FIELDS) == 10    # no extra fields on Windows
 
     def attributes_to_mode(attributes):
-        attributes = lltype.r_uint(attributes)
         m = 0
         if attributes & win32traits.FILE_ATTRIBUTE_DIRECTORY:
             m |= win32traits._S_IFDIR | 0111 # IFEXEC for user,group,other
@@ -457,12 +456,6 @@
     return intmask(time), intmask(nsec)
 
 def time_t_to_FILE_TIME(time, filetime):
-<<<<<<< HEAD
-    ft = lltype.r_longlong((time + secs_between_epochs) * 10000000)
-    filetime.c_dwHighDateTime = lltype.r_uint32(ft >> 32)
-    filetime.c_dwLowDateTime = lltype.r_uint32(ft & lltype.r_uint(-1))
-=======
     ft = (rffi.r_longlong(time) + secs_between_epochs) * 10000000
     filetime.c_dwHighDateTime = rffi.r_uint(ft >> 32)
-    filetime.c_dwLowDateTime = rffi.r_uint(ft)    # masking off high bits
->>>>>>> 32a81107
+    filetime.c_dwLowDateTime = rffi.r_uint(ft)    # masking off high bits