--- conflicted
+++ resolved
@@ -1,20 +1,10 @@
-<<<<<<< HEAD
 import pytest
-# tests here are run as snippets through a pexpected python subprocess
-
-def setup_module(mod):
-    pytest.importorskip('termios')
-=======
 import py, re, sys
 from pypy.tool.udir import udir
 # tests here are run as snippets through a pexpected python subprocess
 
 def setup_module(mod):
-    try:
-        import termios
-        mod.termios = termios
-    except ImportError:
-        py.test.skip("termios not found")
+    pytest.importorskip('termios')
     try:
         import pexpect
     except ImportError:
@@ -31,7 +21,6 @@
     mod.TCGETATTR = child.readlines()[0][:-2]
 
 class TestLLTermios(object):
->>>>>>> 6abcf7fd
 
     def run(self, arg, expected):
         import pexpect
