from pypy.objspace.flow.model import FunctionGraph, Constant, Variable, c_last_exception
from pypy.rlib.rarithmetic import intmask, r_uint, ovfcheck, r_longlong
from pypy.rlib.rarithmetic import r_ulonglong, ovfcheck_lshift
from pypy.rpython.lltypesystem import lltype, llmemory, lloperation, llheap
from pypy.rpython.lltypesystem import rclass
from pypy.rpython.ootypesystem import ootype
from pypy.rlib.objectmodel import ComputedIntSymbolic, CDefinedIntSymbolic
from pypy.rlib.objectmodel import Symbolic
from pypy.rlib import rstackovf

import sys, os
import math
import py
import traceback, cStringIO

log = py.log.Producer('llinterp')

class LLException(Exception):
    def __init__(self, *args):
        "NOT_RPYTHON"
        Exception.__init__(self, *args)
    def __str__(self):
        etype = self.args[0]
        #evalue = self.args[1]
        if len(self.args) > 2:
            f = cStringIO.StringIO()
            original_type, original_value, original_tb = self.args[2]
            traceback.print_exception(original_type, original_value, original_tb,
                                      file=f)
            extra = '\n' + f.getvalue().rstrip('\n')
            extra = extra.replace('\n', '\n | ') + '\n `------'
        else:
            extra = ''
        return '<LLException %r%s>' % (type_name(etype), extra)

class LLFatalError(Exception):
    def __str__(self):
        return ': '.join([str(x) for x in self.args])

def type_name(etype):
    if isinstance(lltype.typeOf(etype), lltype.Ptr):
        return ''.join(etype.name).rstrip('\x00')
    else:
        # ootype!
        return etype._INSTANCE._name.split(".")[-1] 

class LLInterpreter(object):
    """ low level interpreter working with concrete values. """

    current_interpreter = None

    def __init__(self, typer, tracing=True, exc_data_ptr=None):
        self.bindings = {}
        self.typer = typer
        # 'heap' is module or object that provides malloc, etc for lltype ops
        self.heap = llheap
        self.exc_data_ptr = exc_data_ptr
        self.frame_stack = []
        self.tracer = None
        self.frame_class = LLFrame
        if tracing:
            self.tracer = Tracer()

    def eval_graph(self, graph, args=(), recursive=False):
        llframe = self.frame_class(graph, args, self)
        if self.tracer and not recursive:
            global tracer1
            tracer1 = self.tracer
            self.tracer.start()
        retval = None
        self.traceback_frames = []
        old_frame_stack = self.frame_stack[:]
        prev_interpreter = LLInterpreter.current_interpreter
        LLInterpreter.current_interpreter = self
        try:
            try:
                retval = llframe.eval()
            except LLException, e:
                log.error("LLEXCEPTION: %s" % (e, ))
                self.print_traceback()
                if self.tracer:
                    self.tracer.dump('LLException: %s\n' % (e,))
                raise
            except Exception, e:
                if getattr(e, '_go_through_llinterp_uncaught_', False):
                    raise
                log.error("AN ERROR OCCURED: %s" % (e, ))
                self.print_traceback()
                if self.tracer:
                    line = str(e)
                    if line:
                        line = ': ' + line
                    line = '* %s' % (e.__class__.__name__,) + line
                    self.tracer.dump(line + '\n')
                raise
        finally:
            LLInterpreter.current_interpreter = prev_interpreter
            assert old_frame_stack == self.frame_stack
            if self.tracer:
                if retval is not None:
                    self.tracer.dump('   ---> %r\n' % (retval,))
                if not recursive:
                    self.tracer.stop()
        return retval

    def print_traceback(self):
        frames = self.traceback_frames
        frames.reverse()
        self.traceback_frames = []
        lines = []
        for frame in frames:
            logline = frame.graph.name + "()"
            if frame.curr_block is None:
                logline += " <not running yet>"
                lines.append(logline)
                continue
            try:
                logline += " " + self.typer.annotator.annotated[frame.curr_block].func.__module__
            except (KeyError, AttributeError, TypeError):
                logline += " <unknown module>"
            lines.append(logline)
            for i, operation in enumerate(frame.curr_block.operations):
                if i == frame.curr_operation_index:
                    logline = "E  %s"
                else:
                    logline = "   %s"
                lines.append(logline % (operation, ))
        if self.tracer:
            self.tracer.dump('Traceback\n', bold=True)
            for line in lines:
                self.tracer.dump(line + '\n')
        for line in lines:
            log.traceback(line)

    def find_roots(self):
        """Return a list of the addresses of the roots."""
        #log.findroots("starting")
        roots = []
        for frame in self.frame_stack:
            #log.findroots("graph", frame.graph.name)
            frame.find_roots(roots)
        return roots

    def find_exception(self, exc):
        assert isinstance(exc, LLException)
        klass, inst = exc.args[0], exc.args[1]
        exdata = self.typer.getexceptiondata()
        frame = self.frame_class(None, [], self)
        for cls in enumerate_exceptions_top_down():
            evalue = frame.op_direct_call(exdata.fn_pyexcclass2exc,
                    lltype.pyobjectptr(cls))
            etype = frame.op_direct_call(exdata.fn_type_of_exc_inst, evalue)
            if etype == klass:
                return cls
        raise ValueError, "couldn't match exception"

    def get_transformed_exc_data(self, graph):
        if hasattr(graph, 'exceptiontransformed'):
            return graph.exceptiontransformed
        if getattr(graph, 'rgenop', False):
            return self.exc_data_ptr
        return None

    def _store_exception(self, exc):
        raise PleaseOverwriteStoreException("You just invoked ll2ctypes callback without overwriting _store_exception on llinterpreter")

class PleaseOverwriteStoreException(Exception):
    pass

def checkptr(ptr):
    assert isinstance(lltype.typeOf(ptr), lltype.Ptr)

def checkadr(addr):
    assert lltype.typeOf(addr) is llmemory.Address
    
def is_inst(inst):
    return isinstance(lltype.typeOf(inst), (ootype.Instance, ootype.BuiltinType, ootype.StaticMethod))

def checkinst(inst):
    assert is_inst(inst)


class LLFrame(object):
    def __init__(self, graph, args, llinterpreter):
        assert not graph or isinstance(graph, FunctionGraph)
        self.graph = graph
        self.args = args
        self.llinterpreter = llinterpreter
        self.heap = llinterpreter.heap
        self.bindings = {}
        self.curr_block = None
        self.curr_operation_index = 0
        self.alloca_objects = []

    def newsubframe(self, graph, args):
        return self.__class__(graph, args, self.llinterpreter)

    # _______________________________________________________
    # variable setters/getters helpers

    def clear(self):
        self.bindings.clear()

    def fillvars(self, block, values):
        vars = block.inputargs
        assert len(vars) == len(values), (
                   "block %s received %d args, expected %d" % (
                    block, len(values), len(vars)))
        for var, val in zip(vars, values):
            self.setvar(var, val)

    def setvar(self, var, val):
        if var.concretetype is not lltype.Void:
            try:
                val = lltype.enforce(var.concretetype, val)
            except TypeError:
                assert False, "type error: input value of type:\n\n\t%r\n\n===> variable of type:\n\n\t%r\n" % (lltype.typeOf(val), var.concretetype)
        assert isinstance(var, Variable)
        self.bindings[var] = val

    def setifvar(self, var, val):
        if isinstance(var, Variable):
            self.setvar(var, val)

    def getval(self, varorconst):
        try:
            val = varorconst.value
        except AttributeError:
            val = self.bindings[varorconst]
        if isinstance(val, ComputedIntSymbolic):
            val = val.compute_fn()
        if varorconst.concretetype is not lltype.Void:
            try:
                val = lltype.enforce(varorconst.concretetype, val)
            except TypeError:
                assert False, "type error: %r val from %r var/const" % (lltype.typeOf(val), varorconst.concretetype)
        return val

    def getval_or_subop(self, varorsubop):
        from pypy.translator.oosupport.treebuilder import SubOperation
        if isinstance(varorsubop, SubOperation):
            self.eval_operation(varorsubop.op)
            resultval = self.getval(varorsubop.op.result)
            del self.bindings[varorsubop.op.result] # XXX hack
            return resultval
        else:
            return self.getval(varorsubop)

    # _______________________________________________________
    # other helpers
    def getoperationhandler(self, opname):
        ophandler = getattr(self, 'op_' + opname, None)
        if ophandler is None:
            # try to import the operation from opimpl.py
            ophandler = lloperation.LL_OPERATIONS[opname].fold
            setattr(self.__class__, 'op_' + opname, staticmethod(ophandler))
        return ophandler
    # _______________________________________________________
    # evaling functions

    def eval(self):
        graph = self.graph
        tracer = self.llinterpreter.tracer
        if tracer:
            tracer.enter(graph)
        self.llinterpreter.frame_stack.append(self)
        try:
            try:
                nextblock = graph.startblock
                args = self.args
                while 1:
                    self.clear()
                    self.fillvars(nextblock, args)
                    nextblock, args = self.eval_block(nextblock)
                    if nextblock is None:
                        for obj in self.alloca_objects:
                            obj._obj._free()
                        return args
            except Exception:
                self.llinterpreter.traceback_frames.append(self)
                raise
        finally:
            leavingframe = self.llinterpreter.frame_stack.pop()
            assert leavingframe is self
            if tracer:
                tracer.leave()

    def eval_block(self, block):
        """ return (nextblock, values) tuple. If nextblock
            is None, values is the concrete return value.
        """
        self.curr_block = block
        catch_exception = block.exitswitch == c_last_exception
        e = None

        try:
            for i, op in enumerate(block.operations):
                self.curr_operation_index = i
                self.eval_operation(op)
        except LLException, e:
            if not (catch_exception and op is block.operations[-1]):
                raise
        except RuntimeError, e:
            rstackovf.check_stack_overflow()
            # xxx fish fish fish for proper etype and evalue to use
            rtyper = self.llinterpreter.typer
            bk = rtyper.annotator.bookkeeper
            classdef = bk.getuniqueclassdef(rstackovf._StackOverflow)
            exdata = rtyper.getexceptiondata()
            evalue = exdata.get_standard_ll_exc_instance(rtyper, classdef)
            etype = exdata.fn_type_of_exc_inst(evalue)
            e = LLException(etype, evalue)
            if not (catch_exception and op is block.operations[-1]):
                raise e

        # determine nextblock and/or return value
        if len(block.exits) == 0:
            # return block
            tracer = self.llinterpreter.tracer
            if len(block.inputargs) == 2:
                # exception
                if tracer:
                    tracer.dump('raise')
                etypevar, evaluevar = block.getvariables()
                etype = self.getval(etypevar)
                evalue = self.getval(evaluevar)
                # watch out, these are _ptr's
                raise LLException(etype, evalue)
            resultvar, = block.getvariables()
            result = self.getval(resultvar)
            exc_data = self.llinterpreter.get_transformed_exc_data(self.graph)
            if exc_data:
                # re-raise the exception set by this graph, if any
                etype = exc_data.exc_type
                if etype:
                    evalue = exc_data.exc_value
                    if tracer:
                        tracer.dump('raise')
                    exc_data.exc_type  = lltype.typeOf(etype )._defl()
                    exc_data.exc_value = lltype.typeOf(evalue)._defl()
                    from pypy.translator import exceptiontransform
                    T = resultvar.concretetype
                    errvalue = exceptiontransform.error_value(T)
                    # check that the exc-transformed graph returns the error
                    # value when it returns with an exception set
                    assert result == errvalue
                    raise LLException(etype, evalue)
            if tracer:
                tracer.dump('return')
            return None, result
        elif block.exitswitch is None:
            # single-exit block
            assert len(block.exits) == 1
            link = block.exits[0]
        elif catch_exception:
            link = block.exits[0]
            if e:
                exdata = self.llinterpreter.typer.getexceptiondata()
                cls = e.args[0]
                inst = e.args[1]
                for link in block.exits[1:]:
                    assert issubclass(link.exitcase, py.builtin.BaseException)
                    if self.op_direct_call(exdata.fn_exception_match,
                                           cls, link.llexitcase):
                        self.setifvar(link.last_exception, cls)
                        self.setifvar(link.last_exc_value, inst)
                        break
                else:
                    # no handler found, pass on
                    raise e
        else:
            llexitvalue = self.getval(block.exitswitch)
            if block.exits[-1].exitcase == "default":
                defaultexit = block.exits[-1]
                nondefaultexits = block.exits[:-1]
                assert defaultexit.llexitcase is None
            else:
                defaultexit = None
                nondefaultexits = block.exits
            for link in nondefaultexits:
                if link.llexitcase == llexitvalue:
                    break   # found -- the result is in 'link'
            else:
                if defaultexit is None:
                    raise ValueError("exit case %r not found in the exit links "
                                     "of %r" % (llexitvalue, block))
                else:
                    link = defaultexit
        return link.target, [self.getval(x) for x in link.args]

    def eval_operation(self, operation):
        tracer = self.llinterpreter.tracer
        if tracer:
            tracer.dump(str(operation))
        ophandler = self.getoperationhandler(operation.opname)
        # XXX slighly unnice but an important safety check
        if operation.opname == 'direct_call':
            assert isinstance(operation.args[0], Constant)
        elif operation.opname == 'indirect_call':
            assert isinstance(operation.args[0], Variable)
        if getattr(ophandler, 'specialform', False):
            retval = ophandler(*operation.args)
        else:
            vals = [self.getval_or_subop(x) for x in operation.args]
            if getattr(ophandler, 'need_result_type', False):
                vals.insert(0, operation.result.concretetype)
            try:
                retval = ophandler(*vals)
            except LLException, e:
                # safety check check that the operation is allowed to raise that
                # exception
                if operation.opname in lloperation.LL_OPERATIONS:
                    canraise = lloperation.LL_OPERATIONS[operation.opname].canraise
                    if Exception not in canraise:
                        exc = self.llinterpreter.find_exception(e)
                        for canraiseexc in canraise:
                            if issubclass(exc, canraiseexc):
                                break
                        else:
                            raise TypeError("the operation %s is not expected to raise %s" % (operation, exc))

                # for exception-transformed graphs, store the LLException
                # into the exc_data used by this graph
                exc_data = self.llinterpreter.get_transformed_exc_data(
                    self.graph)
                if exc_data:
                    etype = e.args[0]
                    evalue = e.args[1]
                    exc_data.exc_type  = etype
                    exc_data.exc_value = evalue
                    from pypy.translator import exceptiontransform
                    retval = exceptiontransform.error_value(
                        operation.result.concretetype)
                else:
                    raise
        self.setvar(operation.result, retval)
        if tracer:
            if retval is None:
                tracer.dump('\n')
            else:
                tracer.dump('   ---> %r\n' % (retval,))

    def make_llexception(self, exc=None):
        if exc is None:
            original = sys.exc_info()
            exc = original[1]
            # it makes no sense to convert some exception classes that
            # just mean something buggy crashed
            if isinstance(exc, (AssertionError, AttributeError,
                                TypeError, NameError,
                                KeyboardInterrupt, SystemExit,
                                ImportError, SyntaxError)):
                raise original[0], original[1], original[2]     # re-raise it
            # for testing the JIT (see ContinueRunningNormally) we need
            # to let some exceptions introduced by the JIT go through
            # the llinterpreter uncaught
            if getattr(exc, '_go_through_llinterp_uncaught_', False):
                raise original[0], original[1], original[2]     # re-raise it
            extraargs = (original,)
        else:
            extraargs = ()
        typer = self.llinterpreter.typer
        exdata = typer.getexceptiondata()
        if isinstance(exc, OSError):
            self.op_direct_call(exdata.fn_raise_OSError, exc.errno)
            assert False, "op_direct_call above should have raised"
        else:
            exc_class = exc.__class__
            evalue = self.op_direct_call(exdata.fn_pyexcclass2exc,
                                         self.heap.pyobjectptr(exc_class))
            etype = self.op_direct_call(exdata.fn_type_of_exc_inst, evalue)
        raise LLException(etype, evalue, *extraargs)

    def invoke_callable_with_pyexceptions(self, fptr, *args):
        obj = self.llinterpreter.typer.type_system.deref(fptr)
        try:
            return obj._callable(*args)
        except LLException, e:
            raise
        except Exception, e:
            if getattr(e, '_go_through_llinterp_uncaught_', False):
                raise
            if getattr(obj, '_debugexc', False):
                log.ERROR('The llinterpreter got an '
                          'unexpected exception when calling')
                log.ERROR('the external function %r:' % (fptr,))
                log.ERROR('%s: %s' % (e.__class__.__name__, e))
                if self.llinterpreter.tracer:
                    self.llinterpreter.tracer.flush()
                import sys
                from pypy.translator.tool.pdbplus import PdbPlusShow
                PdbPlusShow(None).post_mortem(sys.exc_info()[2])
            self.make_llexception()

    def find_roots(self, roots):
        #log.findroots(self.curr_block.inputargs)
        vars = []
        for v in self.curr_block.inputargs:
            if isinstance(v, Variable):
                vars.append(v)
        for op in self.curr_block.operations[:self.curr_operation_index]:
            vars.append(op.result)

        for v in vars:
            TYPE = getattr(v, 'concretetype', None)
            if isinstance(TYPE, lltype.Ptr) and TYPE.TO._gckind == 'gc':
                roots.append(_address_of_local_var(self, v))

    # __________________________________________________________
    # misc LL operation implementations

    def op_debug_view(self, *ll_objects):
        from pypy.translator.tool.lltracker import track
        track(*ll_objects)

    def op_debug_assert(self, x, msg):
        assert x, msg

    def op_debug_fatalerror(self, ll_msg, ll_exc=None):
        msg = ''.join(ll_msg.chars)
        if ll_exc is None:
            raise LLFatalError(msg)
        else:
            ll_exc_type = lltype.cast_pointer(rclass.OBJECTPTR, ll_exc).typeptr
            raise LLFatalError(msg, LLException(ll_exc_type, ll_exc))

    def op_debug_llinterpcall(self, pythonfunction, *args_ll):
        try:
            return pythonfunction(*args_ll)
        except:
            self.make_llexception()

    def op_debug_start_traceback(self, *args):
        pass    # xxx write debugging code here?

    def op_debug_reraise_traceback(self, *args):
        pass    # xxx write debugging code here?

    def op_debug_record_traceback(self, *args):
        pass    # xxx write debugging code here?

    def op_debug_print_traceback(self, *args):
        pass    # xxx write debugging code here?

    def op_debug_catch_exception(self, *args):
        pass    # xxx write debugging code here?

    def op_jit_marker(self, *args):
        pass

    def op_get_exception_addr(self, *args):
        raise NotImplementedError

    def op_get_exc_value_addr(self, *args):
        raise NotImplementedError

    def op_instrument_count(self, ll_tag, ll_label):
        pass # xxx for now

    def op_keepalive(self, value):
        pass

    def op_hint(self, x, hints):
        return x

    def op_decode_arg(self, fname, i, name, vargs, vkwds):
        raise NotImplementedError("decode_arg")

    def op_decode_arg_def(self, fname, i, name, vargs, vkwds, default):
        raise NotImplementedError("decode_arg_def")

    def op_check_no_more_arg(self, fname, n, vargs):
        raise NotImplementedError("check_no_more_arg")

    def op_getslice(self, vargs, start, stop_should_be_None):
        raise NotImplementedError("getslice")   # only for argument parsing

    def op_check_self_nonzero(self, fname, vself):
        raise NotImplementedError("check_self_nonzero")

    def op_setfield(self, obj, fieldname, fieldvalue):
        # obj should be pointer
        FIELDTYPE = getattr(lltype.typeOf(obj).TO, fieldname)
        if FIELDTYPE is not lltype.Void:
            self.heap.setfield(obj, fieldname, fieldvalue)

    def op_bare_setfield(self, obj, fieldname, fieldvalue):
        # obj should be pointer
        FIELDTYPE = getattr(lltype.typeOf(obj).TO, fieldname)
        if FIELDTYPE is not lltype.Void:
            setattr(obj, fieldname, fieldvalue)

    def op_getinteriorfield(self, obj, *offsets):
        checkptr(obj)
        ob = obj
        for o in offsets:
            if isinstance(o, str):
                ob = getattr(ob, o)
            else:
                ob = ob[o]
        assert not isinstance(ob, lltype._interior_ptr)
        return ob

    def getinneraddr(self, obj, *offsets):
        TYPE = lltype.typeOf(obj).TO
        addr = llmemory.cast_ptr_to_adr(obj)
        for o in offsets:
            if isinstance(o, str):
                addr += llmemory.offsetof(TYPE, o)
                TYPE = getattr(TYPE, o)
            else:
                addr += llmemory.itemoffsetof(TYPE, o)
                TYPE = TYPE.OF
        return addr, TYPE

    def op_setinteriorfield(self, obj, *fieldnamesval):
        offsets, fieldvalue = fieldnamesval[:-1], fieldnamesval[-1]
        inneraddr, FIELD = self.getinneraddr(obj, *offsets)
        if FIELD is not lltype.Void:
            self.heap.setinterior(obj, inneraddr, FIELD, fieldvalue, offsets)

    def op_bare_setinteriorfield(self, obj, *fieldnamesval):
        offsets, fieldvalue = fieldnamesval[:-1], fieldnamesval[-1]
        inneraddr, FIELD = self.getinneraddr(obj, *offsets)
        if FIELD is not lltype.Void:
            llheap.setinterior(obj, inneraddr, FIELD, fieldvalue)

    def op_getarrayitem(self, array, index):
        return array[index]

    def op_setarrayitem(self, array, index, item):
        # array should be a pointer
        ITEMTYPE = lltype.typeOf(array).TO.OF
        if ITEMTYPE is not lltype.Void:
            self.heap.setarrayitem(array, index, item)

    def op_bare_setarrayitem(self, array, index, item):
        # array should be a pointer
        ITEMTYPE = lltype.typeOf(array).TO.OF
        if ITEMTYPE is not lltype.Void:
            array[index] = item


    def perform_call(self, f, ARGS, args):
        fobj = self.llinterpreter.typer.type_system.deref(f)
        has_callable = getattr(fobj, '_callable', None) is not None
        if hasattr(fobj, 'graph'):
            graph = fobj.graph
        else:
            assert has_callable, "don't know how to execute %r" % f
            return self.invoke_callable_with_pyexceptions(f, *args)
        args_v = graph.getargs()
        if len(ARGS) != len(args_v):
            raise TypeError("graph with %d args called with wrong func ptr type: %r" %(len(args_v), ARGS)) 
        for T, v in zip(ARGS, args_v):
            if not lltype.isCompatibleType(T, v.concretetype):
                raise TypeError("graph with %r args called with wrong func ptr type: %r" %
                                (tuple([v.concretetype for v in args_v]), ARGS)) 
        frame = self.newsubframe(graph, args)
        return frame.eval()        

    def op_direct_call(self, f, *args):
        FTYPE = self.llinterpreter.typer.type_system.derefType(lltype.typeOf(f))
        return self.perform_call(f, FTYPE.ARGS, args)

    def op_indirect_call(self, f, *args):
        graphs = args[-1]
        args = args[:-1]
        if graphs is not None:
            obj = self.llinterpreter.typer.type_system.deref(f)
            if hasattr(obj, 'graph'):
                assert obj.graph in graphs 
        else:
            pass
            #log.warn("op_indirect_call with graphs=None:", f)
        return self.op_direct_call(f, *args)

    def op_malloc(self, obj, flags):
        flavor = flags['flavor']
        zero = flags.get('zero', False)
        track_allocation = flags.get('track_allocation', True)
        if flavor == "stack":
            result = self.heap.malloc(obj, zero=zero, flavor='raw')
            self.alloca_objects.append(result)
            return result
        ptr = self.heap.malloc(obj, zero=zero, flavor=flavor,
                               track_allocation=track_allocation)
        return ptr

    def op_malloc_varsize(self, obj, flags, size):
        flavor = flags['flavor']
        zero = flags.get('zero', False)
        track_allocation = flags.get('track_allocation', True)
        assert flavor in ('gc', 'raw')
        try:
            ptr = self.heap.malloc(obj, size, zero=zero, flavor=flavor,
                                   track_allocation=track_allocation)
            return ptr
        except MemoryError:
            self.make_llexception()
            
    def op_malloc_nonmovable(self, TYPE, flags):
        flavor = flags['flavor']
        assert flavor == 'gc'
        zero = flags.get('zero', False)
        return self.heap.malloc_nonmovable(TYPE, zero=zero)
        
    def op_malloc_nonmovable_varsize(self, TYPE, flags, size):
        flavor = flags['flavor']
        assert flavor == 'gc'
        zero = flags.get('zero', False)
        return self.heap.malloc_nonmovable(TYPE, size, zero=zero)

    def op_free(self, obj, flags):
        assert flags['flavor'] == 'raw'
        track_allocation = flags.get('track_allocation', True)
        self.heap.free(obj, flavor='raw', track_allocation=track_allocation)

    def op_shrink_array(self, obj, smallersize):
        return self.heap.shrink_array(obj, smallersize)

    def op_zero_gc_pointers_inside(self, obj):
        raise NotImplementedError("zero_gc_pointers_inside")

    def op_gc_writebarrier_before_copy(self, source, dest,
                                       source_start, dest_start, length):
        if hasattr(self.heap, 'writebarrier_before_copy'):
            return self.heap.writebarrier_before_copy(source, dest,
                                                      source_start, dest_start,
                                                      length)
        else:
            return True

    def op_getfield(self, obj, field):
        checkptr(obj)
        # check the difference between op_getfield and op_getsubstruct:
        assert not isinstance(getattr(lltype.typeOf(obj).TO, field),
                              lltype.ContainerType)
        return getattr(obj, field)

    def op_force_cast(self, RESTYPE, obj):
        from pypy.rpython.lltypesystem import ll2ctypes
        return ll2ctypes.force_cast(RESTYPE, obj)
    op_force_cast.need_result_type = True

    def op_cast_int_to_ptr(self, RESTYPE, int1):
        return lltype.cast_int_to_ptr(RESTYPE, int1)
    op_cast_int_to_ptr.need_result_type = True

    def op_cast_ptr_to_int(self, ptr1):
        checkptr(ptr1)
        return lltype.cast_ptr_to_int(ptr1)

    def op_cast_opaque_ptr(self, RESTYPE, obj):
        checkptr(obj)
        return lltype.cast_opaque_ptr(RESTYPE, obj)
    op_cast_opaque_ptr.need_result_type = True

    def op_cast_ptr_to_adr(self, ptr):
        checkptr(ptr)
        return llmemory.cast_ptr_to_adr(ptr)

    def op_cast_adr_to_int(self, adr, mode):
        checkadr(adr)
        return llmemory.cast_adr_to_int(adr, mode)

    def op_weakref_create(self, v_obj):
        def objgetter():    # special support for gcwrapper.py
            return self.getval(v_obj)
        return self.heap.weakref_create_getlazy(objgetter)
    op_weakref_create.specialform = True

    def op_weakref_deref(self, PTRTYPE, obj):
        return self.heap.weakref_deref(PTRTYPE, obj)
    op_weakref_deref.need_result_type = True

    def op_cast_ptr_to_weakrefptr(self, obj):
        return llmemory.cast_ptr_to_weakrefptr(obj)

    def op_cast_weakrefptr_to_ptr(self, PTRTYPE, obj):
        return llmemory.cast_weakrefptr_to_ptr(PTRTYPE, obj)
    op_cast_weakrefptr_to_ptr.need_result_type = True

    def op_gc__collect(self, *gen):
        self.heap.collect(*gen)

    def op_gc_heap_stats(self):
        raise NotImplementedError

    def op_gc_obtain_free_space(self, size):
        raise NotImplementedError

    def op_gc_can_move(self, ptr):
        addr = llmemory.cast_ptr_to_adr(ptr)
        return self.heap.can_move(addr)

    def op_gc_thread_prepare(self):
        self.heap.thread_prepare()

    def op_gc_thread_run(self):
        self.heap.thread_run()

    def op_gc_thread_start(self):
        self.heap.thread_start()

    def op_gc_thread_die(self):
        self.heap.thread_die()

    def op_gc_thread_before_fork(self):
        raise NotImplementedError

    def op_gc_thread_after_fork(self):
        raise NotImplementedError

    def op_gc_free(self, addr):
        # what can you do?
        pass
        #raise NotImplementedError("gc_free")

    def op_gc_fetch_exception(self):
        raise NotImplementedError("gc_fetch_exception")

    def op_gc_restore_exception(self, exc):
        raise NotImplementedError("gc_restore_exception")

    def op_gc_adr_of_nursery_top(self):
        raise NotImplementedError
    def op_gc_adr_of_nursery_free(self):
        raise NotImplementedError

    def op_gc_adr_of_root_stack_base(self):
        raise NotImplementedError
    def op_gc_adr_of_root_stack_top(self):
        raise NotImplementedError

    def op_gc_call_rtti_destructor(self, rtti, addr):
        if hasattr(rtti._obj, 'destructor_funcptr'):
            d = rtti._obj.destructor_funcptr
            obptr = addr.ref()
            return self.op_direct_call(d, obptr)

    def op_gc_deallocate(self, TYPE, addr):
        raise NotImplementedError("gc_deallocate")

    def op_gc_push_alive_pyobj(self, pyobj):
        raise NotImplementedError("gc_push_alive_pyobj")

    def op_gc_pop_alive_pyobj(self, pyobj):
        raise NotImplementedError("gc_pop_alive_pyobj")

    def op_gc_reload_possibly_moved(self, v_newaddr, v_ptr):
        assert v_newaddr.concretetype is llmemory.Address
        assert isinstance(v_ptr.concretetype, lltype.Ptr)
        assert v_ptr.concretetype.TO._gckind == 'gc'
        newaddr = self.getval(v_newaddr)
        p = llmemory.cast_adr_to_ptr(newaddr, v_ptr.concretetype)
        if isinstance(v_ptr, Constant):
            assert v_ptr.value == p
        else:
            self.setvar(v_ptr, p)
    op_gc_reload_possibly_moved.specialform = True

    def op_gc_identityhash(self, obj):
        return lltype.identityhash(obj)

    def op_gc_id(self, ptr):
        PTR = lltype.typeOf(ptr)
        if isinstance(PTR, lltype.Ptr):
            return self.heap.gc_id(ptr)
        elif isinstance(PTR, ootype.OOType):
            return ootype.identityhash(ptr)     # XXX imprecise
        raise NotImplementedError("gc_id on %r" % (PTR,))

    def op_gc_set_max_heap_size(self, maxsize):
        raise NotImplementedError("gc_set_max_heap_size")

    def op_gc_asmgcroot_static(self, index):
        raise NotImplementedError("gc_asmgcroot_static")

    def op_gc_stack_bottom(self):
        pass       # marker for trackgcroot.py

    def op_gc_shadowstackref_new(self):   # stacklet+shadowstack
        raise NotImplementedError("gc_shadowstackref_new")
    def op_gc_shadowstackref_context(self):
        raise NotImplementedError("gc_shadowstackref_context")
    def op_gc_shadowstackref_destroy(self):
        raise NotImplementedError("gc_shadowstackref_destroy")
    def op_gc_save_current_state_away(self):
        raise NotImplementedError("gc_save_current_state_away")
    def op_gc_forget_current_state(self):
        raise NotImplementedError("gc_forget_current_state")
    def op_gc_restore_state_from(self):
        raise NotImplementedError("gc_restore_state_from")
    def op_gc_start_fresh_new_state(self):
        raise NotImplementedError("gc_start_fresh_new_state")

    def op_gc_get_type_info_group(self):
        raise NotImplementedError("gc_get_type_info_group")

    def op_gc_get_rpy_memory_usage(self):
        raise NotImplementedError("gc_get_rpy_memory_usage")

    def op_gc_get_rpy_roots(self):
        raise NotImplementedError("gc_get_rpy_roots")

    def op_gc_get_rpy_referents(self):
        raise NotImplementedError("gc_get_rpy_referents")

    def op_gc_is_rpy_instance(self):
        raise NotImplementedError("gc_is_rpy_instance")

    def op_gc_get_rpy_type_index(self):
        raise NotImplementedError("gc_get_rpy_type_index")

    def op_gc_dump_rpy_heap(self):
        raise NotImplementedError("gc_dump_rpy_heap")

    def op_gc_typeids_z(self):
        raise NotImplementedError("gc_typeids_z")

    def op_do_malloc_fixedsize_clear(self):
        raise NotImplementedError("do_malloc_fixedsize_clear")

    def op_do_malloc_varsize_clear(self):
        raise NotImplementedError("do_malloc_varsize_clear")

    def op_get_write_barrier_failing_case(self):
        raise NotImplementedError("get_write_barrier_failing_case")

    def op_get_write_barrier_from_array_failing_case(self):
        raise NotImplementedError("get_write_barrier_from_array_failing_case")

    def op_stack_current(self):
        return 0

    # operations on pyobjects!
    for opname in lloperation.opimpls.keys():
        exec py.code.Source("""
        def op_%(opname)s(self, *pyobjs):
            for pyo in pyobjs:
                assert lltype.typeOf(pyo) == lltype.Ptr(lltype.PyObject)
            func = lloperation.opimpls[%(opname)r]
            try:
                pyo = func(*[pyo._obj.value for pyo in pyobjs])
            except Exception:
                self.make_llexception()
            return self.heap.pyobjectptr(pyo)
        """ % locals()).compile()
    del opname

    def op_simple_call(self, f, *args):
        assert lltype.typeOf(f) == lltype.Ptr(lltype.PyObject)
        for pyo in args:
            assert lltype.typeOf(pyo) == lltype.Ptr(lltype.PyObject)
        res = f._obj.value(*[pyo._obj.value for pyo in args])
        return self.heap.pyobjectptr(res)

    # __________________________________________________________
    # operations on addresses

    def op_raw_malloc(self, size):
        assert lltype.typeOf(size) == lltype.Signed
        return llmemory.raw_malloc(size)

    op_boehm_malloc = op_boehm_malloc_atomic = op_raw_malloc

    def op_boehm_register_finalizer(self, p, finalizer):
        pass

    def op_boehm_disappearing_link(self, link, obj):
        pass

    def op_raw_malloc_usage(self, size):
        assert lltype.typeOf(size) == lltype.Signed
        return llmemory.raw_malloc_usage(size)

    def op_raw_free(self, addr):
        checkadr(addr) 
        llmemory.raw_free(addr)

    def op_raw_memclear(self, addr, size):
        checkadr(addr)
        llmemory.raw_memclear(addr, size)

    def op_raw_memcopy(self, fromaddr, toaddr, size):
        checkadr(fromaddr)
        checkadr(toaddr)
        llmemory.raw_memcopy(fromaddr, toaddr, size)

    op_raw_memmove = op_raw_memcopy # this is essentially the same here

    def op_raw_load(self, addr, typ, offset):
        checkadr(addr)
        value = getattr(addr, str(typ).lower())[offset]
        assert lltype.typeOf(value) == typ
        return value

    def op_raw_store(self, addr, typ, offset, value):
        checkadr(addr)
        assert lltype.typeOf(value) == typ
        getattr(addr, str(typ).lower())[offset] = value

    def op_stack_malloc(self, size): # mmh
        raise NotImplementedError("backend only")

    def op_track_alloc_start(self, addr):
        # we don't do tracking at this level
        checkadr(addr)

    def op_track_alloc_stop(self, addr):
        checkadr(addr)

    # ____________________________________________________________
    # Overflow-detecting variants

    def op_int_neg_ovf(self, x):
        assert type(x) is int
        try:
            return ovfcheck(-x)
        except OverflowError:
            self.make_llexception()

    def op_int_abs_ovf(self, x):
        assert type(x) is int
        try:
            return ovfcheck(abs(x))
        except OverflowError:
            self.make_llexception()

    def op_int_lshift_ovf(self, x, y):
        assert isinstance(x, int)
        assert isinstance(y, int)
        try:
            return ovfcheck_lshift(x, y)
        except OverflowError:
            self.make_llexception()

    def _makefunc2(fn, operator, xtype, ytype=None):
        import sys
        d = sys._getframe(1).f_locals
        if ytype is None:
            ytype = xtype
        if '_ovf' in fn:
            checkfn = 'ovfcheck'
        elif fn.startswith('op_int_'):
            checkfn = 'intmask'
        else:
            checkfn = ''
        if operator == '//':
            code = '''r = %(checkfn)s(x // y)
                if x^y < 0 and x%%y != 0:
                    r += 1
                return r
                '''%locals()
        elif operator == '%':
            code = '''r = %(checkfn)s(x %% y)
                if x^y < 0 and x%%y != 0:
                    r -= y
                return r
                '''%locals()
        else:
            code = 'return %(checkfn)s(x %(operator)s y)'%locals()
        exec py.code.Source("""
        def %(fn)s(self, x, y):
            assert isinstance(x, %(xtype)s)
            assert isinstance(y, %(ytype)s)
            try:
                %(code)s
            except (OverflowError, ValueError, ZeroDivisionError):
                self.make_llexception()
        """ % locals()).compile() in globals(), d

    _makefunc2('op_int_add_ovf', '+', '(int, llmemory.AddressOffset)')
    _makefunc2('op_int_mul_ovf', '*', '(int, llmemory.AddressOffset)', 'int')
    _makefunc2('op_int_sub_ovf',          '-',  'int')
    _makefunc2('op_int_floordiv_ovf',     '//', 'int')  # XXX negative args
    _makefunc2('op_int_floordiv_zer',     '//', 'int')  # can get off-by-one
    _makefunc2('op_int_floordiv_ovf_zer', '//', 'int')  # (see op_int_floordiv)
    _makefunc2('op_int_mod_ovf',          '%',  'int')
    _makefunc2('op_int_mod_zer',          '%',  'int')
    _makefunc2('op_int_mod_ovf_zer',      '%',  'int')

    _makefunc2('op_uint_floordiv_zer',    '//', 'r_uint')
    _makefunc2('op_uint_mod_zer',         '%',  'r_uint')

    _makefunc2('op_llong_floordiv_zer',   '//', 'r_longlong')
    _makefunc2('op_llong_mod_zer',        '%',  'r_longlong')

    _makefunc2('op_ullong_floordiv_zer',  '//', 'r_ulonglong')
    _makefunc2('op_ullong_mod_zer',       '%',  'r_ulonglong')

    def op_int_add_nonneg_ovf(self, x, y):
        if isinstance(y, int):
            assert y >= 0
        return self.op_int_add_ovf(x, y)

<<<<<<< HEAD
    def op_int_tag_ovf(self, x):
        try:
            return ovfcheck(x + x + 1)
        except OverflowError:
            self.make_llexception()

    def op_int_untag(self, x):
        assert x & 1, "argument has to be tagged!"
        return x >> 1

    def op_cast_float_to_int(self, f):
        assert type(f) is float
        try:
            return ovfcheck(int(f))
        except OverflowError:
            self.make_llexception()

=======
>>>>>>> 3bd43875
    def op_int_is_true(self, x):
        # special case
        if type(x) is CDefinedIntSymbolic:
            x = x.default
        # if type(x) is a subclass of Symbolic, bool(x) will usually raise
        # a TypeError -- unless __nonzero__ has been explicitly overridden.
        assert isinstance(x, (int, Symbolic))
        return bool(x)

    # hack for jit.codegen.llgraph

    def op_check_and_clear_exc(self):
        exc_data = self.llinterpreter.get_transformed_exc_data(self.graph)
        assert exc_data
        etype  = exc_data.exc_type
        evalue = exc_data.exc_value
        exc_data.exc_type  = lltype.typeOf(etype )._defl()
        exc_data.exc_value = lltype.typeOf(evalue)._defl()
        return bool(etype)

    #Operation of ootype

    def op_new(self, INST):
        assert isinstance(INST, (ootype.Instance, ootype.BuiltinType))
        return ootype.new(INST)
        
    def op_oonewarray(self, ARRAY, length):
        assert isinstance(ARRAY, ootype.Array)
        assert isinstance(length, int)
        return ootype.oonewarray(ARRAY, length)

    def op_runtimenew(self, class_):
        return ootype.runtimenew(class_)

    def op_oonewcustomdict(self, DICT, eq_func, eq_obj, eq_method_name,
                           hash_func, hash_obj, hash_method_name):
        eq_name, interp_eq = \
                 wrap_callable(self.llinterpreter, eq_func, eq_obj, eq_method_name)
        EQ_FUNC = ootype.StaticMethod([DICT._KEYTYPE, DICT._KEYTYPE], ootype.Bool)
        sm_eq = ootype.static_meth(EQ_FUNC, eq_name, _callable=interp_eq)        

        hash_name, interp_hash = \
                   wrap_callable(self.llinterpreter, hash_func, hash_obj, hash_method_name)
        HASH_FUNC = ootype.StaticMethod([DICT._KEYTYPE], ootype.Signed)
        sm_hash = ootype.static_meth(HASH_FUNC, hash_name, _callable=interp_hash)

        # XXX: is it fine to have StaticMethod type for bound methods, too?
        return ootype.oonewcustomdict(DICT, sm_eq, sm_hash)

    def op_oosetfield(self, inst, name, value):
        checkinst(inst)
        assert isinstance(name, str)
        FIELDTYPE = lltype.typeOf(inst)._field_type(name)
        if FIELDTYPE is not lltype.Void:
            setattr(inst, name, value)

    def op_oogetfield(self, inst, name):
        checkinst(inst)
        assert isinstance(name, str)
        return getattr(inst, name)

    def op_oosend(self, message, inst, *args):
        checkinst(inst)
        assert isinstance(message, str)
        bm = getattr(inst, message)
        inst = bm.inst
        m = bm.meth
        args = m._checkargs(args, check_callable=False)
        if getattr(m, 'abstract', False):
            raise RuntimeError("calling abstract method %r" % (m,))
        return self.perform_call(m, (lltype.typeOf(inst),)+lltype.typeOf(m).ARGS, [inst]+args)

    def op_oostring(self, obj, base):
        return ootype.oostring(obj, base)

    def op_oounicode(self, obj, base):
        try:
            return ootype.oounicode(obj, base)
        except UnicodeDecodeError:
            self.make_llexception()

    def op_ooparse_int(self, s, base):
        try:
            return ootype.ooparse_int(s, base)
        except ValueError:
            self.make_llexception()

    def op_ooparse_float(self, s):
        try:
            return ootype.ooparse_float(s)
        except ValueError:
            self.make_llexception()

    def op_oobox_int(self, i):
        return ootype.oobox_int(i)

    def op_oounbox_int(self, x):
        return ootype.oounbox_int(x)

class Tracer(object):
    Counter = 0
    file = None
    TRACE = int(os.getenv('PYPY_TRACE') or '0')

    HEADER = """<html><head>
        <script language=javascript type='text/javascript'>
        function togglestate(n) {
          var item = document.getElementById('div'+n)
          if (item.style.display == 'none')
            item.style.display = 'block';
          else
            item.style.display = 'none';
        }

        function toggleall(lst) {
          for (var i = 0; i<lst.length; i++) {
            togglestate(lst[i]);
          }
        }
        </script>
        </head>

        <body><pre>
    """

    FOOTER = """</pre>
        <script language=javascript type='text/javascript'>
        toggleall(%r);
        </script>

    </body></html>"""

    ENTER = ('''\n\t<a href="javascript:togglestate(%d)">%s</a>'''
             '''\n<div id="div%d" style="display: %s">\t''')
    LEAVE = '''\n</div>\t'''

    def htmlquote(self, s, text_to_html={}):
        # HTML quoting, lazily initialized
        if not text_to_html:
            import htmlentitydefs
            for key, value in htmlentitydefs.entitydefs.items():
                text_to_html[value] = '&' + key + ';'
        return ''.join([text_to_html.get(c, c) for c in s])

    def start(self):
        # start of a dump file
        if not self.TRACE:
            return
        from pypy.tool.udir import udir
        n = Tracer.Counter
        Tracer.Counter += 1
        filename = 'llinterp_trace_%d.html' % n
        self.file = udir.join(filename).open('w')
        print >> self.file, self.HEADER

        linkname = str(udir.join('llinterp_trace.html'))
        try:
            os.unlink(linkname)
        except OSError:
            pass
        try:
            os.symlink(filename, linkname)
        except (AttributeError, OSError):
            pass

        self.count = 0
        self.indentation = ''
        self.depth = 0
        self.latest_call_chain = []

    def stop(self):
        # end of a dump file
        if self.file:
            print >> self.file, self.FOOTER % (self.latest_call_chain[1:])
            self.file.close()
            self.file = None

    def enter(self, graph):
        # enter evaluation of a graph
        if self.file:
            del self.latest_call_chain[self.depth:]
            self.depth += 1
            self.latest_call_chain.append(self.count)
            s = self.htmlquote(str(graph))
            i = s.rfind(')')
            s = s[:i+1] + '<b>' + s[i+1:] + '</b>'
            if self.count == 0:
                display = 'block'
            else:
                display = 'none'
            text = self.ENTER % (self.count, s, self.count, display)
            self.indentation += '    '
            self.file.write(text.replace('\t', self.indentation))
            self.count += 1

    def leave(self):
        # leave evaluation of a graph
        if self.file:
            self.indentation = self.indentation[:-4]
            self.file.write(self.LEAVE.replace('\t', self.indentation))
            self.depth -= 1

    def dump(self, text, bold=False):
        if self.file:
            text = self.htmlquote(text)
            if bold:
                text = '<b>%s</b>' % (text,)
            self.file.write(text.replace('\n', '\n'+self.indentation))

    def flush(self):
        if self.file:
            self.file.flush()

def wrap_callable(llinterpreter, fn, obj, method_name):
    if method_name is None:
        # fn is a StaticMethod
        if obj is not None:
            self_arg = [obj]
        else:
            self_arg = []
        func_graph = fn.graph
    else:
        # obj is an instance, we want to call 'method_name' on it
        assert fn is None        
        self_arg = [obj]
        func_graph = obj._TYPE._methods[method_name._str].graph

    return wrap_graph(llinterpreter, func_graph, self_arg)

def wrap_graph(llinterpreter, graph, self_arg):
    """
    Returns a callable that inteprets the given func or method_name when called.
    """

    def interp_func(*args):
        graph_args = self_arg + list(args)
        return llinterpreter.eval_graph(graph, args=graph_args)
    interp_func.graph = graph
    interp_func.self_arg = self_arg
    return graph.name, interp_func


def enumerate_exceptions_top_down():
    import exceptions
    result = []
    seen = {}
    def addcls(cls):
        if (type(cls) is type(Exception) and
            issubclass(cls, py.builtin.BaseException)):
            if cls in seen:
                return
            for base in cls.__bases__:   # bases first
                addcls(base)
            result.append(cls)
            seen[cls] = True
    for cls in exceptions.__dict__.values():
        addcls(cls)
    return result

class _address_of_local_var(object):
    _TYPE = llmemory.Address
    def __init__(self, frame, v):
        self._frame = frame
        self._v = v
    def _getaddress(self):
        return _address_of_local_var_accessor(self._frame, self._v)
    address = property(_getaddress)

class _address_of_local_var_accessor(object):
    def __init__(self, frame, v):
        self.frame = frame
        self.v = v
    def __getitem__(self, index):
        if index != 0:
            raise IndexError("address of local vars only support [0] indexing")
        p = self.frame.getval(self.v)
        result = llmemory.cast_ptr_to_adr(p)
        # the GC should never see instances of _gctransformed_wref
        result = self.unwrap_possible_weakref(result)
        return result
    def __setitem__(self, index, newvalue):
        if index != 0:
            raise IndexError("address of local vars only support [0] indexing")
        if self.v.concretetype == llmemory.WeakRefPtr:
            # fish some more
            assert isinstance(newvalue, llmemory.fakeaddress)
            p = llmemory.cast_ptr_to_weakrefptr(newvalue.ptr)
        else:
            p = llmemory.cast_adr_to_ptr(newvalue, self.v.concretetype)
        self.frame.setvar(self.v, p)
    def unwrap_possible_weakref(self, addr):
        # fish fish fish
        if addr and isinstance(addr.ptr._obj, llmemory._gctransformed_wref):
            return llmemory.fakeaddress(addr.ptr._obj._ptr)
        return addr


# by default we route all logging messages to nothingness
# e.g. tests can then switch on logging to get more help
# for failing tests
from pypy.tool.ansi_print import ansi_log
py.log.setconsumer('llinterp', ansi_log)<|MERGE_RESOLUTION|>--- conflicted
+++ resolved
@@ -1095,7 +1095,6 @@
             assert y >= 0
         return self.op_int_add_ovf(x, y)
 
-<<<<<<< HEAD
     def op_int_tag_ovf(self, x):
         try:
             return ovfcheck(x + x + 1)
@@ -1106,15 +1105,6 @@
         assert x & 1, "argument has to be tagged!"
         return x >> 1
 
-    def op_cast_float_to_int(self, f):
-        assert type(f) is float
-        try:
-            return ovfcheck(int(f))
-        except OverflowError:
-            self.make_llexception()
-
-=======
->>>>>>> 3bd43875
     def op_int_is_true(self, x):
         # special case
         if type(x) is CDefinedIntSymbolic:
