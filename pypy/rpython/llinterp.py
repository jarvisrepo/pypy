from pypy.objspace.flow.model import FunctionGraph, Constant, Variable, c_last_exception
from pypy.rlib.rarithmetic import intmask, r_uint, ovfcheck, r_longlong, r_longlonglong
from pypy.rlib.rarithmetic import r_ulonglong, is_valid_int
from pypy.rpython.lltypesystem import lltype, llmemory, lloperation, llheap
from pypy.rpython.lltypesystem import rclass
from pypy.rpython.ootypesystem import ootype
from pypy.rlib.objectmodel import ComputedIntSymbolic, CDefinedIntSymbolic
from pypy.rlib.objectmodel import Symbolic
from pypy.rlib import rstackovf

import sys, os
import math
import py
import traceback, cStringIO

log = py.log.Producer('llinterp')

class LLException(Exception):
    def __init__(self, *args):
        "NOT_RPYTHON"
        Exception.__init__(self, *args)
    def __str__(self):
        etype = self.args[0]
        #evalue = self.args[1]
        if len(self.args) > 2:
            f = cStringIO.StringIO()
            original_type, original_value, original_tb = self.args[2]
            traceback.print_exception(original_type, original_value, original_tb,
                                      file=f)
            extra = '\n' + f.getvalue().rstrip('\n')
            extra = extra.replace('\n', '\n | ') + '\n `------'
        else:
            extra = ''
        return '<LLException %r%s>' % (type_name(etype), extra)

class LLFatalError(Exception):
    def __str__(self):
        return ': '.join([str(x) for x in self.args])

def type_name(etype):
    if isinstance(lltype.typeOf(etype), lltype.Ptr):
        return ''.join(etype.name).rstrip('\x00')
    else:
        # ootype!
        return etype._INSTANCE._name.split(".")[-1] 

class LLInterpreter(object):
    """ low level interpreter working with concrete values. """

    current_interpreter = None

    def __init__(self, typer, tracing=True, exc_data_ptr=None):
        self.typer = typer
        # 'heap' is module or object that provides malloc, etc for lltype ops
        self.heap = llheap
        self.exc_data_ptr = exc_data_ptr
        self.frame_stack = []
        self.tracer = None
        self.frame_class = LLFrame
        if tracing:
            self.tracer = Tracer()

    def eval_entry_point(self, graph, args=()):
        from pypy.rpython.lltypesystem import lltype, rffi
        ARGV = graph.startblock.inputargs[1].concretetype
        args = [''] + list(args)
        ll_args = lltype.malloc(ARGV.TO, len(args), flavor='raw')
        for i in range(len(args)):
            ll_args[i] = rffi.str2charp(args[i])
        res = self.eval_graph(graph, [len(args), ll_args])
        for arg in ll_args:
            rffi.free_charp(arg)
        lltype.free(ll_args, flavor='raw')
        return res

    def eval_graph(self, graph, args=(), recursive=False):
        llframe = self.frame_class(graph, args, self)
        if self.tracer and not recursive:
            global tracer1
            tracer1 = self.tracer
            self.tracer.start()
        retval = None
        self.traceback_frames = []
        old_frame_stack = self.frame_stack[:]
        prev_interpreter = LLInterpreter.current_interpreter
        LLInterpreter.current_interpreter = self
        try:
            try:
                retval = llframe.eval()
            except LLException, e:
                log.error("LLEXCEPTION: %s" % (e, ))
                self.print_traceback()
                if self.tracer:
                    self.tracer.dump('LLException: %s\n' % (e,))
                raise
            except Exception, e:
                if getattr(e, '_go_through_llinterp_uncaught_', False):
                    raise
                log.error("AN ERROR OCCURED: %s" % (e, ))
                self.print_traceback()
                if self.tracer:
                    line = str(e)
                    if line:
                        line = ': ' + line
                    line = '* %s' % (e.__class__.__name__,) + line
                    self.tracer.dump(line + '\n')
                raise
        finally:
            LLInterpreter.current_interpreter = prev_interpreter
            assert old_frame_stack == self.frame_stack
            if self.tracer:
                if retval is not None:
                    self.tracer.dump('   ---> %r\n' % (retval,))
                if not recursive:
                    self.tracer.stop()
        return retval

    def print_traceback(self):
        frames = self.traceback_frames
        frames.reverse()
        self.traceback_frames = []
        lines = []
        for frame in frames:
            logline = frame.graph.name + "()"
            if frame.curr_block is None:
                logline += " <not running yet>"
                lines.append(logline)
                continue
            try:
                logline += " " + self.typer.annotator.annotated[frame.curr_block].func.__module__
            except (KeyError, AttributeError, TypeError):
                logline += " <unknown module>"
            lines.append(logline)
            for i, operation in enumerate(frame.curr_block.operations):
                if i == frame.curr_operation_index:
                    logline = "E  %s"
                else:
                    logline = "   %s"
                lines.append(logline % (operation, ))
        if self.tracer:
            self.tracer.dump('Traceback\n', bold=True)
            for line in lines:
                self.tracer.dump(line + '\n')
        for line in lines:
            log.traceback(line)

    def find_roots(self):
        """Return a list of the addresses of the roots."""
        #log.findroots("starting")
        roots = []
        for frame in self.frame_stack:
            #log.findroots("graph", frame.graph.name)
            frame.find_roots(roots)
        return roots

    def find_exception(self, exc):
        assert isinstance(exc, LLException)
        klass, inst = exc.args[0], exc.args[1]
        for cls in enumerate_exceptions_top_down():
            if hasattr(klass, 'name'):   # lltype
                if "".join(klass.name).rstrip("\0") == cls.__name__:
                    return cls
            else:                        # ootype
                if klass._INSTANCE._name.split('.')[-1] == cls.__name__:
                    return cls
        raise ValueError("couldn't match exception, maybe it"
                      " has RPython attributes like OSError?")

    def get_transformed_exc_data(self, graph):
        if hasattr(graph, 'exceptiontransformed'):
            return graph.exceptiontransformed
        if getattr(graph, 'rgenop', False):
            return self.exc_data_ptr
        return None

    def _store_exception(self, exc):
        raise PleaseOverwriteStoreException("You just invoked ll2ctypes callback without overwriting _store_exception on llinterpreter")

class PleaseOverwriteStoreException(Exception):
    pass

def checkptr(ptr):
    assert isinstance(lltype.typeOf(ptr), lltype.Ptr)

def checkadr(addr):
    assert lltype.typeOf(addr) is llmemory.Address

def is_inst(inst):
    return isinstance(lltype.typeOf(inst), (ootype.Instance, ootype.BuiltinType, ootype.StaticMethod))

def checkinst(inst):
    assert is_inst(inst)


class LLFrame(object):
    def __init__(self, graph, args, llinterpreter):
        assert not graph or isinstance(graph, FunctionGraph)
        self.graph = graph
        self.args = args
        self.llinterpreter = llinterpreter
        self.heap = llinterpreter.heap
        self.bindings = {}
        self.curr_block = None
        self.curr_operation_index = 0
        self.alloca_objects = []

    def newsubframe(self, graph, args):
        return self.__class__(graph, args, self.llinterpreter)

    # _______________________________________________________
    # variable setters/getters helpers

    def clear(self):
        self.bindings.clear()

    def fillvars(self, block, values):
        vars = block.inputargs
        assert len(vars) == len(values), (
                   "block %s received %d args, expected %d" % (
                    block, len(values), len(vars)))
        for var, val in zip(vars, values):
            self.setvar(var, val)

    def setvar(self, var, val):
        if var.concretetype is not lltype.Void:
            try:
                val = lltype.enforce(var.concretetype, val)
            except TypeError:
                assert False, "type error: input value of type:\n\n\t%r\n\n===> variable of type:\n\n\t%r\n" % (lltype.typeOf(val), var.concretetype)
        assert isinstance(var, Variable)
        self.bindings[var] = val

    def setifvar(self, var, val):
        if isinstance(var, Variable):
            self.setvar(var, val)

    def getval(self, varorconst):
        try:
            val = varorconst.value
        except AttributeError:
            val = self.bindings[varorconst]
        if isinstance(val, ComputedIntSymbolic):
            val = val.compute_fn()
        if varorconst.concretetype is not lltype.Void:
            try:
                val = lltype.enforce(varorconst.concretetype, val)
            except TypeError:
                assert False, "type error: %r val from %r var/const" % (lltype.typeOf(val), varorconst.concretetype)
        return val

    def getval_or_subop(self, varorsubop):
        from pypy.translator.oosupport.treebuilder import SubOperation
        if isinstance(varorsubop, SubOperation):
            self.eval_operation(varorsubop.op)
            resultval = self.getval(varorsubop.op.result)
            del self.bindings[varorsubop.op.result] # XXX hack
            return resultval
        else:
            return self.getval(varorsubop)

    # _______________________________________________________
    # other helpers
    def getoperationhandler(self, opname):
        ophandler = getattr(self, 'op_' + opname, None)
        if ophandler is None:
            # try to import the operation from opimpl.py
            ophandler = lloperation.LL_OPERATIONS[opname].fold
            setattr(self.__class__, 'op_' + opname, staticmethod(ophandler))
        return ophandler
    # _______________________________________________________
    # evaling functions

    def eval(self):
        graph = self.graph
        tracer = self.llinterpreter.tracer
        if tracer:
            tracer.enter(graph)
        self.llinterpreter.frame_stack.append(self)
        try:
            try:
                nextblock = graph.startblock
                args = self.args
                while 1:
                    self.clear()
                    self.fillvars(nextblock, args)
                    nextblock, args = self.eval_block(nextblock)
                    if nextblock is None:
                        for obj in self.alloca_objects:
                            obj._obj._free()
                        return args
            except Exception:
                self.llinterpreter.traceback_frames.append(self)
                raise
        finally:
            leavingframe = self.llinterpreter.frame_stack.pop()
            assert leavingframe is self
            if tracer:
                tracer.leave()

    def eval_block(self, block):
        """ return (nextblock, values) tuple. If nextblock
            is None, values is the concrete return value.
        """
        self.curr_block = block
        catch_exception = block.exitswitch == c_last_exception
        e = None

        try:
            for i, op in enumerate(block.operations):
                self.curr_operation_index = i
                self.eval_operation(op)
        except LLException, e:
            if not (catch_exception and op is block.operations[-1]):
                raise
        except RuntimeError, e:
            rstackovf.check_stack_overflow()
            # xxx fish fish fish for proper etype and evalue to use
            rtyper = self.llinterpreter.typer
            bk = rtyper.annotator.bookkeeper
            classdef = bk.getuniqueclassdef(rstackovf._StackOverflow)
            exdata = rtyper.getexceptiondata()
            evalue = exdata.get_standard_ll_exc_instance(rtyper, classdef)
            etype = exdata.fn_type_of_exc_inst(evalue)
            e = LLException(etype, evalue)
            if not (catch_exception and op is block.operations[-1]):
                raise e

        # determine nextblock and/or return value
        if len(block.exits) == 0:
            # return block
            tracer = self.llinterpreter.tracer
            if len(block.inputargs) == 2:
                # exception
                if tracer:
                    tracer.dump('raise')
                etypevar, evaluevar = block.getvariables()
                etype = self.getval(etypevar)
                evalue = self.getval(evaluevar)
                # watch out, these are _ptr's
                raise LLException(etype, evalue)
            resultvar, = block.getvariables()
            result = self.getval(resultvar)
            exc_data = self.llinterpreter.get_transformed_exc_data(self.graph)
            if exc_data:
                # re-raise the exception set by this graph, if any
                etype = exc_data.exc_type
                if etype:
                    evalue = exc_data.exc_value
                    if tracer:
                        tracer.dump('raise')
                    exc_data.exc_type  = lltype.typeOf(etype )._defl()
                    exc_data.exc_value = lltype.typeOf(evalue)._defl()
                    from pypy.translator import exceptiontransform
                    T = resultvar.concretetype
                    errvalue = exceptiontransform.error_value(T)
                    # check that the exc-transformed graph returns the error
                    # value when it returns with an exception set
                    assert result == errvalue
                    raise LLException(etype, evalue)
            if tracer:
                tracer.dump('return')
            return None, result
        elif block.exitswitch is None:
            # single-exit block
            assert len(block.exits) == 1
            link = block.exits[0]
        elif catch_exception:
            link = block.exits[0]
            if e:
                exdata = self.llinterpreter.typer.getexceptiondata()
                cls = e.args[0]
                inst = e.args[1]
                for link in block.exits[1:]:
                    assert issubclass(link.exitcase, py.builtin.BaseException)
                    if self.op_direct_call(exdata.fn_exception_match,
                                           cls, link.llexitcase):
                        self.setifvar(link.last_exception, cls)
                        self.setifvar(link.last_exc_value, inst)
                        break
                else:
                    # no handler found, pass on
                    raise e
        else:
            llexitvalue = self.getval(block.exitswitch)
            if block.exits[-1].exitcase == "default":
                defaultexit = block.exits[-1]
                nondefaultexits = block.exits[:-1]
                assert defaultexit.llexitcase is None
            else:
                defaultexit = None
                nondefaultexits = block.exits
            for link in nondefaultexits:
                if link.llexitcase == llexitvalue:
                    break   # found -- the result is in 'link'
            else:
                if defaultexit is None:
                    raise ValueError("exit case %r not found in the exit links "
                                     "of %r" % (llexitvalue, block))
                else:
                    link = defaultexit
        return link.target, [self.getval(x) for x in link.args]

    def eval_operation(self, operation):
        tracer = self.llinterpreter.tracer
        if tracer:
            tracer.dump(str(operation))
        ophandler = self.getoperationhandler(operation.opname)
        # XXX slighly unnice but an important safety check
        if operation.opname == 'direct_call':
            assert isinstance(operation.args[0], Constant)
        elif operation.opname == 'indirect_call':
            assert isinstance(operation.args[0], Variable)
        if getattr(ophandler, 'specialform', False):
            retval = ophandler(*operation.args)
        else:
            vals = [self.getval_or_subop(x) for x in operation.args]
            if getattr(ophandler, 'need_result_type', False):
                vals.insert(0, operation.result.concretetype)
            try:
                retval = ophandler(*vals)
            except LLException, e:
                # safety check check that the operation is allowed to raise that
                # exception
                if operation.opname in lloperation.LL_OPERATIONS:
                    canraise = lloperation.LL_OPERATIONS[operation.opname].canraise
                    if Exception not in canraise:
                        exc = self.llinterpreter.find_exception(e)
                        for canraiseexc in canraise:
                            if issubclass(exc, canraiseexc):
                                break
                        else:
                            raise TypeError("the operation %s is not expected to raise %s" % (operation, exc))

                # for exception-transformed graphs, store the LLException
                # into the exc_data used by this graph
                exc_data = self.llinterpreter.get_transformed_exc_data(
                    self.graph)
                if exc_data:
                    etype = e.args[0]
                    evalue = e.args[1]
                    exc_data.exc_type = etype
                    exc_data.exc_value = evalue
                    from pypy.translator import exceptiontransform
                    retval = exceptiontransform.error_value(
                        operation.result.concretetype)
                else:
                    raise
        self.setvar(operation.result, retval)
        if tracer:
            if retval is None:
                tracer.dump('\n')
            else:
                tracer.dump('   ---> %r\n' % (retval,))

    def make_llexception(self, exc=None):
        if exc is None:
            original = sys.exc_info()
            exc = original[1]
            # it makes no sense to convert some exception classes that
            # just mean something buggy crashed
            if isinstance(exc, (AssertionError, AttributeError,
                                TypeError, NameError,
                                KeyboardInterrupt, SystemExit,
                                ImportError, SyntaxError)):
                raise original[0], original[1], original[2]     # re-raise it
            # for testing the JIT (see ContinueRunningNormally) we need
            # to let some exceptions introduced by the JIT go through
            # the llinterpreter uncaught
            if getattr(exc, '_go_through_llinterp_uncaught_', False):
                raise original[0], original[1], original[2]     # re-raise it
            extraargs = (original,)
        else:
            extraargs = ()
        typer = self.llinterpreter.typer
        exdata = typer.getexceptiondata()
        if isinstance(exc, OSError):
            self.op_direct_call(exdata.fn_raise_OSError, exc.errno)
            assert False, "op_direct_call above should have raised"
        else:
            evalue = exdata.get_standard_ll_exc_instance_by_class(exc.__class__)
            etype = self.op_direct_call(exdata.fn_type_of_exc_inst, evalue)
        raise LLException(etype, evalue, *extraargs)

    def invoke_callable_with_pyexceptions(self, fptr, *args):
        obj = self.llinterpreter.typer.type_system.deref(fptr)
        try:
            return obj._callable(*args)
        except LLException, e:
            raise
        except Exception, e:
            if getattr(e, '_go_through_llinterp_uncaught_', False):
                raise
            if getattr(obj, '_debugexc', False):
                log.ERROR('The llinterpreter got an '
                          'unexpected exception when calling')
                log.ERROR('the external function %r:' % (fptr,))
                log.ERROR('%s: %s' % (e.__class__.__name__, e))
                if self.llinterpreter.tracer:
                    self.llinterpreter.tracer.flush()
                import sys
                from pypy.translator.tool.pdbplus import PdbPlusShow
                PdbPlusShow(None).post_mortem(sys.exc_info()[2])
            self.make_llexception()

    def find_roots(self, roots):
        #log.findroots(self.curr_block.inputargs)
        vars = []
        for v in self.curr_block.inputargs:
            if isinstance(v, Variable):
                vars.append(v)
        for op in self.curr_block.operations[:self.curr_operation_index]:
            vars.append(op.result)

        for v in vars:
            TYPE = v.concretetype
            if isinstance(TYPE, lltype.Ptr) and TYPE.TO._gckind == 'gc':
                roots.append(_address_of_local_var(self, v))

    # __________________________________________________________
    # misc LL operation implementations

    def op_debug_view(self, *ll_objects):
        from pypy.translator.tool.lltracker import track
        track(*ll_objects)

    def op_debug_assert(self, x, msg):
        assert x, msg

    def op_debug_fatalerror(self, ll_msg, ll_exc=None):
        msg = ''.join(ll_msg.chars)
        if ll_exc is None:
            raise LLFatalError(msg)
        else:
            ll_exc_type = lltype.cast_pointer(rclass.OBJECTPTR, ll_exc).typeptr
            raise LLFatalError(msg, LLException(ll_exc_type, ll_exc))

    def op_debug_llinterpcall(self, pythonfunction, *args_ll):
        try:
            return pythonfunction(*args_ll)
        except:
            self.make_llexception()

    def op_debug_start_traceback(self, *args):
        pass    # xxx write debugging code here?

    def op_debug_reraise_traceback(self, *args):
        pass    # xxx write debugging code here?

    def op_debug_record_traceback(self, *args):
        pass    # xxx write debugging code here?

    def op_debug_print_traceback(self, *args):
        pass    # xxx write debugging code here?

    def op_debug_catch_exception(self, *args):
        pass    # xxx write debugging code here?

    def op_jit_marker(self, *args):
        pass

    def op_jit_record_known_class(self, *args):
        pass

    def op_get_exception_addr(self, *args):
        raise NotImplementedError

    def op_get_exc_value_addr(self, *args):
        raise NotImplementedError

    def op_instrument_count(self, ll_tag, ll_label):
        pass # xxx for now

    def op_keepalive(self, value):
        pass

    def op_hint(self, x, hints):
        return x

    def op_decode_arg(self, fname, i, name, vargs, vkwds):
        raise NotImplementedError("decode_arg")

    def op_decode_arg_def(self, fname, i, name, vargs, vkwds, default):
        raise NotImplementedError("decode_arg_def")

    def op_check_no_more_arg(self, fname, n, vargs):
        raise NotImplementedError("check_no_more_arg")

    def op_getslice(self, vargs, start, stop_should_be_None):
        raise NotImplementedError("getslice")   # only for argument parsing

    def op_check_self_nonzero(self, fname, vself):
        raise NotImplementedError("check_self_nonzero")

    def op_setfield(self, obj, fieldname, fieldvalue):
        # obj should be pointer
        FIELDTYPE = getattr(lltype.typeOf(obj).TO, fieldname)
        if FIELDTYPE is not lltype.Void:
            self.heap.setfield(obj, fieldname, fieldvalue)

    def op_bare_setfield(self, obj, fieldname, fieldvalue):
        # obj should be pointer
        FIELDTYPE = getattr(lltype.typeOf(obj).TO, fieldname)
        if FIELDTYPE is not lltype.Void:
            setattr(obj, fieldname, fieldvalue)

    def op_getinteriorfield(self, obj, *offsets):
        checkptr(obj)
        ob = obj
        for o in offsets:
            if isinstance(o, str):
                ob = getattr(ob, o)
            else:
                ob = ob[o]
        assert not isinstance(ob, lltype._interior_ptr)
        return ob

    def getinneraddr(self, obj, *offsets):
        TYPE = lltype.typeOf(obj).TO
        addr = llmemory.cast_ptr_to_adr(obj)
        for o in offsets:
            if isinstance(o, str):
                addr += llmemory.offsetof(TYPE, o)
                TYPE = getattr(TYPE, o)
            else:
                addr += llmemory.itemoffsetof(TYPE, o)
                TYPE = TYPE.OF
        return addr, TYPE

    def op_setinteriorfield(self, obj, *fieldnamesval):
        offsets, fieldvalue = fieldnamesval[:-1], fieldnamesval[-1]
        inneraddr, FIELD = self.getinneraddr(obj, *offsets)
        if FIELD is not lltype.Void:
            self.heap.setinterior(obj, inneraddr, FIELD, fieldvalue, offsets)

    def op_bare_setinteriorfield(self, obj, *fieldnamesval):
        offsets, fieldvalue = fieldnamesval[:-1], fieldnamesval[-1]
        inneraddr, FIELD = self.getinneraddr(obj, *offsets)
        if FIELD is not lltype.Void:
            llheap.setinterior(obj, inneraddr, FIELD, fieldvalue)

    def op_getarrayitem(self, array, index):
        return array[index]

    def op_setarrayitem(self, array, index, item):
        # array should be a pointer
        ITEMTYPE = lltype.typeOf(array).TO.OF
        if ITEMTYPE is not lltype.Void:
            self.heap.setarrayitem(array, index, item)

    def op_bare_setarrayitem(self, array, index, item):
        # array should be a pointer
        ITEMTYPE = lltype.typeOf(array).TO.OF
        if ITEMTYPE is not lltype.Void:
            array[index] = item


    def perform_call(self, f, ARGS, args):
        fobj = self.llinterpreter.typer.type_system.deref(f)
        has_callable = getattr(fobj, '_callable', None) is not None
        if hasattr(fobj, 'graph'):
            graph = fobj.graph
        else:
            assert has_callable, "don't know how to execute %r" % f
            return self.invoke_callable_with_pyexceptions(f, *args)
        args_v = graph.getargs()
        if len(ARGS) != len(args_v):
            raise TypeError("graph with %d args called with wrong func ptr type: %r" %(len(args_v), ARGS)) 
        for T, v in zip(ARGS, args_v):
            if not lltype.isCompatibleType(T, v.concretetype):
                raise TypeError("graph with %r args called with wrong func ptr type: %r" %
                                (tuple([v.concretetype for v in args_v]), ARGS)) 
        frame = self.newsubframe(graph, args)
        return frame.eval()

    def op_direct_call(self, f, *args):
        FTYPE = self.llinterpreter.typer.type_system.derefType(lltype.typeOf(f))
        return self.perform_call(f, FTYPE.ARGS, args)

    def op_indirect_call(self, f, *args):
        graphs = args[-1]
        args = args[:-1]
        if graphs is not None:
            obj = self.llinterpreter.typer.type_system.deref(f)
            if hasattr(obj, 'graph'):
                assert obj.graph in graphs 
        else:
            pass
            #log.warn("op_indirect_call with graphs=None:", f)
        return self.op_direct_call(f, *args)

    def op_malloc(self, obj, flags):
        flavor = flags['flavor']
        zero = flags.get('zero', False)
        track_allocation = flags.get('track_allocation', True)
        if flavor == "stack":
            result = self.heap.malloc(obj, zero=zero, flavor='raw')
            self.alloca_objects.append(result)
            return result
        ptr = self.heap.malloc(obj, zero=zero, flavor=flavor,
                               track_allocation=track_allocation)
        return ptr

    def op_malloc_varsize(self, obj, flags, size):
        flavor = flags['flavor']
        zero = flags.get('zero', False)
        track_allocation = flags.get('track_allocation', True)
        assert flavor in ('gc', 'raw')
        try:
            ptr = self.heap.malloc(obj, size, zero=zero, flavor=flavor,
                                   track_allocation=track_allocation)
            return ptr
        except MemoryError:
            self.make_llexception()

    def op_malloc_nonmovable(self, TYPE, flags):
        flavor = flags['flavor']
        assert flavor == 'gc'
        zero = flags.get('zero', False)
        return self.heap.malloc_nonmovable(TYPE, zero=zero)

    def op_malloc_nonmovable_varsize(self, TYPE, flags, size):
        flavor = flags['flavor']
        assert flavor == 'gc'
        zero = flags.get('zero', False)
        return self.heap.malloc_nonmovable(TYPE, size, zero=zero)

    def op_free(self, obj, flags):
        assert flags['flavor'] == 'raw'
        track_allocation = flags.get('track_allocation', True)
        self.heap.free(obj, flavor='raw', track_allocation=track_allocation)

    def op_gc_add_memory_pressure(self, size):
        self.heap.add_memory_pressure(size)

    def op_shrink_array(self, obj, smallersize):
        return self.heap.shrink_array(obj, smallersize)

    def op_zero_gc_pointers_inside(self, obj):
        raise NotImplementedError("zero_gc_pointers_inside")

    def op_gc_writebarrier_before_copy(self, source, dest,
                                       source_start, dest_start, length):
        if hasattr(self.heap, 'writebarrier_before_copy'):
            return self.heap.writebarrier_before_copy(source, dest,
                                                      source_start, dest_start,
                                                      length)
        else:
            return True

    def op_getfield(self, obj, field):
        checkptr(obj)
        # check the difference between op_getfield and op_getsubstruct:
        assert not isinstance(getattr(lltype.typeOf(obj).TO, field),
                              lltype.ContainerType)
        return getattr(obj, field)

    def op_force_cast(self, RESTYPE, obj):
        from pypy.rpython.lltypesystem import ll2ctypes
        return ll2ctypes.force_cast(RESTYPE, obj)
    op_force_cast.need_result_type = True

    def op_cast_int_to_ptr(self, RESTYPE, int1):
        return lltype.cast_int_to_ptr(RESTYPE, int1)
    op_cast_int_to_ptr.need_result_type = True

    def op_cast_ptr_to_int(self, ptr1):
        checkptr(ptr1)
        return lltype.cast_ptr_to_int(ptr1)

    op_cast_current_ptr_to_int = op_cast_ptr_to_int

    def op_cast_opaque_ptr(self, RESTYPE, obj):
        checkptr(obj)
        return lltype.cast_opaque_ptr(RESTYPE, obj)
    op_cast_opaque_ptr.need_result_type = True

    def op_cast_ptr_to_adr(self, ptr):
        checkptr(ptr)
        return llmemory.cast_ptr_to_adr(ptr)

    def op_cast_adr_to_int(self, RESTYPE, adr, mode):
        checkadr(adr)
        if RESTYPE is lltype.Signed:
            return llmemory.cast_adr_to_int(adr, mode)
        elif RESTYPE is lltype.Unsigned:
            assert mode == "symbolic"
            return llmemory.cast_adr_to_uint_symbolic(adr)
        else:
            raise TypeError('cast_adr_to_int -> %r' % (RESTYPE,))
    op_cast_adr_to_int.need_result_type = True

    def op_convert_float_bytes_to_longlong(self, f):
        from pypy.rlib import longlong2float
        return longlong2float.float2longlong(f)

    def op_weakref_create(self, v_obj):
        def objgetter():    # special support for gcwrapper.py
            return self.getval(v_obj)
        return self.heap.weakref_create_getlazy(objgetter)
    op_weakref_create.specialform = True

    def op_weakref_deref(self, PTRTYPE, obj):
        return self.heap.weakref_deref(PTRTYPE, obj)
    op_weakref_deref.need_result_type = True

    def op_cast_ptr_to_weakrefptr(self, obj):
        return llmemory.cast_ptr_to_weakrefptr(obj)

    def op_cast_weakrefptr_to_ptr(self, PTRTYPE, obj):
        return llmemory.cast_weakrefptr_to_ptr(PTRTYPE, obj)
    op_cast_weakrefptr_to_ptr.need_result_type = True

    def op_gc__collect(self, *gen):
        self.heap.collect(*gen)

    def op_gc_heap_stats(self):
        raise NotImplementedError

    def op_gc_obtain_free_space(self, size):
        raise NotImplementedError

    def op_gc_can_move(self, ptr):
        addr = llmemory.cast_ptr_to_adr(ptr)
        return self.heap.can_move(addr)

    def op_gc_thread_prepare(self):
        self.heap.thread_prepare()

    def op_gc_thread_run(self):
        self.heap.thread_run()

    def op_gc_thread_start(self):
        self.heap.thread_start()

    def op_gc_thread_die(self):
        self.heap.thread_die()

    def op_gc_thread_before_fork(self):
        raise NotImplementedError

    def op_gc_thread_after_fork(self):
        raise NotImplementedError

    def op_gc_free(self, addr):
        # what can you do?
        pass
        #raise NotImplementedError("gc_free")

    def op_gc_fetch_exception(self):
        raise NotImplementedError("gc_fetch_exception")

    def op_gc_restore_exception(self, exc):
        raise NotImplementedError("gc_restore_exception")

    def op_gc_adr_of_nursery_top(self):
        raise NotImplementedError
    def op_gc_adr_of_nursery_free(self):
        raise NotImplementedError

    def op_gc_adr_of_root_stack_base(self):
        raise NotImplementedError
    def op_gc_adr_of_root_stack_top(self):
        raise NotImplementedError

    def op_gc_call_rtti_destructor(self, rtti, addr):
        if hasattr(rtti._obj, 'destructor_funcptr'):
            d = rtti._obj.destructor_funcptr
            obptr = addr.ref()
            return self.op_direct_call(d, obptr)

    def op_gc_deallocate(self, TYPE, addr):
        raise NotImplementedError("gc_deallocate")

    def op_gc_reload_possibly_moved(self, v_newaddr, v_ptr):
        assert v_newaddr.concretetype is llmemory.Address
        assert isinstance(v_ptr.concretetype, lltype.Ptr)
        assert v_ptr.concretetype.TO._gckind == 'gc'
        newaddr = self.getval(v_newaddr)
        p = llmemory.cast_adr_to_ptr(newaddr, v_ptr.concretetype)
        if isinstance(v_ptr, Constant):
            assert v_ptr.value == p
        else:
            self.setvar(v_ptr, p)
    op_gc_reload_possibly_moved.specialform = True

    def op_gc_identityhash(self, obj):
        return lltype.identityhash(obj)

    def op_gc_id(self, ptr):
        PTR = lltype.typeOf(ptr)
        if isinstance(PTR, lltype.Ptr):
            return self.heap.gc_id(ptr)
        elif isinstance(PTR, ootype.OOType):
            return ootype.identityhash(ptr)     # XXX imprecise
        raise NotImplementedError("gc_id on %r" % (PTR,))

    def op_gc_set_max_heap_size(self, maxsize):
        raise NotImplementedError("gc_set_max_heap_size")

    def op_gc_asmgcroot_static(self, index):
        raise NotImplementedError("gc_asmgcroot_static")

    def op_gc_stack_bottom(self):
        pass       # marker for trackgcroot.py

    def op_gc_shadowstackref_new(self):   # stacklet+shadowstack
        raise NotImplementedError("gc_shadowstackref_new")
    def op_gc_shadowstackref_context(self):
        raise NotImplementedError("gc_shadowstackref_context")
    def op_gc_shadowstackref_destroy(self):
        raise NotImplementedError("gc_shadowstackref_destroy")
    def op_gc_save_current_state_away(self):
        raise NotImplementedError("gc_save_current_state_away")
    def op_gc_forget_current_state(self):
        raise NotImplementedError("gc_forget_current_state")
    def op_gc_restore_state_from(self):
        raise NotImplementedError("gc_restore_state_from")
    def op_gc_start_fresh_new_state(self):
        raise NotImplementedError("gc_start_fresh_new_state")

    def op_gc_get_type_info_group(self):
        raise NotImplementedError("gc_get_type_info_group")

    def op_gc_get_rpy_memory_usage(self):
        raise NotImplementedError("gc_get_rpy_memory_usage")

    def op_gc_get_rpy_roots(self):
        raise NotImplementedError("gc_get_rpy_roots")

    def op_gc_get_rpy_referents(self):
        raise NotImplementedError("gc_get_rpy_referents")

    def op_gc_is_rpy_instance(self):
        raise NotImplementedError("gc_is_rpy_instance")

    def op_gc_get_rpy_type_index(self):
        raise NotImplementedError("gc_get_rpy_type_index")

    def op_gc_dump_rpy_heap(self):
        raise NotImplementedError("gc_dump_rpy_heap")

    def op_gc_typeids_z(self):
        raise NotImplementedError("gc_typeids_z")

    def op_gc_gcflag_extra(self, subopnum, *args):
        return self.heap.gcflag_extra(subopnum, *args)

    def op_do_malloc_fixedsize_clear(self):
        raise NotImplementedError("do_malloc_fixedsize_clear")

    def op_do_malloc_varsize_clear(self):
        raise NotImplementedError("do_malloc_varsize_clear")

    def op_get_write_barrier_failing_case(self):
        raise NotImplementedError("get_write_barrier_failing_case")

    def op_get_write_barrier_from_array_failing_case(self):
        raise NotImplementedError("get_write_barrier_from_array_failing_case")

    def op_stack_current(self):
        return 0

<<<<<<< HEAD
    def _stm_not_implemented(self, *args):
        raise NotImplementedError
    op_stm_writebarrier = _stm_not_implemented
    op_stm_normalize_global = _stm_not_implemented
    op_stm_become_inevitable = _stm_not_implemented

    # operations on pyobjects!
    for opname in lloperation.opimpls.keys():
        exec py.code.Source("""
        def op_%(opname)s(self, *pyobjs):
            for pyo in pyobjs:
                assert lltype.typeOf(pyo) == lltype.Ptr(lltype.PyObject)
            func = lloperation.opimpls[%(opname)r]
            try:
                pyo = func(*[pyo._obj.value for pyo in pyobjs])
            except Exception:
                self.make_llexception()
            return self.heap.pyobjectptr(pyo)
        """ % locals()).compile()
    del opname

    def op_simple_call(self, f, *args):
        assert lltype.typeOf(f) == lltype.Ptr(lltype.PyObject)
        for pyo in args:
            assert lltype.typeOf(pyo) == lltype.Ptr(lltype.PyObject)
        res = f._obj.value(*[pyo._obj.value for pyo in args])
        return self.heap.pyobjectptr(res)

=======
>>>>>>> 6a6c2d06
    # __________________________________________________________
    # operations on addresses

    def op_raw_malloc(self, size):
        assert lltype.typeOf(size) == lltype.Signed
        return llmemory.raw_malloc(size)

    op_boehm_malloc = op_boehm_malloc_atomic = op_raw_malloc

    def op_boehm_register_finalizer(self, p, finalizer):
        pass

    def op_boehm_disappearing_link(self, link, obj):
        pass

    def op_raw_malloc_usage(self, size):
        assert lltype.typeOf(size) == lltype.Signed
        return llmemory.raw_malloc_usage(size)

    def op_raw_free(self, addr):
        checkadr(addr)
        llmemory.raw_free(addr)

    def op_raw_memclear(self, addr, size):
        checkadr(addr)
        llmemory.raw_memclear(addr, size)

    def op_raw_memcopy(self, fromaddr, toaddr, size):
        checkadr(fromaddr)
        checkadr(toaddr)
        llmemory.raw_memcopy(fromaddr, toaddr, size)

    op_raw_memmove = op_raw_memcopy # this is essentially the same here

    def op_raw_load(self, RESTYPE, addr, offset):
        checkadr(addr)
        if isinstance(offset, int):
            from pypy.rpython.lltypesystem import rffi
            ll_p = rffi.cast(rffi.CCHARP, addr)
            ll_p = rffi.cast(rffi.CArrayPtr(RESTYPE),
                             rffi.ptradd(ll_p, offset))
            value = ll_p[0]
        else:
            assert offset.TYPE == RESTYPE
            value = getattr(addr, str(RESTYPE).lower())[offset.repeat]
        assert lltype.typeOf(value) == RESTYPE
        return value
    op_raw_load.need_result_type = True

    def op_raw_store(self, addr, offset, value):
        checkadr(addr)
        ARGTYPE = lltype.typeOf(value)
        if isinstance(offset, int):
            from pypy.rpython.lltypesystem import rffi
            ll_p = rffi.cast(rffi.CCHARP, addr)
            ll_p = rffi.cast(rffi.CArrayPtr(ARGTYPE),
                             rffi.ptradd(ll_p, offset))
            ll_p[0] = value
        else:
            assert offset.TYPE == ARGTYPE
            getattr(addr, str(ARGTYPE).lower())[offset.repeat] = value

    def op_stack_malloc(self, size): # mmh
        raise NotImplementedError("backend only")

    def op_track_alloc_start(self, addr):
        # we don't do tracking at this level
        checkadr(addr)

    def op_track_alloc_stop(self, addr):
        checkadr(addr)

    # ____________________________________________________________
    # Overflow-detecting variants

    def op_int_neg_ovf(self, x):
        assert is_valid_int(x)
        try:
            return ovfcheck(-x)
        except OverflowError:
            self.make_llexception()

    def op_int_abs_ovf(self, x):
        assert is_valid_int(x)
        try:
            return ovfcheck(abs(x))
        except OverflowError:
            self.make_llexception()

    def op_int_lshift_ovf(self, x, y):
        assert is_valid_int(x)
        assert is_valid_int(y)
        try:
            return ovfcheck(x << y)
        except OverflowError:
            self.make_llexception()

    def _makefunc2(fn, operator, xtype, ytype=None):
        import sys
        d = sys._getframe(1).f_locals
        if ytype is None:
            ytype = xtype
        if '_ovf' in fn:
            checkfn = 'ovfcheck'
        elif fn.startswith('op_int_'):
            checkfn = 'intmask'
        else:
            checkfn = ''
        if operator == '//':
            code = '''r = %(checkfn)s(x // y)
                if x^y < 0 and x%%y != 0:
                    r += 1
                return r
                '''%locals()
        elif operator == '%':
            ## overflow check on % does not work with emulated int
            code = '''%(checkfn)s(x // y)
                r = x %% y
                if x^y < 0 and x%%y != 0:
                    r -= y
                return r
                '''%locals()
        else:
            code = 'return %(checkfn)s(x %(operator)s y)'%locals()
        exec py.code.Source("""
        def %(fn)s(self, x, y):
            assert isinstance(x, %(xtype)s)
            assert isinstance(y, %(ytype)s)
            try:
                %(code)s
            except (OverflowError, ValueError, ZeroDivisionError):
                self.make_llexception()
        """ % locals()).compile() in globals(), d

    _makefunc2('op_int_add_ovf', '+', '(int, long, llmemory.AddressOffset)')
    _makefunc2('op_int_mul_ovf', '*', '(int, long, llmemory.AddressOffset)', '(int, long)')
    _makefunc2('op_int_sub_ovf',          '-',  '(int, long)')
    _makefunc2('op_int_floordiv_ovf',     '//', '(int, long)')  # XXX negative args
    _makefunc2('op_int_floordiv_zer',     '//', '(int, long)')  # can get off-by-one
    _makefunc2('op_int_floordiv_ovf_zer', '//', '(int, long)')  # (see op_int_floordiv)
    _makefunc2('op_int_mod_ovf',          '%',  '(int, long)')
    _makefunc2('op_int_mod_zer',          '%',  '(int, long)')
    _makefunc2('op_int_mod_ovf_zer',      '%',  '(int, long)')

    _makefunc2('op_uint_floordiv_zer',    '//', 'r_uint')
    _makefunc2('op_uint_mod_zer',         '%',  'r_uint')

    _makefunc2('op_llong_floordiv_zer',   '//', 'r_longlong')
    _makefunc2('op_llong_mod_zer',        '%',  'r_longlong')

    _makefunc2('op_ullong_floordiv_zer',  '//', 'r_ulonglong')
    _makefunc2('op_ullong_mod_zer',       '%',  'r_ulonglong')

    _makefunc2('op_lllong_floordiv_zer',   '//', 'r_longlonglong')
    _makefunc2('op_lllong_mod_zer',        '%',  'r_longlonglong')
    
    def op_int_add_nonneg_ovf(self, x, y):
        if isinstance(y, int):
            assert y >= 0
        return self.op_int_add_ovf(x, y)

    def op_int_is_true(self, x):
        # special case
        if type(x) is CDefinedIntSymbolic:
            x = x.default
        # if type(x) is a subclass of Symbolic, bool(x) will usually raise
        # a TypeError -- unless __nonzero__ has been explicitly overridden.
        assert is_valid_int(x) or isinstance(x, Symbolic)
        return bool(x)

    # hack for jit.codegen.llgraph

    def op_check_and_clear_exc(self):
        exc_data = self.llinterpreter.get_transformed_exc_data(self.graph)
        assert exc_data
        etype  = exc_data.exc_type
        evalue = exc_data.exc_value
        exc_data.exc_type  = lltype.typeOf(etype )._defl()
        exc_data.exc_value = lltype.typeOf(evalue)._defl()
        return bool(etype)

    #Operation of ootype

    def op_new(self, INST):
        assert isinstance(INST, (ootype.Instance, ootype.BuiltinType))
        return ootype.new(INST)
        
    def op_oonewarray(self, ARRAY, length):
        assert isinstance(ARRAY, ootype.Array)
        assert is_valid_int(length)
        return ootype.oonewarray(ARRAY, length)

    def op_runtimenew(self, class_):
        return ootype.runtimenew(class_)

    def op_oonewcustomdict(self, DICT, eq_func, eq_obj, eq_method_name,
                           hash_func, hash_obj, hash_method_name):
        eq_name, interp_eq = \
                 wrap_callable(self.llinterpreter, eq_func, eq_obj, eq_method_name)
        EQ_FUNC = ootype.StaticMethod([DICT._KEYTYPE, DICT._KEYTYPE], ootype.Bool)
        sm_eq = ootype.static_meth(EQ_FUNC, eq_name, _callable=interp_eq)        

        hash_name, interp_hash = \
                   wrap_callable(self.llinterpreter, hash_func, hash_obj, hash_method_name)
        HASH_FUNC = ootype.StaticMethod([DICT._KEYTYPE], ootype.Signed)
        sm_hash = ootype.static_meth(HASH_FUNC, hash_name, _callable=interp_hash)

        # XXX: is it fine to have StaticMethod type for bound methods, too?
        return ootype.oonewcustomdict(DICT, sm_eq, sm_hash)

    def op_oosetfield(self, inst, name, value):
        checkinst(inst)
        assert isinstance(name, str)
        FIELDTYPE = lltype.typeOf(inst)._field_type(name)
        if FIELDTYPE is not lltype.Void:
            setattr(inst, name, value)

    def op_oogetfield(self, inst, name):
        checkinst(inst)
        assert isinstance(name, str)
        return getattr(inst, name)

    def op_oosend(self, message, inst, *args):
        checkinst(inst)
        assert isinstance(message, str)
        bm = getattr(inst, message)
        inst = bm.inst
        m = bm.meth
        args = m._checkargs(args, check_callable=False)
        if getattr(m, 'abstract', False):
            raise RuntimeError("calling abstract method %r" % (m,))
        return self.perform_call(m, (lltype.typeOf(inst),)+lltype.typeOf(m).ARGS, [inst]+args)

    def op_oostring(self, obj, base):
        return ootype.oostring(obj, base)

    def op_oounicode(self, obj, base):
        try:
            return ootype.oounicode(obj, base)
        except UnicodeDecodeError:
            self.make_llexception()

    def op_ooparse_int(self, s, base):
        try:
            return ootype.ooparse_int(s, base)
        except ValueError:
            self.make_llexception()

    def op_ooparse_float(self, s):
        try:
            return ootype.ooparse_float(s)
        except ValueError:
            self.make_llexception()

    def op_oobox_int(self, i):
        return ootype.oobox_int(i)

    def op_oounbox_int(self, x):
        return ootype.oounbox_int(x)

class Tracer(object):
    Counter = 0
    file = None
    TRACE = int(os.getenv('PYPY_TRACE') or '0')

    HEADER = """<html><head>
        <script language=javascript type='text/javascript'>
        function togglestate(n) {
          var item = document.getElementById('div'+n)
          if (item.style.display == 'none')
            item.style.display = 'block';
          else
            item.style.display = 'none';
        }

        function toggleall(lst) {
          for (var i = 0; i<lst.length; i++) {
            togglestate(lst[i]);
          }
        }
        </script>
        </head>

        <body><pre>
    """

    FOOTER = """</pre>
        <script language=javascript type='text/javascript'>
        toggleall(%r);
        </script>

    </body></html>"""

    ENTER = ('''\n\t<a href="javascript:togglestate(%d)">%s</a>'''
             '''\n<div id="div%d" style="display: %s">\t''')
    LEAVE = '''\n</div>\t'''

    def htmlquote(self, s, text_to_html={}):
        # HTML quoting, lazily initialized
        if not text_to_html:
            import htmlentitydefs
            for key, value in htmlentitydefs.entitydefs.items():
                text_to_html[value] = '&' + key + ';'
        return ''.join([text_to_html.get(c, c) for c in s])

    def start(self):
        # start of a dump file
        if not self.TRACE:
            return
        from pypy.tool.udir import udir
        n = Tracer.Counter
        Tracer.Counter += 1
        filename = 'llinterp_trace_%d.html' % n
        self.file = udir.join(filename).open('w')
        print >> self.file, self.HEADER

        linkname = str(udir.join('llinterp_trace.html'))
        try:
            os.unlink(linkname)
        except OSError:
            pass
        try:
            os.symlink(filename, linkname)
        except (AttributeError, OSError):
            pass

        self.count = 0
        self.indentation = ''
        self.depth = 0
        self.latest_call_chain = []

    def stop(self):
        # end of a dump file
        if self.file:
            print >> self.file, self.FOOTER % (self.latest_call_chain[1:])
            self.file.close()
            self.file = None

    def enter(self, graph):
        # enter evaluation of a graph
        if self.file:
            del self.latest_call_chain[self.depth:]
            self.depth += 1
            self.latest_call_chain.append(self.count)
            s = self.htmlquote(str(graph))
            i = s.rfind(')')
            s = s[:i+1] + '<b>' + s[i+1:] + '</b>'
            if self.count == 0:
                display = 'block'
            else:
                display = 'none'
            text = self.ENTER % (self.count, s, self.count, display)
            self.indentation += '    '
            self.file.write(text.replace('\t', self.indentation))
            self.count += 1

    def leave(self):
        # leave evaluation of a graph
        if self.file:
            self.indentation = self.indentation[:-4]
            self.file.write(self.LEAVE.replace('\t', self.indentation))
            self.depth -= 1

    def dump(self, text, bold=False):
        if self.file:
            text = self.htmlquote(text)
            if bold:
                text = '<b>%s</b>' % (text,)
            self.file.write(text.replace('\n', '\n'+self.indentation))

    def flush(self):
        if self.file:
            self.file.flush()

def wrap_callable(llinterpreter, fn, obj, method_name):
    if method_name is None:
        # fn is a StaticMethod
        if obj is not None:
            self_arg = [obj]
        else:
            self_arg = []
        func_graph = fn.graph
    else:
        # obj is an instance, we want to call 'method_name' on it
        assert fn is None
        self_arg = [obj]
        func_graph = obj._TYPE._methods[method_name._str].graph

    return wrap_graph(llinterpreter, func_graph, self_arg)

def wrap_graph(llinterpreter, graph, self_arg):
    """
    Returns a callable that inteprets the given func or method_name when called.
    """

    def interp_func(*args):
        graph_args = self_arg + list(args)
        return llinterpreter.eval_graph(graph, args=graph_args)
    interp_func.graph = graph
    interp_func.self_arg = self_arg
    return graph.name, interp_func


def enumerate_exceptions_top_down():
    import exceptions
    result = []
    seen = {}
    def addcls(cls):
        if (type(cls) is type(Exception) and
            issubclass(cls, py.builtin.BaseException)):
            if cls in seen:
                return
            for base in cls.__bases__:   # bases first
                addcls(base)
            result.append(cls)
            seen[cls] = True
    for cls in exceptions.__dict__.values():
        addcls(cls)
    return result

class _address_of_local_var(object):
    _TYPE = llmemory.Address
    def __init__(self, frame, v):
        self._frame = frame
        self._v = v
    def _getaddress(self):
        return _address_of_local_var_accessor(self._frame, self._v)
    address = property(_getaddress)

class _address_of_local_var_accessor(object):
    def __init__(self, frame, v):
        self.frame = frame
        self.v = v
    def __getitem__(self, index):
        if index != 0:
            raise IndexError("address of local vars only support [0] indexing")
        p = self.frame.getval(self.v)
        result = llmemory.cast_ptr_to_adr(p)
        # the GC should never see instances of _gctransformed_wref
        result = self.unwrap_possible_weakref(result)
        return result
    def __setitem__(self, index, newvalue):
        if index != 0:
            raise IndexError("address of local vars only support [0] indexing")
        if self.v.concretetype == llmemory.WeakRefPtr:
            # fish some more
            assert isinstance(newvalue, llmemory.fakeaddress)
            p = llmemory.cast_ptr_to_weakrefptr(newvalue.ptr)
        else:
            p = llmemory.cast_adr_to_ptr(newvalue, self.v.concretetype)
        self.frame.setvar(self.v, p)
    def unwrap_possible_weakref(self, addr):
        # fish fish fish
        if addr and isinstance(addr.ptr._obj, llmemory._gctransformed_wref):
            return llmemory.fakeaddress(addr.ptr._obj._ptr)
        return addr


# by default we route all logging messages to nothingness
# e.g. tests can then switch on logging to get more help
# for failing tests
from pypy.tool.ansi_print import ansi_log
py.log.setconsumer('llinterp', ansi_log)<|MERGE_RESOLUTION|>--- conflicted
+++ resolved
@@ -960,37 +960,12 @@
     def op_stack_current(self):
         return 0
 
-<<<<<<< HEAD
     def _stm_not_implemented(self, *args):
         raise NotImplementedError
     op_stm_writebarrier = _stm_not_implemented
     op_stm_normalize_global = _stm_not_implemented
     op_stm_become_inevitable = _stm_not_implemented
 
-    # operations on pyobjects!
-    for opname in lloperation.opimpls.keys():
-        exec py.code.Source("""
-        def op_%(opname)s(self, *pyobjs):
-            for pyo in pyobjs:
-                assert lltype.typeOf(pyo) == lltype.Ptr(lltype.PyObject)
-            func = lloperation.opimpls[%(opname)r]
-            try:
-                pyo = func(*[pyo._obj.value for pyo in pyobjs])
-            except Exception:
-                self.make_llexception()
-            return self.heap.pyobjectptr(pyo)
-        """ % locals()).compile()
-    del opname
-
-    def op_simple_call(self, f, *args):
-        assert lltype.typeOf(f) == lltype.Ptr(lltype.PyObject)
-        for pyo in args:
-            assert lltype.typeOf(pyo) == lltype.Ptr(lltype.PyObject)
-        res = f._obj.value(*[pyo._obj.value for pyo in args])
-        return self.heap.pyobjectptr(res)
-
-=======
->>>>>>> 6a6c2d06
     # __________________________________________________________
     # operations on addresses
 
