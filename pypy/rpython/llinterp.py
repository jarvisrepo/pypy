from pypy.objspace.flow.model import FunctionGraph, Constant, Variable, c_last_exception
from pypy.rlib.rarithmetic import intmask, r_uint, ovfcheck, r_longlong
from pypy.rlib.rarithmetic import r_ulonglong, ovfcheck_lshift
from pypy.rpython.lltypesystem import lltype, llmemory, lloperation, llheap
from pypy.rpython.lltypesystem import rclass
from pypy.rpython.ootypesystem import ootype
from pypy.rlib.objectmodel import ComputedIntSymbolic, CDefinedIntSymbolic
from pypy.rlib.objectmodel import Symbolic
from pypy.rlib import rstackovf

import sys, os
import math
import py
import traceback, cStringIO

log = py.log.Producer('llinterp')

class LLException(Exception):
    def __init__(self, *args):
        "NOT_RPYTHON"
        Exception.__init__(self, *args)
    def __str__(self):
        etype = self.args[0]
        #evalue = self.args[1]
        if len(self.args) > 2:
            f = cStringIO.StringIO()
            original_type, original_value, original_tb = self.args[2]
            traceback.print_exception(original_type, original_value, original_tb,
                                      file=f)
            extra = '\n' + f.getvalue().rstrip('\n')
            extra = extra.replace('\n', '\n | ') + '\n `------'
        else:
            extra = ''
        return '<LLException %r%s>' % (type_name(etype), extra)

class LLFatalError(Exception):
    def __str__(self):
        return ': '.join([str(x) for x in self.args])

def type_name(etype):
    if isinstance(lltype.typeOf(etype), lltype.Ptr):
        return ''.join(etype.name).rstrip('\x00')
    else:
        # ootype!
        return etype._INSTANCE._name.split(".")[-1] 

class LLInterpreter(object):
    """ low level interpreter working with concrete values. """

    current_interpreter = None

    def __init__(self, typer, tracing=True, exc_data_ptr=None):
        self.bindings = {}
        self.typer = typer
        # 'heap' is module or object that provides malloc, etc for lltype ops
        self.heap = llheap
        self.exc_data_ptr = exc_data_ptr
        self.frame_stack = []
        self.tracer = None
        self.frame_class = LLFrame
        if tracing:
            self.tracer = Tracer()

    def eval_graph(self, graph, args=(), recursive=False):
        llframe = self.frame_class(graph, args, self)
        if self.tracer and not recursive:
            global tracer1
            tracer1 = self.tracer
            self.tracer.start()
        retval = None
        self.traceback_frames = []
        old_frame_stack = self.frame_stack[:]
        prev_interpreter = LLInterpreter.current_interpreter
        LLInterpreter.current_interpreter = self
        try:
            try:
                retval = llframe.eval()
            except LLException, e:
                log.error("LLEXCEPTION: %s" % (e, ))
                self.print_traceback()
                if self.tracer:
                    self.tracer.dump('LLException: %s\n' % (e,))
                raise
            except Exception, e:
                if getattr(e, '_go_through_llinterp_uncaught_', False):
                    raise
                log.error("AN ERROR OCCURED: %s" % (e, ))
                self.print_traceback()
                if self.tracer:
                    line = str(e)
                    if line:
                        line = ': ' + line
                    line = '* %s' % (e.__class__.__name__,) + line
                    self.tracer.dump(line + '\n')
                raise
        finally:
            LLInterpreter.current_interpreter = prev_interpreter
            assert old_frame_stack == self.frame_stack
            if self.tracer:
                if retval is not None:
                    self.tracer.dump('   ---> %r\n' % (retval,))
                if not recursive:
                    self.tracer.stop()
        return retval

    def print_traceback(self):
        frames = self.traceback_frames
        frames.reverse()
        self.traceback_frames = []
        lines = []
        for frame in frames:
            logline = frame.graph.name + "()"
            if frame.curr_block is None:
                logline += " <not running yet>"
                lines.append(logline)
                continue
            try:
                logline += " " + self.typer.annotator.annotated[frame.curr_block].func.__module__
            except (KeyError, AttributeError, TypeError):
                logline += " <unknown module>"
            lines.append(logline)
            for i, operation in enumerate(frame.curr_block.operations):
                if i == frame.curr_operation_index:
                    logline = "E  %s"
                else:
                    logline = "   %s"
                lines.append(logline % (operation, ))
        if self.tracer:
            self.tracer.dump('Traceback\n', bold=True)
            for line in lines:
                self.tracer.dump(line + '\n')
        for line in lines:
            log.traceback(line)

    def find_roots(self):
        """Return a list of the addresses of the roots."""
        #log.findroots("starting")
        roots = []
        for frame in self.frame_stack:
            #log.findroots("graph", frame.graph.name)
            frame.find_roots(roots)
        return roots

    def find_exception(self, exc):
        assert isinstance(exc, LLException)
        klass, inst = exc.args[0], exc.args[1]
        exdata = self.typer.getexceptiondata()
        frame = self.frame_class(None, [], self)
        for cls in enumerate_exceptions_top_down():
            evalue = frame.op_direct_call(exdata.fn_pyexcclass2exc,
                    lltype.pyobjectptr(cls))
            etype = frame.op_direct_call(exdata.fn_type_of_exc_inst, evalue)
            if etype == klass:
                return cls
        raise ValueError, "couldn't match exception"

    def get_transformed_exc_data(self, graph):
        if hasattr(graph, 'exceptiontransformed'):
            return graph.exceptiontransformed
        if getattr(graph, 'rgenop', False):
            return self.exc_data_ptr
        return None

    def _store_exception(self, exc):
        raise PleaseOverwriteStoreException("You just invoked ll2ctypes callback without overwriting _store_exception on llinterpreter")

class PleaseOverwriteStoreException(Exception):
    pass

def checkptr(ptr):
    assert isinstance(lltype.typeOf(ptr), lltype.Ptr)

def checkadr(addr):
    assert lltype.typeOf(addr) is llmemory.Address
    
def is_inst(inst):
    return isinstance(lltype.typeOf(inst), (ootype.Instance, ootype.BuiltinType, ootype.StaticMethod))

def checkinst(inst):
    assert is_inst(inst)


class LLFrame(object):
    def __init__(self, graph, args, llinterpreter):
        assert not graph or isinstance(graph, FunctionGraph)
        self.graph = graph
        self.args = args
        self.llinterpreter = llinterpreter
        self.heap = llinterpreter.heap
        self.bindings = {}
        self.curr_block = None
        self.curr_operation_index = 0
        self.alloca_objects = []

    def newsubframe(self, graph, args):
        return self.__class__(graph, args, self.llinterpreter)

    # _______________________________________________________
    # variable setters/getters helpers

    def clear(self):
        self.bindings.clear()

    def fillvars(self, block, values):
        vars = block.inputargs
        assert len(vars) == len(values), (
                   "block %s received %d args, expected %d" % (
                    block, len(values), len(vars)))
        for var, val in zip(vars, values):
            self.setvar(var, val)

    def setvar(self, var, val):
        if var.concretetype is not lltype.Void:
            try:
                val = lltype.enforce(var.concretetype, val)
            except TypeError:
                assert False, "type error: input value of type:\n\n\t%r\n\n===> variable of type:\n\n\t%r\n" % (lltype.typeOf(val), var.concretetype)
        assert isinstance(var, Variable)
        self.bindings[var] = val

    def setifvar(self, var, val):
        if isinstance(var, Variable):
            self.setvar(var, val)

    def getval(self, varorconst):
        try:
            val = varorconst.value
        except AttributeError:
            val = self.bindings[varorconst]
        if isinstance(val, ComputedIntSymbolic):
            val = val.compute_fn()
        if varorconst.concretetype is not lltype.Void:
            try:
                val = lltype.enforce(varorconst.concretetype, val)
            except TypeError:
                assert False, "type error: %r val from %r var/const" % (lltype.typeOf(val), varorconst.concretetype)
        return val

    def getval_or_subop(self, varorsubop):
        from pypy.translator.oosupport.treebuilder import SubOperation
        if isinstance(varorsubop, SubOperation):
            self.eval_operation(varorsubop.op)
            resultval = self.getval(varorsubop.op.result)
            del self.bindings[varorsubop.op.result] # XXX hack
            return resultval
        else:
            return self.getval(varorsubop)

    # _______________________________________________________
    # other helpers
    def getoperationhandler(self, opname):
        ophandler = getattr(self, 'op_' + opname, None)
        if ophandler is None:
            # try to import the operation from opimpl.py
            ophandler = lloperation.LL_OPERATIONS[opname].fold
            setattr(self.__class__, 'op_' + opname, staticmethod(ophandler))
        return ophandler
    # _______________________________________________________
    # evaling functions

    def eval(self):
        graph = self.graph
        tracer = self.llinterpreter.tracer
        if tracer:
            tracer.enter(graph)
        self.llinterpreter.frame_stack.append(self)
        try:
            try:
                nextblock = graph.startblock
                args = self.args
                while 1:
                    self.clear()
                    self.fillvars(nextblock, args)
                    nextblock, args = self.eval_block(nextblock)
                    if nextblock is None:
                        for obj in self.alloca_objects:
                            obj._obj._free()
                        return args
            except Exception:
                self.llinterpreter.traceback_frames.append(self)
                raise
        finally:
            leavingframe = self.llinterpreter.frame_stack.pop()
            assert leavingframe is self
            if tracer:
                tracer.leave()

    def eval_block(self, block):
        """ return (nextblock, values) tuple. If nextblock
            is None, values is the concrete return value.
        """
        self.curr_block = block
        catch_exception = block.exitswitch == c_last_exception
        e = None

        try:
            for i, op in enumerate(block.operations):
                self.curr_operation_index = i
                self.eval_operation(op)
        except LLException, e:
            if not (catch_exception and op is block.operations[-1]):
                raise
        except RuntimeError, e:
            rstackovf.check_stack_overflow()
            # xxx fish fish fish for proper etype and evalue to use
            rtyper = self.llinterpreter.typer
            bk = rtyper.annotator.bookkeeper
            classdef = bk.getuniqueclassdef(rstackovf._StackOverflow)
            exdata = rtyper.getexceptiondata()
            evalue = exdata.get_standard_ll_exc_instance(rtyper, classdef)
            etype = exdata.fn_type_of_exc_inst(evalue)
            e = LLException(etype, evalue)
            if not (catch_exception and op is block.operations[-1]):
                raise e

        # determine nextblock and/or return value
        if len(block.exits) == 0:
            # return block
            tracer = self.llinterpreter.tracer
            if len(block.inputargs) == 2:
                # exception
                if tracer:
                    tracer.dump('raise')
                etypevar, evaluevar = block.getvariables()
                etype = self.getval(etypevar)
                evalue = self.getval(evaluevar)
                # watch out, these are _ptr's
                raise LLException(etype, evalue)
            resultvar, = block.getvariables()
            result = self.getval(resultvar)
            exc_data = self.llinterpreter.get_transformed_exc_data(self.graph)
            if exc_data:
                # re-raise the exception set by this graph, if any
                etype = exc_data.exc_type
                if etype:
                    evalue = exc_data.exc_value
                    if tracer:
                        tracer.dump('raise')
                    exc_data.exc_type  = lltype.typeOf(etype )._defl()
                    exc_data.exc_value = lltype.typeOf(evalue)._defl()
                    from pypy.translator import exceptiontransform
                    T = resultvar.concretetype
                    errvalue = exceptiontransform.error_value(T)
                    # check that the exc-transformed graph returns the error
                    # value when it returns with an exception set
                    assert result == errvalue
                    raise LLException(etype, evalue)
            if tracer:
                tracer.dump('return')
            return None, result
        elif block.exitswitch is None:
            # single-exit block
            assert len(block.exits) == 1
            link = block.exits[0]
        elif catch_exception:
            link = block.exits[0]
            if e:
                exdata = self.llinterpreter.typer.getexceptiondata()
                cls = e.args[0]
                inst = e.args[1]
                for link in block.exits[1:]:
                    assert issubclass(link.exitcase, py.builtin.BaseException)
                    if self.op_direct_call(exdata.fn_exception_match,
                                           cls, link.llexitcase):
                        self.setifvar(link.last_exception, cls)
                        self.setifvar(link.last_exc_value, inst)
                        break
                else:
                    # no handler found, pass on
                    raise e
        else:
            llexitvalue = self.getval(block.exitswitch)
            if block.exits[-1].exitcase == "default":
                defaultexit = block.exits[-1]
                nondefaultexits = block.exits[:-1]
                assert defaultexit.llexitcase is None
            else:
                defaultexit = None
                nondefaultexits = block.exits
            for link in nondefaultexits:
                if link.llexitcase == llexitvalue:
                    break   # found -- the result is in 'link'
            else:
                if defaultexit is None:
                    raise ValueError("exit case %r not found in the exit links "
                                     "of %r" % (llexitvalue, block))
                else:
                    link = defaultexit
        return link.target, [self.getval(x) for x in link.args]

    def eval_operation(self, operation):
        tracer = self.llinterpreter.tracer
        if tracer:
            tracer.dump(str(operation))
        ophandler = self.getoperationhandler(operation.opname)
        # XXX slighly unnice but an important safety check
        if operation.opname == 'direct_call':
            assert isinstance(operation.args[0], Constant)
        elif operation.opname == 'indirect_call':
            assert isinstance(operation.args[0], Variable)
        if getattr(ophandler, 'specialform', False):
            retval = ophandler(*operation.args)
        else:
            vals = [self.getval_or_subop(x) for x in operation.args]
            if getattr(ophandler, 'need_result_type', False):
                vals.insert(0, operation.result.concretetype)
            try:
                retval = ophandler(*vals)
            except LLException, e:
                # safety check check that the operation is allowed to raise that
                # exception
                if operation.opname in lloperation.LL_OPERATIONS:
                    canraise = lloperation.LL_OPERATIONS[operation.opname].canraise
                    if Exception not in canraise:
                        exc = self.llinterpreter.find_exception(e)
                        for canraiseexc in canraise:
                            if issubclass(exc, canraiseexc):
                                break
                        else:
                            raise TypeError("the operation %s is not expected to raise %s" % (operation, exc))

                # for exception-transformed graphs, store the LLException
                # into the exc_data used by this graph
                exc_data = self.llinterpreter.get_transformed_exc_data(
                    self.graph)
                if exc_data:
                    etype = e.args[0]
                    evalue = e.args[1]
                    exc_data.exc_type  = etype
                    exc_data.exc_value = evalue
                    from pypy.translator import exceptiontransform
                    retval = exceptiontransform.error_value(
                        operation.result.concretetype)
                else:
                    raise
        self.setvar(operation.result, retval)
        if tracer:
            if retval is None:
                tracer.dump('\n')
            else:
                tracer.dump('   ---> %r\n' % (retval,))

    def make_llexception(self, exc=None):
        if exc is None:
            original = sys.exc_info()
            exc = original[1]
            # it makes no sense to convert some exception classes that
            # just mean something buggy crashed
            if isinstance(exc, (AssertionError, AttributeError,
                                TypeError, NameError,
                                KeyboardInterrupt, SystemExit,
                                ImportError, SyntaxError)):
                raise original[0], original[1], original[2]     # re-raise it
            # for testing the JIT (see ContinueRunningNormally) we need
            # to let some exceptions introduced by the JIT go through
            # the llinterpreter uncaught
            if getattr(exc, '_go_through_llinterp_uncaught_', False):
                raise original[0], original[1], original[2]     # re-raise it
            extraargs = (original,)
        else:
            extraargs = ()
        typer = self.llinterpreter.typer
        exdata = typer.getexceptiondata()
        if isinstance(exc, OSError):
            self.op_direct_call(exdata.fn_raise_OSError, exc.errno)
            assert False, "op_direct_call above should have raised"
        else:
            exc_class = exc.__class__
            evalue = self.op_direct_call(exdata.fn_pyexcclass2exc,
                                         self.heap.pyobjectptr(exc_class))
            etype = self.op_direct_call(exdata.fn_type_of_exc_inst, evalue)
        raise LLException(etype, evalue, *extraargs)

    def invoke_callable_with_pyexceptions(self, fptr, *args):
        obj = self.llinterpreter.typer.type_system.deref(fptr)
        try:
            return obj._callable(*args)
        except LLException, e:
            raise
        except Exception, e:
            if getattr(e, '_go_through_llinterp_uncaught_', False):
                raise
            if getattr(obj, '_debugexc', False):
                log.ERROR('The llinterpreter got an '
                          'unexpected exception when calling')
                log.ERROR('the external function %r:' % (fptr,))
                log.ERROR('%s: %s' % (e.__class__.__name__, e))
                if self.llinterpreter.tracer:
                    self.llinterpreter.tracer.flush()
                import sys
                from pypy.translator.tool.pdbplus import PdbPlusShow
                PdbPlusShow(None).post_mortem(sys.exc_info()[2])
            self.make_llexception()

    def find_roots(self, roots):
        #log.findroots(self.curr_block.inputargs)
        vars = []
        for v in self.curr_block.inputargs:
            if isinstance(v, Variable):
                vars.append(v)
        for op in self.curr_block.operations[:self.curr_operation_index]:
            vars.append(op.result)

        for v in vars:
            TYPE = getattr(v, 'concretetype', None)
            if isinstance(TYPE, lltype.Ptr) and TYPE.TO._gckind == 'gc':
                roots.append(_address_of_local_var(self, v))

    # __________________________________________________________
    # misc LL operation implementations

    def op_debug_view(self, *ll_objects):
        from pypy.translator.tool.lltracker import track
        track(*ll_objects)

    def op_debug_pdb(self, *ll_args):
        if self.llinterpreter.tracer:
            self.llinterpreter.tracer.flush()
        print "entering pdb...", ll_args
        import pdb
        pdb.set_trace()

    def op_debug_assert(self, x, msg):
        assert x, msg

    def op_debug_fatalerror(self, ll_msg, ll_exc=None):
        msg = ''.join(ll_msg.chars)
        if ll_exc is None:
            raise LLFatalError(msg)
        else:
            ll_exc_type = lltype.cast_pointer(rclass.OBJECTPTR, ll_exc).typeptr
            raise LLFatalError(msg, LLException(ll_exc_type, ll_exc))

    def op_debug_llinterpcall(self, pythonfunction, *args_ll):
        try:
            return pythonfunction(*args_ll)
<<<<<<< HEAD
        except Exception, e:
=======
        except:
>>>>>>> 4bf4259c
            self.make_llexception()

    def op_debug_start_traceback(self, *args):
        pass    # xxx write debugging code here?

    def op_debug_reraise_traceback(self, *args):
        pass    # xxx write debugging code here?

    def op_debug_record_traceback(self, *args):
        pass    # xxx write debugging code here?

    def op_debug_print_traceback(self, *args):
        pass    # xxx write debugging code here?

    def op_debug_catch_exception(self, *args):
        pass    # xxx write debugging code here?

    def op_jit_marker(self, *args):
        pass

    def op_get_exception_addr(self, *args):
        raise NotImplementedError

    def op_get_exc_value_addr(self, *args):
        raise NotImplementedError

    def op_instrument_count(self, ll_tag, ll_label):
        pass # xxx for now

    def op_keepalive(self, value):
        pass

    def op_hint(self, x, hints):
        return x

    def op_resume_point(self, *args):
        pass

    def op_resume_state_create(self, *args):
        raise RuntimeError("resume_state_create can not be called.")

    def op_resume_state_invoke(self, *args):
        raise RuntimeError("resume_state_invoke can not be called.")

    def op_decode_arg(self, fname, i, name, vargs, vkwds):
        raise NotImplementedError("decode_arg")

    def op_decode_arg_def(self, fname, i, name, vargs, vkwds, default):
        raise NotImplementedError("decode_arg_def")

    def op_check_no_more_arg(self, fname, n, vargs):
        raise NotImplementedError("check_no_more_arg")

    def op_getslice(self, vargs, start, stop_should_be_None):
        raise NotImplementedError("getslice")   # only for argument parsing

    def op_check_self_nonzero(self, fname, vself):
        raise NotImplementedError("check_self_nonzero")

    def op_setfield(self, obj, fieldname, fieldvalue):
        # obj should be pointer
        FIELDTYPE = getattr(lltype.typeOf(obj).TO, fieldname)
        if FIELDTYPE is not lltype.Void:
            self.heap.setfield(obj, fieldname, fieldvalue)

    def op_bare_setfield(self, obj, fieldname, fieldvalue):
        # obj should be pointer
        FIELDTYPE = getattr(lltype.typeOf(obj).TO, fieldname)
        if FIELDTYPE is not lltype.Void:
            setattr(obj, fieldname, fieldvalue)

    def op_getinteriorfield(self, obj, *offsets):
        checkptr(obj)
        ob = obj
        for o in offsets:
            if isinstance(o, str):
                ob = getattr(ob, o)
            else:
                ob = ob[o]
        assert not isinstance(ob, lltype._interior_ptr)
        return ob

    def getinneraddr(self, obj, *offsets):
        TYPE = lltype.typeOf(obj).TO
        addr = llmemory.cast_ptr_to_adr(obj)
        for o in offsets:
            if isinstance(o, str):
                addr += llmemory.offsetof(TYPE, o)
                TYPE = getattr(TYPE, o)
            else:
                addr += llmemory.itemoffsetof(TYPE, o)
                TYPE = TYPE.OF
        return addr, TYPE

    def op_setinteriorfield(self, obj, *fieldnamesval):
        offsets, fieldvalue = fieldnamesval[:-1], fieldnamesval[-1]
        inneraddr, FIELD = self.getinneraddr(obj, *offsets)
        if FIELD is not lltype.Void:
            self.heap.setinterior(obj, inneraddr, FIELD, fieldvalue, offsets)

    def op_bare_setinteriorfield(self, obj, *fieldnamesval):
        offsets, fieldvalue = fieldnamesval[:-1], fieldnamesval[-1]
        inneraddr, FIELD = self.getinneraddr(obj, *offsets)
        if FIELD is not lltype.Void:
            llheap.setinterior(obj, inneraddr, FIELD, fieldvalue)

    def op_getarrayitem(self, array, index):
        return array[index]

    def op_setarrayitem(self, array, index, item):
        # array should be a pointer
        ITEMTYPE = lltype.typeOf(array).TO.OF
        if ITEMTYPE is not lltype.Void:
            self.heap.setarrayitem(array, index, item)

    def op_bare_setarrayitem(self, array, index, item):
        # array should be a pointer
        ITEMTYPE = lltype.typeOf(array).TO.OF
        if ITEMTYPE is not lltype.Void:
            array[index] = item


    def perform_call(self, f, ARGS, args):
        fobj = self.llinterpreter.typer.type_system.deref(f)
        has_callable = getattr(fobj, '_callable', None) is not None
        if hasattr(fobj, 'graph'):
            graph = fobj.graph
        else:
            assert has_callable, "don't know how to execute %r" % f
            return self.invoke_callable_with_pyexceptions(f, *args)
        args_v = graph.getargs()
        if len(ARGS) != len(args_v):
            raise TypeError("graph with %d args called with wrong func ptr type: %r" %(len(args_v), ARGS)) 
        for T, v in zip(ARGS, args_v):
            if not lltype.isCompatibleType(T, v.concretetype):
                raise TypeError("graph with %r args called with wrong func ptr type: %r" %
                                (tuple([v.concretetype for v in args_v]), ARGS)) 
        frame = self.newsubframe(graph, args)
        return frame.eval()        

    def op_direct_call(self, f, *args):
        FTYPE = self.llinterpreter.typer.type_system.derefType(lltype.typeOf(f))
        return self.perform_call(f, FTYPE.ARGS, args)

    def op_indirect_call(self, f, *args):
        graphs = args[-1]
        args = args[:-1]
        if graphs is not None:
            obj = self.llinterpreter.typer.type_system.deref(f)
            if hasattr(obj, 'graph'):
                assert obj.graph in graphs 
        else:
            pass
            #log.warn("op_indirect_call with graphs=None:", f)
        return self.op_direct_call(f, *args)

    def op_adr_call(self, TGT, f, *inargs):
        checkadr(f)
        obj = self.llinterpreter.typer.type_system.deref(f.ref())
        assert hasattr(obj, 'graph') # don't want to think about that
        graph = obj.graph
        args = []
        for inarg, arg in zip(inargs, obj.graph.startblock.inputargs):
            args.append(lltype._cast_whatever(arg.concretetype, inarg))
        frame = self.newsubframe(graph, args)
        result = frame.eval()
        from pypy.translator.stackless.frame import storage_type
        assert storage_type(lltype.typeOf(result)) == TGT
        return lltype._cast_whatever(TGT, result)
    op_adr_call.need_result_type = True

    def op_malloc(self, obj, flags):
        flavor = flags['flavor']
        zero = flags.get('zero', False)
        track_allocation = flags.get('track_allocation', True)
        if flavor == "stack":
            result = self.heap.malloc(obj, zero=zero, flavor='raw')
            self.alloca_objects.append(result)
            return result
        ptr = self.heap.malloc(obj, zero=zero, flavor=flavor,
                               track_allocation=track_allocation)
        return ptr

    def op_malloc_varsize(self, obj, flags, size):
        flavor = flags['flavor']
        zero = flags.get('zero', False)
        track_allocation = flags.get('track_allocation', True)
        assert flavor in ('gc', 'raw')
        try:
            ptr = self.heap.malloc(obj, size, zero=zero, flavor=flavor,
                                   track_allocation=track_allocation)
            return ptr
        except MemoryError:
            self.make_llexception()
            
    def op_malloc_nonmovable(self, TYPE, flags):
        flavor = flags['flavor']
        assert flavor == 'gc'
        zero = flags.get('zero', False)
        return self.heap.malloc_nonmovable(TYPE, zero=zero)
        
    def op_malloc_nonmovable_varsize(self, TYPE, flags, size):
        flavor = flags['flavor']
        assert flavor == 'gc'
        zero = flags.get('zero', False)
        return self.heap.malloc_nonmovable(TYPE, size, zero=zero)

    def op_free(self, obj, flags):
        assert flags['flavor'] == 'raw'
        track_allocation = flags.get('track_allocation', True)
        self.heap.free(obj, flavor='raw', track_allocation=track_allocation)

    def op_shrink_array(self, obj, smallersize):
        return self.heap.shrink_array(obj, smallersize)

    def op_zero_gc_pointers_inside(self, obj):
        raise NotImplementedError("zero_gc_pointers_inside")

    def op_gc_writebarrier_before_copy(self, source, dest):
        if hasattr(self.heap, 'writebarrier_before_copy'):
            return self.heap.writebarrier_before_copy(source, dest)
        else:
            return True

    def op_getfield(self, obj, field):
        checkptr(obj)
        # check the difference between op_getfield and op_getsubstruct:
        assert not isinstance(getattr(lltype.typeOf(obj).TO, field),
                              lltype.ContainerType)
        return getattr(obj, field)

    def op_force_cast(self, RESTYPE, obj):
        from pypy.rpython.lltypesystem import ll2ctypes
        return ll2ctypes.force_cast(RESTYPE, obj)
    op_force_cast.need_result_type = True

    def op_cast_int_to_ptr(self, RESTYPE, int1):
        return lltype.cast_int_to_ptr(RESTYPE, int1)
    op_cast_int_to_ptr.need_result_type = True

    def op_cast_ptr_to_int(self, ptr1):
        checkptr(ptr1)
        return lltype.cast_ptr_to_int(ptr1)

    def op_cast_opaque_ptr(self, RESTYPE, obj):
        checkptr(obj)
        return lltype.cast_opaque_ptr(RESTYPE, obj)
    op_cast_opaque_ptr.need_result_type = True

    def op_cast_ptr_to_adr(self, ptr):
        checkptr(ptr)
        return llmemory.cast_ptr_to_adr(ptr)

    def op_cast_adr_to_int(self, adr, mode):
        checkadr(adr)
        return llmemory.cast_adr_to_int(adr, mode)

    def op_weakref_create(self, v_obj):
        def objgetter():    # special support for gcwrapper.py
            return self.getval(v_obj)
        return self.heap.weakref_create_getlazy(objgetter)
    op_weakref_create.specialform = True

    def op_weakref_deref(self, PTRTYPE, obj):
        return self.heap.weakref_deref(PTRTYPE, obj)
    op_weakref_deref.need_result_type = True

    def op_cast_ptr_to_weakrefptr(self, obj):
        return llmemory.cast_ptr_to_weakrefptr(obj)

    def op_cast_weakrefptr_to_ptr(self, PTRTYPE, obj):
        return llmemory.cast_weakrefptr_to_ptr(PTRTYPE, obj)
    op_cast_weakrefptr_to_ptr.need_result_type = True

    def op_gc__collect(self, *gen):
        self.heap.collect(*gen)

    def op_gc_heap_stats(self):
        raise NotImplementedError

    def op_gc_obtain_free_space(self, size):
        raise NotImplementedError

    def op_gc_can_move(self, ptr):
        addr = llmemory.cast_ptr_to_adr(ptr)
        return self.heap.can_move(addr)

    def op_gc_thread_prepare(self):
        self.heap.thread_prepare()

    def op_gc_thread_run(self):
        self.heap.thread_run()

    def op_gc_thread_start(self):
        self.heap.thread_start()

    def op_gc_thread_die(self):
        self.heap.thread_die()

    def op_gc_thread_before_fork(self):
        raise NotImplementedError

    def op_gc_thread_after_fork(self):
        raise NotImplementedError

    def op_gc_free(self, addr):
        # what can you do?
        pass
        #raise NotImplementedError("gc_free")

    def op_gc_fetch_exception(self):
        raise NotImplementedError("gc_fetch_exception")

    def op_gc_restore_exception(self, exc):
        raise NotImplementedError("gc_restore_exception")

    def op_gc_adr_of_nursery_top(self):
        raise NotImplementedError

    def op_gc_adr_of_nursery_free(self):
        raise NotImplementedError

    def op_gc_adr_of_root_stack_top(self):
        raise NotImplementedError

    def op_gc_call_rtti_destructor(self, rtti, addr):
        if hasattr(rtti._obj, 'destructor_funcptr'):
            d = rtti._obj.destructor_funcptr
            obptr = addr.ref()
            return self.op_direct_call(d, obptr)

    def op_gc_deallocate(self, TYPE, addr):
        raise NotImplementedError("gc_deallocate")

    def op_gc_push_alive_pyobj(self, pyobj):
        raise NotImplementedError("gc_push_alive_pyobj")

    def op_gc_pop_alive_pyobj(self, pyobj):
        raise NotImplementedError("gc_pop_alive_pyobj")

    def op_gc_reload_possibly_moved(self, v_newaddr, v_ptr):
        assert v_newaddr.concretetype is llmemory.Address
        assert isinstance(v_ptr.concretetype, lltype.Ptr)
        assert v_ptr.concretetype.TO._gckind == 'gc'
        newaddr = self.getval(v_newaddr)
        p = llmemory.cast_adr_to_ptr(newaddr, v_ptr.concretetype)
        if isinstance(v_ptr, Constant):
            assert v_ptr.value == p
        else:
            self.setvar(v_ptr, p)
    op_gc_reload_possibly_moved.specialform = True

    def op_gc_identityhash(self, obj):
        return lltype.identityhash(obj)

    def op_gc_id(self, ptr):
        PTR = lltype.typeOf(ptr)
        if isinstance(PTR, lltype.Ptr):
            return self.heap.gc_id(ptr)
        elif isinstance(PTR, ootype.OOType):
            return ootype.identityhash(ptr)     # XXX imprecise
        raise NotImplementedError("gc_id on %r" % (PTR,))

    def op_gc_set_max_heap_size(self, maxsize):
        raise NotImplementedError("gc_set_max_heap_size")

    def op_gc_asmgcroot_static(self, index):
        raise NotImplementedError("gc_asmgcroot_static")

    def op_gc_stack_bottom(self):
        pass       # marker for trackgcroot.py

    def op_gc_get_type_info_group(self):
        raise NotImplementedError("gc_get_type_info_group")

    def op_gc_get_rpy_memory_usage(self):
        raise NotImplementedError("gc_get_rpy_memory_usage")

    def op_gc_get_rpy_roots(self):
        raise NotImplementedError("gc_get_rpy_roots")

    def op_gc_get_rpy_referents(self):
        raise NotImplementedError("gc_get_rpy_referents")

    def op_gc_is_rpy_instance(self):
        raise NotImplementedError("gc_is_rpy_instance")

    def op_gc_get_rpy_type_index(self):
        raise NotImplementedError("gc_get_rpy_type_index")

    def op_gc_dump_rpy_heap(self):
        raise NotImplementedError("gc_dump_rpy_heap")

    def op_gc_typeids_z(self):
        raise NotImplementedError("gc_typeids_z")

    def op_do_malloc_fixedsize_clear(self):
        raise NotImplementedError("do_malloc_fixedsize_clear")

    def op_do_malloc_varsize_clear(self):
        raise NotImplementedError("do_malloc_varsize_clear")

    def op_get_write_barrier_failing_case(self):
        raise NotImplementedError("get_write_barrier_failing_case")

    def op_get_write_barrier_from_array_failing_case(self):
        raise NotImplementedError("get_write_barrier_from_array_failing_case")

    def op_yield_current_frame_to_caller(self):
        raise NotImplementedError("yield_current_frame_to_caller")

    def op_stack_frames_depth(self):
        return len(self.llinterpreter.frame_stack)

    def op_stack_switch(self, frametop):
        raise NotImplementedError("stack_switch")

    def op_stack_unwind(self):
        raise NotImplementedError("stack_unwind")

    def op_stack_capture(self):
        raise NotImplementedError("stack_capture")

    def op_get_stack_depth_limit(self):
        raise NotImplementedError("get_stack_depth_limit")

    def op_set_stack_depth_limit(self):
        raise NotImplementedError("set_stack_depth_limit")

    def op_stack_current(self):
        return 0

    # operations on pyobjects!
    for opname in lloperation.opimpls.keys():
        exec py.code.Source("""
        def op_%(opname)s(self, *pyobjs):
            for pyo in pyobjs:
                assert lltype.typeOf(pyo) == lltype.Ptr(lltype.PyObject)
            func = lloperation.opimpls[%(opname)r]
            try:
                pyo = func(*[pyo._obj.value for pyo in pyobjs])
            except Exception:
                self.make_llexception()
            return self.heap.pyobjectptr(pyo)
        """ % locals()).compile()
    del opname

    def op_simple_call(self, f, *args):
        assert lltype.typeOf(f) == lltype.Ptr(lltype.PyObject)
        for pyo in args:
            assert lltype.typeOf(pyo) == lltype.Ptr(lltype.PyObject)
        res = f._obj.value(*[pyo._obj.value for pyo in args])
        return self.heap.pyobjectptr(res)

    # __________________________________________________________
    # operations on addresses

    def op_raw_malloc(self, size):
        assert lltype.typeOf(size) == lltype.Signed
        return llmemory.raw_malloc(size)

    op_boehm_malloc = op_boehm_malloc_atomic = op_raw_malloc

    def op_boehm_register_finalizer(self, p, finalizer):
        pass

    def op_boehm_disappearing_link(self, link, obj):
        pass

    def op_raw_malloc_usage(self, size):
        assert lltype.typeOf(size) == lltype.Signed
        return llmemory.raw_malloc_usage(size)

    def op_raw_free(self, addr):
        checkadr(addr) 
        llmemory.raw_free(addr)

    def op_raw_memclear(self, addr, size):
        checkadr(addr)
        llmemory.raw_memclear(addr, size)

    def op_raw_memcopy(self, fromaddr, toaddr, size):
        checkadr(fromaddr)
        checkadr(toaddr)
        llmemory.raw_memcopy(fromaddr, toaddr, size)

    op_raw_memmove = op_raw_memcopy # this is essentially the same here

    def op_raw_load(self, addr, typ, offset):
        checkadr(addr)
        value = getattr(addr, str(typ).lower())[offset]
        assert lltype.typeOf(value) == typ
        return value

    def op_raw_store(self, addr, typ, offset, value):
        checkadr(addr)
        assert lltype.typeOf(value) == typ
        getattr(addr, str(typ).lower())[offset] = value

    def op_stack_malloc(self, size): # mmh
        raise NotImplementedError("backend only")

    def op_track_alloc_start(self, addr):
        # we don't do tracking at this level
        checkadr(addr)

    def op_track_alloc_stop(self, addr):
        checkadr(addr)

    # ____________________________________________________________
    # Overflow-detecting variants

    def op_int_neg_ovf(self, x):
        assert type(x) is int
        try:
            return ovfcheck(-x)
        except OverflowError:
            self.make_llexception()

    def op_int_abs_ovf(self, x):
        assert type(x) is int
        try:
            return ovfcheck(abs(x))
        except OverflowError:
            self.make_llexception()

    def op_int_lshift_ovf(self, x, y):
        assert isinstance(x, int)
        assert isinstance(y, int)
        try:
            return ovfcheck_lshift(x, y)
        except OverflowError:
            self.make_llexception()

    def _makefunc2(fn, operator, xtype, ytype=None):
        import sys
        d = sys._getframe(1).f_locals
        if ytype is None:
            ytype = xtype
        if '_ovf' in fn:
            checkfn = 'ovfcheck'
        elif fn.startswith('op_int_'):
            checkfn = 'intmask'
        else:
            checkfn = ''
        if operator == '//':
            code = '''r = %(checkfn)s(x // y)
                if x^y < 0 and x%%y != 0:
                    r += 1
                return r
                '''%locals()
        elif operator == '%':
            code = '''r = %(checkfn)s(x %% y)
                if x^y < 0 and x%%y != 0:
                    r -= y
                return r
                '''%locals()
        else:
            code = 'return %(checkfn)s(x %(operator)s y)'%locals()
        exec py.code.Source("""
        def %(fn)s(self, x, y):
            assert isinstance(x, %(xtype)s)
            assert isinstance(y, %(ytype)s)
            try:
                %(code)s
            except (OverflowError, ValueError, ZeroDivisionError):
                self.make_llexception()
        """ % locals()).compile() in globals(), d

    _makefunc2('op_int_add_ovf', '+', '(int, llmemory.AddressOffset)')
    _makefunc2('op_int_mul_ovf', '*', '(int, llmemory.AddressOffset)', 'int')
    _makefunc2('op_int_sub_ovf',          '-',  'int')
    _makefunc2('op_int_floordiv_ovf',     '//', 'int')  # XXX negative args
    _makefunc2('op_int_floordiv_zer',     '//', 'int')  # can get off-by-one
    _makefunc2('op_int_floordiv_ovf_zer', '//', 'int')  # (see op_int_floordiv)
    _makefunc2('op_int_mod_ovf',          '%',  'int')
    _makefunc2('op_int_mod_zer',          '%',  'int')
    _makefunc2('op_int_mod_ovf_zer',      '%',  'int')

    _makefunc2('op_uint_floordiv_zer',    '//', 'r_uint')
    _makefunc2('op_uint_mod_zer',         '%',  'r_uint')

    _makefunc2('op_llong_floordiv_zer',   '//', 'r_longlong')
    _makefunc2('op_llong_mod_zer',        '%',  'r_longlong')

    _makefunc2('op_ullong_floordiv_zer',  '//', 'r_ulonglong')
    _makefunc2('op_ullong_mod_zer',       '%',  'r_ulonglong')

    def op_int_add_nonneg_ovf(self, x, y):
        if isinstance(y, int):
            assert y >= 0
        return self.op_int_add_ovf(x, y)

    def op_cast_float_to_int(self, f):
        assert type(f) is float
        try:
            return ovfcheck(int(f))
        except OverflowError:
            self.make_llexception()

    def op_int_is_true(self, x):
        # special case
        if type(x) is CDefinedIntSymbolic:
            x = x.default
        # if type(x) is a subclass of Symbolic, bool(x) will usually raise
        # a TypeError -- unless __nonzero__ has been explicitly overridden.
        assert isinstance(x, (int, Symbolic))
        return bool(x)

    # read frame var support

    def op_get_frame_base(self):
        self._obj0 = self        # hack
        return llmemory.fakeaddress(self)

    def op_frame_info(self, *vars):
        pass
    op_frame_info.specialform = True

    # hack for jit.codegen.llgraph

    def op_check_and_clear_exc(self):
        exc_data = self.llinterpreter.get_transformed_exc_data(self.graph)
        assert exc_data
        etype  = exc_data.exc_type
        evalue = exc_data.exc_value
        exc_data.exc_type  = lltype.typeOf(etype )._defl()
        exc_data.exc_value = lltype.typeOf(evalue)._defl()
        return bool(etype)

    #Operation of ootype

    def op_new(self, INST):
        assert isinstance(INST, (ootype.Instance, ootype.BuiltinType))
        return ootype.new(INST)
        
    def op_oonewarray(self, ARRAY, length):
        assert isinstance(ARRAY, ootype.Array)
        assert isinstance(length, int)
        return ootype.oonewarray(ARRAY, length)

    def op_runtimenew(self, class_):
        return ootype.runtimenew(class_)

    def op_oonewcustomdict(self, DICT, eq_func, eq_obj, eq_method_name,
                           hash_func, hash_obj, hash_method_name):
        eq_name, interp_eq = \
                 wrap_callable(self.llinterpreter, eq_func, eq_obj, eq_method_name)
        EQ_FUNC = ootype.StaticMethod([DICT._KEYTYPE, DICT._KEYTYPE], ootype.Bool)
        sm_eq = ootype.static_meth(EQ_FUNC, eq_name, _callable=interp_eq)        

        hash_name, interp_hash = \
                   wrap_callable(self.llinterpreter, hash_func, hash_obj, hash_method_name)
        HASH_FUNC = ootype.StaticMethod([DICT._KEYTYPE], ootype.Signed)
        sm_hash = ootype.static_meth(HASH_FUNC, hash_name, _callable=interp_hash)

        # XXX: is it fine to have StaticMethod type for bound methods, too?
        return ootype.oonewcustomdict(DICT, sm_eq, sm_hash)

    def op_oosetfield(self, inst, name, value):
        checkinst(inst)
        assert isinstance(name, str)
        FIELDTYPE = lltype.typeOf(inst)._field_type(name)
        if FIELDTYPE is not lltype.Void:
            setattr(inst, name, value)

    def op_oogetfield(self, inst, name):
        checkinst(inst)
        assert isinstance(name, str)
        return getattr(inst, name)

    def op_oosend(self, message, inst, *args):
        checkinst(inst)
        assert isinstance(message, str)
        bm = getattr(inst, message)
        inst = bm.inst
        m = bm.meth
        args = m._checkargs(args, check_callable=False)
        if getattr(m, 'abstract', False):
            raise RuntimeError("calling abstract method %r" % (m,))
        return self.perform_call(m, (lltype.typeOf(inst),)+lltype.typeOf(m).ARGS, [inst]+args)

    def op_oostring(self, obj, base):
        return ootype.oostring(obj, base)

    def op_oounicode(self, obj, base):
        try:
            return ootype.oounicode(obj, base)
        except UnicodeDecodeError:
            self.make_llexception()

    def op_ooparse_int(self, s, base):
        try:
            return ootype.ooparse_int(s, base)
        except ValueError:
            self.make_llexception()

    def op_ooparse_float(self, s):
        try:
            return ootype.ooparse_float(s)
        except ValueError:
            self.make_llexception()

class Tracer(object):
    Counter = 0
    file = None
    TRACE = int(os.getenv('PYPY_TRACE') or '0')

    HEADER = """<html><head>
        <script language=javascript type='text/javascript'>
        function togglestate(n) {
          var item = document.getElementById('div'+n)
          if (item.style.display == 'none')
            item.style.display = 'block';
          else
            item.style.display = 'none';
        }

        function toggleall(lst) {
          for (var i = 0; i<lst.length; i++) {
            togglestate(lst[i]);
          }
        }
        </script>
        </head>

        <body><pre>
    """

    FOOTER = """</pre>
        <script language=javascript type='text/javascript'>
        toggleall(%r);
        </script>

    </body></html>"""

    ENTER = ('''\n\t<a href="javascript:togglestate(%d)">%s</a>'''
             '''\n<div id="div%d" style="display: %s">\t''')
    LEAVE = '''\n</div>\t'''

    def htmlquote(self, s, text_to_html={}):
        # HTML quoting, lazily initialized
        if not text_to_html:
            import htmlentitydefs
            for key, value in htmlentitydefs.entitydefs.items():
                text_to_html[value] = '&' + key + ';'
        return ''.join([text_to_html.get(c, c) for c in s])

    def start(self):
        # start of a dump file
        if not self.TRACE:
            return
        from pypy.tool.udir import udir
        n = Tracer.Counter
        Tracer.Counter += 1
        filename = 'llinterp_trace_%d.html' % n
        self.file = udir.join(filename).open('w')
        print >> self.file, self.HEADER

        linkname = str(udir.join('llinterp_trace.html'))
        try:
            os.unlink(linkname)
        except OSError:
            pass
        try:
            os.symlink(filename, linkname)
        except (AttributeError, OSError):
            pass

        self.count = 0
        self.indentation = ''
        self.depth = 0
        self.latest_call_chain = []

    def stop(self):
        # end of a dump file
        if self.file:
            print >> self.file, self.FOOTER % (self.latest_call_chain[1:])
            self.file.close()
            self.file = None

    def enter(self, graph):
        # enter evaluation of a graph
        if self.file:
            del self.latest_call_chain[self.depth:]
            self.depth += 1
            self.latest_call_chain.append(self.count)
            s = self.htmlquote(str(graph))
            i = s.rfind(')')
            s = s[:i+1] + '<b>' + s[i+1:] + '</b>'
            if self.count == 0:
                display = 'block'
            else:
                display = 'none'
            text = self.ENTER % (self.count, s, self.count, display)
            self.indentation += '    '
            self.file.write(text.replace('\t', self.indentation))
            self.count += 1

    def leave(self):
        # leave evaluation of a graph
        if self.file:
            self.indentation = self.indentation[:-4]
            self.file.write(self.LEAVE.replace('\t', self.indentation))
            self.depth -= 1

    def dump(self, text, bold=False):
        if self.file:
            text = self.htmlquote(text)
            if bold:
                text = '<b>%s</b>' % (text,)
            self.file.write(text.replace('\n', '\n'+self.indentation))

    def flush(self):
        if self.file:
            self.file.flush()

def wrap_callable(llinterpreter, fn, obj, method_name):
    if method_name is None:
        # fn is a StaticMethod
        if obj is not None:
            self_arg = [obj]
        else:
            self_arg = []
        func_graph = fn.graph
    else:
        # obj is an instance, we want to call 'method_name' on it
        assert fn is None        
        self_arg = [obj]
        func_graph = obj._TYPE._methods[method_name._str].graph

    return wrap_graph(llinterpreter, func_graph, self_arg)

def wrap_graph(llinterpreter, graph, self_arg):
    """
    Returns a callable that inteprets the given func or method_name when called.
    """

    def interp_func(*args):
        graph_args = self_arg + list(args)
        return llinterpreter.eval_graph(graph, args=graph_args)
    interp_func.graph = graph
    interp_func.self_arg = self_arg
    return graph.name, interp_func


def enumerate_exceptions_top_down():
    import exceptions
    result = []
    seen = {}
    def addcls(cls):
        if (type(cls) is type(Exception) and
            issubclass(cls, py.builtin.BaseException)):
            if cls in seen:
                return
            for base in cls.__bases__:   # bases first
                addcls(base)
            result.append(cls)
            seen[cls] = True
    for cls in exceptions.__dict__.values():
        addcls(cls)
    return result

class _address_of_local_var(object):
    _TYPE = llmemory.Address
    def __init__(self, frame, v):
        self._frame = frame
        self._v = v
    def _getaddress(self):
        return _address_of_local_var_accessor(self._frame, self._v)
    address = property(_getaddress)

class _address_of_local_var_accessor(object):
    def __init__(self, frame, v):
        self.frame = frame
        self.v = v
    def __getitem__(self, index):
        if index != 0:
            raise IndexError("address of local vars only support [0] indexing")
        p = self.frame.getval(self.v)
        result = llmemory.cast_ptr_to_adr(p)
        # the GC should never see instances of _gctransformed_wref
        result = self.unwrap_possible_weakref(result)
        return result
    def __setitem__(self, index, newvalue):
        if index != 0:
            raise IndexError("address of local vars only support [0] indexing")
        if self.v.concretetype == llmemory.WeakRefPtr:
            # fish some more
            assert isinstance(newvalue, llmemory.fakeaddress)
            p = llmemory.cast_ptr_to_weakrefptr(newvalue.ptr)
        else:
            p = llmemory.cast_adr_to_ptr(newvalue, self.v.concretetype)
        self.frame.setvar(self.v, p)
    def unwrap_possible_weakref(self, addr):
        # fish fish fish
        if addr and isinstance(addr.ptr._obj, llmemory._gctransformed_wref):
            return llmemory.fakeaddress(addr.ptr._obj._ptr)
        return addr


# by default we route all logging messages to nothingness
# e.g. tests can then switch on logging to get more help
# for failing tests
from pypy.tool.ansi_print import ansi_log
py.log.setconsumer('llinterp', ansi_log)<|MERGE_RESOLUTION|>--- conflicted
+++ resolved
@@ -534,11 +534,7 @@
     def op_debug_llinterpcall(self, pythonfunction, *args_ll):
         try:
             return pythonfunction(*args_ll)
-<<<<<<< HEAD
-        except Exception, e:
-=======
         except:
->>>>>>> 4bf4259c
             self.make_llexception()
 
     def op_debug_start_traceback(self, *args):
