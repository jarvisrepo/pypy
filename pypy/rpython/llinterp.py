--- conflicted
+++ resolved
@@ -1018,38 +1018,25 @@
     # Overflow-detecting variants
 
     def op_int_neg_ovf(self, x):
-<<<<<<< HEAD
         assert is_valid_int(x)
-=======
-        # assert type(x) is int
         assert isinstance(x, (int, long))
->>>>>>> 751934c5
         try:
             return ovfcheck(-x)
         except OverflowError:
             self.make_llexception()
 
     def op_int_abs_ovf(self, x):
-<<<<<<< HEAD
         assert is_valid_int(x)
-=======
-        # assert type(x) is int
         assert isinstance(x, (int, long))
->>>>>>> 751934c5
         try:
             return ovfcheck(abs(x))
         except OverflowError:
             self.make_llexception()
 
     def op_int_lshift_ovf(self, x, y):
-<<<<<<< HEAD
         assert is_valid_int(x)
         assert is_valid_int(y)
-=======
-        # win64: int or long because target size differs
-        assert isinstance(x, (int, long))
         assert isinstance(y, (int, long))
->>>>>>> 751934c5
         try:
             return ovfcheck(x << y)
         except OverflowError:
