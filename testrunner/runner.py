--- conflicted
+++ resolved
@@ -263,18 +263,17 @@
     else:
         run_param.collect_testdirs(testdirs)
 
-    if opts.dry_run:
-        run_param.log("%s", run_param.__dict__)
-
-<<<<<<< HEAD
-    res = execute_tests(run_param, testdirs, logfile)
-=======
+    if opts.parallel_runs:
+        run_param.parallel_runs = opts.parallel_runs
+    if opts.timeout:
+        run_param.timeout = opts.timeout
+    run_param.dry_run = opts.dry_run
+
     if run_param.dry_run:
         print >>out, '\n'.join([str((k, getattr(run_param, k))) \
                         for k in dir(run_param) if k[:2] != '__'])
-    
-    res = execute_tests(run_param, testdirs, logfile, out)
->>>>>>> 5f9f729a
+
+    res = execute_tests(run_param, testdirs, logfile)
 
     if res:
         sys.exit(1)
