--- conflicted
+++ resolved
@@ -11,12 +11,7 @@
 if sys.platform.startswith('win'):
     TARGET_NAME = r'pypy3-c.exe'
     VENV_TARGET = 'pypy3.exe'
-<<<<<<< HEAD
-    # PyPy uses bin as of PR https://github.com/pypa/virtualenv/pull/1400
-    TARGET_DIR = 'bin'
-=======
     TARGET_DIR = 'Scripts'
->>>>>>> 6d227836
 else:
     TARGET_NAME = 'pypy3-c'
     VENV_TARGET = 'pypy3'
@@ -28,11 +23,7 @@
     return {'target_path': target_path,
             'virt_pypy': os.path.join(VENV_DIR, TARGET_DIR, VENV_TARGET),
             'venv_dir': VENV_DIR,
-<<<<<<< HEAD
             'project': 'PyPy3.7', # for benchmarks
-=======
-            'project': 'PyPy3.6', # for benchmarks
->>>>>>> 6d227836
            }
 
 def dump_info():
