#!/usr/bin/env python
"""
Dump some translation information to stdout as JSON. Used by buildbot.
"""

import sys
import os
import json

BASE_DIR = os.path.abspath(os.path.dirname(os.path.dirname(__file__)))
if sys.platform.startswith('win'):
<<<<<<< HEAD
    TARGET_NAME = r'pypy3-c.exe'
    # see https://github.com/pypa/virtualenv/issues/789
    TARGET_DIR = 'bin'
=======
    TARGET_NAME = r'pypy-c.exe'
    TARGET_DIR = 'Scripts'
>>>>>>> a3dd7ff2
else:
    TARGET_NAME = 'pypy3-c'
    TARGET_DIR = 'bin'
VENV_DIR = 'pypy-venv'

def make_info_dict():
    target_path = os.path.join(BASE_DIR, 'pypy', 'goal', TARGET_NAME)
    return {'target_path': target_path,
            'virt_pypy': os.path.join(VENV_DIR, TARGET_DIR, TARGET_NAME),
            'venv_dir': VENV_DIR,
           }

def dump_info():
    return json.dumps(make_info_dict())

if __name__ == '__main__':
    print dump_info()<|MERGE_RESOLUTION|>--- conflicted
+++ resolved
@@ -9,14 +9,8 @@
 
 BASE_DIR = os.path.abspath(os.path.dirname(os.path.dirname(__file__)))
 if sys.platform.startswith('win'):
-<<<<<<< HEAD
     TARGET_NAME = r'pypy3-c.exe'
-    # see https://github.com/pypa/virtualenv/issues/789
-    TARGET_DIR = 'bin'
-=======
-    TARGET_NAME = r'pypy-c.exe'
     TARGET_DIR = 'Scripts'
->>>>>>> a3dd7ff2
 else:
     TARGET_NAME = 'pypy3-c'
     TARGET_DIR = 'bin'
