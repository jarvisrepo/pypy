""" Various rpython-level functions for dlopen
"""

from rpython.rtyper.tool import rffi_platform
from rpython.rtyper.lltypesystem import rffi, lltype
from rpython.rlib.objectmodel import we_are_translated, not_rpython
from rpython.rlib.rarithmetic import r_uint
from rpython.translator.tool.cbuild import ExternalCompilationInfo
from rpython.translator.platform import platform

import sys, os, string

# maaaybe isinstance here would be better. Think
_MSVC = platform.name == "msvc"
_MINGW = platform.name == "mingw32"
_WIN32 = _MSVC or _MINGW
_MAC_OS = platform.name == "darwin"
_FREEBSD = sys.platform.startswith("freebsd")
_NETBSD = sys.platform.startswith("netbsd")

if _WIN32:
    from rpython.rlib import rwin32
    includes = ['windows.h']
else:
    includes = ['dlfcn.h']

if _MAC_OS:
    pre_include_bits = ['#define MACOSX']
else:
    pre_include_bits = []

if _FREEBSD or _NETBSD or _WIN32:
    libraries = []
else:
    libraries = ['dl']

# this 'eci' is also used in pypy/module/sys/initpath.py
eci = ExternalCompilationInfo(
    pre_include_bits = pre_include_bits,
    includes = includes,
    libraries = libraries,
)

class CConfig:
    _compilation_info_ = eci

    RTLD_LOCAL = rffi_platform.DefinedConstantInteger('RTLD_LOCAL')
    RTLD_GLOBAL = rffi_platform.DefinedConstantInteger('RTLD_GLOBAL')
    RTLD_NOW = rffi_platform.DefinedConstantInteger('RTLD_NOW')
    RTLD_LAZY = rffi_platform.DefinedConstantInteger('RTLD_LAZY')
    RTLD_NODELETE = rffi_platform.DefinedConstantInteger('RTLD_NODELETE')
    RTLD_NOLOAD = rffi_platform.DefinedConstantInteger('RTLD_NOLOAD')
    RTLD_DEEPBIND = rffi_platform.DefinedConstantInteger('RTLD_DEEPBIND')

class cConfig:
    pass

for k, v in rffi_platform.configure(CConfig).items():
    setattr(cConfig, k, v)

def external(name, args, result, **kwds):
    return rffi.llexternal(name, args, result, compilation_info=eci, **kwds)

class DLOpenError(Exception):
    def __init__(self, msg):
        self.msg = msg
    def __str__(self):
        return repr(self.msg)


if not _WIN32:
    c_dlopen = external('dlopen', [rffi.CCHARP, rffi.INT], rffi.VOIDP)
    c_dlclose = external('dlclose', [rffi.VOIDP], rffi.INT, releasegil=False)
    c_dlerror = external('dlerror', [], rffi.CCHARP)
    c_dlsym = external('dlsym', [rffi.VOIDP, rffi.CCHARP], rffi.VOIDP)

    DLLHANDLE = rffi.VOIDP

    RTLD_LOCAL = cConfig.RTLD_LOCAL
    RTLD_GLOBAL = cConfig.RTLD_GLOBAL
    RTLD_NOW = cConfig.RTLD_NOW
    RTLD_LAZY = cConfig.RTLD_LAZY

    def dlerror():
        # XXX this would never work on top of ll2ctypes, because
        # ctypes are calling dlerror itself, unsure if I can do much in this
        # area (nor I would like to)
        if not we_are_translated():
            return "error info not available, not translated"
        res = c_dlerror()
        if not res:
            return ""
        return rffi.charp2str(res)

    @not_rpython
    def _dlerror_on_dlopen_untranslated(name):
        # aaargh
        import ctypes
        name = rffi.charp2str(name)
        try:
            ctypes.CDLL(name)
        except OSError as e:
            # common case: ctypes fails too, with the real dlerror()
            # message in str(e).  Return that error message.
            return str(e)
        else:
            # uncommon case: may happen if 'name' is a linker script
            # (which the C-level dlopen() can't handle) and we are
            # directly running on pypy (whose implementation of ctypes
            # or cffi will resolve linker scripts).  In that case, 
            # unsure what we can do.
            return ("opening %r with ctypes.CDLL() works, "
                    "but not with c_dlopen()??" % (name,))

    def _retry_as_ldscript(err, mode):
        """ ld scripts are fairly straightforward to parse (the library we want
        is in a form like 'GROUP ( <actual-filepath.so>'. A simple state machine
        can parse that out (avoids regexes)."""

        parts = err.split(":")
        if len(parts) != 2:
            return lltype.nullptr(rffi.VOIDP.TO)
        fullpath = parts[0]
        actual = ""
        last_five = "     "
        state = 0
        ldscript = os.open(fullpath, os.O_RDONLY, 0777)
        c = os.read(ldscript, 1)
        while c != "":
            if state == 0:
                last_five += c
                last_five = last_five[1:6]
                if last_five == "GROUP":
                    state = 1
            elif state == 1:
                if c == "(":
                    state = 2
            elif state == 2:
                if c not in string.whitespace:
                    actual += c
                    state = 3
            elif state == 3:
                if c in string.whitespace or c == ")":
                    break
                else:
                    actual += c
            c = os.read(ldscript, 1)
        os.close(ldscript)
        if actual != "":
            a = rffi.str2charp(actual)
            lib = c_dlopen(a, rffi.cast(rffi.INT, mode))
            rffi.free_charp(a)
            return lib
        else:
            return lltype.nullptr(rffi.VOIDP.TO)

    def _dlopen_default_mode():
        """ The default dlopen mode if it hasn't been changed by the user.
        """
        mode = RTLD_NOW
        if RTLD_LOCAL is not None:
            mode |= RTLD_LOCAL
        return mode

    def dlopen(name, mode=-1):
        """ Wrapper around C-level dlopen
        """
        if mode == -1:
            mode = _dlopen_default_mode()
        elif (mode & (RTLD_LAZY | RTLD_NOW)) == 0:
            mode |= RTLD_NOW
        #
        # haaaack for 'pypy py.test -A' if libm.so is a linker script
        # (see reason in _dlerror_on_dlopen_untranslated())
        must_free = False
        if not we_are_translated() and platform.name == "linux":
            if name and rffi.charp2str(name) == 'libm.so':
                name = rffi.str2charp('libm.so.6')
                must_free = True
        #
        res = c_dlopen(name, rffi.cast(rffi.INT, mode))
        if must_free:
            rffi.free_charp(name)
        if not res:
            if not we_are_translated():
                err = _dlerror_on_dlopen_untranslated(name)
            else:
                err = dlerror()
            if platform.name == "linux" and 'invalid ELF header' in err:
                # some linux distros put ld linker scripts in .so files
                # to load libraries more dynamically. The error contains the
                # full path to something that is probably a script to load
                # the library we want.
                res = _retry_as_ldscript(err, mode)
                if not res:
                    raise DLOpenError(err)
                return res
            else:
                raise DLOpenError(err)
        return res

    dlclose = c_dlclose

    def dlsym(libhandle, name):
        """ Wrapper around C-level dlsym
        """
        res = c_dlsym(libhandle, name)
        if not res:
            raise KeyError(name)
        # XXX rffi.cast here...
        return res

    def dlsym_byordinal(handle, index):
        # Never called
        raise KeyError(index)

else:  # _WIN32
    DLLHANDLE = rwin32.HMODULE
    RTLD_GLOBAL = None

    def _dlopen_default_mode():
        """ The default dlopen mode if it hasn't been changed by the user.
        """
        return 0

    def dlopen(name, mode=-1):
        # mode is unused on windows, but a consistant signature
        res = rwin32.LoadLibrary(name)
        if not res:
            err = rwin32.GetLastError_saved()
            ustr = rwin32.FormatErrorW(err)
            # DLOpenError unicode msg breaks translation of cpyext create_extension_module
            raise DLOpenError(ustr.encode('utf-8'))
        return res

<<<<<<< HEAD
    def dlopenU(name, mode=-1):
        # mode is unused on windows, but a consistant signature
        res = rwin32.LoadLibraryW(name)
=======
    def dlopenex(name):
        res = rwin32.LoadLibraryExA(name)
>>>>>>> a87f49e5
        if not res:
            err = rwin32.GetLastError_saved()
            ustr = rwin32.FormatErrorW(err)
            # DLOpenError unicode msg breaks translation of cpyext create_extension_module
            raise DLOpenError(ustr.encode('utf-8'))
        return res

    def dlclose(handle):
        res = rwin32.FreeLibrary(handle)
        if res:
            return 0    # success
        else:
            return -1   # error

    def dlsym(handle, name):
        res = rwin32.GetProcAddress(handle, name)
        if not res:
            raise KeyError(name)
        # XXX rffi.cast here...
        return res

    def dlsym_byordinal(handle, index):
        # equivalent to MAKEINTRESOURCEA
        intresource = rffi.cast(rffi.CCHARP, r_uint(index) & 0xFFFF)
        res = rwin32.GetProcAddress(handle, intresource)
        if not res:
            raise KeyError(index)
        # XXX rffi.cast here...
        return res

    LoadLibrary = rwin32.LoadLibrary
    GetModuleHandle = rwin32.GetModuleHandle<|MERGE_RESOLUTION|>--- conflicted
+++ resolved
@@ -233,14 +233,18 @@
             raise DLOpenError(ustr.encode('utf-8'))
         return res
 
-<<<<<<< HEAD
+    def dlopenex(name):
+        res = rwin32.LoadLibraryExA(name)
+        if not res:
+            err = rwin32.GetLastError_saved()
+            ustr = rwin32.FormatErrorW(err)
+            # DLOpenError unicode msg breaks translation of cpyext create_extension_module
+            raise DLOpenError(ustr.encode('utf-8'))
+        return res
+
     def dlopenU(name, mode=-1):
         # mode is unused on windows, but a consistant signature
         res = rwin32.LoadLibraryW(name)
-=======
-    def dlopenex(name):
-        res = rwin32.LoadLibraryExA(name)
->>>>>>> a87f49e5
         if not res:
             err = rwin32.GetLastError_saved()
             ustr = rwin32.FormatErrorW(err)
