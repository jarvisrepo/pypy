from __future__ import with_statement
"""
An RPython implementation of sockets based on rffi.
Note that the interface has to be slightly different - this is not
a drop-in replacement for the 'socket' module.
"""

# Known missing features:
#
#   - address families other than AF_INET, AF_INET6, AF_UNIX, AF_PACKET
#   - AF_PACKET is only supported on Linux
#   - methods makefile(),
#   - SSL
#
# It's unclear if makefile() and SSL support belong here or only as
# app-level code for PyPy.

from rpython.rlib.objectmodel import instantiate, keepalive_until_here
from rpython.rlib import _rsocket_rffi as _c
from rpython.rlib.rarithmetic import intmask, r_uint
from rpython.rtyper.lltypesystem import lltype, rffi
from rpython.rtyper.lltypesystem.rffi import sizeof, offsetof
INVALID_SOCKET = _c.INVALID_SOCKET

def mallocbuf(buffersize):
    return lltype.malloc(rffi.CCHARP.TO, buffersize, flavor='raw')


constants = _c.constants
locals().update(constants) # Define constants from _c

if _c.WIN32:
    from rpython.rlib import rwin32
    def rsocket_startup():
        wsadata = lltype.malloc(_c.WSAData, flavor='raw', zero=True)
        res = _c.WSAStartup(1, wsadata)
        lltype.free(wsadata, flavor='raw')
        assert res == 0
else:
    def rsocket_startup():
        pass
 
 
def ntohs(x):
    return rffi.cast(lltype.Signed, _c.ntohs(x))

def ntohl(x):
    # accepts and returns an Unsigned
    return rffi.cast(lltype.Unsigned, _c.ntohl(x))

def htons(x):
    return rffi.cast(lltype.Signed, _c.htons(x))

def htonl(x):
    # accepts and returns an Unsigned
    return rffi.cast(lltype.Unsigned, _c.htonl(x))


_FAMILIES = {}

class Address(object):
    """The base class for RPython-level objects representing addresses.
    Fields:  addr    - a _c.sockaddr_ptr (memory owned by the Address instance)
             addrlen - size used within 'addr'
    """
    class __metaclass__(type):
        def __new__(cls, name, bases, dict):
            family = dict.get('family')
            A = type.__new__(cls, name, bases, dict)
            if family is not None:
                _FAMILIES[family] = A
            return A

    # default uninitialized value: NULL ptr
    addr_p = lltype.nullptr(_c.sockaddr_ptr.TO)

    def __init__(self, addr, addrlen):
        self.addr_p = addr
        self.addrlen = addrlen

    def __del__(self):
        if self.addr_p:
            lltype.free(self.addr_p, flavor='raw')

    def setdata(self, addr, addrlen):
        # initialize self.addr and self.addrlen.  'addr' can be a different
        # pointer type than exactly sockaddr_ptr, and we cast it for you.
        assert not self.addr_p
        self.addr_p = rffi.cast(_c.sockaddr_ptr, addr)
        self.addrlen = addrlen
    setdata._annspecialcase_ = 'specialize:ll'

    # the following slightly strange interface is needed to manipulate
    # what self.addr_p points to in a safe way.  The problem is that
    # after inlining we might end up with operations that looks like:
    #    addr = self.addr_p
    #    <self is freed here, and its __del__ calls lltype.free()>
    #    read from addr
    # To prevent this we have to insert a keepalive after the last
    # use of 'addr'.  The interface to do that is called lock()/unlock()
    # because it strongly reminds callers not to forget unlock().
    #
    def lock(self, TYPE=_c.sockaddr):
        """Return self.addr_p, cast as a pointer to TYPE.  Must call unlock()!
        """
        return rffi.cast(lltype.Ptr(TYPE), self.addr_p)
    lock._annspecialcase_ = 'specialize:ll'

    def unlock(self):
        """To call after we're done with the pointer returned by lock().
        Note that locking and unlocking costs nothing at run-time.
        """
        keepalive_until_here(self)

# ____________________________________________________________

def makeipaddr(name, result=None):
    # Convert a string specifying a host name or one of a few symbolic
    # names to an IPAddress instance.  This usually calls getaddrinfo()
    # to do the work; the names "" and "<broadcast>" are special.
    # If 'result' is specified it must be a prebuilt INETAddress or
    # INET6Address that is filled; otherwise a new INETXAddress is returned.
    if result is None:
        family = AF_UNSPEC
    else:
        family = result.family

    if len(name) == 0:
        info = getaddrinfo(None, "0",
                           family=family,
                           socktype=SOCK_DGRAM,   # dummy
                           flags=AI_PASSIVE,
                           address_to_fill=result)
        if len(info) > 1:
            raise RSocketError("wildcard resolved to multiple addresses")
        return info[0][4]

    # IPv4 also supports the special name "<broadcast>".
    if name == '<broadcast>':
        return makeipv4addr(r_uint(INADDR_BROADCAST), result)

    # "dd.dd.dd.dd" format.
    digits = name.split('.')
    if len(digits) == 4:
        try:
            d0 = int(digits[0])
            d1 = int(digits[1])
            d2 = int(digits[2])
            d3 = int(digits[3])
        except ValueError:
            pass
        else:
            if (0 <= d0 <= 255 and
                0 <= d1 <= 255 and
                0 <= d2 <= 255 and
                0 <= d3 <= 255):

                addr = intmask(d0 << 24) | (d1 << 16) | (d2 << 8) | (d3 << 0)
                addr = rffi.cast(rffi.UINT, addr)
                addr = htonl(addr)
                return makeipv4addr(addr, result)

    # generic host name to IP conversion
    info = getaddrinfo(name, None, family=family, address_to_fill=result)
    return info[0][4]

class IPAddress(Address):
    """AF_INET and AF_INET6 addresses"""

    def get_host(self):
        # Create a string object representing an IP address.
        # For IPv4 this is always a string of the form 'dd.dd.dd.dd'
        # (with variable size numbers).
        host, serv = getnameinfo(self, NI_NUMERICHOST | NI_NUMERICSERV)
        return host

    def lock_in_addr(self):
        """ Purely abstract
        """
        raise NotImplementedError

# ____________________________________________________________

HAS_AF_PACKET = 'AF_PACKET' in constants
if HAS_AF_PACKET:
    class PacketAddress(Address):
        family = AF_PACKET
        struct = _c.sockaddr_ll
        maxlen = minlen = sizeof(struct)

        def get_ifname(self, fd):
            a = self.lock(_c.sockaddr_ll)
            p = lltype.malloc(_c.ifreq, flavor='raw')
            rffi.setintfield(p, 'c_ifr_ifindex',
                             rffi.getintfield(a, 'c_sll_ifindex'))
            if (_c.ioctl(fd, _c.SIOCGIFNAME, p) == 0):
                # eh, the iface name is a constant length array
                i = 0
                d = []
                while p.c_ifr_name[i] != '\x00' and i < len(p.c_ifr_name):
                    d.append(p.c_ifr_name[i])
                    i += 1
                ifname = ''.join(d)
            else:
                ifname = ""
            lltype.free(p, flavor='raw')
            self.unlock()
            return ifname

        def get_protocol(self):
            a = self.lock(_c.sockaddr_ll)
            proto = rffi.getintfield(a, 'c_sll_protocol')
            proto = rffi.cast(rffi.USHORT, proto)
            res = ntohs(proto)
            self.unlock()
            return res

        def get_pkttype(self):
            a = self.lock(_c.sockaddr_ll)
            res = rffi.getintfield(a, 'c_sll_pkttype')
            self.unlock()
            return res

        def get_hatype(self):
            a = self.lock(_c.sockaddr_ll)
            res = bool(rffi.getintfield(a, 'c_sll_hatype'))
            self.unlock()
            return res

        def get_addr(self):
            a = self.lock(_c.sockaddr_ll)
            lgt = rffi.getintfield(a, 'c_sll_halen')
            d = []
            for i in range(lgt):
                d.append(a.c_sll_addr[i])
            res = "".join(d)
            self.unlock()
            return res


class INETAddress(IPAddress):
    family = AF_INET
    struct = _c.sockaddr_in
    maxlen = minlen = sizeof(struct)

    def __init__(self, host, port):
        makeipaddr(host, self)
        a = self.lock(_c.sockaddr_in)
        port = rffi.cast(rffi.USHORT, port)
        rffi.setintfield(a, 'c_sin_port', htons(port))
        self.unlock()

    def __repr__(self):
        try:
            return '<INETAddress %s:%d>' % (self.get_host(), self.get_port())
        except SocketError:
            return '<INETAddress ?>'

    def get_port(self):
        a = self.lock(_c.sockaddr_in)
        port = ntohs(a.c_sin_port)
        self.unlock()
        return port

    def eq(self, other):   # __eq__() is not called by RPython :-/
        return (isinstance(other, INETAddress) and
                self.get_host() == other.get_host() and
                self.get_port() == other.get_port())

    def from_in_addr(in_addr):
        result = instantiate(INETAddress)
        # store the malloc'ed data into 'result' as soon as possible
        # to avoid leaks if an exception occurs inbetween
        sin = lltype.malloc(_c.sockaddr_in, flavor='raw', zero=True)
        result.setdata(sin, sizeof(_c.sockaddr_in))
        # PLAT sin_len
        rffi.setintfield(sin, 'c_sin_family', AF_INET)
        rffi.structcopy(sin.c_sin_addr, in_addr)
        return result
    from_in_addr = staticmethod(from_in_addr)

    def lock_in_addr(self):
        a = self.lock(_c.sockaddr_in)
        p = rffi.cast(rffi.VOIDP, a.c_sin_addr)
        return p, sizeof(_c.in_addr)

# ____________________________________________________________

class INET6Address(IPAddress):
    family = AF_INET6
    struct = _c.sockaddr_in6
    maxlen = minlen = sizeof(struct)

    def __init__(self, host, port, flowinfo=0, scope_id=0):
        makeipaddr(host, self)
        a = self.lock(_c.sockaddr_in6)
        rffi.setintfield(a, 'c_sin6_port', htons(port))
        rffi.setintfield(a, 'c_sin6_flowinfo', htonl(flowinfo))
        rffi.setintfield(a, 'c_sin6_scope_id', scope_id)
        self.unlock()

    def __repr__(self):
        try:
            return '<INET6Address %s:%d %d %d>' % (self.get_host(),
                                                   self.get_port(),
                                                   self.get_flowinfo(),
                                                   self.get_scope_id())
        except SocketError:
            return '<INET6Address ?>'

    def get_port(self):
        a = self.lock(_c.sockaddr_in6)
        port = ntohs(a.c_sin6_port)
        self.unlock()
        return port

    def get_flowinfo(self):
        a = self.lock(_c.sockaddr_in6)
        flowinfo = ntohl(a.c_sin6_flowinfo)
        self.unlock()
        return rffi.cast(lltype.Unsigned, flowinfo)

    def get_scope_id(self):
        a = self.lock(_c.sockaddr_in6)
        scope_id = a.c_sin6_scope_id
        self.unlock()
        return rffi.cast(lltype.Unsigned, scope_id)

    def eq(self, other):   # __eq__() is not called by RPython :-/
        return (isinstance(other, INET6Address) and
                self.get_host() == other.get_host() and
                self.get_port() == other.get_port() and
                self.get_flowinfo() == other.get_flowinfo() and
                self.get_scope_id() == other.get_scope_id())

    def from_in6_addr(in6_addr):
        result = instantiate(INET6Address)
        # store the malloc'ed data into 'result' as soon as possible
        # to avoid leaks if an exception occurs inbetween
        sin = lltype.malloc(_c.sockaddr_in6, flavor='raw', zero=True)
        result.setdata(sin, sizeof(_c.sockaddr_in6))
        rffi.setintfield(sin, 'c_sin6_family', AF_INET)
        rffi.structcopy(sin.c_sin6_addr, in6_addr)
        return result
    from_in6_addr = staticmethod(from_in6_addr)

    def lock_in_addr(self):
        a = self.lock(_c.sockaddr_in6)
        p = rffi.cast(rffi.VOIDP, a.c_sin6_addr)
        return p, sizeof(_c.in6_addr)

# ____________________________________________________________

HAS_AF_UNIX = 'AF_UNIX' in constants
if HAS_AF_UNIX:
    class UNIXAddress(Address):
        family = AF_UNIX
        struct = _c.sockaddr_un
        minlen = offsetof(_c.sockaddr_un, 'c_sun_path')
        maxlen = sizeof(struct)

        def __init__(self, path):
            sun = lltype.malloc(_c.sockaddr_un, flavor='raw', zero=True)
            baseofs = offsetof(_c.sockaddr_un, 'c_sun_path')
            self.setdata(sun, baseofs + len(path))
            rffi.setintfield(sun, 'c_sun_family', AF_UNIX)
            if _c.linux and path.startswith('\x00'):
                # Linux abstract namespace extension
                if len(path) > sizeof(_c.sockaddr_un.c_sun_path):
                    raise RSocketError("AF_UNIX path too long")
            else:
                # regular NULL-terminated string
                if len(path) >= sizeof(_c.sockaddr_un.c_sun_path):
                    raise RSocketError("AF_UNIX path too long")
                sun.c_sun_path[len(path)] = '\x00'
            for i in range(len(path)):
                sun.c_sun_path[i] = path[i]

        def __repr__(self):
            try:
                return '<UNIXAddress %r>' % (self.get_path(),)
            except SocketError:
                return '<UNIXAddress ?>'

        def get_path(self):
            a = self.lock(_c.sockaddr_un)
            maxlength = self.addrlen - offsetof(_c.sockaddr_un, 'c_sun_path')
            if _c.linux and maxlength > 0 and a.c_sun_path[0] == '\x00':
                # Linux abstract namespace
                length = maxlength
            else:
                # regular NULL-terminated string
                length = 0
                while length < maxlength and a.c_sun_path[length] != '\x00':
                    length += 1
            result = ''.join([a.c_sun_path[i] for i in range(length)])
            self.unlock()
            return result

        def eq(self, other):   # __eq__() is not called by RPython :-/
            return (isinstance(other, UNIXAddress) and
                    self.get_path() == other.get_path())

HAS_AF_NETLINK = 'AF_NETLINK' in constants
if HAS_AF_NETLINK:
    class NETLINKAddress(Address):
        family = AF_NETLINK
        struct = _c.sockaddr_nl
        maxlen = minlen = sizeof(struct)

        def __init__(self, pid, groups):
            addr = lltype.malloc(_c.sockaddr_nl, flavor='raw', zero=True)
            self.setdata(addr, NETLINKAddress.maxlen)
            rffi.setintfield(addr, 'c_nl_family', AF_NETLINK)
            rffi.setintfield(addr, 'c_nl_pid', pid)
            rffi.setintfield(addr, 'c_nl_groups', groups)

        def get_pid(self):
            a = self.lock(_c.sockaddr_nl)
            pid = a.c_nl_pid
            self.unlock()
            return rffi.cast(lltype.Unsigned, pid)

        def get_groups(self):
            a = self.lock(_c.sockaddr_nl)
            groups = a.c_nl_groups
            self.unlock()
            return rffi.cast(lltype.Unsigned, groups)

        def __repr__(self):
            return '<NETLINKAddress %r>' % (self.get_pid(), self.get_groups())

# ____________________________________________________________

def familyclass(family):
    return _FAMILIES.get(family, Address)
af_get = familyclass

def make_address(addrptr, addrlen, result=None):
    family = rffi.cast(lltype.Signed, addrptr.c_sa_family)
    if result is None:
        result = instantiate(familyclass(family))
    elif result.family != family:
        raise RSocketError("address family mismatched")
    # copy into a new buffer the address that 'addrptr' points to
    addrlen = rffi.cast(lltype.Signed, addrlen)
    buf = lltype.malloc(rffi.CCHARP.TO, addrlen, flavor='raw')
    src = rffi.cast(rffi.CCHARP, addrptr)
    for i in range(addrlen):
        buf[i] = src[i]
    result.setdata(buf, addrlen)
    return result

def makeipv4addr(s_addr, result=None):
    if result is None:
        result = instantiate(INETAddress)
    elif result.family != AF_INET:
        raise RSocketError("address family mismatched")
    sin = lltype.malloc(_c.sockaddr_in, flavor='raw', zero=True)
    result.setdata(sin, sizeof(_c.sockaddr_in))
    rffi.setintfield(sin, 'c_sin_family', AF_INET)   # PLAT sin_len
    rffi.setintfield(sin.c_sin_addr, 'c_s_addr', s_addr)
    return result

def make_null_address(family):
    klass = familyclass(family)
    result = instantiate(klass)
    buf = lltype.malloc(rffi.CCHARP.TO, klass.maxlen, flavor='raw', zero=True)
    # Initialize the family to the correct value.  Avoids surprizes on
    # Windows when calling a function that unexpectedly does not set
    # the output address (e.g. recvfrom() on a connected IPv4 socket).
    rffi.setintfield(rffi.cast(_c.sockaddr_ptr, buf), 'c_sa_family', family)
    result.setdata(buf, 0)
    return result, klass.maxlen

# ____________________________________________________________

class RSocket(object):
    """RPython-level socket object.
    """
    _mixin_ = True        # for interp_socket.py
    fd = _c.INVALID_SOCKET
    def __init__(self, family=AF_INET, type=SOCK_STREAM, proto=0,
                 fd=_c.INVALID_SOCKET):
        """Create a new socket."""
        if _c.invalid_socket(fd):
            fd = _c.socket(family, type, proto)
        if _c.invalid_socket(fd):
            raise self.error_handler()
        # PLAT RISCOS
        self.fd = fd
        self.family = family
        self.type = type
        self.proto = proto
        self.timeout = defaults.timeout
        
    def __del__(self):
        fd = self.fd
        if fd != _c.INVALID_SOCKET:
            self.fd = _c.INVALID_SOCKET
            _c.socketclose(fd)

    if hasattr(_c, 'fcntl'):
        def _setblocking(self, block):
            delay_flag = intmask(_c.fcntl(self.fd, _c.F_GETFL, 0))
            if block:
                delay_flag &= ~_c.O_NONBLOCK
            else:
                delay_flag |= _c.O_NONBLOCK
            _c.fcntl(self.fd, _c.F_SETFL, delay_flag)
    elif hasattr(_c, 'ioctlsocket'):
        def _setblocking(self, block):
            flag = lltype.malloc(rffi.ULONGP.TO, 1, flavor='raw')
            flag[0] = rffi.cast(rffi.ULONG, not block)
            _c.ioctlsocket(self.fd, _c.FIONBIO, flag)
            lltype.free(flag, flavor='raw')

    if hasattr(_c, 'poll') and not _c.poll_may_be_broken:
        def _select(self, for_writing):
            """Returns 0 when reading/writing is possible,
            1 when timing out and -1 on error."""
            if self.timeout <= 0.0 or self.fd == _c.INVALID_SOCKET:
                # blocking I/O or no socket.
                return 0
            pollfd = rffi.make(_c.pollfd)
            try:
                rffi.setintfield(pollfd, 'c_fd', self.fd)
                if for_writing:
                    rffi.setintfield(pollfd, 'c_events', _c.POLLOUT)
                else:
                    rffi.setintfield(pollfd, 'c_events', _c.POLLIN)
                timeout = int(self.timeout * 1000.0 + 0.5)
                n = _c.poll(rffi.cast(lltype.Ptr(_c.pollfdarray), pollfd),
                            1, timeout)
            finally:
                lltype.free(pollfd, flavor='raw')
            if n < 0:
                return -1
            if n == 0:
                return 1
            return 0
    else:
        # Version witout poll(): use select()
        def _select(self, for_writing):
            """Returns 0 when reading/writing is possible,
            1 when timing out and -1 on error."""
            timeout = self.timeout
            if timeout <= 0.0 or self.fd == _c.INVALID_SOCKET:
                # blocking I/O or no socket.
                return 0
            tv = rffi.make(_c.timeval)
            rffi.setintfield(tv, 'c_tv_sec', int(timeout))
            rffi.setintfield(tv, 'c_tv_usec', int((timeout-int(timeout))
                                                  * 1000000))
            fds = lltype.malloc(_c.fd_set.TO, flavor='raw')
            _c.FD_ZERO(fds)
            _c.FD_SET(self.fd, fds)
            null = lltype.nullptr(_c.fd_set.TO)
            if for_writing:
                n = _c.select(self.fd + 1, null, fds, null, tv)
            else:
                n = _c.select(self.fd + 1, fds, null, null, tv)
            lltype.free(fds, flavor='raw')
            lltype.free(tv, flavor='raw')
            if n < 0:
                return -1
            if n == 0:
                return 1
            return 0
        
        
    def error_handler(self):
        return last_error()

    # build a null address object, ready to be used as output argument to
    # C functions that return an address.  It must be unlock()ed after you
    # are done using addr_p.
    def _addrbuf(self):
        addr, maxlen = make_null_address(self.family)
        addrlen_p = lltype.malloc(_c.socklen_t_ptr.TO, flavor='raw')
        addrlen_p[0] = rffi.cast(_c.socklen_t, maxlen)
        return addr, addr.addr_p, addrlen_p

    def accept(self):
        """Wait for an incoming connection.
        Return (new socket fd, client address)."""
        if self._select(False) == 1:
            raise SocketTimeout
        address, addr_p, addrlen_p = self._addrbuf()
        try:
            newfd = _c.socketaccept(self.fd, addr_p, addrlen_p)
            addrlen = addrlen_p[0]
        finally:
            lltype.free(addrlen_p, flavor='raw')
            address.unlock()
        if _c.invalid_socket(newfd):
            raise self.error_handler()
        address.addrlen = rffi.cast(lltype.Signed, addrlen)
        return (newfd, address)

    def bind(self, address):
        """Bind the socket to a local address."""
        addr = address.lock()
        res = _c.socketbind(self.fd, addr, address.addrlen)
        address.unlock()
        if res < 0:
            raise self.error_handler()

    def close(self):
        """Close the socket.  It cannot be used after this call."""
        fd = self.fd
        if fd != _c.INVALID_SOCKET:
            self.fd = _c.INVALID_SOCKET
            res = _c.socketclose(fd)
            if res != 0:
                raise self.error_handler()

    def detach(self):
        fd = self.fd
        self.fd = _c.INVALID_SOCKET
        return fd

    if _c.WIN32:
        def _connect(self, address):
            """Connect the socket to a remote address."""
            addr = address.lock()
            res = _c.socketconnect(self.fd, addr, address.addrlen)
            address.unlock()
            errno = _c.geterrno()
            timeout = self.timeout
            if timeout > 0.0 and res < 0 and errno == _c.EWOULDBLOCK:
                tv = rffi.make(_c.timeval)
                rffi.setintfield(tv, 'c_tv_sec', int(timeout))
                rffi.setintfield(tv, 'c_tv_usec',
                                 int((timeout-int(timeout)) * 1000000))
                fds = lltype.malloc(_c.fd_set.TO, flavor='raw')
                _c.FD_ZERO(fds)
                _c.FD_SET(self.fd, fds)
                fds_exc = lltype.malloc(_c.fd_set.TO, flavor='raw')
                _c.FD_ZERO(fds_exc)
                _c.FD_SET(self.fd, fds_exc)
                null = lltype.nullptr(_c.fd_set.TO)

                try:
                    n = _c.select(self.fd + 1, null, fds, fds_exc, tv)

                    if n > 0:
                        if _c.FD_ISSET(self.fd, fds):
                            # socket writable == connected
                            return (0, False)
                        else:
                            # per MS docs, call getsockopt() to get error
                            assert _c.FD_ISSET(self.fd, fds_exc)
                            return (self.getsockopt_int(_c.SOL_SOCKET,
                                                        _c.SO_ERROR), False)
                    elif n == 0:
                        return (_c.EWOULDBLOCK, True)
                    else:
                        return (_c.geterrno(), False)

                finally:
                    lltype.free(fds, flavor='raw')
                    lltype.free(fds_exc, flavor='raw')
                    lltype.free(tv, flavor='raw')

            if res == 0:
                errno = 0
            return (errno, False)
    else:
        def _connect(self, address):
            """Connect the socket to a remote address."""
            addr = address.lock()
            res = _c.socketconnect(self.fd, addr, address.addrlen)
            address.unlock()
            errno = _c.geterrno()
            if self.timeout > 0.0 and res < 0 and errno == _c.EINPROGRESS:
                timeout = self._select(True)
                if timeout == 0:
                    res = self.getsockopt_int(_c.SOL_SOCKET, _c.SO_ERROR)
                    if res == _c.EISCONN:
                        res = 0
                    errno = res
                elif timeout == -1:
                    return (_c.geterrno(), False)
                else:
                    return (_c.EWOULDBLOCK, True)

            if res < 0:
                res = errno
            return (res, False)
        
    def connect(self, address):
        """Connect the socket to a remote address."""
        err, timeout = self._connect(address)
        if timeout:
            raise SocketTimeout
        if err:
            raise CSocketError(err)
        
    def connect_ex(self, address):
        """This is like connect(address), but returns an error code (the errno
        value) instead of raising an exception when an error occurs."""
        err, timeout = self._connect(address)
        return err

    if hasattr(_c, 'dup'):
        def dup(self, SocketClass=None):
            if SocketClass is None:
                SocketClass = RSocket
            fd = _c.dup(self.fd)
            if fd < 0:
                raise self.error_handler()
            return make_socket(fd, self.family, self.type, self.proto,
                               SocketClass=SocketClass)
        
    def getpeername(self):
        """Return the address of the remote endpoint."""
        address, addr_p, addrlen_p = self._addrbuf()
        try:
            res = _c.socketgetpeername(self.fd, addr_p, addrlen_p)
            addrlen = addrlen_p[0]
        finally:
            lltype.free(addrlen_p, flavor='raw')
            address.unlock()
        if res < 0:
            raise self.error_handler()
        address.addrlen = rffi.cast(lltype.Signed, addrlen)
        return address

    def getsockname(self):
        """Return the address of the local endpoint."""
        address, addr_p, addrlen_p = self._addrbuf()
        try:
            res = _c.socketgetsockname(self.fd, addr_p, addrlen_p)
            addrlen = addrlen_p[0]
        finally:
            lltype.free(addrlen_p, flavor='raw')
            address.unlock()
        if res < 0:
            raise self.error_handler()
        address.addrlen = rffi.cast(lltype.Signed, addrlen)
        return address

    def getsockopt(self, level, option, maxlen):
        buf = mallocbuf(maxlen)
        try:
            bufsize_p = lltype.malloc(_c.socklen_t_ptr.TO, flavor='raw')
            try:
                bufsize_p[0] = rffi.cast(_c.socklen_t, maxlen)
                res = _c.socketgetsockopt(self.fd, level, option,
                                          buf, bufsize_p)
                if res < 0:
                    raise self.error_handler()
                size = rffi.cast(lltype.Signed, bufsize_p[0])
                assert size >= 0       # socklen_t is signed on Windows
                result = ''.join([buf[i] for i in range(size)])
            finally:
                lltype.free(bufsize_p, flavor='raw')
        finally:
            lltype.free(buf, flavor='raw')
        return result

    def getsockopt_int(self, level, option):
        flag_p = lltype.malloc(rffi.INTP.TO, 1, flavor='raw')
        try:
            flagsize_p = lltype.malloc(_c.socklen_t_ptr.TO, flavor='raw')
            try:
                flagsize_p[0] = rffi.cast(_c.socklen_t, rffi.sizeof(rffi.INT))
                res = _c.socketgetsockopt(self.fd, level, option,
                                          rffi.cast(rffi.VOIDP, flag_p),
                                          flagsize_p)
                if res < 0:
                    raise self.error_handler()
                result = rffi.cast(lltype.Signed, flag_p[0])
            finally:
                lltype.free(flagsize_p, flavor='raw')
        finally:
            lltype.free(flag_p, flavor='raw')
        return result

    def gettimeout(self):
        """Return the timeout of the socket. A timeout < 0 means that
        timeouts are disabled in the socket."""
        return self.timeout
    
    def listen(self, backlog):
        """Enable a server to accept connections.  The backlog argument
        must be at least 1; it specifies the number of unaccepted connections
        that the system will allow before refusing new connections."""
        if backlog < 1:
            backlog = 1
        res = _c.socketlisten(self.fd, backlog)
        if res < 0:
            raise self.error_handler()

    def recv(self, buffersize, flags=0):
        """Receive up to buffersize bytes from the socket.  For the optional
        flags argument, see the Unix manual.  When no data is available, block
        until at least one byte is available or until the remote end is closed.
        When the remote end is closed and all data is read, return the empty
        string."""
        timeout = self._select(False)
        if timeout == 1:
            raise SocketTimeout
        elif timeout == 0:
            raw_buf, gc_buf = rffi.alloc_buffer(buffersize)
            try:
                read_bytes = _c.socketrecv(self.fd, raw_buf, buffersize, flags)
                if read_bytes >= 0:
                    return rffi.str_from_buffer(raw_buf, gc_buf, buffersize, read_bytes)
            finally:
                rffi.keep_buffer_alive_until_here(raw_buf, gc_buf)
        raise self.error_handler()

    def recvinto(self, rwbuffer, nbytes, flags=0):
        buf = self.recv(nbytes, flags)
        rwbuffer.setslice(0, buf)
        return len(buf)

    def recvfrom(self, buffersize, flags=0):
        """Like recv(buffersize, flags) but also return the sender's
        address."""
        read_bytes = -1
        timeout = self._select(False)
        if timeout == 1:
            raise SocketTimeout
        elif timeout == 0:
            raw_buf, gc_buf = rffi.alloc_buffer(buffersize)
            try:
                address, addr_p, addrlen_p = self._addrbuf()
                try:
                    read_bytes = _c.recvfrom(self.fd, raw_buf, buffersize, flags,
                                             addr_p, addrlen_p)
                    addrlen = rffi.cast(lltype.Signed, addrlen_p[0])
                finally:
                    lltype.free(addrlen_p, flavor='raw')
                    address.unlock()
                if read_bytes >= 0:
                    if addrlen:
                        address.addrlen = addrlen
                    else:
                        address = None
                    data = rffi.str_from_buffer(raw_buf, gc_buf, buffersize, read_bytes)
                    return (data, address)
            finally:
                rffi.keep_buffer_alive_until_here(raw_buf, gc_buf)
        raise self.error_handler()

    def recvfrom_into(self, rwbuffer, nbytes, flags=0):
        buf, addr = self.recvfrom(nbytes, flags)
        rwbuffer.setslice(0, buf)
        return len(buf), addr        

    def send_raw(self, dataptr, length, flags=0):
        """Send data from a CCHARP buffer."""
        res = -1
        timeout = self._select(True)
        if timeout == 1:
            raise SocketTimeout
        elif timeout == 0:
            res = _c.send(self.fd, dataptr, length, flags)
        if res < 0:
            raise self.error_handler()
        return res

    def send(self, data, flags=0):
        """Send a data string to the socket.  For the optional flags
        argument, see the Unix manual.  Return the number of bytes
        sent; this may be less than len(data) if the network is busy."""
        dataptr = rffi.get_nonmovingbuffer(data)
        try:
            return self.send_raw(dataptr, len(data), flags)
        finally:
            rffi.free_nonmovingbuffer(data, dataptr)

    def sendall(self, data, flags=0, signal_checker=None):
        """Send a data string to the socket.  For the optional flags
        argument, see the Unix manual.  This calls send() repeatedly
        until all data is sent.  If an error occurs, it's impossible
        to tell how much data has been sent."""
        dataptr = rffi.get_nonmovingbuffer(data)
        try:
            remaining = len(data)
            p = dataptr
            while remaining > 0:
                try:
                    res = self.send_raw(p, remaining, flags)
                    p = rffi.ptradd(p, res)
                    remaining -= res
                except CSocketError, e:
                    if e.errno != _c.EINTR:
                        raise
                if signal_checker:
                    signal_checker.check()
        finally:
            rffi.free_nonmovingbuffer(data, dataptr)

    def sendto(self, data, flags, address):
        """Like send(data, flags) but allows specifying the destination
        address.  (Note that 'flags' is mandatory here.)"""
        res = -1
        timeout = self._select(True)
        if timeout == 1:
            raise SocketTimeout
        elif timeout == 0:
            addr = address.lock()
            res = _c.sendto(self.fd, data, len(data), flags,
                            addr, address.addrlen)
            address.unlock()
        if res < 0:
            raise self.error_handler()
        return res

    def setblocking(self, block):
        if block:
            timeout = -1.0
        else:
            timeout = 0.0
        self.settimeout(timeout)

    def setsockopt(self, level, option, value):
        with rffi.scoped_str2charp(value) as buf:
            res = _c.socketsetsockopt(self.fd, level, option,
                                      rffi.cast(rffi.VOIDP, buf),
                                      len(value))
            if res < 0:
                raise self.error_handler()

    def setsockopt_int(self, level, option, value):
        with lltype.scoped_alloc(rffi.INTP.TO, 1) as flag_p:
            flag_p[0] = rffi.cast(rffi.INT, value)
            res = _c.socketsetsockopt(self.fd, level, option,
                                      rffi.cast(rffi.VOIDP, flag_p),
                                      rffi.sizeof(rffi.INT))
            if res < 0:
                raise self.error_handler()

    def settimeout(self, timeout):
        """Set the timeout of the socket. A timeout < 0 means that
        timeouts are dissabled in the socket."""
        if timeout < 0.0:
            self.timeout = -1.0
        else:
            self.timeout = timeout
        self._setblocking(self.timeout < 0.0)
            
    def shutdown(self, how):
        """Shut down the reading side of the socket (flag == SHUT_RD), the
        writing side of the socket (flag == SHUT_WR), or both ends
        (flag == SHUT_RDWR)."""
        res = _c.socketshutdown(self.fd, how)
        if res < 0:
            raise self.error_handler()

# ____________________________________________________________

def make_socket(fd, family, type, proto, SocketClass=RSocket):
    result = instantiate(SocketClass)
    result.fd = fd
    result.family = family
    result.type = type
    result.proto = proto
    result.timeout = defaults.timeout
    return result
make_socket._annspecialcase_ = 'specialize:arg(4)'

class SocketError(Exception):
    applevelerrcls = 'error'
    def __init__(self):
        pass
    def get_msg(self):
        return ''
    def __str__(self):
        return self.get_msg()

class SocketErrorWithErrno(SocketError):
    def __init__(self, errno):
        self.errno = errno

class RSocketError(SocketError):
    def __init__(self, message):
        self.message = message
    def get_msg(self):
        return self.message

class CSocketError(SocketErrorWithErrno):
    def get_msg(self):
        return _c.socket_strerror_str(self.errno)

if _c.WIN32:
    def last_error():
        return CSocketError(rwin32.GetLastError())
else:
    def last_error():
        return CSocketError(_c.geterrno())

class GAIError(SocketErrorWithErrno):
    applevelerrcls = 'gaierror'
    def get_msg(self):
        return _c.gai_strerror_str(self.errno)

class HSocketError(SocketError):
    applevelerrcls = 'herror'
    def __init__(self, host):
        self.host = host
        # XXX h_errno is not easily available, and hstrerror() is
        # marked as deprecated in the Linux man pages
    def get_msg(self):
        return "host lookup failed: '%s'" % (self.host,)

class SocketTimeout(SocketError):
    applevelerrcls = 'timeout'
    def get_msg(self):
        return 'timed out'

class Defaults:
    timeout = -1.0 # Blocking
defaults = Defaults()


# ____________________________________________________________
if 'AF_UNIX' not in constants or AF_UNIX is None:
    socketpair_default_family = AF_INET
else:
    socketpair_default_family = AF_UNIX

if hasattr(_c, 'socketpair'):
    def socketpair(family=socketpair_default_family, type=SOCK_STREAM, proto=0,
                   SocketClass=RSocket):
        """socketpair([family[, type[, proto]]]) -> (socket object, socket object)

        Create a pair of socket objects from the sockets returned by the platform
        socketpair() function.
        The arguments are the same as for socket() except the default family is
        AF_UNIX if defined on the platform; otherwise, the default is AF_INET.
        """
        result = lltype.malloc(_c.socketpair_t, 2, flavor='raw')
        res = _c.socketpair(family, type, proto, result)
        if res < 0:
            raise last_error()
        fd0 = rffi.cast(lltype.Signed, result[0])
        fd1 = rffi.cast(lltype.Signed, result[1])
        lltype.free(result, flavor='raw')
        return (make_socket(fd0, family, type, proto, SocketClass),
                make_socket(fd1, family, type, proto, SocketClass))

if _c.WIN32:
    def dup(fd):
        with lltype.scoped_alloc(_c.WSAData, zero=True) as info:
            if _c.WSADuplicateSocket(fd, rwin32.GetCurrentProcessId(), info):
                raise last_error()
            result = _c.WSASocket(
                _c.FROM_PROTOCOL_INFO, _c.FROM_PROTOCOL_INFO,
                _c.FROM_PROTOCOL_INFO, info, 0, 0)
            if result == INVALID_SOCKET:
                raise last_error()
            return result
else:
    def dup(fd):
        return _c.dup(fd)
<<<<<<< HEAD
=======

    def fromfd(fd, family, type, proto=0, SocketClass=RSocket):
        # Dup the fd so it and the socket can be closed independently
        fd = _c.dup(fd)
        if fd < 0:
            raise last_error()
        return make_socket(fd, family, type, proto, SocketClass)
>>>>>>> f7eaa972

def getdefaulttimeout():
    return defaults.timeout

def gethostname():
    size = 1024
    buf = lltype.malloc(rffi.CCHARP.TO, size, flavor='raw')
    try:
        res = _c.gethostname(buf, size)
        if res < 0:
            raise last_error()
        return rffi.charp2strn(buf, size)
    finally:
        lltype.free(buf, flavor='raw')

def gethostbyname(name):
    # this is explicitly not working with IPv6, because the docs say it
    # should not.  Just use makeipaddr(name) for an IPv6-friendly version...
    result = instantiate(INETAddress)
    makeipaddr(name, result)
    return result

def gethost_common(hostname, hostent, addr=None):
    if not hostent:
        raise HSocketError(hostname)
    family = rffi.getintfield(hostent, 'c_h_addrtype')
    if addr is not None and addr.family != family:
        raise CSocketError(_c.EAFNOSUPPORT)

    h_aliases = hostent.c_h_aliases
    if h_aliases:   # h_aliases can be NULL, according to SF #1511317
        aliases = rffi.charpp2liststr(h_aliases)
    else:
        aliases = []

    address_list = []
    h_addr_list = hostent.c_h_addr_list
    i = 0
    paddr = h_addr_list[0]
    while paddr:
        if family == AF_INET:
            p = rffi.cast(lltype.Ptr(_c.in_addr), paddr)
            addr = INETAddress.from_in_addr(p)
        elif AF_INET6 is not None and family == AF_INET6:
            p = rffi.cast(lltype.Ptr(_c.in6_addr), paddr)
            addr = INET6Address.from_in6_addr(p)
        else:
            raise RSocketError("unknown address family")
        address_list.append(addr)
        i += 1
        paddr = h_addr_list[i]
    return (rffi.charp2str(hostent.c_h_name), aliases, address_list)

def gethostbyname_ex(name):
    # XXX use gethostbyname_r() if available, and/or use locks if not
    addr = gethostbyname(name)
    hostent = _c.gethostbyname(name)
    return gethost_common(name, hostent, addr)

def gethostbyaddr(ip):
    # XXX use gethostbyaddr_r() if available, and/or use locks if not
    addr = makeipaddr(ip)
    assert isinstance(addr, IPAddress)
    p, size = addr.lock_in_addr()
    try:
        hostent = _c.gethostbyaddr(p, size, addr.family)
    finally:
        addr.unlock()
    return gethost_common(ip, hostent, addr)

def getaddrinfo(host, port_or_service,
                family=AF_UNSPEC, socktype=0, proto=0, flags=0,
                address_to_fill=None):
    # port_or_service is a string, not an int (but try str(port_number)).
    assert port_or_service is None or isinstance(port_or_service, str)
    hints = lltype.malloc(_c.addrinfo, flavor='raw', zero=True)
    rffi.setintfield(hints, 'c_ai_family',   family)
    rffi.setintfield(hints, 'c_ai_socktype', socktype)
    rffi.setintfield(hints, 'c_ai_protocol', proto)
    rffi.setintfield(hints, 'c_ai_flags'   , flags)
    # XXX need to lock around getaddrinfo() calls?
    p_res = lltype.malloc(rffi.CArray(_c.addrinfo_ptr), 1, flavor='raw')
    error = intmask(_c.getaddrinfo(host, port_or_service, hints, p_res))
    res = p_res[0]
    lltype.free(p_res, flavor='raw')
    lltype.free(hints, flavor='raw')
    if error:
        raise GAIError(error)
    try:
        result = []
        info = res
        while info:
            addr = make_address(info.c_ai_addr,
                                rffi.getintfield(info, 'c_ai_addrlen'),
                                address_to_fill)
            if info.c_ai_canonname:
                canonname = rffi.charp2str(info.c_ai_canonname)
            else:
                canonname = ""
            result.append((rffi.cast(lltype.Signed, info.c_ai_family),
                           rffi.cast(lltype.Signed, info.c_ai_socktype),
                           rffi.cast(lltype.Signed, info.c_ai_protocol),
                           canonname,
                           addr))
            info = info.c_ai_next
            address_to_fill = None    # don't fill the same address repeatedly
    finally:
        _c.freeaddrinfo(res)
    return result

def getservbyname(name, proto=None):
    servent = _c.getservbyname(name, proto)
    if not servent:
        raise RSocketError("service/proto not found")
    port = rffi.cast(rffi.UINT, servent.c_s_port)
    return ntohs(port)

def getservbyport(port, proto=None):
    # This function is only called from pypy/module/_socket and the range of
    # port is checked there
    port = rffi.cast(rffi.USHORT, port)
    servent = _c.getservbyport(htons(port), proto)
    if not servent:
        raise RSocketError("port/proto not found")
    return rffi.charp2str(servent.c_s_name)

def getprotobyname(name):
    protoent = _c.getprotobyname(name)
    if not protoent:
        raise RSocketError("protocol not found")
    proto = protoent.c_p_proto
    return rffi.cast(lltype.Signed, proto)

def getnameinfo(address, flags):
    host = lltype.malloc(rffi.CCHARP.TO, NI_MAXHOST, flavor='raw')
    try:
        serv = lltype.malloc(rffi.CCHARP.TO, NI_MAXSERV, flavor='raw')
        try:
            addr = address.lock()
            error = intmask(_c.getnameinfo(addr, address.addrlen,
                                           host, NI_MAXHOST,
                                           serv, NI_MAXSERV, flags))
            address.unlock()
            if error:
                raise GAIError(error)
            return rffi.charp2str(host), rffi.charp2str(serv)
        finally:
            lltype.free(serv, flavor='raw')
    finally:
        lltype.free(host, flavor='raw')

if hasattr(_c, 'inet_aton'):
    def inet_aton(ip):
        "IPv4 dotted string -> packed 32-bits string"
        size = sizeof(_c.in_addr)
        buf = mallocbuf(size)
        try:
            if _c.inet_aton(ip, rffi.cast(lltype.Ptr(_c.in_addr), buf)):
                return ''.join([buf[i] for i in range(size)])
            else:
                raise RSocketError("illegal IP address string passed to inet_aton")
        finally:
            lltype.free(buf, flavor='raw')
else:
    def inet_aton(ip):
        "IPv4 dotted string -> packed 32-bits string"
        if ip == "255.255.255.255":
            return "\xff\xff\xff\xff"
        packed_addr = _c.inet_addr(ip)
        if packed_addr == rffi.cast(lltype.Unsigned, INADDR_NONE):
            raise RSocketError("illegal IP address string passed to inet_aton")
        size = sizeof(_c.in_addr)
        buf = mallocbuf(size)
        try:
            rffi.cast(rffi.UINTP, buf)[0] = packed_addr
            return ''.join([buf[i] for i in range(size)])
        finally:
            lltype.free(buf, flavor='raw')

def inet_ntoa(packed):
    "packet 32-bits string -> IPv4 dotted string"
    if len(packed) != sizeof(_c.in_addr):
        raise RSocketError("packed IP wrong length for inet_ntoa")
    buf = rffi.make(_c.in_addr)
    try:
        for i in range(sizeof(_c.in_addr)):
            rffi.cast(rffi.CCHARP, buf)[i] = packed[i]
        return rffi.charp2str(_c.inet_ntoa(buf))
    finally:
        lltype.free(buf, flavor='raw')

if hasattr(_c, 'inet_pton'):
    def inet_pton(family, ip):
        "human-readable string -> packed string"
        if family == AF_INET:
            size = sizeof(_c.in_addr)
        elif AF_INET6 is not None and family == AF_INET6:
            size = sizeof(_c.in6_addr)
        else:
            raise RSocketError("unknown address family")
        buf = mallocbuf(size)
        try:
            res = _c.inet_pton(family, ip, buf)
            if res < 0:
                raise last_error()
            elif res == 0:
                raise RSocketError("illegal IP address string passed "
                                   "to inet_pton")
            else:
                return ''.join([buf[i] for i in range(size)])
        finally:
            lltype.free(buf, flavor='raw')

if hasattr(_c, 'inet_ntop'):
    def inet_ntop(family, packed):
        "packed string -> human-readable string"
        if family == AF_INET:
            srcsize = sizeof(_c.in_addr)
            dstsize = _c.INET_ADDRSTRLEN
        elif AF_INET6 is not None and family == AF_INET6:
            srcsize = sizeof(_c.in6_addr)
            dstsize = _c.INET6_ADDRSTRLEN
        else:
            raise RSocketError("unknown address family")
        if len(packed) != srcsize:
            raise ValueError("packed IP wrong length for inet_ntop")
        srcbuf = rffi.get_nonmovingbuffer(packed)
        try:
            dstbuf = mallocbuf(dstsize)
            try:
                res = _c.inet_ntop(family, srcbuf, dstbuf, dstsize)
                if not res:
                    raise last_error()
                return rffi.charp2str(res)
            finally:
                lltype.free(dstbuf, flavor='raw')
        finally:
            rffi.free_nonmovingbuffer(packed, srcbuf)

def setdefaulttimeout(timeout):
    if timeout < 0.0:
        timeout = -1.0
    defaults.timeout = timeout<|MERGE_RESOLUTION|>--- conflicted
+++ resolved
@@ -1058,8 +1058,6 @@
 else:
     def dup(fd):
         return _c.dup(fd)
-<<<<<<< HEAD
-=======
 
     def fromfd(fd, family, type, proto=0, SocketClass=RSocket):
         # Dup the fd so it and the socket can be closed independently
@@ -1067,7 +1065,6 @@
         if fd < 0:
             raise last_error()
         return make_socket(fd, family, type, proto, SocketClass)
->>>>>>> f7eaa972
 
 def getdefaulttimeout():
     return defaults.timeout
