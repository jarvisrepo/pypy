--- conflicted
+++ resolved
@@ -708,11 +708,7 @@
             errno = _c.geterrno()
             timeout = self.timeout
             if (timeout > 0.0 and res < 0 and
-<<<<<<< HEAD
-                errno in (_c.EWOULDBLOCK, _c.WSAEWOULDBLOCK)):
-=======
                     errno in (_c.EWOULDBLOCK, _c.WSAEWOULDBLOCK)):
->>>>>>> 3ff5b90d
                 tv = rffi.make(_c.timeval)
                 rffi.setintfield(tv, 'c_tv_sec', int(timeout))
                 rffi.setintfield(tv, 'c_tv_usec',
