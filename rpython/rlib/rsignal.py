--- conflicted
+++ resolved
@@ -41,15 +41,6 @@
     includes = includes,
     separate_module_files = [cdir / 'src' / 'signals.c'],
     include_dirs = [str(cdir)],
-<<<<<<< HEAD
-    export_symbols = ['pypysig_poll', 'pypysig_default',
-                      'pypysig_ignore', 'pypysig_setflag',
-                      'pypysig_reinstall',
-                      'pypysig_set_wakeup_fd',
-                      'pypysig_getaddr_occurred',
-                      'pypysig_get_occurred', 'pypysig_set_occurred'],
-=======
->>>>>>> c816e18a
 )
 
 class CConfig:
