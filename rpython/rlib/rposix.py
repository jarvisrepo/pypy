--- conflicted
+++ resolved
@@ -464,30 +464,6 @@
             how = SEEK_END
     return handle_posix_error('lseek', c_lseek(fd, pos, how))
 
-<<<<<<< HEAD
-c_pread = external('pread',
-                  [rffi.INT, rffi.VOIDP, rffi.SIZE_T , OFF_T], rffi.SSIZE_T,
-                  save_err=rffi.RFFI_SAVE_ERRNO)
-c_pwrite = external('pwrite',
-                   [rffi.INT, rffi.VOIDP, rffi.SIZE_T, OFF_T], rffi.SSIZE_T,
-                   save_err=rffi.RFFI_SAVE_ERRNO)
-
-@enforceargs(int, int, None)
-def pread(fd, count, offset):
-    if count < 0:
-        raise OSError(errno.EINVAL, None)
-    validate_fd(fd)
-    with rffi.scoped_alloc_buffer(count) as buf:
-        void_buf = rffi.cast(rffi.VOIDP, buf.raw)
-        return buf.str(handle_posix_error('pread', c_pread(fd, void_buf, count, offset)))
-        
-@enforceargs(int, None, None)
-def pwrite(fd, data, offset):
-    count = len(data)
-    validate_fd(fd)
-    with rffi.scoped_nonmovingbuffer(data) as buf:
-        return handle_posix_error('pwrite', c_pwrite(fd, buf, count, offset))
-=======
 if not _WIN32:
     c_pread = external('pread',
                       [rffi.INT, rffi.VOIDP, rffi.SIZE_T , OFF_T], rffi.SSIZE_T,
@@ -511,7 +487,6 @@
         validate_fd(fd)
         with rffi.scoped_nonmovingbuffer(data) as buf:
             return handle_posix_error('pwrite', c_pwrite(fd, buf, count, offset))
->>>>>>> 2aac0109
 
 c_ftruncate = external('ftruncate', [rffi.INT, rffi.LONGLONG], rffi.INT,
                        macro=_MACRO_ON_POSIX, save_err=rffi.RFFI_SAVE_ERRNO)
