--- conflicted
+++ resolved
@@ -1864,11 +1864,7 @@
 
     def sched_yield():
         return handle_posix_error('sched_yield', c_sched_yield())
-<<<<<<< HEAD
         
-=======
-
->>>>>>> d591703c
 #___________________________________________________________________
 
 c_chroot = external('chroot', [rffi.CCHARP], rffi.INT,
