--- conflicted
+++ resolved
@@ -845,8 +845,6 @@
         lltype.free(status_p, flavor='raw')
 
 def _make_waitmacro(name):
-<<<<<<< HEAD
-=======
     # note that rffi.INT as first parameter type is intentional.
     # on s390x providing a lltype.Signed as param type, the
     # macro wrapper function will always return 0
@@ -854,7 +852,6 @@
     # https://sourceware.org/bugzilla/show_bug.cgi?id=19613
     # for more details. If this get's fixed we can use lltype.Signed
     # again.  (The exact same issue occurs on ppc64 big-endian.)
->>>>>>> c31e12d3
     c_func = external(name, [rffi.INT], lltype.Signed,
                       macro=_MACRO_ON_POSIX)
     returning_int = name in ('WEXITSTATUS', 'WSTOPSIG', 'WTERMSIG')
