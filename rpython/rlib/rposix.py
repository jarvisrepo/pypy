import os
import sys
import errno
from rpython.annotator.model import s_Str0
from rpython.rtyper.lltypesystem.rffi import CConstant, CExternVariable, INT
from rpython.rtyper.lltypesystem import lltype, ll2ctypes, rffi
from rpython.rtyper.tool import rffi_platform
from rpython.rlib import debug, jit, rstring, rthread, types
from rpython.rlib._os_support import (
    _CYGWIN, _MACRO_ON_POSIX, UNDERSCORE_ON_WIN32, _WIN32,
    _prefer_unicode, _preferred_traits)
from rpython.rlib.objectmodel import (
    specialize, enforceargs, register_replacement_for, NOT_CONSTANT)
from rpython.rlib.rarithmetic import intmask, widen
from rpython.rlib.signature import signature
from rpython.tool.sourcetools import func_renamer
from rpython.translator.platform import platform
from rpython.translator.tool.cbuild import ExternalCompilationInfo


if _WIN32:
    from rpython.rlib import rwin32
    from rpython.rlib.rwin32file import make_win32_traits


class CConstantErrno(CConstant):
    # these accessors are used when calling get_errno() or set_errno()
    # on top of CPython
    def __getitem__(self, index):
        assert index == 0
        try:
            return ll2ctypes.TLS.errno
        except AttributeError:
            raise ValueError("no C function call occurred so far, "
                             "errno is undefined")
    def __setitem__(self, index, value):
        assert index == 0
        ll2ctypes.TLS.errno = value

if os.name == 'nt':
    if platform.name == 'msvc':
        includes=['errno.h','stdio.h']
    else:
        includes=['errno.h','stdio.h', 'stdint.h']
    separate_module_sources =['''
        /* Lifted completely from CPython 3.3 Modules/posix_module.c */
        #include <malloc.h> /* for _msize */
        typedef struct {
            intptr_t osfhnd;
            char osfile;
        } my_ioinfo;
        extern __declspec(dllimport) char * __pioinfo[];
        #define IOINFO_L2E 5
        #define IOINFO_ARRAY_ELTS   (1 << IOINFO_L2E)
        #define IOINFO_ARRAYS 64
        #define _NHANDLE_           (IOINFO_ARRAYS * IOINFO_ARRAY_ELTS)
        #define FOPEN 0x01
        #define _NO_CONSOLE_FILENO (intptr_t)-2

        /* This function emulates what the windows CRT
            does to validate file handles */
        RPY_EXTERN int
        _PyVerify_fd(int fd)
        {
            const int i1 = fd >> IOINFO_L2E;
            const int i2 = fd & ((1 << IOINFO_L2E) - 1);

            static size_t sizeof_ioinfo = 0;

            /* Determine the actual size of the ioinfo structure,
             * as used by the CRT loaded in memory
             */
            if (sizeof_ioinfo == 0 && __pioinfo[0] != NULL) {
                sizeof_ioinfo = _msize(__pioinfo[0]) / IOINFO_ARRAY_ELTS;
            }
            if (sizeof_ioinfo == 0) {
                /* This should not happen... */
                goto fail;
            }

            /* See that it isn't a special CLEAR fileno */
                if (fd != _NO_CONSOLE_FILENO) {
                /* Microsoft CRT would check that 0<=fd<_nhandle but we can't do that.  Instead
                 * we check pointer validity and other info
                 */
                if (0 <= i1 && i1 < IOINFO_ARRAYS && __pioinfo[i1] != NULL) {
                    /* finally, check that the file is open */
                    my_ioinfo* info = (my_ioinfo*)(__pioinfo[i1] + i2 * sizeof_ioinfo);
                    if (info->osfile & FOPEN) {
                        return 1;
                    }
                }
            }
          fail:
            errno = EBADF;
            return 0;
        }
    ''',]
    post_include_bits=['RPY_EXTERN int _PyVerify_fd(int);']
else:
    separate_module_sources = []
    post_include_bits = []
    includes=['errno.h','stdio.h']
errno_eci = ExternalCompilationInfo(
    includes=includes,
    separate_module_sources=separate_module_sources,
    post_include_bits=post_include_bits,
)

# Direct getters/setters, don't use directly!
_get_errno, _set_errno = CExternVariable(INT, 'errno', errno_eci,
                                         CConstantErrno, sandboxsafe=True,
                                         _nowrapper=True, c_type='int')

def get_saved_errno():
    """Return the value of the "saved errno".
    This value is saved after a call to a C function, if it was declared
    with the flag llexternal(..., save_err=rffi.RFFI_SAVE_ERRNO).
    Functions without that flag don't change the saved errno.
    """
    return intmask(rthread.tlfield_rpy_errno.getraw())

def set_saved_errno(errno):
    """Set the value of the saved errno.  This value will be used to
    initialize the real errno just before calling the following C function,
    provided it was declared llexternal(..., save_err=RFFI_READSAVED_ERRNO).
    Note also that it is more common to want the real errno to be initially
    zero; for that case, use llexternal(..., save_err=RFFI_ZERO_ERRNO_BEFORE)
    and then you don't need set_saved_errno(0).
    """
    rthread.tlfield_rpy_errno.setraw(rffi.cast(INT, errno))

def get_saved_alterrno():
    """Return the value of the "saved alterrno".
    This value is saved after a call to a C function, if it was declared
    with the flag llexternal(..., save_err=rffi.RFFI_SAVE_ERRNO | rffl.RFFI_ALT_ERRNO).
    Functions without that flag don't change the saved errno.
    """
    return intmask(rthread.tlfield_alt_errno.getraw())

def set_saved_alterrno(errno):
    """Set the value of the saved alterrno.  This value will be used to
    initialize the real errno just before calling the following C function,
    provided it was declared llexternal(..., save_err=RFFI_READSAVED_ERRNO | rffl.RFFI_ALT_ERRNO).
    Note also that it is more common to want the real errno to be initially
    zero; for that case, use llexternal(..., save_err=RFFI_ZERO_ERRNO_BEFORE)
    and then you don't need set_saved_errno(0).
    """
    rthread.tlfield_alt_errno.setraw(rffi.cast(INT, errno))


# These are not posix specific, but where should they move to?
@specialize.call_location()
def _errno_before(save_err):
    if save_err & rffi.RFFI_READSAVED_ERRNO:
        if save_err & rffi.RFFI_ALT_ERRNO:
            _set_errno(rthread.tlfield_alt_errno.getraw())
        else:
            _set_errno(rthread.tlfield_rpy_errno.getraw())
    elif save_err & rffi.RFFI_ZERO_ERRNO_BEFORE:
        _set_errno(rffi.cast(rffi.INT, 0))
    if _WIN32 and (save_err & rffi.RFFI_READSAVED_LASTERROR):
        if save_err & rffi.RFFI_ALT_ERRNO:
            err = rthread.tlfield_alt_lasterror.getraw()
        else:
            err = rthread.tlfield_rpy_lasterror.getraw()
        # careful, getraw() overwrites GetLastError.
        # We must assign it with _SetLastError() as the last
        # operation, i.e. after the errno handling.
        rwin32._SetLastError(err)

@specialize.call_location()
def _errno_after(save_err):
    if _WIN32:
        if save_err & rffi.RFFI_SAVE_LASTERROR:
            err = rwin32._GetLastError()
            # careful, setraw() overwrites GetLastError.
            # We must read it first, before the errno handling.
            if save_err & rffi.RFFI_ALT_ERRNO:
                rthread.tlfield_alt_lasterror.setraw(err)
            else:
                rthread.tlfield_rpy_lasterror.setraw(err)
        elif save_err & rffi.RFFI_SAVE_WSALASTERROR:
            from rpython.rlib import _rsocket_rffi
            err = _rsocket_rffi._WSAGetLastError()
            if save_err & rffi.RFFI_ALT_ERRNO:
                rthread.tlfield_alt_lasterror.setraw(err)
            else:
                rthread.tlfield_rpy_lasterror.setraw(err)
    if save_err & rffi.RFFI_SAVE_ERRNO:
        if save_err & rffi.RFFI_ALT_ERRNO:
            rthread.tlfield_alt_errno.setraw(_get_errno())
        else:
            rthread.tlfield_rpy_errno.setraw(_get_errno())
            # ^^^ keep fork() up-to-date too, below


if os.name == 'nt':
    is_valid_fd = jit.dont_look_inside(rffi.llexternal(
        "_PyVerify_fd", [rffi.INT], rffi.INT,
        compilation_info=errno_eci,
        ))
    @enforceargs(int)
    def validate_fd(fd):
        if not is_valid_fd(fd):
            from errno import EBADF
            raise OSError(EBADF, 'Bad file descriptor')
else:
    def is_valid_fd(fd):
        return 1

    @enforceargs(int)
    def validate_fd(fd):
        pass

def closerange(fd_low, fd_high):
    # this behaves like os.closerange() from Python 2.6.
    for fd in xrange(fd_low, fd_high):
        try:
            if is_valid_fd(fd):
                os.close(fd)
        except OSError:
            pass

if _WIN32:
    includes = ['io.h', 'sys/utime.h', 'sys/types.h', 'process.h', 'time.h']
    libraries = []
else:
    if sys.platform.startswith(('darwin', 'netbsd', 'openbsd')):
        _ptyh = 'util.h'
    elif sys.platform.startswith('freebsd'):
        _ptyh = 'libutil.h'
    else:
        _ptyh = 'pty.h'
    includes = ['unistd.h',  'sys/types.h', 'sys/wait.h',
                'utime.h', 'sys/time.h', 'sys/times.h',
                'grp.h', 'dirent.h', 'sys/stat.h', 'fcntl.h',
                'signal.h', 'sys/utsname.h', _ptyh]
    libraries = ['util']
eci = ExternalCompilationInfo(
    includes=includes,
    libraries=libraries,
)

class CConfig:
    _compilation_info_ = eci
    SEEK_SET = rffi_platform.DefinedConstantInteger('SEEK_SET')
    SEEK_CUR = rffi_platform.DefinedConstantInteger('SEEK_CUR')
    SEEK_END = rffi_platform.DefinedConstantInteger('SEEK_END')
    OFF_T_SIZE = rffi_platform.SizeOf('off_t')

    HAVE_UTIMES = rffi_platform.Has('utimes')
    HAVE_D_TYPE = rffi_platform.Has('DT_UNKNOWN')
    UTIMBUF = rffi_platform.Struct('struct %sutimbuf' % UNDERSCORE_ON_WIN32,
                                   [('actime', rffi.INT),
                                    ('modtime', rffi.INT)])
    CLOCK_T = rffi_platform.SimpleType('clock_t', rffi.INT)
    if not _WIN32:
        UID_T = rffi_platform.SimpleType('uid_t', rffi.UINT)
        GID_T = rffi_platform.SimpleType('gid_t', rffi.UINT)
        TIOCGWINSZ = rffi_platform.DefinedConstantInteger('TIOCGWINSZ')

        TMS = rffi_platform.Struct(
            'struct tms', [('tms_utime', rffi.INT),
                           ('tms_stime', rffi.INT),
                           ('tms_cutime', rffi.INT),
                           ('tms_cstime', rffi.INT)])

        WINSIZE = rffi_platform.Struct(
            'struct winsize', [('ws_row', rffi.USHORT),
                           ('ws_col', rffi.USHORT),
                           ('ws_xpixel', rffi.USHORT),
                           ('ws_ypixel', rffi.USHORT)])

    GETPGRP_HAVE_ARG = rffi_platform.Has("getpgrp(0)")
    SETPGRP_HAVE_ARG = rffi_platform.Has("setpgrp(0, 0)")

config = rffi_platform.configure(CConfig)
globals().update(config)

def external(name, args, result, compilation_info=eci, **kwds):
    return rffi.llexternal(name, args, result,
                           compilation_info=compilation_info, **kwds)

# For now we require off_t to be the same size as LONGLONG, which is the
# interface required by callers of functions that thake an argument of type
# off_t.
if not _WIN32:
    assert OFF_T_SIZE == rffi.sizeof(rffi.LONGLONG)

c_dup = external(UNDERSCORE_ON_WIN32 + 'dup', [rffi.INT], rffi.INT,
                 save_err=rffi.RFFI_SAVE_ERRNO)
c_dup2 = external(UNDERSCORE_ON_WIN32 + 'dup2', [rffi.INT, rffi.INT], rffi.INT,
                  save_err=rffi.RFFI_SAVE_ERRNO)
c_open = external(UNDERSCORE_ON_WIN32 + 'open',
                  [rffi.CCHARP, rffi.INT, rffi.MODE_T], rffi.INT,
                  save_err=rffi.RFFI_SAVE_ERRNO)

# Win32 Unicode functions
c_wopen = external(UNDERSCORE_ON_WIN32 + 'wopen',
                   [rffi.CWCHARP, rffi.INT, rffi.MODE_T], rffi.INT,
                   save_err=rffi.RFFI_SAVE_ERRNO)

#___________________________________________________________________
# Wrappers around posix functions, that accept either strings, or
# instances with a "as_bytes()" method.
# - pypy.modules.posix.interp_posix passes an object containing a unicode path
#   which can encode itself with sys.filesystemencoding.
# - but rpython.rtyper.module.ll_os.py on Windows will replace these functions
#   with other wrappers that directly handle unicode strings.
@specialize.argtype(0)
@signature(types.any(), returns=s_Str0)
def _as_bytes(path):
    assert path is not None
    if isinstance(path, str):
        return path
    elif isinstance(path, unicode):
        # This never happens in PyPy's Python interpreter!
        # Only in raw RPython code that uses unicode strings.
        # We implement python2 behavior: silently convert to ascii.
        return path.encode('ascii')
    else:
        return path.as_bytes()

@specialize.argtype(0)
def _as_bytes0(path):
    """Crashes translation if the path contains NUL characters."""
    res = _as_bytes(path)
    rstring.check_str0(res)
    return res

@specialize.argtype(0)
def _as_unicode(path):
    assert path is not None
    if isinstance(path, unicode):
        return path
    else:
        return path.as_unicode()

@specialize.argtype(0)
def _as_unicode0(path):
    """Crashes translation if the path contains NUL characters."""
    res = _as_unicode(path)
    rstring.check_str0(res)
    return res

@specialize.argtype(0, 1)
def putenv(name, value):
    os.environ[_as_bytes(name)] = _as_bytes(value)

@specialize.argtype(0)
def unsetenv(name):
    del os.environ[_as_bytes(name)]

#___________________________________________________________________
# Implementation of many posix functions.
# They usually check the return value and raise an (RPython) OSError
# with errno.

def replace_os_function(name):
    func = getattr(os, name, None)
    if func is None:
        return lambda f: f
    return register_replacement_for(
        func,
        sandboxed_name='ll_os.ll_os_%s' % name)

@specialize.arg(0)
def handle_posix_error(name, result):
    result = widen(result)
    if result < 0:
        raise OSError(get_saved_errno(), '%s failed' % name)
    return result

def _dup(fd, inheritable=True):
    validate_fd(fd)
    if inheritable:
        res = c_dup(fd)
    else:
        res = c_dup_noninheritable(fd)
    return res

@replace_os_function('dup')
def dup(fd, inheritable=True):
    res = _dup(fd, inheritable)
    return handle_posix_error('dup', res)

@replace_os_function('dup2')
def dup2(fd, newfd, inheritable=True):
    validate_fd(fd)
    if inheritable:
        res = c_dup2(fd, newfd)
    else:
        res = c_dup2_noninheritable(fd, newfd)
    handle_posix_error('dup2', res)

#___________________________________________________________________

@replace_os_function('open')
@specialize.argtype(0)
@enforceargs(NOT_CONSTANT, int, int, typecheck=False)
def open(path, flags, mode):
    if _prefer_unicode(path):
        fd = c_wopen(_as_unicode0(path), flags, mode)
    else:
        fd = c_open(_as_bytes0(path), flags, mode)
    return handle_posix_error('open', fd)

c_read = external(UNDERSCORE_ON_WIN32 + 'read',
                  [rffi.INT, rffi.VOIDP, rffi.SIZE_T], rffi.SSIZE_T,
                  save_err=rffi.RFFI_SAVE_ERRNO)
c_write = external(UNDERSCORE_ON_WIN32 + 'write',
                   [rffi.INT, rffi.VOIDP, rffi.SIZE_T], rffi.SSIZE_T,
                   save_err=rffi.RFFI_SAVE_ERRNO)
c_close = external(UNDERSCORE_ON_WIN32 + 'close', [rffi.INT], rffi.INT,
                   releasegil=False, save_err=rffi.RFFI_SAVE_ERRNO)

@replace_os_function('read')
@enforceargs(int, int)
def read(fd, count):
    if count < 0:
        raise OSError(errno.EINVAL, None)
    validate_fd(fd)
    with rffi.scoped_alloc_buffer(count) as buf:
        void_buf = rffi.cast(rffi.VOIDP, buf.raw)
        got = handle_posix_error('read', c_read(fd, void_buf, count))
        return buf.str(got)

@replace_os_function('write')
@enforceargs(int, None)
def write(fd, data):
    count = len(data)
    validate_fd(fd)
    with rffi.scoped_nonmovingbuffer(data) as buf:
        return handle_posix_error('write', c_write(fd, buf, count))

@replace_os_function('close')
def close(fd):
    validate_fd(fd)
    handle_posix_error('close', c_close(fd))

c_lseek = external('_lseeki64' if _WIN32 else 'lseek',
                   [rffi.INT, rffi.LONGLONG, rffi.INT], rffi.LONGLONG,
                   macro=_MACRO_ON_POSIX, save_err=rffi.RFFI_SAVE_ERRNO)

@replace_os_function('lseek')
def lseek(fd, pos, how):
    validate_fd(fd)
    if SEEK_SET is not None:
        if how == 0:
            how = SEEK_SET
        elif how == 1:
            how = SEEK_CUR
        elif how == 2:
            how = SEEK_END
    return handle_posix_error('lseek', c_lseek(fd, pos, how))

c_ftruncate = external('ftruncate', [rffi.INT, rffi.LONGLONG], rffi.INT,
                       macro=_MACRO_ON_POSIX, save_err=rffi.RFFI_SAVE_ERRNO)
c_fsync = external('fsync' if not _WIN32 else '_commit', [rffi.INT], rffi.INT,
                   save_err=rffi.RFFI_SAVE_ERRNO)
c_fdatasync = external('fdatasync', [rffi.INT], rffi.INT,
                       save_err=rffi.RFFI_SAVE_ERRNO)

@replace_os_function('ftruncate')
def ftruncate(fd, length):
    validate_fd(fd)
    handle_posix_error('ftruncate', c_ftruncate(fd, length))

@replace_os_function('fsync')
def fsync(fd):
    validate_fd(fd)
    handle_posix_error('fsync', c_fsync(fd))

@replace_os_function('fdatasync')
def fdatasync(fd):
    validate_fd(fd)
    handle_posix_error('fdatasync', c_fdatasync(fd))

#___________________________________________________________________

c_chdir = external('chdir', [rffi.CCHARP], rffi.INT,
                   save_err=rffi.RFFI_SAVE_ERRNO)
c_fchdir = external('fchdir', [rffi.INT], rffi.INT,
                    save_err=rffi.RFFI_SAVE_ERRNO)
c_access = external(UNDERSCORE_ON_WIN32 + 'access',
                    [rffi.CCHARP, rffi.INT], rffi.INT)
c_waccess = external(UNDERSCORE_ON_WIN32 + 'waccess',
                     [rffi.CWCHARP, rffi.INT], rffi.INT)

@replace_os_function('chdir')
@specialize.argtype(0)
def chdir(path):
    if not _WIN32:
        handle_posix_error('chdir', c_chdir(_as_bytes0(path)))
    else:
        traits = _preferred_traits(path)
        win32traits = make_win32_traits(traits)
        path = traits.as_str0(path)

        # This is a reimplementation of the C library's chdir
        # function, but one that produces Win32 errors instead of DOS
        # error codes.
        # chdir is essentially a wrapper around SetCurrentDirectory;
        # however, it also needs to set "magic" environment variables
        # indicating the per-drive current directory, which are of the
        # form =<drive>:
        if not win32traits.SetCurrentDirectory(path):
            raise rwin32.lastSavedWindowsError()
        MAX_PATH = rwin32.MAX_PATH
        assert MAX_PATH > 0

        with traits.scoped_alloc_buffer(MAX_PATH) as path:
            res = win32traits.GetCurrentDirectory(MAX_PATH + 1, path.raw)
            if not res:
                raise rwin32.lastSavedWindowsError()
            res = rffi.cast(lltype.Signed, res)
            assert res > 0
            if res <= MAX_PATH + 1:
                new_path = path.str(res)
            else:
                with traits.scoped_alloc_buffer(res) as path:
                    res = win32traits.GetCurrentDirectory(res, path.raw)
                    if not res:
                        raise rwin32.lastSavedWindowsError()
                    res = rffi.cast(lltype.Signed, res)
                    assert res > 0
                    new_path = path.str(res)
        if traits.str is unicode:
            if new_path[0] == u'\\' or new_path[0] == u'/':  # UNC path
                return
            magic_envvar = u'=' + new_path[0] + u':'
        else:
            if new_path[0] == '\\' or new_path[0] == '/':  # UNC path
                return
            magic_envvar = '=' + new_path[0] + ':'
        if not win32traits.SetEnvironmentVariable(magic_envvar, new_path):
            raise rwin32.lastSavedWindowsError()

@replace_os_function('fchdir')
def fchdir(fd):
    validate_fd(fd)
    handle_posix_error('fchdir', c_fchdir(fd))

@replace_os_function('access')
@specialize.argtype(0)
def access(path, mode):
    if _WIN32:
        # All files are executable on Windows
        mode = mode & ~os.X_OK
    if _prefer_unicode(path):
        error = c_waccess(_as_unicode0(path), mode)
    else:
        error = c_access(_as_bytes0(path), mode)
    return error == 0

# This Win32 function is not exposed via os, but needed to get a
# correct implementation of os.path.abspath.
@specialize.argtype(0)
def getfullpathname(path):
    length = rwin32.MAX_PATH + 1
    traits = _preferred_traits(path)
    win32traits = make_win32_traits(traits)
    with traits.scoped_alloc_buffer(length) as buf:
        res = win32traits.GetFullPathName(
            traits.as_str0(path), rffi.cast(rwin32.DWORD, length),
            buf.raw, lltype.nullptr(win32traits.LPSTRP.TO))
        if res == 0:
            raise rwin32.lastSavedWindowsError("_getfullpathname failed")
        result = buf.str(intmask(res))
        assert result is not None
        result = rstring.assert_str0(result)
        return result

c_getcwd = external(UNDERSCORE_ON_WIN32 + 'getcwd',
                    [rffi.CCHARP, rffi.SIZE_T], rffi.CCHARP,
                    save_err=rffi.RFFI_SAVE_ERRNO)
c_wgetcwd = external(UNDERSCORE_ON_WIN32 + 'wgetcwd',
                     [rffi.CWCHARP, rffi.SIZE_T], rffi.CWCHARP,
                     save_err=rffi.RFFI_SAVE_ERRNO)

@replace_os_function('getcwd')
def getcwd():
    bufsize = 256
    while True:
        buf = lltype.malloc(rffi.CCHARP.TO, bufsize, flavor='raw')
        res = c_getcwd(buf, bufsize)
        if res:
            break   # ok
        error = get_saved_errno()
        lltype.free(buf, flavor='raw')
        if error != errno.ERANGE:
            raise OSError(error, "getcwd failed")
        # else try again with a larger buffer, up to some sane limit
        bufsize *= 4
        if bufsize > 1024*1024:  # xxx hard-coded upper limit
            raise OSError(error, "getcwd result too large")
    result = rffi.charp2str(res)
    lltype.free(buf, flavor='raw')
    return result

@replace_os_function('getcwdu')
def getcwdu():
    bufsize = 256
    while True:
        buf = lltype.malloc(rffi.CWCHARP.TO, bufsize, flavor='raw')
        res = c_wgetcwd(buf, bufsize)
        if res:
            break   # ok
        error = get_saved_errno()
        lltype.free(buf, flavor='raw')
        if error != errno.ERANGE:
            raise OSError(error, "getcwd failed")
        # else try again with a larger buffer, up to some sane limit
        bufsize *= 4
        if bufsize > 1024*1024:  # xxx hard-coded upper limit
            raise OSError(error, "getcwd result too large")
    result = rffi.wcharp2unicode(res)
    lltype.free(buf, flavor='raw')
    return result

if not _WIN32:
    class CConfig:
        _compilation_info_ = eci
        DIRENT = rffi_platform.Struct('struct dirent',
            [('d_name', lltype.FixedSizeArray(rffi.CHAR, 1))]
            + [('d_type', rffi.INT)] if HAVE_D_TYPE else [])
        if HAVE_D_TYPE:
            DT_UNKNOWN = rffi_platform.ConstantInteger('DT_UNKNOWN')
            DT_REG     = rffi_platform.ConstantInteger('DT_REG')
            DT_DIR     = rffi_platform.ConstantInteger('DT_DIR')
            DT_LNK     = rffi_platform.ConstantInteger('DT_LNK')

    DIRP = rffi.COpaquePtr('DIR')
    dirent_config = rffi_platform.configure(CConfig)
    DIRENT = dirent_config['DIRENT']
    DIRENTP = lltype.Ptr(DIRENT)
    c_opendir = external('opendir',
        [rffi.CCHARP], DIRP, save_err=rffi.RFFI_SAVE_ERRNO)
    c_fdopendir = external('fdopendir',
        [rffi.INT], DIRP, save_err=rffi.RFFI_SAVE_ERRNO)
    c_rewinddir = external('rewinddir',
        [DIRP], lltype.Void, releasegil=False)
    # XXX macro=True is hack to make sure we get the correct kind of
    # dirent struct (which depends on defines)
    c_readdir = external('readdir', [DIRP], DIRENTP,
                         macro=True, save_err=rffi.RFFI_FULL_ERRNO_ZERO)
    c_closedir = external('closedir', [DIRP], rffi.INT, releasegil=False)
    c_dirfd = external('dirfd', [DIRP], rffi.INT, releasegil=False)
    c_ioctl_voidp = external('ioctl', [rffi.INT, rffi.UINT, rffi.VOIDP], rffi.INT,
                         save_err=rffi.RFFI_SAVE_ERRNO)
else:
    dirent_config = {}

def _listdir(dirp, rewind=False):
    result = []
    while True:
        direntp = c_readdir(dirp)
        if not direntp:
            error = get_saved_errno()
            break
        namep = rffi.cast(rffi.CCHARP, direntp.c_d_name)
        name = rffi.charp2str(namep)
        if name != '.' and name != '..':
            result.append(name)
    if rewind:
        c_rewinddir(dirp)
    c_closedir(dirp)
    if error:
        raise OSError(error, "readdir failed")
    return result

def fdlistdir(dirfd):
    """
    Like listdir(), except that the directory is specified as an open
    file descriptor.

    Note: fdlistdir() closes the file descriptor.  To emulate the
    Python 3.x 'os.opendir(dirfd)', you must first duplicate the
    file descriptor.
    """
    dirp = c_fdopendir(dirfd)
    if not dirp:
        error = get_saved_errno()
        c_close(dirfd)
        raise OSError(error, "opendir failed")
    return _listdir(dirp, rewind=True)

@replace_os_function('listdir')
@specialize.argtype(0)
def listdir(path):
    if not _WIN32:
        path = _as_bytes0(path)
        dirp = c_opendir(path)
        if not dirp:
            raise OSError(get_saved_errno(), "opendir failed")
        return _listdir(dirp)
    else:  # _WIN32 case
        traits = _preferred_traits(path)
        win32traits = make_win32_traits(traits)
        path = traits.as_str0(path)

        if traits.str is unicode:
            if path and path[-1] not in (u'/', u'\\', u':'):
                path += u'/'
            mask = path + u'*.*'
        else:
            if path and path[-1] not in ('/', '\\', ':'):
                path += '/'
            mask = path + '*.*'

        filedata = lltype.malloc(win32traits.WIN32_FIND_DATA, flavor='raw')
        try:
            result = []
            hFindFile = win32traits.FindFirstFile(mask, filedata)
            if hFindFile == rwin32.INVALID_HANDLE_VALUE:
                error = rwin32.GetLastError_saved()
                if error == win32traits.ERROR_FILE_NOT_FOUND:
                    return result
                else:
                    raise WindowsError(error,  "FindFirstFile failed")
            while True:
                name = traits.charp2str(rffi.cast(traits.CCHARP,
                                                  filedata.c_cFileName))
                if traits.str is unicode:
                    if not (name == u"." or name == u".."):
                        result.append(name)
                else:
                    if not (name == "." or name == ".."):
                        result.append(name)
                if not win32traits.FindNextFile(hFindFile, filedata):
                    break
            # FindNextFile sets error to ERROR_NO_MORE_FILES if
            # it got to the end of the directory
            error = rwin32.GetLastError_saved()
            win32traits.FindClose(hFindFile)
            if error == win32traits.ERROR_NO_MORE_FILES:
                return result
            else:
                raise WindowsError(error,  "FindNextFile failed")
        finally:
            lltype.free(filedata, flavor='raw')

#___________________________________________________________________

c_execv = external('execv', [rffi.CCHARP, rffi.CCHARPP], rffi.INT,
                   save_err=rffi.RFFI_SAVE_ERRNO)
c_execve = external('execve',
                    [rffi.CCHARP, rffi.CCHARPP, rffi.CCHARPP], rffi.INT,
                    save_err=rffi.RFFI_SAVE_ERRNO)
c_spawnv = external(UNDERSCORE_ON_WIN32 + 'spawnv',
                    [rffi.INT, rffi.CCHARP, rffi.CCHARPP], rffi.INT,
                    save_err=rffi.RFFI_SAVE_ERRNO)
c_spawnve = external(UNDERSCORE_ON_WIN32 + 'spawnve',
                    [rffi.INT, rffi.CCHARP, rffi.CCHARPP, rffi.CCHARPP],
                     rffi.INT,
                     save_err=rffi.RFFI_SAVE_ERRNO)

@replace_os_function('execv')
def execv(path, args):
    rstring.check_str0(path)
    # This list conversion already takes care of NUL bytes.
    l_args = rffi.ll_liststr2charpp(args)
    c_execv(path, l_args)
    rffi.free_charpp(l_args)
    raise OSError(get_saved_errno(), "execv failed")

@replace_os_function('execve')
def execve(path, args, env):
    envstrs = []
    for item in env.iteritems():
        envstr = "%s=%s" % item
        envstrs.append(envstr)

    rstring.check_str0(path)
    # This list conversion already takes care of NUL bytes.
    l_args = rffi.ll_liststr2charpp(args)
    l_env = rffi.ll_liststr2charpp(envstrs)
    c_execve(path, l_args, l_env)

    rffi.free_charpp(l_env)
    rffi.free_charpp(l_args)
    raise OSError(get_saved_errno(), "execve failed")

@replace_os_function('spawnv')
def spawnv(mode, path, args):
    rstring.check_str0(path)
    l_args = rffi.ll_liststr2charpp(args)
    childpid = c_spawnv(mode, path, l_args)
    rffi.free_charpp(l_args)
    return handle_posix_error('spawnv', childpid)

@replace_os_function('spawnve')
def spawnve(mode, path, args, env):
    envstrs = []
    for item in env.iteritems():
        envstrs.append("%s=%s" % item)
    rstring.check_str0(path)
    l_args = rffi.ll_liststr2charpp(args)
    l_env = rffi.ll_liststr2charpp(envstrs)
    childpid = c_spawnve(mode, path, l_args, l_env)
    rffi.free_charpp(l_env)
    rffi.free_charpp(l_args)
    return handle_posix_error('spawnve', childpid)

c_fork = external('fork', [], rffi.PID_T, _nowrapper = True)
c_openpty = external('openpty',
                     [rffi.INTP, rffi.INTP, rffi.VOIDP, rffi.VOIDP, rffi.VOIDP],
                     rffi.INT,
                     save_err=rffi.RFFI_SAVE_ERRNO)
c_forkpty = external('forkpty',
                     [rffi.INTP, rffi.VOIDP, rffi.VOIDP, rffi.VOIDP],
                     rffi.PID_T, _nowrapper = True)

@replace_os_function('fork')
@jit.dont_look_inside
def fork():
    # NB. keep forkpty() up-to-date, too
    # lots of custom logic here, to do things in the right order
    ofs = debug.debug_offset()
    opaqueaddr = rthread.gc_thread_before_fork()
    childpid = c_fork()
    errno = _get_errno()
    rthread.gc_thread_after_fork(childpid, opaqueaddr)
    rthread.tlfield_rpy_errno.setraw(errno)
    childpid = handle_posix_error('fork', childpid)
    if childpid == 0:
        debug.debug_forked(ofs)
    return childpid

@replace_os_function('openpty')
@jit.dont_look_inside
def openpty():
    master_p = lltype.malloc(rffi.INTP.TO, 1, flavor='raw')
    slave_p = lltype.malloc(rffi.INTP.TO, 1, flavor='raw')
    try:
        handle_posix_error(
            'openpty', c_openpty(master_p, slave_p, None, None, None))
        return (widen(master_p[0]), widen(slave_p[0]))
    finally:
        lltype.free(master_p, flavor='raw')
        lltype.free(slave_p, flavor='raw')

@replace_os_function('forkpty')
@jit.dont_look_inside
def forkpty():
    master_p = lltype.malloc(rffi.INTP.TO, 1, flavor='raw')
    master_p[0] = rffi.cast(rffi.INT, -1)
    null = lltype.nullptr(rffi.VOIDP.TO)
    try:
        ofs = debug.debug_offset()
        opaqueaddr = rthread.gc_thread_before_fork()
        childpid = c_forkpty(master_p, null, null, null)
        errno = _get_errno()
        rthread.gc_thread_after_fork(childpid, opaqueaddr)
        rthread.tlfield_rpy_errno.setraw(errno)
        childpid = handle_posix_error('forkpty', childpid)
        if childpid == 0:
            debug.debug_forked(ofs)
        return (childpid, master_p[0])
    finally:
        lltype.free(master_p, flavor='raw')

if _WIN32:
    # emulate waitpid() with the _cwait() of Microsoft's compiler
    c__cwait = external('_cwait',
                        [rffi.INTP, rffi.PID_T, rffi.INT], rffi.PID_T,
                        save_err=rffi.RFFI_SAVE_ERRNO)
    @jit.dont_look_inside
    def c_waitpid(pid, status_p, options):
        result = c__cwait(status_p, pid, options)
        # shift the status left a byte so this is more
        # like the POSIX waitpid
        status_p[0] = rffi.cast(rffi.INT, widen(status_p[0]) << 8)
        return result
elif _CYGWIN:
    c_waitpid = external('cygwin_waitpid',
                         [rffi.PID_T, rffi.INTP, rffi.INT], rffi.PID_T,
                         save_err=rffi.RFFI_SAVE_ERRNO)
else:
    c_waitpid = external('waitpid',
                         [rffi.PID_T, rffi.INTP, rffi.INT], rffi.PID_T,
                         save_err=rffi.RFFI_SAVE_ERRNO)

@replace_os_function('waitpid')
def waitpid(pid, options):
    status_p = lltype.malloc(rffi.INTP.TO, 1, flavor='raw')
    status_p[0] = rffi.cast(rffi.INT, 0)
    try:
        result = handle_posix_error('waitpid',
                                    c_waitpid(pid, status_p, options))
        status = widen(status_p[0])
        return (result, status)
    finally:
        lltype.free(status_p, flavor='raw')

def _make_waitmacro(name):
    # note that rffi.INT as first parameter type is intentional.
    # on s390x providing a lltype.Signed as param type, the
    # macro wrapper function will always return 0
    # reason: legacy code required a union wait. see
    # https://sourceware.org/bugzilla/show_bug.cgi?id=19613
    # for more details. If this get's fixed we can use lltype.Signed
    # again.  (The exact same issue occurs on ppc64 big-endian.)
    c_func = external(name, [rffi.INT], lltype.Signed,
                      macro=_MACRO_ON_POSIX)
    returning_int = name in ('WEXITSTATUS', 'WSTOPSIG', 'WTERMSIG')

    @replace_os_function(name)
    @func_renamer(name)
    def _waitmacro(status):
        if returning_int:
            return c_func(status)
        else:
            return bool(c_func(status))

WAIT_MACROS = ['WCOREDUMP', 'WIFCONTINUED', 'WIFSTOPPED',
               'WIFSIGNALED', 'WIFEXITED',
               'WEXITSTATUS', 'WSTOPSIG', 'WTERMSIG']
for name in WAIT_MACROS:
    _make_waitmacro(name)

#___________________________________________________________________

c_getlogin = external('getlogin', [], rffi.CCHARP,
                      releasegil=False, save_err=rffi.RFFI_SAVE_ERRNO)
c_getloadavg = external('getloadavg',
                        [rffi.CArrayPtr(lltype.Float), rffi.INT], rffi.INT)

@replace_os_function('getlogin')
def getlogin():
    result = c_getlogin()
    if not result:
        raise OSError(get_saved_errno(), "getlogin failed")
    return rffi.charp2str(result)

@replace_os_function('getloadavg')
def getloadavg():
    load = lltype.malloc(rffi.CArrayPtr(lltype.Float).TO, 3, flavor='raw')
    try:
        r = c_getloadavg(load, 3)
        if r != 3:
            raise OSError
        return (load[0], load[1], load[2])
    finally:
        lltype.free(load, flavor='raw')

#___________________________________________________________________

c_readlink = external('readlink',
                      [rffi.CCHARP, rffi.CCHARP, rffi.SIZE_T], rffi.SSIZE_T,
                      save_err=rffi.RFFI_SAVE_ERRNO)

@replace_os_function('readlink')
def readlink(path):
    path = _as_bytes0(path)
    bufsize = 1023
    while True:
        buf = lltype.malloc(rffi.CCHARP.TO, bufsize, flavor='raw')
        res = widen(c_readlink(path, buf, bufsize))
        if res < 0:
            lltype.free(buf, flavor='raw')
            error = get_saved_errno()    # failed
            raise OSError(error, "readlink failed")
        elif res < bufsize:
            break                       # ok
        else:
            # buf too small, try again with a larger buffer
            lltype.free(buf, flavor='raw')
            bufsize *= 4
    # convert the result to a string
    result = rffi.charp2strn(buf, res)
    lltype.free(buf, flavor='raw')
    return result

c_isatty = external(UNDERSCORE_ON_WIN32 + 'isatty', [rffi.INT], rffi.INT)

@replace_os_function('isatty')
def isatty(fd):
    if not is_valid_fd(fd):
        return False
    return c_isatty(fd) != 0

c_ttyname = external('ttyname', [lltype.Signed], rffi.CCHARP,
                     releasegil=False,
                     save_err=rffi.RFFI_SAVE_ERRNO)

@replace_os_function('ttyname')
def ttyname(fd):
    l_name = c_ttyname(fd)
    if not l_name:
        raise OSError(get_saved_errno(), "ttyname raised")
    return rffi.charp2str(l_name)

c_strerror = external('strerror', [rffi.INT], rffi.CCHARP,
                      releasegil=False)

@replace_os_function('strerror')
def strerror(errnum):
    res = c_strerror(errnum)
    if not res:
        raise ValueError("os_strerror failed")
    return rffi.charp2str(res)

c_system = external('system', [rffi.CCHARP], rffi.INT)

@replace_os_function('system')
def system(command):
    return widen(c_system(command))

c_unlink = external('unlink', [rffi.CCHARP], rffi.INT,
                    save_err=rffi.RFFI_SAVE_ERRNO)
c_mkdir = external('mkdir', [rffi.CCHARP, rffi.MODE_T], rffi.INT,
                   save_err=rffi.RFFI_SAVE_ERRNO)
c_rmdir = external(UNDERSCORE_ON_WIN32 + 'rmdir', [rffi.CCHARP], rffi.INT,
                   save_err=rffi.RFFI_SAVE_ERRNO)
c_wrmdir = external(UNDERSCORE_ON_WIN32 + 'wrmdir', [rffi.CWCHARP], rffi.INT,
                    save_err=rffi.RFFI_SAVE_ERRNO)

@replace_os_function('unlink')
@specialize.argtype(0)
def unlink(path):
    if not _WIN32:
        handle_posix_error('unlink', c_unlink(_as_bytes0(path)))
    else:
        traits = _preferred_traits(path)
        win32traits = make_win32_traits(traits)
        if not win32traits.DeleteFile(traits.as_str0(path)):
            raise rwin32.lastSavedWindowsError()

@replace_os_function('mkdir')
@specialize.argtype(0)
def mkdir(path, mode=0o777):
    if not _WIN32:
        handle_posix_error('mkdir', c_mkdir(_as_bytes0(path), mode))
    else:
        traits = _preferred_traits(path)
        win32traits = make_win32_traits(traits)
        if not win32traits.CreateDirectory(traits.as_str0(path), None):
            raise rwin32.lastSavedWindowsError()

@replace_os_function('rmdir')
@specialize.argtype(0)
@jit.dont_look_inside
def rmdir(path):
    if _prefer_unicode(path):
        handle_posix_error('wrmdir', c_wrmdir(_as_unicode0(path)))
    else:
        handle_posix_error('rmdir', c_rmdir(_as_bytes0(path)))

c_chmod = external('chmod', [rffi.CCHARP, rffi.MODE_T], rffi.INT,
                   save_err=rffi.RFFI_SAVE_ERRNO)
c_fchmod = external('fchmod', [rffi.INT, rffi.MODE_T], rffi.INT,
                    save_err=rffi.RFFI_SAVE_ERRNO,)
c_rename = external('rename', [rffi.CCHARP, rffi.CCHARP], rffi.INT,
                    save_err=rffi.RFFI_SAVE_ERRNO)

@replace_os_function('chmod')
@specialize.argtype(0)
def chmod(path, mode):
    if not _WIN32:
        handle_posix_error('chmod', c_chmod(_as_bytes0(path), mode))
    else:
        traits = _preferred_traits(path)
        win32traits = make_win32_traits(traits)
        path = traits.as_str0(path)
        attr = win32traits.GetFileAttributes(path)
        if attr == win32traits.INVALID_FILE_ATTRIBUTES:
            raise rwin32.lastSavedWindowsError()
        if mode & 0200: # _S_IWRITE
            attr &= ~win32traits.FILE_ATTRIBUTE_READONLY
        else:
            attr |= win32traits.FILE_ATTRIBUTE_READONLY
        if not win32traits.SetFileAttributes(path, attr):
            raise rwin32.lastSavedWindowsError()

@replace_os_function('fchmod')
def fchmod(fd, mode):
    handle_posix_error('fchmod', c_fchmod(fd, mode))

@replace_os_function('rename')
@specialize.argtype(0, 1)
def rename(path1, path2):
    if not _WIN32:
        handle_posix_error('rename',
                           c_rename(_as_bytes0(path1), _as_bytes0(path2)))
    else:
        traits = _preferred_traits(path1)
        win32traits = make_win32_traits(traits)
        path1 = traits.as_str0(path1)
        path2 = traits.as_str0(path2)
        if not win32traits.MoveFileEx(path1, path2, 0):
            raise rwin32.lastSavedWindowsError()

@specialize.argtype(0, 1)
def replace(path1, path2):
    if _WIN32:
        traits = _preferred_traits(path1)
        win32traits = make_win32_traits(traits)
        path1 = traits.as_str0(path1)
        path2 = traits.as_str0(path2)
        ret = win32traits.MoveFileEx(path1, path2,
                     win32traits.MOVEFILE_REPLACE_EXISTING)
        if not ret:
            raise rwin32.lastSavedWindowsError()
    else:
        ret = rename(path1, path2)
    return ret

#___________________________________________________________________

c_mkfifo = external('mkfifo', [rffi.CCHARP, rffi.MODE_T], rffi.INT,
                    save_err=rffi.RFFI_SAVE_ERRNO)
c_mknod = external('mknod', [rffi.CCHARP, rffi.MODE_T, rffi.INT], rffi.INT,
#                                           # xxx: actually ^^^ dev_t
                   macro=_MACRO_ON_POSIX, save_err=rffi.RFFI_SAVE_ERRNO)

@replace_os_function('mkfifo')
@specialize.argtype(0)
def mkfifo(path, mode):
    handle_posix_error('mkfifo', c_mkfifo(_as_bytes0(path), mode))

@replace_os_function('mknod')
@specialize.argtype(0)
def mknod(path, mode, dev):
    handle_posix_error('mknod', c_mknod(_as_bytes0(path), mode, dev))

if _WIN32:
    CreatePipe = external('CreatePipe', [rwin32.LPHANDLE,
                                         rwin32.LPHANDLE,
                                         rffi.VOIDP,
                                         rwin32.DWORD],
                          rwin32.BOOL)
    c_open_osfhandle = external('_open_osfhandle', [rffi.INTPTR_T,
                                                    rffi.INT],
                                rffi.INT)
    HAVE_PIPE2 = False
    HAVE_DUP3 = False
    O_CLOEXEC = None
else:
    INT_ARRAY_P = rffi.CArrayPtr(rffi.INT)
    c_pipe = external('pipe', [INT_ARRAY_P], rffi.INT,
                      save_err=rffi.RFFI_SAVE_ERRNO)
    class CConfig:
        _compilation_info_ = eci
        HAVE_PIPE2 = rffi_platform.Has('pipe2')
        HAVE_DUP3 = rffi_platform.Has('dup3')
        O_CLOEXEC = rffi_platform.DefinedConstantInteger('O_CLOEXEC')
    config = rffi_platform.configure(CConfig)
    HAVE_PIPE2 = config['HAVE_PIPE2']
    HAVE_DUP3 = config['HAVE_DUP3']
    O_CLOEXEC = config['O_CLOEXEC']
    if HAVE_PIPE2:
        c_pipe2 = external('pipe2', [INT_ARRAY_P, rffi.INT], rffi.INT,
                          save_err=rffi.RFFI_SAVE_ERRNO)

@replace_os_function('pipe')
def pipe(flags=0):
    # 'flags' might be ignored.  Check the result.
    if _WIN32:
        # 'flags' ignored
<<<<<<< HEAD
        ralloc = lltype.scoped_alloc(rwin32.LPHANDLE.TO, 1, flavor='raw')
        walloc = lltype.scoped_alloc(rwin32.LPHANDLE.TO, 1, flavor='raw')
=======
        ralloc = lltype.scoped_alloc(rwin32.LPHANDLE.TO, 1)
        walloc = lltype.scoped_alloc(rwin32.LPHANDLE.TO, 1)
>>>>>>> b538ba08
        with ralloc as pread, walloc as pwrite:
            if CreatePipe(pread, pwrite, lltype.nullptr(rffi.VOIDP.TO), 0):
                fdread = c_open_osfhandle(
                    rffi.cast(rffi.INTPTR_T, pread[0]), 0)
                fdwrite = c_open_osfhandle(
                    rffi.cast(rffi.INTPTR_T, pwrite[0]), 1)
                if not (fdread == -1 or fdwrite == -1):
                    return (fdread, fdwrite)
                rwin32.CloseHandle(pread)
                rwin32.CloseHandle(pwrite)
        raise WindowsError(rwin32.GetLastError_saved(), "CreatePipe failed")
    else:
        filedes = lltype.malloc(INT_ARRAY_P.TO, 2, flavor='raw')
        try:
            if HAVE_PIPE2 and _pipe2_syscall.attempt_syscall():
                res = c_pipe2(filedes, flags)
                if _pipe2_syscall.fallback(res):
                    res = c_pipe(filedes)
            else:
                res = c_pipe(filedes)      # 'flags' ignored
            handle_posix_error('pipe', res)
            return (widen(filedes[0]), widen(filedes[1]))
        finally:
            lltype.free(filedes, flavor='raw')

def pipe2(flags):
    # Only available if there is really a c_pipe2 function.
    # No fallback to pipe() if we get ENOSYS.
    filedes = lltype.malloc(INT_ARRAY_P.TO, 2, flavor='raw')
    try:
        res = c_pipe2(filedes, flags)
        handle_posix_error('pipe2', res)
        return (widen(filedes[0]), widen(filedes[1]))
    finally:
        lltype.free(filedes, flavor='raw')

c_link = external('link', [rffi.CCHARP, rffi.CCHARP], rffi.INT,
                  save_err=rffi.RFFI_SAVE_ERRNO,)
c_symlink = external('symlink', [rffi.CCHARP, rffi.CCHARP], rffi.INT,
                     save_err=rffi.RFFI_SAVE_ERRNO)

#___________________________________________________________________

@replace_os_function('link')
@specialize.argtype(0, 1)
def link(oldpath, newpath):
    oldpath = _as_bytes0(oldpath)
    newpath = _as_bytes0(newpath)
    handle_posix_error('link', c_link(oldpath, newpath))

@replace_os_function('symlink')
@specialize.argtype(0, 1)
def symlink(oldpath, newpath):
    oldpath = _as_bytes0(oldpath)
    newpath = _as_bytes0(newpath)
    handle_posix_error('symlink', c_symlink(oldpath, newpath))

c_umask = external(UNDERSCORE_ON_WIN32 + 'umask', [rffi.MODE_T], rffi.MODE_T)

@replace_os_function('umask')
def umask(newmask):
    return widen(c_umask(newmask))

c_chown = external('chown', [rffi.CCHARP, rffi.INT, rffi.INT], rffi.INT,
                   save_err=rffi.RFFI_SAVE_ERRNO)
c_lchown = external('lchown', [rffi.CCHARP, rffi.INT, rffi.INT], rffi.INT,
                    save_err=rffi.RFFI_SAVE_ERRNO)
c_fchown = external('fchown', [rffi.INT, rffi.INT, rffi.INT], rffi.INT,
                    save_err=rffi.RFFI_SAVE_ERRNO)

@replace_os_function('chown')
def chown(path, uid, gid):
    handle_posix_error('chown', c_chown(path, uid, gid))

@replace_os_function('lchown')
def lchown(path, uid, gid):
    handle_posix_error('lchown', c_lchown(path, uid, gid))

@replace_os_function('fchown')
def fchown(fd, uid, gid):
    handle_posix_error('fchown', c_fchown(fd, uid, gid))

#___________________________________________________________________

UTIMBUFP = lltype.Ptr(UTIMBUF)
c_utime = external('utime', [rffi.CCHARP, UTIMBUFP], rffi.INT,
                   save_err=rffi.RFFI_SAVE_ERRNO)
if HAVE_UTIMES:
    class CConfig:
        _compilation_info_ = eci
        TIMEVAL = rffi_platform.Struct('struct timeval', [
            ('tv_sec', rffi.LONG),
            ('tv_usec', rffi.LONG)])
    config = rffi_platform.configure(CConfig)
    TIMEVAL = config['TIMEVAL']
    TIMEVAL2P = rffi.CArrayPtr(TIMEVAL)
    c_utimes = external('utimes', [rffi.CCHARP, TIMEVAL2P], rffi.INT,
                        save_err=rffi.RFFI_SAVE_ERRNO)

if _WIN32:
    from rpython.rlib import rwin32
    GetSystemTime = external(
        'GetSystemTime',
        [lltype.Ptr(rwin32.SYSTEMTIME)],
        lltype.Void,
        calling_conv='win',
        save_err=rffi.RFFI_SAVE_LASTERROR)

    SystemTimeToFileTime = external(
        'SystemTimeToFileTime',
        [lltype.Ptr(rwin32.SYSTEMTIME),
         lltype.Ptr(rwin32.FILETIME)],
        rwin32.BOOL,
        calling_conv='win',
        save_err=rffi.RFFI_SAVE_LASTERROR)

    SetFileTime = external(
        'SetFileTime',
        [rwin32.HANDLE,
         lltype.Ptr(rwin32.FILETIME),
         lltype.Ptr(rwin32.FILETIME),
         lltype.Ptr(rwin32.FILETIME)],
        rwin32.BOOL,
        calling_conv='win')


@replace_os_function('utime')
@specialize.argtype(0, 1)
def utime(path, times):
    if not _WIN32:
        path = _as_bytes0(path)
        if times is None:
            error = c_utime(path, lltype.nullptr(UTIMBUFP.TO))
        else:
            if HAVE_UTIMES:
                with lltype.scoped_alloc(TIMEVAL2P.TO, 2) as l_timeval2p:
                    times_to_timeval2p(times, l_timeval2p)
                    error = c_utimes(path, l_timeval2p)
            else:
                # we only have utime(), which does not allow
                # sub-second resolution
                actime, modtime = times
                l_utimbuf = lltype.malloc(UTIMBUFP.TO, flavor='raw')
                l_utimbuf.c_actime  = rffi.r_time_t(actime)
                l_utimbuf.c_modtime = rffi.r_time_t(modtime)
                error = c_utime(path, l_utimbuf)
                lltype.free(l_utimbuf, flavor='raw')
        handle_posix_error('utime', error)
    else:  # _WIN32 case
        from rpython.rlib.rwin32file import time_t_to_FILE_TIME
        traits = _preferred_traits(path)
        win32traits = make_win32_traits(traits)
        path = traits.as_str0(path)
        hFile = win32traits.CreateFile(path,
                           win32traits.FILE_WRITE_ATTRIBUTES, 0,
                           None, win32traits.OPEN_EXISTING,
                           win32traits.FILE_FLAG_BACKUP_SEMANTICS,
                           rwin32.NULL_HANDLE)
        if hFile == rwin32.INVALID_HANDLE_VALUE:
            raise rwin32.lastSavedWindowsError()
        ctime = lltype.nullptr(rwin32.FILETIME)
        atime = lltype.malloc(rwin32.FILETIME, flavor='raw')
        mtime = lltype.malloc(rwin32.FILETIME, flavor='raw')
        try:
            if times is None:
                now = lltype.malloc(rwin32.SYSTEMTIME, flavor='raw')
                try:
                    GetSystemTime(now)
                    if (not SystemTimeToFileTime(now, atime) or
                        not SystemTimeToFileTime(now, mtime)):
                        raise rwin32.lastSavedWindowsError()
                finally:
                    lltype.free(now, flavor='raw')
            else:
                actime, modtime = times
                time_t_to_FILE_TIME(actime, atime)
                time_t_to_FILE_TIME(modtime, mtime)
            if not SetFileTime(hFile, ctime, atime, mtime):
                raise rwin32.lastSavedWindowsError()
        finally:
            rwin32.CloseHandle(hFile)
            lltype.free(atime, flavor='raw')
            lltype.free(mtime, flavor='raw')

def times_to_timeval2p(times, l_timeval2p):
    actime, modtime = times
    _time_to_timeval(actime, l_timeval2p[0])
    _time_to_timeval(modtime, l_timeval2p[1])

def _time_to_timeval(t, l_timeval):
    import math
    fracpart, intpart = math.modf(t)
    rffi.setintfield(l_timeval, 'c_tv_sec', int(intpart))
    rffi.setintfield(l_timeval, 'c_tv_usec', int(fracpart * 1e6))

if not _WIN32:
    TMSP = lltype.Ptr(TMS)
    c_times = external('times', [TMSP], CLOCK_T,
                        save_err=rffi.RFFI_SAVE_ERRNO |
                                 rffi.RFFI_ZERO_ERRNO_BEFORE)

    # Here is a random extra platform parameter which is important.
    # Strictly speaking, this should probably be retrieved at runtime, not
    # at translation time.
    CLOCK_TICKS_PER_SECOND = float(os.sysconf('SC_CLK_TCK'))
else:
    GetCurrentProcess = external(
        'GetCurrentProcess', [],
        rwin32.HANDLE, calling_conv='win')
    GetProcessTimes = external(
        'GetProcessTimes', [
            rwin32.HANDLE,
            lltype.Ptr(rwin32.FILETIME), lltype.Ptr(rwin32.FILETIME),
            lltype.Ptr(rwin32.FILETIME), lltype.Ptr(rwin32.FILETIME)],
        rwin32.BOOL, calling_conv='win')

@replace_os_function('times')
def times():
    if not _WIN32:
        l_tmsbuf = lltype.malloc(TMSP.TO, flavor='raw')
        try:
            # note: times() can return a negative value (or even -1)
            # even if there is no error
            result = rffi.cast(lltype.Signed, c_times(l_tmsbuf))
            if result == -1:
                errno = get_saved_errno()
                if errno != 0:
                    raise OSError(errno, 'times() failed')
            return (
                rffi.cast(lltype.Signed, l_tmsbuf.c_tms_utime)
                                               / CLOCK_TICKS_PER_SECOND,
                rffi.cast(lltype.Signed, l_tmsbuf.c_tms_stime)
                                               / CLOCK_TICKS_PER_SECOND,
                rffi.cast(lltype.Signed, l_tmsbuf.c_tms_cutime)
                                               / CLOCK_TICKS_PER_SECOND,
                rffi.cast(lltype.Signed, l_tmsbuf.c_tms_cstime)
                                               / CLOCK_TICKS_PER_SECOND,
                result / CLOCK_TICKS_PER_SECOND)
        finally:
            lltype.free(l_tmsbuf, flavor='raw')
    else:
        pcreate = lltype.malloc(rwin32.FILETIME, flavor='raw')
        pexit   = lltype.malloc(rwin32.FILETIME, flavor='raw')
        pkernel = lltype.malloc(rwin32.FILETIME, flavor='raw')
        puser   = lltype.malloc(rwin32.FILETIME, flavor='raw')
        try:
            hProc = GetCurrentProcess()
            GetProcessTimes(hProc, pcreate, pexit, pkernel, puser)
            # The fields of a FILETIME structure are the hi and lo parts
            # of a 64-bit value expressed in 100 nanosecond units
            # (of course).
            return (
                rffi.cast(lltype.Signed, pkernel.c_dwHighDateTime) * 429.4967296 +
                rffi.cast(lltype.Signed, pkernel.c_dwLowDateTime) * 1E-7,
                rffi.cast(lltype.Signed, puser.c_dwHighDateTime) * 429.4967296 +
                rffi.cast(lltype.Signed, puser.c_dwLowDateTime) * 1E-7,
                0., 0., 0.)
        finally:
            lltype.free(puser,   flavor='raw')
            lltype.free(pkernel, flavor='raw')
            lltype.free(pexit,   flavor='raw')
            lltype.free(pcreate, flavor='raw')

c_kill = external('kill', [rffi.PID_T, rffi.INT], rffi.INT,
                  save_err=rffi.RFFI_SAVE_ERRNO)
c_killpg = external('killpg', [rffi.INT, rffi.INT], rffi.INT,
                    save_err=rffi.RFFI_SAVE_ERRNO)
c_exit = external('_exit', [rffi.INT], lltype.Void)
c_nice = external('nice', [rffi.INT], rffi.INT,
                  save_err=rffi.RFFI_FULL_ERRNO_ZERO)

@replace_os_function('kill')
def kill(pid, sig):
    if not _WIN32:
        return handle_posix_error('kill', c_kill(pid, sig))
    else:
        if sig == rwin32.CTRL_C_EVENT or sig == rwin32.CTRL_BREAK_EVENT:
            if rwin32.GenerateConsoleCtrlEvent(sig, pid) == 0:
                raise rwin32.lastSavedWindowsError(
                    'kill() failed generating event')
            return
        handle = rwin32.OpenProcess(rwin32.PROCESS_ALL_ACCESS, False, pid)
        if not handle:
            raise rwin32.lastSavedWindowsError('kill() failed opening process')
        try:
            if rwin32.TerminateProcess(handle, sig) == 0:
                raise rwin32.lastSavedWindowsError(
                    'kill() failed to terminate process')
        finally:
            rwin32.CloseHandle(handle)

@replace_os_function('killpg')
def killpg(pgrp, sig):
    return handle_posix_error('killpg', c_killpg(pgrp, sig))

@replace_os_function('_exit')
@jit.dont_look_inside
def exit(status):
    debug.debug_flush()
    c_exit(status)

@replace_os_function('nice')
def nice(inc):
    # Assume that the system provides a standard-compliant version
    # of nice() that returns the new priority.  Nowadays, FreeBSD
    # might be the last major non-compliant system (xxx check me).
    res = widen(c_nice(inc))
    if res == -1:
        err = get_saved_errno()
        if err != 0:
            raise OSError(err, "os_nice failed")
    return res

c_ctermid = external('ctermid', [rffi.CCHARP], rffi.CCHARP)

@replace_os_function('ctermid')
def ctermid():
    return rffi.charp2str(c_ctermid(lltype.nullptr(rffi.CCHARP.TO)))

c_tmpnam = external('tmpnam', [rffi.CCHARP], rffi.CCHARP)

@replace_os_function('tmpnam')
def tmpnam():
    return rffi.charp2str(c_tmpnam(lltype.nullptr(rffi.CCHARP.TO)))

#___________________________________________________________________

c_getpid = external('getpid', [], rffi.PID_T,
                    releasegil=False, save_err=rffi.RFFI_SAVE_ERRNO)
c_getppid = external('getppid', [], rffi.PID_T,
                     releasegil=False, save_err=rffi.RFFI_SAVE_ERRNO)
c_setsid = external('setsid', [], rffi.PID_T,
                    save_err=rffi.RFFI_SAVE_ERRNO)
c_getsid = external('getsid', [rffi.PID_T], rffi.PID_T,
                    save_err=rffi.RFFI_SAVE_ERRNO)

@replace_os_function('getpid')
def getpid():
    return handle_posix_error('getpid', c_getpid())

@replace_os_function('getppid')
def getppid():
    return handle_posix_error('getppid', c_getppid())

@replace_os_function('setsid')
def setsid():
    return handle_posix_error('setsid', c_setsid())

@replace_os_function('getsid')
def getsid(pid):
    return handle_posix_error('getsid', c_getsid(pid))

c_getpgid = external('getpgid', [rffi.PID_T], rffi.PID_T,
                     save_err=rffi.RFFI_SAVE_ERRNO)
c_setpgid = external('setpgid', [rffi.PID_T, rffi.PID_T], rffi.INT,
                     save_err=rffi.RFFI_SAVE_ERRNO)

@replace_os_function('getpgid')
def getpgid(pid):
    return handle_posix_error('getpgid', c_getpgid(pid))

@replace_os_function('setpgid')
def setpgid(pid, gid):
    handle_posix_error('setpgid', c_setpgid(pid, gid))

if not _WIN32:
    GID_GROUPS_T = rffi.CArrayPtr(GID_T)
    c_getgroups = external('getgroups', [rffi.INT, GID_GROUPS_T], rffi.INT,
                           save_err=rffi.RFFI_SAVE_ERRNO)
    c_setgroups = external('setgroups', [rffi.SIZE_T, GID_GROUPS_T], rffi.INT,
                           save_err=rffi.RFFI_SAVE_ERRNO)
    c_initgroups = external('initgroups', [rffi.CCHARP, GID_T], rffi.INT,
                            save_err=rffi.RFFI_SAVE_ERRNO)

@replace_os_function('getgroups')
def getgroups():
    n = handle_posix_error('getgroups',
                           c_getgroups(0, lltype.nullptr(GID_GROUPS_T.TO)))
    groups = lltype.malloc(GID_GROUPS_T.TO, n, flavor='raw')
    try:
        n = handle_posix_error('getgroups', c_getgroups(n, groups))
        return [widen_gid(groups[i]) for i in range(n)]
    finally:
        lltype.free(groups, flavor='raw')

@replace_os_function('setgroups')
def setgroups(gids):
    n = len(gids)
    groups = lltype.malloc(GID_GROUPS_T.TO, n, flavor='raw')
    try:
        for i in range(n):
            groups[i] = rffi.cast(GID_T, gids[i])
        handle_posix_error('setgroups', c_setgroups(n, groups))
    finally:
        lltype.free(groups, flavor='raw')

@replace_os_function('initgroups')
def initgroups(user, group):
    handle_posix_error('initgroups', c_initgroups(user, group))

if GETPGRP_HAVE_ARG:
    c_getpgrp = external('getpgrp', [rffi.INT], rffi.INT,
                         save_err=rffi.RFFI_SAVE_ERRNO)
else:
    c_getpgrp = external('getpgrp', [], rffi.INT,
                         save_err=rffi.RFFI_SAVE_ERRNO)
if SETPGRP_HAVE_ARG:
    c_setpgrp = external('setpgrp', [rffi.INT, rffi.INT], rffi.INT,
                         save_err=rffi.RFFI_SAVE_ERRNO)
else:
    c_setpgrp = external('setpgrp', [], rffi.INT,
                         save_err=rffi.RFFI_SAVE_ERRNO)

@replace_os_function('getpgrp')
def getpgrp():
    if GETPGRP_HAVE_ARG:
        return handle_posix_error('getpgrp', c_getpgrp(0))
    else:
        return handle_posix_error('getpgrp', c_getpgrp())

@replace_os_function('setpgrp')
def setpgrp():
    if SETPGRP_HAVE_ARG:
        handle_posix_error('setpgrp', c_setpgrp(0, 0))
    else:
        handle_posix_error('setpgrp', c_setpgrp())

c_tcgetpgrp = external('tcgetpgrp', [rffi.INT], rffi.PID_T,
                       save_err=rffi.RFFI_SAVE_ERRNO)
c_tcsetpgrp = external('tcsetpgrp', [rffi.INT, rffi.PID_T], rffi.INT,
                       save_err=rffi.RFFI_SAVE_ERRNO)

@replace_os_function('tcgetpgrp')
def tcgetpgrp(fd):
    return handle_posix_error('tcgetpgrp', c_tcgetpgrp(fd))

@replace_os_function('tcsetpgrp')
def tcsetpgrp(fd, pgrp):
    return handle_posix_error('tcsetpgrp', c_tcsetpgrp(fd, pgrp))

#___________________________________________________________________

if not _WIN32:
    c_getuid = external('getuid', [], UID_T)
    c_geteuid = external('geteuid', [], UID_T)
    c_setuid = external('setuid', [UID_T], rffi.INT,
                        save_err=rffi.RFFI_SAVE_ERRNO)
    c_seteuid = external('seteuid', [UID_T], rffi.INT,
                         save_err=rffi.RFFI_SAVE_ERRNO)
    c_getgid = external('getgid', [], GID_T)
    c_getegid = external('getegid', [], GID_T)
    c_setgid = external('setgid', [GID_T], rffi.INT,
                        save_err=rffi.RFFI_SAVE_ERRNO)
    c_setegid = external('setegid', [GID_T], rffi.INT,
                         save_err=rffi.RFFI_SAVE_ERRNO)

    def widen_uid(x):
        return rffi.cast(lltype.Unsigned, x)
    widen_gid = widen_uid

    # NOTE: the resulting type of functions that return a uid/gid is
    # always Unsigned.  The argument type of functions that take a
    # uid/gid should also be Unsigned.

    @replace_os_function('getuid')
    def getuid():
        return widen_uid(c_getuid())

    @replace_os_function('geteuid')
    def geteuid():
        return widen_uid(c_geteuid())

    @replace_os_function('setuid')
    def setuid(uid):
        handle_posix_error('setuid', c_setuid(uid))

    @replace_os_function('seteuid')
    def seteuid(uid):
        handle_posix_error('seteuid', c_seteuid(uid))

    @replace_os_function('getgid')
    def getgid():
        return widen_gid(c_getgid())

    @replace_os_function('getegid')
    def getegid():
        return widen_gid(c_getegid())

    @replace_os_function('setgid')
    def setgid(gid):
        handle_posix_error('setgid', c_setgid(gid))

    @replace_os_function('setegid')
    def setegid(gid):
        handle_posix_error('setegid', c_setegid(gid))

    c_setreuid = external('setreuid', [UID_T, UID_T], rffi.INT,
                          save_err=rffi.RFFI_SAVE_ERRNO)
    c_setregid = external('setregid', [GID_T, GID_T], rffi.INT,
                          save_err=rffi.RFFI_SAVE_ERRNO)

    @replace_os_function('setreuid')
    def setreuid(ruid, euid):
        handle_posix_error('setreuid', c_setreuid(ruid, euid))

    @replace_os_function('setregid')
    def setregid(rgid, egid):
        handle_posix_error('setregid', c_setregid(rgid, egid))

    UID_T_P = lltype.Ptr(lltype.Array(UID_T, hints={'nolength': True}))
    GID_T_P = lltype.Ptr(lltype.Array(GID_T, hints={'nolength': True}))
    c_getresuid = external('getresuid', [UID_T_P] * 3, rffi.INT,
                           save_err=rffi.RFFI_SAVE_ERRNO)
    c_getresgid = external('getresgid', [GID_T_P] * 3, rffi.INT,
                           save_err=rffi.RFFI_SAVE_ERRNO)
    c_setresuid = external('setresuid', [UID_T] * 3, rffi.INT,
                           save_err=rffi.RFFI_SAVE_ERRNO)
    c_setresgid = external('setresgid', [GID_T] * 3, rffi.INT,
                           save_err=rffi.RFFI_SAVE_ERRNO)

    @replace_os_function('getresuid')
    def getresuid():
        out = lltype.malloc(UID_T_P.TO, 3, flavor='raw')
        try:
            handle_posix_error('getresuid',
                               c_getresuid(rffi.ptradd(out, 0),
                                           rffi.ptradd(out, 1),
                                           rffi.ptradd(out, 2)))
            return (widen_uid(out[0]), widen_uid(out[1]), widen_uid(out[2]))
        finally:
            lltype.free(out, flavor='raw')

    @replace_os_function('getresgid')
    def getresgid():
        out = lltype.malloc(GID_T_P.TO, 3, flavor='raw')
        try:
            handle_posix_error('getresgid',
                               c_getresgid(rffi.ptradd(out, 0),
                                           rffi.ptradd(out, 1),
                                           rffi.ptradd(out, 2)))
            return (widen_gid(out[0]), widen_gid(out[1]), widen_gid(out[2]))
        finally:
            lltype.free(out, flavor='raw')

    @replace_os_function('setresuid')
    def setresuid(ruid, euid, suid):
        handle_posix_error('setresuid', c_setresuid(ruid, euid, suid))

    @replace_os_function('setresgid')
    def setresgid(rgid, egid, sgid):
        handle_posix_error('setresgid', c_setresgid(rgid, egid, sgid))

#___________________________________________________________________

c_chroot = external('chroot', [rffi.CCHARP], rffi.INT,
                    save_err=rffi.RFFI_SAVE_ERRNO,
                    macro=_MACRO_ON_POSIX)

@replace_os_function('chroot')
def chroot(path):
    handle_posix_error('chroot', c_chroot(_as_bytes0(path)))

if not _WIN32:
    CHARARRAY1 = lltype.FixedSizeArray(lltype.Char, 1)
    class CConfig:
        _compilation_info_ = ExternalCompilationInfo(
            includes = ['sys/utsname.h']
        )
        UTSNAME = rffi_platform.Struct('struct utsname', [
            ('sysname',  CHARARRAY1),
            ('nodename', CHARARRAY1),
            ('release',  CHARARRAY1),
            ('version',  CHARARRAY1),
            ('machine',  CHARARRAY1)])
    config = rffi_platform.configure(CConfig)
    UTSNAMEP = lltype.Ptr(config['UTSNAME'])

    c_uname = external('uname', [UTSNAMEP], rffi.INT,
                       compilation_info=CConfig._compilation_info_,
                       save_err=rffi.RFFI_SAVE_ERRNO)

@replace_os_function('uname')
def uname():
    l_utsbuf = lltype.malloc(UTSNAMEP.TO, flavor='raw')
    try:
        handle_posix_error('uname', c_uname(l_utsbuf))
        return (
            rffi.charp2str(rffi.cast(rffi.CCHARP, l_utsbuf.c_sysname)),
            rffi.charp2str(rffi.cast(rffi.CCHARP, l_utsbuf.c_nodename)),
            rffi.charp2str(rffi.cast(rffi.CCHARP, l_utsbuf.c_release)),
            rffi.charp2str(rffi.cast(rffi.CCHARP, l_utsbuf.c_version)),
            rffi.charp2str(rffi.cast(rffi.CCHARP, l_utsbuf.c_machine)),
        )
    finally:
        lltype.free(l_utsbuf, flavor='raw')

# These are actually macros on some/most systems
c_makedev = external('makedev', [rffi.INT, rffi.INT], rffi.INT)
c_major = external('major', [rffi.INT], rffi.INT)
c_minor = external('minor', [rffi.INT], rffi.INT)

@replace_os_function('makedev')
@jit.dont_look_inside
def makedev(maj, min):
    return c_makedev(maj, min)

@replace_os_function('major')
@jit.dont_look_inside
def major(dev):
    return c_major(dev)

@replace_os_function('minor')
@jit.dont_look_inside
def minor(dev):
    return c_minor(dev)

#___________________________________________________________________

c_sysconf = external('sysconf', [rffi.INT], rffi.LONG,
                     save_err=rffi.RFFI_FULL_ERRNO_ZERO)
c_fpathconf = external('fpathconf', [rffi.INT, rffi.INT], rffi.LONG,
                       save_err=rffi.RFFI_FULL_ERRNO_ZERO)
c_pathconf = external('pathconf', [rffi.CCHARP, rffi.INT], rffi.LONG,
                      save_err=rffi.RFFI_FULL_ERRNO_ZERO)
c_confstr = external('confstr',
                     [rffi.INT, rffi.CCHARP, rffi.SIZE_T], rffi.SIZE_T,
                      save_err=rffi.RFFI_FULL_ERRNO_ZERO)

@replace_os_function('sysconf')
def sysconf(value):
    res = c_sysconf(value)
    if res == -1:
        errno = get_saved_errno()
        if errno != 0:
            raise OSError(errno, "sysconf failed")
    return res

@replace_os_function('fpathconf')
def fpathconf(fd, value):
    res = c_fpathconf(fd, value)
    if res == -1:
        errno = get_saved_errno()
        if errno != 0:
            raise OSError(errno, "fpathconf failed")
    return res

@replace_os_function('pathconf')
def pathconf(path, value):
    res = c_pathconf(_as_bytes0(path), value)
    if res == -1:
        errno = get_saved_errno()
        if errno != 0:
            raise OSError(errno, "pathconf failed")
    return res

@replace_os_function('confstr')
def confstr(value):
    n = intmask(c_confstr(value, lltype.nullptr(rffi.CCHARP.TO), 0))
    if n > 0:
        buf = lltype.malloc(rffi.CCHARP.TO, n, flavor='raw')
        try:
            c_confstr(value, buf, n)
            return rffi.charp2strn(buf, n)
        finally:
            lltype.free(buf, flavor='raw')
    else:
        errno = get_saved_errno()
        if errno != 0:
            raise OSError(errno, "confstr failed")
        return None

# ____________________________________________________________
# Support for os.environ

# XXX only for systems where os.environ is an instance of _Environ,
# which should cover Unix and Windows at least
assert type(os.environ) is not dict

from rpython.rtyper.controllerentry import ControllerEntryForPrebuilt

class EnvironExtRegistry(ControllerEntryForPrebuilt):
    _about_ = os.environ

    def getcontroller(self):
        from rpython.rlib.rposix_environ import OsEnvironController
        return OsEnvironController()


# ____________________________________________________________
# Support for f... and ...at families of POSIX functions

class CConfig:
    _compilation_info_ = eci
    for _name in """faccessat fchdir fchmod fchmodat fchown fchownat fexecve
            fdopendir fpathconf fstat fstatat fstatvfs ftruncate
            futimens futimes futimesat linkat chflags lchflags lchmod lchown
            lstat lutimes mkdirat mkfifoat mknodat openat readlinkat renameat
            symlinkat unlinkat utimensat""".split():
        locals()['HAVE_%s' % _name.upper()] = rffi_platform.Has(_name)
cConfig = rffi_platform.configure(CConfig)
globals().update(cConfig)

if not _WIN32:
    class CConfig:
        _compilation_info_ = ExternalCompilationInfo(
            includes=['sys/stat.h',
                    'unistd.h',
                    'fcntl.h'],
        )
        AT_FDCWD = rffi_platform.DefinedConstantInteger('AT_FDCWD')
        AT_SYMLINK_NOFOLLOW = rffi_platform.DefinedConstantInteger('AT_SYMLINK_NOFOLLOW')
        AT_EACCESS = rffi_platform.DefinedConstantInteger('AT_EACCESS')
        AT_REMOVEDIR = rffi_platform.DefinedConstantInteger('AT_REMOVEDIR')
        AT_EMPTY_PATH = rffi_platform.DefinedConstantInteger('AT_EMPTY_PATH')
        UTIME_NOW = rffi_platform.DefinedConstantInteger('UTIME_NOW')
        UTIME_OMIT = rffi_platform.DefinedConstantInteger('UTIME_OMIT')
        TIMESPEC = rffi_platform.Struct('struct timespec', [
            ('tv_sec', rffi.TIME_T),
            ('tv_nsec', rffi.LONG)])

    cConfig = rffi_platform.configure(CConfig)
    globals().update(cConfig)
    TIMESPEC2P = rffi.CArrayPtr(TIMESPEC)

if HAVE_FACCESSAT:
    c_faccessat = external('faccessat',
        [rffi.INT, rffi.CCHARP, rffi.INT, rffi.INT], rffi.INT)

    def faccessat(pathname, mode, dir_fd=AT_FDCWD,
            effective_ids=False, follow_symlinks=True):
        """Thin wrapper around faccessat(2) with an interface simlar to
        Python3's os.access().
        """
        flags = 0
        if not follow_symlinks:
            flags |= AT_SYMLINK_NOFOLLOW
        if effective_ids:
            flags |= AT_EACCESS
        error = c_faccessat(dir_fd, pathname, mode, flags)
        return error == 0

if HAVE_FCHMODAT:
    c_fchmodat = external('fchmodat',
        [rffi.INT, rffi.CCHARP, rffi.INT, rffi.INT], rffi.INT,
        save_err=rffi.RFFI_SAVE_ERRNO,)

    def fchmodat(path, mode, dir_fd=AT_FDCWD, follow_symlinks=True):
        if follow_symlinks:
            flag = 0
        else:
            flag = AT_SYMLINK_NOFOLLOW
        error = c_fchmodat(dir_fd, path, mode, flag)
        handle_posix_error('fchmodat', error)

if HAVE_FCHOWNAT:
    c_fchownat = external('fchownat',
        [rffi.INT, rffi.CCHARP, rffi.INT, rffi.INT, rffi.INT], rffi.INT,
        save_err=rffi.RFFI_SAVE_ERRNO,)

    def fchownat(path, owner, group, dir_fd=AT_FDCWD,
            follow_symlinks=True, empty_path=False):
        flag = 0
        if not follow_symlinks:
            flag |= AT_SYMLINK_NOFOLLOW
        if empty_path:
            flag |= AT_EMPTY_PATH
        error = c_fchownat(dir_fd, path, owner, group, flag)
        handle_posix_error('fchownat', error)

if HAVE_FEXECVE:
    c_fexecve = external('fexecve',
        [rffi.INT, rffi.CCHARPP, rffi.CCHARPP], rffi.INT,
        save_err=rffi.RFFI_SAVE_ERRNO)

    def fexecve(fd, args, env):
        envstrs = []
        for item in env.iteritems():
            envstr = "%s=%s" % item
            envstrs.append(envstr)

        # This list conversion already takes care of NUL bytes.
        l_args = rffi.ll_liststr2charpp(args)
        l_env = rffi.ll_liststr2charpp(envstrs)
        c_fexecve(fd, l_args, l_env)

        rffi.free_charpp(l_env)
        rffi.free_charpp(l_args)
        raise OSError(get_saved_errno(), "execve failed")

if HAVE_LINKAT:
    c_linkat = external('linkat',
        [rffi.INT, rffi.CCHARP, rffi.INT, rffi.CCHARP, rffi.INT], rffi.INT)

    def linkat(src, dst, src_dir_fd=AT_FDCWD, dst_dir_fd=AT_FDCWD,
            follow_symlinks=True):
        """Thin wrapper around linkat(2) with an interface similar to
        Python3's os.link()
        """
        if follow_symlinks:
            flag = 0
        else:
            flag = AT_SYMLINK_NOFOLLOW
        error = c_linkat(src_dir_fd, src, dst_dir_fd, dst, flag)
        handle_posix_error('linkat', error)

if HAVE_FUTIMENS:
    c_futimens = external('futimens', [rffi.INT, TIMESPEC2P], rffi.INT)

    def futimens(fd, atime, atime_ns, mtime, mtime_ns):
        l_times = lltype.malloc(TIMESPEC2P.TO, 2, flavor='raw')
        rffi.setintfield(l_times[0], 'c_tv_sec', atime)
        rffi.setintfield(l_times[0], 'c_tv_nsec', atime_ns)
        rffi.setintfield(l_times[1], 'c_tv_sec', mtime)
        rffi.setintfield(l_times[1], 'c_tv_nsec', mtime_ns)
        error = c_futimens(fd, l_times)
        lltype.free(l_times, flavor='raw')
        handle_posix_error('futimens', error)

if HAVE_UTIMENSAT:
    c_utimensat = external('utimensat',
        [rffi.INT, rffi.CCHARP, TIMESPEC2P, rffi.INT], rffi.INT)

    def utimensat(pathname, atime, atime_ns, mtime, mtime_ns,
            dir_fd=AT_FDCWD, follow_symlinks=True):
        """Wrapper around utimensat(2)

        To set access time to the current time, pass atime_ns=UTIME_NOW,
        atime is then ignored.

        To set modification time to the current time, pass mtime_ns=UTIME_NOW,
        mtime is then ignored.
        """
        l_times = lltype.malloc(TIMESPEC2P.TO, 2, flavor='raw')
        rffi.setintfield(l_times[0], 'c_tv_sec', atime)
        rffi.setintfield(l_times[0], 'c_tv_nsec', atime_ns)
        rffi.setintfield(l_times[1], 'c_tv_sec', mtime)
        rffi.setintfield(l_times[1], 'c_tv_nsec', mtime_ns)
        if follow_symlinks:
            flag = 0
        else:
            flag = AT_SYMLINK_NOFOLLOW
        error = c_utimensat(dir_fd, pathname, l_times, flag)
        lltype.free(l_times, flavor='raw')
        handle_posix_error('utimensat', error)

if HAVE_LUTIMES:
    c_lutimes = external('lutimes',
        [rffi.CCHARP, TIMEVAL2P], rffi.INT,
        save_err=rffi.RFFI_SAVE_ERRNO)

    @specialize.argtype(1)
    def lutimes(pathname, times):
        if times is None:
            error = c_lutimes(pathname, lltype.nullptr(TIMEVAL2P.TO))
        else:
            with lltype.scoped_alloc(TIMEVAL2P.TO, 2) as l_timeval2p:
                times_to_timeval2p(times, l_timeval2p)
                error = c_lutimes(pathname, l_timeval2p)
        handle_posix_error('lutimes', error)

if HAVE_FUTIMES:
    c_futimes = external('futimes',
        [rffi.INT, TIMEVAL2P], rffi.INT,
        save_err=rffi.RFFI_SAVE_ERRNO)

    @specialize.argtype(1)
    def futimes(fd, times):
        if times is None:
            error = c_futimes(fd, lltype.nullptr(TIMEVAL2P.TO))
        else:
            with lltype.scoped_alloc(TIMEVAL2P.TO, 2) as l_timeval2p:
                times_to_timeval2p(times, l_timeval2p)
                error = c_futimes(fd, l_timeval2p)
        handle_posix_error('futimes', error)

if HAVE_MKDIRAT:
    c_mkdirat = external('mkdirat',
        [rffi.INT, rffi.CCHARP, rffi.INT], rffi.INT,
        save_err=rffi.RFFI_SAVE_ERRNO)

    def mkdirat(pathname, mode, dir_fd=AT_FDCWD):
        error = c_mkdirat(dir_fd, pathname, mode)
        handle_posix_error('mkdirat', error)

if HAVE_UNLINKAT:
    c_unlinkat = external('unlinkat',
        [rffi.INT, rffi.CCHARP, rffi.INT], rffi.INT,
        save_err=rffi.RFFI_SAVE_ERRNO)

    def unlinkat(pathname, dir_fd=AT_FDCWD, removedir=False):
        flag = AT_REMOVEDIR if removedir else 0
        error = c_unlinkat(dir_fd, pathname, flag)
        handle_posix_error('unlinkat', error)

if HAVE_READLINKAT:
    c_readlinkat = external(
        'readlinkat',
        [rffi.INT, rffi.CCHARP, rffi.CCHARP, rffi.SIZE_T], rffi.SSIZE_T,
        save_err=rffi.RFFI_SAVE_ERRNO)

    def readlinkat(pathname, dir_fd=AT_FDCWD):
        pathname = _as_bytes0(pathname)
        bufsize = 1023
        while True:
            buf = lltype.malloc(rffi.CCHARP.TO, bufsize, flavor='raw')
            res = widen(c_readlinkat(dir_fd, pathname, buf, bufsize))
            if res < 0:
                lltype.free(buf, flavor='raw')
                error = get_saved_errno()    # failed
                raise OSError(error, "readlinkat failed")
            elif res < bufsize:
                break                       # ok
            else:
                # buf too small, try again with a larger buffer
                lltype.free(buf, flavor='raw')
                bufsize *= 4
        # convert the result to a string
        result = rffi.charp2strn(buf, res)
        lltype.free(buf, flavor='raw')
        return result

if HAVE_RENAMEAT:
    c_renameat = external(
        'renameat',
        [rffi.INT, rffi.CCHARP, rffi.INT, rffi.CCHARP], rffi.INT,
        save_err=rffi.RFFI_SAVE_ERRNO)

    def renameat(src, dst, src_dir_fd=AT_FDCWD, dst_dir_fd=AT_FDCWD):
        error = c_renameat(src_dir_fd, src, dst_dir_fd, dst)
        handle_posix_error('renameat', error)


if HAVE_SYMLINKAT:
    c_symlinkat = external('symlinkat',
        [rffi.CCHARP, rffi.INT, rffi.CCHARP], rffi.INT,
        save_err=rffi.RFFI_SAVE_ERRNO)

    def symlinkat(src, dst, dir_fd=AT_FDCWD):
        error = c_symlinkat(src, dir_fd, dst)
        handle_posix_error('symlinkat', error)

if HAVE_OPENAT:
    c_openat = external('openat',
        [rffi.INT, rffi.CCHARP, rffi.INT, rffi.MODE_T], rffi.INT,
        save_err=rffi.RFFI_SAVE_ERRNO)

    @enforceargs(s_Str0, int, int, int, typecheck=False)
    def openat(path, flags, mode, dir_fd=AT_FDCWD):
        fd = c_openat(dir_fd, path, flags, mode)
        return handle_posix_error('open', fd)

if HAVE_MKFIFOAT:
    c_mkfifoat = external('mkfifoat',
        [rffi.INT, rffi.CCHARP, rffi.MODE_T], rffi.INT,
        save_err=rffi.RFFI_SAVE_ERRNO)

    def mkfifoat(path, mode, dir_fd=AT_FDCWD):
        error = c_mkfifoat(dir_fd, path, mode)
        handle_posix_error('mkfifoat', error)

if HAVE_MKNODAT:
    c_mknodat = external('mknodat',
        [rffi.INT, rffi.CCHARP, rffi.MODE_T, rffi.INT], rffi.INT,
        save_err=rffi.RFFI_SAVE_ERRNO)

    def mknodat(path, mode, device, dir_fd=AT_FDCWD):
        error = c_mknodat(dir_fd, path, mode, device)
        handle_posix_error('mknodat', error)


eci_inheritable = eci.merge(ExternalCompilationInfo(
    separate_module_sources=[r"""
#include <errno.h>
#include <sys/ioctl.h>

RPY_EXTERN
int rpy_set_inheritable(int fd, int inheritable)
{
    static int ioctl_works = -1;
    int flags;

    if (ioctl_works != 0) {
        int request = inheritable ? FIONCLEX : FIOCLEX;
        int err = ioctl(fd, request, NULL);
        if (!err) {
            ioctl_works = 1;
            return 0;
        }

        if (errno != ENOTTY && errno != EACCES) {
            return -1;
        }
        else {
            /* ENOTTY: The ioctl is declared but not supported by the
               kernel.  EACCES: SELinux policy, this can be the case on
               Android. */
            ioctl_works = 0;
        }
        /* fallback to fcntl() if ioctl() does not work */
    }

    flags = fcntl(fd, F_GETFD);
    if (flags < 0)
        return -1;

    if (inheritable)
        flags &= ~FD_CLOEXEC;
    else
        flags |= FD_CLOEXEC;
    return fcntl(fd, F_SETFD, flags);
}

RPY_EXTERN
int rpy_get_inheritable(int fd)
{
    int flags = fcntl(fd, F_GETFD, 0);
    if (flags == -1)
        return -1;
    return !(flags & FD_CLOEXEC);
}

RPY_EXTERN
int rpy_dup_noninheritable(int fd)
{
#ifdef _WIN32
#error NotImplementedError
#endif

#ifdef F_DUPFD_CLOEXEC
    return fcntl(fd, F_DUPFD_CLOEXEC, 0);
#else
    fd = dup(fd);
    if (fd >= 0) {
        if (rpy_set_inheritable(fd, 0) != 0) {
            close(fd);
            return -1;
        }
    }
    return fd;
#endif
}

RPY_EXTERN
int rpy_dup2_noninheritable(int fd, int fd2)
{
#ifdef _WIN32
#error NotImplementedError
#endif

#ifdef F_DUP2FD_CLOEXEC
    return fcntl(fd, F_DUP2FD_CLOEXEC, fd2);

#else
# if %(HAVE_DUP3)d   /* HAVE_DUP3 */
    static int dup3_works = -1;
    if (dup3_works != 0) {
        if (dup3(fd, fd2, O_CLOEXEC) >= 0)
            return 0;
        if (dup3_works == -1)
            dup3_works = (errno != ENOSYS);
        if (dup3_works)
            return -1;
    }
# endif
    if (dup2(fd, fd2) < 0)
        return -1;
    if (rpy_set_inheritable(fd2, 0) != 0) {
        close(fd2);
        return -1;
    }
    return 0;
#endif
}
    """ % {'HAVE_DUP3': HAVE_DUP3}],
    post_include_bits=['RPY_EXTERN int rpy_set_inheritable(int, int);\n'
                       'RPY_EXTERN int rpy_get_inheritable(int);\n'
                       'RPY_EXTERN int rpy_dup_noninheritable(int);\n'
                       'RPY_EXTERN int rpy_dup2_noninheritable(int, int);\n']))

c_set_inheritable = external('rpy_set_inheritable', [rffi.INT, rffi.INT],
                             rffi.INT, save_err=rffi.RFFI_SAVE_ERRNO,
                             compilation_info=eci_inheritable)
c_get_inheritable = external('rpy_get_inheritable', [rffi.INT],
                             rffi.INT, save_err=rffi.RFFI_SAVE_ERRNO,
                             compilation_info=eci_inheritable)
c_dup_noninheritable = external('rpy_dup_noninheritable', [rffi.INT],
                                rffi.INT, save_err=rffi.RFFI_SAVE_ERRNO,
                                compilation_info=eci_inheritable)
c_dup2_noninheritable = external('rpy_dup2_noninheritable', [rffi.INT,rffi.INT],
                                 rffi.INT, save_err=rffi.RFFI_SAVE_ERRNO,
                                 compilation_info=eci_inheritable)

def set_inheritable(fd, inheritable):
    result = c_set_inheritable(fd, inheritable)
    handle_posix_error('set_inheritable', result)

def get_inheritable(fd):
    res = c_get_inheritable(fd)
    res = handle_posix_error('get_inheritable', res)
    return res != 0

class SetNonInheritableCache(object):
    """Make one prebuilt instance of this for each path that creates
    file descriptors, where you don't necessarily know if that function
    returns inheritable or non-inheritable file descriptors.
    """
    _immutable_fields_ = ['cached_inheritable?']
    cached_inheritable = -1    # -1 = don't know yet; 0 = off; 1 = on

    def set_non_inheritable(self, fd):
        if self.cached_inheritable == -1:
            self.cached_inheritable = get_inheritable(fd)
        if self.cached_inheritable == 1:
            # 'fd' is inheritable; we must manually turn it off
            set_inheritable(fd, False)

    def _cleanup_(self):
        self.cached_inheritable = -1

class ENoSysCache(object):
    """Cache whether a system call returns ENOSYS or not."""
    _immutable_fields_ = ['cached_nosys?']
    cached_nosys = -1      # -1 = don't know; 0 = no; 1 = yes, getting ENOSYS

    def attempt_syscall(self):
        return self.cached_nosys != 1

    def fallback(self, res):
        nosys = self.cached_nosys
        if nosys == -1:
            nosys = (res < 0 and get_saved_errno() == errno.ENOSYS)
            self.cached_nosys = nosys
        return nosys

    def _cleanup_(self):
        self.cached_nosys = -1

_pipe2_syscall = ENoSysCache()<|MERGE_RESOLUTION|>--- conflicted
+++ resolved
@@ -1159,13 +1159,8 @@
     # 'flags' might be ignored.  Check the result.
     if _WIN32:
         # 'flags' ignored
-<<<<<<< HEAD
-        ralloc = lltype.scoped_alloc(rwin32.LPHANDLE.TO, 1, flavor='raw')
-        walloc = lltype.scoped_alloc(rwin32.LPHANDLE.TO, 1, flavor='raw')
-=======
         ralloc = lltype.scoped_alloc(rwin32.LPHANDLE.TO, 1)
         walloc = lltype.scoped_alloc(rwin32.LPHANDLE.TO, 1)
->>>>>>> b538ba08
         with ralloc as pread, walloc as pwrite:
             if CreatePipe(pread, pwrite, lltype.nullptr(rffi.VOIDP.TO), 0):
                 fdread = c_open_osfhandle(
