import os
import sys
import errno
from rpython.annotator.model import s_Str0
from rpython.rtyper.lltypesystem.rffi import CConstant, CExternVariable, INT
from rpython.rtyper.lltypesystem import lltype, ll2ctypes, rffi
from rpython.rtyper.tool import rffi_platform
from rpython.rlib import debug, jit, rstring, rthread, types
from rpython.rlib._os_support import (
    _CYGWIN, _MACRO_ON_POSIX, UNDERSCORE_ON_WIN32, _WIN32,
    _prefer_unicode, _preferred_traits)
from rpython.rlib.objectmodel import (
    specialize, enforceargs, register_replacement_for, NOT_CONSTANT)
from rpython.rlib.rarithmetic import intmask, widen
from rpython.rlib.signature import signature
from rpython.tool.sourcetools import func_renamer
from rpython.translator.platform import platform
from rpython.translator.tool.cbuild import ExternalCompilationInfo


if _WIN32:
    from rpython.rlib import rwin32
    from rpython.rlib.rwin32file import make_win32_traits


class CConstantErrno(CConstant):
    # these accessors are used when calling get_errno() or set_errno()
    # on top of CPython
    def __getitem__(self, index):
        assert index == 0
        try:
            return ll2ctypes.TLS.errno
        except AttributeError:
            raise ValueError("no C function call occurred so far, "
                             "errno is undefined")
    def __setitem__(self, index, value):
        assert index == 0
        ll2ctypes.TLS.errno = value

if os.name == 'nt':
    if platform.name == 'msvc':
        includes=['errno.h','stdio.h']
    else:
        includes=['errno.h','stdio.h', 'stdint.h']
    separate_module_sources =['''
        /* Lifted completely from CPython 3.3 Modules/posix_module.c */
        #include <malloc.h> /* for _msize */
        typedef struct {
            intptr_t osfhnd;
            char osfile;
        } my_ioinfo;
        extern __declspec(dllimport) char * __pioinfo[];
        #define IOINFO_L2E 5
        #define IOINFO_ARRAY_ELTS   (1 << IOINFO_L2E)
        #define IOINFO_ARRAYS 64
        #define _NHANDLE_           (IOINFO_ARRAYS * IOINFO_ARRAY_ELTS)
        #define FOPEN 0x01
        #define _NO_CONSOLE_FILENO (intptr_t)-2

        /* This function emulates what the windows CRT
            does to validate file handles */
        RPY_EXTERN int
        _PyVerify_fd(int fd)
        {
            const int i1 = fd >> IOINFO_L2E;
            const int i2 = fd & ((1 << IOINFO_L2E) - 1);

            static size_t sizeof_ioinfo = 0;

            /* Determine the actual size of the ioinfo structure,
             * as used by the CRT loaded in memory
             */
            if (sizeof_ioinfo == 0 && __pioinfo[0] != NULL) {
                sizeof_ioinfo = _msize(__pioinfo[0]) / IOINFO_ARRAY_ELTS;
            }
            if (sizeof_ioinfo == 0) {
                /* This should not happen... */
                goto fail;
            }

            /* See that it isn't a special CLEAR fileno */
                if (fd != _NO_CONSOLE_FILENO) {
                /* Microsoft CRT would check that 0<=fd<_nhandle but we can't do that.  Instead
                 * we check pointer validity and other info
                 */
                if (0 <= i1 && i1 < IOINFO_ARRAYS && __pioinfo[i1] != NULL) {
                    /* finally, check that the file is open */
                    my_ioinfo* info = (my_ioinfo*)(__pioinfo[i1] + i2 * sizeof_ioinfo);
                    if (info->osfile & FOPEN) {
                        return 1;
                    }
                }
            }
          fail:
            errno = EBADF;
            return 0;
        }
    ''',]
    post_include_bits=['RPY_EXTERN int _PyVerify_fd(int);']
else:
    separate_module_sources = []
    post_include_bits = []
    includes=['errno.h','stdio.h']
errno_eci = ExternalCompilationInfo(
    includes=includes,
    separate_module_sources=separate_module_sources,
    post_include_bits=post_include_bits,
)

# Direct getters/setters, don't use directly!
_get_errno, _set_errno = CExternVariable(INT, 'errno', errno_eci,
                                         CConstantErrno, sandboxsafe=True,
                                         _nowrapper=True, c_type='int')

def get_saved_errno():
    """Return the value of the "saved errno".
    This value is saved after a call to a C function, if it was declared
    with the flag llexternal(..., save_err=rffi.RFFI_SAVE_ERRNO).
    Functions without that flag don't change the saved errno.
    """
    return intmask(rthread.tlfield_rpy_errno.getraw())

def set_saved_errno(errno):
    """Set the value of the saved errno.  This value will be used to
    initialize the real errno just before calling the following C function,
    provided it was declared llexternal(..., save_err=RFFI_READSAVED_ERRNO).
    Note also that it is more common to want the real errno to be initially
    zero; for that case, use llexternal(..., save_err=RFFI_ZERO_ERRNO_BEFORE)
    and then you don't need set_saved_errno(0).
    """
    rthread.tlfield_rpy_errno.setraw(rffi.cast(INT, errno))

def get_saved_alterrno():
    """Return the value of the "saved alterrno".
    This value is saved after a call to a C function, if it was declared
    with the flag llexternal(..., save_err=rffi.RFFI_SAVE_ERRNO | rffl.RFFI_ALT_ERRNO).
    Functions without that flag don't change the saved errno.
    """
    return intmask(rthread.tlfield_alt_errno.getraw())

def set_saved_alterrno(errno):
    """Set the value of the saved alterrno.  This value will be used to
    initialize the real errno just before calling the following C function,
    provided it was declared llexternal(..., save_err=RFFI_READSAVED_ERRNO | rffl.RFFI_ALT_ERRNO).
    Note also that it is more common to want the real errno to be initially
    zero; for that case, use llexternal(..., save_err=RFFI_ZERO_ERRNO_BEFORE)
    and then you don't need set_saved_errno(0).
    """
    rthread.tlfield_alt_errno.setraw(rffi.cast(INT, errno))


# These are not posix specific, but where should they move to?
@specialize.call_location()
def _errno_before(save_err):
    if save_err & rffi.RFFI_READSAVED_ERRNO:
        if save_err & rffi.RFFI_ALT_ERRNO:
            _set_errno(rthread.tlfield_alt_errno.getraw())
        else:
            _set_errno(rthread.tlfield_rpy_errno.getraw())
    elif save_err & rffi.RFFI_ZERO_ERRNO_BEFORE:
        _set_errno(rffi.cast(rffi.INT, 0))
    if _WIN32 and (save_err & rffi.RFFI_READSAVED_LASTERROR):
        if save_err & rffi.RFFI_ALT_ERRNO:
            err = rthread.tlfield_alt_lasterror.getraw()
        else:
            err = rthread.tlfield_rpy_lasterror.getraw()
        # careful, getraw() overwrites GetLastError.
        # We must assign it with _SetLastError() as the last
        # operation, i.e. after the errno handling.
        rwin32._SetLastError(err)

@specialize.call_location()
def _errno_after(save_err):
    if _WIN32:
        if save_err & rffi.RFFI_SAVE_LASTERROR:
            err = rwin32._GetLastError()
            # careful, setraw() overwrites GetLastError.
            # We must read it first, before the errno handling.
            if save_err & rffi.RFFI_ALT_ERRNO:
                rthread.tlfield_alt_lasterror.setraw(err)
            else:
                rthread.tlfield_rpy_lasterror.setraw(err)
        elif save_err & rffi.RFFI_SAVE_WSALASTERROR:
            from rpython.rlib import _rsocket_rffi
            err = _rsocket_rffi._WSAGetLastError()
            if save_err & rffi.RFFI_ALT_ERRNO:
                rthread.tlfield_alt_lasterror.setraw(err)
            else:
                rthread.tlfield_rpy_lasterror.setraw(err)
    if save_err & rffi.RFFI_SAVE_ERRNO:
        if save_err & rffi.RFFI_ALT_ERRNO:
            rthread.tlfield_alt_errno.setraw(_get_errno())
        else:
            rthread.tlfield_rpy_errno.setraw(_get_errno())
            # ^^^ keep fork() up-to-date too, below


if os.name == 'nt':
    is_valid_fd = jit.dont_look_inside(rffi.llexternal(
        "_PyVerify_fd", [rffi.INT], rffi.INT,
        compilation_info=errno_eci,
        ))
    @enforceargs(int)
    def validate_fd(fd):
        if not is_valid_fd(fd):
            from errno import EBADF
            raise OSError(EBADF, 'Bad file descriptor')
else:
    def is_valid_fd(fd):
        return 1

    @enforceargs(int)
    def validate_fd(fd):
        pass

def closerange(fd_low, fd_high):
    # this behaves like os.closerange() from Python 2.6.
    for fd in xrange(fd_low, fd_high):
        try:
            if is_valid_fd(fd):
                os.close(fd)
        except OSError:
            pass

if _WIN32:
    includes = ['io.h', 'sys/utime.h', 'sys/types.h', 'process.h', 'time.h']
    libraries = []
else:
    if sys.platform.startswith(('darwin', 'netbsd', 'openbsd')):
        _ptyh = 'util.h'
    elif sys.platform.startswith('freebsd'):
        _ptyh = 'libutil.h'
    else:
        _ptyh = 'pty.h'
    includes = ['unistd.h',  'sys/types.h', 'sys/wait.h',
                'utime.h', 'sys/time.h', 'sys/times.h',
                'grp.h', 'dirent.h', 'sys/stat.h', 'fcntl.h',
                'signal.h', 'sys/utsname.h', _ptyh]
    libraries = ['util']
eci = ExternalCompilationInfo(
    includes=includes,
    libraries=libraries,
)

class CConfig:
    _compilation_info_ = eci
    SEEK_SET = rffi_platform.DefinedConstantInteger('SEEK_SET')
    SEEK_CUR = rffi_platform.DefinedConstantInteger('SEEK_CUR')
    SEEK_END = rffi_platform.DefinedConstantInteger('SEEK_END')
    OFF_T_SIZE = rffi_platform.SizeOf('off_t')

    HAVE_UTIMES = rffi_platform.Has('utimes')
    HAVE_D_TYPE = rffi_platform.Has('DT_UNKNOWN')
    UTIMBUF = rffi_platform.Struct('struct %sutimbuf' % UNDERSCORE_ON_WIN32,
                                   [('actime', rffi.INT),
                                    ('modtime', rffi.INT)])
    CLOCK_T = rffi_platform.SimpleType('clock_t', rffi.INT)
    if not _WIN32:
        UID_T = rffi_platform.SimpleType('uid_t', rffi.UINT)
        GID_T = rffi_platform.SimpleType('gid_t', rffi.UINT)
        TIOCGWINSZ = rffi_platform.DefinedConstantInteger('TIOCGWINSZ')

        TMS = rffi_platform.Struct(
            'struct tms', [('tms_utime', rffi.INT),
                           ('tms_stime', rffi.INT),
                           ('tms_cutime', rffi.INT),
                           ('tms_cstime', rffi.INT)])

        WINSIZE = rffi_platform.Struct(
            'struct winsize', [('ws_row', rffi.USHORT),
                           ('ws_col', rffi.USHORT),
                           ('ws_xpixel', rffi.USHORT),
                           ('ws_ypixel', rffi.USHORT)])

    GETPGRP_HAVE_ARG = rffi_platform.Has("getpgrp(0)")
    SETPGRP_HAVE_ARG = rffi_platform.Has("setpgrp(0, 0)")

config = rffi_platform.configure(CConfig)
globals().update(config)

def external(name, args, result, compilation_info=eci, **kwds):
    return rffi.llexternal(name, args, result,
                           compilation_info=compilation_info, **kwds)

# For now we require off_t to be the same size as LONGLONG, which is the
# interface required by callers of functions that thake an argument of type
# off_t.
if not _WIN32:
    assert OFF_T_SIZE == rffi.sizeof(rffi.LONGLONG)

c_dup = external(UNDERSCORE_ON_WIN32 + 'dup', [rffi.INT], rffi.INT,
                 save_err=rffi.RFFI_SAVE_ERRNO)
c_dup2 = external(UNDERSCORE_ON_WIN32 + 'dup2', [rffi.INT, rffi.INT], rffi.INT,
                  save_err=rffi.RFFI_SAVE_ERRNO)
c_open = external(UNDERSCORE_ON_WIN32 + 'open',
                  [rffi.CCHARP, rffi.INT, rffi.MODE_T], rffi.INT,
                  save_err=rffi.RFFI_SAVE_ERRNO)

# Win32 Unicode functions
c_wopen = external(UNDERSCORE_ON_WIN32 + 'wopen',
                   [rffi.CWCHARP, rffi.INT, rffi.MODE_T], rffi.INT,
                   save_err=rffi.RFFI_SAVE_ERRNO)

#___________________________________________________________________
# Wrappers around posix functions, that accept either strings, or
# instances with a "as_bytes()" method.
# - pypy.modules.posix.interp_posix passes an object containing a unicode path
#   which can encode itself with sys.filesystemencoding.
# - but rpython.rtyper.module.ll_os.py on Windows will replace these functions
#   with other wrappers that directly handle unicode strings.
@specialize.argtype(0)
@signature(types.any(), returns=s_Str0)
def _as_bytes(path):
    assert path is not None
    if isinstance(path, str):
        return path
    elif isinstance(path, unicode):
        # This never happens in PyPy's Python interpreter!
        # Only in raw RPython code that uses unicode strings.
        # We implement python2 behavior: silently convert to ascii.
        return path.encode('ascii')
    else:
        return path.as_bytes()

@specialize.argtype(0)
def _as_bytes0(path):
    """Crashes translation if the path contains NUL characters."""
    res = _as_bytes(path)
    rstring.check_str0(res)
    return res

@specialize.argtype(0)
def _as_unicode(path):
    assert path is not None
    if isinstance(path, unicode):
        return path
    else:
        return path.as_unicode()

@specialize.argtype(0)
def _as_unicode0(path):
    """Crashes translation if the path contains NUL characters."""
    res = _as_unicode(path)
    rstring.check_str0(res)
    return res

@specialize.argtype(0, 1)
def putenv(name, value):
    os.environ[_as_bytes(name)] = _as_bytes(value)

@specialize.argtype(0)
def unsetenv(name):
    del os.environ[_as_bytes(name)]

#___________________________________________________________________
# Implementation of many posix functions.
# They usually check the return value and raise an (RPython) OSError
# with errno.

def replace_os_function(name):
    func = getattr(os, name, None)
    if func is None:
        return lambda f: f
    return register_replacement_for(
        func,
        sandboxed_name='ll_os.ll_os_%s' % name)

@specialize.arg(0)
def handle_posix_error(name, result):
    result = widen(result)
    if result < 0:
        raise OSError(get_saved_errno(), '%s failed' % name)
    return result

def _dup(fd, inheritable=True):
    validate_fd(fd)
    if inheritable:
        res = c_dup(fd)
    else:
        res = c_dup_noninheritable(fd)
    return res

@replace_os_function('dup')
def dup(fd, inheritable=True):
    res = _dup(fd, inheritable)
    return handle_posix_error('dup', res)

@replace_os_function('dup2')
def dup2(fd, newfd, inheritable=True):
    validate_fd(fd)
    if inheritable:
        res = c_dup2(fd, newfd)
    else:
        res = c_dup2_noninheritable(fd, newfd)
    handle_posix_error('dup2', res)

#___________________________________________________________________

@replace_os_function('open')
@specialize.argtype(0)
@enforceargs(NOT_CONSTANT, int, int, typecheck=False)
def open(path, flags, mode):
    if _prefer_unicode(path):
        fd = c_wopen(_as_unicode0(path), flags, mode)
    else:
        fd = c_open(_as_bytes0(path), flags, mode)
    return handle_posix_error('open', fd)

c_read = external(UNDERSCORE_ON_WIN32 + 'read',
                  [rffi.INT, rffi.VOIDP, rffi.SIZE_T], rffi.SSIZE_T,
                  save_err=rffi.RFFI_SAVE_ERRNO)
c_write = external(UNDERSCORE_ON_WIN32 + 'write',
                   [rffi.INT, rffi.VOIDP, rffi.SIZE_T], rffi.SSIZE_T,
                   save_err=rffi.RFFI_SAVE_ERRNO)
c_close = external(UNDERSCORE_ON_WIN32 + 'close', [rffi.INT], rffi.INT,
                   releasegil=False, save_err=rffi.RFFI_SAVE_ERRNO)

@replace_os_function('read')
@enforceargs(int, int)
def read(fd, count):
    if count < 0:
        raise OSError(errno.EINVAL, None)
    validate_fd(fd)
    with rffi.scoped_alloc_buffer(count) as buf:
        void_buf = rffi.cast(rffi.VOIDP, buf.raw)
        got = handle_posix_error('read', c_read(fd, void_buf, count))
        return buf.str(got)

@replace_os_function('write')
@enforceargs(int, None)
def write(fd, data):
    count = len(data)
    validate_fd(fd)
    with rffi.scoped_nonmovingbuffer(data) as buf:
        return handle_posix_error('write', c_write(fd, buf, count))

@replace_os_function('close')
def close(fd):
    validate_fd(fd)
    handle_posix_error('close', c_close(fd))

c_lseek = external('_lseeki64' if _WIN32 else 'lseek',
                   [rffi.INT, rffi.LONGLONG, rffi.INT], rffi.LONGLONG,
                   macro=_MACRO_ON_POSIX, save_err=rffi.RFFI_SAVE_ERRNO)

@replace_os_function('lseek')
def lseek(fd, pos, how):
    validate_fd(fd)
    if SEEK_SET is not None:
        if how == 0:
            how = SEEK_SET
        elif how == 1:
            how = SEEK_CUR
        elif how == 2:
            how = SEEK_END
    return handle_posix_error('lseek', c_lseek(fd, pos, how))

c_ftruncate = external('ftruncate', [rffi.INT, rffi.LONGLONG], rffi.INT,
                       macro=_MACRO_ON_POSIX, save_err=rffi.RFFI_SAVE_ERRNO)
c_fsync = external('fsync' if not _WIN32 else '_commit', [rffi.INT], rffi.INT,
                   save_err=rffi.RFFI_SAVE_ERRNO)
c_fdatasync = external('fdatasync', [rffi.INT], rffi.INT,
                       save_err=rffi.RFFI_SAVE_ERRNO)

@replace_os_function('ftruncate')
def ftruncate(fd, length):
    validate_fd(fd)
    handle_posix_error('ftruncate', c_ftruncate(fd, length))

@replace_os_function('fsync')
def fsync(fd):
    validate_fd(fd)
    handle_posix_error('fsync', c_fsync(fd))

@replace_os_function('fdatasync')
def fdatasync(fd):
    validate_fd(fd)
    handle_posix_error('fdatasync', c_fdatasync(fd))

#___________________________________________________________________

c_chdir = external('chdir', [rffi.CCHARP], rffi.INT,
                   save_err=rffi.RFFI_SAVE_ERRNO)
c_fchdir = external('fchdir', [rffi.INT], rffi.INT,
                    save_err=rffi.RFFI_SAVE_ERRNO)
c_access = external(UNDERSCORE_ON_WIN32 + 'access',
                    [rffi.CCHARP, rffi.INT], rffi.INT)
c_waccess = external(UNDERSCORE_ON_WIN32 + 'waccess',
                     [rffi.CWCHARP, rffi.INT], rffi.INT)

@replace_os_function('chdir')
@specialize.argtype(0)
def chdir(path):
    if not _WIN32:
        handle_posix_error('chdir', c_chdir(_as_bytes0(path)))
    else:
        traits = _preferred_traits(path)
        win32traits = make_win32_traits(traits)
        path = traits.as_str0(path)

        # This is a reimplementation of the C library's chdir
        # function, but one that produces Win32 errors instead of DOS
        # error codes.
        # chdir is essentially a wrapper around SetCurrentDirectory;
        # however, it also needs to set "magic" environment variables
        # indicating the per-drive current directory, which are of the
        # form =<drive>:
        if not win32traits.SetCurrentDirectory(path):
            raise rwin32.lastSavedWindowsError()
        MAX_PATH = rwin32.MAX_PATH
        assert MAX_PATH > 0

        with traits.scoped_alloc_buffer(MAX_PATH) as path:
            res = win32traits.GetCurrentDirectory(MAX_PATH + 1, path.raw)
            if not res:
                raise rwin32.lastSavedWindowsError()
            res = rffi.cast(lltype.Signed, res)
            assert res > 0
            if res <= MAX_PATH + 1:
                new_path = path.str(res)
            else:
                with traits.scoped_alloc_buffer(res) as path:
                    res = win32traits.GetCurrentDirectory(res, path.raw)
                    if not res:
                        raise rwin32.lastSavedWindowsError()
                    res = rffi.cast(lltype.Signed, res)
                    assert res > 0
                    new_path = path.str(res)
        if traits.str is unicode:
            if new_path[0] == u'\\' or new_path[0] == u'/':  # UNC path
                return
            magic_envvar = u'=' + new_path[0] + u':'
        else:
            if new_path[0] == '\\' or new_path[0] == '/':  # UNC path
                return
            magic_envvar = '=' + new_path[0] + ':'
        if not win32traits.SetEnvironmentVariable(magic_envvar, new_path):
            raise rwin32.lastSavedWindowsError()

@replace_os_function('fchdir')
def fchdir(fd):
    validate_fd(fd)
    handle_posix_error('fchdir', c_fchdir(fd))

@replace_os_function('access')
@specialize.argtype(0)
def access(path, mode):
    if _WIN32:
        # All files are executable on Windows
        mode = mode & ~os.X_OK
    if _prefer_unicode(path):
        error = c_waccess(_as_unicode0(path), mode)
    else:
        error = c_access(_as_bytes0(path), mode)
    return error == 0

# This Win32 function is not exposed via os, but needed to get a
# correct implementation of os.path.abspath.
@specialize.argtype(0)
def getfullpathname(path):
    length = rwin32.MAX_PATH + 1
    traits = _preferred_traits(path)
    win32traits = make_win32_traits(traits)
    with traits.scoped_alloc_buffer(length) as buf:
        res = win32traits.GetFullPathName(
            traits.as_str0(path), rffi.cast(rwin32.DWORD, length),
            buf.raw, lltype.nullptr(win32traits.LPSTRP.TO))
        if res == 0:
            raise rwin32.lastSavedWindowsError("_getfullpathname failed")
        result = buf.str(intmask(res))
        assert result is not None
        result = rstring.assert_str0(result)
        return result

c_getcwd = external(UNDERSCORE_ON_WIN32 + 'getcwd',
                    [rffi.CCHARP, rffi.SIZE_T], rffi.CCHARP,
                    save_err=rffi.RFFI_SAVE_ERRNO)
c_wgetcwd = external(UNDERSCORE_ON_WIN32 + 'wgetcwd',
                     [rffi.CWCHARP, rffi.SIZE_T], rffi.CWCHARP,
                     save_err=rffi.RFFI_SAVE_ERRNO)

@replace_os_function('getcwd')
def getcwd():
    bufsize = 256
    while True:
        buf = lltype.malloc(rffi.CCHARP.TO, bufsize, flavor='raw')
        res = c_getcwd(buf, bufsize)
        if res:
            break   # ok
        error = get_saved_errno()
        lltype.free(buf, flavor='raw')
        if error != errno.ERANGE:
            raise OSError(error, "getcwd failed")
        # else try again with a larger buffer, up to some sane limit
        bufsize *= 4
        if bufsize > 1024*1024:  # xxx hard-coded upper limit
            raise OSError(error, "getcwd result too large")
    result = rffi.charp2str(res)
    lltype.free(buf, flavor='raw')
    return result

@replace_os_function('getcwdu')
def getcwdu():
    bufsize = 256
    while True:
        buf = lltype.malloc(rffi.CWCHARP.TO, bufsize, flavor='raw')
        res = c_wgetcwd(buf, bufsize)
        if res:
            break   # ok
        error = get_saved_errno()
        lltype.free(buf, flavor='raw')
        if error != errno.ERANGE:
            raise OSError(error, "getcwd failed")
        # else try again with a larger buffer, up to some sane limit
        bufsize *= 4
        if bufsize > 1024*1024:  # xxx hard-coded upper limit
            raise OSError(error, "getcwd result too large")
    result = rffi.wcharp2unicode(res)
    lltype.free(buf, flavor='raw')
    return result

if not _WIN32:
    class CConfig:
        _compilation_info_ = eci
        DIRENT = rffi_platform.Struct('struct dirent',
            [('d_name', lltype.FixedSizeArray(rffi.CHAR, 1))]
            + [('d_type', rffi.INT)] if HAVE_D_TYPE else [])
        if HAVE_D_TYPE:
            DT_UNKNOWN = rffi_platform.ConstantInteger('DT_UNKNOWN')
            DT_REG     = rffi_platform.ConstantInteger('DT_REG')
            DT_DIR     = rffi_platform.ConstantInteger('DT_DIR')
            DT_LNK     = rffi_platform.ConstantInteger('DT_LNK')

    DIRP = rffi.COpaquePtr('DIR')
    dirent_config = rffi_platform.configure(CConfig)
    DIRENT = dirent_config['DIRENT']
    DIRENTP = lltype.Ptr(DIRENT)
    c_opendir = external('opendir',
        [rffi.CCHARP], DIRP, save_err=rffi.RFFI_SAVE_ERRNO)
    c_fdopendir = external('fdopendir',
        [rffi.INT], DIRP, save_err=rffi.RFFI_SAVE_ERRNO)
    c_rewinddir = external('rewinddir',
        [DIRP], lltype.Void, releasegil=False)
    # XXX macro=True is hack to make sure we get the correct kind of
    # dirent struct (which depends on defines)
    c_readdir = external('readdir', [DIRP], DIRENTP,
                         macro=True, save_err=rffi.RFFI_FULL_ERRNO_ZERO)
    c_closedir = external('closedir', [DIRP], rffi.INT, releasegil=False)
    c_dirfd = external('dirfd', [DIRP], rffi.INT, releasegil=False)
    c_ioctl_voidp = external('ioctl', [rffi.INT, rffi.UINT, rffi.VOIDP], rffi.INT,
                         save_err=rffi.RFFI_SAVE_ERRNO)
else:
    dirent_config = {}

def _listdir(dirp, rewind=False):
    result = []
    while True:
        direntp = c_readdir(dirp)
        if not direntp:
            error = get_saved_errno()
            break
        namep = rffi.cast(rffi.CCHARP, direntp.c_d_name)
        name = rffi.charp2str(namep)
        if name != '.' and name != '..':
            result.append(name)
    if rewind:
        c_rewinddir(dirp)
    c_closedir(dirp)
    if error:
        raise OSError(error, "readdir failed")
    return result

def fdlistdir(dirfd):
    """
    Like listdir(), except that the directory is specified as an open
    file descriptor.

    Note: fdlistdir() closes the file descriptor.  To emulate the
    Python 3.x 'os.opendir(dirfd)', you must first duplicate the
    file descriptor.
    """
    dirp = c_fdopendir(dirfd)
    if not dirp:
        error = get_saved_errno()
        c_close(dirfd)
        raise OSError(error, "opendir failed")
    return _listdir(dirp, rewind=True)

@replace_os_function('listdir')
@specialize.argtype(0)
def listdir(path):
    if not _WIN32:
        path = _as_bytes0(path)
        dirp = c_opendir(path)
        if not dirp:
            raise OSError(get_saved_errno(), "opendir failed")
        return _listdir(dirp)
    else:  # _WIN32 case
        traits = _preferred_traits(path)
        win32traits = make_win32_traits(traits)
        path = traits.as_str0(path)

        if traits.str is unicode:
            if path and path[-1] not in (u'/', u'\\', u':'):
                path += u'/'
            mask = path + u'*.*'
        else:
            if path and path[-1] not in ('/', '\\', ':'):
                path += '/'
            mask = path + '*.*'

        filedata = lltype.malloc(win32traits.WIN32_FIND_DATA, flavor='raw')
        try:
            result = []
            hFindFile = win32traits.FindFirstFile(mask, filedata)
            if hFindFile == rwin32.INVALID_HANDLE_VALUE:
                error = rwin32.GetLastError_saved()
                if error == win32traits.ERROR_FILE_NOT_FOUND:
                    return result
                else:
                    raise WindowsError(error,  "FindFirstFile failed")
            while True:
                name = traits.charp2str(rffi.cast(traits.CCHARP,
                                                  filedata.c_cFileName))
                if traits.str is unicode:
                    if not (name == u"." or name == u".."):
                        result.append(name)
                else:
                    if not (name == "." or name == ".."):
                        result.append(name)
                if not win32traits.FindNextFile(hFindFile, filedata):
                    break
            # FindNextFile sets error to ERROR_NO_MORE_FILES if
            # it got to the end of the directory
            error = rwin32.GetLastError_saved()
            win32traits.FindClose(hFindFile)
            if error == win32traits.ERROR_NO_MORE_FILES:
                return result
            else:
                raise WindowsError(error,  "FindNextFile failed")
        finally:
            lltype.free(filedata, flavor='raw')

#___________________________________________________________________

c_execv = external('execv', [rffi.CCHARP, rffi.CCHARPP], rffi.INT,
                   save_err=rffi.RFFI_SAVE_ERRNO)
c_execve = external('execve',
                    [rffi.CCHARP, rffi.CCHARPP, rffi.CCHARPP], rffi.INT,
                    save_err=rffi.RFFI_SAVE_ERRNO)
c_spawnv = external(UNDERSCORE_ON_WIN32 + 'spawnv',
                    [rffi.INT, rffi.CCHARP, rffi.CCHARPP], rffi.INT,
                    save_err=rffi.RFFI_SAVE_ERRNO)
c_spawnve = external(UNDERSCORE_ON_WIN32 + 'spawnve',
                    [rffi.INT, rffi.CCHARP, rffi.CCHARPP, rffi.CCHARPP],
                     rffi.INT,
                     save_err=rffi.RFFI_SAVE_ERRNO)

@replace_os_function('execv')
def execv(path, args):
    rstring.check_str0(path)
    # This list conversion already takes care of NUL bytes.
    l_args = rffi.ll_liststr2charpp(args)
    c_execv(path, l_args)
    rffi.free_charpp(l_args)
    raise OSError(get_saved_errno(), "execv failed")

@replace_os_function('execve')
def execve(path, args, env):
    envstrs = []
    for item in env.iteritems():
        envstr = "%s=%s" % item
        envstrs.append(envstr)

    rstring.check_str0(path)
    # This list conversion already takes care of NUL bytes.
    l_args = rffi.ll_liststr2charpp(args)
    l_env = rffi.ll_liststr2charpp(envstrs)
    c_execve(path, l_args, l_env)

    rffi.free_charpp(l_env)
    rffi.free_charpp(l_args)
    raise OSError(get_saved_errno(), "execve failed")

@replace_os_function('spawnv')
def spawnv(mode, path, args):
    rstring.check_str0(path)
    l_args = rffi.ll_liststr2charpp(args)
    childpid = c_spawnv(mode, path, l_args)
    rffi.free_charpp(l_args)
    return handle_posix_error('spawnv', childpid)

@replace_os_function('spawnve')
def spawnve(mode, path, args, env):
    envstrs = []
    for item in env.iteritems():
        envstrs.append("%s=%s" % item)
    rstring.check_str0(path)
    l_args = rffi.ll_liststr2charpp(args)
    l_env = rffi.ll_liststr2charpp(envstrs)
    childpid = c_spawnve(mode, path, l_args, l_env)
    rffi.free_charpp(l_env)
    rffi.free_charpp(l_args)
    return handle_posix_error('spawnve', childpid)

c_fork = external('fork', [], rffi.PID_T, _nowrapper = True)
c_openpty = external('openpty',
                     [rffi.INTP, rffi.INTP, rffi.VOIDP, rffi.VOIDP, rffi.VOIDP],
                     rffi.INT,
                     save_err=rffi.RFFI_SAVE_ERRNO)
c_forkpty = external('forkpty',
                     [rffi.INTP, rffi.VOIDP, rffi.VOIDP, rffi.VOIDP],
                     rffi.PID_T, _nowrapper = True)

@replace_os_function('fork')
@jit.dont_look_inside
def fork():
    # NB. keep forkpty() up-to-date, too
    # lots of custom logic here, to do things in the right order
    ofs = debug.debug_offset()
    opaqueaddr = rthread.gc_thread_before_fork()
    childpid = c_fork()
    errno = _get_errno()
    rthread.gc_thread_after_fork(childpid, opaqueaddr)
    rthread.tlfield_rpy_errno.setraw(errno)
    childpid = handle_posix_error('fork', childpid)
    if childpid == 0:
        debug.debug_forked(ofs)
    return childpid

@replace_os_function('openpty')
@jit.dont_look_inside
def openpty():
    master_p = lltype.malloc(rffi.INTP.TO, 1, flavor='raw')
    slave_p = lltype.malloc(rffi.INTP.TO, 1, flavor='raw')
    try:
        handle_posix_error(
            'openpty', c_openpty(master_p, slave_p, None, None, None))
        return (widen(master_p[0]), widen(slave_p[0]))
    finally:
        lltype.free(master_p, flavor='raw')
        lltype.free(slave_p, flavor='raw')

@replace_os_function('forkpty')
@jit.dont_look_inside
def forkpty():
    master_p = lltype.malloc(rffi.INTP.TO, 1, flavor='raw')
    master_p[0] = rffi.cast(rffi.INT, -1)
    null = lltype.nullptr(rffi.VOIDP.TO)
    try:
        ofs = debug.debug_offset()
        opaqueaddr = rthread.gc_thread_before_fork()
        childpid = c_forkpty(master_p, null, null, null)
        errno = _get_errno()
        rthread.gc_thread_after_fork(childpid, opaqueaddr)
        rthread.tlfield_rpy_errno.setraw(errno)
        childpid = handle_posix_error('forkpty', childpid)
        if childpid == 0:
            debug.debug_forked(ofs)
        return (childpid, master_p[0])
    finally:
        lltype.free(master_p, flavor='raw')

if _WIN32:
    # emulate waitpid() with the _cwait() of Microsoft's compiler
    c__cwait = external('_cwait',
                        [rffi.INTP, rffi.PID_T, rffi.INT], rffi.PID_T,
                        save_err=rffi.RFFI_SAVE_ERRNO)
    @jit.dont_look_inside
    def c_waitpid(pid, status_p, options):
        result = c__cwait(status_p, pid, options)
        # shift the status left a byte so this is more
        # like the POSIX waitpid
        status_p[0] = rffi.cast(rffi.INT, widen(status_p[0]) << 8)
        return result
elif _CYGWIN:
    c_waitpid = external('cygwin_waitpid',
                         [rffi.PID_T, rffi.INTP, rffi.INT], rffi.PID_T,
                         save_err=rffi.RFFI_SAVE_ERRNO)
else:
    c_waitpid = external('waitpid',
                         [rffi.PID_T, rffi.INTP, rffi.INT], rffi.PID_T,
                         save_err=rffi.RFFI_SAVE_ERRNO)

@replace_os_function('waitpid')
def waitpid(pid, options):
    status_p = lltype.malloc(rffi.INTP.TO, 1, flavor='raw')
    status_p[0] = rffi.cast(rffi.INT, 0)
    try:
        result = handle_posix_error('waitpid',
                                    c_waitpid(pid, status_p, options))
        status = widen(status_p[0])
        return (result, status)
    finally:
        lltype.free(status_p, flavor='raw')

def _make_waitmacro(name):
    # note that rffi.INT as first parameter type is intentional.
    # on s390x providing a lltype.Signed as param type, the
    # macro wrapper function will always return 0
    # reason: legacy code required a union wait. see
    # https://sourceware.org/bugzilla/show_bug.cgi?id=19613
    # for more details. If this get's fixed we can use lltype.Signed
    # again.  (The exact same issue occurs on ppc64 big-endian.)
    c_func = external(name, [rffi.INT], lltype.Signed,
                      macro=_MACRO_ON_POSIX)
    returning_int = name in ('WEXITSTATUS', 'WSTOPSIG', 'WTERMSIG')

    @replace_os_function(name)
    @func_renamer(name)
    def _waitmacro(status):
        if returning_int:
            return c_func(status)
        else:
            return bool(c_func(status))

WAIT_MACROS = ['WCOREDUMP', 'WIFCONTINUED', 'WIFSTOPPED',
               'WIFSIGNALED', 'WIFEXITED',
               'WEXITSTATUS', 'WSTOPSIG', 'WTERMSIG']
for name in WAIT_MACROS:
    _make_waitmacro(name)

#___________________________________________________________________

c_getlogin = external('getlogin', [], rffi.CCHARP,
                      releasegil=False, save_err=rffi.RFFI_SAVE_ERRNO)
c_getloadavg = external('getloadavg',
                        [rffi.CArrayPtr(lltype.Float), rffi.INT], rffi.INT)

@replace_os_function('getlogin')
def getlogin():
    result = c_getlogin()
    if not result:
        raise OSError(get_saved_errno(), "getlogin failed")
    return rffi.charp2str(result)

@replace_os_function('getloadavg')
def getloadavg():
    load = lltype.malloc(rffi.CArrayPtr(lltype.Float).TO, 3, flavor='raw')
    try:
        r = c_getloadavg(load, 3)
        if r != 3:
            raise OSError
        return (load[0], load[1], load[2])
    finally:
        lltype.free(load, flavor='raw')

#___________________________________________________________________

c_readlink = external('readlink',
                      [rffi.CCHARP, rffi.CCHARP, rffi.SIZE_T], rffi.SSIZE_T,
                      save_err=rffi.RFFI_SAVE_ERRNO)

@replace_os_function('readlink')
def readlink(path):
    path = _as_bytes0(path)
    bufsize = 1023
    while True:
        buf = lltype.malloc(rffi.CCHARP.TO, bufsize, flavor='raw')
        res = widen(c_readlink(path, buf, bufsize))
        if res < 0:
            lltype.free(buf, flavor='raw')
            error = get_saved_errno()    # failed
            raise OSError(error, "readlink failed")
        elif res < bufsize:
            break                       # ok
        else:
            # buf too small, try again with a larger buffer
            lltype.free(buf, flavor='raw')
            bufsize *= 4
    # convert the result to a string
    result = rffi.charp2strn(buf, res)
    lltype.free(buf, flavor='raw')
    return result

c_isatty = external(UNDERSCORE_ON_WIN32 + 'isatty', [rffi.INT], rffi.INT)

@replace_os_function('isatty')
def isatty(fd):
    if not is_valid_fd(fd):
        return False
    return c_isatty(fd) != 0

c_ttyname = external('ttyname', [lltype.Signed], rffi.CCHARP,
                     releasegil=False,
                     save_err=rffi.RFFI_SAVE_ERRNO)

@replace_os_function('ttyname')
def ttyname(fd):
    l_name = c_ttyname(fd)
    if not l_name:
        raise OSError(get_saved_errno(), "ttyname raised")
    return rffi.charp2str(l_name)

c_strerror = external('strerror', [rffi.INT], rffi.CCHARP,
                      releasegil=False)

@replace_os_function('strerror')
def strerror(errnum):
    res = c_strerror(errnum)
    if not res:
        raise ValueError("os_strerror failed")
    return rffi.charp2str(res)

c_system = external('system', [rffi.CCHARP], rffi.INT)

@replace_os_function('system')
def system(command):
    return widen(c_system(command))

c_unlink = external('unlink', [rffi.CCHARP], rffi.INT,
                    save_err=rffi.RFFI_SAVE_ERRNO)
c_mkdir = external('mkdir', [rffi.CCHARP, rffi.MODE_T], rffi.INT,
                   save_err=rffi.RFFI_SAVE_ERRNO)
c_rmdir = external(UNDERSCORE_ON_WIN32 + 'rmdir', [rffi.CCHARP], rffi.INT,
                   save_err=rffi.RFFI_SAVE_ERRNO)
c_wrmdir = external(UNDERSCORE_ON_WIN32 + 'wrmdir', [rffi.CWCHARP], rffi.INT,
                    save_err=rffi.RFFI_SAVE_ERRNO)

@replace_os_function('unlink')
@specialize.argtype(0)
def unlink(path):
    if not _WIN32:
        handle_posix_error('unlink', c_unlink(_as_bytes0(path)))
    else:
        traits = _preferred_traits(path)
        win32traits = make_win32_traits(traits)
        if not win32traits.DeleteFile(traits.as_str0(path)):
            raise rwin32.lastSavedWindowsError()

@replace_os_function('mkdir')
@specialize.argtype(0)
def mkdir(path, mode=0o777):
    if not _WIN32:
        handle_posix_error('mkdir', c_mkdir(_as_bytes0(path), mode))
    else:
        traits = _preferred_traits(path)
        win32traits = make_win32_traits(traits)
        if not win32traits.CreateDirectory(traits.as_str0(path), None):
            raise rwin32.lastSavedWindowsError()

@replace_os_function('rmdir')
@specialize.argtype(0)
@jit.dont_look_inside
def rmdir(path):
    if _prefer_unicode(path):
        handle_posix_error('wrmdir', c_wrmdir(_as_unicode0(path)))
    else:
        handle_posix_error('rmdir', c_rmdir(_as_bytes0(path)))

c_chmod = external('chmod', [rffi.CCHARP, rffi.MODE_T], rffi.INT,
                   save_err=rffi.RFFI_SAVE_ERRNO)
c_fchmod = external('fchmod', [rffi.INT, rffi.MODE_T], rffi.INT,
                    save_err=rffi.RFFI_SAVE_ERRNO,)
c_rename = external('rename', [rffi.CCHARP, rffi.CCHARP], rffi.INT,
                    save_err=rffi.RFFI_SAVE_ERRNO)

@replace_os_function('chmod')
@specialize.argtype(0)
def chmod(path, mode):
    if not _WIN32:
        handle_posix_error('chmod', c_chmod(_as_bytes0(path), mode))
    else:
        traits = _preferred_traits(path)
        win32traits = make_win32_traits(traits)
        path = traits.as_str0(path)
        attr = win32traits.GetFileAttributes(path)
        if attr == win32traits.INVALID_FILE_ATTRIBUTES:
            raise rwin32.lastSavedWindowsError()
        if mode & 0200: # _S_IWRITE
            attr &= ~win32traits.FILE_ATTRIBUTE_READONLY
        else:
            attr |= win32traits.FILE_ATTRIBUTE_READONLY
        if not win32traits.SetFileAttributes(path, attr):
            raise rwin32.lastSavedWindowsError()

@replace_os_function('fchmod')
def fchmod(fd, mode):
    handle_posix_error('fchmod', c_fchmod(fd, mode))

@replace_os_function('rename')
@specialize.argtype(0, 1)
def rename(path1, path2):
    if not _WIN32:
        handle_posix_error('rename',
                           c_rename(_as_bytes0(path1), _as_bytes0(path2)))
    else:
        traits = _preferred_traits(path1)
        win32traits = make_win32_traits(traits)
        path1 = traits.as_str0(path1)
        path2 = traits.as_str0(path2)
        if not win32traits.MoveFileEx(path1, path2, 0):
            raise rwin32.lastSavedWindowsError()

@specialize.argtype(0, 1)
def replace(path1, path2):
    if _WIN32:
        traits = _preferred_traits(path1)
        win32traits = make_win32_traits(traits)
        path1 = traits.as_str0(path1)
        path2 = traits.as_str0(path2)
        ret = win32traits.MoveFileEx(path1, path2,
                     win32traits.MOVEFILE_REPLACE_EXISTING)
        if not ret:
            raise rwin32.lastSavedWindowsError()
    else:
        ret = rename(path1, path2)
    return ret

#___________________________________________________________________

c_mkfifo = external('mkfifo', [rffi.CCHARP, rffi.MODE_T], rffi.INT,
                    save_err=rffi.RFFI_SAVE_ERRNO)
c_mknod = external('mknod', [rffi.CCHARP, rffi.MODE_T, rffi.INT], rffi.INT,
#                                           # xxx: actually ^^^ dev_t
                   macro=_MACRO_ON_POSIX, save_err=rffi.RFFI_SAVE_ERRNO)

@replace_os_function('mkfifo')
@specialize.argtype(0)
def mkfifo(path, mode):
    handle_posix_error('mkfifo', c_mkfifo(_as_bytes0(path), mode))

@replace_os_function('mknod')
@specialize.argtype(0)
def mknod(path, mode, dev):
    handle_posix_error('mknod', c_mknod(_as_bytes0(path), mode, dev))

if _WIN32:
    CreatePipe = external('CreatePipe', [rwin32.LPHANDLE,
                                         rwin32.LPHANDLE,
                                         rffi.VOIDP,
                                         rwin32.DWORD],
                          rwin32.BOOL)
    c_open_osfhandle = external('_open_osfhandle', [rffi.INTPTR_T,
                                                    rffi.INT],
                                rffi.INT)
    HAVE_PIPE2 = False
    HAVE_DUP3 = False
    O_CLOEXEC = None
else:
    INT_ARRAY_P = rffi.CArrayPtr(rffi.INT)
    c_pipe = external('pipe', [INT_ARRAY_P], rffi.INT,
                      save_err=rffi.RFFI_SAVE_ERRNO)
    class CConfig:
        _compilation_info_ = eci
        HAVE_PIPE2 = rffi_platform.Has('pipe2')
        HAVE_DUP3 = rffi_platform.Has('dup3')
        O_CLOEXEC = rffi_platform.DefinedConstantInteger('O_CLOEXEC')
    config = rffi_platform.configure(CConfig)
    HAVE_PIPE2 = config['HAVE_PIPE2']
    HAVE_DUP3 = config['HAVE_DUP3']
    O_CLOEXEC = config['O_CLOEXEC']
    if HAVE_PIPE2:
        c_pipe2 = external('pipe2', [INT_ARRAY_P, rffi.INT], rffi.INT,
                          save_err=rffi.RFFI_SAVE_ERRNO)

@replace_os_function('pipe')
def pipe(flags=0):
    # 'flags' might be ignored.  Check the result.
    if _WIN32:
        # 'flags' ignored
        pread  = lltype.malloc(rwin32.LPHANDLE.TO, 1, flavor='raw')
        pwrite = lltype.malloc(rwin32.LPHANDLE.TO, 1, flavor='raw')
        try:
            ok = CreatePipe(
                    pread, pwrite, lltype.nullptr(rffi.VOIDP.TO), 0)
            hread = rffi.cast(rffi.INTPTR_T, pread[0])
            hwrite = rffi.cast(rffi.INTPTR_T, pwrite[0])
        finally:
            lltype.free(pwrite, flavor='raw')
            lltype.free(pread, flavor='raw')
        if ok:
            fdread = c_open_osfhandle(hread, 0)
            fdwrite = c_open_osfhandle(hwrite, 1)
<<<<<<< HEAD
            if fdread == -1 or fdwrite == -1:
                rwin32.CloseHandle(hread)
                rwin32.CloseHandle(hwrite)
                ok = 0
        if not ok:
            raise WindowsError(rwin32.GetLastError_saved(),
                               "CreatePipe failed")
        return (fdread, fdwrite)
=======
            if not (fdread == -1 or fdwrite == -1):
                return (fdread, fdwrite)
            rwin32.CloseHandle(pread)
            rwin32.CloseHandle(pwrite)
        raise WindowsError(rwin32.GetLastError_saved(), "CreatePipe failed")
>>>>>>> f21030fe
    else:
        filedes = lltype.malloc(INT_ARRAY_P.TO, 2, flavor='raw')
        try:
            if HAVE_PIPE2 and _pipe2_syscall.attempt_syscall():
                res = c_pipe2(filedes, flags)
                if _pipe2_syscall.fallback(res):
                    res = c_pipe(filedes)
            else:
                res = c_pipe(filedes)      # 'flags' ignored
            handle_posix_error('pipe', res)
            return (widen(filedes[0]), widen(filedes[1]))
        finally:
            lltype.free(filedes, flavor='raw')

def pipe2(flags):
    # Only available if there is really a c_pipe2 function.
    # No fallback to pipe() if we get ENOSYS.
    filedes = lltype.malloc(INT_ARRAY_P.TO, 2, flavor='raw')
    try:
        res = c_pipe2(filedes, flags)
        handle_posix_error('pipe2', res)
        return (widen(filedes[0]), widen(filedes[1]))
    finally:
        lltype.free(filedes, flavor='raw')

c_link = external('link', [rffi.CCHARP, rffi.CCHARP], rffi.INT,
                  save_err=rffi.RFFI_SAVE_ERRNO,)
c_symlink = external('symlink', [rffi.CCHARP, rffi.CCHARP], rffi.INT,
                     save_err=rffi.RFFI_SAVE_ERRNO)

#___________________________________________________________________

@replace_os_function('link')
@specialize.argtype(0, 1)
def link(oldpath, newpath):
    oldpath = _as_bytes0(oldpath)
    newpath = _as_bytes0(newpath)
    handle_posix_error('link', c_link(oldpath, newpath))

@replace_os_function('symlink')
@specialize.argtype(0, 1)
def symlink(oldpath, newpath):
    oldpath = _as_bytes0(oldpath)
    newpath = _as_bytes0(newpath)
    handle_posix_error('symlink', c_symlink(oldpath, newpath))

c_umask = external(UNDERSCORE_ON_WIN32 + 'umask', [rffi.MODE_T], rffi.MODE_T)

@replace_os_function('umask')
def umask(newmask):
    return widen(c_umask(newmask))

c_chown = external('chown', [rffi.CCHARP, rffi.INT, rffi.INT], rffi.INT,
                   save_err=rffi.RFFI_SAVE_ERRNO)
c_lchown = external('lchown', [rffi.CCHARP, rffi.INT, rffi.INT], rffi.INT,
                    save_err=rffi.RFFI_SAVE_ERRNO)
c_fchown = external('fchown', [rffi.INT, rffi.INT, rffi.INT], rffi.INT,
                    save_err=rffi.RFFI_SAVE_ERRNO)

@replace_os_function('chown')
def chown(path, uid, gid):
    handle_posix_error('chown', c_chown(path, uid, gid))

@replace_os_function('lchown')
def lchown(path, uid, gid):
    handle_posix_error('lchown', c_lchown(path, uid, gid))

@replace_os_function('fchown')
def fchown(fd, uid, gid):
    handle_posix_error('fchown', c_fchown(fd, uid, gid))

#___________________________________________________________________

UTIMBUFP = lltype.Ptr(UTIMBUF)
c_utime = external('utime', [rffi.CCHARP, UTIMBUFP], rffi.INT,
                   save_err=rffi.RFFI_SAVE_ERRNO)
if HAVE_UTIMES:
    class CConfig:
        _compilation_info_ = eci
        TIMEVAL = rffi_platform.Struct('struct timeval', [
            ('tv_sec', rffi.LONG),
            ('tv_usec', rffi.LONG)])
    config = rffi_platform.configure(CConfig)
    TIMEVAL = config['TIMEVAL']
    TIMEVAL2P = rffi.CArrayPtr(TIMEVAL)
    c_utimes = external('utimes', [rffi.CCHARP, TIMEVAL2P], rffi.INT,
                        save_err=rffi.RFFI_SAVE_ERRNO)

if _WIN32:
    from rpython.rlib import rwin32
    GetSystemTime = external(
        'GetSystemTime',
        [lltype.Ptr(rwin32.SYSTEMTIME)],
        lltype.Void,
        calling_conv='win',
        save_err=rffi.RFFI_SAVE_LASTERROR)

    SystemTimeToFileTime = external(
        'SystemTimeToFileTime',
        [lltype.Ptr(rwin32.SYSTEMTIME),
         lltype.Ptr(rwin32.FILETIME)],
        rwin32.BOOL,
        calling_conv='win',
        save_err=rffi.RFFI_SAVE_LASTERROR)

    SetFileTime = external(
        'SetFileTime',
        [rwin32.HANDLE,
         lltype.Ptr(rwin32.FILETIME),
         lltype.Ptr(rwin32.FILETIME),
         lltype.Ptr(rwin32.FILETIME)],
        rwin32.BOOL,
        calling_conv='win')


@replace_os_function('utime')
@specialize.argtype(0, 1)
def utime(path, times):
    if not _WIN32:
        path = _as_bytes0(path)
        if times is None:
            error = c_utime(path, lltype.nullptr(UTIMBUFP.TO))
        else:
            if HAVE_UTIMES:
                with lltype.scoped_alloc(TIMEVAL2P.TO, 2) as l_timeval2p:
                    times_to_timeval2p(times, l_timeval2p)
                    error = c_utimes(path, l_timeval2p)
            else:
                # we only have utime(), which does not allow
                # sub-second resolution
                actime, modtime = times
                l_utimbuf = lltype.malloc(UTIMBUFP.TO, flavor='raw')
                l_utimbuf.c_actime  = rffi.r_time_t(actime)
                l_utimbuf.c_modtime = rffi.r_time_t(modtime)
                error = c_utime(path, l_utimbuf)
                lltype.free(l_utimbuf, flavor='raw')
        handle_posix_error('utime', error)
    else:  # _WIN32 case
        from rpython.rlib.rwin32file import time_t_to_FILE_TIME
        traits = _preferred_traits(path)
        win32traits = make_win32_traits(traits)
        path = traits.as_str0(path)
        hFile = win32traits.CreateFile(path,
                           win32traits.FILE_WRITE_ATTRIBUTES, 0,
                           None, win32traits.OPEN_EXISTING,
                           win32traits.FILE_FLAG_BACKUP_SEMANTICS,
                           rwin32.NULL_HANDLE)
        if hFile == rwin32.INVALID_HANDLE_VALUE:
            raise rwin32.lastSavedWindowsError()
        ctime = lltype.nullptr(rwin32.FILETIME)
        atime = lltype.malloc(rwin32.FILETIME, flavor='raw')
        mtime = lltype.malloc(rwin32.FILETIME, flavor='raw')
        try:
            if times is None:
                now = lltype.malloc(rwin32.SYSTEMTIME, flavor='raw')
                try:
                    GetSystemTime(now)
                    if (not SystemTimeToFileTime(now, atime) or
                        not SystemTimeToFileTime(now, mtime)):
                        raise rwin32.lastSavedWindowsError()
                finally:
                    lltype.free(now, flavor='raw')
            else:
                actime, modtime = times
                time_t_to_FILE_TIME(actime, atime)
                time_t_to_FILE_TIME(modtime, mtime)
            if not SetFileTime(hFile, ctime, atime, mtime):
                raise rwin32.lastSavedWindowsError()
        finally:
            rwin32.CloseHandle(hFile)
            lltype.free(atime, flavor='raw')
            lltype.free(mtime, flavor='raw')

def times_to_timeval2p(times, l_timeval2p):
    actime, modtime = times
    _time_to_timeval(actime, l_timeval2p[0])
    _time_to_timeval(modtime, l_timeval2p[1])

def _time_to_timeval(t, l_timeval):
    import math
    fracpart, intpart = math.modf(t)
    rffi.setintfield(l_timeval, 'c_tv_sec', int(intpart))
    rffi.setintfield(l_timeval, 'c_tv_usec', int(fracpart * 1e6))

if not _WIN32:
    TMSP = lltype.Ptr(TMS)
    c_times = external('times', [TMSP], CLOCK_T,
                        save_err=rffi.RFFI_SAVE_ERRNO |
                                 rffi.RFFI_ZERO_ERRNO_BEFORE)

    # Here is a random extra platform parameter which is important.
    # Strictly speaking, this should probably be retrieved at runtime, not
    # at translation time.
    CLOCK_TICKS_PER_SECOND = float(os.sysconf('SC_CLK_TCK'))
else:
    GetCurrentProcess = external(
        'GetCurrentProcess', [],
        rwin32.HANDLE, calling_conv='win')
    GetProcessTimes = external(
        'GetProcessTimes', [
            rwin32.HANDLE,
            lltype.Ptr(rwin32.FILETIME), lltype.Ptr(rwin32.FILETIME),
            lltype.Ptr(rwin32.FILETIME), lltype.Ptr(rwin32.FILETIME)],
        rwin32.BOOL, calling_conv='win')

@replace_os_function('times')
def times():
    if not _WIN32:
        l_tmsbuf = lltype.malloc(TMSP.TO, flavor='raw')
        try:
            # note: times() can return a negative value (or even -1)
            # even if there is no error
            result = rffi.cast(lltype.Signed, c_times(l_tmsbuf))
            if result == -1:
                errno = get_saved_errno()
                if errno != 0:
                    raise OSError(errno, 'times() failed')
            return (
                rffi.cast(lltype.Signed, l_tmsbuf.c_tms_utime)
                                               / CLOCK_TICKS_PER_SECOND,
                rffi.cast(lltype.Signed, l_tmsbuf.c_tms_stime)
                                               / CLOCK_TICKS_PER_SECOND,
                rffi.cast(lltype.Signed, l_tmsbuf.c_tms_cutime)
                                               / CLOCK_TICKS_PER_SECOND,
                rffi.cast(lltype.Signed, l_tmsbuf.c_tms_cstime)
                                               / CLOCK_TICKS_PER_SECOND,
                result / CLOCK_TICKS_PER_SECOND)
        finally:
            lltype.free(l_tmsbuf, flavor='raw')
    else:
        pcreate = lltype.malloc(rwin32.FILETIME, flavor='raw')
        pexit   = lltype.malloc(rwin32.FILETIME, flavor='raw')
        pkernel = lltype.malloc(rwin32.FILETIME, flavor='raw')
        puser   = lltype.malloc(rwin32.FILETIME, flavor='raw')
        try:
            hProc = GetCurrentProcess()
            GetProcessTimes(hProc, pcreate, pexit, pkernel, puser)
            # The fields of a FILETIME structure are the hi and lo parts
            # of a 64-bit value expressed in 100 nanosecond units
            # (of course).
            return (
                rffi.cast(lltype.Signed, pkernel.c_dwHighDateTime) * 429.4967296 +
                rffi.cast(lltype.Signed, pkernel.c_dwLowDateTime) * 1E-7,
                rffi.cast(lltype.Signed, puser.c_dwHighDateTime) * 429.4967296 +
                rffi.cast(lltype.Signed, puser.c_dwLowDateTime) * 1E-7,
                0., 0., 0.)
        finally:
            lltype.free(puser,   flavor='raw')
            lltype.free(pkernel, flavor='raw')
            lltype.free(pexit,   flavor='raw')
            lltype.free(pcreate, flavor='raw')

c_kill = external('kill', [rffi.PID_T, rffi.INT], rffi.INT,
                  save_err=rffi.RFFI_SAVE_ERRNO)
c_killpg = external('killpg', [rffi.INT, rffi.INT], rffi.INT,
                    save_err=rffi.RFFI_SAVE_ERRNO)
c_exit = external('_exit', [rffi.INT], lltype.Void)
c_nice = external('nice', [rffi.INT], rffi.INT,
                  save_err=rffi.RFFI_FULL_ERRNO_ZERO)

@replace_os_function('kill')
def kill(pid, sig):
    if not _WIN32:
        return handle_posix_error('kill', c_kill(pid, sig))
    else:
        if sig == rwin32.CTRL_C_EVENT or sig == rwin32.CTRL_BREAK_EVENT:
            if rwin32.GenerateConsoleCtrlEvent(sig, pid) == 0:
                raise rwin32.lastSavedWindowsError(
                    'kill() failed generating event')
            return
        handle = rwin32.OpenProcess(rwin32.PROCESS_ALL_ACCESS, False, pid)
        if not handle:
            raise rwin32.lastSavedWindowsError('kill() failed opening process')
        try:
            if rwin32.TerminateProcess(handle, sig) == 0:
                raise rwin32.lastSavedWindowsError(
                    'kill() failed to terminate process')
        finally:
            rwin32.CloseHandle(handle)

@replace_os_function('killpg')
def killpg(pgrp, sig):
    return handle_posix_error('killpg', c_killpg(pgrp, sig))

@replace_os_function('_exit')
@jit.dont_look_inside
def exit(status):
    debug.debug_flush()
    c_exit(status)

@replace_os_function('nice')
def nice(inc):
    # Assume that the system provides a standard-compliant version
    # of nice() that returns the new priority.  Nowadays, FreeBSD
    # might be the last major non-compliant system (xxx check me).
    res = widen(c_nice(inc))
    if res == -1:
        err = get_saved_errno()
        if err != 0:
            raise OSError(err, "os_nice failed")
    return res

c_ctermid = external('ctermid', [rffi.CCHARP], rffi.CCHARP)

@replace_os_function('ctermid')
def ctermid():
    return rffi.charp2str(c_ctermid(lltype.nullptr(rffi.CCHARP.TO)))

c_tmpnam = external('tmpnam', [rffi.CCHARP], rffi.CCHARP)

@replace_os_function('tmpnam')
def tmpnam():
    return rffi.charp2str(c_tmpnam(lltype.nullptr(rffi.CCHARP.TO)))

#___________________________________________________________________

c_getpid = external('getpid', [], rffi.PID_T,
                    releasegil=False, save_err=rffi.RFFI_SAVE_ERRNO)
c_getppid = external('getppid', [], rffi.PID_T,
                     releasegil=False, save_err=rffi.RFFI_SAVE_ERRNO)
c_setsid = external('setsid', [], rffi.PID_T,
                    save_err=rffi.RFFI_SAVE_ERRNO)
c_getsid = external('getsid', [rffi.PID_T], rffi.PID_T,
                    save_err=rffi.RFFI_SAVE_ERRNO)

@replace_os_function('getpid')
def getpid():
    return handle_posix_error('getpid', c_getpid())

@replace_os_function('getppid')
def getppid():
    return handle_posix_error('getppid', c_getppid())

@replace_os_function('setsid')
def setsid():
    return handle_posix_error('setsid', c_setsid())

@replace_os_function('getsid')
def getsid(pid):
    return handle_posix_error('getsid', c_getsid(pid))

c_getpgid = external('getpgid', [rffi.PID_T], rffi.PID_T,
                     save_err=rffi.RFFI_SAVE_ERRNO)
c_setpgid = external('setpgid', [rffi.PID_T, rffi.PID_T], rffi.INT,
                     save_err=rffi.RFFI_SAVE_ERRNO)

@replace_os_function('getpgid')
def getpgid(pid):
    return handle_posix_error('getpgid', c_getpgid(pid))

@replace_os_function('setpgid')
def setpgid(pid, gid):
    handle_posix_error('setpgid', c_setpgid(pid, gid))

if not _WIN32:
    GID_GROUPS_T = rffi.CArrayPtr(GID_T)
    c_getgroups = external('getgroups', [rffi.INT, GID_GROUPS_T], rffi.INT,
                           save_err=rffi.RFFI_SAVE_ERRNO)
    c_setgroups = external('setgroups', [rffi.SIZE_T, GID_GROUPS_T], rffi.INT,
                           save_err=rffi.RFFI_SAVE_ERRNO)
    c_initgroups = external('initgroups', [rffi.CCHARP, GID_T], rffi.INT,
                            save_err=rffi.RFFI_SAVE_ERRNO)

@replace_os_function('getgroups')
def getgroups():
    n = handle_posix_error('getgroups',
                           c_getgroups(0, lltype.nullptr(GID_GROUPS_T.TO)))
    groups = lltype.malloc(GID_GROUPS_T.TO, n, flavor='raw')
    try:
        n = handle_posix_error('getgroups', c_getgroups(n, groups))
        return [widen_gid(groups[i]) for i in range(n)]
    finally:
        lltype.free(groups, flavor='raw')

@replace_os_function('setgroups')
def setgroups(gids):
    n = len(gids)
    groups = lltype.malloc(GID_GROUPS_T.TO, n, flavor='raw')
    try:
        for i in range(n):
            groups[i] = rffi.cast(GID_T, gids[i])
        handle_posix_error('setgroups', c_setgroups(n, groups))
    finally:
        lltype.free(groups, flavor='raw')

@replace_os_function('initgroups')
def initgroups(user, group):
    handle_posix_error('initgroups', c_initgroups(user, group))

if GETPGRP_HAVE_ARG:
    c_getpgrp = external('getpgrp', [rffi.INT], rffi.INT,
                         save_err=rffi.RFFI_SAVE_ERRNO)
else:
    c_getpgrp = external('getpgrp', [], rffi.INT,
                         save_err=rffi.RFFI_SAVE_ERRNO)
if SETPGRP_HAVE_ARG:
    c_setpgrp = external('setpgrp', [rffi.INT, rffi.INT], rffi.INT,
                         save_err=rffi.RFFI_SAVE_ERRNO)
else:
    c_setpgrp = external('setpgrp', [], rffi.INT,
                         save_err=rffi.RFFI_SAVE_ERRNO)

@replace_os_function('getpgrp')
def getpgrp():
    if GETPGRP_HAVE_ARG:
        return handle_posix_error('getpgrp', c_getpgrp(0))
    else:
        return handle_posix_error('getpgrp', c_getpgrp())

@replace_os_function('setpgrp')
def setpgrp():
    if SETPGRP_HAVE_ARG:
        handle_posix_error('setpgrp', c_setpgrp(0, 0))
    else:
        handle_posix_error('setpgrp', c_setpgrp())

c_tcgetpgrp = external('tcgetpgrp', [rffi.INT], rffi.PID_T,
                       save_err=rffi.RFFI_SAVE_ERRNO)
c_tcsetpgrp = external('tcsetpgrp', [rffi.INT, rffi.PID_T], rffi.INT,
                       save_err=rffi.RFFI_SAVE_ERRNO)

@replace_os_function('tcgetpgrp')
def tcgetpgrp(fd):
    return handle_posix_error('tcgetpgrp', c_tcgetpgrp(fd))

@replace_os_function('tcsetpgrp')
def tcsetpgrp(fd, pgrp):
    return handle_posix_error('tcsetpgrp', c_tcsetpgrp(fd, pgrp))

#___________________________________________________________________

if not _WIN32:
    c_getuid = external('getuid', [], UID_T)
    c_geteuid = external('geteuid', [], UID_T)
    c_setuid = external('setuid', [UID_T], rffi.INT,
                        save_err=rffi.RFFI_SAVE_ERRNO)
    c_seteuid = external('seteuid', [UID_T], rffi.INT,
                         save_err=rffi.RFFI_SAVE_ERRNO)
    c_getgid = external('getgid', [], GID_T)
    c_getegid = external('getegid', [], GID_T)
    c_setgid = external('setgid', [GID_T], rffi.INT,
                        save_err=rffi.RFFI_SAVE_ERRNO)
    c_setegid = external('setegid', [GID_T], rffi.INT,
                         save_err=rffi.RFFI_SAVE_ERRNO)

    def widen_uid(x):
        return rffi.cast(lltype.Unsigned, x)
    widen_gid = widen_uid

    # NOTE: the resulting type of functions that return a uid/gid is
    # always Unsigned.  The argument type of functions that take a
    # uid/gid should also be Unsigned.

    @replace_os_function('getuid')
    def getuid():
        return widen_uid(c_getuid())

    @replace_os_function('geteuid')
    def geteuid():
        return widen_uid(c_geteuid())

    @replace_os_function('setuid')
    def setuid(uid):
        handle_posix_error('setuid', c_setuid(uid))

    @replace_os_function('seteuid')
    def seteuid(uid):
        handle_posix_error('seteuid', c_seteuid(uid))

    @replace_os_function('getgid')
    def getgid():
        return widen_gid(c_getgid())

    @replace_os_function('getegid')
    def getegid():
        return widen_gid(c_getegid())

    @replace_os_function('setgid')
    def setgid(gid):
        handle_posix_error('setgid', c_setgid(gid))

    @replace_os_function('setegid')
    def setegid(gid):
        handle_posix_error('setegid', c_setegid(gid))

    c_setreuid = external('setreuid', [UID_T, UID_T], rffi.INT,
                          save_err=rffi.RFFI_SAVE_ERRNO)
    c_setregid = external('setregid', [GID_T, GID_T], rffi.INT,
                          save_err=rffi.RFFI_SAVE_ERRNO)

    @replace_os_function('setreuid')
    def setreuid(ruid, euid):
        handle_posix_error('setreuid', c_setreuid(ruid, euid))

    @replace_os_function('setregid')
    def setregid(rgid, egid):
        handle_posix_error('setregid', c_setregid(rgid, egid))

    UID_T_P = lltype.Ptr(lltype.Array(UID_T, hints={'nolength': True}))
    GID_T_P = lltype.Ptr(lltype.Array(GID_T, hints={'nolength': True}))
    c_getresuid = external('getresuid', [UID_T_P] * 3, rffi.INT,
                           save_err=rffi.RFFI_SAVE_ERRNO)
    c_getresgid = external('getresgid', [GID_T_P] * 3, rffi.INT,
                           save_err=rffi.RFFI_SAVE_ERRNO)
    c_setresuid = external('setresuid', [UID_T] * 3, rffi.INT,
                           save_err=rffi.RFFI_SAVE_ERRNO)
    c_setresgid = external('setresgid', [GID_T] * 3, rffi.INT,
                           save_err=rffi.RFFI_SAVE_ERRNO)

    @replace_os_function('getresuid')
    def getresuid():
        out = lltype.malloc(UID_T_P.TO, 3, flavor='raw')
        try:
            handle_posix_error('getresuid',
                               c_getresuid(rffi.ptradd(out, 0),
                                           rffi.ptradd(out, 1),
                                           rffi.ptradd(out, 2)))
            return (widen_uid(out[0]), widen_uid(out[1]), widen_uid(out[2]))
        finally:
            lltype.free(out, flavor='raw')

    @replace_os_function('getresgid')
    def getresgid():
        out = lltype.malloc(GID_T_P.TO, 3, flavor='raw')
        try:
            handle_posix_error('getresgid',
                               c_getresgid(rffi.ptradd(out, 0),
                                           rffi.ptradd(out, 1),
                                           rffi.ptradd(out, 2)))
            return (widen_gid(out[0]), widen_gid(out[1]), widen_gid(out[2]))
        finally:
            lltype.free(out, flavor='raw')

    @replace_os_function('setresuid')
    def setresuid(ruid, euid, suid):
        handle_posix_error('setresuid', c_setresuid(ruid, euid, suid))

    @replace_os_function('setresgid')
    def setresgid(rgid, egid, sgid):
        handle_posix_error('setresgid', c_setresgid(rgid, egid, sgid))

#___________________________________________________________________

c_chroot = external('chroot', [rffi.CCHARP], rffi.INT,
                    save_err=rffi.RFFI_SAVE_ERRNO,
                    macro=_MACRO_ON_POSIX)

@replace_os_function('chroot')
def chroot(path):
    handle_posix_error('chroot', c_chroot(_as_bytes0(path)))

if not _WIN32:
    CHARARRAY1 = lltype.FixedSizeArray(lltype.Char, 1)
    class CConfig:
        _compilation_info_ = ExternalCompilationInfo(
            includes = ['sys/utsname.h']
        )
        UTSNAME = rffi_platform.Struct('struct utsname', [
            ('sysname',  CHARARRAY1),
            ('nodename', CHARARRAY1),
            ('release',  CHARARRAY1),
            ('version',  CHARARRAY1),
            ('machine',  CHARARRAY1)])
    config = rffi_platform.configure(CConfig)
    UTSNAMEP = lltype.Ptr(config['UTSNAME'])

    c_uname = external('uname', [UTSNAMEP], rffi.INT,
                       compilation_info=CConfig._compilation_info_,
                       save_err=rffi.RFFI_SAVE_ERRNO)

@replace_os_function('uname')
def uname():
    l_utsbuf = lltype.malloc(UTSNAMEP.TO, flavor='raw')
    try:
        handle_posix_error('uname', c_uname(l_utsbuf))
        return (
            rffi.charp2str(rffi.cast(rffi.CCHARP, l_utsbuf.c_sysname)),
            rffi.charp2str(rffi.cast(rffi.CCHARP, l_utsbuf.c_nodename)),
            rffi.charp2str(rffi.cast(rffi.CCHARP, l_utsbuf.c_release)),
            rffi.charp2str(rffi.cast(rffi.CCHARP, l_utsbuf.c_version)),
            rffi.charp2str(rffi.cast(rffi.CCHARP, l_utsbuf.c_machine)),
        )
    finally:
        lltype.free(l_utsbuf, flavor='raw')

# These are actually macros on some/most systems
c_makedev = external('makedev', [rffi.INT, rffi.INT], rffi.INT)
c_major = external('major', [rffi.INT], rffi.INT)
c_minor = external('minor', [rffi.INT], rffi.INT)

@replace_os_function('makedev')
@jit.dont_look_inside
def makedev(maj, min):
    return c_makedev(maj, min)

@replace_os_function('major')
@jit.dont_look_inside
def major(dev):
    return c_major(dev)

@replace_os_function('minor')
@jit.dont_look_inside
def minor(dev):
    return c_minor(dev)

#___________________________________________________________________

c_sysconf = external('sysconf', [rffi.INT], rffi.LONG,
                     save_err=rffi.RFFI_FULL_ERRNO_ZERO)
c_fpathconf = external('fpathconf', [rffi.INT, rffi.INT], rffi.LONG,
                       save_err=rffi.RFFI_FULL_ERRNO_ZERO)
c_pathconf = external('pathconf', [rffi.CCHARP, rffi.INT], rffi.LONG,
                      save_err=rffi.RFFI_FULL_ERRNO_ZERO)
c_confstr = external('confstr',
                     [rffi.INT, rffi.CCHARP, rffi.SIZE_T], rffi.SIZE_T,
                      save_err=rffi.RFFI_FULL_ERRNO_ZERO)

@replace_os_function('sysconf')
def sysconf(value):
    res = c_sysconf(value)
    if res == -1:
        errno = get_saved_errno()
        if errno != 0:
            raise OSError(errno, "sysconf failed")
    return res

@replace_os_function('fpathconf')
def fpathconf(fd, value):
    res = c_fpathconf(fd, value)
    if res == -1:
        errno = get_saved_errno()
        if errno != 0:
            raise OSError(errno, "fpathconf failed")
    return res

@replace_os_function('pathconf')
def pathconf(path, value):
    res = c_pathconf(_as_bytes0(path), value)
    if res == -1:
        errno = get_saved_errno()
        if errno != 0:
            raise OSError(errno, "pathconf failed")
    return res

@replace_os_function('confstr')
def confstr(value):
    n = intmask(c_confstr(value, lltype.nullptr(rffi.CCHARP.TO), 0))
    if n > 0:
        buf = lltype.malloc(rffi.CCHARP.TO, n, flavor='raw')
        try:
            c_confstr(value, buf, n)
            return rffi.charp2strn(buf, n)
        finally:
            lltype.free(buf, flavor='raw')
    else:
        errno = get_saved_errno()
        if errno != 0:
            raise OSError(errno, "confstr failed")
        return None

# ____________________________________________________________
# Support for os.environ

# XXX only for systems where os.environ is an instance of _Environ,
# which should cover Unix and Windows at least
assert type(os.environ) is not dict

from rpython.rtyper.controllerentry import ControllerEntryForPrebuilt

class EnvironExtRegistry(ControllerEntryForPrebuilt):
    _about_ = os.environ

    def getcontroller(self):
        from rpython.rlib.rposix_environ import OsEnvironController
        return OsEnvironController()


# ____________________________________________________________
# Support for f... and ...at families of POSIX functions

class CConfig:
    _compilation_info_ = eci
    for _name in """faccessat fchdir fchmod fchmodat fchown fchownat fexecve
            fdopendir fpathconf fstat fstatat fstatvfs ftruncate
            futimens futimes futimesat linkat chflags lchflags lchmod lchown
            lstat lutimes mkdirat mkfifoat mknodat openat readlinkat renameat
            symlinkat unlinkat utimensat""".split():
        locals()['HAVE_%s' % _name.upper()] = rffi_platform.Has(_name)
cConfig = rffi_platform.configure(CConfig)
globals().update(cConfig)

if not _WIN32:
    class CConfig:
        _compilation_info_ = ExternalCompilationInfo(
            includes=['sys/stat.h',
                    'unistd.h',
                    'fcntl.h'],
        )
        AT_FDCWD = rffi_platform.DefinedConstantInteger('AT_FDCWD')
        AT_SYMLINK_NOFOLLOW = rffi_platform.DefinedConstantInteger('AT_SYMLINK_NOFOLLOW')
        AT_EACCESS = rffi_platform.DefinedConstantInteger('AT_EACCESS')
        AT_REMOVEDIR = rffi_platform.DefinedConstantInteger('AT_REMOVEDIR')
        AT_EMPTY_PATH = rffi_platform.DefinedConstantInteger('AT_EMPTY_PATH')
        UTIME_NOW = rffi_platform.DefinedConstantInteger('UTIME_NOW')
        UTIME_OMIT = rffi_platform.DefinedConstantInteger('UTIME_OMIT')
        TIMESPEC = rffi_platform.Struct('struct timespec', [
            ('tv_sec', rffi.TIME_T),
            ('tv_nsec', rffi.LONG)])

    cConfig = rffi_platform.configure(CConfig)
    globals().update(cConfig)
    TIMESPEC2P = rffi.CArrayPtr(TIMESPEC)

if HAVE_FACCESSAT:
    c_faccessat = external('faccessat',
        [rffi.INT, rffi.CCHARP, rffi.INT, rffi.INT], rffi.INT)

    def faccessat(pathname, mode, dir_fd=AT_FDCWD,
            effective_ids=False, follow_symlinks=True):
        """Thin wrapper around faccessat(2) with an interface simlar to
        Python3's os.access().
        """
        flags = 0
        if not follow_symlinks:
            flags |= AT_SYMLINK_NOFOLLOW
        if effective_ids:
            flags |= AT_EACCESS
        error = c_faccessat(dir_fd, pathname, mode, flags)
        return error == 0

if HAVE_FCHMODAT:
    c_fchmodat = external('fchmodat',
        [rffi.INT, rffi.CCHARP, rffi.INT, rffi.INT], rffi.INT,
        save_err=rffi.RFFI_SAVE_ERRNO,)

    def fchmodat(path, mode, dir_fd=AT_FDCWD, follow_symlinks=True):
        if follow_symlinks:
            flag = 0
        else:
            flag = AT_SYMLINK_NOFOLLOW
        error = c_fchmodat(dir_fd, path, mode, flag)
        handle_posix_error('fchmodat', error)

if HAVE_FCHOWNAT:
    c_fchownat = external('fchownat',
        [rffi.INT, rffi.CCHARP, rffi.INT, rffi.INT, rffi.INT], rffi.INT,
        save_err=rffi.RFFI_SAVE_ERRNO,)

    def fchownat(path, owner, group, dir_fd=AT_FDCWD,
            follow_symlinks=True, empty_path=False):
        flag = 0
        if not follow_symlinks:
            flag |= AT_SYMLINK_NOFOLLOW
        if empty_path:
            flag |= AT_EMPTY_PATH
        error = c_fchownat(dir_fd, path, owner, group, flag)
        handle_posix_error('fchownat', error)

if HAVE_FEXECVE:
    c_fexecve = external('fexecve',
        [rffi.INT, rffi.CCHARPP, rffi.CCHARPP], rffi.INT,
        save_err=rffi.RFFI_SAVE_ERRNO)

    def fexecve(fd, args, env):
        envstrs = []
        for item in env.iteritems():
            envstr = "%s=%s" % item
            envstrs.append(envstr)

        # This list conversion already takes care of NUL bytes.
        l_args = rffi.ll_liststr2charpp(args)
        l_env = rffi.ll_liststr2charpp(envstrs)
        c_fexecve(fd, l_args, l_env)

        rffi.free_charpp(l_env)
        rffi.free_charpp(l_args)
        raise OSError(get_saved_errno(), "execve failed")

if HAVE_LINKAT:
    c_linkat = external('linkat',
        [rffi.INT, rffi.CCHARP, rffi.INT, rffi.CCHARP, rffi.INT], rffi.INT)

    def linkat(src, dst, src_dir_fd=AT_FDCWD, dst_dir_fd=AT_FDCWD,
            follow_symlinks=True):
        """Thin wrapper around linkat(2) with an interface similar to
        Python3's os.link()
        """
        if follow_symlinks:
            flag = 0
        else:
            flag = AT_SYMLINK_NOFOLLOW
        error = c_linkat(src_dir_fd, src, dst_dir_fd, dst, flag)
        handle_posix_error('linkat', error)

if HAVE_FUTIMENS:
    c_futimens = external('futimens', [rffi.INT, TIMESPEC2P], rffi.INT)

    def futimens(fd, atime, atime_ns, mtime, mtime_ns):
        l_times = lltype.malloc(TIMESPEC2P.TO, 2, flavor='raw')
        rffi.setintfield(l_times[0], 'c_tv_sec', atime)
        rffi.setintfield(l_times[0], 'c_tv_nsec', atime_ns)
        rffi.setintfield(l_times[1], 'c_tv_sec', mtime)
        rffi.setintfield(l_times[1], 'c_tv_nsec', mtime_ns)
        error = c_futimens(fd, l_times)
        lltype.free(l_times, flavor='raw')
        handle_posix_error('futimens', error)

if HAVE_UTIMENSAT:
    c_utimensat = external('utimensat',
        [rffi.INT, rffi.CCHARP, TIMESPEC2P, rffi.INT], rffi.INT)

    def utimensat(pathname, atime, atime_ns, mtime, mtime_ns,
            dir_fd=AT_FDCWD, follow_symlinks=True):
        """Wrapper around utimensat(2)

        To set access time to the current time, pass atime_ns=UTIME_NOW,
        atime is then ignored.

        To set modification time to the current time, pass mtime_ns=UTIME_NOW,
        mtime is then ignored.
        """
        l_times = lltype.malloc(TIMESPEC2P.TO, 2, flavor='raw')
        rffi.setintfield(l_times[0], 'c_tv_sec', atime)
        rffi.setintfield(l_times[0], 'c_tv_nsec', atime_ns)
        rffi.setintfield(l_times[1], 'c_tv_sec', mtime)
        rffi.setintfield(l_times[1], 'c_tv_nsec', mtime_ns)
        if follow_symlinks:
            flag = 0
        else:
            flag = AT_SYMLINK_NOFOLLOW
        error = c_utimensat(dir_fd, pathname, l_times, flag)
        lltype.free(l_times, flavor='raw')
        handle_posix_error('utimensat', error)

if HAVE_LUTIMES:
    c_lutimes = external('lutimes',
        [rffi.CCHARP, TIMEVAL2P], rffi.INT,
        save_err=rffi.RFFI_SAVE_ERRNO)

    @specialize.argtype(1)
    def lutimes(pathname, times):
        if times is None:
            error = c_lutimes(pathname, lltype.nullptr(TIMEVAL2P.TO))
        else:
            with lltype.scoped_alloc(TIMEVAL2P.TO, 2) as l_timeval2p:
                times_to_timeval2p(times, l_timeval2p)
                error = c_lutimes(pathname, l_timeval2p)
        handle_posix_error('lutimes', error)

if HAVE_FUTIMES:
    c_futimes = external('futimes',
        [rffi.INT, TIMEVAL2P], rffi.INT,
        save_err=rffi.RFFI_SAVE_ERRNO)

    @specialize.argtype(1)
    def futimes(fd, times):
        if times is None:
            error = c_futimes(fd, lltype.nullptr(TIMEVAL2P.TO))
        else:
            with lltype.scoped_alloc(TIMEVAL2P.TO, 2) as l_timeval2p:
                times_to_timeval2p(times, l_timeval2p)
                error = c_futimes(fd, l_timeval2p)
        handle_posix_error('futimes', error)

if HAVE_MKDIRAT:
    c_mkdirat = external('mkdirat',
        [rffi.INT, rffi.CCHARP, rffi.INT], rffi.INT,
        save_err=rffi.RFFI_SAVE_ERRNO)

    def mkdirat(pathname, mode, dir_fd=AT_FDCWD):
        error = c_mkdirat(dir_fd, pathname, mode)
        handle_posix_error('mkdirat', error)

if HAVE_UNLINKAT:
    c_unlinkat = external('unlinkat',
        [rffi.INT, rffi.CCHARP, rffi.INT], rffi.INT,
        save_err=rffi.RFFI_SAVE_ERRNO)

    def unlinkat(pathname, dir_fd=AT_FDCWD, removedir=False):
        flag = AT_REMOVEDIR if removedir else 0
        error = c_unlinkat(dir_fd, pathname, flag)
        handle_posix_error('unlinkat', error)

if HAVE_READLINKAT:
    c_readlinkat = external(
        'readlinkat',
        [rffi.INT, rffi.CCHARP, rffi.CCHARP, rffi.SIZE_T], rffi.SSIZE_T,
        save_err=rffi.RFFI_SAVE_ERRNO)

    def readlinkat(pathname, dir_fd=AT_FDCWD):
        pathname = _as_bytes0(pathname)
        bufsize = 1023
        while True:
            buf = lltype.malloc(rffi.CCHARP.TO, bufsize, flavor='raw')
            res = widen(c_readlinkat(dir_fd, pathname, buf, bufsize))
            if res < 0:
                lltype.free(buf, flavor='raw')
                error = get_saved_errno()    # failed
                raise OSError(error, "readlinkat failed")
            elif res < bufsize:
                break                       # ok
            else:
                # buf too small, try again with a larger buffer
                lltype.free(buf, flavor='raw')
                bufsize *= 4
        # convert the result to a string
        result = rffi.charp2strn(buf, res)
        lltype.free(buf, flavor='raw')
        return result

if HAVE_RENAMEAT:
    c_renameat = external(
        'renameat',
        [rffi.INT, rffi.CCHARP, rffi.INT, rffi.CCHARP], rffi.INT,
        save_err=rffi.RFFI_SAVE_ERRNO)

    def renameat(src, dst, src_dir_fd=AT_FDCWD, dst_dir_fd=AT_FDCWD):
        error = c_renameat(src_dir_fd, src, dst_dir_fd, dst)
        handle_posix_error('renameat', error)


if HAVE_SYMLINKAT:
    c_symlinkat = external('symlinkat',
        [rffi.CCHARP, rffi.INT, rffi.CCHARP], rffi.INT,
        save_err=rffi.RFFI_SAVE_ERRNO)

    def symlinkat(src, dst, dir_fd=AT_FDCWD):
        error = c_symlinkat(src, dir_fd, dst)
        handle_posix_error('symlinkat', error)

if HAVE_OPENAT:
    c_openat = external('openat',
        [rffi.INT, rffi.CCHARP, rffi.INT, rffi.MODE_T], rffi.INT,
        save_err=rffi.RFFI_SAVE_ERRNO)

    @enforceargs(s_Str0, int, int, int, typecheck=False)
    def openat(path, flags, mode, dir_fd=AT_FDCWD):
        fd = c_openat(dir_fd, path, flags, mode)
        return handle_posix_error('open', fd)

if HAVE_MKFIFOAT:
    c_mkfifoat = external('mkfifoat',
        [rffi.INT, rffi.CCHARP, rffi.MODE_T], rffi.INT,
        save_err=rffi.RFFI_SAVE_ERRNO)

    def mkfifoat(path, mode, dir_fd=AT_FDCWD):
        error = c_mkfifoat(dir_fd, path, mode)
        handle_posix_error('mkfifoat', error)

if HAVE_MKNODAT:
    c_mknodat = external('mknodat',
        [rffi.INT, rffi.CCHARP, rffi.MODE_T, rffi.INT], rffi.INT,
        save_err=rffi.RFFI_SAVE_ERRNO)

    def mknodat(path, mode, device, dir_fd=AT_FDCWD):
        error = c_mknodat(dir_fd, path, mode, device)
        handle_posix_error('mknodat', error)


eci_inheritable = eci.merge(ExternalCompilationInfo(
    separate_module_sources=[r"""
#include <errno.h>
<<<<<<< HEAD
=======
#include <sys/ioctl.h>
>>>>>>> f21030fe

RPY_EXTERN
int rpy_set_inheritable(int fd, int inheritable)
{
    static int ioctl_works = -1;
    int flags;

    if (ioctl_works != 0) {
        int request = inheritable ? FIONCLEX : FIOCLEX;
        int err = ioctl(fd, request, NULL);
        if (!err) {
            ioctl_works = 1;
            return 0;
        }

        if (errno != ENOTTY && errno != EACCES) {
            return -1;
        }
        else {
            /* ENOTTY: The ioctl is declared but not supported by the
               kernel.  EACCES: SELinux policy, this can be the case on
               Android. */
            ioctl_works = 0;
        }
        /* fallback to fcntl() if ioctl() does not work */
    }

    flags = fcntl(fd, F_GETFD);
    if (flags < 0)
        return -1;

    if (inheritable)
        flags &= ~FD_CLOEXEC;
    else
        flags |= FD_CLOEXEC;
    return fcntl(fd, F_SETFD, flags);
}

RPY_EXTERN
int rpy_get_inheritable(int fd)
{
    int flags = fcntl(fd, F_GETFD, 0);
    if (flags == -1)
        return -1;
    return !(flags & FD_CLOEXEC);
}

RPY_EXTERN
int rpy_dup_noninheritable(int fd)
{
#ifdef _WIN32
#error NotImplementedError
#endif

#ifdef F_DUPFD_CLOEXEC
    return fcntl(fd, F_DUPFD_CLOEXEC, 0);
#else
    fd = dup(fd);
    if (fd >= 0) {
        if (rpy_set_inheritable(fd, 0) != 0) {
            close(fd);
            return -1;
        }
    }
    return fd;
#endif
}

RPY_EXTERN
int rpy_dup2_noninheritable(int fd, int fd2)
{
#ifdef _WIN32
#error NotImplementedError
#endif

#ifdef F_DUP2FD_CLOEXEC
    return fcntl(fd, F_DUP2FD_CLOEXEC, fd2);

#else
# if %(HAVE_DUP3)d   /* HAVE_DUP3 */
    static int dup3_works = -1;
    if (dup3_works != 0) {
        if (dup3(fd, fd2, O_CLOEXEC) >= 0)
            return 0;
        if (dup3_works == -1)
            dup3_works = (errno != ENOSYS);
        if (dup3_works)
            return -1;
    }
# endif
    if (dup2(fd, fd2) < 0)
        return -1;
    if (rpy_set_inheritable(fd2, 0) != 0) {
        close(fd2);
        return -1;
    }
    return 0;
#endif
}
    """ % {'HAVE_DUP3': HAVE_DUP3}],
    post_include_bits=['RPY_EXTERN int rpy_set_inheritable(int, int);\n'
                       'RPY_EXTERN int rpy_get_inheritable(int);\n'
                       'RPY_EXTERN int rpy_dup_noninheritable(int);\n'
                       'RPY_EXTERN int rpy_dup2_noninheritable(int, int);\n']))

c_set_inheritable = external('rpy_set_inheritable', [rffi.INT, rffi.INT],
                             rffi.INT, save_err=rffi.RFFI_SAVE_ERRNO,
                             compilation_info=eci_inheritable)
c_get_inheritable = external('rpy_get_inheritable', [rffi.INT],
                             rffi.INT, save_err=rffi.RFFI_SAVE_ERRNO,
                             compilation_info=eci_inheritable)
c_dup_noninheritable = external('rpy_dup_noninheritable', [rffi.INT],
                                rffi.INT, save_err=rffi.RFFI_SAVE_ERRNO,
                                compilation_info=eci_inheritable)
c_dup2_noninheritable = external('rpy_dup2_noninheritable', [rffi.INT,rffi.INT],
                                 rffi.INT, save_err=rffi.RFFI_SAVE_ERRNO,
                                 compilation_info=eci_inheritable)

def set_inheritable(fd, inheritable):
    result = c_set_inheritable(fd, inheritable)
    handle_posix_error('set_inheritable', result)

def get_inheritable(fd):
    res = c_get_inheritable(fd)
    res = handle_posix_error('get_inheritable', res)
    return res != 0

class SetNonInheritableCache(object):
    """Make one prebuilt instance of this for each path that creates
    file descriptors, where you don't necessarily know if that function
    returns inheritable or non-inheritable file descriptors.
    """
    _immutable_fields_ = ['cached_inheritable?']
    cached_inheritable = -1    # -1 = don't know yet; 0 = off; 1 = on

    def set_non_inheritable(self, fd):
        if self.cached_inheritable == -1:
            self.cached_inheritable = get_inheritable(fd)
        if self.cached_inheritable == 1:
            # 'fd' is inheritable; we must manually turn it off
            set_inheritable(fd, False)

    def _cleanup_(self):
        self.cached_inheritable = -1

class ENoSysCache(object):
    """Cache whether a system call returns ENOSYS or not."""
    _immutable_fields_ = ['cached_nosys?']
    cached_nosys = -1      # -1 = don't know; 0 = no; 1 = yes, getting ENOSYS

    def attempt_syscall(self):
        return self.cached_nosys != 1

    def fallback(self, res):
        nosys = self.cached_nosys
        if nosys == -1:
            nosys = (res < 0 and get_saved_errno() == errno.ENOSYS)
            self.cached_nosys = nosys
        return nosys

    def _cleanup_(self):
        self.cached_nosys = -1

_pipe2_syscall = ENoSysCache()<|MERGE_RESOLUTION|>--- conflicted
+++ resolved
@@ -1172,22 +1172,11 @@
         if ok:
             fdread = c_open_osfhandle(hread, 0)
             fdwrite = c_open_osfhandle(hwrite, 1)
-<<<<<<< HEAD
-            if fdread == -1 or fdwrite == -1:
-                rwin32.CloseHandle(hread)
-                rwin32.CloseHandle(hwrite)
-                ok = 0
-        if not ok:
-            raise WindowsError(rwin32.GetLastError_saved(),
-                               "CreatePipe failed")
-        return (fdread, fdwrite)
-=======
             if not (fdread == -1 or fdwrite == -1):
                 return (fdread, fdwrite)
             rwin32.CloseHandle(pread)
             rwin32.CloseHandle(pwrite)
         raise WindowsError(rwin32.GetLastError_saved(), "CreatePipe failed")
->>>>>>> f21030fe
     else:
         filedes = lltype.malloc(INT_ARRAY_P.TO, 2, flavor='raw')
         try:
@@ -2150,10 +2139,7 @@
 eci_inheritable = eci.merge(ExternalCompilationInfo(
     separate_module_sources=[r"""
 #include <errno.h>
-<<<<<<< HEAD
-=======
 #include <sys/ioctl.h>
->>>>>>> f21030fe
 
 RPY_EXTERN
 int rpy_set_inheritable(int fd, int inheritable)
