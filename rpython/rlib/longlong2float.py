--- conflicted
+++ resolved
@@ -68,22 +68,14 @@
 uint2singlefloat = rffi.llexternal(
     "pypy__uint2singlefloat", [rffi.UINT], rffi.FLOAT,
     _callable=uint2singlefloat_emulator, compilation_info=eci,
-<<<<<<< HEAD
     _nowrapper=True, elidable_function=True, sandboxsafe=True,
-    oo_primitive="pypy__uint2singlefloat", llvm_wrapper=True)
-=======
-    _nowrapper=True, elidable_function=True, sandboxsafe=True)
->>>>>>> d2fd2f81
+    llvm_wrapper=True)
 
 singlefloat2uint = rffi.llexternal(
     "pypy__singlefloat2uint", [rffi.FLOAT], rffi.UINT,
     _callable=singlefloat2uint_emulator, compilation_info=eci,
-<<<<<<< HEAD
     _nowrapper=True, elidable_function=True, sandboxsafe=True,
-    oo_primitive="pypy__singlefloat2uint", llvm_wrapper=True)
-=======
-    _nowrapper=True, elidable_function=True, sandboxsafe=True)
->>>>>>> d2fd2f81
+    llvm_wrapper=True)
 
 
 class Float2LongLongEntry(ExtRegistryEntry):
