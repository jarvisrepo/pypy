--- conflicted
+++ resolved
@@ -13,18 +13,8 @@
 
 # ____________________________________________________________
 
-<<<<<<< HEAD
-srcdir = py.path.local(cdir) / 'src'
-compilation_info = ExternalCompilationInfo(
-        includes=['src/stack.h'],
-        separate_module_files=[srcdir / 'stack.c', srcdir / 'threadlocal.c'])
-
 def llexternal(name, args, res, _callable=None, **kwds):
-    return rffi.llexternal(name, args, res, compilation_info=compilation_info,
-=======
-def llexternal(name, args, res, _callable=None):
     return rffi.llexternal(name, args, res,
->>>>>>> 024daef6
                            sandboxsafe=True, _nowrapper=True,
                            transactionsafe=True,
                            _callable=_callable, **kwds)
