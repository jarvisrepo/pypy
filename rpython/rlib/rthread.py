--- conflicted
+++ resolved
@@ -112,29 +112,15 @@
     else:
         try:
             import thread
-<<<<<<< HEAD
-            return thread.get_ident()
-        except ImportError:
-            return 1
-=======
         except ImportError:
             return 42
         return thread.get_ident()
->>>>>>> cb1d5a9e
 
 def get_or_make_ident():
     if we_are_translated():
         return tlfield_thread_ident.get_or_make_raw()
     else:
-<<<<<<< HEAD
         return get_ident()
-=======
-        try:
-            import thread
-        except ImportError:
-            return 42
-        return thread.get_ident()
->>>>>>> cb1d5a9e
 
 @specialize.arg(0)
 def start_new_thread(x, y):
