from rpython.rtyper.lltypesystem import rffi, lltype, llmemory
from rpython.translator.tool.cbuild import ExternalCompilationInfo
from rpython.translator import cdir
import py, sys
from rpython.rlib import jit, rgc
from rpython.rlib.debug import ll_assert
from rpython.rlib.objectmodel import we_are_translated, specialize
from rpython.rlib.objectmodel import CDefinedIntSymbolic
from rpython.rtyper.lltypesystem.lloperation import llop
from rpython.rtyper.tool import rffi_platform
from rpython.rtyper.extregistry import ExtRegistryEntry

class RThreadError(Exception):
    pass
error = RThreadError

translator_c_dir = py.path.local(cdir)

eci = ExternalCompilationInfo(
    includes = ['src/thread.h'],
    separate_module_files = [translator_c_dir / 'src' / 'thread.c'],
    include_dirs = [translator_c_dir],
)

def llexternal(name, args, result, **kwds):
    kwds.setdefault('sandboxsafe', True)
    return rffi.llexternal(name, args, result, compilation_info=eci,
                           **kwds)

def _emulated_start_new_thread(func):
    "NOT_RPYTHON"
    import thread
    try:
        ident = thread.start_new_thread(func, ())
    except thread.error:
        ident = -1
    return rffi.cast(rffi.LONG, ident)

CALLBACK = lltype.Ptr(lltype.FuncType([], lltype.Void))
c_thread_start = llexternal('RPyThreadStart', [CALLBACK], rffi.LONG,
                            _callable=_emulated_start_new_thread,
                            releasegil=True)  # release the GIL, but most
                                              # importantly, reacquire it
                                              # around the callback
<<<<<<< HEAD
c_thread_get_ident = llexternal('RPyThreadGetIdent', [], rffi.LONG,
                                _nowrapper=True,
                                transactionsafe=True)    # always call directly
=======
>>>>>>> 024daef6

TLOCKP = rffi.COpaquePtr('struct RPyOpaque_ThreadLock',
                          compilation_info=eci)
TLOCKP_SIZE = rffi_platform.sizeof('struct RPyOpaque_ThreadLock', eci)
c_thread_lock_init = llexternal('RPyThreadLockInit', [TLOCKP], rffi.INT,
                                releasegil=False)   # may add in a global list
c_thread_lock_dealloc_NOAUTO = llexternal('RPyOpaqueDealloc_ThreadLock',
                                          [TLOCKP], lltype.Void,
                                          _nowrapper=True)
c_thread_acquirelock = llexternal('RPyThreadAcquireLock', [TLOCKP, rffi.INT],
                                  rffi.INT,
                                  releasegil=True)    # release the GIL
c_thread_acquirelock_timed = llexternal('RPyThreadAcquireLockTimed', 
                                        [TLOCKP, rffi.LONGLONG, rffi.INT],
                                        rffi.INT,
                                        releasegil=True)    # release the GIL
c_thread_releaselock = llexternal('RPyThreadReleaseLock', [TLOCKP], lltype.Void,
                                  releasegil=True)    # release the GIL

# another set of functions, this time in versions that don't cause the
# GIL to be released.  To use to handle the GIL lock itself.
c_thread_acquirelock_NOAUTO = llexternal('RPyThreadAcquireLock',
                                         [TLOCKP, rffi.INT], rffi.INT,
                                         _nowrapper=True)
c_thread_releaselock_NOAUTO = llexternal('RPyThreadReleaseLock',
                                         [TLOCKP], lltype.Void,
                                         _nowrapper=True)


def allocate_lock():
    return Lock(allocate_ll_lock())

@specialize.arg(0)
def ll_start_new_thread(func):
    if rgc.stm_is_enabled():
        from rpython.rlib.rstm import (register_invoke_around_extcall,
                                       set_transaction_length)
        register_invoke_around_extcall()
        set_transaction_length(1.0)
    ident = c_thread_start(func)
    if ident == -1:
        raise error("can't start new thread")
    return ident

# wrappers...

def get_ident():
    if we_are_translated():
        return tlfield_thread_ident.getraw()
    else:
        import thread
        return thread.get_ident()

def get_or_make_ident():
    assert we_are_translated()
    return tlfield_thread_ident.get_or_make_raw()

@specialize.arg(0)
def start_new_thread(x, y):
    """In RPython, no argument can be passed.  You have to use global
    variables to pass information to the new thread.  That's not very
    nice, but at least it avoids some levels of GC issues.
    """
    assert len(y) == 0
    return rffi.cast(lltype.Signed, ll_start_new_thread(x))

class DummyLock(object):
    def acquire(self, flag):
        return True

    def release(self):
        pass

    def _freeze_(self):
        return True

    def __enter__(self):
        pass

    def __exit__(self, *args):
        pass

dummy_lock = DummyLock()

class Lock(object):
    """ Container for low-level implementation
    of a lock object
    """
    _immutable_fields_ = ["_lock"]

    def __init__(self, ll_lock):
        self._lock = ll_lock

    def acquire(self, flag):
        res = c_thread_acquirelock(self._lock, int(flag))
        res = rffi.cast(lltype.Signed, res)
        return bool(res)

    def acquire_timed(self, timeout):
        """Timeout is in microseconds.  Returns 0 in case of failure,
        1 in case it works, 2 if interrupted by a signal."""
        res = c_thread_acquirelock_timed(self._lock, timeout, 1)
        res = rffi.cast(lltype.Signed, res)
        return res

    def release(self):
        # Sanity check: the lock must be locked
        if self.acquire(False):
            c_thread_releaselock(self._lock)
            raise error("bad lock")
        else:
            c_thread_releaselock(self._lock)

    def __del__(self):
        if free_ll_lock is None:  # happens when tests are shutting down
            return
        free_ll_lock(self._lock)

    def __enter__(self):
        self.acquire(True)

    def __exit__(self, *args):
        self.release()

    def _cleanup_(self):
        raise Exception("seeing a prebuilt rpython.rlib.rthread.Lock instance")

# ____________________________________________________________
#
# Stack size

get_stacksize = llexternal('RPyThreadGetStackSize', [], lltype.Signed)
set_stacksize = llexternal('RPyThreadSetStackSize', [lltype.Signed],
                           lltype.Signed)

# ____________________________________________________________
#
# Hack

thread_after_fork = llexternal('RPyThreadAfterFork', [], lltype.Void)

# ____________________________________________________________
#
# GIL support wrappers

null_ll_lock = lltype.nullptr(TLOCKP.TO)

def allocate_ll_lock():
    # track_allocation=False here; be careful to lltype.free() it.  The
    # reason it is set to False is that we get it from all app-level
    # lock objects, as well as from the GIL, which exists at shutdown.
    ll_lock = lltype.malloc(TLOCKP.TO, flavor='raw', track_allocation=False)
    res = c_thread_lock_init(ll_lock)
    if rffi.cast(lltype.Signed, res) <= 0:
        lltype.free(ll_lock, flavor='raw', track_allocation=False)
        raise error("out of resources")
    # Add some memory pressure for the size of the lock because it is an
    # Opaque object
    rgc.add_memory_pressure(TLOCKP_SIZE)
    return ll_lock

def free_ll_lock(ll_lock):
    acquire_NOAUTO(ll_lock, False)
    release_NOAUTO(ll_lock)
    c_thread_lock_dealloc_NOAUTO(ll_lock)
    lltype.free(ll_lock, flavor='raw', track_allocation=False)

def acquire_NOAUTO(ll_lock, flag):
    flag = rffi.cast(rffi.INT, int(flag))
    res = c_thread_acquirelock_NOAUTO(ll_lock, flag)
    res = rffi.cast(lltype.Signed, res)
    return bool(res)
acquire_NOAUTO._annenforceargs_ = (None, bool)

def release_NOAUTO(ll_lock):
    if not we_are_translated():
        ll_assert(not acquire_NOAUTO(ll_lock, False), "NOAUTO lock not held!")
    c_thread_releaselock_NOAUTO(ll_lock)

# ____________________________________________________________
#
# Thread integration.
# These are five completely ad-hoc operations at the moment.

@jit.dont_look_inside
def gc_thread_run():
    """To call whenever the current thread (re-)acquired the GIL.
    """
    if we_are_translated():
        llop.gc_thread_run(lltype.Void)
gc_thread_run._always_inline_ = True

@jit.dont_look_inside
def gc_thread_start():
    """To call at the beginning of a new thread.
    """
    if we_are_translated():
        llop.gc_thread_start(lltype.Void)

@jit.dont_look_inside
def gc_thread_die():
    """To call just before the final GIL release done by a dying
    thread.  After a thread_die(), no more gc operation should
    occur in this thread.
    """
    if we_are_translated():
        llop.gc_thread_die(lltype.Void)
gc_thread_die._always_inline_ = True

@jit.dont_look_inside
def gc_thread_before_fork():
    """To call just before fork().  Prepares for forking, after
    which only the current thread will be alive.
    """
    if we_are_translated():
        return llop.gc_thread_before_fork(llmemory.Address)
    else:
        return llmemory.NULL

@jit.dont_look_inside
def gc_thread_after_fork(result_of_fork, opaqueaddr):
    """To call just after fork().
    """
    if we_are_translated():
        llop.gc_thread_after_fork(lltype.Void, result_of_fork, opaqueaddr)
    else:
        assert opaqueaddr == llmemory.NULL

# ____________________________________________________________
#
# Thread-locals.
# KEEP THE REFERENCE ALIVE, THE GC DOES NOT FOLLOW THEM SO FAR!
# We use _make_sure_does_not_move() to make sure the pointer will not move.


class ThreadLocalField(object):
    def __init__(self, FIELDTYPE, fieldname, loop_invariant=False):
        "NOT_RPYTHON: must be prebuilt"
        from thread import _local
        self.FIELDTYPE = FIELDTYPE
        self.fieldname = fieldname
        self.local = _local()      # <- NOT_RPYTHON
        zero = rffi.cast(FIELDTYPE, 0)
        offset = CDefinedIntSymbolic('RPY_TLOFS_%s' % self.fieldname,
                                     default='?')
        offset.loop_invariant = loop_invariant
        self.offset = offset

        def getraw():
            if we_are_translated():
                _threadlocalref_seeme(self)
                return llop.threadlocalref_get(FIELDTYPE, offset)
            else:
                return getattr(self.local, 'rawvalue', zero)

        @jit.dont_look_inside
        def get_or_make_raw():
            if we_are_translated():
                _threadlocalref_seeme(self)
                addr = llop.threadlocalref_addr(llmemory.Address)
                return llop.raw_load(FIELDTYPE, addr, offset)
            else:
                return getattr(self.local, 'rawvalue', zero)

        @jit.dont_look_inside
        def setraw(value):
            if we_are_translated():
                _threadlocalref_seeme(self)
                addr = llop.threadlocalref_addr(llmemory.Address)
                llop.raw_store(lltype.Void, addr, offset, value)
            else:
                self.local.rawvalue = value

        def getoffset():
            _threadlocalref_seeme(self)
            return offset

        self.getraw = getraw
        self.get_or_make_raw = get_or_make_raw
        self.setraw = setraw
        self.getoffset = getoffset

    def _freeze_(self):
        return True


class ThreadLocalReference(ThreadLocalField):
    _COUNT = 1

    def __init__(self, Cls, loop_invariant=False):
        "NOT_RPYTHON: must be prebuilt"
        self.Cls = Cls
        unique_id = ThreadLocalReference._COUNT
        ThreadLocalReference._COUNT += 1
        ThreadLocalField.__init__(self, lltype.Signed, 'tlref%d' % unique_id,
                                  loop_invariant=loop_invariant)
        setraw = self.setraw
        offset = self.offset

        def get():
            if we_are_translated():
                from rpython.rtyper import rclass
                from rpython.rtyper.annlowlevel import cast_base_ptr_to_instance
                _threadlocalref_seeme(self)
                ptr = llop.threadlocalref_get(rclass.OBJECTPTR, offset)
                return cast_base_ptr_to_instance(Cls, ptr)
            else:
                return getattr(self.local, 'value', None)

        @jit.dont_look_inside
        def set(value):
            assert isinstance(value, Cls) or value is None
            if we_are_translated():
                from rpython.rtyper.annlowlevel import cast_instance_to_gcref
                from rpython.rlib.rgc import _make_sure_does_not_move
                from rpython.rlib.objectmodel import running_on_llinterp
                gcref = cast_instance_to_gcref(value)
                if not running_on_llinterp:
                    if gcref:
                        _make_sure_does_not_move(gcref)
                value = lltype.cast_ptr_to_int(gcref)
                setraw(value)
            else:
                self.local.value = value

        self.get = get
        self.set = set


tlfield_thread_ident = ThreadLocalField(lltype.Signed, "thread_ident",
                                        loop_invariant=True)
tlfield_p_errno = ThreadLocalField(rffi.CArrayPtr(rffi.INT), "p_errno",
                                   loop_invariant=True)
tlfield_rpy_errno = ThreadLocalField(rffi.INT, "rpy_errno")
if sys.platform == "win32":
    from rpython.rlib import rwin32
    tlfield_rpy_lasterror = ThreadLocalField(rwin32.DWORD, "rpy_lasterror")

def _threadlocalref_seeme(field):
    "NOT_RPYTHON"

class _Entry(ExtRegistryEntry):
    _about_ = _threadlocalref_seeme

    def compute_result_annotation(self, s_field):
        field = s_field.const
        self.bookkeeper.thread_local_fields.add(field)

    def specialize_call(self, hop):
        hop.exception_cannot_occur()<|MERGE_RESOLUTION|>--- conflicted
+++ resolved
@@ -42,12 +42,6 @@
                             releasegil=True)  # release the GIL, but most
                                               # importantly, reacquire it
                                               # around the callback
-<<<<<<< HEAD
-c_thread_get_ident = llexternal('RPyThreadGetIdent', [], rffi.LONG,
-                                _nowrapper=True,
-                                transactionsafe=True)    # always call directly
-=======
->>>>>>> 024daef6
 
 TLOCKP = rffi.COpaquePtr('struct RPyOpaque_ThreadLock',
                           compilation_info=eci)
