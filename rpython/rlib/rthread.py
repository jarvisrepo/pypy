from rpython.rtyper.lltypesystem import rffi, lltype, llmemory
from rpython.translator.tool.cbuild import ExternalCompilationInfo
from rpython.translator import cdir
import py, sys
from rpython.rlib import jit, rgc
from rpython.rlib.debug import ll_assert
from rpython.rlib.objectmodel import we_are_translated, specialize
from rpython.rlib.objectmodel import CDefinedIntSymbolic
from rpython.rtyper.lltypesystem.lloperation import llop
from rpython.rtyper.tool import rffi_platform
from rpython.rtyper.extregistry import ExtRegistryEntry

class RThreadError(Exception):
    pass
error = RThreadError

translator_c_dir = py.path.local(cdir)

eci = ExternalCompilationInfo(
    includes = ['src/thread.h'],
    separate_module_files = [translator_c_dir / 'src' / 'thread.c'],
    include_dirs = [translator_c_dir],
)

def llexternal(name, args, result, **kwds):
    kwds.setdefault('sandboxsafe', True)
    return rffi.llexternal(name, args, result, compilation_info=eci,
                           **kwds)

def _emulated_start_new_thread(func):
    "NOT_RPYTHON"
    import thread
    try:
        ident = thread.start_new_thread(func, ())
    except thread.error:
        ident = -1
    return rffi.cast(rffi.LONG, ident)

CALLBACK = lltype.Ptr(lltype.FuncType([], lltype.Void))
c_thread_start = llexternal('RPyThreadStart', [CALLBACK], rffi.LONG,
                            _callable=_emulated_start_new_thread,
                            releasegil=True)  # release the GIL, but most
                                              # importantly, reacquire it
                                              # around the callback

TLOCKP = rffi.COpaquePtr('struct RPyOpaque_ThreadLock',
                          compilation_info=eci)
TLOCKP_SIZE = rffi_platform.sizeof('struct RPyOpaque_ThreadLock', eci)
c_thread_lock_init = llexternal('RPyThreadLockInit', [TLOCKP], rffi.INT,
                                releasegil=False)   # may add in a global list
c_thread_lock_dealloc_NOAUTO = llexternal('RPyOpaqueDealloc_ThreadLock',
                                          [TLOCKP], lltype.Void,
                                          _nowrapper=True)
c_thread_acquirelock = llexternal('RPyThreadAcquireLock', [TLOCKP, rffi.INT],
                                  rffi.INT,
                                  releasegil=True)    # release the GIL
c_thread_acquirelock_timed = llexternal('RPyThreadAcquireLockTimed',
                                        [TLOCKP, rffi.LONGLONG, rffi.INT],
                                        rffi.INT,
                                        releasegil=True)    # release the GIL
c_thread_releaselock = llexternal('RPyThreadReleaseLock', [TLOCKP],
                                  lltype.Signed,
                                  _nowrapper=True)   # *don't* release the GIL

# another set of functions, this time in versions that don't cause the
# GIL to be released.  Used to be there to handle the GIL lock itself,
# but that was changed (see rgil.py).  Now here for performance only.
c_thread_acquirelock_NOAUTO = llexternal('RPyThreadAcquireLock',
                                         [TLOCKP, rffi.INT], rffi.INT,
                                         _nowrapper=True)
c_thread_acquirelock_timed_NOAUTO = llexternal('RPyThreadAcquireLockTimed',
                                         [TLOCKP, rffi.LONGLONG, rffi.INT],
                                         rffi.INT, _nowrapper=True)
c_thread_releaselock_NOAUTO = c_thread_releaselock


def allocate_lock():
    return Lock(allocate_ll_lock())

@specialize.arg(0)
def ll_start_new_thread(func):
    from rpython.rlib import rgil
    _check_thread_enabled()
<<<<<<< HEAD
    if rgc.stm_is_enabled():
        from rpython.rlib.rstm import (register_invoke_around_extcall,
                                       set_transaction_length)
        register_invoke_around_extcall()
        set_transaction_length(1.0)
=======
    rgil.allocate()
    # ^^^ convenience: any RPython program which uses explicitly
    # rthread.start_new_thread() will initialize the GIL at that
    # point.
>>>>>>> 5e567397
    ident = c_thread_start(func)
    if ident == -1:
        raise error("can't start new thread")
    return ident

# wrappers...

def get_ident():
    if we_are_translated():
        return tlfield_thread_ident.getraw()
    else:
        import thread
        return thread.get_ident()

def get_or_make_ident():
    assert we_are_translated()
    return tlfield_thread_ident.get_or_make_raw()

@specialize.arg(0)
def start_new_thread(x, y):
    """In RPython, no argument can be passed.  You have to use global
    variables to pass information to the new thread.  That's not very
    nice, but at least it avoids some levels of GC issues.
    """
    assert len(y) == 0
    return rffi.cast(lltype.Signed, ll_start_new_thread(x))

class DummyLock(object):
    def acquire(self, flag):
        return True

    def release(self):
        pass

    def _freeze_(self):
        return True

    def __enter__(self):
        pass

    def __exit__(self, *args):
        pass

dummy_lock = DummyLock()

class Lock(object):
    """ Container for low-level implementation
    of a lock object
    """
    _immutable_fields_ = ["_lock"]

    def __init__(self, ll_lock):
        self._lock = ll_lock

    def acquire(self, flag):
        if flag:
            c_thread_acquirelock(self._lock, 1)
            return True
        else:
            res = c_thread_acquirelock_timed_NOAUTO(
                self._lock,
                rffi.cast(rffi.LONGLONG, 0),
                rffi.cast(rffi.INT, 0))
            res = rffi.cast(lltype.Signed, res)
            return bool(res)

    def acquire_timed(self, timeout):
        """Timeout is in microseconds.  Returns 0 in case of failure,
        1 in case it works, 2 if interrupted by a signal."""
        res = c_thread_acquirelock_timed(self._lock, timeout, 1)
        res = rffi.cast(lltype.Signed, res)
        return res

    def release(self):
        if c_thread_releaselock(self._lock) != 0:
            raise error("the lock was not previously acquired")

    def __del__(self):
        if free_ll_lock is None:  # happens when tests are shutting down
            return
        free_ll_lock(self._lock)

    def __enter__(self):
        self.acquire(True)

    def __exit__(self, *args):
        self.release()

    def _cleanup_(self):
        raise Exception("seeing a prebuilt rpython.rlib.rthread.Lock instance")

def _check_thread_enabled():
    pass
class Entry(ExtRegistryEntry):
    _about_ = _check_thread_enabled
    def compute_result_annotation(self):
        translator = self.bookkeeper.annotator.translator
        if not translator.config.translation.thread:
            raise Exception(
                "this RPython program uses threads: translate with '--thread'")
    def specialize_call(self, hop):
        hop.exception_cannot_occur()

# ____________________________________________________________
#
# Stack size

get_stacksize = llexternal('RPyThreadGetStackSize', [], lltype.Signed)
set_stacksize = llexternal('RPyThreadSetStackSize', [lltype.Signed],
                           lltype.Signed)

# ____________________________________________________________
#
# Hack

thread_after_fork = llexternal('RPyThreadAfterFork', [], lltype.Void)

# ____________________________________________________________
#
# GIL support wrappers

null_ll_lock = lltype.nullptr(TLOCKP.TO)

def allocate_ll_lock():
    # track_allocation=False here; be careful to lltype.free() it.  The
    # reason it is set to False is that we get it from all app-level
    # lock objects, as well as from the GIL, which exists at shutdown.
    ll_lock = lltype.malloc(TLOCKP.TO, flavor='raw', track_allocation=False)
    res = c_thread_lock_init(ll_lock)
    if rffi.cast(lltype.Signed, res) <= 0:
        lltype.free(ll_lock, flavor='raw', track_allocation=False)
        raise error("out of resources")
    # Add some memory pressure for the size of the lock because it is an
    # Opaque object
    rgc.add_memory_pressure(TLOCKP_SIZE)
    return ll_lock

def free_ll_lock(ll_lock):
    acquire_NOAUTO(ll_lock, False)
    release_NOAUTO(ll_lock)
    c_thread_lock_dealloc_NOAUTO(ll_lock)
    lltype.free(ll_lock, flavor='raw', track_allocation=False)

def acquire_NOAUTO(ll_lock, flag):
    flag = rffi.cast(rffi.INT, int(flag))
    res = c_thread_acquirelock_NOAUTO(ll_lock, flag)
    res = rffi.cast(lltype.Signed, res)
    return bool(res)
acquire_NOAUTO._annenforceargs_ = (None, bool)

def release_NOAUTO(ll_lock):
    if not we_are_translated():
        ll_assert(not acquire_NOAUTO(ll_lock, False), "NOAUTO lock not held!")
    c_thread_releaselock_NOAUTO(ll_lock)

# ____________________________________________________________
#
# Thread integration.
# These are five completely ad-hoc operations at the moment.

@jit.dont_look_inside
def gc_thread_run():
    """To call whenever the current thread (re-)acquired the GIL.
    """
    if we_are_translated():
        llop.gc_thread_run(lltype.Void)
gc_thread_run._always_inline_ = True

@jit.dont_look_inside
def gc_thread_start():
    """To call at the beginning of a new thread.
    """
    if we_are_translated():
        llop.gc_thread_start(lltype.Void)

@jit.dont_look_inside
def gc_thread_die():
    """To call just before the final GIL release done by a dying
    thread.  After a thread_die(), no more gc operation should
    occur in this thread.
    """
    if we_are_translated():
        llop.gc_thread_die(lltype.Void)
gc_thread_die._always_inline_ = True

@jit.dont_look_inside
def gc_thread_before_fork():
    """To call just before fork().  Prepares for forking, after
    which only the current thread will be alive.
    """
    if we_are_translated():
        return llop.gc_thread_before_fork(llmemory.Address)
    else:
        return llmemory.NULL

@jit.dont_look_inside
def gc_thread_after_fork(result_of_fork, opaqueaddr):
    """To call just after fork().
    """
    if we_are_translated():
        llop.gc_thread_after_fork(lltype.Void, result_of_fork, opaqueaddr)
    else:
        assert opaqueaddr == llmemory.NULL

# ____________________________________________________________
#
# Thread-locals.
# KEEP THE REFERENCE ALIVE, THE GC DOES NOT FOLLOW THEM SO FAR!
# We use _make_sure_does_not_move() to make sure the pointer will not move.

def _field2structptr(FIELDTYPE, cache={}):
    if FIELDTYPE not in cache:
        cache[FIELDTYPE] = lltype.Ptr(lltype.Struct(
            'pypythread%d' % len(cache), ('c_value', FIELDTYPE),
            hints={'stm_dont_track_raw_accesses': True}))
    return cache[FIELDTYPE]


class ThreadLocalField(object):
    def __init__(self, FIELDTYPE, fieldname, loop_invariant=False):
        "NOT_RPYTHON: must be prebuilt"
        try:
            from thread import _local
        except ImportError:
            class _local(object):
                pass
        self.FIELDTYPE = FIELDTYPE
        self.fieldname = fieldname
        self.local = _local()      # <- NOT_RPYTHON
        zero = rffi.cast(FIELDTYPE, 0)
        offset = CDefinedIntSymbolic('RPY_TLOFS_%s' % self.fieldname,
                                     default='?')
        offset.loop_invariant = loop_invariant
        self.offset = offset

        # for STM only
        PSTRUCTTYPE = _field2structptr(FIELDTYPE)

        def getraw():
            if we_are_translated():
                _threadlocalref_seeme(self)
                return llop.threadlocalref_get(FIELDTYPE, offset)
            else:
                return getattr(self.local, 'rawvalue', zero)

        @jit.dont_look_inside
        def get_or_make_raw():
            if we_are_translated():
                _threadlocalref_seeme(self)
                addr = llop.threadlocalref_addr(llmemory.Address)
                if rgc.stm_is_enabled():
                    p = llmemory.cast_adr_to_ptr(addr + offset, PSTRUCTTYPE)
                    return p.c_value
                else:
                    return llop.raw_load(FIELDTYPE, addr, offset)
            else:
                return getattr(self.local, 'rawvalue', zero)

        @jit.dont_look_inside
        def setraw(value):
            if we_are_translated():
                _threadlocalref_seeme(self)
                addr = llop.threadlocalref_addr(llmemory.Address)
                if rgc.stm_is_enabled():
                    p = llmemory.cast_adr_to_ptr(addr + offset, PSTRUCTTYPE)
                    p.c_value = value
                else:
                    llop.raw_store(lltype.Void, addr, offset, value)
            else:
                self.local.rawvalue = value

        def getoffset():
            _threadlocalref_seeme(self)
            return offset

        self.getraw = getraw
        self.get_or_make_raw = get_or_make_raw
        self.setraw = setraw
        self.getoffset = getoffset

    def _freeze_(self):
        return True


class ThreadLocalReference(ThreadLocalField):
    _COUNT = 1

    def __init__(self, Cls, loop_invariant=False):
        "NOT_RPYTHON: must be prebuilt"
        self.Cls = Cls
        unique_id = ThreadLocalReference._COUNT
        ThreadLocalReference._COUNT += 1
        ThreadLocalField.__init__(self, lltype.Signed, 'tlref%d' % unique_id,
                                  loop_invariant=loop_invariant)
        setraw = self.setraw
        offset = self.offset

        def get():
            if we_are_translated():
                from rpython.rtyper import rclass
                from rpython.rtyper.annlowlevel import cast_base_ptr_to_instance
                _threadlocalref_seeme(self)
                ptr = llop.threadlocalref_get(rclass.OBJECTPTR, offset)
                return cast_base_ptr_to_instance(Cls, ptr)
            else:
                return getattr(self.local, 'value', None)

        @jit.dont_look_inside
        def set(value):
            assert isinstance(value, Cls) or value is None
            if we_are_translated():
                from rpython.rtyper.annlowlevel import cast_instance_to_gcref
                from rpython.rlib.rgc import _make_sure_does_not_move
                from rpython.rlib.objectmodel import running_on_llinterp
                gcref = cast_instance_to_gcref(value)
                if not running_on_llinterp:
                    if gcref:
                        _make_sure_does_not_move(gcref)
                value = lltype.cast_ptr_to_int(gcref)
                setraw(value)
            else:
                self.local.value = value

        self.get = get
        self.set = set


tlfield_thread_ident = ThreadLocalField(lltype.Signed, "thread_ident",
                                        loop_invariant=True)
tlfield_p_errno = ThreadLocalField(rffi.CArrayPtr(rffi.INT), "p_errno",
                                   loop_invariant=True)
tlfield_rpy_errno = ThreadLocalField(rffi.INT, "rpy_errno")
tlfield_alt_errno = ThreadLocalField(rffi.INT, "alt_errno")
if sys.platform == "win32":
    from rpython.rlib import rwin32
    tlfield_rpy_lasterror = ThreadLocalField(rwin32.DWORD, "rpy_lasterror")
    tlfield_alt_lasterror = ThreadLocalField(rwin32.DWORD, "alt_lasterror")

def _threadlocalref_seeme(field):
    "NOT_RPYTHON"

class _Entry(ExtRegistryEntry):
    _about_ = _threadlocalref_seeme

    def compute_result_annotation(self, s_field):
        field = s_field.const
        self.bookkeeper.thread_local_fields.add(field)

    def specialize_call(self, hop):
        hop.exception_cannot_occur()<|MERGE_RESOLUTION|>--- conflicted
+++ resolved
@@ -81,18 +81,16 @@
 def ll_start_new_thread(func):
     from rpython.rlib import rgil
     _check_thread_enabled()
-<<<<<<< HEAD
     if rgc.stm_is_enabled():
         from rpython.rlib.rstm import (register_invoke_around_extcall,
                                        set_transaction_length)
         register_invoke_around_extcall()
         set_transaction_length(1.0)
-=======
-    rgil.allocate()
-    # ^^^ convenience: any RPython program which uses explicitly
-    # rthread.start_new_thread() will initialize the GIL at that
-    # point.
->>>>>>> 5e567397
+    else:
+        rgil.allocate()
+        # ^^^ convenience: any RPython program which uses explicitly
+        # rthread.start_new_thread() will initialize the GIL at that
+        # point.
     ident = c_thread_start(func)
     if ident == -1:
         raise error("can't start new thread")
