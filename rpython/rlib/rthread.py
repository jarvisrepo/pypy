--- conflicted
+++ resolved
@@ -54,7 +54,7 @@
 c_thread_acquirelock = llexternal('RPyThreadAcquireLock', [TLOCKP, rffi.INT],
                                   rffi.INT,
                                   releasegil=True)    # release the GIL
-c_thread_acquirelock_timed = llexternal('RPyThreadAcquireLockTimed', 
+c_thread_acquirelock_timed = llexternal('RPyThreadAcquireLockTimed',
                                         [TLOCKP, rffi.LONGLONG, rffi.INT],
                                         rffi.INT,
                                         releasegil=True)    # release the GIL
@@ -79,15 +79,12 @@
 
 @specialize.arg(0)
 def ll_start_new_thread(func):
-<<<<<<< HEAD
+    _check_thread_enabled()
     if rgc.stm_is_enabled():
         from rpython.rlib.rstm import (register_invoke_around_extcall,
                                        set_transaction_length)
         register_invoke_around_extcall()
         set_transaction_length(1.0)
-=======
-    _check_thread_enabled()
->>>>>>> 2d490beb
     ident = c_thread_start(func)
     if ident == -1:
         raise error("can't start new thread")
