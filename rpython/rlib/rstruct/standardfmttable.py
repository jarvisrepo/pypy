--- conflicted
+++ resolved
@@ -13,10 +13,6 @@
 from rpython.rlib.rstruct.error import StructError, StructOverflowError
 from rpython.rlib.unroll import unrolling_iterable
 
-<<<<<<< HEAD
-# ____________________________________________________________
-=======
->>>>>>> 989f1ef4
 
 def pack_pad(fmtiter, count):
     fmtiter.result.append_multiple_char('\x00', count)
@@ -96,14 +92,8 @@
             max = r_ulonglong(max)
     return min, max, accept_method
 
-<<<<<<< HEAD
-def make_int_packer(size, signed, cpython_checks_range, _memo={}):
-    check_range = True
-    key = (size, signed, check_range)
-=======
 def make_int_packer(size, signed, _memo={}):
     key = size, signed
->>>>>>> 989f1ef4
     try:
         return _memo[key]
     except KeyError:
