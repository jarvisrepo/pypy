--- conflicted
+++ resolved
@@ -363,33 +363,12 @@
     raise CheckError(~res)
 
 def get_utf8_length(s, start=0, end=-1):
-<<<<<<< HEAD
-=======
     # DEPRECATED! use codepoints_in_utf8 instead
->>>>>>> f0348833
     """ Get the length out of valid utf8.
     """
     if end < 0:
         end = len(s)
-<<<<<<< HEAD
-    res = 0
-    pos = start
-    while pos < end:
-        ordch1 = ord(s[pos])
-        res += 1
-        if ordch1 <= 0x7F:
-            pos += 1
-        elif ordch1 <= 0xDF:
-            pos += 2
-        elif ordch1 <= 0xEF:
-            pos += 3
-        elif ordch1 <= 0xF4:
-            pos += 4
-
-    return res
-=======
     return codepoints_in_utf8(s, start, end)
->>>>>>> f0348833
 
 @jit.elidable
 def _check_utf8(s, allow_surrogates, start, stop):
