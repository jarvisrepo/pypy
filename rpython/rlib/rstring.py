--- conflicted
+++ resolved
@@ -4,21 +4,13 @@
 
 from rpython.annotator.model import (SomeObject, SomeString, s_None, SomeChar,
     SomeInteger, SomeUnicodeCodePoint, SomeUnicodeString, SomePtr, SomePBC)
-<<<<<<< HEAD
+from rpython.rlib import jit
 from rpython.rlib.objectmodel import newlist_hint, specialize, enforceargs
-=======
-from rpython.rlib import jit
-from rpython.rlib.objectmodel import newlist_hint, specialize
->>>>>>> 9b3183f5
 from rpython.rlib.rarithmetic import ovfcheck
 from rpython.rlib.unicodedata import unicodedb_5_2_0 as unicodedb
 from rpython.rtyper.extregistry import ExtRegistryEntry
 from rpython.tool.pairtype import pairtype
-<<<<<<< HEAD
 from rpython.tool.sourcetools import with_unicode_literals
-from rpython.rlib import jit
-=======
->>>>>>> 9b3183f5
 
 
 # -------------- public API for string functions -----------------------
