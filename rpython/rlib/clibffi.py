""" Libffi wrapping
"""
from __future__ import with_statement

from rpython.rtyper.tool import rffi_platform
from rpython.rtyper.lltypesystem import lltype, rffi
from rpython.rtyper.lltypesystem.lloperation import llop
from rpython.rtyper.tool import rffi_platform
from rpython.rlib.unroll import unrolling_iterable
from rpython.rlib.rarithmetic import intmask, is_emulated_long
from rpython.rlib.objectmodel import we_are_translated
from rpython.rlib.rmmap import alloc
from rpython.rlib.rdynload import dlopen, dlclose, dlsym, dlsym_byordinal
from rpython.rlib.rdynload import DLOpenError, DLLHANDLE
from rpython.rlib import jit, rposix
from rpython.rlib.objectmodel import specialize
from rpython.translator.tool.cbuild import ExternalCompilationInfo
from rpython.translator.platform import platform
from rpython.translator import cdir
from platform import machine
import py
import os
import sys
import ctypes.util


# maaaybe isinstance here would be better. Think
_MSVC = platform.name == "msvc"
_MINGW = platform.name == "mingw32"
_WIN32 = _MSVC or _MINGW
_WIN64 = _WIN32 and is_emulated_long
_MAC_OS = platform.name == "darwin"

_LITTLE_ENDIAN = sys.byteorder == 'little'
_BIG_ENDIAN = sys.byteorder == 'big'

_ARM = rffi_platform.getdefined('__arm__', '')

if _WIN32:
    from rpython.rlib import rwin32

if _WIN32:
    separate_module_sources = ['''
    #include "src/precommondefs.h"
    #include <stdio.h>
    #include <windows.h>

    /* Get the module where the "fopen" function resides in */
    RPY_EXTERN
<<<<<<< HEAD
    HANDLE pypy_get_libc_handle(void) {
=======
    HMODULE pypy_get_libc_handle() {
>>>>>>> 176a7769
        MEMORY_BASIC_INFORMATION  mi;
        char buf[1000];
        memset(&mi, 0, sizeof(mi));

        if( !VirtualQueryEx(GetCurrentProcess(), &fopen, &mi, sizeof(mi)) )
            return (HMODULE)0;

        GetModuleFileName((HMODULE)mi.AllocationBase, buf, 500);

        return (HMODULE)mi.AllocationBase;
    }
    ''']
<<<<<<< HEAD
    post_include_bits = ['RPY_EXTERN HANDLE pypy_get_libc_handle(void);\n']
=======
    post_include_bits=['RPY_EXTERN HMODULE pypy_get_libc_handle(void);\n',]
>>>>>>> 176a7769
else:
    separate_module_sources = []
    post_include_bits = []


if not _WIN32:
    includes = ['ffi.h']

    if _MAC_OS:
        pre_include_bits = ['#define MACOSX']
    else:
        pre_include_bits = []

    libraries = ['ffi']
    link_files = []

    eci = ExternalCompilationInfo(
        pre_include_bits = pre_include_bits,
        includes = includes,
        libraries = libraries,
        separate_module_sources = separate_module_sources,
        post_include_bits = post_include_bits,
        include_dirs = platform.include_dirs_for_libffi(),
        library_dirs = platform.library_dirs_for_libffi(),
        link_files = link_files,
        testonly_libraries = ['ffi'],
    )
elif _MINGW:
    includes = ['ffi.h']
    libraries = ['libffi-5']

    eci = ExternalCompilationInfo(
        libraries = libraries,
        includes = includes,
        separate_module_sources = separate_module_sources,
        post_include_bits = post_include_bits,
        )

    eci = rffi_platform.configure_external_library(
        'ffi-5', eci,
        [dict(prefix='libffi-',
              include_dir='include', library_dir='.libs'),
         dict(prefix=r'c:\\mingw64', include_dir='include', library_dir='lib'),
         ])
else:
    USE_C_LIBFFI_MSVC = True
    libffidir = py.path.local(cdir).join('src', 'libffi_msvc')
    if not _WIN64:
        asm_ifc = 'win32.c'
    else:
        asm_ifc = 'win64.asm'
    eci = ExternalCompilationInfo(
        includes = ['ffi.h', 'windows.h'],
        libraries = ['kernel32'],
        include_dirs = [libffidir, cdir],
        separate_module_sources = separate_module_sources,
        post_include_bits = post_include_bits,
        separate_module_files = [libffidir.join('ffi.c'),
                                 libffidir.join('prep_cif.c'),
                                 libffidir.join(asm_ifc),
                                 libffidir.join('pypy_ffi.c'),
                                 ],
        )

FFI_TYPE_P = lltype.Ptr(lltype.ForwardReference())
FFI_TYPE_PP = rffi.CArrayPtr(FFI_TYPE_P)
FFI_TYPE_NULL = lltype.nullptr(FFI_TYPE_P.TO)

class CConfig:
    _compilation_info_ = eci

    FFI_OK = rffi_platform.ConstantInteger('FFI_OK')
    FFI_BAD_TYPEDEF = rffi_platform.ConstantInteger('FFI_BAD_TYPEDEF')
    FFI_DEFAULT_ABI = rffi_platform.ConstantInteger('FFI_DEFAULT_ABI')
    if _WIN32 and not _WIN64:
        FFI_STDCALL = rffi_platform.ConstantInteger('FFI_STDCALL')

    if _ARM:
        FFI_SYSV = rffi_platform.ConstantInteger('FFI_SYSV')
        FFI_VFP = rffi_platform.ConstantInteger('FFI_VFP')

    FFI_TYPE_STRUCT = rffi_platform.ConstantInteger('FFI_TYPE_STRUCT')

    size_t = rffi_platform.SimpleType("size_t", rffi.ULONG)
    ffi_abi = rffi_platform.SimpleType("ffi_abi", rffi.USHORT)
    ffi_arg = rffi_platform.SimpleType("ffi_arg", lltype.Signed)

    ffi_type = rffi_platform.Struct('ffi_type', [('size', rffi.ULONG),
                                                 ('alignment', rffi.USHORT),
                                                 ('type', rffi.USHORT),
                                                 ('elements', FFI_TYPE_PP)])

    ffi_cif = rffi_platform.Struct('ffi_cif', [])
    ffi_closure = rffi_platform.Struct('ffi_closure',
                                       [('user_data', rffi.VOIDP)])

def add_simple_type(type_name):
    for name in ['size', 'alignment', 'type']:
        setattr(CConfig, type_name + '_' + name,
            rffi_platform.ConstantInteger(type_name + '.' + name))

def configure_simple_type(type_name):
    l = lltype.malloc(FFI_TYPE_P.TO, flavor='raw', immortal=True)
    for tp, name in [(size_t, 'size'),
                     (rffi.USHORT, 'alignment'),
                     (rffi.USHORT, 'type')]:
        value = getattr(cConfig, '%s_%s' % (type_name, name))
        setattr(l, 'c_' + name, rffi.cast(tp, value))
    l.c_elements = lltype.nullptr(FFI_TYPE_PP.TO)
    return l

base_names = ['double', 'uchar', 'schar', 'sshort', 'ushort', 'uint', 'sint',
              # ffi_type_slong and ffi_type_ulong are omitted because
              # their meaning changes too much from one libffi version to
              # another.  DON'T USE THEM!  use cast_type_to_ffitype().
              'float', 'longdouble', 'pointer', 'void',
              # by size
              'sint8', 'uint8', 'sint16', 'uint16', 'sint32', 'uint32',
              'sint64', 'uint64']
type_names = ['ffi_type_%s' % name for name in base_names]
for i in type_names:
    add_simple_type(i)

class cConfig:
    pass

for k, v in rffi_platform.configure(CConfig).items():
    setattr(cConfig, k, v)

FFI_TYPE_P.TO.become(cConfig.ffi_type)
size_t = cConfig.size_t
FFI_ABI = cConfig.ffi_abi
ffi_arg = cConfig.ffi_arg

for name in type_names:
    locals()[name] = configure_simple_type(name)

def _signed_type_for(TYPE):
    sz = rffi.sizeof(TYPE)
    if sz == 1:   return ffi_type_sint8
    elif sz == 2: return ffi_type_sint16
    elif sz == 4: return ffi_type_sint32
    elif sz == 8: return ffi_type_sint64
    else: raise ValueError("unsupported type size for %r" % (TYPE,))

def _unsigned_type_for(TYPE):
    sz = rffi.sizeof(TYPE)
    if sz == 1:   return ffi_type_uint8
    elif sz == 2: return ffi_type_uint16
    elif sz == 4: return ffi_type_uint32
    elif sz == 8: return ffi_type_uint64
    else: raise ValueError("unsupported type size for %r" % (TYPE,))

__int_type_map = [
    (rffi.UCHAR, ffi_type_uchar),
    (rffi.SIGNEDCHAR, ffi_type_schar),
    (rffi.SHORT, ffi_type_sshort),
    (rffi.USHORT, ffi_type_ushort),
    (rffi.UINT, ffi_type_uint),
    (rffi.INT, ffi_type_sint),
    # xxx don't use ffi_type_slong and ffi_type_ulong - their meaning
    # changes from a libffi version to another :-((
    (rffi.ULONG, _unsigned_type_for(rffi.ULONG)),
    (rffi.LONG, _signed_type_for(rffi.LONG)),
    (rffi.ULONGLONG, _unsigned_type_for(rffi.ULONGLONG)),
    (rffi.LONGLONG, _signed_type_for(rffi.LONGLONG)),
    (lltype.UniChar, _unsigned_type_for(lltype.UniChar)),
    (lltype.Bool, _unsigned_type_for(lltype.Bool)),
    (lltype.Char, _signed_type_for(lltype.Char)),
    ]

__float_type_map = [
    (rffi.DOUBLE, ffi_type_double),
    (rffi.FLOAT, ffi_type_float),
    (rffi.LONGDOUBLE, ffi_type_longdouble),
    ]

__ptr_type_map = [
    (rffi.VOIDP, ffi_type_pointer),
    ]

__type_map = __int_type_map + __float_type_map + [
    (lltype.Void, ffi_type_void)
    ]

TYPE_MAP_INT = dict(__int_type_map)
TYPE_MAP_FLOAT = dict(__float_type_map)
TYPE_MAP = dict(__type_map)

ffitype_map_int = unrolling_iterable(__int_type_map)
ffitype_map_int_or_ptr = unrolling_iterable(__int_type_map + __ptr_type_map)
ffitype_map_float = unrolling_iterable(__float_type_map)
ffitype_map = unrolling_iterable(__type_map)

del __int_type_map, __float_type_map, __ptr_type_map, __type_map


def external(name, args, result, **kwds):
    return rffi.llexternal(name, args, result, compilation_info=eci, **kwds)

def winexternal(name, args, result):
    return rffi.llexternal(name, args, result, compilation_info=eci, calling_conv='win')


if not _MSVC:
    def check_fficall_result(result, flags):
        pass # No check
else:
    def check_fficall_result(result, flags):
        if result == 0:
            return
        # if win64:
        #     raises ValueError("ffi_call failed with code %d" % (result,))
        if result < 0:
            if flags & FUNCFLAG_CDECL:
                raise StackCheckError(
                    "Procedure called with not enough arguments"
                    " (%d bytes missing)"
                    " or wrong calling convention" % (-result,))
            else:
                raise StackCheckError(
                    "Procedure called with not enough arguments "
                    " (%d bytes missing) " % (-result,))
        else:
            raise StackCheckError(
                "Procedure called with too many "
                "arguments (%d bytes in excess) " % (result,))

if not _WIN32:
    libc_name = ctypes.util.find_library('c')
    assert libc_name is not None, "Cannot find C library, ctypes.util.find_library('c') returned None"

    def get_libc_name():
        return libc_name
elif _MSVC:
    get_libc_handle = external('pypy_get_libc_handle', [], DLLHANDLE)

    @jit.dont_look_inside
    def get_libc_name():
        return rwin32.GetModuleFileName(get_libc_handle())

    libc_name = get_libc_name().lower()
    assert "msvcr" in libc_name or 'ucrtbase' in libc_name, \
           "Suspect msvcrt library: %s" % (get_libc_name(),)
elif _MINGW:
    def get_libc_name():
        return 'msvcrt.dll'

if _WIN32:
    LoadLibrary = rwin32.LoadLibrary

FFI_OK = cConfig.FFI_OK
FFI_BAD_TYPEDEF = cConfig.FFI_BAD_TYPEDEF
FFI_DEFAULT_ABI = cConfig.FFI_DEFAULT_ABI
if _WIN32 and not _WIN64:
    FFI_STDCALL = cConfig.FFI_STDCALL
if _ARM:
    FFI_SYSV = cConfig.FFI_SYSV
    FFI_VFP = cConfig.FFI_VFP
FFI_TYPE_STRUCT = cConfig.FFI_TYPE_STRUCT
FFI_CIFP = lltype.Ptr(cConfig.ffi_cif)

FFI_CLOSUREP = lltype.Ptr(cConfig.ffi_closure)

VOIDPP = rffi.CArrayPtr(rffi.VOIDP)

c_ffi_prep_cif = external('ffi_prep_cif', [FFI_CIFP, FFI_ABI, rffi.UINT,
                                           FFI_TYPE_P, FFI_TYPE_PP], rffi.INT)
if _MSVC:
    c_ffi_call_return_type = rffi.INT
else:
    c_ffi_call_return_type = lltype.Void
c_ffi_call = external('ffi_call', [FFI_CIFP, rffi.VOIDP, rffi.VOIDP,
                                   VOIDPP], c_ffi_call_return_type,
                      save_err=rffi.RFFI_ERR_ALL | rffi.RFFI_ALT_ERRNO)
# Note: the RFFI_ALT_ERRNO flag matches the one in pyjitpl.direct_libffi_call
CALLBACK_TP = rffi.CCallback([FFI_CIFP, rffi.VOIDP, rffi.VOIDPP, rffi.VOIDP],
                             lltype.Void)
c_ffi_prep_closure = external('ffi_prep_closure', [FFI_CLOSUREP, FFI_CIFP,
                                                   CALLBACK_TP, rffi.VOIDP],
                              rffi.INT)

FFI_STRUCT_P = lltype.Ptr(lltype.Struct('FFI_STRUCT',
                                        ('ffistruct', FFI_TYPE_P.TO),
                                        ('members', lltype.Array(FFI_TYPE_P))))

@specialize.arg(3)
def make_struct_ffitype_e(size, aligment, field_types, track_allocation=True):
    """Compute the type of a structure.  Returns a FFI_STRUCT_P out of
       which the 'ffistruct' member is a regular FFI_TYPE.
    """
    tpe = lltype.malloc(FFI_STRUCT_P.TO, len(field_types)+1, flavor='raw',
                        track_allocation=track_allocation)
    tpe.ffistruct.c_type = rffi.cast(rffi.USHORT, FFI_TYPE_STRUCT)
    tpe.ffistruct.c_size = rffi.cast(rffi.SIZE_T, size)
    tpe.ffistruct.c_alignment = rffi.cast(rffi.USHORT, aligment)
    tpe.ffistruct.c_elements = rffi.cast(FFI_TYPE_PP,
                                         lltype.direct_arrayitems(tpe.members))
    n = 0
    while n < len(field_types):
        tpe.members[n] = field_types[n]
        n += 1
    tpe.members[n] = lltype.nullptr(FFI_TYPE_P.TO)
    return tpe

@specialize.memo()
def cast_type_to_ffitype(tp):
    """ This function returns ffi representation of rpython type tp
    """
    return TYPE_MAP[tp]

@specialize.argtype(1)
def push_arg_as_ffiptr(ffitp, arg, ll_buf):
    # This is for primitive types.  Note that the exact type of 'arg' may be
    # different from the expected 'c_size'.  To cope with that, we fall back
    # to a byte-by-byte copy.
    TP = lltype.typeOf(arg)
    TP_P = lltype.Ptr(rffi.CArray(TP))
    TP_size = rffi.sizeof(TP)
    c_size = intmask(ffitp.c_size)
    # if both types have the same size, we can directly write the
    # value to the buffer
    if c_size == TP_size:
        buf = rffi.cast(TP_P, ll_buf)
        buf[0] = arg
    else:
        # needs byte-by-byte copying.  Make sure 'arg' is an integer type.
        # Note that this won't work for rffi.FLOAT/rffi.DOUBLE.
        assert TP is not rffi.FLOAT and TP is not rffi.DOUBLE
        if TP_size <= rffi.sizeof(lltype.Signed):
            arg = rffi.cast(lltype.Unsigned, arg)
        else:
            arg = rffi.cast(lltype.UnsignedLongLong, arg)
        if _LITTLE_ENDIAN:
            for i in range(c_size):
                ll_buf[i] = chr(arg & 0xFF)
                arg >>= 8
        elif _BIG_ENDIAN:
            for i in range(c_size-1, -1, -1):
                ll_buf[i] = chr(arg & 0xFF)
                arg >>= 8
        else:
            raise AssertionError


# type defs for callback and closure userdata
USERDATA_P = lltype.Ptr(lltype.ForwardReference())
CALLBACK_TP = lltype.Ptr(lltype.FuncType([rffi.VOIDPP, rffi.VOIDP, USERDATA_P],
                                         lltype.Void))
USERDATA_P.TO.become(lltype.Struct('userdata',
                                   ('callback', CALLBACK_TP),
                                   ('addarg', lltype.Signed),
                                   hints={'callback':True}))


@jit.jit_callback("CLIBFFI")
def _ll_callback(ffi_cif, ll_res, ll_args, ll_userdata):
    """ Callback specification.
    ffi_cif - something ffi specific, don't care
    ll_args - rffi.VOIDPP - pointer to array of pointers to args
    ll_restype - rffi.VOIDP - pointer to result
    ll_userdata - a special structure which holds necessary information
                  (what the real callback is for example), casted to VOIDP
    """
    userdata = rffi.cast(USERDATA_P, ll_userdata)
    llop.revdb_do_next_call(lltype.Void)
    userdata.callback(ll_args, ll_res, userdata)

def ll_callback(ffi_cif, ll_res, ll_args, ll_userdata):
    rposix._errno_after(rffi.RFFI_ERR_ALL | rffi.RFFI_ALT_ERRNO)
    _ll_callback(ffi_cif, ll_res, ll_args, ll_userdata)
    rposix._errno_before(rffi.RFFI_ERR_ALL | rffi.RFFI_ALT_ERRNO)


class StackCheckError(ValueError):
    message = None
    def __init__(self, message):
        self.message = message

class LibFFIError(Exception):
    pass

CHUNK = 4096
CLOSURES = rffi.CArrayPtr(FFI_CLOSUREP.TO)

class ClosureHeap(object):

    def __init__(self):
        self.free_list = lltype.nullptr(rffi.VOIDP.TO)

    def _more(self):
        chunk = rffi.cast(CLOSURES, alloc(CHUNK))
        count = CHUNK//rffi.sizeof(FFI_CLOSUREP.TO)
        for i in range(count):
            rffi.cast(rffi.VOIDPP, chunk)[0] = self.free_list
            self.free_list = rffi.cast(rffi.VOIDP, chunk)
            chunk = rffi.ptradd(chunk, 1)

    def alloc(self):
        if not self.free_list:
            self._more()
        p = self.free_list
        self.free_list = rffi.cast(rffi.VOIDPP, p)[0]
        return rffi.cast(FFI_CLOSUREP, p)

    def free(self, p):
        rffi.cast(rffi.VOIDPP, p)[0] = self.free_list
        self.free_list = rffi.cast(rffi.VOIDP, p)

closureHeap = ClosureHeap()

FUNCFLAG_STDCALL   = 0    # on Windows: for WINAPI calls
FUNCFLAG_CDECL     = 1    # on Windows: for __cdecl calls
FUNCFLAG_PYTHONAPI = 4
FUNCFLAG_USE_ERRNO = 8
FUNCFLAG_USE_LASTERROR = 16

@specialize.arg(1)     # hack :-/
def get_call_conv(flags, from_jit):
    if _WIN32 and not _WIN64 and (flags & FUNCFLAG_CDECL == 0):
        return FFI_STDCALL
    else:
        return FFI_DEFAULT_ABI


class AbstractFuncPtr(object):
    ll_cif = lltype.nullptr(FFI_CIFP.TO)
    ll_argtypes = lltype.nullptr(FFI_TYPE_PP.TO)

    _immutable_fields_ = ['argtypes', 'restype']

    def __init__(self, name, argtypes, restype, flags=FUNCFLAG_CDECL):
        self.name = name
        self.argtypes = argtypes
        self.restype = restype
        self.flags = flags
        argnum = len(argtypes)
        self.ll_argtypes = lltype.malloc(FFI_TYPE_PP.TO, argnum, flavor='raw',
                                         track_allocation=False) # freed by the __del__
        for i in range(argnum):
            self.ll_argtypes[i] = argtypes[i]
        self.ll_cif = lltype.malloc(FFI_CIFP.TO, flavor='raw',
                                    track_allocation=False) # freed by the __del__

        if _MSVC:
            # This little trick works correctly with MSVC.
            # It returns small structures in registers
            if intmask(restype.c_type) == FFI_TYPE_STRUCT:
                if restype.c_size <= 4:
                    restype = ffi_type_sint32
                elif restype.c_size <= 8:
                    restype = ffi_type_sint64

        res = c_ffi_prep_cif(self.ll_cif,
                             rffi.cast(rffi.USHORT, get_call_conv(flags,False)),
                             rffi.cast(rffi.UINT, argnum), restype,
                             self.ll_argtypes)
        if not res == FFI_OK:
            raise LibFFIError

    def __del__(self):
        if self.ll_cif:
            lltype.free(self.ll_cif, flavor='raw', track_allocation=False)
            self.ll_cif = lltype.nullptr(FFI_CIFP.TO)
        if self.ll_argtypes:
            lltype.free(self.ll_argtypes, flavor='raw', track_allocation=False)
            self.ll_argtypes = lltype.nullptr(FFI_TYPE_PP.TO)

# as long as CallbackFuncPtr is kept alive, the underlaying userdata
# is kept alive as well
class CallbackFuncPtr(AbstractFuncPtr):
    ll_closure = lltype.nullptr(FFI_CLOSUREP.TO)
    ll_userdata = lltype.nullptr(USERDATA_P.TO)

    # additional_arg should really be a non-heap type like a integer,
    # it cannot be any kind of movable gc reference
    def __init__(self, argtypes, restype, func, additional_arg=0,
                 flags=FUNCFLAG_CDECL):
        AbstractFuncPtr.__init__(self, "callback", argtypes, restype, flags)
        self.ll_closure = closureHeap.alloc()
        self.ll_userdata = lltype.malloc(USERDATA_P.TO, flavor='raw',
                                         track_allocation=False)
        self.ll_userdata.callback = rffi.llhelper(CALLBACK_TP, func)
        self.ll_userdata.addarg = additional_arg
        res = c_ffi_prep_closure(self.ll_closure, self.ll_cif,
                                 ll_callback, rffi.cast(rffi.VOIDP,
                                                        self.ll_userdata))
        if not res == FFI_OK:
            raise LibFFIError

    def __del__(self):
        AbstractFuncPtr.__del__(self)
        if self.ll_closure:
            closureHeap.free(self.ll_closure)
            self.ll_closure = lltype.nullptr(FFI_CLOSUREP.TO)
        if self.ll_userdata:
            lltype.free(self.ll_userdata, flavor='raw', track_allocation=False)
            self.ll_userdata = lltype.nullptr(USERDATA_P.TO)

class RawFuncPtr(AbstractFuncPtr):

    def __init__(self, name, argtypes, restype, funcsym, flags=FUNCFLAG_CDECL,
                 keepalive=None):
        AbstractFuncPtr.__init__(self, name, argtypes, restype, flags)
        self.keepalive = keepalive
        self.funcsym = funcsym

    def call(self, args_ll, ll_result):
        # adjust_return_size() should always be used here on ll_result
        assert len(args_ll) == len(self.argtypes), (
            "wrong number of arguments in call to %s(): "
            "%d instead of %d" % (self.name, len(args_ll), len(self.argtypes)))
        ll_args = lltype.malloc(rffi.VOIDPP.TO, len(args_ll), flavor='raw')
        for i in range(len(args_ll)):
            assert args_ll[i] # none should be NULL
            ll_args[i] = args_ll[i]
        ffires = c_ffi_call(self.ll_cif, self.funcsym, ll_result, ll_args)
        lltype.free(ll_args, flavor='raw')
        check_fficall_result(ffires, self.flags)

class FuncPtr(AbstractFuncPtr):
    ll_args = lltype.nullptr(rffi.VOIDPP.TO)
    ll_result = lltype.nullptr(rffi.VOIDP.TO)

    def __init__(self, name, argtypes, restype, funcsym, flags=FUNCFLAG_CDECL,
                 keepalive=None):
        # initialize each one of pointers with null
        AbstractFuncPtr.__init__(self, name, argtypes, restype, flags)
        self.keepalive = keepalive
        self.funcsym = funcsym
        self.argnum = len(self.argtypes)
        self.pushed_args = 0
        self.ll_args = lltype.malloc(rffi.VOIDPP.TO, self.argnum, flavor='raw')
        for i in range(self.argnum):
            # space for each argument
            self.ll_args[i] = lltype.malloc(rffi.VOIDP.TO,
                                            intmask(argtypes[i].c_size),
                                            flavor='raw')
        if restype != ffi_type_void:
            self.restype_size = intmask(restype.c_size)
            size = adjust_return_size(self.restype_size)
            self.ll_result = lltype.malloc(rffi.VOIDP.TO, size,
                                           flavor='raw')
        else:
            self.restype_size = -1

    @specialize.argtype(1)
    def push_arg(self, value):
        #if self.pushed_args == self.argnum:
        #    raise TypeError("Too many arguments, eats %d, pushed %d" %
        #                    (self.argnum, self.argnum + 1))
        if not we_are_translated():
            TP = lltype.typeOf(value)
            if isinstance(TP, lltype.Ptr):
                if TP.TO._gckind != 'raw':
                    raise ValueError("Can only push raw values to C, not 'gc'")
                # XXX probably we should recursively check for struct fields
                # here, lets just ignore that for now
                if isinstance(TP.TO, lltype.Array):
                    try:
                        TP.TO._hints['nolength']
                    except KeyError:
                        raise ValueError("Can only push to C arrays without length info")
        push_arg_as_ffiptr(self.argtypes[self.pushed_args], value,
                           self.ll_args[self.pushed_args])
        self.pushed_args += 1

    def _check_args(self):
        if self.pushed_args < self.argnum:
            raise TypeError("Did not specify arg nr %d" % (self.pushed_args + 1))

    def _clean_args(self):
        self.pushed_args = 0

    @specialize.arg(1)
    def call(self, RES_TP):
        self._check_args()
        ffires = c_ffi_call(self.ll_cif, self.funcsym,
                            rffi.cast(rffi.VOIDP, self.ll_result),
                            rffi.cast(VOIDPP, self.ll_args))
        if RES_TP is not lltype.Void:
            TP = lltype.Ptr(rffi.CArray(RES_TP))
            ptr = self.ll_result
            if _BIG_ENDIAN and RES_TP in TYPE_MAP_INT:
                # we get a 8 byte value in big endian
                n = rffi.sizeof(lltype.Signed) - self.restype_size
                ptr = rffi.ptradd(ptr, n)
            res = rffi.cast(TP, ptr)[0]
        else:
            res = None
        self._clean_args()
        check_fficall_result(ffires, self.flags)
        return res

    def __del__(self):
        if self.ll_args:
            argnum = len(self.argtypes)
            for i in range(argnum):
                if self.ll_args[i]:
                    lltype.free(self.ll_args[i], flavor='raw')
            lltype.free(self.ll_args, flavor='raw')
            self.ll_args = lltype.nullptr(rffi.VOIDPP.TO)
        if self.ll_result:
            lltype.free(self.ll_result, flavor='raw')
            self.ll_result = lltype.nullptr(rffi.VOIDP.TO)
        AbstractFuncPtr.__del__(self)

class RawCDLL(object):
    def __init__(self, handle):
        self.lib = handle

    def getpointer(self, name, argtypes, restype, flags=FUNCFLAG_CDECL):
        # these arguments are already casted to proper ffi
        # structures!
        return FuncPtr(name, argtypes, restype, dlsym(self.lib, name),
                       flags=flags, keepalive=self)

    def getrawpointer(self, name, argtypes, restype, flags=FUNCFLAG_CDECL):
        # these arguments are already casted to proper ffi
        # structures!
        return RawFuncPtr(name, argtypes, restype, dlsym(self.lib, name),
                          flags=flags, keepalive=self)

    def getrawpointer_byordinal(self, ordinal, argtypes, restype,
                                flags=FUNCFLAG_CDECL):
        # these arguments are already casted to proper ffi
        # structures!
        return RawFuncPtr(name, argtypes, restype,
                          dlsym_byordinal(self.lib, ordinal), flags=flags,
                          keepalive=self)

    def getaddressindll(self, name):
        return dlsym(self.lib, name)

class CDLL(RawCDLL):
    def __init__(self, libname, mode=-1):
        """Load the library, or raises DLOpenError."""
        RawCDLL.__init__(self, rffi.cast(DLLHANDLE, -1))
        with rffi.scoped_str2charp(libname) as ll_libname:
            self.lib = dlopen(ll_libname, mode)

    def __del__(self):
        if self.lib != rffi.cast(DLLHANDLE, -1):
            dlclose(self.lib)
            self.lib = rffi.cast(DLLHANDLE, -1)


def adjust_return_size(memsize):
    # Workaround for a strange behavior of libffi: make sure that
    # we always have at least 8 bytes.  ffi_call() writes 8 bytes
    # into the buffer even if the function's result type asks for
    # less.  This strange behavior is documented.
    if memsize < 8:
        memsize = 8
    return memsize<|MERGE_RESOLUTION|>--- conflicted
+++ resolved
@@ -47,11 +47,7 @@
 
     /* Get the module where the "fopen" function resides in */
     RPY_EXTERN
-<<<<<<< HEAD
-    HANDLE pypy_get_libc_handle(void) {
-=======
-    HMODULE pypy_get_libc_handle() {
->>>>>>> 176a7769
+    HMODULE pypy_get_libc_handle(void) {
         MEMORY_BASIC_INFORMATION  mi;
         char buf[1000];
         memset(&mi, 0, sizeof(mi));
@@ -64,11 +60,7 @@
         return (HMODULE)mi.AllocationBase;
     }
     ''']
-<<<<<<< HEAD
-    post_include_bits = ['RPY_EXTERN HANDLE pypy_get_libc_handle(void);\n']
-=======
-    post_include_bits=['RPY_EXTERN HMODULE pypy_get_libc_handle(void);\n',]
->>>>>>> 176a7769
+    post_include_bits = ['RPY_EXTERN HMODULE pypy_get_libc_handle(void);\n',]
 else:
     separate_module_sources = []
     post_include_bits = []
