--- conflicted
+++ resolved
@@ -4,14 +4,9 @@
 from rpython.annotator.model import UnionError
 from rpython.rlib.jit import (hint, we_are_jitted, JitDriver, elidable_promote,
     JitHintError, oopspec, isconstant, conditional_call,
-<<<<<<< HEAD
-    elidable, unroll_safe, dont_look_inside,
+    elidable, unroll_safe, dont_look_inside, conditional_call_edliable,
     enter_portal_frame, leave_portal_frame, elidable_compatible,
     RandomWeAreJittedTestMixin)
-=======
-    elidable, unroll_safe, dont_look_inside, conditional_call_elidable,
-    enter_portal_frame, leave_portal_frame)
->>>>>>> f270d914
 from rpython.rlib.rarithmetic import r_uint
 from rpython.rtyper.test.tool import BaseRtypingTest
 from rpython.rtyper.lltypesystem import lltype
