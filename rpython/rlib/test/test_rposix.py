--- conflicted
+++ resolved
@@ -810,7 +810,11 @@
     assert isinstance(low, int) == True
     assert isinstance(high, int) == True
     assert  high > low
-<<<<<<< HEAD
+    
+@rposix_requires('sched_yield')
+def test_sched_yield():
+    if sys.platform != 'win32':
+        rposix.sched_yield()
 
 @rposix_requires('lockf')
 def test_os_lockf():
@@ -822,11 +826,4 @@
         rposix.lockf(fd, rposix.F_LOCK, 4)
         rposix.lockf(fd, rposix.F_ULOCK, 4)
     finally:
-        os.close(fd)
-=======
-    
-@rposix_requires('sched_yield')
-def test_sched_yield():
-    if sys.platform != 'win32':
-        rposix.sched_yield()
->>>>>>> b7ff80d4
+        os.close(fd)