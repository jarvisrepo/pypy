from rpython.rtyper.test.test_llinterp import interpret
from rpython.translator.c.test.test_genc import compile
from rpython.tool.pytest.expecttest import ExpectTest
from rpython.tool.udir import udir
from rpython.rlib import rposix, rposix_stat, rstring
import os, sys
import errno
import py

def rposix_requires(funcname):
    return py.test.mark.skipif(not hasattr(rposix, funcname),
        reason="Requires rposix.%s()" % funcname)

win_only = py.test.mark.skipif("os.name != 'nt'")

class TestPosixFunction:
    def test_access(self):
        filename = str(udir.join('test_access.txt'))
        fd = file(filename, 'w')
        fd.close()

        for mode in os.R_OK, os.W_OK, os.X_OK, os.R_OK | os.W_OK | os.X_OK:
            result = rposix.access(filename, mode)
            assert result == os.access(filename, mode)

    def test_times(self):
        """
        posix.times should compile as an RPython function and should return a
        five-tuple giving float-representations (seconds, effectively) of the four
        fields from the underlying struct tms and the return value.
        """
        times = eval(compile(lambda: str(os.times()), ())())
        assert isinstance(times, tuple)
        assert len(times) == 5
        for value in times:
            assert isinstance(value, float)

    @py.test.mark.skipif("not hasattr(os, 'getlogin')")
    def test_getlogin(self):
        try:
            expected = os.getlogin()
        except OSError as e:
            py.test.skip("the underlying os.getlogin() failed: %s" % e)
        data = rposix.getlogin()
        assert data == expected

    @win_only
    def test_utimes(self):
        # Windows support centiseconds
        def f(fname, t1):
            os.utime(fname, (t1, t1))

        fname = udir.join('test_utimes.txt')
        fname.ensure()
        t1 = 1159195039.25
        compile(f, (str, float))(str(fname), t1)
        assert t1 == os.stat(str(fname)).st_mtime
        t1 = 5000000000.0
        compile(f, (str, float))(str(fname), t1)
        assert t1 == os.stat(str(fname)).st_mtime

    def test_utime_negative_fraction(self):
        def f(fname, t1):
            os.utime(fname, (t1, t1))

        fname = udir.join('test_utime_negative_fraction.txt')
        fname.ensure()
        t1 = -123.75
        compile(f, (str, float))(str(fname), t1)
        got = os.stat(str(fname)).st_mtime
        assert got == -123 or got == -123.75

    @win_only
    def test__getfullpathname(self):
        posix = __import__(os.name)
        sysdrv = os.getenv('SystemDrive', 'C:')
        stuff = sysdrv + 'stuff'
        data = rposix.getfullpathname(stuff)
        assert data == posix._getfullpathname(stuff)
        # the most intriguing failure of ntpath.py should not repeat, here:
        assert not data.endswith(stuff)

    def test_getcwd(self):
        assert rposix.getcwd() == os.getcwd()

    def test_chdir(self):
        def check_special_envvar():
            if sys.platform != 'win32':
                return
            pwd = os.getcwd()
            import ctypes
            buf = ctypes.create_string_buffer(1000)
            len = ctypes.windll.kernel32.GetEnvironmentVariableA('=%c:' % pwd[0], buf, 1000)
            if (len == 0) and "WINGDB_PYTHON" in os.environ:
                # the ctypes call seems not to work in the Wing debugger
                return
            assert str(buf.value).lower() == pwd.lower()
            # ctypes returns the drive letter in uppercase,
            # os.getcwd does not,
            # but there may be uppercase in os.getcwd path

        pwd = os.getcwd()
        try:
            check_special_envvar()
            rposix.chdir('..')
            assert os.getcwd() == os.path.dirname(pwd)
            check_special_envvar()
        finally:
            os.chdir(pwd)

    def test_mkdir(self):
        filename = str(udir.join('test_mkdir.dir'))
        rposix.mkdir(filename, 0777)
        with py.test.raises(OSError) as excinfo:
            rposix.mkdir(filename, 0777)
        assert excinfo.value.errno == errno.EEXIST
        if sys.platform == 'win32':
            assert excinfo.type is WindowsError

    @rposix_requires('mkdirat')
    def test_mkdirat(self):
        relpath = 'test_mkdirat.dir'
        filename = str(udir.join(relpath))
        dirfd = os.open(os.path.dirname(filename), os.O_RDONLY)
        try:
            rposix.mkdirat(relpath, 0777, dir_fd=dirfd)
            with py.test.raises(OSError) as excinfo:
                rposix.mkdirat(relpath, 0777, dir_fd=dirfd)
            assert excinfo.value.errno == errno.EEXIST
        finally:
            os.close(dirfd)

    def test_strerror(self):
        assert rposix.strerror(2) == os.strerror(2)

    def test_system(self):
        filename = str(udir.join('test_system.txt'))
        arg = '%s -c "print 1+1" > %s' % (sys.executable, filename)
        data = rposix.system(arg)
        assert data == 0
        assert file(filename).read().strip() == '2'
        os.unlink(filename)


    @py.test.mark.skipif("os.name != 'posix'")
    def test_execve(self):
        EXECVE_ENV = {"foo": "bar", "baz": "quux"}

        def run_execve(program, args=None, env=None, do_path_lookup=False):
            if args is None:
                args = [program]
            else:
                args = [program] + args
            if env is None:
                env = {}
            # we cannot directly call execve() because it replaces the
            # current process.
            fd_read, fd_write = os.pipe()
            childpid = os.fork()
            if childpid == 0:
                # in the child
                os.close(fd_read)
                os.dup2(fd_write, 1)     # stdout
                os.close(fd_write)
                if do_path_lookup:
                    os.execvp(program, args)
                else:
                    rposix.execve(program, args, env)
                assert 0, "should not arrive here"
            else:
                # in the parent
                os.close(fd_write)
                child_stdout = []
                while True:
                    data = os.read(fd_read, 4096)
                    if not data: break     # closed
                    child_stdout.append(data)
                pid, status = os.waitpid(childpid, 0)
                os.close(fd_read)
                return status, ''.join(child_stdout)

        # Test exit status and code
        result, child_stdout = run_execve("/usr/bin/which", ["true"], do_path_lookup=True)
        result, child_stdout = run_execve(child_stdout.strip()) # /bin/true or /usr/bin/true
        assert os.WIFEXITED(result)
        assert os.WEXITSTATUS(result) == 0
        result, child_stdout = run_execve("/usr/bin/which", ["false"], do_path_lookup=True)
        result, child_stdout = run_execve(child_stdout.strip()) # /bin/false or /usr/bin/false
        assert os.WIFEXITED(result)
        assert os.WEXITSTATUS(result) == 1

        # Test environment
        result, child_stdout = run_execve("/usr/bin/env", env=EXECVE_ENV)
        assert os.WIFEXITED(result)
        assert os.WEXITSTATUS(result) == 0
        assert dict([line.split('=') for line in child_stdout.splitlines()]) == EXECVE_ENV

        # The following won't actually execute anything, so they don't need
        # a child process helper.

        # If the target does not exist, an OSError should result
        info = py.test.raises(
            OSError, rposix.execve, "this/file/is/non/existent", [], {})
        assert info.value.errno == errno.ENOENT

        # If the target is not executable, an OSError should result
        info = py.test.raises(
            OSError, rposix.execve, "/etc/passwd", [], {})
        assert info.value.errno == errno.EACCES

    def test_os_write(self):
        #Same as test in rpython/test/test_rbuiltin
        fname = str(udir.join('os_test.txt'))
        fd = os.open(fname, os.O_WRONLY|os.O_CREAT, 0777)
        assert fd >= 0
        rposix.write(fd, 'Hello world')
        os.close(fd)
        with open(fname) as fid:
            assert fid.read() == "Hello world"
        fd = os.open(fname, os.O_WRONLY|os.O_CREAT, 0777)
        os.close(fd)
        py.test.raises(OSError, rposix.write, fd, 'Hello world')

    def test_os_close(self):
        fname = str(udir.join('os_test.txt'))
        fd = os.open(fname, os.O_WRONLY|os.O_CREAT, 0777)
        assert fd >= 0
        os.write(fd, 'Hello world')
        rposix.close(fd)
        py.test.raises(OSError, rposix.close, fd)

    def test_os_lseek(self):
        fname = str(udir.join('os_test.txt'))
        fd = os.open(fname, os.O_RDWR|os.O_CREAT, 0777)
        assert fd >= 0
        os.write(fd, 'Hello world')
        rposix.lseek(fd,0,0)
        assert os.read(fd, 11) == 'Hello world'
        os.close(fd)
        py.test.raises(OSError, rposix.lseek, fd, 0, 0)

    def test_os_fsync(self):
        fname = str(udir.join('os_test.txt'))
        fd = os.open(fname, os.O_WRONLY|os.O_CREAT, 0777)
        assert fd >= 0
        os.write(fd, 'Hello world')
        rposix.fsync(fd)
        os.close(fd)
        fid = open(fname)
        assert fid.read() == 'Hello world'
        fid.close()
        py.test.raises(OSError, rposix.fsync, fd)

    @py.test.mark.skipif("not hasattr(os, 'fdatasync')")
    def test_os_fdatasync(self):
        fname = str(udir.join('os_test.txt'))
        fd = os.open(fname, os.O_WRONLY|os.O_CREAT, 0777)
        assert fd >= 0
        os.write(fd, 'Hello world')
        rposix.fdatasync(fd)
        fid = open(fname)
        assert fid.read() == 'Hello world'
        os.close(fd)
        py.test.raises(OSError, rposix.fdatasync, fd)

    def test_os_kill(self):
        import subprocess
        import signal
        proc = subprocess.Popen([sys.executable, "-c",
                             "import time;"
                             "time.sleep(10)",
                             ],
                            )
        rposix.kill(proc.pid, signal.SIGTERM)
        if os.name == 'nt':
            expected = signal.SIGTERM
        else:
            expected = -signal.SIGTERM
        assert proc.wait() == expected

    def test_isatty(self):
        assert rposix.isatty(-1) is False

    @py.test.mark.skipif("not hasattr(rposix, 'makedev')")
    def test_makedev(self):
        dev = rposix.makedev(24, 7)
        assert rposix.major(dev) == 24
        assert rposix.minor(dev) == 7


@py.test.mark.skipif("not hasattr(os, 'ttyname')")
class TestOsExpect(ExpectTest):
    def test_ttyname(self):
        def f():
            import os
            from rpython.rtyper.test.test_llinterp import interpret

            def ll_to_string(s):
                return ''.join(s.chars)

            def f(num):
                try:
                    return os.ttyname(num)
                except OSError:
                    return ''

            assert ll_to_string(interpret(f, [0])) == f(0)
            assert ll_to_string(interpret(f, [338])) == ''

        self.run_test(f)


def ll_to_string(s):
    return ''.join(s.chars)

class UnicodeWithEncoding:
    is_unicode = True

    def __init__(self, unistr):
        self.unistr = unistr

    if sys.platform == 'win32':
        def as_bytes(self):
            from rpython.rlib.runicode import unicode_encode_mbcs
            res = unicode_encode_mbcs(self.unistr, len(self.unistr),
                                      "strict")
            return rstring.assert_str0(res)
    else:
        def as_bytes(self):
            from rpython.rlib.runicode import unicode_encode_utf_8
            res = unicode_encode_utf_8(self.unistr, len(self.unistr),
                                       "strict")
            return rstring.assert_str0(res)

    def as_unicode(self):
        return self.unistr

class BasePosixUnicodeOrAscii:
    def setup_method(self, method):
        self.ufilename = self._get_filename()
        try:
            f = file(self.ufilename, 'w')
        except UnicodeEncodeError:
            py.test.skip("encoding not good enough")
        f.write("test")
        f.close()
        if sys.platform == 'win32' and isinstance(self.ufilename, str):
            self.path = self.ufilename
            self.path2 = self.ufilename + ".new"
        else:
            self.path  = UnicodeWithEncoding(self.ufilename)
            self.path2 = UnicodeWithEncoding(self.ufilename + ".new")

    def _teardown_method(self, method):
        for path in [self.ufilename + ".new", self.ufilename]:
            if os.path.exists(path):
                os.unlink(path)

    def test_open(self):
        def f():
            try:
                fd = os.open(self.path, os.O_RDONLY, 0777)
                try:
                    text = os.read(fd, 50)
                    return text
                finally:
                    os.close(fd)
            except OSError:
                return ''

        assert ll_to_string(interpret(f, [])) == "test"

    def test_stat(self):
        def f():
            return rposix_stat.stat(self.path).st_mtime
        if sys.platform == 'win32':
            # double vs. float, be satisfied with sub-millisec resolution
            assert abs(interpret(f, []) - os.stat(self.ufilename).st_mtime) < 1e-4
        else:
            assert interpret(f, []) == os.stat(self.ufilename).st_mtime

    def test_access(self):
        def f():
            return rposix.access(self.path, os.R_OK)

        assert interpret(f, []) == 1

    def test_utime(self):
        def f():
            return rposix.utime(self.path, None)

        interpret(f, []) # does not crash

    def test_chmod(self):
        def f():
            return rposix.chmod(self.path, 0777)

        interpret(f, []) # does not crash

    def test_unlink(self):
        def f():
            return rposix.unlink(self.path)

        interpret(f, [])
        assert not os.path.exists(self.ufilename)

    def test_rename(self):
        def f():
            return rposix.rename(self.path, self.path2)

        interpret(f, [])
        assert not os.path.exists(self.ufilename)
        assert os.path.exists(self.ufilename + '.new')

    def test_replace(self):
        def f():
            return rposix.replace(self.path, self.path2)

        interpret(f, [])
        assert not os.path.exists(self.ufilename)
        assert os.path.exists(self.ufilename + '.new')

    def test_listdir(self):
        udir = UnicodeWithEncoding(os.path.dirname(self.ufilename))

        if sys.platform == 'win32':
            def f():
                if isinstance(udir.as_unicode(), str):
                    _udir = udir.as_unicode()
                    _res = ', '
                else:
                    _udir = udir
                    _res = u', '
                return _res.join(rposix.listdir(_udir))
            result = interpret(f, [])
            assert os.path.basename(self.ufilename) in ll_to_string(result)
        else:
            def f():
                return ', '.join(rposix.listdir(udir))
            result = interpret(f, [])
            assert (os.path.basename(self.ufilename).encode('utf-8') in
                    ll_to_string(result))

    def test_chdir(self):
        os.unlink(self.ufilename)

        def f():
            rposix.mkdir(self.path, 0777)
            rposix.chdir(self.path)

        curdir = os.getcwd()
        try:
            interpret(f, [])
            assert os.getcwdu() == os.path.realpath(self.ufilename)
        finally:
            os.chdir(curdir)

        def g():
            rposix.rmdir(self.path)

        try:
            interpret(g, [])
        finally:
            try:
                os.rmdir(self.ufilename)
            except Exception:
                pass

    @win_only
    def test_is_valid_fd(self):
        assert rposix.is_valid_fd(0) == 1
        fid = open(str(udir.join('validate_test.txt')), 'w')
        fd = fid.fileno()
        assert rposix.is_valid_fd(fd) == 1
        fid.close()
        assert rposix.is_valid_fd(fd) == 0

    def test_putenv(self):
        from rpython.rlib import rposix_environ

        def f():
            rposix.putenv(self.path, self.path)
            rposix.unsetenv(self.path)

        interpret(f, [],     # does not crash
                  malloc_check=rposix_environ.REAL_UNSETENV)
        # If we have a real unsetenv(), check that it frees the string
        # kept alive by putenv().  Otherwise, we can't check that,
        # because unsetenv() will keep another string alive itself.
    test_putenv.dont_track_allocations = True


class TestPosixAscii(BasePosixUnicodeOrAscii):
    def _get_filename(self):
        return unicode(udir.join('test_open_ascii'))

    @rposix_requires('openat')
    def test_openat(self):
        def f(dirfd):
            try:
                fd = rposix.openat('test_open_ascii', os.O_RDONLY, 0777, dirfd)
                try:
                    text = os.read(fd, 50)
                    return text
                finally:
                    os.close(fd)
            except OSError:
                return ''

        dirfd = os.open(os.path.dirname(self.ufilename), os.O_RDONLY)
        try:
            assert ll_to_string(interpret(f, [dirfd])) == "test"
        finally:
            os.close(dirfd)

    @rposix_requires('unlinkat')
    def test_unlinkat(self):
        def f(dirfd):
            return rposix.unlinkat('test_open_ascii', dir_fd=dirfd)

        dirfd = os.open(os.path.dirname(self.ufilename), os.O_RDONLY)
        try:
            interpret(f, [dirfd])
        finally:
            os.close(dirfd)
        assert not os.path.exists(self.ufilename)

    @rposix_requires('utimensat')
    def test_utimensat(self):
        def f(dirfd):
            return rposix.utimensat('test_open_ascii',
                0, rposix.UTIME_NOW, 0, rposix.UTIME_NOW, dir_fd=dirfd)

        dirfd = os.open(os.path.dirname(self.ufilename), os.O_RDONLY)
        try:
            interpret(f, [dirfd])  # does not crash
        finally:
            os.close(dirfd)

    @rposix_requires('fchmodat')
    def test_fchmodat(self):
        def f(dirfd):
            return rposix.fchmodat('test_open_ascii', 0777, dirfd)

        dirfd = os.open(os.path.dirname(self.ufilename), os.O_RDONLY)
        try:
            interpret(f, [dirfd])  # does not crash
        finally:
            os.close(dirfd)


class TestPosixUnicode(BasePosixUnicodeOrAscii):
    def _get_filename(self):
        return (unicode(udir.join('test_open')) +
                u'\u65e5\u672c.txt') # "Japan"

class TestRegisteredFunctions:
    def test_dup(self):
        def f():
            os.dup(4)
            os.dup2(5, 6)
        compile(f, ())

    def test_open(self):
        def f():
            os.open('/tmp/t', 0, 0)
            os.open(u'/tmp/t', 0, 0)
        compile(f, ())


@rposix_requires('fdlistdir')
def test_fdlistdir(tmpdir):
    tmpdir.join('file').write('text')
    dirfd = os.open(str(tmpdir), os.O_RDONLY)
    result = rposix.fdlistdir(dirfd)
    # Note: fdlistdir() always closes dirfd
    assert result == ['file']

@rposix_requires('fdlistdir')
def test_fdlistdir_rewinddir(tmpdir):
    tmpdir.join('file').write('text')
    dirfd = os.open(str(tmpdir), os.O_RDONLY)
    result1 = rposix.fdlistdir(os.dup(dirfd))
    result2 = rposix.fdlistdir(dirfd)
    assert result1 == result2 == ['file']

@rposix_requires('symlinkat')
def test_symlinkat(tmpdir):
    tmpdir.join('file').write('text')
    dirfd = os.open(str(tmpdir), os.O_RDONLY)
    try:
        rposix.symlinkat('file', 'link', dir_fd=dirfd)
        assert os.readlink(str(tmpdir.join('link'))) == 'file'
    finally:
        os.close(dirfd)

@rposix_requires('renameat')
def test_renameat(tmpdir):
    tmpdir.join('file').write('text')
    dirfd = os.open(str(tmpdir), os.O_RDONLY)
    try:
        rposix.renameat('file', 'file2', src_dir_fd=dirfd, dst_dir_fd=dirfd)
    finally:
        os.close(dirfd)
    assert tmpdir.join('file').check(exists=False)
    assert tmpdir.join('file2').check(exists=True)

def test_set_inheritable():
    fd1, fd2 = os.pipe()
    rposix.set_inheritable(fd1, True)
    assert rposix.get_inheritable(fd1) == True
    rposix.set_inheritable(fd1, False)
    assert rposix.get_inheritable(fd1) == False
    os.close(fd1)
    os.close(fd2)

def test_SetNonInheritableCache():
    cache = rposix.SetNonInheritableCache()
    fd1, fd2 = os.pipe()
    if sys.platform == 'win32':
        rposix.set_inheritable(fd1, True)
        rposix.set_inheritable(fd2, True)
    assert rposix.get_inheritable(fd1) == True
    assert rposix.get_inheritable(fd1) == True
    assert cache.cached_inheritable == -1
    cache.set_non_inheritable(fd1)
    assert cache.cached_inheritable == 1
    cache.set_non_inheritable(fd2)
    assert cache.cached_inheritable == 1
    assert rposix.get_inheritable(fd1) == False
    assert rposix.get_inheritable(fd1) == False
    os.close(fd1)
    os.close(fd2)

def test_dup_dup2_non_inheritable():
    for preset in [False, True]:
        fd1, fd2 = os.pipe()
        rposix.set_inheritable(fd1, preset)
        rposix.set_inheritable(fd2, preset)
        fd3 = rposix.dup(fd1, True)
        assert rposix.get_inheritable(fd3) == True
        fd4 = rposix.dup(fd1, False)
        assert rposix.get_inheritable(fd4) == False
        rposix.dup2(fd2, fd4, False)
        assert rposix.get_inheritable(fd4) == False
        rposix.dup2(fd2, fd3, True)
        assert rposix.get_inheritable(fd3) == True
        os.close(fd1)
        os.close(fd2)
        os.close(fd3)
        os.close(fd4)

def test_sync():
    if sys.platform != 'win32':
        rposix.sync()

def test_cpu_count():
    cc = rposix.cpu_count()
    assert cc >= 1

@rposix_requires('set_status_flags')
def test_set_status_flags():
    fd1, fd2 = os.pipe()
    try:
        flags = rposix.get_status_flags(fd1)
        assert flags & rposix.O_NONBLOCK == 0
        rposix.set_status_flags(fd1, flags | rposix.O_NONBLOCK)
        assert rposix.get_status_flags(fd1) & rposix.O_NONBLOCK != 0
    finally:
        os.close(fd1)
        os.close(fd2)

@rposix_requires('getpriority')
def test_getpriority():
    # a "don't crash" kind of test only
    prio = rposix.getpriority(rposix.PRIO_PROCESS, 0)
    rposix.setpriority(rposix.PRIO_PROCESS, 0, prio)
    py.test.raises(OSError, rposix.getpriority, rposix.PRIO_PGRP, 123456789)

if sys.platform != 'win32':
    def test_sendfile():
        from rpython.rlib import rsocket
        s1, s2 = rsocket.socketpair()
        relpath = 'test_sendfile'
        filename = str(udir.join(relpath))
        fd = os.open(filename, os.O_RDWR|os.O_CREAT, 0777)
        os.write(fd, 'abcdefghij')
        res = rposix.sendfile(s1.fd, fd, 3, 5)
        assert res == 5
        data = os.read(s2.fd, 10)
        assert data == 'defgh'
        os.close(fd)
        s2.close()
        s1.close()

    def test_sendfile_invalid_offset():
        from rpython.rlib import rsocket
        s1, s2 = rsocket.socketpair()
        relpath = 'test_sendfile_invalid_offset'
        filename = str(udir.join(relpath))
        fd = os.open(filename, os.O_RDWR|os.O_CREAT, 0777)
        os.write(fd, 'abcdefghij')
        with py.test.raises(OSError) as excinfo:
            rposix.sendfile(s1.fd, fd, -1, 5)
        assert excinfo.value.errno == errno.EINVAL
        os.close(fd)
        s2.close()
        s1.close()

if sys.platform.startswith('linux'):
    def test_sendfile_no_offset():
        from rpython.rlib import rsocket
        s1, s2 = rsocket.socketpair()
        relpath = 'test_sendfile'
        filename = str(udir.join(relpath))
        fd = os.open(filename, os.O_RDWR|os.O_CREAT, 0777)
        os.write(fd, 'abcdefghij')
        os.lseek(fd, 3, 0)
        res = rposix.sendfile_no_offset(s1.fd, fd, 5)
        assert res == 5
        data = os.read(s2.fd, 10)
        assert data == 'defgh'
        os.close(fd)
        s2.close()
        s1.close()

@rposix_requires('pread')
def test_pread():
    fname = str(udir.join('os_test.txt'))
    fd = os.open(fname, os.O_RDWR | os.O_CREAT)
    try:
        assert fd >= 0
        os.write(fd, b'Hello world')
        os.lseek(fd, 0, 0)
        assert rposix.pread(fd, 2, 1) == b'el'
    finally:
        os.close(fd)
    py.test.raises(OSError, rposix.pread, fd, 2, 1)

@rposix_requires('pwrite')
def test_pwrite():
    fname = str(udir.join('os_test.txt'))
    fd = os.open(fname, os.O_RDWR | os.O_CREAT, 0777)
    try:
        assert fd >= 0
        os.write(fd, b'Hello world')
        os.lseek(fd, 0, 0)
        rposix.pwrite(fd, b'ea', 1)
        assert os.read(fd, 4) == b'Heal'
    finally:
        os.close(fd)
    py.test.raises(OSError, rposix.pwrite, fd, b'ea', 1)

@rposix_requires('posix_fadvise')
def test_posix_fadvise():
    if sys.maxint <= 2**32:
        py.test.skip("ll2ctypes run of posix_fadvise() on 32-bit "
                     "gets confused by the size of OFF_T")
    fname = str(udir.join('test_os_posix_fadvise'))
    fd = os.open(fname, os.O_CREAT | os.O_RDWR)
    try:
        os.write(fd, b"foobar")
        assert rposix.posix_fadvise(fd, 0, 1, rposix.POSIX_FADV_WILLNEED) is None
        assert rposix.posix_fadvise(fd, 1, 1, rposix.POSIX_FADV_NORMAL) is None
        assert rposix.posix_fadvise(fd, 2, 1, rposix.POSIX_FADV_SEQUENTIAL) is None
        assert rposix.posix_fadvise(fd, 3, 1, rposix.POSIX_FADV_RANDOM) is None
        assert rposix.posix_fadvise(fd, 4, 1, rposix.POSIX_FADV_NOREUSE) is None
        assert rposix.posix_fadvise(fd, 5, 1, rposix.POSIX_FADV_DONTNEED) is None
        py.test.raises(OSError, rposix.posix_fadvise, fd, 6, 1, 1234567)
    finally:
        os.close(fd)

@rposix_requires('posix_fallocate')
def test_posix_fallocate():
    if sys.maxint <= 2**32:
        py.test.skip("ll2ctypes run of posix_fallocate() on 32-bit "
                     "gets confused by the size of OFF_T")
    fname = str(udir.join('os_test.txt'))
    fd = os.open(fname, os.O_WRONLY | os.O_CREAT, 0777)
    try:
        assert rposix.posix_fallocate(fd, 0, 10) == 0
    except OSError as inst:
        """ ZFS seems not to support fallocate.
        so skipping solaris-based since it is likely to come with ZFS
        """
        if inst.errno != errno.EINVAL or not sys.platform.startswith("sunos"):
            raise
    finally:
        os.close(fd)

@rposix_requires('sched_get_priority_max')
def test_sched_get_priority_max():
    assert rposix.sched_get_priority_max(rposix.SCHED_FIFO) != -1
    assert rposix.sched_get_priority_max(rposix.SCHED_RR) != -1
    assert rposix.sched_get_priority_max(rposix.SCHED_OTHER) != -1
    assert rposix.sched_get_priority_max(rposix.SCHED_BATCH) != -1

@rposix_requires('sched_get_priority_min')
def test_sched_get_priority_min():
    assert rposix.sched_get_priority_min(rposix.SCHED_FIFO) != -1
    assert rposix.sched_get_priority_min(rposix.SCHED_RR) != -1
    assert rposix.sched_get_priority_min(rposix.SCHED_OTHER) != -1
    assert rposix.sched_get_priority_min(rposix.SCHED_BATCH) != -1

@rposix_requires('sched_get_priority_min')
def test_os_sched_priority_max_greater_than_min():
    policy = rposix.SCHED_RR
    low = rposix.sched_get_priority_min(policy)
    high = rposix.sched_get_priority_max(policy)
    assert isinstance(low, int) == True
    assert isinstance(high, int) == True
    assert  high > low
<<<<<<< HEAD
    
=======

>>>>>>> d591703c
@rposix_requires('sched_yield')
def test_sched_yield():
    if sys.platform != 'win32':
        rposix.sched_yield()
<|MERGE_RESOLUTION|>--- conflicted
+++ resolved
@@ -810,12 +810,13 @@
     assert isinstance(low, int) == True
     assert isinstance(high, int) == True
     assert  high > low
-<<<<<<< HEAD
     
-=======
-
->>>>>>> d591703c
 @rposix_requires('sched_yield')
 def test_sched_yield():
     if sys.platform != 'win32':
         rposix.sched_yield()
+
+@rposix_requires('sched_yield')
+def test_sched_yield():
+    if sys.platform != 'win32':
+        rposix.sched_yield()
