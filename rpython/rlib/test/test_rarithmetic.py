from rpython.rtyper.test.tool import BaseRtypingTest
from rpython.rtyper.test.test_llinterp import interpret
from rpython.rlib.rarithmetic import *
from rpython.rlib.rstring import ParseStringError, ParseStringOverflowError
from hypothesis import given, strategies, assume
import sys
import py

maxint_mask = (sys.maxint*2 + 1)
machbits = 0
i = 1
l = 1L
while i == l and type(i) is int:
    i *= 2
    l *= 2
    machbits += 1
#print machbits


class Test_r_int:
    def test__add__(self):
        self.binary_test(lambda x, y: x + y, includes_floats=True)
    def test__sub__(self):
        self.binary_test(lambda x, y: x - y, includes_floats=True)
    def test__mul__(self):
        self.binary_test(lambda x, y: x * y, includes_floats=True)
        x = 3; y = [2]
        assert x*y == r_int(x)*y
        assert y*x == y*r_int(x)
    def test__div__(self):
        self.binary_test(lambda x, y: x // y)
    def test__mod__(self):
        self.binary_test(lambda x, y: x % y)
    def test__divmod__(self):
        self.binary_test(divmod)
    def test__lshift__(self):
        self.binary_test(lambda x, y: x << y, (1, 2, 3))
    def test__rshift__(self):
        self.binary_test(lambda x, y: x >> y, (1, 2, 3))
    def test__or__(self):
        self.binary_test(lambda x, y: x | y)
    def test__and__(self):
        self.binary_test(lambda x, y: x & y)
    def test__xor__(self):
        self.binary_test(lambda x, y: x ^ y)
    def test__neg__(self):
        self.unary_test(lambda x: -x)
    def test__pos__(self):
        self.unary_test(lambda x: +x)
    def test__invert__(self):
        self.unary_test(lambda x: ~x)
    def test__pow__(self):
        self.binary_test(lambda x, y: x**y, (2, 3))
        self.binary_test(lambda x, y: pow(x, y, 42L), (2, 3, 5, 1000))

    def unary_test(self, f):
        for arg in (-10, -1, 0, 3, 12345):
            res = f(arg)
            cmp = f(r_int(arg))
            assert res == cmp

    def binary_test(self, f, rargs=None, includes_floats=False):
        if not rargs:
            rargs = (-10, -1, 3, 55)
        types_list = [(int, r_int), (r_int, int), (r_int, r_int)]
        if includes_floats:
            types_list += [(float, r_int), (r_int, float)]
        for larg in (-10, -1, 0, 3, 1234):
            for rarg in rargs:
                for types in types_list:
                    res = f(larg, rarg)
                    left, right = types
                    cmp = f(left(larg), right(rarg))
                    assert res == cmp

class Test_r_uint:
    def test__add__(self):
        self.binary_test(lambda x, y: x + y)
    def test__sub__(self):
        self.binary_test(lambda x, y: x - y)
    def test__mul__(self):
        self.binary_test(lambda x, y: x * y)
        x = 3; y = [2]
        assert x*y == r_uint(x)*y
        assert y*x == y*r_uint(x)
    def test__div__(self):
        self.binary_test(lambda x, y: x // y)
    def test__mod__(self):
        self.binary_test(lambda x, y: x % y)
    def test__divmod__(self):
        self.binary_test(divmod)
    def test__lshift__(self):
        self.binary_test(lambda x, y: x << y, (1, 2, 3))
    def test__rshift__(self):
        self.binary_test(lambda x, y: x >> y, (1, 2, 3))
    def test__or__(self):
        self.binary_test(lambda x, y: x | y)
    def test__and__(self):
        self.binary_test(lambda x, y: x & y)
    def test__xor__(self):
        self.binary_test(lambda x, y: x ^ y)
    def test__neg__(self):
        self.unary_test(lambda x: -x)
    def test__pos__(self):
        self.unary_test(lambda x: +x)
    def test__invert__(self):
        self.unary_test(lambda x: ~x)
    def test__pow__(self):
        self.binary_test(lambda x, y: x**y, (2, 3))
        # pow is buggy, dowsn't allow our type
        #self.binary_test(lambda x, y: pow(x, y, 42), (2, 3, 5, 1000))

    def test_back_to_int(self):
        #assert int(r_uint(-1)) == -1
        # ^^^ that looks wrong IMHO: int(x) should not by itself return
        #     an integer that has a different value than x, especially
        #     if x is a subclass of long.
        assert int(r_uint(1)) == 1

    def unary_test(self, f):
        for arg in (0, 3, 12345):
            res = f(arg) & maxint_mask
            cmp = f(r_uint(arg))
            assert res == cmp

    def binary_test(self, f, rargs = None, translated=False):
        mask = maxint_mask
        if not rargs:
            rargs = (1, 3, 55)
        # when translated merging different int types is not allowed
        if translated:
            alltypes = [(r_uint, r_uint)]
        else:
            alltypes = [(int, r_uint), (r_uint, int), (r_uint, r_uint)]
        for larg in (0, 1, 2, 3, 1234):
            for rarg in rargs:
                for types in alltypes:
                    res = f(larg, rarg)
                    left, right = types
                    cmp = f(left(larg), right(rarg))
                    if type(res) is tuple:
                        res = res[0] & mask, res[1] & mask
                    else:
                        res = res & mask
                    assert res == cmp

    def test_from_float(self):
        assert r_uint(2.3) == 2
        assert r_uint(sys.maxint * 1.234) == long(sys.maxint * 1.234)

    def test_to_float(self):
        assert float(r_uint(2)) == 2.0
        val = long(sys.maxint * 1.234)
        assert float(r_uint(val)) == float(val)

def test_mixed_types():
    types = [r_uint, r_ulonglong]
    for left in types:
        for right in types:
            x = left(3) + right(5)
            expected = max(types.index(left), types.index(right))
            assert types.index(type(x)) == expected

def test_limits():
    for cls in r_uint, r_ulonglong:
        mask = cls.MASK
        assert cls(mask) == mask
        assert cls(mask+1) == 0

    for cls in r_int, r_longlong:
        mask = cls.MASK>>1
        assert cls(mask) == mask
        assert cls(-mask-1) == -mask-1
        py.test.raises(OverflowError, "cls(mask) + 1")
        py.test.raises(OverflowError, "cls(-mask-1) - 1")

def test_intmask():
    assert intmask(1) == 1
    assert intmask(sys.maxint) == sys.maxint
    minint = -sys.maxint-1
    assert intmask(minint) == minint
    assert intmask(2*sys.maxint+1) == -1
    assert intmask(sys.maxint*2) == -2
    assert intmask(sys.maxint*2+2) == 0
    assert intmask(2*(sys.maxint*1+1)) == 0
    assert intmask(1 << (machbits-1)) == 1 << (machbits-1)
    assert intmask(sys.maxint+1) == minint
    assert intmask(minint-1) == sys.maxint
    assert intmask(r_uint(-1)) == -1
    assert intmask(r_ulonglong(-1)) == -1

def test_intmask_small():
    from rpython.rtyper.lltypesystem import rffi
    for tp in [rffi.r_signedchar, rffi.r_short, rffi.r_int,
               rffi.r_long, rffi.r_longlong]:
        x = intmask(tp(5))
        assert (type(x), x) == (int, 5)
        x = intmask(tp(-5))
        assert (type(x), x) == (int, -5)
    for tp in [rffi.r_uchar, rffi.r_ushort, rffi.r_uint,
               rffi.r_ulong, rffi.r_ulonglong]:
        x = intmask(tp(5))
        assert (type(x), x) == (int, 5)

def test_bug_creating_r_int():
    minint = -sys.maxint-1
    assert r_int(r_int(minint)) == minint

def test_ovfcheck():
    one = 1
    x = sys.maxint
    minusx = -sys.maxint
    n = -sys.maxint-1
    y = sys.maxint-1
    # sanity
    py.test.raises(AssertionError, ovfcheck, r_uint(0))

    # not overflowing
    try:
        ovfcheck(y+one)
    except OverflowError:
        assert False
    else:
        pass
    try:
        ovfcheck(minusx-one)
    except OverflowError:
        assert False
    else:
        pass
    try:
        ovfcheck(x-x)
    except OverflowError:
        assert False
    else:
        pass
    try:
        ovfcheck(n-n)
    except OverflowError:
        assert False
    else:
        pass

    # overflowing
    try:
        ovfcheck(x+one)
    except OverflowError:
        pass
    else:
        assert False
    try:
        ovfcheck(x+x)
    except OverflowError:
        pass
    else:
        assert False
    try:
        ovfcheck(n-one)
    except OverflowError:
        pass
    else:
        assert False
    try:
        ovfcheck(n-y)
    except OverflowError:
        pass
    else:
        assert False

def test_ovfcheck_float_to_int():
    assert ovfcheck_float_to_int(1.0) == 1
    assert ovfcheck_float_to_int(0.0) == 0
    assert ovfcheck_float_to_int(13.0) == 13
    assert ovfcheck_float_to_int(-1.0) == -1
    assert ovfcheck_float_to_int(-13.0) == -13

    # strange things happening for float to int on 64 bit:
    # int(float(i)) != i  because of rounding issues
    x = sys.maxint
    while int(float(x)) > sys.maxint:
        x -= 1
    assert ovfcheck_float_to_int(float(x)) == int(float(x))

    x = sys.maxint + 1
    while int(float(x)) <= sys.maxint:
        x += 1
    py.test.raises(OverflowError, ovfcheck_float_to_int, x)

    x = -sys.maxint-1
    while int(float(x)) < -sys.maxint-1:
        x += 1
    assert ovfcheck_float_to_int(float(x)) == int(float(x))

    x = -sys.maxint-1
    while int(float(x)) >= -sys.maxint-1:
        x -= 1
    py.test.raises(OverflowError, ovfcheck_float_to_int, x)


def test_abs():
    assert type(abs(r_longlong(1))) is r_longlong


def test_r_singlefloat():
    x = r_singlefloat(2.5)       # exact number
    assert float(x) == 2.5
    x = r_singlefloat(2.1)       # approximate number, bits are lost
    assert float(x) != 2.1
    assert abs(float(x) - 2.1) < 1E-6

def test_r_singlefloat_eq():
    x = r_singlefloat(2.5)       # exact number
    y = r_singlefloat(2.5)
    assert x == y
    assert not x != y
    assert not x == 2.5
    assert x != 2.5
    py.test.raises(TypeError, "x>y")

class TestRarithmetic(BaseRtypingTest):
    def test_compare_singlefloat_crashes(self):
        from rpython.rlib.rarithmetic import r_singlefloat
        from rpython.rtyper.error import MissingRTypeOperation
        def f(x):
            a = r_singlefloat(x)
            b = r_singlefloat(x+1)
            return a == b
        py.test.raises(MissingRTypeOperation, "self.interpret(f, [42.0])")

    def test_is_valid_int(self):
        def f(x):
            return (is_valid_int(x)     * 4 +
                    is_valid_int(x > 0) * 2 +
                    is_valid_int(x + 0.5))
        assert f(123) == 4 + 2
        res = self.interpret(f, [123])
        assert res == 4 + 2


def test_int_real_union():
    from rpython.rtyper.lltypesystem.rffi import r_int_real
    assert compute_restype(r_int_real, r_int_real) is r_int_real

def test_compute_restype_incompatible():
    from rpython.rtyper.lltypesystem.rffi import r_int_real, r_short, r_ushort
    testcases = [(r_uint, r_longlong), (r_int_real, r_uint),
                (r_short, r_ushort)]
    for t1, t2 in testcases:
        py.test.raises(AssertionError, compute_restype, t1, t2)
        py.test.raises(AssertionError, compute_restype, t2, t1)

def test_most_neg_value_of():
    assert most_neg_value_of_same_type(123) == -sys.maxint-1
    assert most_neg_value_of_same_type(r_uint(123)) == 0
    llmin = -(2**(r_longlong.BITS-1))
    assert most_neg_value_of_same_type(r_longlong(123)) == llmin
    assert most_neg_value_of_same_type(r_ulonglong(123)) == 0

def test_most_pos_value_of():
    assert most_pos_value_of_same_type(123) == sys.maxint
    assert most_pos_value_of_same_type(r_uint(123)) == 2 * sys.maxint + 1
    llmax_sign = (2**(r_longlong.BITS-1))-1
    llmax_unsign = (2**r_longlong.BITS)-1
    assert most_pos_value_of_same_type(r_longlong(123)) == llmax_sign
    assert most_pos_value_of_same_type(r_ulonglong(123)) == llmax_unsign

def test_is_signed_integer_type():
    from rpython.rtyper.lltypesystem import lltype, rffi
    assert is_signed_integer_type(lltype.Signed)
    assert is_signed_integer_type(rffi.SIGNEDCHAR)
    assert is_signed_integer_type(lltype.SignedLongLong)
    assert not is_signed_integer_type(lltype.Unsigned)
    assert not is_signed_integer_type(lltype.UnsignedLongLong)
    assert not is_signed_integer_type(lltype.Char)
    assert not is_signed_integer_type(lltype.UniChar)
    assert not is_signed_integer_type(lltype.Bool)

def test_r_ulonglong():
    x = r_longlong(-1)
    y = r_ulonglong(x)
    assert long(y) == 2**r_ulonglong.BITS - 1

def test_highest_bit():
    py.test.raises(AssertionError, highest_bit, 0)
    py.test.raises(AssertionError, highest_bit, 14)
    for i in xrange(31):
        assert highest_bit(2**i) == i

def test_int_between():
    assert int_between(1, 1, 3)
    assert int_between(1, 2, 3)
    assert not int_between(1, 0, 2)
    assert not int_between(1, 5, 2)
    assert not int_between(1, 2, 2)
    assert not int_between(1, 1, 1)

def test_int_force_ge_zero():
    assert int_force_ge_zero(42) == 42
    assert int_force_ge_zero(0) == 0
    assert int_force_ge_zero(-42) == 0

@given(strategies.integers(min_value=0, max_value=sys.maxint),
       strategies.integers(min_value=1, max_value=sys.maxint))
def test_int_c_div_mod(x, y):
    assert int_c_div(~x, y) == -(abs(~x) // y)
    assert int_c_div( x,-y) == -(x // y)

@given(strategies.integers(min_value=0, max_value=sys.maxint),
       strategies.integers(min_value=1, max_value=sys.maxint))
def test_int_c_div_mod_2(x, y):
    assume((x, y) != (sys.maxint, 1))  # This case would overflow
    assert int_c_div(~x,-y) == +(abs(~x) // y)
    for x1 in [x, ~x]:
        for y1 in [y, -y]:
            assert int_c_div(x1, y1) * y1 + int_c_mod(x1, y1) == x1

# these can't be prebuilt on 32bit
U1 = r_ulonglong(0x0102030405060708L)
U2 = r_ulonglong(0x0807060504030201L)
S1 = r_longlong(0x0102030405060708L)
S2 = r_longlong(0x0807060504030201L)

def test_byteswap():
    from rpython.rtyper.lltypesystem import rffi, lltype

    assert rffi.cast(lltype.Signed, byteswap(rffi.cast(rffi.USHORT, 0x0102))) == 0x0201
    assert rffi.cast(lltype.Signed, byteswap(rffi.cast(rffi.INT, 0x01020304))) == 0x04030201
    assert byteswap(U1) == U2
    assert byteswap(S1) == S2
    assert ((byteswap(2.3) - 1.903598566252326e+185) / 1e185) < 0.000001
    assert (rffi.cast(lltype.Float, byteswap(rffi.cast(lltype.SingleFloat, 2.3))) - 4.173496037651603e-08) < 1e-16

def test_byteswap_interpret():
    interpret(test_byteswap, [])


class TestStringToInt:

    def test_string_to_int(self):
        cases = [('0', 0),
                 ('1', 1),
                 ('9', 9),
                 ('10', 10),
                 ('09', 9),
                 ('0000101', 101),    # not octal unless base 0 or 8
                 ('5123', 5123),
                 (' 0', 0),
                 ('0  ', 0),
                 (' \t \n   32313  \f  \v   \r  \n\r    ', 32313),
                 ('+12', 12),
                 ('-5', -5),
                 ('- 5', -5),
                 ('+ 5', 5),
                 ('  -123456789 ', -123456789),
                 ]
        for s, expected in cases:
            assert string_to_int(s) == expected
            #assert string_to_bigint(s).tolong() == expected

    def test_string_to_int_base(self):
        cases = [('111', 2, 7),
                 ('010', 2, 2),
                 ('102', 3, 11),
                 ('103', 4, 19),
                 ('107', 8, 71),
                 ('109', 10, 109),
                 ('10A', 11, 131),
                 ('10a', 11, 131),
                 ('10f', 16, 271),
                 ('10F', 16, 271),
                 ('0x10f', 16, 271),
                 ('0x10F', 16, 271),
                 ('10z', 36, 1331),
                 ('10Z', 36, 1331),
                 ('12',   0, 12),
                 ('015',  0, 13),
                 ('0x10', 0, 16),
                 ('0XE',  0, 14),
                 ('0',    0, 0),
                 ('0b11', 2, 3),
                 ('0B10', 2, 2),
                 ('0o77', 8, 63),
                 ]
        for s, base, expected in cases:
            assert string_to_int(s, base) == expected
            assert string_to_int('+'+s, base) == expected
            assert string_to_int('-'+s, base) == -expected
            assert string_to_int(s+'\n', base) == expected
            assert string_to_int('  +'+s, base) == expected
            assert string_to_int('-'+s+'  ', base) == -expected

    def test_string_to_int_error(self):
        cases = ['0x123',    # must use base 0 or 16
                 ' 0X12 ',
                 '0b01',
                 '0o01',
                 '',
                 '++12',
                 '+-12',
                 '-+12',
                 '--12',
                 '12a6',
                 '12A6',
                 'f',
                 'Z',
                 '.',
                 '@',
                 ]
        for s in cases:
            py.test.raises(ParseStringError, string_to_int, s)
            py.test.raises(ParseStringError, string_to_int, '  '+s)
            py.test.raises(ParseStringError, string_to_int, s+'  ')
            py.test.raises(ParseStringError, string_to_int, '+'+s)
            py.test.raises(ParseStringError, string_to_int, '-'+s)
        py.test.raises(ParseStringError, string_to_int, '0x', 16)
        py.test.raises(ParseStringError, string_to_int, '-0x', 16)

        exc = py.test.raises(ParseStringError, string_to_int, '')
        assert exc.value.msg == "invalid literal for int() with base 10"
        exc = py.test.raises(ParseStringError, string_to_int, '', 0)
        assert exc.value.msg == "invalid literal for int() with base 0"

    def test_string_to_int_overflow(self):
        import sys
        py.test.raises(ParseStringOverflowError, string_to_int,
               str(sys.maxint*17))

    def test_string_to_int_not_overflow(self):
        import sys
        for x in [-sys.maxint-1, sys.maxint]:
            y = string_to_int(str(x))
            assert y == x

    def test_string_to_int_base_error(self):
        cases = [('1', 1),
                 ('1', 37),
                 ('a', 0),
                 ('9', 9),
                 ('0x123', 7),
                 ('145cdf', 15),
                 ('12', 37),
                 ('12', 98172),
                 ('12', -1),
                 ('12', -908),
                 ('12.3', 10),
                 ('12.3', 13),
                 ('12.3', 16),
                 ]
        for s, base in cases:
            py.test.raises(ParseStringError, string_to_int, s, base)
            py.test.raises(ParseStringError, string_to_int, '  '+s, base)
            py.test.raises(ParseStringError, string_to_int, s+'  ', base)
            py.test.raises(ParseStringError, string_to_int, '+'+s, base)
            py.test.raises(ParseStringError, string_to_int, '-'+s, base)

    def test_number_underscores(self):
        VALID_UNDERSCORE_LITERALS = [
            '0_0_0',
            '4_2',
            '1_0000_0000',
            '0b1001_0100',
<<<<<<< HEAD
            '0xffff_ffff',
=======
            '0xfff_ffff',
>>>>>>> 079dd595
            '0o5_7_7',
            '0b_0',
            '0x_f',
            '0o_5',
        ]
        INVALID_UNDERSCORE_LITERALS = [
            # Trailing underscores:
            '0_',
            '42_',
            '1.4j_',
            '0x_',
            '0b1_',
            '0xf_',
            '0o5_',
            # Underscores in the base selector:
            '0_b0',
            '0_xf',
            '0_o5',
            # Old-style octal, still disallowed:
            '09_99',
            # Multiple consecutive underscores:
            '4_______2',
            '0b1001__0100',
<<<<<<< HEAD
            '0xffff__ffff',
=======
            '0xfff__ffff',
>>>>>>> 079dd595
            '0x___',
            '0o5__77',
            '1e1__0',
        ]
        for x in VALID_UNDERSCORE_LITERALS:
            print x
            y = string_to_int(x, base=0, allow_underscores=True)
            assert y == int(x.replace('_', ''), base=0)
        for x in INVALID_UNDERSCORE_LITERALS:
            print x
            py.test.raises(ParseStringError, string_to_int, x, base=0,
                           allow_underscores=True)


class TestExplicitIntsizes:

    _32_max =            2147483647
    _32_min =           -2147483648
    _32_umax =           4294967295
    _64_max =   9223372036854775807
    _64_min =  -9223372036854775808
    _64_umax = 18446744073709551615

    def test_explicit_32(self):

        assert type(r_int32(0)) == r_int32
        assert type(r_int32(self._32_max)) == r_int32
        assert type(r_int32(self._32_min)) == r_int32

        assert type(r_uint32(0)) == r_uint32
        assert type(r_uint32(self._32_umax)) == r_uint32

        with py.test.raises(OverflowError):
            ovfcheck(r_int32(self._32_max) + r_int32(1))
            ovfcheck(r_int32(self._32_min) - r_int32(1))

        assert most_pos_value_of_same_type(r_int32(1)) == self._32_max
        assert most_neg_value_of_same_type(r_int32(1)) == self._32_min

        assert most_pos_value_of_same_type(r_uint32(1)) == self._32_umax
        assert most_neg_value_of_same_type(r_uint32(1)) == 0

        assert r_uint32(self._32_umax) + r_uint32(1) == r_uint32(0)
        assert r_uint32(0) - r_uint32(1) == r_uint32(self._32_umax)

    def test_explicit_64(self):

        assert type(r_int64(0)) == r_int64
        assert type(r_int64(self._64_max)) == r_int64
        assert type(r_int64(self._64_min)) == r_int64

        assert type(r_uint64(0)) == r_uint64
        assert type(r_uint64(self._64_umax)) == r_uint64

        with py.test.raises(OverflowError):
            ovfcheck(r_int64(self._64_max) + r_int64(1))
            ovfcheck(r_int64(self._64_min) - r_int64(1))

        assert most_pos_value_of_same_type(r_int64(1)) == self._64_max
        assert most_neg_value_of_same_type(r_int64(1)) == self._64_min

        assert most_pos_value_of_same_type(r_uint64(1)) == self._64_umax
        assert most_neg_value_of_same_type(r_uint64(1)) == 0

        assert r_uint64(self._64_umax) + r_uint64(1) == r_uint64(0)
        assert r_uint64(0) - r_uint64(1) == r_uint64(self._64_umax)


def test_operation_with_float():
    def f(x):
        assert r_longlong(x) + 0.5 == 43.5
        assert r_longlong(x) - 0.5 == 42.5
        assert r_longlong(x) * 0.5 == 21.5
        assert r_longlong(x) / 0.8 == 53.75
    f(43)
    interpret(f, [43])

def test_int64_plus_int32():
    assert r_uint64(1234567891234) + r_uint32(1) == r_uint64(1234567891235)

def test_fallback_paths():

    def make(pattern):
        def method(self, other, *extra):
            if extra:
                assert extra == (None,)   # for 'pow'
            if type(other) is long:
                return pattern % other
            else:
                return NotImplemented
        return method

    class A(object):
        __add__  = make("a+%d")
        __radd__ = make("%d+a")
        __sub__  = make("a-%d")
        __rsub__ = make("%d-a")
        __mul__  = make("a*%d")
        __rmul__ = make("%d*a")
        __div__  = make("a/%d")
        __rdiv__ = make("%d/a")
        __floordiv__  = make("a//%d")
        __rfloordiv__ = make("%d//a")
        __mod__  = make("a%%%d")
        __rmod__ = make("%d%%a")
        __and__  = make("a&%d")
        __rand__ = make("%d&a")
        __or__   = make("a|%d")
        __ror__  = make("%d|a")
        __xor__  = make("a^%d")
        __rxor__ = make("%d^a")
        __pow__  = make("a**%d")
        __rpow__ = make("%d**a")

    a = A()
    assert r_uint32(42) + a == "42+a"
    assert a + r_uint32(42) == "a+42"
    assert r_uint32(42) - a == "42-a"
    assert a - r_uint32(42) == "a-42"
    assert r_uint32(42) * a == "42*a"
    assert a * r_uint32(42) == "a*42"
    assert r_uint32(42) / a == "42/a"
    assert a / r_uint32(42) == "a/42"
    assert r_uint32(42) // a == "42//a"
    assert a // r_uint32(42) == "a//42"
    assert r_uint32(42) % a == "42%a"
    assert a % r_uint32(42) == "a%42"
    py.test.raises(TypeError, "a << r_uint32(42)")
    py.test.raises(TypeError, "r_uint32(42) << a")
    py.test.raises(TypeError, "a >> r_uint32(42)")
    py.test.raises(TypeError, "r_uint32(42) >> a")
    assert r_uint32(42) & a == "42&a"
    assert a & r_uint32(42) == "a&42"
    assert r_uint32(42) | a == "42|a"
    assert a | r_uint32(42) == "a|42"
    assert r_uint32(42) ^ a == "42^a"
    assert a ^ r_uint32(42) == "a^42"
    assert r_uint32(42) ** a == "42**a"
    assert a ** r_uint32(42) == "a**42"

def test_ovfcheck_int32():
    assert ovfcheck_int32_add(-2**30, -2**30) == -2**31
    py.test.raises(OverflowError, ovfcheck_int32_add, 2**30, 2**30)
    assert ovfcheck_int32_sub(-2**30, 2**30) == -2**31
    py.test.raises(OverflowError, ovfcheck_int32_sub, 2**30, -2**30)
    assert ovfcheck_int32_mul(-2**16, 2**15) == -2**31
    py.test.raises(OverflowError, ovfcheck_int32_mul, -2**16, -2**15)<|MERGE_RESOLUTION|>--- conflicted
+++ resolved
@@ -559,11 +559,7 @@
             '4_2',
             '1_0000_0000',
             '0b1001_0100',
-<<<<<<< HEAD
-            '0xffff_ffff',
-=======
             '0xfff_ffff',
->>>>>>> 079dd595
             '0o5_7_7',
             '0b_0',
             '0x_f',
@@ -587,11 +583,7 @@
             # Multiple consecutive underscores:
             '4_______2',
             '0b1001__0100',
-<<<<<<< HEAD
-            '0xffff__ffff',
-=======
             '0xfff__ffff',
->>>>>>> 079dd595
             '0x___',
             '0o5__77',
             '1e1__0',
