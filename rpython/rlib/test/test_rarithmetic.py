--- conflicted
+++ resolved
@@ -401,12 +401,6 @@
 
 @given(strategies.integers(min_value=0, max_value=sys.maxint),
        strategies.integers(min_value=1, max_value=sys.maxint))
-<<<<<<< HEAD
-def test_int_c_div(x, y):
-    assert int_c_div(~x, y) == -(abs(~x) // y)
-    assert int_c_div( x,-y) == -(x // y)
-    assert int_c_div(~x,-y) == +(abs(~x) // y)
-=======
 def test_int_c_div_mod(x, y):
     assert int_c_div(~x, y) == -(abs(~x) // y)
     assert int_c_div( x,-y) == -(x // y)
@@ -414,7 +408,6 @@
     for x1 in [x, ~x]:
         for y1 in [y, -y]:
             assert int_c_div(x1, y1) * y1 + int_c_mod(x1, y1) == x1
->>>>>>> faad1651
 
 # these can't be prebuilt on 32bit
 U1 = r_ulonglong(0x0102030405060708L)
