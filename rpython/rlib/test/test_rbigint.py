--- conflicted
+++ resolved
@@ -1601,7 +1601,6 @@
         r1 = rx.abs_rshift_and_mask(r_ulonglong(shift), mask)
         assert r1 == (abs(x) >> shift) & mask
 
-<<<<<<< HEAD
     @given(biglongs, strategies.integers(min_value=1, max_value=10000))
     def test_str_to_int_big_base10(self, l, limit):
         l = abs(l)
@@ -1617,11 +1616,10 @@
         mem = {}
         assert (_str_to_int_big_w5pow(exp, mem, limit).tolong() == 5 ** exp ==
                 rbigint.fromint(5).int_pow(exp).tolong())
-=======
+
     @given(biglongs)
     def test_bit_count(self, val):
         assert rbigint.fromlong(val).bit_count() == bin(abs(val)).count("1")
->>>>>>> 36f85eb0
 
 
 @pytest.mark.parametrize(['methname'], [(methodname, ) for methodname in dir(TestHypothesis) if methodname.startswith("test_")])
