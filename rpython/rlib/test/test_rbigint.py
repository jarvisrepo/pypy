from __future__ import division

import operator
import sys
from random import random, randint, sample

import py

from rpython.rlib import rbigint as lobj
from rpython.rlib.rarithmetic import r_uint, r_longlong, r_ulonglong, intmask
from rpython.rlib.rbigint import (rbigint, SHIFT, MASK, KARATSUBA_CUTOFF,
    _store_digit, _mask_digit, InvalidEndiannessError, InvalidSignednessError)
from rpython.rlib.rfloat import NAN
from rpython.rtyper.test.test_llinterp import interpret


class TestRLong(object):
    def test_simple(self):
        for op1 in [-2, -1, 0, 1, 2, 50]:
            for op2 in [-2, -1, 0, 1, 2, 50]:
                rl_op1 = rbigint.fromint(op1)
                rl_op2 = rbigint.fromint(op2)
                for op in "add sub mul".split():
                    r1 = getattr(rl_op1, op)(rl_op2)
                    r2 = getattr(operator, op)(op1, op2)
                    print op, op1, op2
                    assert r1.tolong() == r2

    def test_frombool(self):
        assert rbigint.frombool(False).tolong() == 0
        assert rbigint.frombool(True).tolong() == 1

    def test_str(self):
        n = 1
        r1 = rbigint.fromint(1)
        three = rbigint.fromint(3)
        for i in range(300):
            n *= 3
            r1 = r1.mul(three)
            assert r1.str() == str(n)
            r2 = r1.neg()
            assert r2.str() == str(-n)

    def test_floordiv(self):
        for op1 in [-12, -2, -1, 1, 2, 50]:
            for op2 in [-4, -2, -1, 1, 2, 8]:
                rl_op1 = rbigint.fromint(op1)
                rl_op2 = rbigint.fromint(op2)
                r1 = rl_op1.floordiv(rl_op2)
                r2 = op1 // op2
                assert r1.tolong() == r2

    def test_truediv(self):
        for op1 in [-12, -2, -1, 1, 2, 50]:
            for op2 in [-4, -2, -1, 1, 2, 8]:
                rl_op1 = rbigint.fromint(op1)
                rl_op2 = rbigint.fromint(op2)
                r1 = rl_op1.truediv(rl_op2)
                r2 = op1 / op2
                assert r1 == r2

    def test_truediv_precision(self):
        op1 = rbigint.fromlong(12345*2**30)
        op2 = rbigint.fromlong(98765*7**81)
        f = op1.truediv(op2)
        assert f == 4.7298422347492634e-61      # exactly

    def test_truediv_overflow(self):
        overflowing = 2**1024 - 2**(1024-53-1)
        op1 = rbigint.fromlong(overflowing-1)
        op2 = rbigint.fromlong(1)
        f = op1.truediv(op2)
        assert f == 1.7976931348623157e+308     # exactly

        op1 = rbigint.fromlong(overflowing-1)
        op2 = rbigint.fromlong(-1)
        f = op1.truediv(op2)
        assert f == -1.7976931348623157e+308    # exactly

        op1 = rbigint.fromlong(-overflowing+1)
        op2 = rbigint.fromlong(-1)
        f = op1.truediv(op2)
        assert f == +1.7976931348623157e+308    # exactly

        op1 = rbigint.fromlong(overflowing)
        op2 = rbigint.fromlong(1)
        py.test.raises(OverflowError, op1.truediv, op2)

    def test_truediv_overflow2(self):
        overflowing = 2**1024 - 2**(1024-53-1)
        op1 = rbigint.fromlong(2*overflowing - 10)
        op2 = rbigint.fromlong(2)
        f = op1.truediv(op2)
        assert f == 1.7976931348623157e+308    # exactly
        op2 = rbigint.fromlong(-2)
        f = op1.truediv(op2)
        assert f == -1.7976931348623157e+308   # exactly

    def test_mod(self):
        for op1 in [-50, -12, -2, -1, 1, 2, 50, 52]:
            for op2 in [-4, -2, -1, 1, 2, 8]:
                rl_op1 = rbigint.fromint(op1)
                rl_op2 = rbigint.fromint(op2)
                r1 = rl_op1.mod(rl_op2)
                r2 = op1 % op2
                print op1, op2
                assert r1.tolong() == r2

    def test_pow(self):
        for op1 in [-50, -12, -2, -1, 1, 2, 50, 52]:
            for op2 in [0, 1, 2, 8, 9, 10, 11]:
                rl_op1 = rbigint.fromint(op1)
                rl_op2 = rbigint.fromint(op2)
                r1 = rl_op1.pow(rl_op2)
                r2 = op1 ** op2
                assert r1.tolong() == r2

    def test_touint(self):
        result = r_uint(sys.maxint + 42)
        rl = rbigint.fromint(sys.maxint).add(rbigint.fromint(42))
        assert rl.touint() == result

    def test_eq_ne_operators(self):
        a1 = rbigint.fromint(12)
        a2 = rbigint.fromint(12)
        a3 = rbigint.fromint(123)

        assert a1 == a2
        assert a1 != a3
        assert not (a1 != a2)
        assert not (a1 == a3)


def gen_signs(l):
    for s in l:
        if s == 0:
            yield s
        else:
            yield s
            yield -s

def bigint(lst, sign):
    for digit in lst:
        assert digit & MASK == digit    # wrongly written test!
    return rbigint(map(_store_digit, map(_mask_digit, lst)), sign)


class Test_rbigint(object):

    def test_args_from_long(self):
        BASE = 1 << SHIFT
        assert rbigint.fromlong(0).eq(bigint([0], 0))
        assert rbigint.fromlong(17).eq(bigint([17], 1))
        assert rbigint.fromlong(BASE-1).eq(bigint([intmask(BASE-1)], 1))
        assert rbigint.fromlong(BASE).eq(bigint([0, 1], 1))
        assert rbigint.fromlong(BASE**2).eq(bigint([0, 0, 1], 1))
        assert rbigint.fromlong(-17).eq(bigint([17], -1))
        assert rbigint.fromlong(-(BASE-1)).eq(bigint([intmask(BASE-1)], -1))
        assert rbigint.fromlong(-BASE).eq(bigint([0, 1], -1))
        assert rbigint.fromlong(-(BASE**2)).eq(bigint([0, 0, 1], -1))
#        assert rbigint.fromlong(-sys.maxint-1).eq(
#            rbigint.digits_for_most_neg_long(-sys.maxint-1), -1)

    def test_args_from_int(self):
        BASE = 1 << 31 # Can't can't shift here. Shift might be from longlonglong
        MAX = int(BASE-1)
        assert rbigint.fromrarith_int(0).eq(bigint([0], 0))
        assert rbigint.fromrarith_int(17).eq(bigint([17], 1))
        assert rbigint.fromrarith_int(MAX).eq(bigint([MAX], 1))
        # No longer true.
        """assert rbigint.fromrarith_int(r_longlong(BASE)).eq(bigint([0, 1], 1))
        assert rbigint.fromrarith_int(r_longlong(BASE**2)).eq(
            bigint([0, 0, 1], 1))"""
        assert rbigint.fromrarith_int(-17).eq(bigint([17], -1))
        assert rbigint.fromrarith_int(-MAX).eq(bigint([MAX], -1))
        """assert rbigint.fromrarith_int(-MAX-1).eq(bigint([0, 1], -1))
        assert rbigint.fromrarith_int(r_longlong(-(BASE**2))).eq(
            bigint([0, 0, 1], -1))"""
#        assert rbigint.fromrarith_int(-sys.maxint-1).eq((
#            rbigint.digits_for_most_neg_long(-sys.maxint-1), -1)

    def test_args_from_uint(self):
        BASE = 1 << SHIFT
        assert rbigint.fromrarith_int(r_uint(0)).eq(bigint([0], 0))
        assert rbigint.fromrarith_int(r_uint(17)).eq(bigint([17], 1))
        assert rbigint.fromrarith_int(r_uint(BASE-1)).eq(bigint([intmask(BASE-1)], 1))
        assert rbigint.fromrarith_int(r_uint(BASE)).eq(bigint([0, 1], 1))
        #assert rbigint.fromrarith_int(r_uint(BASE**2)).eq(bigint([0], 0))
        assert rbigint.fromrarith_int(r_uint(sys.maxint)).eq(
            rbigint.fromint(sys.maxint))
        assert rbigint.fromrarith_int(r_uint(sys.maxint+1)).eq(
            rbigint.fromlong(sys.maxint+1))
        assert rbigint.fromrarith_int(r_uint(2*sys.maxint+1)).eq(
            rbigint.fromlong(2*sys.maxint+1))

    def test_fromdecimalstr(self):
        x = rbigint.fromdecimalstr("12345678901234567890523897987")
        assert x.tolong() == 12345678901234567890523897987L
        assert x.tobool() is True
        x = rbigint.fromdecimalstr("+12345678901234567890523897987")
        assert x.tolong() == 12345678901234567890523897987L
        assert x.tobool() is True
        x = rbigint.fromdecimalstr("-12345678901234567890523897987")
        assert x.tolong() == -12345678901234567890523897987L
        assert x.tobool() is True
        x = rbigint.fromdecimalstr("+0")
        assert x.tolong() == 0
        assert x.tobool() is False
        x = rbigint.fromdecimalstr("-0")
        assert x.tolong() == 0
        assert x.tobool() is False

    def test_fromstr(self):
        from rpython.rlib.rstring import ParseStringError
<<<<<<< HEAD
        assert rbigint.fromstr(u'123').tolong() == 123
        assert rbigint.fromstr(u'123  ').tolong() == 123
        py.test.raises(ParseStringError, rbigint.fromstr, u'123L')
        py.test.raises(ParseStringError, rbigint.fromstr, u'123L  ')
        py.test.raises(ParseStringError, rbigint.fromstr, u'L')
        py.test.raises(ParseStringError, rbigint.fromstr, u'L  ')
        assert rbigint.fromstr(u'123', 4).tolong() == 27
        assert rbigint.fromstr(u'123L', 30).tolong() == 27000 + 1800 + 90 + 21
        assert rbigint.fromstr(u'123L', 22).tolong() == 10648 + 968 + 66 + 21
        py.test.raises(ParseStringError, rbigint.fromstr, u'123L', 21)
        assert rbigint.fromstr(u'1891234174197319').tolong() == 1891234174197319
=======
        assert rbigint.fromstr('123L').tolong() == 123
        assert rbigint.fromstr('123L  ').tolong() == 123
        py.test.raises(ParseStringError, rbigint.fromstr, '123L  ',
                       ignore_l_suffix=True)
        py.test.raises(ParseStringError, rbigint.fromstr, 'L')
        py.test.raises(ParseStringError, rbigint.fromstr, 'L  ')
        e = py.test.raises(ParseStringError, rbigint.fromstr, 'L  ',
                           fname='int')
        assert 'int()' in e.value.msg
        assert rbigint.fromstr('123L', 4).tolong() == 27
        assert rbigint.fromstr('123L', 30).tolong() == 27000 + 1800 + 90 + 21
        assert rbigint.fromstr('123L', 22).tolong() == 10648 + 968 + 66 + 21
        assert rbigint.fromstr('123L', 21).tolong() == 441 + 42 + 3
        assert rbigint.fromstr('1891234174197319').tolong() == 1891234174197319
>>>>>>> 989f1ef4

    def test_from_numberstring_parser(self):
        from rpython.rlib.rstring import NumberStringParser
        parser = NumberStringParser(u"1231231241", u"1231231241", 10, u"long")
        assert rbigint._from_numberstring_parser(parser).tolong() == 1231231241

    def test_add(self):
        x = 123456789123456789000000L
        y = 123858582373821923936744221L
        for i in [-1, 1]:
            for j in [-1, 1]:
                f1 = rbigint.fromlong(x * i)
                f2 = rbigint.fromlong(y * j)
                result = f1.add(f2)
                assert result.tolong() == x * i + y * j

    def test_sub(self):
        x = 12378959520302182384345L
        y = 88961284756491823819191823L
        for i in [-1, 1]:
            for j in [-1, 1]:
                f1 = rbigint.fromlong(x * i)
                f2 = rbigint.fromlong(y * j)
                result = f1.sub(f2)
                assert result.tolong() == x * i - y * j

    def test_subzz(self):
        w_l0 = rbigint.fromint(0)
        assert w_l0.sub(w_l0).tolong() == 0

    def test_mul(self):
        x = -1238585838347L
        y = 585839391919233L
        f1 = rbigint.fromlong(x)
        f2 = rbigint.fromlong(y)
        result = f1.mul(f2)
        assert result.tolong() == x * y
        # also test a * a, it has special code
        result = f1.mul(f1)
        assert result.tolong() == x * x

    def test_tofloat(self):
        x = 12345678901234567890L ** 10
        f1 = rbigint.fromlong(x)
        d = f1.tofloat()
        assert d == float(x)
        x = x ** 100
        f1 = rbigint.fromlong(x)
        assert py.test.raises(OverflowError, f1.tofloat)
        f2 = rbigint.fromlong(2097152 << SHIFT)
        d = f2.tofloat()
        assert d == float(2097152 << SHIFT)

    def test_tofloat_precision(self):
        assert rbigint.fromlong(0).tofloat() == 0.0
        for sign in [1, -1]:
            for p in xrange(100):
                x = long(2**p * (2**53 + 1) + 1) * sign
                y = long(2**p * (2**53+ 2)) * sign
                rx = rbigint.fromlong(x)
                rxf = rx.tofloat()
                assert rxf == float(y)
                assert rbigint.fromfloat(rxf).tolong() == y
                #
                x = long(2**p * (2**53 + 1)) * sign
                y = long(2**p * 2**53) * sign
                rx = rbigint.fromlong(x)
                rxf = rx.tofloat()
                assert rxf == float(y)
                assert rbigint.fromfloat(rxf).tolong() == y

    def test_fromfloat(self):
        x = 1234567890.1234567890
        f1 = rbigint.fromfloat(x)
        y = f1.tofloat()
        assert f1.tolong() == long(x)
        # check overflow
        #x = 12345.6789e10000000000000000000000000000
        # XXX don't use such consts. marshal doesn't handle them right.
        x = 12345.6789e200
        x *= x
        assert py.test.raises(OverflowError, rbigint.fromfloat, x)
        assert py.test.raises(ValueError, rbigint.fromfloat, NAN)
        #
        f1 = rbigint.fromfloat(9007199254740991.0)
        assert f1.tolong() == 9007199254740991

    def test_eq(self):
        x = 5858393919192332223L
        y = 585839391919233111223311112332L
        f1 = rbigint.fromlong(x)
        f2 = rbigint.fromlong(-x)
        f3 = rbigint.fromlong(y)
        assert f1.eq(f1)
        assert f2.eq(f2)
        assert f3.eq(f3)
        assert not f1.eq(f2)
        assert not f1.eq(f3)

    def test_eq_fastpath(self):
        x = 1234
        y = 1234
        f1 = rbigint.fromint(x)
        f2 = rbigint.fromint(y)
        assert f1.eq(f2)

    def test_lt(self):
        val = [0, 0x111111111111, 0x111111111112, 0x111111111112FFFF]
        for x in gen_signs(val):
            for y in gen_signs(val):
                f1 = rbigint.fromlong(x)
                f2 = rbigint.fromlong(y)
                assert (x < y) ==  f1.lt(f2)

    def test_order(self):
        f6 = rbigint.fromint(6)
        f7 = rbigint.fromint(7)
        assert (f6.lt(f6), f6.lt(f7), f7.lt(f6)) == (0,1,0)
        assert (f6.le(f6), f6.le(f7), f7.le(f6)) == (1,1,0)
        assert (f6.gt(f6), f6.gt(f7), f7.gt(f6)) == (0,0,1)
        assert (f6.ge(f6), f6.ge(f7), f7.ge(f6)) == (1,0,1)

    def test_int_conversion(self):
        f1 = rbigint.fromlong(12332)
        f2 = rbigint.fromint(12332)
        assert f2.tolong() == f1.tolong()
        assert f2.toint()
        assert rbigint.fromlong(42).tolong() == 42
        assert rbigint.fromlong(-42).tolong() == -42

        u = f2.touint()
        assert u == 12332
        assert type(u) is r_uint

    def test_conversions(self):
        for v in (0, 1, -1, sys.maxint, -sys.maxint-1):
            assert rbigint.fromlong(long(v)).tolong() == long(v)
            l = rbigint.fromint(v)
            assert l.toint() == v
            if v >= 0:
                u = l.touint()
                assert u == v
                assert type(u) is r_uint
            else:
                py.test.raises(ValueError, l.touint)

        toobig_lv1 = rbigint.fromlong(sys.maxint+1)
        assert toobig_lv1.tolong() == sys.maxint+1
        toobig_lv2 = rbigint.fromlong(sys.maxint+2)
        assert toobig_lv2.tolong() == sys.maxint+2
        toobig_lv3 = rbigint.fromlong(-sys.maxint-2)
        assert toobig_lv3.tolong() == -sys.maxint-2

        for lv in (toobig_lv1, toobig_lv2, toobig_lv3):
            py.test.raises(OverflowError, lv.toint)

        lmaxuint = rbigint.fromlong(2*sys.maxint+1)
        toobig_lv4 = rbigint.fromlong(2*sys.maxint+2)

        u = lmaxuint.touint()
        assert u == 2*sys.maxint+1

        py.test.raises(ValueError, toobig_lv3.touint)
        py.test.raises(OverflowError, toobig_lv4.touint)


    def test_pow_lll(self):
        return
        x = 10L
        y = 2L
        z = 13L
        f1 = rbigint.fromlong(x)
        f2 = rbigint.fromlong(y)
        f3 = rbigint.fromlong(z)
        v = f1.pow(f2, f3)
        assert v.tolong() == pow(x, y, z)
        f3n = f3.neg()
        v = f1.pow(f2, f3n)
        assert v.tolong() == pow(x, y, -z)
        #
        f1, f2, f3 = [rbigint.fromlong(i)
                      for i in (10L, -1L, 42L)]
        py.test.raises(TypeError, f1.pow, f2, f3)
        f1, f2, f3 = [rbigint.fromlong(i)
                      for i in (10L, 5L, 0L)]
        py.test.raises(ValueError, f1.pow, f2, f3)
        #
        MAX = 1E20
        x = long(random() * MAX) + 1
        y = long(random() * MAX) + 1
        z = long(random() * MAX) + 1
        f1 = rbigint.fromlong(x)
        f2 = rbigint.fromlong(y)
        f3 = rbigint.fromlong(z)
        print f1
        print f2
        print f3
        v = f1.pow(f2, f3)
        print '--->', v
        assert v.tolong() == pow(x, y, z)

    def test_pow_lll_bug(self):
        two = rbigint.fromint(2)
        t = rbigint.fromlong(2655689964083835493447941032762343136647965588635159615997220691002017799304)
        for n, expected in [(37, 9), (1291, 931), (67889, 39464)]:
            v = two.pow(t, rbigint.fromint(n))
            assert v.toint() == expected
        #
        # more tests, comparing against CPython's answer
        enabled = sample(range(5*32), 10)
        for i in range(5*32):
            t = t.mul(two)      # add one random bit
            if random() >= 0.5:
                t = t.add(rbigint.fromint(1))
            if i not in enabled:
                continue    # don't take forever
            n = randint(1, sys.maxint)
            v = two.pow(t, rbigint.fromint(n))
            assert v.toint() == pow(2, t.tolong(), n)

    def test_pow_lll_bug2(self):
        x = rbigint.fromlong(2)
        y = rbigint.fromlong(5100894665148900058249470019412564146962964987365857466751243988156579407594163282788332839328303748028644825680244165072186950517295679131100799612871613064597)
        z = rbigint.fromlong(538564)
        expected = rbigint.fromlong(163464)
        got = x.pow(y, z)
        assert got.eq(expected)

    def test_pow_lln(self):
        x = 10L
        y = 2L
        f1 = rbigint.fromlong(x)
        f2 = rbigint.fromlong(y)
        v = f1.pow(f2)
        assert v.tolong() == x ** y

    def test_normalize(self):
        f1 = bigint([1, 0], 1)
        f1._normalize()
        assert f1.size == 1
        f0 = bigint([0], 0)
        assert f1.sub(f1).eq(f0)

    def test_invert(self):
        x = 3 ** 40
        f1 = rbigint.fromlong(x)
        f2 = rbigint.fromlong(-x)
        r1 = f1.invert()
        r2 = f2.invert()
        assert r1.tolong() == -(x + 1)
        assert r2.tolong() == -(-x + 1)

    def test_shift(self):
        negative = -23
        masks_list = [int((1 << i) - 1) for i in range(1, r_uint.BITS-1)]
        for x in gen_signs([3L ** 30L, 5L ** 20L, 7 ** 300, 0L, 1L]):
            f1 = rbigint.fromlong(x)
            py.test.raises(ValueError, f1.lshift, negative)
            py.test.raises(ValueError, f1.rshift, negative)
            for y in [0L, 1L, 32L, 2304L, 11233L, 3 ** 9]:
                res1 = f1.lshift(int(y)).tolong()
                res2 = f1.rshift(int(y)).tolong()
                assert res1 == x << y
                assert res2 == x >> y
                for mask in masks_list:
                    res3 = f1.abs_rshift_and_mask(r_ulonglong(y), mask)
                    assert res3 == (abs(x) >> y) & mask

    def test_from_list_n_bits(self):
        for x in ([3L ** 30L, 5L ** 20L, 7 ** 300] +
                  [1L << i for i in range(130)] +
                  [(1L << i) - 1L for i in range(130)]):
            for nbits in range(1, SHIFT+1):
                mask = (1 << nbits) - 1
                lst = []
                got = x
                while got > 0:
                    lst.append(int(got & mask))
                    got >>= nbits
                f1 = rbigint.from_list_n_bits(lst, nbits)
                assert f1.tolong() == x

    def test_bitwise(self):
        for x in gen_signs([0, 1, 5, 11, 42, 43, 3 ** 30]):
            for y in gen_signs([0, 1, 5, 11, 42, 43, 3 ** 30, 3 ** 31]):
                lx = rbigint.fromlong(x)
                ly = rbigint.fromlong(y)
                for mod in "xor and_ or_".split():
                    res1 = getattr(lx, mod)(ly).tolong()
                    res2 = getattr(operator, mod)(x, y)
                    assert res1 == res2

    def test_mul_eq_shift(self):
        p2 = rbigint.fromlong(1).lshift(63)
        f1 = rbigint.fromlong(0).lshift(63)
        f2 = rbigint.fromlong(0).mul(p2)
        assert f1.eq(f2)
            
    def test_tostring(self):
        z = rbigint.fromlong(0)
        assert z.str() == '0'
        assert z.repr() == '0L'
        assert z.hex() == '0x0L'
        assert z.oct() == '0L'
        x = rbigint.fromlong(-18471379832321)
        assert x.str() == '-18471379832321'
        assert x.repr() == '-18471379832321L'
        assert x.hex() == '-0x10ccb4088e01L'
        assert x.oct() == '-0414626402107001L'
        assert x.format('.!') == (
            '-!....!!..!!..!.!!.!......!...!...!!!........!')
        assert x.format('abcdefghijkl', '<<', '>>') == '-<<cakdkgdijffjf>>'

    def test_format_caching(self):
        big = rbigint.fromlong(2 ** 1000)
        res1 = big.str()
        oldpow = rbigint.__dict__['pow']
        rbigint.pow = None
        # make sure pow is not used the second time
        try:
            res2 = big.str()
            assert res2 == res1
        finally:
            rbigint.pow = oldpow

    def test_overzelous_assertion(self):
        a = rbigint.fromlong(-1<<10000)
        b = rbigint.fromlong(-1<<3000)
        assert a.mul(b).tolong() == (-1<<10000)*(-1<<3000)

    def test_bit_length(self):
        assert rbigint.fromlong(0).bit_length() == 0
        assert rbigint.fromlong(1).bit_length() == 1
        assert rbigint.fromlong(2).bit_length() == 2
        assert rbigint.fromlong(3).bit_length() == 2
        assert rbigint.fromlong(4).bit_length() == 3
        assert rbigint.fromlong(-3).bit_length() == 2
        assert rbigint.fromlong(-4).bit_length() == 3
        assert rbigint.fromlong(1<<40).bit_length() == 41

    def test_hash(self):
        for i in [0, 1, 2, 3, 4, 5, 6, 7, 8, 9,
                  sys.maxint-3, sys.maxint-2, sys.maxint-1, sys.maxint,
                  ] + [randint(0, sys.maxint) for _ in range(100)]:
            # hash of machine-sized integers
            assert rbigint.fromint(i).hash() == i
            # hash of negative machine-sized integers
            assert rbigint.fromint(-i-1).hash() == -i-1
        #
        for i in range(200):
            # hash of large integers: should be equal to the hash of the
            # integer reduced modulo 2**64-1, to make decimal.py happy
            x = randint(0, sys.maxint**5)
            y = x % (2**64-1)
            assert rbigint.fromlong(x).hash() == rbigint.fromlong(y).hash()
            assert rbigint.fromlong(-x).hash() == rbigint.fromlong(-y).hash()

class TestInternalFunctions(object):
    def test__inplace_divrem1(self):
        # signs are not handled in the helpers!
        for x, y in [(1238585838347L, 3), (1234123412311231L, 1231231), (99, 100)]:
            if y > MASK:
                continue
            f1 = rbigint.fromlong(x)
            f2 = y
            remainder = lobj._inplace_divrem1(f1, f1, f2)
            assert (f1.tolong(), remainder) == divmod(x, y)
        out = bigint([99, 99], 1)
        remainder = lobj._inplace_divrem1(out, out, 100)

    def test__divrem1(self):
        # signs are not handled in the helpers!
        x = 1238585838347L
        y = 3
        f1 = rbigint.fromlong(x)
        f2 = y
        div, rem = lobj._divrem1(f1, f2)
        assert (div.tolong(), rem) == divmod(x, y)

    def test__muladd1(self):
        x = 1238585838347L
        y = 3
        z = 42
        f1 = rbigint.fromlong(x)
        f2 = y
        f3 = z
        prod = lobj._muladd1(f1, f2, f3)
        assert prod.tolong() == x * y + z

    def test__x_divrem(self):
        x = 12345678901234567890L
        for i in range(100):
            y = long(randint(1, 1 << 60))
            y <<= 60
            y += randint(1, 1 << 60)
            if y > x:
                x <<= 100
                
            f1 = rbigint.fromlong(x)
            f2 = rbigint.fromlong(y)
            div, rem = lobj._x_divrem(f1, f2)
            _div, _rem = divmod(x, y)
            assert div.tolong() == _div
            assert rem.tolong() == _rem

    def test__x_divrem2(self):
        Rx = 1 << 130
        Rx2 = 1 << 150
        Ry = 1 << 127
        Ry2 = 1<< 150
        for i in range(10):
            x = long(randint(Rx, Rx2))
            y = long(randint(Ry, Ry2))
            f1 = rbigint.fromlong(x)
            f2 = rbigint.fromlong(y)
            div, rem = lobj._x_divrem(f1, f2)
            _div, _rem = divmod(x, y)
            assert div.tolong() == _div
            assert rem.tolong() == _rem
            
    def test_divmod(self):
        x = 12345678901234567890L
        for i in range(100):
            y = long(randint(0, 1 << 60))
            y <<= 60
            y += randint(0, 1 << 60)
            for sx, sy in (1, 1), (1, -1), (-1, -1), (-1, 1):
                sx *= x
                sy *= y
                f1 = rbigint.fromlong(sx)
                f2 = rbigint.fromlong(sy)
                div, rem = f1.divmod(f2)
                _div, _rem = divmod(sx, sy)
                assert div.tolong() == _div
                assert rem.tolong() == _rem

    # testing Karatsuba stuff
    def test__v_iadd(self):
        f1 = bigint([lobj.MASK] * 10, 1)
        f2 = bigint([1], 1)
        carry = lobj._v_iadd(f1, 1, len(f1._digits)-1, f2, 1)
        assert carry == 1
        assert f1.tolong() == lobj.MASK

    def test__v_isub(self):
        f1 = bigint([lobj.MASK] + [0] * 9 + [1], 1)
        f2 = bigint([1], 1)
        borrow = lobj._v_isub(f1, 1, len(f1._digits)-1, f2, 1)
        assert borrow == 0
        assert f1.tolong() == (1 << lobj.SHIFT) ** 10 - 1

    def test__kmul_split(self):
        split = 5
        diglo = [0] * split
        dighi = [lobj.MASK] * split
        f1 = bigint(diglo + dighi, 1)
        hi, lo = lobj._kmul_split(f1, split)
        assert lo._digits == [_store_digit(0)]
        assert hi._digits == map(_store_digit, dighi)

    def test__k_mul(self):
        digs = KARATSUBA_CUTOFF * 5
        f1 = bigint([lobj.MASK] * digs, 1)
        f2 = lobj._x_add(f1, bigint([1], 1))
        ret = lobj._k_mul(f1, f2)
        assert ret.tolong() == f1.tolong() * f2.tolong()

    def test__k_lopsided_mul(self):
        digs_a = KARATSUBA_CUTOFF + 3
        digs_b = 3 * digs_a
        f1 = bigint([lobj.MASK] * digs_a, 1)
        f2 = bigint([lobj.MASK] * digs_b, 1)
        ret = lobj._k_lopsided_mul(f1, f2)
        assert ret.tolong() == f1.tolong() * f2.tolong()

    def test_longlong(self):
        max = 1L << (r_longlong.BITS-1)
        f1 = rbigint.fromlong(max-1)    # fits in r_longlong
        f2 = rbigint.fromlong(-max)     # fits in r_longlong
        f3 = rbigint.fromlong(max)      # overflows
        f4 = rbigint.fromlong(-max-1)   # overflows
        assert f1.tolonglong() == max-1
        assert f2.tolonglong() == -max
        py.test.raises(OverflowError, f3.tolonglong)
        py.test.raises(OverflowError, f4.tolonglong)

    def test_uintmask(self):
        assert rbigint.fromint(-1).uintmask() == r_uint(-1)
        assert rbigint.fromint(0).uintmask() == r_uint(0)
        assert (rbigint.fromint(sys.maxint).uintmask() ==
                r_uint(sys.maxint))
        assert (rbigint.fromlong(sys.maxint+1).uintmask() ==
                r_uint(-sys.maxint-1))

    def test_ulonglongmask(self):
        assert rbigint.fromlong(-1).ulonglongmask() == r_ulonglong(-1)
        assert rbigint.fromlong(0).ulonglongmask() == r_ulonglong(0)
        assert (rbigint.fromlong(sys.maxint).ulonglongmask() ==
                r_ulonglong(sys.maxint))
        assert (rbigint.fromlong(9**50).ulonglongmask() ==
                r_ulonglong(9**50))
        assert (rbigint.fromlong(-9**50).ulonglongmask() ==
                r_ulonglong(-9**50))

    def test_parse_digit_string(self):
        from rpython.rlib.rbigint import parse_digit_string
        class Parser:
            def __init__(self, base, sign, digits):
                self.base = base
                self.sign = sign
                self.next_digit = iter(digits + [-1]).next
        x = parse_digit_string(Parser(10, 1, [6]))
        assert x.eq(rbigint.fromint(6))
        x = parse_digit_string(Parser(10, 1, [6, 2, 3]))
        assert x.eq(rbigint.fromint(623))
        x = parse_digit_string(Parser(10, -1, [6, 2, 3]))
        assert x.eq(rbigint.fromint(-623))
        x = parse_digit_string(Parser(16, 1, [0xA, 0x4, 0xF]))
        assert x.eq(rbigint.fromint(0xA4F))
        num = 0
        for i in range(36):
            x = parse_digit_string(Parser(36, 1, range(i)))
            assert x.eq(rbigint.fromlong(num))
            num = num * 36 + i
        x = parse_digit_string(Parser(16, -1, range(15,-1,-1)*99))
        assert x.eq(rbigint.fromlong(long('-0x' + 'FEDCBA9876543210'*99, 16)))
        assert x.tobool() is True
        x = parse_digit_string(Parser(7, 1, [0, 0, 0]))
        assert x.tobool() is False
        x = parse_digit_string(Parser(7, -1, [0, 0, 0]))
        assert x.tobool() is False


BASE = 2 ** SHIFT

class TestTranslatable(object):
    def test_square(self):
        def test():
            xlo = rbigint.fromint(1410065408)
            xhi = rbigint.fromint(4)
            x = xlo.or_(xhi.lshift(31))
            y = x.mul(x)
            return y.str()
        res = interpret(test, [])
        assert "".join(res.chars) == test()

    def test_add(self):
        x = rbigint.fromint(-2147483647)
        y = rbigint.fromint(-1)
        z = rbigint.fromint(-2147483648)
        def test():
            return x.add(y).eq(z)
        assert test()
        res = interpret(test, [])
        assert res

    def test_args_from_rarith_int(self):
        from rpython.rtyper.tool.rfficache import platform
        from rpython.rlib.rarithmetic import r_int
        from rpython.rtyper.lltypesystem.rffi import r_int_real
        classlist = platform.numbertype_to_rclass.values()
        fnlist = []
        for r in classlist:
            if r in (r_int, r_int_real):     # and also r_longlong on 64-bit
                continue
            if r is int:
                mask = sys.maxint*2+1
                signed = True
            else:
                mask = r.MASK
                signed = r.SIGNED
            values = [0, -1, mask>>1, -(mask>>1)-1]
            if not signed:
                values = [x & mask for x in values]
            values = [r(x) for x in values]

            def fn(i):
                n = rbigint.fromrarith_int(values[i])
                return n.str()

            for i in range(len(values)):
                res = fn(i)
                assert res == str(long(values[i]))
                res = interpret(fn, [i])
                assert ''.join(res.chars) == str(long(values[i]))

    def test_truediv_overflow(self):
        overflowing = 2**1024 - 2**(1024-53-1)
        op1 = rbigint.fromlong(overflowing)

        def fn():
            try:
                return op1.truediv(rbigint.fromint(1))
            except OverflowError:
                return -42.0

        res = interpret(fn, [])
        assert res == -42.0

    def test_frombytes(self):
        bigint = rbigint.frombytes('', byteorder='big', signed=True)
        assert bigint.tolong() == 0
        s = "\xFF\x12\x34\x56"
        bigint = rbigint.frombytes(s, byteorder="big", signed=False)
        assert bigint.tolong() == 0xFF123456
        bigint = rbigint.frombytes(s, byteorder="little", signed=False)
        assert bigint.tolong() == 0x563412FF
        s = "\xFF\x02\x03\x04\x05\x06\x07\x08\x09\x10\x11\x12\x13\x14\x15\xFF"
        bigint = rbigint.frombytes(s, byteorder="big", signed=False)
        assert s == bigint.tobytes(16, byteorder="big", signed=False)
        py.test.raises(InvalidEndiannessError, bigint.frombytes, '\xFF', 'foo',
               signed=True)

    def test_tobytes(self):
        assert rbigint.fromint(0).tobytes(1, 'big', signed=True) == '\x00'
        assert rbigint.fromint(1).tobytes(2, 'big', signed=True) == '\x00\x01'
        py.test.raises(OverflowError, rbigint.fromint(255).tobytes, 1, 'big', signed=True)
        assert rbigint.fromint(-129).tobytes(2, 'big', signed=True) == '\xff\x7f'
        assert rbigint.fromint(-129).tobytes(2, 'little', signed=True) == '\x7f\xff'
        assert rbigint.fromint(65535).tobytes(3, 'big', signed=True) == '\x00\xff\xff'
        assert rbigint.fromint(-65536).tobytes(3, 'little', signed=True) == '\x00\x00\xff'
        assert rbigint.fromint(65535).tobytes(2, 'big', signed=False) == '\xff\xff'
        assert rbigint.fromint(-8388608).tobytes(3, 'little', signed=True) == '\x00\x00\x80'
        i = rbigint.fromint(-8388608)
        py.test.raises(InvalidEndiannessError, i.tobytes, 3, 'foo', signed=True)
        py.test.raises(InvalidSignednessError, i.tobytes, 3, 'little', signed=False)
        py.test.raises(OverflowError, i.tobytes, 2, 'little', signed=True)
<|MERGE_RESOLUTION|>--- conflicted
+++ resolved
@@ -212,34 +212,20 @@
 
     def test_fromstr(self):
         from rpython.rlib.rstring import ParseStringError
-<<<<<<< HEAD
-        assert rbigint.fromstr(u'123').tolong() == 123
-        assert rbigint.fromstr(u'123  ').tolong() == 123
-        py.test.raises(ParseStringError, rbigint.fromstr, u'123L')
-        py.test.raises(ParseStringError, rbigint.fromstr, u'123L  ')
+        assert rbigint.fromstr(u'123L').tolong() == 123
+        assert rbigint.fromstr(u'123L  ').tolong() == 123
+        py.test.raises(ParseStringError, rbigint.fromstr, u'123L  ',
+                       ignore_l_suffix=True)
         py.test.raises(ParseStringError, rbigint.fromstr, u'L')
         py.test.raises(ParseStringError, rbigint.fromstr, u'L  ')
-        assert rbigint.fromstr(u'123', 4).tolong() == 27
+        e = py.test.raises(ParseStringError, rbigint.fromstr, u'L  ',
+                           fname=u'int')
+        assert u'int()' in e.value.msg
+        assert rbigint.fromstr(u'123L', 4).tolong() == 27
         assert rbigint.fromstr(u'123L', 30).tolong() == 27000 + 1800 + 90 + 21
         assert rbigint.fromstr(u'123L', 22).tolong() == 10648 + 968 + 66 + 21
-        py.test.raises(ParseStringError, rbigint.fromstr, u'123L', 21)
+        assert rbigint.fromstr(u'123L', 21).tolong() == 441 + 42 + 3
         assert rbigint.fromstr(u'1891234174197319').tolong() == 1891234174197319
-=======
-        assert rbigint.fromstr('123L').tolong() == 123
-        assert rbigint.fromstr('123L  ').tolong() == 123
-        py.test.raises(ParseStringError, rbigint.fromstr, '123L  ',
-                       ignore_l_suffix=True)
-        py.test.raises(ParseStringError, rbigint.fromstr, 'L')
-        py.test.raises(ParseStringError, rbigint.fromstr, 'L  ')
-        e = py.test.raises(ParseStringError, rbigint.fromstr, 'L  ',
-                           fname='int')
-        assert 'int()' in e.value.msg
-        assert rbigint.fromstr('123L', 4).tolong() == 27
-        assert rbigint.fromstr('123L', 30).tolong() == 27000 + 1800 + 90 + 21
-        assert rbigint.fromstr('123L', 22).tolong() == 10648 + 968 + 66 + 21
-        assert rbigint.fromstr('123L', 21).tolong() == 441 + 42 + 3
-        assert rbigint.fromstr('1891234174197319').tolong() == 1891234174197319
->>>>>>> 989f1ef4
 
     def test_from_numberstring_parser(self):
         from rpython.rlib.rstring import NumberStringParser
