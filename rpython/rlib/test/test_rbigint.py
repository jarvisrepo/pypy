--- conflicted
+++ resolved
@@ -194,7 +194,6 @@
                 r2 = op1 ** op2
                 assert r1.tolong() == r2
 
-<<<<<<< HEAD
                 r3 = rl_op1.int_pow(op2, rbigint.fromint(1000))
                 r4 = pow(op1, op2, 1000)
                 print op1, op2
@@ -218,9 +217,6 @@
         r0 = rbigint.fromint(0)
         py.test.raises(ValueError, r1.int_pow, 2, r0)
         py.test.raises(ValueError, r1.pow, r1, r0)
-=======
-
->>>>>>> bf28d4ed
     def test_touint(self):
         result = r_uint(sys.maxint + 42)
         rl = rbigint.fromint(sys.maxint).add(rbigint.fromint(42))
@@ -336,13 +332,8 @@
 
     def test_int_add(self):
         for x in gen_signs(long_vals):
-<<<<<<< HEAD
-            for y in signed_int_vals:
-                f1 = rbigint.fromlong(x)
-=======
             f1 = rbigint.fromlong(x)
             for y in signed_int_vals:
->>>>>>> bf28d4ed
                 result = f1.int_add(y)
                 assert result.tolong() == x + y
 
@@ -355,15 +346,9 @@
                 assert result.tolong() == x - y
 
     def test_int_sub(self):
-<<<<<<< HEAD
-        for x in gen_signs([0, 123456789123456789000000L, 1 << 100, 3 ** 10000]):
-            for y in signed_int_vals:
-                f1 = rbigint.fromlong(x)
-=======
         for x in gen_signs(long_vals):
             f1 = rbigint.fromlong(x)
             for y in signed_int_vals:
->>>>>>> bf28d4ed
                 result = f1.int_sub(y)
                 assert result.tolong() == x - y
 
@@ -384,13 +369,8 @@
 
     def test_int_mul(self):
         for x in gen_signs(long_vals):
-<<<<<<< HEAD
-            for y in signed_int_vals:
-                f1 = rbigint.fromlong(x)
-=======
             f1 = rbigint.fromlong(x)
             for y in signed_int_vals:
->>>>>>> bf28d4ed
                 result = f1.int_mul(y)
                 assert result.tolong() == x * y
 
