--- conflicted
+++ resolved
@@ -775,11 +775,7 @@
         sethostname(s)
     assert e.value.errno == errno.EPERM
 
-<<<<<<< HEAD
-@pytest.mark.skipif(sys.platform == "linux",
-=======
 @pytest.mark.skipif(sys.platform != "linux",
->>>>>>> 7a359f87
         reason='this behaviour of MSG_TRUNC is linux specific')
 def test_msg_trunc_weirdness_linux():
     import socket
