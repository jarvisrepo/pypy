--- conflicted
+++ resolved
@@ -177,17 +177,6 @@
                            releasegil=False)
 
 def win_perf_counter():
-<<<<<<< HEAD
-    a = lltype.malloc(A, flavor='raw')
-    if state.divisor == 0.0:
-        QueryPerformanceCounter(a)
-        state.counter_start = a[0]
-        QueryPerformanceFrequency(a)
-        state.divisor = float(a[0])
-    QueryPerformanceCounter(a)
-    diff = a[0] - state.counter_start
-    lltype.free(a, flavor='raw')
-=======
     with lltype.scoped_alloc(rffi.CArray(rffi.lltype.SignedLongLong), 1) as a:
         if state.divisor == 0.0:
             QueryPerformanceCounter(a)
@@ -196,7 +185,6 @@
             state.divisor = float(a[0])
         QueryPerformanceCounter(a)
         diff = a[0] - state.counter_start
->>>>>>> aad41369
     return float(diff) / state.divisor
 
 @replace_time_function('clock')
