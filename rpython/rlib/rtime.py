--- conflicted
+++ resolved
@@ -167,14 +167,9 @@
     eci_with_lrt = eci.merge(ExternalCompilationInfo(libraries=['rt']))
     c_clock_gettime = external('clock_gettime',
                                [lltype.Signed, lltype.Ptr(TIMESPEC)],
-<<<<<<< HEAD
-                               rffi.INT, releasegil=False)
-if need_rusage:
-=======
                                rffi.INT, releasegil=False,
                                compilation_info=eci_with_lrt)
-else:
->>>>>>> 240bf406
+if need_rusage:
     RUSAGE = RUSAGE
     RUSAGE_SELF = RUSAGE_SELF or 0
     c_getrusage = external('getrusage',
