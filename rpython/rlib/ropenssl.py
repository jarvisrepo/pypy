--- conflicted
+++ resolved
@@ -54,20 +54,10 @@
 else:
     from rpython.rlib._rsocket_rffi import FD_SETSIZE as MAX_FD_SIZE
 
-
 ASN1_STRING = lltype.Ptr(lltype.ForwardReference())
 ASN1_ITEM = rffi.COpaquePtr('ASN1_ITEM')
+ASN1_ITEM_EXP = lltype.Ptr(lltype.FuncType([], ASN1_ITEM))
 X509_NAME = rffi.COpaquePtr('X509_NAME')
-
-# XXX not sure if there is a better way but this fixes LLVM translation
-class CConfigBootstrap:
-    _compilation_info_ = eci
-    OPENSSL_EXPORT_VAR_AS_FUNCTION = rffi_platform.Defined(
-            "OPENSSL_EXPORT_VAR_AS_FUNCTION")
-if rffi_platform.configure(CConfigBootstrap)["OPENSSL_EXPORT_VAR_AS_FUNCTION"]:
-    ASN1_ITEM_EXP = lltype.Ptr(lltype.FuncType([], ASN1_ITEM))
-else:
-    ASN1_ITEM_EXP = ASN1_ITEM
 
 class CConfig:
     _compilation_info_ = eci
@@ -138,6 +128,8 @@
          ('block_size', rffi.INT)])
     EVP_MD_SIZE = rffi_platform.SizeOf('EVP_MD')
     EVP_MD_CTX_SIZE = rffi_platform.SizeOf('EVP_MD_CTX')
+    OPENSSL_EXPORT_VAR_AS_FUNCTION = rffi_platform.Defined(
+                                             "OPENSSL_EXPORT_VAR_AS_FUNCTION")
 
     OBJ_NAME_st = rffi_platform.Struct(
         'OBJ_NAME',
@@ -267,14 +259,10 @@
 ssl_external('i2a_ASN1_INTEGER', [BIO, ASN1_INTEGER], rffi.INT)
 ssl_external('ASN1_item_d2i',
              [rffi.VOIDP, rffi.CCHARPP, rffi.LONG, ASN1_ITEM], rffi.VOIDP)
-<<<<<<< HEAD
-ssl_external('ASN1_ITEM_ptr', [ASN1_ITEM_EXP], ASN1_ITEM, macro=True)
-=======
 if OPENSSL_EXPORT_VAR_AS_FUNCTION:
     ssl_external('ASN1_ITEM_ptr', [ASN1_ITEM_EXP], ASN1_ITEM, macro=True)
 else:
     ssl_external('ASN1_ITEM_ptr', [rffi.VOIDP], ASN1_ITEM, macro=True)
->>>>>>> b926e2d4
 
 ssl_external('sk_GENERAL_NAME_num', [GENERAL_NAMES], rffi.INT,
              macro=True)
