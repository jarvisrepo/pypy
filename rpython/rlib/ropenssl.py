--- conflicted
+++ resolved
@@ -291,10 +291,7 @@
              save_err=rffi.RFFI_FULL_ERRNO_ZERO)
 ssl_external('SSL_CTX_use_certificate_chain_file', [SSL_CTX, rffi.CCHARP], rffi.INT,
              save_err=rffi.RFFI_FULL_ERRNO_ZERO)
-<<<<<<< HEAD
-=======
 ssl_external('SSL_CTX_get_cert_store', [SSL_CTX], X509_STORE)
->>>>>>> e0ad0ee3
 ssl_external('SSL_CTX_get_options', [SSL_CTX], rffi.LONG, macro=True)
 ssl_external('SSL_CTX_set_options', [SSL_CTX, rffi.LONG], rffi.LONG, macro=True)
 if HAVE_SSL_CTX_CLEAR_OPTIONS:
