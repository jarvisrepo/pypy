--- conflicted
+++ resolved
@@ -279,8 +279,10 @@
 ssl_external('SSLv2_method', [], SSL_METHOD)
 ssl_external('SSLv3_method', [], SSL_METHOD)
 ssl_external('SSLv23_method', [], SSL_METHOD)
-ssl_external('SSL_CTX_use_PrivateKey_file', [SSL_CTX, rffi.CCHARP, rffi.INT], rffi.INT)
-ssl_external('SSL_CTX_use_certificate_chain_file', [SSL_CTX, rffi.CCHARP], rffi.INT)
+ssl_external('SSL_CTX_use_PrivateKey_file', [SSL_CTX, rffi.CCHARP, rffi.INT], rffi.INT,
+             save_err=rffi.RFFI_FULL_ERRNO_ZERO)
+ssl_external('SSL_CTX_use_certificate_chain_file', [SSL_CTX, rffi.CCHARP], rffi.INT,
+             save_err=rffi.RFFI_FULL_ERRNO_ZERO)
 ssl_external('SSL_CTX_get_cert_store', [SSL_CTX], X509_STORE)
 ssl_external('SSL_CTX_get_options', [SSL_CTX], rffi.LONG, macro=True)
 ssl_external('SSL_CTX_set_options', [SSL_CTX, rffi.LONG], rffi.LONG, macro=True)
@@ -294,7 +296,7 @@
 ssl_external('SSL_CTX_set_cipher_list', [SSL_CTX, rffi.CCHARP], rffi.INT)
 ssl_external('SSL_CTX_load_verify_locations',
              [SSL_CTX, rffi.CCHARP, rffi.CCHARP], rffi.INT,
-             save_err=SAVE_ERR)
+             save_err=rffi.RFFI_FULL_ERRNO_ZERO)
 ssl_external('SSL_CTX_check_private_key', [SSL_CTX], rffi.INT)
 ssl_external('SSL_CTX_set_session_id_context', [SSL_CTX, rffi.CCHARP, rffi.UINT], rffi.INT)
 pem_password_cb = lltype.Ptr(lltype.FuncType([rffi.CCHARP, rffi.INT, rffi.INT, rffi.VOIDP], rffi.INT))
@@ -374,8 +376,8 @@
 ssl_external('X509_get_default_cert_dir', [], rffi.CCHARP)
 
 ssl_external('OBJ_obj2txt',
-<<<<<<< HEAD
-             [rffi.CCHARP, rffi.INT, ASN1_OBJECT, rffi.INT], rffi.INT)
+             [rffi.CCHARP, rffi.INT, ASN1_OBJECT, rffi.INT], rffi.INT,
+             save_err=SAVE_ERR)
 ssl_external('OBJ_obj2nid', [ASN1_OBJECT], rffi.INT)
 ssl_external('OBJ_nid2sn', [rffi.INT], rffi.CCHARP)
 ssl_external('OBJ_sn2nid', [rffi.CCHARP], rffi.INT)
@@ -383,10 +385,6 @@
 ssl_external('OBJ_txt2obj', [rffi.CCHARP, rffi.INT], ASN1_OBJECT)
 ssl_external('OBJ_nid2obj', [rffi.INT], ASN1_OBJECT)
 ssl_external('ASN1_OBJECT_free', [ASN1_OBJECT], lltype.Void)
-=======
-             [rffi.CCHARP, rffi.INT, ASN1_OBJECT, rffi.INT], rffi.INT,
-             save_err=SAVE_ERR)
->>>>>>> 5d05eef4
 ssl_external('ASN1_STRING_data', [ASN1_STRING], rffi.CCHARP)
 ssl_external('ASN1_STRING_length', [ASN1_STRING], rffi.INT)
 ssl_external('ASN1_STRING_to_UTF8', [rffi.CCHARPP, ASN1_STRING], rffi.INT,
@@ -460,25 +458,23 @@
 ssl_external('BIO_s_file', [], BIO_METHOD)
 ssl_external('BIO_new', [BIO_METHOD], BIO)
 ssl_external('BIO_set_nbio', [BIO, rffi.INT], rffi.INT, macro=True)
-ssl_external('BIO_new_file', [rffi.CCHARP, rffi.CCHARP], BIO)
+ssl_external('BIO_new_file', [rffi.CCHARP, rffi.CCHARP], BIO,
+             save_err=SAVE_ERR)
 ssl_external('BIO_new_mem_buf', [rffi.VOIDP, rffi.INT], BIO)
 ssl_external('BIO_free', [BIO], rffi.INT)
 ssl_external('BIO_reset', [BIO], rffi.INT, macro=True)
 ssl_external('BIO_read_filename', [BIO, rffi.CCHARP], rffi.INT, macro=True)
-<<<<<<< HEAD
-ssl_external('BIO_gets', [BIO, rffi.CCHARP, rffi.INT], rffi.INT)
+ssl_external('BIO_gets', [BIO, rffi.CCHARP, rffi.INT], rffi.INT,
+             save_err=SAVE_ERR)
 ssl_external('d2i_X509_bio', [BIO, rffi.VOIDP], X509)
 ssl_external('PEM_read_bio_X509',
              [BIO, rffi.VOIDP, rffi.VOIDP, rffi.VOIDP], X509)
-=======
-ssl_external('BIO_gets', [BIO, rffi.CCHARP, rffi.INT], rffi.INT,
-             save_err=SAVE_ERR)
->>>>>>> 5d05eef4
 ssl_external('PEM_read_bio_X509_AUX',
              [BIO, rffi.VOIDP, rffi.VOIDP, rffi.VOIDP], X509)
 
 ssl_external('PEM_read_bio_DHparams',
-             [BIO, rffi.VOIDP, rffi.VOIDP, rffi.VOIDP], DH)
+             [BIO, rffi.VOIDP, rffi.VOIDP, rffi.VOIDP], DH,
+             save_err=rffi.RFFI_FULL_ERRNO_ZERO)
 ssl_external('SSL_CTX_set_tmp_dh', [SSL_CTX, DH], rffi.INT, macro=True)
 ssl_external('DH_free', [DH], lltype.Void, releasegil=False)
 
