"""Interp-level mmap-like object.

Note that all the methods assume that the mmap is valid (or writable, for
writing methods).  You have to call check_valid() from the higher-level API,
as well as maybe check_writeable().  In the case of PyPy, this is done from
pypy/module/mmap/.
"""

from rpython.rtyper.tool import rffi_platform
from rpython.rtyper.lltypesystem import rffi, lltype
from rpython.rlib import rposix
from rpython.translator.tool.cbuild import ExternalCompilationInfo
from rpython.rlib.nonconst import NonConstant
from rpython.rlib.rarithmetic import intmask

import sys
import os
import platform
import stat

_POSIX = os.name == "posix"
_MS_WINDOWS = os.name == "nt"
_64BIT = "64bit" in platform.architecture()[0]
_CYGWIN = "cygwin" == sys.platform

class RMMapError(Exception):
    def __init__(self, message):
        self.message = message

class RValueError(RMMapError):
    pass

class RTypeError(RMMapError):
    pass

includes = ["sys/types.h"]
if _POSIX:
    includes += ['unistd.h', 'sys/mman.h']
elif _MS_WINDOWS:
    includes += ['winsock2.h', 'windows.h']

class CConfig:
    _compilation_info_ = ExternalCompilationInfo(
        includes=includes,
        #pre_include_bits=['#ifndef _GNU_SOURCE\n' +
        #                  '#define _GNU_SOURCE\n' +
        #                  '#endif']
        # ^^^ _GNU_SOURCE is always defined by the ExternalCompilationInfo now
    )
    size_t = rffi_platform.SimpleType("size_t", rffi.LONG)
    off_t = rffi_platform.SimpleType("off_t", rffi.LONG)

constants = {}
if _POSIX:
    # constants, look in sys/mman.h and platform docs for the meaning
    # some constants are linux only so they will be correctly exposed outside
    # depending on the OS
    constant_names = ['MAP_SHARED', 'MAP_PRIVATE',
                      'PROT_READ', 'PROT_WRITE',
                      'MS_SYNC']
    opt_constant_names = ['MAP_ANON', 'MAP_ANONYMOUS', 'MAP_NORESERVE',
                          'PROT_EXEC',
                          'MAP_DENYWRITE', 'MAP_EXECUTABLE']
    for name in constant_names:
        setattr(CConfig, name, rffi_platform.ConstantInteger(name))
    for name in opt_constant_names:
        setattr(CConfig, name, rffi_platform.DefinedConstantInteger(name))

    CConfig.MREMAP_MAYMOVE = (
        rffi_platform.DefinedConstantInteger("MREMAP_MAYMOVE"))
    CConfig.has_mremap = rffi_platform.Has('mremap(NULL, 0, 0, 0)')
    # a dirty hack, this is probably a macro

elif _MS_WINDOWS:
    constant_names = ['PAGE_READONLY', 'PAGE_READWRITE', 'PAGE_WRITECOPY',
                      'FILE_MAP_READ', 'FILE_MAP_WRITE', 'FILE_MAP_COPY',
                      'DUPLICATE_SAME_ACCESS', 'MEM_COMMIT', 'MEM_RESERVE',
                      'MEM_RELEASE', 'PAGE_EXECUTE_READWRITE', 'PAGE_NOACCESS']
    for name in constant_names:
        setattr(CConfig, name, rffi_platform.ConstantInteger(name))

    from rpython.rlib import rwin32

    from rpython.rlib.rwin32 import HANDLE, LPHANDLE
    from rpython.rlib.rwin32 import NULL_HANDLE, INVALID_HANDLE_VALUE
    from rpython.rlib.rwin32 import DWORD, WORD, DWORD_PTR, LPDWORD
    from rpython.rlib.rwin32 import BOOL, LPVOID, LPCSTR, SIZE_T
    from rpython.rlib.rwin32 import LONG, PLONG

# export the constants inside and outside. see __init__.py
cConfig = rffi_platform.configure(CConfig)
constants.update(cConfig)

if _POSIX:
    # MAP_ANONYMOUS is not always present but it's always available at CPython level
    if constants["MAP_ANONYMOUS"] is None:
        constants["MAP_ANONYMOUS"] = constants["MAP_ANON"]
    assert constants["MAP_ANONYMOUS"] is not None
    constants["MAP_ANON"] = constants["MAP_ANONYMOUS"]

locals().update(constants)

_ACCESS_DEFAULT, ACCESS_READ, ACCESS_WRITE, ACCESS_COPY = range(4)

if rffi.sizeof(off_t) > rffi.sizeof(lltype.Signed):
    HAVE_LARGEFILE_SUPPORT = True
else:
    HAVE_LARGEFILE_SUPPORT = False

def external(name, args, result, **kwargs):
    unsafe = rffi.llexternal(name, args, result,
                             compilation_info=CConfig._compilation_info_,
                             **kwargs)
    safe = rffi.llexternal(name, args, result,
                           compilation_info=CConfig._compilation_info_,
                           sandboxsafe=True, releasegil=False,
                           **kwargs)
    return unsafe, safe

def winexternal(name, args, result, **kwargs):
    unsafe = rffi.llexternal(name, args, result,
                           compilation_info=CConfig._compilation_info_,
                           calling_conv='win',
                           **kwargs)
    safe = rffi.llexternal(name, args, result,
                           compilation_info=CConfig._compilation_info_,
                           calling_conv='win',
                           sandboxsafe=True, threadsafe=False,
                           **kwargs)
    return unsafe, safe

PTR = rffi.CCHARP

if _CYGWIN:
    # XXX: macro=True hack for newer versions of Cygwin (as of 12/2012)
    c_malloc, _ = external('malloc', [size_t], PTR, macro=True)
    c_free, _ = external('free', [PTR], lltype.Void, macro=True)

c_memmove, _ = external('memmove', [PTR, PTR, size_t], lltype.Void)

if _POSIX:
    has_mremap = cConfig['has_mremap']
    c_mmap, c_mmap_safe = external('mmap', [PTR, size_t, rffi.INT, rffi.INT,
                                   rffi.INT, off_t], PTR, macro=True)
    # 'mmap' on linux32 is a macro that calls 'mmap64'
    _, c_munmap_safe = external('munmap', [PTR, size_t], rffi.INT)
    c_msync, _ = external('msync', [PTR, size_t, rffi.INT], rffi.INT)
    if has_mremap:
        c_mremap, _ = external('mremap',
                               [PTR, size_t, size_t, rffi.ULONG], PTR)

    # this one is always safe
    _pagesize = rffi_platform.getintegerfunctionresult('getpagesize',
                                                       includes=includes)
    _get_allocation_granularity = _get_page_size = lambda: _pagesize

elif _MS_WINDOWS:

    class ComplexCConfig:
        _compilation_info_ = CConfig._compilation_info_

        SYSINFO_STRUCT = rffi.CStruct(
            'SYSINFO_STRUCT',
                ("wProcessorArchitecture", WORD),
                ("wReserved", WORD),
        )

        SYSINFO_UNION = rffi.CStruct(
            'union SYSINFO_UNION',
                ("dwOemId", DWORD),
                ("_struct_", SYSINFO_STRUCT),
        )
        # sorry, I can't find a way to insert the above
        # because the union field has no name
        SYSTEM_INFO = rffi_platform.Struct(
            'SYSTEM_INFO', [
                ## ("_union_", SYSINFO_UNION),
                ## instead, we put the smaller fields, here
                ("wProcessorArchitecture", WORD),
                ("wReserved", WORD),
                ## should be a union. dwOemId is obsolete, anyway
                ("dwPageSize", DWORD),
                ("lpMinimumApplicationAddress", LPVOID),
                ("lpMaximumApplicationAddress", LPVOID),
                ("dwActiveProcessorMask", DWORD_PTR),
                ("dwNumberOfProcessors", DWORD),
                ("dwProcessorType", DWORD),
                ("dwAllocationGranularity", DWORD),
                ("wProcessorLevel", WORD),
                ("wProcessorRevision", WORD),
            ])

    config = rffi_platform.configure(ComplexCConfig)
    SYSTEM_INFO = config['SYSTEM_INFO']
    SYSTEM_INFO_P = lltype.Ptr(SYSTEM_INFO)

<<<<<<< HEAD
    GetSystemInfo, _ = winexternal('GetSystemInfo', [SYSTEM_INFO_P], lltype.Void)
    GetFileSize, _ = winexternal('GetFileSize', [HANDLE, LPDWORD], DWORD)
    GetCurrentProcess, _ = winexternal('GetCurrentProcess', [], HANDLE)
    DuplicateHandle, _ = winexternal('DuplicateHandle', [HANDLE, HANDLE, HANDLE, LPHANDLE, DWORD, BOOL, DWORD], BOOL)
    CreateFileMapping, _ = winexternal('CreateFileMappingA', [HANDLE, rwin32.LPSECURITY_ATTRIBUTES, DWORD, DWORD, DWORD, LPCSTR], HANDLE)
    MapViewOfFile, _ = winexternal('MapViewOfFile', [HANDLE, DWORD, DWORD, DWORD, SIZE_T], LPCSTR)##!!LPVOID)
    _, UnmapViewOfFile = winexternal('UnmapViewOfFile', [LPCSTR], BOOL)
    FlushViewOfFile, _ = winexternal('FlushViewOfFile', [LPCSTR, SIZE_T], BOOL)
    SetFilePointer, _ = winexternal('SetFilePointer', [HANDLE, LONG, PLONG, DWORD], DWORD)
    SetEndOfFile, _ = winexternal('SetEndOfFile', [HANDLE], BOOL)
    VirtualAlloc, VirtualAlloc_safe = winexternal('VirtualAlloc',
=======
    GetSystemInfo = winexternal('GetSystemInfo', [SYSTEM_INFO_P], lltype.Void)
    GetFileSize = winexternal('GetFileSize', [HANDLE, LPDWORD], DWORD)
    GetCurrentProcess = winexternal('GetCurrentProcess', [], HANDLE)
    DuplicateHandle = winexternal('DuplicateHandle', [HANDLE, HANDLE, HANDLE, LPHANDLE, DWORD, BOOL, DWORD], BOOL)
    CreateFileMapping = winexternal('CreateFileMappingA', [HANDLE, rwin32.LPSECURITY_ATTRIBUTES, DWORD, DWORD, DWORD, LPCSTR], HANDLE)
    MapViewOfFile = winexternal('MapViewOfFile', [HANDLE, DWORD, DWORD, DWORD, SIZE_T], LPCSTR)##!!LPVOID)
    UnmapViewOfFile = winexternal('UnmapViewOfFile', [LPCSTR], BOOL,
                                  releasegil=False)
    FlushViewOfFile = winexternal('FlushViewOfFile', [LPCSTR, SIZE_T], BOOL)
    SetFilePointer = winexternal('SetFilePointer', [HANDLE, LONG, PLONG, DWORD], DWORD)
    SetEndOfFile = winexternal('SetEndOfFile', [HANDLE], BOOL)
    VirtualAlloc = winexternal('VirtualAlloc',
>>>>>>> 5c3e58a3
                               [rffi.VOIDP, rffi.SIZE_T, DWORD, DWORD],
                               rffi.VOIDP)
    # VirtualProtect is used in llarena and should not release the GIL
    _VirtualProtect, _ = winexternal('VirtualProtect',
                                  [rffi.VOIDP, rffi.SIZE_T, DWORD, LPDWORD],
                                  BOOL,
                                  _nowrapper=True)
    _, VirtualProtect_safe = winexternal('VirtualProtect',
                                  [rffi.VOIDP, rffi.SIZE_T, DWORD, LPDWORD],
                                  BOOL)
    def VirtualProtect(addr, size, mode, oldmode_ptr):
        return _VirtualProtect(addr,
                               rffi.cast(rffi.SIZE_T, size),
                               rffi.cast(DWORD, mode),
                               oldmode_ptr)
    VirtualProtect._annspecialcase_ = 'specialize:ll'
    VirtualFree, VirtualFree_safe = winexternal('VirtualFree',
                              [rffi.VOIDP, rffi.SIZE_T, DWORD], BOOL)

    def _get_page_size():
        try:
            si = rffi.make(SYSTEM_INFO)
            GetSystemInfo(si)
            return int(si.c_dwPageSize)
        finally:
            lltype.free(si, flavor="raw")

    def _get_allocation_granularity():
        try:
            si = rffi.make(SYSTEM_INFO)
            GetSystemInfo(si)
            return int(si.c_dwAllocationGranularity)
        finally:
            lltype.free(si, flavor="raw")

    def _get_file_size(handle):
        # XXX use native Windows types like WORD
        high_ref = lltype.malloc(LPDWORD.TO, 1, flavor='raw')
        try:
            low = GetFileSize(handle, high_ref)
            low = rffi.cast(lltype.Signed, low)
            # XXX should be propagate the real type, allowing
            # for 2*sys.maxint?
            high = high_ref[0]
            high = rffi.cast(lltype.Signed, high)
            # low might just happen to have the value INVALID_FILE_SIZE
            # so we need to check the last error also
            INVALID_FILE_SIZE = -1
            if low == INVALID_FILE_SIZE:
                err = rwin32.GetLastError()
                if err:
                    raise WindowsError(err, "mmap")
            return low, high
        finally:
            lltype.free(high_ref, flavor='raw')

    INVALID_HANDLE = INVALID_HANDLE_VALUE

PAGESIZE = _get_page_size()
ALLOCATIONGRANULARITY = _get_allocation_granularity()
NULL = lltype.nullptr(PTR.TO)
NODATA = lltype.nullptr(PTR.TO)

class MMap(object):
    def __init__(self, access, offset):
        self.size = 0
        self.pos = 0
        self.access = access
        self.offset = offset

        if _MS_WINDOWS:
            self.map_handle = NULL_HANDLE
            self.file_handle = NULL_HANDLE
            self.tagname = ""
        elif _POSIX:
            self.fd = -1
            self.closed = False

    def check_valid(self):
        if _MS_WINDOWS:
            to_close = self.map_handle == INVALID_HANDLE
        elif _POSIX:
            to_close = self.closed

        if to_close:
            raise RValueError("map closed or invalid")

    def check_writeable(self):
        if not (self.access != ACCESS_READ):
            raise RTypeError("mmap can't modify a readonly memory map.")

    def check_resizeable(self):
        if not (self.access == ACCESS_WRITE or self.access == _ACCESS_DEFAULT):
            raise RTypeError("mmap can't resize a readonly or copy-on-write memory map.")

    def setdata(self, data, size):
        """Set the internal data and map size from a PTR."""
        assert size >= 0
        self.data = data
        self.size = size

    def unmap(self):
        if _MS_WINDOWS:
            UnmapViewOfFile(self.getptr(0))
        elif _POSIX:
            self.unmap_range(0, self.size)

    if _POSIX:
        def unmap_range(self, offset, size):
            """Unmap (a portion of) the mapped range.

            Per munmap(1), the offset must be a multiple of the page size,
            and the size will be rounded up to a multiple of the page size.
            """
            c_munmap_safe(self.getptr(offset), size)

    def close(self):
        if _MS_WINDOWS:
            if self.size > 0:
                self.unmap()
                self.setdata(NODATA, 0)
            if self.map_handle != INVALID_HANDLE:
                rwin32.CloseHandle(self.map_handle)
                self.map_handle = INVALID_HANDLE
            if self.file_handle != INVALID_HANDLE:
                rwin32.CloseHandle(self.file_handle)
                self.file_handle = INVALID_HANDLE
        elif _POSIX:
            self.closed = True
            if self.fd != -1:
                # XXX this is buggy - raising in an RPython del is not a good
                #     idea, we should swallow the exception or ignore the
                #     underlaying close error code
                os.close(self.fd)
                self.fd = -1
            if self.size > 0:
                self.unmap()
                self.setdata(NODATA, 0)

    def __del__(self):
        self.close()

    def read_byte(self):
        if self.pos < self.size:
            value = self.data[self.pos]
            self.pos += 1
            return value
        else:
            raise RValueError("read byte out of range")

    def readline(self):
        data = self.data
        for pos in xrange(self.pos, self.size):
            if data[pos] == '\n':
                eol = pos + 1 # we're interested in the position after new line
                break
        else: # no '\n' found
            eol = self.size

        res = self.getslice(self.pos, eol - self.pos)
        self.pos += len(res)
        return res

    def read(self, num=-1):
        if num < 0:
            # read all
            eol = self.size
        else:
            eol = self.pos + num
            # silently adjust out of range requests
            if eol > self.size:
                eol = self.size

        res = self.getslice(self.pos, eol - self.pos)
        self.pos += len(res)
        return res

    def find(self, tofind, start, end, reverse=False):
        # XXX naive! how can we reuse the rstr algorithm?
        if start < 0:
            start += self.size
            if start < 0:
                start = 0
        if end < 0:
            end += self.size
            if end < 0:
                end = 0
        elif end > self.size:
            end = self.size
        #
        upto = end - len(tofind)
        if not reverse:
            step = 1
            p = start
            if p > upto:
                return -1      # failure (empty range to search)
        else:
            step = -1
            p = upto
            upto = start
            if p < upto:
                return -1      # failure (empty range to search)
        #
        data = self.data
        while True:
            assert p >= 0
            for q in range(len(tofind)):
                if data[p+q] != tofind[q]:
                    break     # position 'p' is not a match
            else:
                # full match
                return p
            #
            if p == upto:
                return -1   # failure
            p += step

    def seek(self, pos, whence=0):
        dist = pos
        how = whence

        if how == 0: # relative to start
            where = dist
        elif how == 1: # relative to current position
            where = self.pos + dist
        elif how == 2: # relative to the end
            where = self.size + dist
        else:
            raise RValueError("unknown seek type")

        if not (0 <= where <= self.size):
            raise RValueError("seek out of range")

        self.pos = intmask(where)

    def tell(self):
        return self.pos

    def file_size(self):
        size = self.size
        if _MS_WINDOWS:
            if self.file_handle != INVALID_HANDLE:
                low, high = _get_file_size(self.file_handle)
                if not high and low <= sys.maxint:
                    return low
                # not so sure if the signed/unsigned strictness is a good idea:
                high = rffi.cast(lltype.Unsigned, high)
                low = rffi.cast(lltype.Unsigned, low)
                size = (high << 32) + low
                size = rffi.cast(lltype.Signed, size)
        elif _POSIX:
            st = os.fstat(self.fd)
            size = st[stat.ST_SIZE]
        return size

    def write(self, data):
        data_len = len(data)
        start = self.pos
        if start + data_len > self.size:
            raise RValueError("data out of range")

        self.setslice(start, data)
        self.pos = start + data_len

    def write_byte(self, byte):
        if len(byte) != 1:
            raise RTypeError("write_byte() argument must be char")

        if self.pos >= self.size:
            raise RValueError("write byte out of range")

        self.data[self.pos] = byte[0]
        self.pos += 1

    def getptr(self, offset):
        return rffi.ptradd(self.data, offset)

    def getslice(self, start, length):
        return rffi.charpsize2str(self.getptr(start), length)

    def setslice(self, start, newdata):
        internaldata = self.data
        for i in range(len(newdata)):
            internaldata[start+i] = newdata[i]

    def flush(self, offset=0, size=0):
        if size == 0:
            size = self.size
        if offset < 0 or size < 0 or offset + size > self.size:
            raise RValueError("flush values out of range")
        else:
            start = self.getptr(offset)
            if _MS_WINDOWS:
                res = FlushViewOfFile(start, size)
                # XXX res == 0 means that an error occurred, but in CPython
                # this is not checked
                return res
            elif _POSIX:
                res = c_msync(start, size, MS_SYNC)
                if res == -1:
                    errno = rposix.get_errno()
                    raise OSError(errno, os.strerror(errno))

        return 0

    def move(self, dest, src, count):
        # check boundings
        if (src < 0 or dest < 0 or count < 0 or
                src + count > self.size or dest + count > self.size):
            raise RValueError("source or destination out of range")

        datasrc = self.getptr(src)
        datadest = self.getptr(dest)
        c_memmove(datadest, datasrc, count)

    def resize(self, newsize):
        if _POSIX:
            if not has_mremap:
                raise RValueError("mmap: resizing not available--no mremap()")

            # resize the underlying file first
            os.ftruncate(self.fd, self.offset + newsize)

            # now resize the mmap
            newdata = c_mremap(self.getptr(0), self.size, newsize,
                               MREMAP_MAYMOVE or 0)
            self.setdata(newdata, newsize)
        elif _MS_WINDOWS:
            # disconnect the mapping
            self.unmap()
            rwin32.CloseHandle(self.map_handle)

            # move to the desired EOF position
            if _64BIT:
                newsize_high = (self.offset + newsize) >> 32
                newsize_low = (self.offset + newsize) & 0xFFFFFFFF
                offset_high = self.offset >> 32
                offset_low = self.offset & 0xFFFFFFFF
            else:
                newsize_high = 0
                newsize_low = self.offset + newsize
                offset_high = 0
                offset_low = self.offset

            FILE_BEGIN = 0
            high_ref = lltype.malloc(PLONG.TO, 1, flavor='raw')
            try:
                high_ref[0] = rffi.cast(LONG, newsize_high)
                SetFilePointer(self.file_handle, newsize_low, high_ref,
                               FILE_BEGIN)
            finally:
                lltype.free(high_ref, flavor='raw')
            # resize the file
            SetEndOfFile(self.file_handle)
            # create another mapping object and remap the file view
            res = CreateFileMapping(self.file_handle, NULL, PAGE_READWRITE,
                                    newsize_high, newsize_low, self.tagname)
            self.map_handle = res

            if self.map_handle:
                data = MapViewOfFile(self.map_handle, FILE_MAP_WRITE,
                                     offset_high, offset_low, newsize)
                if data:
                    # XXX we should have a real LPVOID which must always be casted
                    charp = rffi.cast(LPCSTR, data)
                    self.setdata(charp, newsize)
                    return
            winerror = rwin32.lastWindowsError()
            if self.map_handle:
                rwin32.CloseHandle(self.map_handle)
            self.map_handle = INVALID_HANDLE
            raise winerror

    def len(self):
        return self.size

    def getitem(self, index):
        # simplified version, for rpython
        self.check_valid()
        if index < 0:
            index += self.size
        return self.data[index]

    def setitem(self, index, value):
        if len(value) != 1:
            raise RValueError("mmap assignment must be "
                              "single-character string")
        if index < 0:
            index += self.size
        self.data[index] = value[0]

def _check_map_size(size):
    if size < 0:
        raise RTypeError("memory mapped size must be positive")

if _POSIX:
    def mmap(fileno, length, flags=MAP_SHARED,
             prot=PROT_WRITE | PROT_READ, access=_ACCESS_DEFAULT, offset=0):

        fd = fileno

        # check access is not there when flags and prot are there
        if access != _ACCESS_DEFAULT and ((flags != MAP_SHARED) or
                                          (prot != (PROT_WRITE | PROT_READ))):
            raise RValueError("mmap can't specify both access and flags, prot.")

        # check size boundaries
        _check_map_size(length)
        map_size = length
        if offset < 0:
            raise RValueError("negative offset")

        if access == ACCESS_READ:
            flags = MAP_SHARED
            prot = PROT_READ
        elif access == ACCESS_WRITE:
            flags = MAP_SHARED
            prot = PROT_READ | PROT_WRITE
        elif access == ACCESS_COPY:
            flags = MAP_PRIVATE
            prot = PROT_READ | PROT_WRITE
        elif access == _ACCESS_DEFAULT:
            # map prot to access type
            if prot & PROT_READ and prot & PROT_WRITE:
                pass  # _ACCESS_DEFAULT
            elif prot & PROT_WRITE:
                access = ACCESS_WRITE
            else:
                access = ACCESS_READ
        else:
            raise RValueError("mmap invalid access parameter.")

        # check file size
        try:
            st = os.fstat(fd)
        except OSError:
            pass     # ignore errors and trust map_size
        else:
            mode = st[stat.ST_MODE]
            size = st[stat.ST_SIZE]
            if stat.S_ISREG(mode):
                if map_size == 0:
                    if offset > size:
                        raise RValueError(
                            "mmap offset is greater than file size")
                    map_size = int(size - offset)
                    if map_size != size - offset:
                        raise RValueError("mmap length is too large")
                elif offset + map_size > size:
                    raise RValueError("mmap length is greater than file size")

        m = MMap(access, offset)
        if fd == -1:
            # Assume the caller wants to map anonymous memory.
            # This is the same behaviour as Windows.  mmap.mmap(-1, size)
            # on both Windows and Unix map anonymous memory.
            m.fd = -1

            flags |= MAP_ANONYMOUS

        else:
            m.fd = os.dup(fd)

        # XXX if we use hintp below in alloc, the NonConstant
        #     is necessary since we want a general version of c_mmap
        #     to be annotated with a non-constant pointer.
        res = c_mmap(NonConstant(NULL), map_size, prot, flags, fd, offset)
        if res == rffi.cast(PTR, -1):
            errno = rposix.get_errno()
            raise OSError(errno, os.strerror(errno))

        m.setdata(res, map_size)
        return m

    def alloc_hinted(hintp, map_size):
        flags = MAP_PRIVATE | MAP_ANONYMOUS
        prot = PROT_EXEC | PROT_READ | PROT_WRITE
        return c_mmap_safe(hintp, map_size, prot, flags, -1, 0)

    # XXX is this really necessary?
    class Hint:
        pos = -0x4fff0000   # for reproducible results
    hint = Hint()

    def alloc(map_size):
        """Allocate memory.  This is intended to be used by the JIT,
        so the memory has the executable bit set and gets allocated
        internally in case of a sandboxed process.
        """
        if _CYGWIN:
            # XXX: JIT memory should be using mmap MAP_PRIVATE with
            #      PROT_EXEC but Cygwin's fork() fails.  mprotect()
            #      cannot be used, but seems to be unnecessary there.
            res = c_malloc(map_size)
            if res == rffi.cast(PTR, 0):
                raise MemoryError
            return res
        res = alloc_hinted(rffi.cast(PTR, hint.pos), map_size)
        if res == rffi.cast(PTR, -1):
            # some systems (some versions of OS/X?) complain if they
            # are passed a non-zero address.  Try again.
            res = alloc_hinted(rffi.cast(PTR, 0), map_size)
            if res == rffi.cast(PTR, -1):
                raise MemoryError
        else:
            hint.pos += map_size
        return res
    alloc._annenforceargs_ = (int,)

    if _CYGWIN:
        free = c_free
    else:
        free = c_munmap_safe

elif _MS_WINDOWS:
    def mmap(fileno, length, tagname="", access=_ACCESS_DEFAULT, offset=0):
        # XXX flags is or-ed into access by now.
        flags = 0
        # check size boundaries
        _check_map_size(length)
        map_size = length
        if offset < 0:
            raise RValueError("negative offset")

        flProtect = 0
        dwDesiredAccess = 0
        fh = NULL_HANDLE

        if access == ACCESS_READ:
            flProtect = PAGE_READONLY
            dwDesiredAccess = FILE_MAP_READ
        elif access == _ACCESS_DEFAULT or access == ACCESS_WRITE:
            flProtect = PAGE_READWRITE
            dwDesiredAccess = FILE_MAP_WRITE
        elif access == ACCESS_COPY:
            flProtect = PAGE_WRITECOPY
            dwDesiredAccess = FILE_MAP_COPY
        else:
            raise RValueError("mmap invalid access parameter.")

        # assume -1 and 0 both mean invalid file descriptor
        # to 'anonymously' map memory.
        if fileno != -1 and fileno != 0:
            fh = rwin32.get_osfhandle(fileno)
            # Win9x appears to need us seeked to zero
            # SEEK_SET = 0
            # libc._lseek(fileno, 0, SEEK_SET)

            # check file size
            try:
                low, high = _get_file_size(fh)
            except OSError:
                pass     # ignore non-seeking files and errors and trust map_size
            else:
                if not high and low <= sys.maxint:
                    size = low
                else:
                    # not so sure if the signed/unsigned strictness is a good idea:
                    high = rffi.cast(lltype.Unsigned, high)
                    low = rffi.cast(lltype.Unsigned, low)
                    size = (high << 32) + low
                    size = rffi.cast(lltype.Signed, size)
                if map_size == 0:
                    if offset > size:
                        raise RValueError(
                            "mmap offset is greater than file size")
                    map_size = int(size - offset)
                    if map_size != size - offset:
                        raise RValueError("mmap length is too large")
                elif offset + map_size > size:
                    raise RValueError("mmap length is greater than file size")

        m = MMap(access, offset)
        m.file_handle = INVALID_HANDLE
        m.map_handle = INVALID_HANDLE
        if fh:
            # it is necessary to duplicate the handle, so the
            # Python code can close it on us
            handle_ref = lltype.malloc(LPHANDLE.TO, 1, flavor='raw')
            handle_ref[0] = m.file_handle
            try:
                res = DuplicateHandle(GetCurrentProcess(), # source process handle
                                      fh, # handle to be duplicated
                                      GetCurrentProcess(), # target process handle
                                      handle_ref, # result
                                      0, # access - ignored due to options value
                                      False, # inherited by child procs?
                                      DUPLICATE_SAME_ACCESS) # options
                if not res:
                    raise rwin32.lastWindowsError()
                m.file_handle = handle_ref[0]
            finally:
                lltype.free(handle_ref, flavor='raw')

            if not map_size:
                low, high = _get_file_size(fh)
                if _64BIT:
                    map_size = (low << 32) + 1
                else:
                    if high:
                        # file is too large to map completely
                        map_size = -1
                    else:
                        map_size = low

        if tagname:
            m.tagname = tagname

        # DWORD is a 4-byte int. If int > 4-byte it must be divided
        if _64BIT:
            size_hi = (map_size + offset) >> 32
            size_lo = (map_size + offset) & 0xFFFFFFFF
            offset_hi = offset >> 32
            offset_lo = offset & 0xFFFFFFFF
        else:
            size_hi = 0
            size_lo = map_size + offset
            offset_hi = 0
            offset_lo = offset

        flProtect |= flags
        m.map_handle = CreateFileMapping(m.file_handle, NULL, flProtect,
                                         size_hi, size_lo, m.tagname)

        if m.map_handle:
            data = MapViewOfFile(m.map_handle, dwDesiredAccess,
                                 offset_hi, offset_lo, length)
            if data:
                # XXX we should have a real LPVOID which must always be casted
                charp = rffi.cast(LPCSTR, data)
                m.setdata(charp, map_size)
                return m
        winerror = rwin32.lastWindowsError()
        if m.map_handle:
            rwin32.CloseHandle(m.map_handle)
        m.map_handle = INVALID_HANDLE
        raise winerror

    class Hint:
        pos = -0x4fff0000   # for reproducible results
    hint = Hint()
    # XXX this has no effect on windows

    def alloc(map_size):
        """Allocate memory.  This is intended to be used by the JIT,
        so the memory has the executable bit set.
        XXX implement me: it should get allocated internally in
        case of a sandboxed process
        """
        null = lltype.nullptr(rffi.VOIDP.TO)
        res = VirtualAlloc_safe(null, map_size, MEM_COMMIT | MEM_RESERVE,
                           PAGE_EXECUTE_READWRITE)
        if not res:
            raise MemoryError
        arg = lltype.malloc(LPDWORD.TO, 1, zero=True, flavor='raw')
        VirtualProtect_safe(res, map_size, PAGE_EXECUTE_READWRITE, arg)
        lltype.free(arg, flavor='raw')
        # ignore errors, just try
        return res
    alloc._annenforceargs_ = (int,)

    def free(ptr, map_size):
        VirtualFree_safe(ptr, 0, MEM_RELEASE)

# register_external here?<|MERGE_RESOLUTION|>--- conflicted
+++ resolved
@@ -125,7 +125,7 @@
     safe = rffi.llexternal(name, args, result,
                            compilation_info=CConfig._compilation_info_,
                            calling_conv='win',
-                           sandboxsafe=True, threadsafe=False,
+                           sandboxsafe=True, releasegil=False,
                            **kwargs)
     return unsafe, safe
 
@@ -194,7 +194,6 @@
     SYSTEM_INFO = config['SYSTEM_INFO']
     SYSTEM_INFO_P = lltype.Ptr(SYSTEM_INFO)
 
-<<<<<<< HEAD
     GetSystemInfo, _ = winexternal('GetSystemInfo', [SYSTEM_INFO_P], lltype.Void)
     GetFileSize, _ = winexternal('GetFileSize', [HANDLE, LPDWORD], DWORD)
     GetCurrentProcess, _ = winexternal('GetCurrentProcess', [], HANDLE)
@@ -206,20 +205,6 @@
     SetFilePointer, _ = winexternal('SetFilePointer', [HANDLE, LONG, PLONG, DWORD], DWORD)
     SetEndOfFile, _ = winexternal('SetEndOfFile', [HANDLE], BOOL)
     VirtualAlloc, VirtualAlloc_safe = winexternal('VirtualAlloc',
-=======
-    GetSystemInfo = winexternal('GetSystemInfo', [SYSTEM_INFO_P], lltype.Void)
-    GetFileSize = winexternal('GetFileSize', [HANDLE, LPDWORD], DWORD)
-    GetCurrentProcess = winexternal('GetCurrentProcess', [], HANDLE)
-    DuplicateHandle = winexternal('DuplicateHandle', [HANDLE, HANDLE, HANDLE, LPHANDLE, DWORD, BOOL, DWORD], BOOL)
-    CreateFileMapping = winexternal('CreateFileMappingA', [HANDLE, rwin32.LPSECURITY_ATTRIBUTES, DWORD, DWORD, DWORD, LPCSTR], HANDLE)
-    MapViewOfFile = winexternal('MapViewOfFile', [HANDLE, DWORD, DWORD, DWORD, SIZE_T], LPCSTR)##!!LPVOID)
-    UnmapViewOfFile = winexternal('UnmapViewOfFile', [LPCSTR], BOOL,
-                                  releasegil=False)
-    FlushViewOfFile = winexternal('FlushViewOfFile', [LPCSTR, SIZE_T], BOOL)
-    SetFilePointer = winexternal('SetFilePointer', [HANDLE, LONG, PLONG, DWORD], DWORD)
-    SetEndOfFile = winexternal('SetEndOfFile', [HANDLE], BOOL)
-    VirtualAlloc = winexternal('VirtualAlloc',
->>>>>>> 5c3e58a3
                                [rffi.VOIDP, rffi.SIZE_T, DWORD, DWORD],
                                rffi.VOIDP)
     # VirtualProtect is used in llarena and should not release the GIL
