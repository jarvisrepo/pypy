"""Interp-level mmap-like object.

Note that all the methods assume that the mmap is valid (or writable, for
writing methods).  You have to call check_valid() from the higher-level API,
as well as maybe check_writeable().  In the case of PyPy, this is done from
pypy/module/mmap/.
"""

from rpython.rtyper.tool import rffi_platform
from rpython.rtyper.lltypesystem import rffi, lltype
from rpython.rlib import rposix
from rpython.translator.tool.cbuild import ExternalCompilationInfo
from rpython.rlib.objectmodel import we_are_translated, specialize
from rpython.rlib.nonconst import NonConstant
from rpython.rlib.rarithmetic import intmask

import sys
import os
import platform
import stat

_POSIX = os.name == "posix"
_MS_WINDOWS = os.name == "nt"
_64BIT = "64bit" in platform.architecture()[0]
_CYGWIN = "cygwin" == sys.platform

class RMMapError(Exception):
    def __init__(self, message):
        self.message = message

class RValueError(RMMapError):
    pass

class RTypeError(RMMapError):
    pass

includes = ["sys/types.h"]
if _POSIX:
    includes += ['unistd.h', 'sys/mman.h']
elif _MS_WINDOWS:
    includes += ['winsock2.h', 'windows.h']

class CConfig:
    _compilation_info_ = ExternalCompilationInfo(
        includes=includes,
        #pre_include_bits=['#ifndef _GNU_SOURCE\n' +
        #                  '#define _GNU_SOURCE\n' +
        #                  '#endif']
        # ^^^ _GNU_SOURCE is always defined by the ExternalCompilationInfo now
    )
    size_t = rffi_platform.SimpleType("size_t", rffi.LONG)
    off_t = rffi_platform.SimpleType("off_t", rffi.LONG)

constants = {}
if _POSIX:
    # constants, look in sys/mman.h and platform docs for the meaning
    # some constants are linux only so they will be correctly exposed outside
    # depending on the OS
    constant_names = ['MAP_SHARED', 'MAP_PRIVATE', 'MAP_FIXED',
                      'PROT_READ', 'PROT_WRITE',
                      'MS_SYNC']
    opt_constant_names = ['MAP_ANON', 'MAP_ANONYMOUS', 'MAP_NORESERVE',
                          'PROT_EXEC',
                          'MAP_DENYWRITE', 'MAP_EXECUTABLE']
    for name in constant_names:
        setattr(CConfig, name, rffi_platform.ConstantInteger(name))
    for name in opt_constant_names:
        setattr(CConfig, name, rffi_platform.DefinedConstantInteger(name))

    CConfig.MREMAP_MAYMOVE = (
        rffi_platform.DefinedConstantInteger("MREMAP_MAYMOVE"))
    CConfig.has_mremap = rffi_platform.Has('mremap(NULL, 0, 0, 0)')
    CConfig.has_madvise = rffi_platform.Has('madvise(NULL, 0, 0)')
    # ^^ both are a dirty hack, this is probably a macro

    CConfig.MADV_DONTNEED = (
        rffi_platform.DefinedConstantInteger('MADV_DONTNEED'))
    CConfig.MADV_FREE = (
        rffi_platform.DefinedConstantInteger('MADV_FREE'))

    madv_constant_names = [
        "MADV_NORMAL",
        "MADV_RANDOM",
        "MADV_SEQUENTIAL",
        "MADV_WILLNEED",

        #Linux-specific
        "MADV_REMOVE",
        "MADV_DONTFORK",
        "MADV_DOFORK",
        "MADV_HWPOISON",
        "MADV_MERGEABLE",
        "MADV_UNMERGEABLE",
        "MADV_SOFT_OFFLINE",
        "MADV_HUGEPAGE",
        "MADV_NOHUGEPAGE",
        "MADV_DONTDUMP",
        "MADV_DODUMP",

        # FreeBSD-specific
        "MADV_NOSYNC",
        "MADV_AUTOSYNC",
        "MADV_NOCORE",
        "MADV_CORE",
        "MADV_PROTECT",
    ]
    for name in madv_constant_names:
        setattr(CConfig, name, rffi_platform.DefinedConstantInteger(name))


elif _MS_WINDOWS:
    constant_names = ['PAGE_READONLY', 'PAGE_READWRITE', 'PAGE_WRITECOPY',
                      'FILE_MAP_READ', 'FILE_MAP_WRITE', 'FILE_MAP_COPY',
                      'DUPLICATE_SAME_ACCESS', 'MEM_COMMIT', 'MEM_RESERVE',
                      'MEM_RELEASE', 'PAGE_EXECUTE_READWRITE', 'PAGE_NOACCESS',
                      'MEM_RESET']
    for name in constant_names:
        setattr(CConfig, name, rffi_platform.ConstantInteger(name))

    from rpython.rlib import rwin32

    from rpython.rlib.rwin32 import HANDLE, LPHANDLE
    from rpython.rlib.rwin32 import NULL_HANDLE, INVALID_HANDLE_VALUE
    from rpython.rlib.rwin32 import DWORD, WORD, DWORD_PTR, LPDWORD
    from rpython.rlib.rwin32 import BOOL, LPVOID, LPCSTR, SIZE_T
    from rpython.rlib.rwin32 import LONG, PLONG

# export the constants inside and outside. see __init__.py
cConfig = rffi_platform.configure(CConfig)
constants.update(cConfig)

if _POSIX:
    # MAP_ANONYMOUS is not always present but it's always available at CPython level
    if constants["MAP_ANONYMOUS"] is None:
        constants["MAP_ANONYMOUS"] = constants["MAP_ANON"]
    assert constants["MAP_ANONYMOUS"] is not None
    constants["MAP_ANON"] = constants["MAP_ANONYMOUS"]

locals().update(constants)

_ACCESS_DEFAULT, ACCESS_READ, ACCESS_WRITE, ACCESS_COPY = range(4)

if rffi.sizeof(off_t) > rffi.sizeof(lltype.Signed):
    HAVE_LARGEFILE_SUPPORT = True
else:
    HAVE_LARGEFILE_SUPPORT = False

def external(name, args, result, save_err_on_unsafe=0, save_err_on_safe=0,
             **kwargs):
    unsafe = rffi.llexternal(name, args, result,
                             compilation_info=CConfig._compilation_info_,
                             save_err=save_err_on_unsafe,
                             **kwargs)
    safe = rffi.llexternal(name, args, result,
                           compilation_info=CConfig._compilation_info_,
                           sandboxsafe=True, releasegil=False,
                           save_err=save_err_on_safe,
                           **kwargs)
    return unsafe, safe

def winexternal(name, args, result, **kwargs):
    unsafe = rffi.llexternal(name, args, result,
                           compilation_info=CConfig._compilation_info_,
                           calling_conv='win',
                           **kwargs)
    safe = rffi.llexternal(name, args, result,
                           compilation_info=CConfig._compilation_info_,
                           calling_conv='win',
                           sandboxsafe=True, releasegil=False,
                           **kwargs)
    return unsafe, safe

PTR = rffi.CCHARP

if _CYGWIN:
    # XXX: macro=True hack for newer versions of Cygwin (as of 12/2012)
    _, c_malloc_safe = external('malloc', [size_t], PTR, macro=True)
    _, c_free_safe = external('free', [PTR], lltype.Void, macro=True)

c_memmove, _ = external('memmove', [PTR, PTR, size_t], lltype.Void)

if _POSIX:
    has_mremap = cConfig['has_mremap']
    has_madvise = cConfig['has_madvise']
    c_mmap, c_mmap_safe = external('mmap', [PTR, size_t, rffi.INT, rffi.INT,
                                   rffi.INT, off_t], PTR, macro=True,
                                   save_err_on_unsafe=rffi.RFFI_SAVE_ERRNO)
    # 'mmap' on linux32 is a macro that calls 'mmap64'
    _, c_munmap_safe = external('munmap', [PTR, size_t], rffi.INT)
    c_msync, _ = external('msync', [PTR, size_t, rffi.INT], rffi.INT,
                          save_err_on_unsafe=rffi.RFFI_SAVE_ERRNO)
    if has_mremap:
        c_mremap, _ = external('mremap',
                               [PTR, size_t, size_t, rffi.ULONG], PTR)
    if has_madvise:
        _, c_madvise_safe = external('madvise', [PTR, size_t, rffi.INT],
                                     rffi.INT, _nowrapper=True)

    # this one is always safe
    _pagesize = rffi_platform.getintegerfunctionresult('getpagesize',
                                                       includes=includes)
    _get_allocation_granularity = _get_page_size = lambda: _pagesize

elif _MS_WINDOWS:

    class ComplexCConfig:
        _compilation_info_ = CConfig._compilation_info_

        SYSINFO_STRUCT = rffi.CStruct(
            'SYSINFO_STRUCT',
                ("wProcessorArchitecture", WORD),
                ("wReserved", WORD),
        )

        SYSINFO_UNION = rffi.CStruct(
            'union SYSINFO_UNION',
                ("dwOemId", DWORD),
                ("_struct_", SYSINFO_STRUCT),
        )
        # sorry, I can't find a way to insert the above
        # because the union field has no name
        SYSTEM_INFO = rffi_platform.Struct(
            'SYSTEM_INFO', [
                ## ("_union_", SYSINFO_UNION),
                ## instead, we put the smaller fields, here
                ("wProcessorArchitecture", WORD),
                ("wReserved", WORD),
                ## should be a union. dwOemId is obsolete, anyway
                ("dwPageSize", DWORD),
                ("lpMinimumApplicationAddress", LPVOID),
                ("lpMaximumApplicationAddress", LPVOID),
                ("dwActiveProcessorMask", DWORD_PTR),
                ("dwNumberOfProcessors", DWORD),
                ("dwProcessorType", DWORD),
                ("dwAllocationGranularity", DWORD),
                ("wProcessorLevel", WORD),
                ("wProcessorRevision", WORD),
            ])

    config = rffi_platform.configure(ComplexCConfig)
    SYSTEM_INFO = config['SYSTEM_INFO']
    SYSTEM_INFO_P = lltype.Ptr(SYSTEM_INFO)

    GetSystemInfo, _ = winexternal('GetSystemInfo', [SYSTEM_INFO_P], lltype.Void)
    GetFileSize, _ = winexternal('GetFileSize', [HANDLE, LPDWORD], DWORD,
                                 save_err=rffi.RFFI_SAVE_LASTERROR)
    GetCurrentProcess, _ = winexternal('GetCurrentProcess', [], HANDLE)
    DuplicateHandle, _ = winexternal('DuplicateHandle',
                                     [HANDLE, HANDLE, HANDLE, LPHANDLE, DWORD,
                                      BOOL, DWORD], BOOL,
                                     save_err=rffi.RFFI_SAVE_LASTERROR)
    CreateFileMapping, _ = winexternal('CreateFileMappingA',
                                       [HANDLE, rwin32.LPSECURITY_ATTRIBUTES,
                                        DWORD, DWORD, DWORD, LPCSTR], HANDLE,
                                       save_err=rffi.RFFI_SAVE_LASTERROR)
    MapViewOfFile, _ = winexternal('MapViewOfFile', [HANDLE, DWORD, DWORD,
                                                     DWORD, SIZE_T], LPCSTR,
                                   save_err=rffi.RFFI_SAVE_LASTERROR) ##!!LPVOID
    _, UnmapViewOfFile_safe = winexternal('UnmapViewOfFile', [LPCSTR], BOOL)
    FlushViewOfFile, _ = winexternal('FlushViewOfFile', [LPCSTR, SIZE_T], BOOL)
    SetFilePointer, _ = winexternal('SetFilePointer', [HANDLE, LONG, PLONG, DWORD], DWORD)
    SetEndOfFile, _ = winexternal('SetEndOfFile', [HANDLE], BOOL)
    VirtualAlloc, VirtualAlloc_safe = winexternal('VirtualAlloc',
                               [rffi.VOIDP, rffi.SIZE_T, DWORD, DWORD],
                               rffi.VOIDP)
    _, _VirtualAlloc_safe_no_wrapper = winexternal('VirtualAlloc',
                               [rffi.VOIDP, rffi.SIZE_T, DWORD, DWORD],
                               rffi.VOIDP, _nowrapper=True)
    _, _VirtualProtect_safe = winexternal('VirtualProtect',
                                  [rffi.VOIDP, rffi.SIZE_T, DWORD, LPDWORD],
                                  BOOL)
    @specialize.ll()
    def VirtualProtect(addr, size, mode, oldmode_ptr):
        return _VirtualProtect_safe(addr,
                               rffi.cast(rffi.SIZE_T, size),
                               rffi.cast(DWORD, mode),
                               oldmode_ptr)
    VirtualFree, VirtualFree_safe = winexternal('VirtualFree',
                              [rffi.VOIDP, rffi.SIZE_T, DWORD], BOOL)

    def _get_page_size():
        try:
            si = rffi.make(SYSTEM_INFO)
            GetSystemInfo(si)
            return int(si.c_dwPageSize)
        finally:
            lltype.free(si, flavor="raw")

    def _get_allocation_granularity():
        try:
            si = rffi.make(SYSTEM_INFO)
            GetSystemInfo(si)
            return int(si.c_dwAllocationGranularity)
        finally:
            lltype.free(si, flavor="raw")

    def _get_file_size(handle):
        # XXX use native Windows types like WORD
        high_ref = lltype.malloc(LPDWORD.TO, 1, flavor='raw')
        try:
            low = GetFileSize(handle, high_ref)
            low = rffi.cast(lltype.Signed, low)
            # XXX should be propagate the real type, allowing
            # for 2*sys.maxint?
            high = high_ref[0]
            high = rffi.cast(lltype.Signed, high)
            # low might just happen to have the value INVALID_FILE_SIZE
            # so we need to check the last error also
            INVALID_FILE_SIZE = -1
            if low == INVALID_FILE_SIZE:
                err = rwin32.GetLastError_saved()
                if err:
                    raise WindowsError(err, "mmap")
            return low, high
        finally:
            lltype.free(high_ref, flavor='raw')

    INVALID_HANDLE = INVALID_HANDLE_VALUE
    has_madvise = False

PAGESIZE = _get_page_size()
ALLOCATIONGRANULARITY = _get_allocation_granularity()
NULL = lltype.nullptr(PTR.TO)
NODATA = lltype.nullptr(PTR.TO)

class MMap(object):
    def __init__(self, access, offset):
        self.size = 0
        self.pos = 0
        self.access = access
        self.offset = offset

        if _MS_WINDOWS:
            self.map_handle = NULL_HANDLE
            self.file_handle = NULL_HANDLE
            self.tagname = ""
        elif _POSIX:
            self.fd = -1
            self.closed = False

    def check_valid(self):
        if _MS_WINDOWS:
            to_close = self.map_handle == INVALID_HANDLE
        elif _POSIX:
            to_close = self.closed

        if to_close:
            raise RValueError("map closed or invalid")

    def check_writeable(self):
        if not (self.access != ACCESS_READ):
            raise RTypeError("mmap can't modify a readonly memory map.")

    def check_resizeable(self):
        if not (self.access == ACCESS_WRITE or self.access == _ACCESS_DEFAULT):
            raise RTypeError("mmap can't resize a readonly or copy-on-write memory map.")

    def setdata(self, data, size):
        """Set the internal data and map size from a PTR."""
        assert size >= 0
        self.data = data
        self.size = size

    def unmap(self):
        if _MS_WINDOWS:
            UnmapViewOfFile_safe(self.getptr(0))
        elif _POSIX:
            self.unmap_range(0, self.size)

    if _POSIX:
        def unmap_range(self, offset, size):
            """Unmap (a portion of) the mapped range.

            Per munmap(1), the offset must be a multiple of the page size,
            and the size will be rounded up to a multiple of the page size.
            """
            c_munmap_safe(self.getptr(offset), size)

    def close(self):
        if _MS_WINDOWS:
            if self.size > 0:
                self.unmap()
                self.setdata(NODATA, 0)
            if self.map_handle != INVALID_HANDLE:
                rwin32.CloseHandle_no_err(self.map_handle)
                self.map_handle = INVALID_HANDLE
            if self.file_handle != INVALID_HANDLE:
                rwin32.CloseHandle_no_err(self.file_handle)
                self.file_handle = INVALID_HANDLE
        elif _POSIX:
            self.closed = True
            if self.fd != -1:
                # XXX this is buggy - raising in an RPython del is not a good
                #     idea, we should swallow the exception or ignore the
                #     underlaying close error code
                os.close(self.fd)
                self.fd = -1
            if self.size > 0:
                self.unmap()
                self.setdata(NODATA, 0)

    def __del__(self):
        self.close()

    def read_byte(self):
        if self.pos < self.size:
            value = self.data[self.pos]
            self.pos += 1
            return value
        else:
            raise RValueError("read byte out of range")

    def readline(self):
        data = self.data
        for pos in xrange(self.pos, self.size):
            if data[pos] == '\n':
                eol = pos + 1 # we're interested in the position after new line
                break
        else: # no '\n' found
            eol = self.size

        res = self.getslice(self.pos, eol - self.pos)
        self.pos += len(res)
        return res

    def read(self, num=-1):
        if num < 0:
            # read all
            eol = self.size
        else:
            eol = self.pos + num
            # silently adjust out of range requests
            if eol > self.size:
                eol = self.size

        res = self.getslice(self.pos, eol - self.pos)
        self.pos += len(res)
        return res

    def find(self, tofind, start, end, reverse=False):
        # XXX naive! how can we reuse the rstr algorithm?
        if start < 0:
            start += self.size
            if start < 0:
                start = 0
        if end < 0:
            end += self.size
            if end < 0:
                end = 0
        elif end > self.size:
            end = self.size
        #
        upto = end - len(tofind)
        if not reverse:
            step = 1
            p = start
            if p > upto:
                return -1      # failure (empty range to search)
        else:
            step = -1
            p = upto
            upto = start
            if p < upto:
                return -1      # failure (empty range to search)
        #
        data = self.data
        while True:
            assert p >= 0
            for q in range(len(tofind)):
                if data[p+q] != tofind[q]:
                    break     # position 'p' is not a match
            else:
                # full match
                return p
            #
            if p == upto:
                return -1   # failure
            p += step

    def seek(self, pos, whence=0):
        dist = pos
        how = whence

        if how == 0: # relative to start
            where = dist
        elif how == 1: # relative to current position
            where = self.pos + dist
        elif how == 2: # relative to the end
            where = self.size + dist
        else:
            raise RValueError("unknown seek type")

        if not (0 <= where <= self.size):
            raise RValueError("seek out of range")

        self.pos = intmask(where)

    def tell(self):
        return self.pos

    def file_size(self):
        size = self.size
        if _MS_WINDOWS:
            if self.file_handle != INVALID_HANDLE:
                low, high = _get_file_size(self.file_handle)
                if not high and low <= sys.maxint:
                    return low
                # not so sure if the signed/unsigned strictness is a good idea:
                high = rffi.cast(lltype.Unsigned, high)
                low = rffi.cast(lltype.Unsigned, low)
                size = (high << 32) + low
                size = rffi.cast(lltype.Signed, size)
        elif _POSIX:
            st = os.fstat(self.fd)
            size = st[stat.ST_SIZE]
        return size

    def write(self, data):
        data_len = len(data)
        start = self.pos
        if start + data_len > self.size:
            raise RValueError("data out of range")

        self.setslice(start, data)
        self.pos = start + data_len
        return data_len

    def write_byte(self, byte):
        if len(byte) != 1:
            raise RTypeError("write_byte() argument must be char")

        if self.pos >= self.size:
            raise RValueError("write byte out of range")

        self.data[self.pos] = byte[0]
        self.pos += 1

    def getptr(self, offset):
        return rffi.ptradd(self.data, offset)

    def getslice(self, start, length):
        if length < 0:
            return ''
        return rffi.charpsize2str(self.getptr(start), length)

    def setslice(self, start, newdata):
        internaldata = self.data
        for i in range(len(newdata)):
            internaldata[start+i] = newdata[i]

    def flush(self, offset=0, size=0):
        if size == 0:
            size = self.size
        if offset < 0 or size < 0 or offset + size > self.size:
            raise RValueError("flush values out of range")
        else:
            start = self.getptr(offset)
            if _MS_WINDOWS:
                res = FlushViewOfFile(start, size)
                # XXX res == 0 means that an error occurred, but in CPython
                # this is not checked
                return res
            elif _POSIX:
                res = c_msync(start, size, MS_SYNC)
                if res == -1:
                    errno = rposix.get_saved_errno()
                    raise OSError(errno, os.strerror(errno))

        return 0

    def move(self, dest, src, count):
        # check boundings
        if (src < 0 or dest < 0 or count < 0 or
                src + count > self.size or dest + count > self.size):
            raise RValueError("source or destination out of range")

        datasrc = self.getptr(src)
        datadest = self.getptr(dest)
        c_memmove(datadest, datasrc, count)

    def resize(self, newsize):
        if _POSIX:
            if not has_mremap:
                raise RValueError("mmap: resizing not available--no mremap()")

            # resize the underlying file first, if there is one
            if self.fd >= 0:
                os.ftruncate(self.fd, self.offset + newsize)

            # now resize the mmap
            newdata = c_mremap(self.getptr(0), self.size, newsize,
                               MREMAP_MAYMOVE or 0)
            self.setdata(newdata, newsize)
        elif _MS_WINDOWS:
            # disconnect the mapping
            self.unmap()
            rwin32.CloseHandle_no_err(self.map_handle)

            # move to the desired EOF position
            if _64BIT:
                newsize_high = (self.offset + newsize) >> 32
                newsize_low = (self.offset + newsize) & 0xFFFFFFFF
                offset_high = self.offset >> 32
                offset_low = self.offset & 0xFFFFFFFF
            else:
                newsize_high = 0
                newsize_low = self.offset + newsize
                offset_high = 0
                offset_low = self.offset

            FILE_BEGIN = 0
            high_ref = lltype.malloc(PLONG.TO, 1, flavor='raw')
            try:
                high_ref[0] = rffi.cast(LONG, newsize_high)
                SetFilePointer(self.file_handle, newsize_low, high_ref,
                               FILE_BEGIN)
            finally:
                lltype.free(high_ref, flavor='raw')
            # resize the file
            SetEndOfFile(self.file_handle)
            # create another mapping object and remap the file view
            res = CreateFileMapping(self.file_handle, NULL, PAGE_READWRITE,
                                    newsize_high, newsize_low, self.tagname)
            self.map_handle = res

            if self.map_handle:
                data = MapViewOfFile(self.map_handle, FILE_MAP_WRITE,
                                     offset_high, offset_low, newsize)
                if data:
                    # XXX we should have a real LPVOID which must always be casted
                    charp = rffi.cast(LPCSTR, data)
                    self.setdata(charp, newsize)
                    return
            winerror = rwin32.lastSavedWindowsError()
            if self.map_handle:
                rwin32.CloseHandle_no_err(self.map_handle)
            self.map_handle = INVALID_HANDLE
            raise winerror

    def len(self):
        return self.size

    def getitem(self, index):
        # simplified version, for rpython
        self.check_valid()
        if index < 0:
            index += self.size
        return self.data[index]

    def setitem(self, index, value):
        if len(value) != 1:
            raise RValueError("mmap assignment must be "
                              "single-character string")
        if index < 0:
            index += self.size
        self.data[index] = value[0]

    if has_madvise:
<<<<<<< HEAD
        def madvise(self, flags, start, length):
            res = c_madvise_safe(rffi.cast(PTR, rffi.ptradd(self.data, start)),
                                 rffi.cast(size_t, length),
=======
        def madvise(self, flags, start, end):
            res = c_madvise_safe(rffi.cast(PTR, rffi.ptradd(self.data, + start)),
                                 rffi.cast(size_t, end),
>>>>>>> 1405476f
                                 rffi.cast(rffi.INT, flags))
            res = rffi.cast(lltype.Signed, res)
            if res == 0:
                return
            errno = rposix.get_saved_errno()
            raise OSError(errno, os.strerror(errno))

def _check_map_size(size):
    if size < 0:
        raise RTypeError("memory mapped size must be positive")

if _POSIX:
    def mmap(fileno, length, flags=MAP_SHARED,
             prot=PROT_WRITE | PROT_READ, access=_ACCESS_DEFAULT, offset=0):

        fd = fileno

        # check access is not there when flags and prot are there
        if access != _ACCESS_DEFAULT and ((flags != MAP_SHARED) or
                                          (prot != (PROT_WRITE | PROT_READ))):
            raise RValueError("mmap can't specify both access and flags, prot.")

        # check size boundaries
        _check_map_size(length)
        map_size = length
        if offset < 0:
            raise RValueError("negative offset")

        if access == ACCESS_READ:
            flags = MAP_SHARED
            prot = PROT_READ
        elif access == ACCESS_WRITE:
            flags = MAP_SHARED
            prot = PROT_READ | PROT_WRITE
        elif access == ACCESS_COPY:
            flags = MAP_PRIVATE
            prot = PROT_READ | PROT_WRITE
        elif access == _ACCESS_DEFAULT:
            # map prot to access type
            if prot & PROT_READ and prot & PROT_WRITE:
                pass  # _ACCESS_DEFAULT
            elif prot & PROT_WRITE:
                access = ACCESS_WRITE
            else:
                access = ACCESS_READ
        else:
            raise RValueError("mmap invalid access parameter.")

        # check file size
        try:
            st = os.fstat(fd)
        except OSError:
            pass     # ignore errors and trust map_size
        else:
            mode = st[stat.ST_MODE]
            size = st[stat.ST_SIZE]
            if stat.S_ISREG(mode):
                if map_size == 0:
                    if size == 0:
                        raise RValueError("cannot mmap an empty file")
                    if offset > size:
                        raise RValueError(
                            "mmap offset is greater than file size")
                    map_size = int(size - offset)
                    if map_size != size - offset:
                        raise RValueError("mmap length is too large")
                elif offset + map_size > size:
                    raise RValueError("mmap length is greater than file size")

        m = MMap(access, offset)
        if fd == -1:
            # Assume the caller wants to map anonymous memory.
            # This is the same behaviour as Windows.  mmap.mmap(-1, size)
            # on both Windows and Unix map anonymous memory.
            m.fd = -1

            flags |= MAP_ANONYMOUS

        else:
            m.fd = os.dup(fd)

        # XXX if we use hintp below in alloc, the NonConstant
        #     is necessary since we want a general version of c_mmap
        #     to be annotated with a non-constant pointer.
        res = c_mmap(NonConstant(NULL), map_size, prot, flags, fd, offset)
        if res == rffi.cast(PTR, -1):
            errno = rposix.get_saved_errno()
            raise OSError(errno, os.strerror(errno))

        m.setdata(res, map_size)
        return m

    def alloc_hinted(hintp, map_size):
        flags = MAP_PRIVATE | MAP_ANONYMOUS
        prot = PROT_EXEC | PROT_READ | PROT_WRITE
        if we_are_translated():
            flags = NonConstant(flags)
            prot = NonConstant(prot)
        return c_mmap_safe(hintp, map_size, prot, flags, -1, 0)

    def clear_large_memory_chunk_aligned(addr, map_size):
        addr = rffi.cast(PTR, addr)
        flags = MAP_FIXED | MAP_PRIVATE | MAP_ANONYMOUS
        prot = PROT_READ | PROT_WRITE
        if we_are_translated():
            flags = NonConstant(flags)
            prot = NonConstant(prot)
        res = c_mmap_safe(addr, map_size, prot, flags, -1, 0)
        return res == addr

    # XXX is this really necessary?
    class Hint:
        pos = -0x4fff0000   # for reproducible results
    hint = Hint()

    def alloc(map_size):
        """Allocate memory.  This is intended to be used by the JIT,
        so the memory has the executable bit set and gets allocated
        internally in case of a sandboxed process.
        """
        from errno import ENOMEM
        from rpython.rlib import debug

        if _CYGWIN:
            # XXX: JIT memory should be using mmap MAP_PRIVATE with
            #      PROT_EXEC but Cygwin's fork() fails.  mprotect()
            #      cannot be used, but seems to be unnecessary there.
            res = c_malloc_safe(map_size)
            if res == rffi.cast(PTR, 0):
                raise MemoryError
            return res
        res = alloc_hinted(rffi.cast(PTR, hint.pos), map_size)
        if res == rffi.cast(PTR, -1):
            # some systems (some versions of OS/X?) complain if they
            # are passed a non-zero address.  Try again.
            res = alloc_hinted(rffi.cast(PTR, 0), map_size)
            if res == rffi.cast(PTR, -1):
                # ENOMEM simply raises MemoryError, but other errors are fatal
                if rposix.get_saved_errno() != ENOMEM:
                    debug.fatalerror_notb(
                        "Got an unexpected error trying to allocate some "
                        "memory for the JIT (tried to do mmap() with "
                        "PROT_EXEC|PROT_READ|PROT_WRITE).  This can be caused "
                        "by a system policy like PAX.  You need to find how "
                        "to work around the policy on your system.")
                raise MemoryError
        else:
            hint.pos += map_size
        return res
    alloc._annenforceargs_ = (int,)

    if _CYGWIN:
        free = c_free_safe
    else:
        free = c_munmap_safe

    if sys.platform.startswith('linux'):
        assert has_madvise
        assert MADV_DONTNEED is not None
        if MADV_FREE is None:
            MADV_FREE = 8     # from the kernel sources of Linux >= 4.5
        class CanUseMadvFree:
            ok = -1
        can_use_madv_free = CanUseMadvFree()
        def madvise_free(addr, map_size):
            # We don't know if we are running on a recent enough kernel
            # that supports MADV_FREE.  Check that at runtime: if the
            # first call to madvise(MADV_FREE) fails, we assume it's
            # because of EINVAL and we fall back to MADV_DONTNEED.
            if can_use_madv_free.ok != 0:
                res = c_madvise_safe(rffi.cast(PTR, addr),
                                     rffi.cast(size_t, map_size),
                                     rffi.cast(rffi.INT, MADV_FREE))
                if can_use_madv_free.ok == -1:
                    can_use_madv_free.ok = (rffi.cast(lltype.Signed, res) == 0)
            if can_use_madv_free.ok == 0:
                c_madvise_safe(rffi.cast(PTR, addr),
                               rffi.cast(size_t, map_size),
                               rffi.cast(rffi.INT, MADV_DONTNEED))
    elif has_madvise and not (MADV_FREE is MADV_DONTNEED is None):
        use_flag = MADV_FREE if MADV_FREE is not None else MADV_DONTNEED
        def madvise_free(addr, map_size):
            c_madvise_safe(rffi.cast(PTR, addr),
                           rffi.cast(size_t, map_size),
                           rffi.cast(rffi.INT, use_flag))
    else:
        def madvise_free(addr, map_size):
            "No madvise() on this platform"

elif _MS_WINDOWS:
    def mmap(fileno, length, tagname="", access=_ACCESS_DEFAULT, offset=0):
        # XXX flags is or-ed into access by now.
        flags = 0
        # check size boundaries
        _check_map_size(length)
        map_size = length
        if offset < 0:
            raise RValueError("negative offset")

        flProtect = 0
        dwDesiredAccess = 0
        fh = NULL_HANDLE

        if access == ACCESS_READ:
            flProtect = PAGE_READONLY
            dwDesiredAccess = FILE_MAP_READ
        elif access == _ACCESS_DEFAULT or access == ACCESS_WRITE:
            flProtect = PAGE_READWRITE
            dwDesiredAccess = FILE_MAP_WRITE
        elif access == ACCESS_COPY:
            flProtect = PAGE_WRITECOPY
            dwDesiredAccess = FILE_MAP_COPY
        else:
            raise RValueError("mmap invalid access parameter.")

        # assume -1 and 0 both mean invalid file descriptor
        # to 'anonymously' map memory.
        if fileno != -1 and fileno != 0:
            fh = rffi.cast(HANDLE, rwin32.get_osfhandle(fileno))
            # Win9x appears to need us seeked to zero
            # SEEK_SET = 0
            # libc._lseek(fileno, 0, SEEK_SET)

            # check file size
            try:
                low, high = _get_file_size(fh)
            except OSError:
                pass     # ignore non-seeking files and errors and trust map_size
            else:
                if not high and low <= sys.maxint:
                    size = low
                else:
                    # not so sure if the signed/unsigned strictness is a good idea:
                    high = rffi.cast(lltype.Unsigned, high)
                    low = rffi.cast(lltype.Unsigned, low)
                    size = (high << 32) + low
                    size = rffi.cast(lltype.Signed, size)
                if map_size == 0:
                    if size == 0:
                        raise RValueError("cannot mmap an empty file")
                    if offset > size:
                        raise RValueError(
                            "mmap offset is greater than file size")
                    map_size = int(size - offset)
                    if map_size != size - offset:
                        raise RValueError("mmap length is too large")
                elif offset + map_size > size:
                    raise RValueError("mmap length is greater than file size")

        m = MMap(access, offset)
        m.file_handle = INVALID_HANDLE
        m.map_handle = INVALID_HANDLE
        if fh:
            # it is necessary to duplicate the handle, so the
            # Python code can close it on us
            handle_ref = lltype.malloc(LPHANDLE.TO, 1, flavor='raw')
            handle_ref[0] = m.file_handle
            try:
                res = DuplicateHandle(GetCurrentProcess(), # source process handle
                                      fh, # handle to be duplicated
                                      GetCurrentProcess(), # target process handle
                                      handle_ref, # result
                                      0, # access - ignored due to options value
                                      False, # inherited by child procs?
                                      DUPLICATE_SAME_ACCESS) # options
                if not res:
                    raise rwin32.lastSavedWindowsError()
                m.file_handle = handle_ref[0]
            finally:
                lltype.free(handle_ref, flavor='raw')

            if not map_size:
                low, high = _get_file_size(fh)
                if _64BIT:
                    map_size = (low << 32) + 1
                else:
                    if high:
                        # file is too large to map completely
                        map_size = -1
                    else:
                        map_size = low

        if tagname:
            m.tagname = tagname

        # DWORD is a 4-byte int. If int > 4-byte it must be divided
        if _64BIT:
            size_hi = (map_size + offset) >> 32
            size_lo = (map_size + offset) & 0xFFFFFFFF
            offset_hi = offset >> 32
            offset_lo = offset & 0xFFFFFFFF
        else:
            size_hi = 0
            size_lo = map_size + offset
            offset_hi = 0
            offset_lo = offset

        flProtect |= flags
        m.map_handle = CreateFileMapping(m.file_handle, NULL, flProtect,
                                         size_hi, size_lo, m.tagname)

        if m.map_handle:
            data = MapViewOfFile(m.map_handle, dwDesiredAccess,
                                 offset_hi, offset_lo, length)
            if data:
                # XXX we should have a real LPVOID which must always be casted
                charp = rffi.cast(LPCSTR, data)
                m.setdata(charp, map_size)
                return m
        winerror = rwin32.lastSavedWindowsError()
        if m.map_handle:
            rwin32.CloseHandle_no_err(m.map_handle)
        m.map_handle = INVALID_HANDLE
        raise winerror

    class Hint:
        pos = -0x4fff0000   # for reproducible results
    hint = Hint()
    # XXX this has no effect on windows

    def alloc(map_size):
        """Allocate memory.  This is intended to be used by the JIT,
        so the memory has the executable bit set.
        XXX implement me: it should get allocated internally in
        case of a sandboxed process
        """
        null = lltype.nullptr(rffi.VOIDP.TO)
        res = VirtualAlloc_safe(null, map_size, MEM_COMMIT | MEM_RESERVE,
                           PAGE_EXECUTE_READWRITE)
        if not res:
            raise MemoryError
        arg = lltype.malloc(LPDWORD.TO, 1, zero=True, flavor='raw')
        VirtualProtect(res, map_size, PAGE_EXECUTE_READWRITE, arg)
        lltype.free(arg, flavor='raw')
        # ignore errors, just try
        return res
    alloc._annenforceargs_ = (int,)

    def free(ptr, map_size):
        VirtualFree_safe(ptr, 0, MEM_RELEASE)

    def madvise_free(addr, map_size):
        r = _VirtualAlloc_safe_no_wrapper(
            rffi.cast(rffi.VOIDP, addr),
            rffi.cast(rffi.SIZE_T, map_size),
            rffi.cast(DWORD, MEM_RESET),
            rffi.cast(DWORD, PAGE_READWRITE))
        #from rpython.rlib import debug
        #debug.debug_print("madvise_free:", r)<|MERGE_RESOLUTION|>--- conflicted
+++ resolved
@@ -656,15 +656,9 @@
         self.data[index] = value[0]
 
     if has_madvise:
-<<<<<<< HEAD
-        def madvise(self, flags, start, length):
+        def madvise(self, flags, start, end):
             res = c_madvise_safe(rffi.cast(PTR, rffi.ptradd(self.data, start)),
-                                 rffi.cast(size_t, length),
-=======
-        def madvise(self, flags, start, end):
-            res = c_madvise_safe(rffi.cast(PTR, rffi.ptradd(self.data, + start)),
                                  rffi.cast(size_t, end),
->>>>>>> 1405476f
                                  rffi.cast(rffi.INT, flags))
             res = rffi.cast(lltype.Signed, res)
             if res == 0:
