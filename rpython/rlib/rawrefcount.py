--- conflicted
+++ resolved
@@ -4,15 +4,9 @@
 #  This is meant for pypy's cpyext module, but is a generally
 #  useful interface over our GC.  XXX "pypy" should be removed here
 #
-<<<<<<< HEAD
-import sys, weakref
-from rpython.rtyper.lltypesystem import lltype, llmemory
-from rpython.rlib.objectmodel import we_are_translated, specialize, not_rpython
-=======
 import sys, weakref, py
 from rpython.rtyper.lltypesystem import lltype, llmemory, rffi
-from rpython.rlib.objectmodel import we_are_translated, specialize
->>>>>>> 40c71f3d
+from rpython.rlib.objectmodel import we_are_translated, specialize, not_rpython
 from rpython.rtyper.extregistry import ExtRegistryEntry
 from rpython.translator.tool.cbuild import ExternalCompilationInfo
 from rpython.rlib import rgc
