--- conflicted
+++ resolved
@@ -157,11 +157,7 @@
 def is_valid_int(r):
     if objectmodel.we_are_translated():
         return isinstance(r, int)
-<<<<<<< HEAD
-    return type(r) in (int, long, bool, r_uint) and (
-=======
     return isinstance(r, (base_int, int, long, bool)) and (
->>>>>>> 3f673bc4
         -maxint - 1 <= r <= maxint)
 is_valid_int._annspecialcase_ = 'specialize:argtype(0)'
 
