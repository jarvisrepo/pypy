import re, random, py
from rpython.rlib.rsre import rsre_char
from rpython.rlib.rsre.rpy import get_code, VERSION
from rpython.rlib.rsre.test.support import match, fullmatch, Position as P


def get_code_and_re(regexp):
    return get_code(regexp), re.compile(regexp)

def test_get_code_repetition():
    c1 = get_code(r"a+")
    c2 = get_code(r"a+")
    assert c1.pattern == c2.pattern


class TestMatch:

    def test_or(self):
        r = get_code(r"a|bc|def")
        assert match(r, "a")
        assert match(r, "bc")
        assert match(r, "def")
        assert not match(r, "ghij")

    def test_any(self):
        r = get_code(r"ab.cd")
        assert match(r, "abXcdef")
        assert not match(r, "ab\ncdef")
        assert not match(r, "abXcDef")

    def test_any_repetition(self):
        r = get_code(r"ab.*cd")
        assert match(r, "abXXXXcdef")
        assert match(r, "abcdef")
        assert not match(r, "abX\nXcdef")
        assert not match(r, "abXXXXcDef")

    def test_any_all(self):
        r = get_code(r"(?s)ab.cd")
        assert match(r, "abXcdef")
        assert match(r, "ab\ncdef")
        assert not match(r, "ab\ncDef")

    def test_any_all_repetition(self):
        r = get_code(r"(?s)ab.*cd")
        assert match(r, "abXXXXcdef")
        assert match(r, "abcdef")
        assert match(r, "abX\nXcdef")
        assert not match(r, "abX\nXcDef")

    def test_assert(self):
        r = get_code(r"abc(?=def)(.)")
        res = match(r, "abcdefghi")
        assert res is not None and res.get_mark(1) == P(4)
        assert not match(r, "abcdeFghi")

    def test_assert_not(self):
        r = get_code(r"abc(?!def)(.)")
        res = match(r, "abcdeFghi")
        assert res is not None and res.get_mark(1) == P(4)
        assert not match(r, "abcdefghi")

    def test_lookbehind(self):
        r = get_code(r"([a-z]*)(?<=de)")
        assert match(r, "ade")
        res = match(r, "adefg")
        assert res is not None and res.get_mark(1) == P(3)
        assert not match(r, "abc")
        assert not match(r, "X")
        assert not match(r, "eX")

    def test_negative_lookbehind(self):
        def found(s):
            res = match(r, s)
            assert res is not None
            return res.get_mark(1)
        r = get_code(r"([a-z]*)(?<!dd)")
        assert found("ade") == P(3)
        assert found("adefg") == P(5)
        assert found("abcdd") == P(4)
        assert found("abddd") == P(3)
        assert found("adddd") == P(2)
        assert found("ddddd") == P(1)
        assert found("abXde") == P(2)

    def test_at(self):
        r = get_code(r"abc$")
        assert match(r, "abc")
        assert not match(r, "abcd")
        assert not match(r, "ab")

    def test_repeated_set(self):
        r = get_code(r"[a0x]+f")
        assert match(r, "a0af")
        assert not match(r, "a0yaf")

    def test_category(self):
        r = get_code(r"[\sx]")
        assert match(r, "x")
        assert match(r, " ")
        assert not match(r, "n")

    def test_groupref(self):
        r = get_code(r"(xx+)\1+$")     # match non-prime numbers of x
        assert not match(r, "xx")
        assert not match(r, "xxx")
        assert     match(r, "xxxx")
        assert not match(r, "xxxxx")
        assert     match(r, "xxxxxx")
        assert not match(r, "xxxxxxx")
        assert     match(r, "xxxxxxxx")
        assert     match(r, "xxxxxxxxx")

    def test_groupref_ignore(self):
        r = get_code(r"(?i)(xx+)\1+$")     # match non-prime numbers of x
        assert not match(r, "xX")
        assert not match(r, "xxX")
        assert     match(r, "Xxxx")
        assert not match(r, "xxxXx")
        assert     match(r, "xXxxxx")
        assert not match(r, "xxxXxxx")
        assert     match(r, "xxxxxxXx")
        assert     match(r, "xxxXxxxxx")

    def test_groupref_exists(self):
        r = get_code(r"((a)|(b))c(?(2)d)$")
        assert not match(r, "ac")
        assert     match(r, "acd")
        assert     match(r, "bc")
        assert not match(r, "bcd")
        #
        r = get_code(r"((a)|(b))c(?(2)d|e)$")
        assert not match(r, "ac")
        assert     match(r, "acd")
        assert not match(r, "ace")
        assert not match(r, "bc")
        assert not match(r, "bcd")
        assert     match(r, "bce")

    def test_in_ignore(self):
        r = get_code(r"(?i)[a-f]")
        assert match(r, "b")
        assert match(r, "C")
        assert not match(r, "g")
        r = get_code(r"(?i)[a-f]+$")
        assert match(r, "bCdEf")
        assert not match(r, "g")
        assert not match(r, "aaagaaa")

    def test_not_literal(self):
        r = get_code(r"[^a]")
        assert match(r, "A")
        assert not match(r, "a")
        r = get_code(r"[^a]+$")
        assert match(r, "Bx123")
        assert not match(r, "--a--")

    def test_not_literal_ignore(self):
        r = get_code(r"(?i)[^a]")
        assert match(r, "G")
        assert not match(r, "a")
        assert not match(r, "A")
        r = get_code(r"(?i)[^a]+$")
        assert match(r, "Gx123")
        assert not match(r, "--A--")

    def test_repeated_single_character_pattern(self):
        r = get_code(r"foo(?:(?<=foo)x)+$")
        assert match(r, "foox")

    def test_flatten_marks(self):
        r = get_code(r"a(b)c((d)(e))+$")
        res = match(r, "abcdedede")
        assert res.flatten_marks() == map(P, [0, 9, 1, 2, 7, 9, 7, 8, 8, 9])
        assert res.flatten_marks() == map(P, [0, 9, 1, 2, 7, 9, 7, 8, 8, 9])

    def test_bug1(self):
        # REPEAT_ONE inside REPEAT
        r = get_code(r"(?:.+)?B")
        assert match(r, "AB") is not None
        r = get_code(r"(?:AA+?)+B")
        assert match(r, "AAAB") is not None
        r = get_code(r"(?:AA+)+?B")
        assert match(r, "AAAB") is not None
        r = get_code(r"(?:AA+?)+?B")
        assert match(r, "AAAB") is not None
        # REPEAT inside REPEAT
        r = get_code(r"(?:(?:xy)+)?B")
        assert match(r, "xyB") is not None
        r = get_code(r"(?:xy(?:xy)+?)+B")
        assert match(r, "xyxyxyB") is not None
        r = get_code(r"(?:xy(?:xy)+)+?B")
        assert match(r, "xyxyxyB") is not None
        r = get_code(r"(?:xy(?:xy)+?)+?B")
        assert match(r, "xyxyxyB") is not None

    def test_assert_group(self):
        r = get_code(r"abc(?=(..)f)(.)")
        res = match(r, "abcdefghi")
        assert res is not None
        assert res.span(2) == (P(3), P(4))
        assert res.span(1) == (P(3), P(5))

    def test_assert_not_group(self):
        r = get_code(r"abc(?!(de)f)(.)")
        res = match(r, "abcdeFghi")
        assert res is not None
        assert res.span(2) == (P(3), P(4))
        # this I definitely classify as Horrendously Implementation Dependent.
        # CPython answers (3, 5).
        assert res.span(1) == (-1, -1)

    def test_match_start(self):
        r = get_code(r"^ab")
        assert     match(r, "abc")
        assert not match(r, "xxxabc", start=3)
        assert not match(r, "xx\nabc", start=3)
        #
        r = get_code(r"(?m)^ab")
        assert     match(r, "abc")
        assert not match(r, "xxxabc", start=3)
        assert     match(r, "xx\nabc", start=3)

    def test_match_end(self):
        r = get_code("ab")
        assert     match(r, "abc")
        assert     match(r, "abc", end=333)
        assert     match(r, "abc", end=3)
        assert     match(r, "abc", end=2)
        assert not match(r, "abc", end=1)
        assert not match(r, "abc", end=0)
        assert not match(r, "abc", end=-1)

    def test_match_bug1(self):
        r = get_code(r'(x??)?$')
        assert match(r, "x")

    def test_match_bug2(self):
        r = get_code(r'(x??)??$')
        assert match(r, "x")

    def test_match_bug3(self):
        if VERSION == "2.7.5":
            py.test.skip("pattern fails to compile with exactly 2.7.5 "
                         "(works on 2.7.3 and on 2.7.trunk though)")
        r = get_code(r'([ax]*?x*)?$')
        assert match(r, "aaxaa")

    def test_bigcharset(self):
        for i in range(100):
            chars = [unichr(random.randrange(0x100, 0xD000))
                         for n in range(random.randrange(1, 25))]
            pattern = u'[%s]' % (u''.join(chars),)
            r = get_code(pattern)
            for c in chars:
                assert match(r, c)
            for i in range(200):
                c = unichr(random.randrange(0x0, 0xD000))
                res = match(r, c)
                if c in chars:
                    assert res is not None
                else:
                    assert res is None

    def test_simple_match_1(self):
        r = get_code(r"ab*bbbbbbbc")
        print r
        m = match(r, "abbbbbbbbbcdef")
        assert m
        assert m.match_end == P(11)

    def test_empty_maxuntil(self):
        r = get_code("\\{\\{((?:.*?)+)\\}\\}")
        m = match(r, "{{a}}{{b}}")
        assert m.group(1) == "a"

    def test_fullmatch_1(self):
        r = get_code(r"ab*c")
        assert not fullmatch(r, "abbbcdef")
        assert fullmatch(r, "abbbc")

    def test_fullmatch_2(self):
        r = get_code(r"a(b*?)")
        match = fullmatch(r, "abbb")
        assert match.group(1) == "bbb"
        assert not fullmatch(r, "abbbc")

    def test_fullmatch_3(self):
        r = get_code(r"a((bp)*?)c")
        match = fullmatch(r, "abpbpbpc")
        assert match.group(1) == "bpbpbp"

    def test_fullmatch_4(self):
        r = get_code(r"a((bp)*)c")
        match = fullmatch(r, "abpbpbpc")
        assert match.group(1) == "bpbpbp"

    def test_fullmatch_assertion(self):
        r = get_code(r"(?=a).b")
        assert fullmatch(r, "ab")
        r = get_code(r"(?!a)..")
        assert not fullmatch(r, "ab")

    def test_range_ignore(self):
        from rpython.rlib.unicodedata import unicodedb
        rsre_char.set_unicode_db(unicodedb)
        #
        r = get_code(u"[\U00010428-\U0001044f]", re.I)
<<<<<<< HEAD
        assert r.count(27) == 1       # OPCODE_RANGE
        r[r.index(27)] = 32           # => OPCODE_RANGE_IGNORE
        assert match(r, u"\U00010428")
=======
        assert r.pattern.count(27) == 1       # OPCODE_RANGE
        r.pattern[r.pattern.index(27)] = 32   # => OPCODE_RANGE_IGNORE
        assert rsre_core.match(r, u"\U00010428")
>>>>>>> a8b50106
<|MERGE_RESOLUTION|>--- conflicted
+++ resolved
@@ -306,12 +306,6 @@
         rsre_char.set_unicode_db(unicodedb)
         #
         r = get_code(u"[\U00010428-\U0001044f]", re.I)
-<<<<<<< HEAD
-        assert r.count(27) == 1       # OPCODE_RANGE
-        r[r.index(27)] = 32           # => OPCODE_RANGE_IGNORE
-        assert match(r, u"\U00010428")
-=======
         assert r.pattern.count(27) == 1       # OPCODE_RANGE
         r.pattern[r.pattern.index(27)] = 32   # => OPCODE_RANGE_IGNORE
-        assert rsre_core.match(r, u"\U00010428")
->>>>>>> a8b50106
+        assert match(r, u"\U00010428")