import sys
from rpython.rlib.debug import check_nonneg
from rpython.rlib.unroll import unrolling_iterable
from rpython.rlib.rsre import rsre_char
from rpython.tool.sourcetools import func_with_new_name
from rpython.rlib.objectmodel import we_are_translated, not_rpython
from rpython.rlib import jit
from rpython.rlib.rsre.rsre_jit import install_jitdriver, install_jitdriver_spec


OPCODE_FAILURE            = 0
OPCODE_SUCCESS            = 1
OPCODE_ANY                = 2
OPCODE_ANY_ALL            = 3
OPCODE_ASSERT             = 4
OPCODE_ASSERT_NOT         = 5
OPCODE_AT                 = 6
OPCODE_BRANCH             = 7
#OPCODE_CALL              = 8
OPCODE_CATEGORY           = 9
OPCODE_CHARSET            = 10
OPCODE_BIGCHARSET         = 11
OPCODE_GROUPREF           = 12
OPCODE_GROUPREF_EXISTS    = 13
OPCODE_GROUPREF_IGNORE    = 14
OPCODE_IN                 = 15
OPCODE_IN_IGNORE          = 16
OPCODE_INFO               = 17
OPCODE_JUMP               = 18
OPCODE_LITERAL            = 19
OPCODE_LITERAL_IGNORE     = 20
OPCODE_MARK               = 21
OPCODE_MAX_UNTIL          = 22
OPCODE_MIN_UNTIL          = 23
OPCODE_NOT_LITERAL        = 24
OPCODE_NOT_LITERAL_IGNORE = 25
OPCODE_NEGATE             = 26
OPCODE_RANGE              = 27
OPCODE_REPEAT             = 28
OPCODE_REPEAT_ONE         = 29
#OPCODE_SUBPATTERN        = 30
OPCODE_MIN_REPEAT_ONE     = 31
OPCODE_RANGE_IGNORE       = 32

# not used by Python itself
OPCODE_UNICODE_GENERAL_CATEGORY = 70

# ____________________________________________________________

_seen_specname = {}

def specializectx(func):
    """A decorator that specializes 'func(ctx,...)' for each concrete subclass
    of AbstractMatchContext.  During annotation, if 'ctx' is known to be a
    specific subclass, calling 'func' is a direct call; if 'ctx' is only known
    to be of class AbstractMatchContext, calling 'func' is an indirect call.
    """
    from rpython.rlib.rsre.rsre_utf8 import Utf8MatchContext

    assert func.func_code.co_varnames[0] == 'ctx'
    specname = '_spec_' + func.func_name
    while specname in _seen_specname:
        specname += '_'
    _seen_specname[specname] = True
    # Install a copy of the function under the name '_spec_funcname' in each
    # concrete subclass
    specialized_methods = []
    for prefix, concreteclass in [('buf', BufMatchContext),
                                  ('str', StrMatchContext),
                                  ('uni', UnicodeMatchContext),
                                  ('utf8', Utf8MatchContext)]:
        newfunc = func_with_new_name(func, prefix + specname)
        assert not hasattr(concreteclass, specname)
        setattr(concreteclass, specname, newfunc)
        specialized_methods.append(newfunc)
    # Return a dispatcher function, specialized on the exact type of 'ctx'
    def dispatch(ctx, *args):
        return getattr(ctx, specname)(*args)
    dispatch._annspecialcase_ = 'specialize:argtype(0)'
    dispatch._specialized_methods_ = specialized_methods
    return func_with_new_name(dispatch, specname)

# ____________________________________________________________

class Error(Exception):
    def __init__(self, msg):
        self.msg = msg

<<<<<<< HEAD
class EndOfString(Exception):
    pass

class AbstractMatchContext(object):
    """Abstract base class"""
    _immutable_fields_ = ['pattern[*]', 'flags', 'end']
=======

class CompiledPattern(object):
    _immutable_fields_ = ['pattern[*]']

    def __init__(self, pattern):
        self.pattern = pattern
        # check we don't get the old value of MAXREPEAT
        # during the untranslated tests
        if not we_are_translated():
            assert 65535 not in pattern

    def pat(self, index):
        jit.promote(self)
        check_nonneg(index)
        result = self.pattern[index]
        # Check that we only return non-negative integers from this helper.
        # It is possible that self.pattern contains negative integers
        # (see set_charset() and set_bigcharset() in rsre_char.py)
        # but they should not be fetched via this helper here.
        assert result >= 0
        return result

class AbstractMatchContext(object):
    """Abstract base class"""
    _immutable_fields_ = ['flags', 'end']
    match_start = 0
    match_end = 0
>>>>>>> a8b50106
    match_marks = None
    match_marks_flat = None
    fullmatch_only = False

    def __init__(self, match_start, end, flags):
        # 'match_start' and 'end' must be known to be non-negative
        # and they must not be more than len(string).
        check_nonneg(match_start)
        check_nonneg(end)
        self.match_start = match_start
        self.match_end = self.ZERO
        self.end = end
        self.flags = flags

    def reset(self, start):
        self.match_start = start
        self.match_marks = None
        self.match_marks_flat = None

    @not_rpython
    def str(self, index):
        """Must be overridden in a concrete subclass.
        The tag ^^^ here is used to generate a translation-time crash
        if there is a call to str() that is indirect.  All calls must
        be direct for performance reasons; you need to specialize the
        caller with @specializectx."""
        raise NotImplementedError

    @not_rpython
    def lowstr(self, index):
        """Similar to str()."""
        raise NotImplementedError

    # The following methods are provided to be overriden in
    # Utf8MatchContext.  The non-utf8 implementation is provided
    # by the FixedMatchContext abstract subclass, in order to use
    # the same @not_rpython safety trick as above.
    ZERO = 0
    @not_rpython
    def next(self, position):
        raise NotImplementedError
    @not_rpython
    def prev(self, position):
        raise NotImplementedError
    @not_rpython
    def next_n(self, position, n):
        raise NotImplementedError
    @not_rpython
    def prev_n(self, position, n, start_position):
        raise NotImplementedError
    @not_rpython
    def debug_check_pos(self, position):
        raise NotImplementedError
    @not_rpython
    def maximum_distance(self, position_low, position_high):
        raise NotImplementedError
    @not_rpython
    def get_single_byte(self, base_position, index):
        raise NotImplementedError

    def bytes_difference(self, position1, position2):
        return position1 - position2
    def go_forward_by_bytes(self, base_position, index):
        return base_position + index
    def next_indirect(self, position):
        assert position < self.end
        return position + 1     # like next(), but can be called indirectly
    def prev_indirect(self, position):
        position -= 1           # like prev(), but can be called indirectly
        if position < 0:
            raise EndOfString
        return position

    def get_mark(self, gid):
        return find_mark(self.match_marks, gid)

    def flatten_marks(self):
        # for testing
        if self.match_marks_flat is None:
            self._compute_flattened_marks()
        return self.match_marks_flat

    def _compute_flattened_marks(self):
        self.match_marks_flat = [self.match_start, self.match_end]
        mark = self.match_marks
        if mark is not None:
            self.match_lastindex = mark.gid
        else:
            self.match_lastindex = -1
        while mark is not None:
            index = mark.gid + 2
            while index >= len(self.match_marks_flat):
                self.match_marks_flat.append(-1)
            if self.match_marks_flat[index] == -1:
                self.match_marks_flat[index] = mark.position
            mark = mark.prev
        self.match_marks = None    # clear

    def span(self, groupnum=0):
        # compatibility
        fmarks = self.flatten_marks()
        groupnum *= 2
        if groupnum >= len(fmarks):
            return (-1, -1)
        return (fmarks[groupnum], fmarks[groupnum+1])


class FixedMatchContext(AbstractMatchContext):
    """Abstract subclass to introduce the default implementation for
    these position methods.  The Utf8MatchContext subclass doesn't
    inherit from here."""

    next = AbstractMatchContext.next_indirect
    prev = AbstractMatchContext.prev_indirect

    def next_n(self, position, n, end_position):
        position += n
        if position > end_position:
            raise EndOfString
        return position

    def prev_n(self, position, n, start_position):
        position -= n
        if position < start_position:
            raise EndOfString
        return position

    def debug_check_pos(self, position):
        pass

    def maximum_distance(self, position_low, position_high):
        return position_high - position_low


class BufMatchContext(FixedMatchContext):
    """Concrete subclass for matching in a buffer."""

    _immutable_fields_ = ["_buffer"]

<<<<<<< HEAD
    def __init__(self, pattern, buf, match_start, end, flags):
        FixedMatchContext.__init__(self, pattern, match_start, end, flags)
=======
    def __init__(self, buf, match_start, end, flags):
        AbstractMatchContext.__init__(self, match_start, end, flags)
>>>>>>> a8b50106
        self._buffer = buf

    def str(self, index):
        check_nonneg(index)
        return ord(self._buffer.getitem(index))

    def lowstr(self, index):
        c = self.str(index)
        return rsre_char.getlower(c, self.flags)

<<<<<<< HEAD
    def get_single_byte(self, base_position, index):
        return self.str(base_position + index)
=======
    def fresh_copy(self, start):
        return BufMatchContext(self._buffer, start,
                               self.end, self.flags)
>>>>>>> a8b50106


class StrMatchContext(FixedMatchContext):
    """Concrete subclass for matching in a plain string."""

    _immutable_fields_ = ["_string"]

<<<<<<< HEAD
    def __init__(self, pattern, string, match_start, end, flags):
        FixedMatchContext.__init__(self, pattern, match_start, end, flags)
=======
    def __init__(self, string, match_start, end, flags):
        AbstractMatchContext.__init__(self, match_start, end, flags)
>>>>>>> a8b50106
        self._string = string
        if not we_are_translated() and isinstance(string, unicode):
            self.flags |= rsre_char.SRE_FLAG_UNICODE   # for rsre_re.py

    def str(self, index):
        check_nonneg(index)
        return ord(self._string[index])

    def lowstr(self, index):
        c = self.str(index)
        return rsre_char.getlower(c, self.flags)

<<<<<<< HEAD
    def get_single_byte(self, base_position, index):
        return self.str(base_position + index)

    def _real_pos(self, index):
        return index     # overridden by tests
=======
    def fresh_copy(self, start):
        return StrMatchContext(self._string, start,
                               self.end, self.flags)
>>>>>>> a8b50106


class UnicodeMatchContext(FixedMatchContext):
    """Concrete subclass for matching in a unicode string."""

    _immutable_fields_ = ["_unicodestr"]

<<<<<<< HEAD
    def __init__(self, pattern, unicodestr, match_start, end, flags):
        FixedMatchContext.__init__(self, pattern, match_start, end, flags)
=======
    def __init__(self, unicodestr, match_start, end, flags):
        AbstractMatchContext.__init__(self, match_start, end, flags)
>>>>>>> a8b50106
        self._unicodestr = unicodestr

    def str(self, index):
        check_nonneg(index)
        return ord(self._unicodestr[index])

    def lowstr(self, index):
        c = self.str(index)
        return rsre_char.getlower(c, self.flags)

<<<<<<< HEAD
    def get_single_byte(self, base_position, index):
        return self.str(base_position + index)

=======
    def fresh_copy(self, start):
        return UnicodeMatchContext(self._unicodestr, start,
                                   self.end, self.flags)
>>>>>>> a8b50106

# ____________________________________________________________

class Mark(object):
    _immutable_ = True

    def __init__(self, gid, position, prev):
        self.gid = gid
        self.position = position
        self.prev = prev      # chained list

def find_mark(mark, gid):
    while mark is not None:
        if mark.gid == gid:
            return mark.position
        mark = mark.prev
    return -1

# ____________________________________________________________

class MatchResult(object):
    subresult = None

    def move_to_next_result(self, ctx, pattern):
        # returns either 'self' or None
        result = self.subresult
        if result is None:
            return
        if result.move_to_next_result(ctx, pattern):
            return self
        return self.find_next_result(ctx, pattern)

    def find_next_result(self, ctx, pattern):
        raise NotImplementedError

MATCHED_OK = MatchResult()

class BranchMatchResult(MatchResult):

    def __init__(self, ppos, ptr, marks):
        self.ppos = ppos
        self.start_ptr = ptr
        self.start_marks = marks

    @jit.unroll_safe
    def find_first_result(self, ctx, pattern):
        ppos = jit.hint(self.ppos, promote=True)
        while pattern.pat(ppos):
            result = sre_match(ctx, pattern, ppos + 1, self.start_ptr, self.start_marks)
            ppos += pattern.pat(ppos)
            if result is not None:
                self.subresult = result
                self.ppos = ppos
                return self
    find_next_result = find_first_result

class RepeatOneMatchResult(MatchResult):
    install_jitdriver('RepeatOne',
                      greens=['nextppos', 'pattern'],
                      reds=['ptr', 'self', 'ctx'],
                      debugprint=(1, 0))   # indices in 'greens'

    def __init__(self, nextppos, minptr, ptr, marks):
        self.nextppos = nextppos
        self.minptr = minptr
        self.start_ptr = ptr
        self.start_marks = marks

    def find_first_result(self, ctx, pattern):
        ptr = self.start_ptr
        nextppos = self.nextppos
        while ptr >= self.minptr:
            ctx.jitdriver_RepeatOne.jit_merge_point(
<<<<<<< HEAD
                self=self, ptr=ptr, ctx=ctx, nextppos=nextppos)
            result = sre_match(ctx, nextppos, ptr, self.start_marks)
            try:
                ptr = ctx.prev_indirect(ptr)
            except EndOfString:
                ptr = -1
=======
                self=self, ptr=ptr, ctx=ctx, nextppos=nextppos,
                pattern=pattern)
            result = sre_match(ctx, pattern, nextppos, ptr, self.start_marks)
            ptr -= 1
>>>>>>> a8b50106
            if result is not None:
                self.subresult = result
                self.start_ptr = ptr
                return self
    find_next_result = find_first_result


class MinRepeatOneMatchResult(MatchResult):
    install_jitdriver('MinRepeatOne',
<<<<<<< HEAD
                      greens=['nextppos', 'ppos3', 'ctx.pattern'],
                      reds=['max_count', 'ptr', 'self', 'ctx'],
=======
                      greens=['nextppos', 'ppos3', 'pattern'],
                      reds=['ptr', 'self', 'ctx'],
>>>>>>> a8b50106
                      debugprint=(2, 0))   # indices in 'greens'

    def __init__(self, nextppos, ppos3, max_count, ptr, marks):
        self.nextppos = nextppos
        self.ppos3 = ppos3
        self.max_count = max_count
        self.start_ptr = ptr
        self.start_marks = marks

    def find_first_result(self, ctx, pattern):
        ptr = self.start_ptr
        nextppos = self.nextppos
        max_count = self.max_count
        ppos3 = self.ppos3
        while max_count >= 0:
            ctx.jitdriver_MinRepeatOne.jit_merge_point(
                self=self, ptr=ptr, ctx=ctx, nextppos=nextppos, ppos3=ppos3,
<<<<<<< HEAD
                max_count=max_count)
            result = sre_match(ctx, nextppos, ptr, self.start_marks)
=======
                pattern=pattern)
            result = sre_match(ctx, pattern, nextppos, ptr, self.start_marks)
>>>>>>> a8b50106
            if result is not None:
                self.subresult = result
                self.start_ptr = ptr
                self.max_count = max_count
                return self
            if not self.next_char_ok(ctx, pattern, ptr, ppos3):
                break
            ptr = ctx.next_indirect(ptr)
            max_count -= 1

    def find_next_result(self, ctx, pattern):
        ptr = self.start_ptr
        if not self.next_char_ok(ctx, pattern, ptr, self.ppos3):
            return
<<<<<<< HEAD
        self.start_ptr = ctx.next_indirect(ptr)
        return self.find_first_result(ctx)
=======
        self.start_ptr = ptr + 1
        return self.find_first_result(ctx, pattern)
>>>>>>> a8b50106

    def next_char_ok(self, ctx, pattern, ptr, ppos):
        if ptr == ctx.end:
            return False
        op = pattern.pat(ppos)
        for op1, checkerfn in unroll_char_checker:
            if op1 == op:
                return checkerfn(ctx, pattern, ptr, ppos)
        # obscure case: it should be a single char pattern, but isn't
        # one of the opcodes in unroll_char_checker (see test_ext_opcode)
        return sre_match(ctx, pattern, ppos, ptr, self.start_marks) is not None

class AbstractUntilMatchResult(MatchResult):

    def __init__(self, ppos, tailppos, ptr, marks):
        self.ppos = ppos
        self.tailppos = tailppos
        self.cur_ptr = ptr
        self.cur_marks = marks
        self.pending = None
        self.num_pending = 0

class Pending(object):
    def __init__(self, ptr, marks, enum, next):
        self.ptr = ptr
        self.marks = marks
        self.enum = enum
        self.next = next     # chained list

class MaxUntilMatchResult(AbstractUntilMatchResult):
    install_jitdriver('MaxUntil',
                      greens=['ppos', 'tailppos', 'match_more', 'pattern'],
                      reds=['ptr', 'marks', 'self', 'ctx'],
                      debugprint=(3, 0, 2))

    def find_first_result(self, ctx, pattern):
        return self.search_next(ctx, pattern, match_more=True)

    def find_next_result(self, ctx, pattern):
        return self.search_next(ctx, pattern, match_more=False)

    def search_next(self, ctx, pattern, match_more):
        ppos = self.ppos
        tailppos = self.tailppos
        ptr = self.cur_ptr
        marks = self.cur_marks
        while True:
            ctx.jitdriver_MaxUntil.jit_merge_point(
                ppos=ppos, tailppos=tailppos, match_more=match_more,
                ptr=ptr, marks=marks, self=self, ctx=ctx,
                pattern=pattern)
            if match_more:
                max = pattern.pat(ppos+2)
                if max == rsre_char.MAXREPEAT or self.num_pending < max:
                    # try to match one more 'item'
                    enum = sre_match(ctx, pattern, ppos + 3, ptr, marks)
                else:
                    enum = None    # 'max' reached, no more matches
            else:
                p = self.pending
                if p is None:
                    return
                self.pending = p.next
                self.num_pending -= 1
                ptr = p.ptr
                marks = p.marks
                enum = p.enum.move_to_next_result(ctx, pattern)
            #
            min = pattern.pat(ppos+1)
            if enum is not None:
                # matched one more 'item'.  record it and continue.
                last_match_zero_length = (ctx.match_end == ptr)
                self.pending = Pending(ptr, marks, enum, self.pending)
                self.num_pending += 1
                ptr = ctx.match_end
                marks = ctx.match_marks
                if last_match_zero_length and self.num_pending >= min:
                    # zero-width protection: after an empty match, if there
                    # are enough matches, don't try to match more.  Instead,
                    # fall through to trying to match 'tail'.
                    pass
                else:
                    match_more = True
                    continue

            # 'item' no longer matches.
            if self.num_pending >= min:
                # try to match 'tail' if we have enough 'item'
                result = sre_match(ctx, pattern, tailppos, ptr, marks)
                if result is not None:
                    self.subresult = result
                    self.cur_ptr = ptr
                    self.cur_marks = marks
                    return self
            match_more = False

class MinUntilMatchResult(AbstractUntilMatchResult):

    def find_first_result(self, ctx, pattern):
        return self.search_next(ctx, pattern, resume=False)

    def find_next_result(self, ctx, pattern):
        return self.search_next(ctx, pattern, resume=True)

    def search_next(self, ctx, pattern, resume):
        # XXX missing jit support here
        ppos = self.ppos
        min = pattern.pat(ppos+1)
        max = pattern.pat(ppos+2)
        ptr = self.cur_ptr
        marks = self.cur_marks
        while True:
            # try to match 'tail' if we have enough 'item'
            if not resume and self.num_pending >= min:
                result = sre_match(ctx, pattern, self.tailppos, ptr, marks)
                if result is not None:
                    self.subresult = result
                    self.cur_ptr = ptr
                    self.cur_marks = marks
                    return self
            resume = False

            if max == rsre_char.MAXREPEAT or self.num_pending < max:
                # try to match one more 'item'
                enum = sre_match(ctx, pattern, ppos + 3, ptr, marks)
                #
                # zero-width match protection
                if self.num_pending >= min:
                    while enum is not None and ptr == ctx.match_end:
                        enum = enum.move_to_next_result(ctx, pattern)
            else:
                enum = None    # 'max' reached, no more matches

            while enum is None:
                # 'item' does not match; try to get further results from
                # the 'pending' list.
                p = self.pending
                if p is None:
                    return
                self.pending = p.next
                self.num_pending -= 1
                ptr = p.ptr
                marks = p.marks
                enum = p.enum.move_to_next_result(ctx, pattern)

            # matched one more 'item'.  record it and continue
            self.pending = Pending(ptr, marks, enum, self.pending)
            self.num_pending += 1
            ptr = ctx.match_end
            marks = ctx.match_marks

# ____________________________________________________________

@specializectx
@jit.unroll_safe
def sre_match(ctx, pattern, ppos, ptr, marks):
    """Returns either None or a MatchResult object.  Usually we only need
    the first result, but there is the case of REPEAT...UNTIL where we
    need all results; in that case we use the method move_to_next_result()
    of the MatchResult."""
    while True:
<<<<<<< HEAD
        ctx.debug_check_pos(ptr)
        op = ctx.pat(ppos)
=======
        op = pattern.pat(ppos)
>>>>>>> a8b50106
        ppos += 1

        #jit.jit_debug("sre_match", op, ppos, ptr)
        #
        # When using the JIT, calls to sre_match() must always have a constant
        # (green) argument for 'ppos'.  If not, the following assert fails.
        jit.assert_green(op)

        if op == OPCODE_FAILURE:
            return

        elif op == OPCODE_SUCCESS:
            if ctx.fullmatch_only:
                if ptr != ctx.end:
                    return     # not a full match
            ctx.match_end = ptr
            ctx.match_marks = marks
            return MATCHED_OK

        elif (op == OPCODE_MAX_UNTIL or
              op == OPCODE_MIN_UNTIL):
            ctx.match_end = ptr
            ctx.match_marks = marks
            return MATCHED_OK

        elif op == OPCODE_ANY:
            # match anything (except a newline)
            # <ANY>
            if ptr >= ctx.end or rsre_char.is_linebreak(ctx.str(ptr)):
                return
            ptr = ctx.next(ptr)

        elif op == OPCODE_ANY_ALL:
            # match anything
            # <ANY_ALL>
            if ptr >= ctx.end:
                return
            ptr = ctx.next(ptr)

        elif op == OPCODE_ASSERT:
            # assert subpattern
            # <ASSERT> <0=skip> <1=back> <pattern>
<<<<<<< HEAD
            try:
                ptr1 = ctx.prev_n(ptr, ctx.pat(ppos+1), ctx.ZERO)
            except EndOfString:
                return
            saved = ctx.fullmatch_only
            ctx.fullmatch_only = False
            stop = sre_match(ctx, ppos + 2, ptr1, marks) is None
=======
            ptr1 = ptr - pattern.pat(ppos+1)
            saved = ctx.fullmatch_only
            ctx.fullmatch_only = False
            stop = ptr1 < 0 or sre_match(ctx, pattern, ppos + 2, ptr1, marks) is None
>>>>>>> a8b50106
            ctx.fullmatch_only = saved
            if stop:
                return
            marks = ctx.match_marks
            ppos += pattern.pat(ppos)

        elif op == OPCODE_ASSERT_NOT:
            # assert not subpattern
            # <ASSERT_NOT> <0=skip> <1=back> <pattern>
<<<<<<< HEAD
            try:
                ptr1 = ctx.prev_n(ptr, ctx.pat(ppos+1), ctx.ZERO)
            except EndOfString:
                pass
            else:
                saved = ctx.fullmatch_only
                ctx.fullmatch_only = False
                stop = sre_match(ctx, ppos + 2, ptr1, marks) is not None
                ctx.fullmatch_only = saved
                if stop:
                    return
            ppos += ctx.pat(ppos)
=======
            ptr1 = ptr - pattern.pat(ppos+1)
            saved = ctx.fullmatch_only
            ctx.fullmatch_only = False
            stop = (ptr1 >= 0 and sre_match(ctx, pattern, ppos + 2, ptr1, marks)
                                      is not None)
            ctx.fullmatch_only = saved
            if stop:
                return
            ppos += pattern.pat(ppos)
>>>>>>> a8b50106

        elif op == OPCODE_AT:
            # match at given position (e.g. at beginning, at boundary, etc.)
            # <AT> <code>
            if not sre_at(ctx, pattern.pat(ppos), ptr):
                return
            ppos += 1

        elif op == OPCODE_BRANCH:
            # alternation
            # <BRANCH> <0=skip> code <JUMP> ... <NULL>
            result = BranchMatchResult(ppos, ptr, marks)
            return result.find_first_result(ctx, pattern)

        elif op == OPCODE_CATEGORY:
            # seems to be never produced, but used by some tests from
            # pypy/module/_sre/test
            # <CATEGORY> <category>
            if (ptr == ctx.end or
                not rsre_char.category_dispatch(pattern.pat(ppos), ctx.str(ptr))):
                return
            ptr = ctx.next(ptr)
            ppos += 1

        elif op == OPCODE_GROUPREF:
            # match backreference
            # <GROUPREF> <groupnum>
<<<<<<< HEAD
            startptr, length_bytes = get_group_ref(ctx, marks, ctx.pat(ppos))
            if length_bytes < 0:
=======
            startptr, length = get_group_ref(marks, pattern.pat(ppos))
            if length < 0:
>>>>>>> a8b50106
                return     # group was not previously defined
            if not match_repeated(ctx, ptr, startptr, length_bytes):
                return     # no match
            ptr = ctx.go_forward_by_bytes(ptr, length_bytes)
            ppos += 1

        elif op == OPCODE_GROUPREF_IGNORE:
            # match backreference
            # <GROUPREF> <groupnum>
<<<<<<< HEAD
            startptr, length_bytes = get_group_ref(ctx, marks, ctx.pat(ppos))
            if length_bytes < 0:
=======
            startptr, length = get_group_ref(marks, pattern.pat(ppos))
            if length < 0:
>>>>>>> a8b50106
                return     # group was not previously defined
            ptr = match_repeated_ignore(ctx, ptr, startptr, length_bytes)
            if ptr < ctx.ZERO:
                return     # no match
            ppos += 1

        elif op == OPCODE_GROUPREF_EXISTS:
            # conditional match depending on the existence of a group
            # <GROUPREF_EXISTS> <group> <skip> codeyes <JUMP> codeno ...
<<<<<<< HEAD
            _, length_bytes = get_group_ref(ctx, marks, ctx.pat(ppos))
            if length_bytes >= 0:
=======
            _, length = get_group_ref(marks, pattern.pat(ppos))
            if length >= 0:
>>>>>>> a8b50106
                ppos += 2                  # jump to 'codeyes'
            else:
                ppos += pattern.pat(ppos+1)    # jump to 'codeno'

        elif op == OPCODE_IN:
            # match set member (or non_member)
            # <IN> <skip> <set>
            if ptr >= ctx.end or not rsre_char.check_charset(ctx, pattern, ppos+1,
                                                             ctx.str(ptr)):
                return
<<<<<<< HEAD
            ppos += ctx.pat(ppos)
            ptr = ctx.next(ptr)
=======
            ppos += pattern.pat(ppos)
            ptr += 1
>>>>>>> a8b50106

        elif op == OPCODE_IN_IGNORE:
            # match set member (or non_member), ignoring case
            # <IN> <skip> <set>
            if ptr >= ctx.end or not rsre_char.check_charset(ctx, pattern, ppos+1,
                                                             ctx.lowstr(ptr)):
                return
<<<<<<< HEAD
            ppos += ctx.pat(ppos)
            ptr = ctx.next(ptr)
=======
            ppos += pattern.pat(ppos)
            ptr += 1
>>>>>>> a8b50106

        elif op == OPCODE_INFO:
            # optimization info block
            # <INFO> <0=skip> <1=flags> <2=min> ...
<<<<<<< HEAD
            if ctx.maximum_distance(ptr, ctx.end) < ctx.pat(ppos+2):
=======
            if (ctx.end - ptr) < pattern.pat(ppos+2):
>>>>>>> a8b50106
                return
            ppos += pattern.pat(ppos)

        elif op == OPCODE_JUMP:
            ppos += pattern.pat(ppos)

        elif op == OPCODE_LITERAL:
            # match literal string
            # <LITERAL> <code>
            if ptr >= ctx.end or ctx.str(ptr) != pattern.pat(ppos):
                return
            ppos += 1
            ptr = ctx.next(ptr)

        elif op == OPCODE_LITERAL_IGNORE:
            # match literal string, ignoring case
            # <LITERAL_IGNORE> <code>
            if ptr >= ctx.end or ctx.lowstr(ptr) != pattern.pat(ppos):
                return
            ppos += 1
            ptr = ctx.next(ptr)

        elif op == OPCODE_MARK:
            # set mark
            # <MARK> <gid>
            gid = pattern.pat(ppos)
            marks = Mark(gid, ptr, marks)
            ppos += 1

        elif op == OPCODE_NOT_LITERAL:
            # match if it's not a literal string
            # <NOT_LITERAL> <code>
            if ptr >= ctx.end or ctx.str(ptr) == pattern.pat(ppos):
                return
            ppos += 1
            ptr = ctx.next(ptr)

        elif op == OPCODE_NOT_LITERAL_IGNORE:
            # match if it's not a literal string, ignoring case
            # <NOT_LITERAL> <code>
            if ptr >= ctx.end or ctx.lowstr(ptr) == pattern.pat(ppos):
                return
            ppos += 1
            ptr = ctx.next(ptr)

        elif op == OPCODE_REPEAT:
            # general repeat.  in this version of the re module, all the work
            # is done here, and not on the later UNTIL operator.
            # <REPEAT> <skip> <1=min> <2=max> item <UNTIL> tail
            # FIXME: we probably need to deal with zero-width matches in here..

            # decode the later UNTIL operator to see if it is actually
            # a MAX_UNTIL or MIN_UNTIL
            untilppos = ppos + pattern.pat(ppos)
            tailppos = untilppos + 1
            op = pattern.pat(untilppos)
            if op == OPCODE_MAX_UNTIL:
                # the hard case: we have to match as many repetitions as
                # possible, followed by the 'tail'.  we do this by
                # remembering each state for each possible number of
                # 'item' matching.
                result = MaxUntilMatchResult(ppos, tailppos, ptr, marks)
                return result.find_first_result(ctx, pattern)

            elif op == OPCODE_MIN_UNTIL:
                # first try to match the 'tail', and if it fails, try
                # to match one more 'item' and try again
                result = MinUntilMatchResult(ppos, tailppos, ptr, marks)
                return result.find_first_result(ctx, pattern)

            else:
                raise Error("missing UNTIL after REPEAT")

        elif op == OPCODE_REPEAT_ONE:
            # match repeated sequence (maximizing regexp).
            # this operator only works if the repeated item is
            # exactly one character wide, and we're not already
            # collecting backtracking points.  for other cases,
            # use the MAX_REPEAT operator.
            # <REPEAT_ONE> <skip> <1=min> <2=max> item <SUCCESS> tail
            start = ptr
<<<<<<< HEAD
            try:
                minptr = ctx.next_n(start, ctx.pat(ppos+1), ctx.end)
            except EndOfString:
=======
            minptr = start + pattern.pat(ppos+1)
            if minptr > ctx.end:
>>>>>>> a8b50106
                return    # cannot match
            ptr = find_repetition_end(ctx, pattern, ppos+3, start,
                                      pattern.pat(ppos+2),
                                      marks)
            # when we arrive here, ptr points to the tail of the target
            # string.  check if the rest of the pattern matches,
            # and backtrack if not.
            nextppos = ppos + pattern.pat(ppos)
            result = RepeatOneMatchResult(nextppos, minptr, ptr, marks)
            return result.find_first_result(ctx, pattern)

        elif op == OPCODE_MIN_REPEAT_ONE:
            # match repeated sequence (minimizing regexp).
            # this operator only works if the repeated item is
            # exactly one character wide, and we're not already
            # collecting backtracking points.  for other cases,
            # use the MIN_REPEAT operator.
            # <MIN_REPEAT_ONE> <skip> <1=min> <2=max> item <SUCCESS> tail
            start = ptr
            min = pattern.pat(ppos+1)
            if min > 0:
                try:
                    minptr = ctx.next_n(ptr, min, ctx.end)
                except EndOfString:
                    return    # cannot match
                # count using pattern min as the maximum
                ptr = find_repetition_end(ctx, pattern, ppos+3, ptr, min, marks)
                if ptr < minptr:
                    return   # did not match minimum number of times

<<<<<<< HEAD
            max_count = sys.maxint
            max = ctx.pat(ppos+2)
            if max != rsre_char.MAXREPEAT:
                max_count = max - min
                assert max_count >= 0
            nextppos = ppos + ctx.pat(ppos)
            result = MinRepeatOneMatchResult(nextppos, ppos+3, max_count,
=======
            maxptr = ctx.end
            max = pattern.pat(ppos+2)
            if max != rsre_char.MAXREPEAT:
                maxptr1 = start + max
                if maxptr1 <= maxptr:
                    maxptr = maxptr1
            nextppos = ppos + pattern.pat(ppos)
            result = MinRepeatOneMatchResult(nextppos, ppos+3, maxptr,
>>>>>>> a8b50106
                                             ptr, marks)
            return result.find_first_result(ctx, pattern)

        else:
            raise Error("bad pattern code %d" % op)


def get_group_ref(ctx, marks, groupnum):
    gid = groupnum * 2
    startptr = find_mark(marks, gid)
    if startptr < ctx.ZERO:
        return 0, -1
    endptr = find_mark(marks, gid + 1)
    length_bytes = ctx.bytes_difference(endptr, startptr)
    #        < 0 if endptr < startptr (or if endptr=-1)
    return startptr, length_bytes

@specializectx
def match_repeated(ctx, ptr, oldptr, length_bytes):
    if ctx.bytes_difference(ctx.end, ptr) < length_bytes:
        return False
    for i in range(length_bytes):
        if ctx.get_single_byte(ptr, i) != ctx.get_single_byte(oldptr, i):
            return False
    return True

@specializectx
def match_repeated_ignore(ctx, ptr, oldptr, length_bytes):
    oldend = ctx.go_forward_by_bytes(oldptr, length_bytes)
    while oldptr < oldend:
        if ptr >= ctx.end:
            return -1
        if ctx.lowstr(ptr) != ctx.lowstr(oldptr):
            return -1
        ptr = ctx.next(ptr)
        oldptr = ctx.next(oldptr)
    return ptr

@specializectx
def find_repetition_end(ctx, pattern, ppos, ptr, maxcount, marks):
    end = ctx.end
    # First get rid of the cases where we don't have room for any match.
    if maxcount <= 0 or ptr >= end:
        return ptr
    ptrp1 = ctx.next(ptr)
    # Check the first character directly.  If it doesn't match, we are done.
    # The idea is to be fast for cases like re.search("b+"), where we expect
    # the common case to be a non-match.  It's much faster with the JIT to
    # have the non-match inlined here rather than detect it in the fre() call.
    op = pattern.pat(ppos)
    for op1, checkerfn in unroll_char_checker:
        if op1 == op:
            if checkerfn(ctx, pattern, ptr, ppos):
                break
            return ptr
    else:
        # obscure case: it should be a single char pattern, but isn't
        # one of the opcodes in unroll_char_checker (see test_ext_opcode)
        return general_find_repetition_end(ctx, pattern, ppos, ptr, maxcount, marks)
    # It matches at least once.  If maxcount == 1 (relatively common),
    # then we are done.
    if maxcount == 1:
        return ptrp1
    # Else we really need to count how many times it matches.
    if maxcount != rsre_char.MAXREPEAT:
        # adjust end
<<<<<<< HEAD
        try:
            end = ctx.next_n(ptr, maxcount, end)
        except EndOfString:
            pass
    op = ctx.pat(ppos)
=======
        end1 = ptr + maxcount
        if end1 <= end:
            end = end1
    op = pattern.pat(ppos)
>>>>>>> a8b50106
    for op1, fre in unroll_fre_checker:
        if op1 == op:
            return fre(ctx, pattern, ptrp1, end, ppos)
    raise Error("rsre.find_repetition_end[%d]" % op)

@specializectx
def general_find_repetition_end(ctx, patern, ppos, ptr, maxcount, marks):
    # moved into its own JIT-opaque function
    end = ctx.end
    if maxcount != rsre_char.MAXREPEAT:
        # adjust end
        end1 = ptr + maxcount
        if end1 <= end:
            end = end1
<<<<<<< HEAD
    while ptr < end and sre_match(ctx, ppos, ptr, marks) is not None:
        ptr = ctx.next(ptr)
=======
    while ptr < end and sre_match(ctx, patern, ppos, ptr, marks) is not None:
        ptr += 1
>>>>>>> a8b50106
    return ptr

@specializectx
def match_ANY(ctx, pattern, ptr, ppos):   # dot wildcard.
    return not rsre_char.is_linebreak(ctx.str(ptr))
def match_ANY_ALL(ctx, pattern, ptr, ppos):
    return True    # match anything (including a newline)
@specializectx
def match_IN(ctx, pattern, ptr, ppos):
    return rsre_char.check_charset(ctx, pattern, ppos+2, ctx.str(ptr))
@specializectx
def match_IN_IGNORE(ctx, pattern, ptr, ppos):
    return rsre_char.check_charset(ctx, pattern, ppos+2, ctx.lowstr(ptr))
@specializectx
def match_LITERAL(ctx, pattern, ptr, ppos):
    return ctx.str(ptr) == pattern.pat(ppos+1)
@specializectx
def match_LITERAL_IGNORE(ctx, pattern, ptr, ppos):
    return ctx.lowstr(ptr) == pattern.pat(ppos+1)
@specializectx
def match_NOT_LITERAL(ctx, pattern, ptr, ppos):
    return ctx.str(ptr) != pattern.pat(ppos+1)
@specializectx
def match_NOT_LITERAL_IGNORE(ctx, pattern, ptr, ppos):
    return ctx.lowstr(ptr) != pattern.pat(ppos+1)

def _make_fre(checkerfn):
    if checkerfn == match_ANY_ALL:
        def fre(ctx, pattern, ptr, end, ppos):
            return end
    elif checkerfn == match_IN:
        install_jitdriver_spec('MatchIn',
                               greens=['ppos', 'pattern'],
                               reds=['ptr', 'end', 'ctx'],
                               debugprint=(1, 0))
        @specializectx
        def fre(ctx, pattern, ptr, end, ppos):
            while True:
                ctx.jitdriver_MatchIn.jit_merge_point(ctx=ctx, ptr=ptr,
<<<<<<< HEAD
                                                      end=end, ppos=ppos)
                if ptr < end and checkerfn(ctx, ptr, ppos):
                    ptr = ctx.next(ptr)
=======
                                                      end=end, ppos=ppos,
                                                      pattern=pattern)
                if ptr < end and checkerfn(ctx, pattern, ptr, ppos):
                    ptr += 1
>>>>>>> a8b50106
                else:
                    return ptr
    elif checkerfn == match_IN_IGNORE:
        install_jitdriver_spec('MatchInIgnore',
                               greens=['ppos', 'pattern'],
                               reds=['ptr', 'end', 'ctx'],
                               debugprint=(1, 0))
        @specializectx
        def fre(ctx, pattern, ptr, end, ppos):
            while True:
                ctx.jitdriver_MatchInIgnore.jit_merge_point(ctx=ctx, ptr=ptr,
<<<<<<< HEAD
                                                            end=end, ppos=ppos)
                if ptr < end and checkerfn(ctx, ptr, ppos):
                    ptr = ctx.next(ptr)
=======
                                                            end=end, ppos=ppos,
                                                            pattern=pattern)
                if ptr < end and checkerfn(ctx, pattern, ptr, ppos):
                    ptr += 1
>>>>>>> a8b50106
                else:
                    return ptr
    else:
        # in the other cases, the fre() function is not JITted at all
        # and is present as a residual call.
        @specializectx
<<<<<<< HEAD
        def fre(ctx, ptr, end, ppos):
            while ptr < end and checkerfn(ctx, ptr, ppos):
                ptr = ctx.next(ptr)
=======
        def fre(ctx, pattern, ptr, end, ppos):
            while ptr < end and checkerfn(ctx, pattern, ptr, ppos):
                ptr += 1
>>>>>>> a8b50106
            return ptr
    fre = func_with_new_name(fre, 'fre_' + checkerfn.__name__)
    return fre

unroll_char_checker = [
    (OPCODE_ANY,                match_ANY),
    (OPCODE_ANY_ALL,            match_ANY_ALL),
    (OPCODE_IN,                 match_IN),
    (OPCODE_IN_IGNORE,          match_IN_IGNORE),
    (OPCODE_LITERAL,            match_LITERAL),
    (OPCODE_LITERAL_IGNORE,     match_LITERAL_IGNORE),
    (OPCODE_NOT_LITERAL,        match_NOT_LITERAL),
    (OPCODE_NOT_LITERAL_IGNORE, match_NOT_LITERAL_IGNORE),
    ]
unroll_fre_checker = [(_op, _make_fre(_fn))
                      for (_op, _fn) in unroll_char_checker]

unroll_char_checker = unrolling_iterable(unroll_char_checker)
unroll_fre_checker  = unrolling_iterable(unroll_fre_checker)

##### At dispatch

AT_BEGINNING = 0
AT_BEGINNING_LINE = 1
AT_BEGINNING_STRING = 2
AT_BOUNDARY = 3
AT_NON_BOUNDARY = 4
AT_END = 5
AT_END_LINE = 6
AT_END_STRING = 7
AT_LOC_BOUNDARY = 8
AT_LOC_NON_BOUNDARY = 9
AT_UNI_BOUNDARY = 10
AT_UNI_NON_BOUNDARY = 11

@specializectx
def sre_at(ctx, atcode, ptr):
    if (atcode == AT_BEGINNING or
        atcode == AT_BEGINNING_STRING):
        return ptr == ctx.ZERO

    elif atcode == AT_BEGINNING_LINE:
        try:
            prevptr = ctx.prev(ptr)
        except EndOfString:
            return True
        return rsre_char.is_linebreak(ctx.str(prevptr))

    elif atcode == AT_BOUNDARY:
        return at_boundary(ctx, ptr)

    elif atcode == AT_NON_BOUNDARY:
        return at_non_boundary(ctx, ptr)

    elif atcode == AT_END:
        return (ptr == ctx.end or
            (ctx.next(ptr) == ctx.end and rsre_char.is_linebreak(ctx.str(ptr))))

    elif atcode == AT_END_LINE:
        return ptr == ctx.end or rsre_char.is_linebreak(ctx.str(ptr))

    elif atcode == AT_END_STRING:
        return ptr == ctx.end

    elif atcode == AT_LOC_BOUNDARY:
        return at_loc_boundary(ctx, ptr)

    elif atcode == AT_LOC_NON_BOUNDARY:
        return at_loc_non_boundary(ctx, ptr)

    elif atcode == AT_UNI_BOUNDARY:
        return at_uni_boundary(ctx, ptr)

    elif atcode == AT_UNI_NON_BOUNDARY:
        return at_uni_non_boundary(ctx, ptr)

    return False

def _make_boundary(word_checker):
    @specializectx
    def at_boundary(ctx, ptr):
        if ctx.end == ctx.ZERO:
            return False
        try:
            prevptr = ctx.prev(ptr)
        except EndOfString:
            that = False
        else:
            that = word_checker(ctx.str(prevptr))
        this = ptr < ctx.end and word_checker(ctx.str(ptr))
        return this != that
    @specializectx
    def at_non_boundary(ctx, ptr):
        if ctx.end == ctx.ZERO:
            return False
        try:
            prevptr = ctx.prev(ptr)
        except EndOfString:
            that = False
        else:
            that = word_checker(ctx.str(prevptr))
        this = ptr < ctx.end and word_checker(ctx.str(ptr))
        return this == that
    return at_boundary, at_non_boundary

at_boundary, at_non_boundary = _make_boundary(rsre_char.is_word)
at_loc_boundary, at_loc_non_boundary = _make_boundary(rsre_char.is_loc_word)
at_uni_boundary, at_uni_non_boundary = _make_boundary(rsre_char.is_uni_word)

# ____________________________________________________________

def _adjust(start, end, length):
    if start < 0: start = 0
    elif start > length: start = length
    if end < 0: end = 0
    elif end > length: end = length
    return start, end

def match(pattern, string, start=0, end=sys.maxint, flags=0, fullmatch=False):
    assert isinstance(pattern, CompiledPattern)
    start, end = _adjust(start, end, len(string))
    ctx = StrMatchContext(string, start, end, flags)
    ctx.fullmatch_only = fullmatch
    if match_context(ctx, pattern):
        return ctx
    else:
        return None

def fullmatch(pattern, string, start=0, end=sys.maxint, flags=0):
    return match(pattern, string, start, end, flags, fullmatch=True)

def search(pattern, string, start=0, end=sys.maxint, flags=0):
    assert isinstance(pattern, CompiledPattern)
    start, end = _adjust(start, end, len(string))
    ctx = StrMatchContext(string, start, end, flags)
    if search_context(ctx, pattern):
        return ctx
    else:
        return None

install_jitdriver('Match',
                  greens=['pattern'], reds=['ctx'],
                  debugprint=(0,))

def match_context(ctx, pattern):
    ctx.original_pos = ctx.match_start
    if ctx.end < ctx.match_start:
        return False
    ctx.jitdriver_Match.jit_merge_point(ctx=ctx, pattern=pattern)
    return sre_match(ctx, pattern, 0, ctx.match_start, None) is not None

def search_context(ctx, pattern):
    ctx.original_pos = ctx.match_start
    if ctx.end < ctx.match_start:
        return False
    base = 0
    charset = False
    if pattern.pat(base) == OPCODE_INFO:
        flags = pattern.pat(2)
        if flags & rsre_char.SRE_INFO_PREFIX:
            if pattern.pat(5) > 1:
                return fast_search(ctx, pattern)
        else:
            charset = (flags & rsre_char.SRE_INFO_CHARSET)
        base += 1 + pattern.pat(1)
    if pattern.pat(base) == OPCODE_LITERAL:
        return literal_search(ctx, pattern, base)
    if charset:
        return charset_search(ctx, pattern, base)
    return regular_search(ctx, pattern, base)

install_jitdriver('RegularSearch',
                  greens=['base', 'pattern'],
                  reds=['start', 'ctx'],
                  debugprint=(1, 0))

def regular_search(ctx, pattern, base):
    start = ctx.match_start
    while True:
        ctx.jitdriver_RegularSearch.jit_merge_point(ctx=ctx, start=start,
                                                    base=base, pattern=pattern)
        if sre_match(ctx, pattern, base, start, None) is not None:
            ctx.match_start = start
            return True
        if start >= ctx.end:
            break
        start = ctx.next_indirect(start)
    return False

install_jitdriver_spec("LiteralSearch",
                       greens=['base', 'character', 'pattern'],
                       reds=['start', 'ctx'],
                       debugprint=(2, 0, 1))
@specializectx
def literal_search(ctx, pattern, base):
    # pattern starts with a literal character.  this is used
    # for short prefixes, and if fast search is disabled
    character = pattern.pat(base + 1)
    base += 2
    start = ctx.match_start
    while start < ctx.end:
        ctx.jitdriver_LiteralSearch.jit_merge_point(ctx=ctx, start=start,
<<<<<<< HEAD
                                          base=base, character=character)
        start1 = ctx.next(start)
        if ctx.str(start) == character:
            if sre_match(ctx, base, start1, None) is not None:
=======
                                          base=base, character=character, pattern=pattern)
        if ctx.str(start) == character:
            if sre_match(ctx, pattern, base, start + 1, None) is not None:
>>>>>>> a8b50106
                ctx.match_start = start
                return True
        start = start1
    return False

install_jitdriver_spec("CharsetSearch",
                       greens=['base', 'pattern'],
                       reds=['start', 'ctx'],
                       debugprint=(1, 0))
@specializectx
def charset_search(ctx, pattern, base):
    # pattern starts with a character from a known set
    start = ctx.match_start
    while start < ctx.end:
        ctx.jitdriver_CharsetSearch.jit_merge_point(ctx=ctx, start=start,
                                                    base=base, pattern=pattern)
        if rsre_char.check_charset(ctx, pattern, 5, ctx.str(start)):
            if sre_match(ctx, pattern, base, start, None) is not None:
                ctx.match_start = start
                return True
        start = ctx.next(start)
    return False

install_jitdriver_spec('FastSearch',
                       greens=['i', 'prefix_len', 'pattern'],
                       reds=['string_position', 'ctx'],
                       debugprint=(2, 0))
@specializectx
def fast_search(ctx, pattern):
    # skips forward in a string as fast as possible using information from
    # an optimization info block
    # <INFO> <1=skip> <2=flags> <3=min> <4=...>
    #        <5=length> <6=skip> <7=prefix data> <overlap data>
    string_position = ctx.match_start
    if string_position >= ctx.end:
        return False
<<<<<<< HEAD
    prefix_len = ctx.pat(5)
    assert prefix_len > 0
=======
    prefix_len = pattern.pat(5)
    assert prefix_len >= 0
>>>>>>> a8b50106
    i = 0
    while True:
        ctx.jitdriver_FastSearch.jit_merge_point(ctx=ctx,
                string_position=string_position, i=i, prefix_len=prefix_len,
                pattern=pattern)
        char_ord = ctx.str(string_position)
        if char_ord != pattern.pat(7 + i):
            if i > 0:
                overlap_offset = prefix_len + (7 - 1)
                i = pattern.pat(overlap_offset + i)
                continue
        else:
            i += 1
            if i == prefix_len:
                # found a potential match
<<<<<<< HEAD
                # start = string_position + 1 - prefix_len: computed later
                ptr = string_position
                prefix_skip = ctx.pat(6)
                if prefix_skip == prefix_len:
                    ptr = ctx.next(ptr)
                else:
                    assert prefix_skip < prefix_len
                    ptr = ctx.prev_n(ptr, prefix_len-1 - prefix_skip, ctx.ZERO)
                #flags = ctx.pat(2)
=======
                start = string_position + 1 - prefix_len
                assert start >= 0
                prefix_skip = pattern.pat(6)
                ptr = start + prefix_skip
                #flags = pattern.pat(2)
>>>>>>> a8b50106
                #if flags & rsre_char.SRE_INFO_LITERAL:
                #    # matched all of pure literal pattern
                #    ctx.match_start = start
                #    ctx.match_end = ptr
                #    ctx.match_marks = None
                #    return True
                pattern_offset = pattern.pat(1) + 1
                ppos_start = pattern_offset + 2 * prefix_skip
<<<<<<< HEAD
                if sre_match(ctx, ppos_start, ptr, None) is not None:
                    start = ctx.prev_n(ptr, prefix_skip, ctx.ZERO)
                    ctx.match_start = start
                    return True
                overlap_offset = prefix_len + (7 - 1)
                i = ctx.pat(overlap_offset + i)
        string_position = ctx.next(string_position)
=======
                if sre_match(ctx, pattern, ppos_start, ptr, None) is not None:
                    ctx.match_start = start
                    return True
                overlap_offset = prefix_len + (7 - 1)
                i = pattern.pat(overlap_offset + i)
        string_position += 1
>>>>>>> a8b50106
        if string_position >= ctx.end:
            return False<|MERGE_RESOLUTION|>--- conflicted
+++ resolved
@@ -55,8 +55,6 @@
     specific subclass, calling 'func' is a direct call; if 'ctx' is only known
     to be of class AbstractMatchContext, calling 'func' is an indirect call.
     """
-    from rpython.rlib.rsre.rsre_utf8 import Utf8MatchContext
-
     assert func.func_code.co_varnames[0] == 'ctx'
     specname = '_spec_' + func.func_name
     while specname in _seen_specname:
@@ -67,8 +65,7 @@
     specialized_methods = []
     for prefix, concreteclass in [('buf', BufMatchContext),
                                   ('str', StrMatchContext),
-                                  ('uni', UnicodeMatchContext),
-                                  ('utf8', Utf8MatchContext)]:
+                                  ('uni', UnicodeMatchContext)]:
         newfunc = func_with_new_name(func, prefix + specname)
         assert not hasattr(concreteclass, specname)
         setattr(concreteclass, specname, newfunc)
@@ -86,14 +83,6 @@
     def __init__(self, msg):
         self.msg = msg
 
-<<<<<<< HEAD
-class EndOfString(Exception):
-    pass
-
-class AbstractMatchContext(object):
-    """Abstract base class"""
-    _immutable_fields_ = ['pattern[*]', 'flags', 'end']
-=======
 
 class CompiledPattern(object):
     _immutable_fields_ = ['pattern[*]']
@@ -121,7 +110,6 @@
     _immutable_fields_ = ['flags', 'end']
     match_start = 0
     match_end = 0
->>>>>>> a8b50106
     match_marks = None
     match_marks_flat = None
     fullmatch_only = False
@@ -132,7 +120,6 @@
         check_nonneg(match_start)
         check_nonneg(end)
         self.match_start = match_start
-        self.match_end = self.ZERO
         self.end = end
         self.flags = flags
 
@@ -154,46 +141,6 @@
     def lowstr(self, index):
         """Similar to str()."""
         raise NotImplementedError
-
-    # The following methods are provided to be overriden in
-    # Utf8MatchContext.  The non-utf8 implementation is provided
-    # by the FixedMatchContext abstract subclass, in order to use
-    # the same @not_rpython safety trick as above.
-    ZERO = 0
-    @not_rpython
-    def next(self, position):
-        raise NotImplementedError
-    @not_rpython
-    def prev(self, position):
-        raise NotImplementedError
-    @not_rpython
-    def next_n(self, position, n):
-        raise NotImplementedError
-    @not_rpython
-    def prev_n(self, position, n, start_position):
-        raise NotImplementedError
-    @not_rpython
-    def debug_check_pos(self, position):
-        raise NotImplementedError
-    @not_rpython
-    def maximum_distance(self, position_low, position_high):
-        raise NotImplementedError
-    @not_rpython
-    def get_single_byte(self, base_position, index):
-        raise NotImplementedError
-
-    def bytes_difference(self, position1, position2):
-        return position1 - position2
-    def go_forward_by_bytes(self, base_position, index):
-        return base_position + index
-    def next_indirect(self, position):
-        assert position < self.end
-        return position + 1     # like next(), but can be called indirectly
-    def prev_indirect(self, position):
-        position -= 1           # like prev(), but can be called indirectly
-        if position < 0:
-            raise EndOfString
-        return position
 
     def get_mark(self, gid):
         return find_mark(self.match_marks, gid)
@@ -228,46 +175,23 @@
             return (-1, -1)
         return (fmarks[groupnum], fmarks[groupnum+1])
 
-
-class FixedMatchContext(AbstractMatchContext):
-    """Abstract subclass to introduce the default implementation for
-    these position methods.  The Utf8MatchContext subclass doesn't
-    inherit from here."""
-
-    next = AbstractMatchContext.next_indirect
-    prev = AbstractMatchContext.prev_indirect
-
-    def next_n(self, position, n, end_position):
-        position += n
-        if position > end_position:
-            raise EndOfString
-        return position
-
-    def prev_n(self, position, n, start_position):
-        position -= n
-        if position < start_position:
-            raise EndOfString
-        return position
-
-    def debug_check_pos(self, position):
-        pass
-
-    def maximum_distance(self, position_low, position_high):
-        return position_high - position_low
-
-
-class BufMatchContext(FixedMatchContext):
+    def group(self, groupnum=0):
+        frm, to = self.span(groupnum)
+        if 0 <= frm <= to:
+            return self._string[frm:to]
+        else:
+            return None
+
+    def fresh_copy(self, start):
+        raise NotImplementedError
+
+class BufMatchContext(AbstractMatchContext):
     """Concrete subclass for matching in a buffer."""
 
     _immutable_fields_ = ["_buffer"]
 
-<<<<<<< HEAD
-    def __init__(self, pattern, buf, match_start, end, flags):
-        FixedMatchContext.__init__(self, pattern, match_start, end, flags)
-=======
     def __init__(self, buf, match_start, end, flags):
         AbstractMatchContext.__init__(self, match_start, end, flags)
->>>>>>> a8b50106
         self._buffer = buf
 
     def str(self, index):
@@ -278,28 +202,17 @@
         c = self.str(index)
         return rsre_char.getlower(c, self.flags)
 
-<<<<<<< HEAD
-    def get_single_byte(self, base_position, index):
-        return self.str(base_position + index)
-=======
     def fresh_copy(self, start):
         return BufMatchContext(self._buffer, start,
                                self.end, self.flags)
->>>>>>> a8b50106
-
-
-class StrMatchContext(FixedMatchContext):
+
+class StrMatchContext(AbstractMatchContext):
     """Concrete subclass for matching in a plain string."""
 
     _immutable_fields_ = ["_string"]
 
-<<<<<<< HEAD
-    def __init__(self, pattern, string, match_start, end, flags):
-        FixedMatchContext.__init__(self, pattern, match_start, end, flags)
-=======
     def __init__(self, string, match_start, end, flags):
         AbstractMatchContext.__init__(self, match_start, end, flags)
->>>>>>> a8b50106
         self._string = string
         if not we_are_translated() and isinstance(string, unicode):
             self.flags |= rsre_char.SRE_FLAG_UNICODE   # for rsre_re.py
@@ -312,31 +225,17 @@
         c = self.str(index)
         return rsre_char.getlower(c, self.flags)
 
-<<<<<<< HEAD
-    def get_single_byte(self, base_position, index):
-        return self.str(base_position + index)
-
-    def _real_pos(self, index):
-        return index     # overridden by tests
-=======
     def fresh_copy(self, start):
         return StrMatchContext(self._string, start,
                                self.end, self.flags)
->>>>>>> a8b50106
-
-
-class UnicodeMatchContext(FixedMatchContext):
+
+class UnicodeMatchContext(AbstractMatchContext):
     """Concrete subclass for matching in a unicode string."""
 
     _immutable_fields_ = ["_unicodestr"]
 
-<<<<<<< HEAD
-    def __init__(self, pattern, unicodestr, match_start, end, flags):
-        FixedMatchContext.__init__(self, pattern, match_start, end, flags)
-=======
     def __init__(self, unicodestr, match_start, end, flags):
         AbstractMatchContext.__init__(self, match_start, end, flags)
->>>>>>> a8b50106
         self._unicodestr = unicodestr
 
     def str(self, index):
@@ -347,15 +246,9 @@
         c = self.str(index)
         return rsre_char.getlower(c, self.flags)
 
-<<<<<<< HEAD
-    def get_single_byte(self, base_position, index):
-        return self.str(base_position + index)
-
-=======
     def fresh_copy(self, start):
         return UnicodeMatchContext(self._unicodestr, start,
                                    self.end, self.flags)
->>>>>>> a8b50106
 
 # ____________________________________________________________
 
@@ -429,19 +322,10 @@
         nextppos = self.nextppos
         while ptr >= self.minptr:
             ctx.jitdriver_RepeatOne.jit_merge_point(
-<<<<<<< HEAD
-                self=self, ptr=ptr, ctx=ctx, nextppos=nextppos)
-            result = sre_match(ctx, nextppos, ptr, self.start_marks)
-            try:
-                ptr = ctx.prev_indirect(ptr)
-            except EndOfString:
-                ptr = -1
-=======
                 self=self, ptr=ptr, ctx=ctx, nextppos=nextppos,
                 pattern=pattern)
             result = sre_match(ctx, pattern, nextppos, ptr, self.start_marks)
             ptr -= 1
->>>>>>> a8b50106
             if result is not None:
                 self.subresult = result
                 self.start_ptr = ptr
@@ -451,58 +335,40 @@
 
 class MinRepeatOneMatchResult(MatchResult):
     install_jitdriver('MinRepeatOne',
-<<<<<<< HEAD
-                      greens=['nextppos', 'ppos3', 'ctx.pattern'],
-                      reds=['max_count', 'ptr', 'self', 'ctx'],
-=======
                       greens=['nextppos', 'ppos3', 'pattern'],
                       reds=['ptr', 'self', 'ctx'],
->>>>>>> a8b50106
                       debugprint=(2, 0))   # indices in 'greens'
 
-    def __init__(self, nextppos, ppos3, max_count, ptr, marks):
+    def __init__(self, nextppos, ppos3, maxptr, ptr, marks):
         self.nextppos = nextppos
         self.ppos3 = ppos3
-        self.max_count = max_count
+        self.maxptr = maxptr
         self.start_ptr = ptr
         self.start_marks = marks
 
     def find_first_result(self, ctx, pattern):
         ptr = self.start_ptr
         nextppos = self.nextppos
-        max_count = self.max_count
         ppos3 = self.ppos3
-        while max_count >= 0:
+        while ptr <= self.maxptr:
             ctx.jitdriver_MinRepeatOne.jit_merge_point(
                 self=self, ptr=ptr, ctx=ctx, nextppos=nextppos, ppos3=ppos3,
-<<<<<<< HEAD
-                max_count=max_count)
-            result = sre_match(ctx, nextppos, ptr, self.start_marks)
-=======
                 pattern=pattern)
             result = sre_match(ctx, pattern, nextppos, ptr, self.start_marks)
->>>>>>> a8b50106
             if result is not None:
                 self.subresult = result
                 self.start_ptr = ptr
-                self.max_count = max_count
                 return self
             if not self.next_char_ok(ctx, pattern, ptr, ppos3):
                 break
-            ptr = ctx.next_indirect(ptr)
-            max_count -= 1
+            ptr += 1
 
     def find_next_result(self, ctx, pattern):
         ptr = self.start_ptr
         if not self.next_char_ok(ctx, pattern, ptr, self.ppos3):
             return
-<<<<<<< HEAD
-        self.start_ptr = ctx.next_indirect(ptr)
-        return self.find_first_result(ctx)
-=======
         self.start_ptr = ptr + 1
         return self.find_first_result(ctx, pattern)
->>>>>>> a8b50106
 
     def next_char_ok(self, ctx, pattern, ptr, ppos):
         if ptr == ctx.end:
@@ -574,12 +440,12 @@
             min = pattern.pat(ppos+1)
             if enum is not None:
                 # matched one more 'item'.  record it and continue.
-                last_match_zero_length = (ctx.match_end == ptr)
+                last_match_length = ctx.match_end - ptr
                 self.pending = Pending(ptr, marks, enum, self.pending)
                 self.num_pending += 1
                 ptr = ctx.match_end
                 marks = ctx.match_marks
-                if last_match_zero_length and self.num_pending >= min:
+                if last_match_length == 0 and self.num_pending >= min:
                     # zero-width protection: after an empty match, if there
                     # are enough matches, don't try to match more.  Instead,
                     # fall through to trying to match 'tail'.
@@ -664,12 +530,7 @@
     need all results; in that case we use the method move_to_next_result()
     of the MatchResult."""
     while True:
-<<<<<<< HEAD
-        ctx.debug_check_pos(ptr)
-        op = ctx.pat(ppos)
-=======
         op = pattern.pat(ppos)
->>>>>>> a8b50106
         ppos += 1
 
         #jit.jit_debug("sre_match", op, ppos, ptr)
@@ -700,32 +561,22 @@
             # <ANY>
             if ptr >= ctx.end or rsre_char.is_linebreak(ctx.str(ptr)):
                 return
-            ptr = ctx.next(ptr)
+            ptr += 1
 
         elif op == OPCODE_ANY_ALL:
             # match anything
             # <ANY_ALL>
             if ptr >= ctx.end:
                 return
-            ptr = ctx.next(ptr)
+            ptr += 1
 
         elif op == OPCODE_ASSERT:
             # assert subpattern
             # <ASSERT> <0=skip> <1=back> <pattern>
-<<<<<<< HEAD
-            try:
-                ptr1 = ctx.prev_n(ptr, ctx.pat(ppos+1), ctx.ZERO)
-            except EndOfString:
-                return
-            saved = ctx.fullmatch_only
-            ctx.fullmatch_only = False
-            stop = sre_match(ctx, ppos + 2, ptr1, marks) is None
-=======
             ptr1 = ptr - pattern.pat(ppos+1)
             saved = ctx.fullmatch_only
             ctx.fullmatch_only = False
             stop = ptr1 < 0 or sre_match(ctx, pattern, ppos + 2, ptr1, marks) is None
->>>>>>> a8b50106
             ctx.fullmatch_only = saved
             if stop:
                 return
@@ -735,20 +586,6 @@
         elif op == OPCODE_ASSERT_NOT:
             # assert not subpattern
             # <ASSERT_NOT> <0=skip> <1=back> <pattern>
-<<<<<<< HEAD
-            try:
-                ptr1 = ctx.prev_n(ptr, ctx.pat(ppos+1), ctx.ZERO)
-            except EndOfString:
-                pass
-            else:
-                saved = ctx.fullmatch_only
-                ctx.fullmatch_only = False
-                stop = sre_match(ctx, ppos + 2, ptr1, marks) is not None
-                ctx.fullmatch_only = saved
-                if stop:
-                    return
-            ppos += ctx.pat(ppos)
-=======
             ptr1 = ptr - pattern.pat(ppos+1)
             saved = ctx.fullmatch_only
             ctx.fullmatch_only = False
@@ -758,7 +595,6 @@
             if stop:
                 return
             ppos += pattern.pat(ppos)
->>>>>>> a8b50106
 
         elif op == OPCODE_AT:
             # match at given position (e.g. at beginning, at boundary, etc.)
@@ -780,51 +616,36 @@
             if (ptr == ctx.end or
                 not rsre_char.category_dispatch(pattern.pat(ppos), ctx.str(ptr))):
                 return
-            ptr = ctx.next(ptr)
+            ptr += 1
             ppos += 1
 
         elif op == OPCODE_GROUPREF:
             # match backreference
             # <GROUPREF> <groupnum>
-<<<<<<< HEAD
-            startptr, length_bytes = get_group_ref(ctx, marks, ctx.pat(ppos))
-            if length_bytes < 0:
-=======
             startptr, length = get_group_ref(marks, pattern.pat(ppos))
             if length < 0:
->>>>>>> a8b50106
                 return     # group was not previously defined
-            if not match_repeated(ctx, ptr, startptr, length_bytes):
+            if not match_repeated(ctx, ptr, startptr, length):
                 return     # no match
-            ptr = ctx.go_forward_by_bytes(ptr, length_bytes)
+            ptr += length
             ppos += 1
 
         elif op == OPCODE_GROUPREF_IGNORE:
             # match backreference
             # <GROUPREF> <groupnum>
-<<<<<<< HEAD
-            startptr, length_bytes = get_group_ref(ctx, marks, ctx.pat(ppos))
-            if length_bytes < 0:
-=======
             startptr, length = get_group_ref(marks, pattern.pat(ppos))
             if length < 0:
->>>>>>> a8b50106
                 return     # group was not previously defined
-            ptr = match_repeated_ignore(ctx, ptr, startptr, length_bytes)
-            if ptr < ctx.ZERO:
+            if not match_repeated_ignore(ctx, ptr, startptr, length):
                 return     # no match
+            ptr += length
             ppos += 1
 
         elif op == OPCODE_GROUPREF_EXISTS:
             # conditional match depending on the existence of a group
             # <GROUPREF_EXISTS> <group> <skip> codeyes <JUMP> codeno ...
-<<<<<<< HEAD
-            _, length_bytes = get_group_ref(ctx, marks, ctx.pat(ppos))
-            if length_bytes >= 0:
-=======
             _, length = get_group_ref(marks, pattern.pat(ppos))
             if length >= 0:
->>>>>>> a8b50106
                 ppos += 2                  # jump to 'codeyes'
             else:
                 ppos += pattern.pat(ppos+1)    # jump to 'codeno'
@@ -835,13 +656,8 @@
             if ptr >= ctx.end or not rsre_char.check_charset(ctx, pattern, ppos+1,
                                                              ctx.str(ptr)):
                 return
-<<<<<<< HEAD
-            ppos += ctx.pat(ppos)
-            ptr = ctx.next(ptr)
-=======
             ppos += pattern.pat(ppos)
             ptr += 1
->>>>>>> a8b50106
 
         elif op == OPCODE_IN_IGNORE:
             # match set member (or non_member), ignoring case
@@ -849,22 +665,13 @@
             if ptr >= ctx.end or not rsre_char.check_charset(ctx, pattern, ppos+1,
                                                              ctx.lowstr(ptr)):
                 return
-<<<<<<< HEAD
-            ppos += ctx.pat(ppos)
-            ptr = ctx.next(ptr)
-=======
             ppos += pattern.pat(ppos)
             ptr += 1
->>>>>>> a8b50106
 
         elif op == OPCODE_INFO:
             # optimization info block
             # <INFO> <0=skip> <1=flags> <2=min> ...
-<<<<<<< HEAD
-            if ctx.maximum_distance(ptr, ctx.end) < ctx.pat(ppos+2):
-=======
             if (ctx.end - ptr) < pattern.pat(ppos+2):
->>>>>>> a8b50106
                 return
             ppos += pattern.pat(ppos)
 
@@ -877,7 +684,7 @@
             if ptr >= ctx.end or ctx.str(ptr) != pattern.pat(ppos):
                 return
             ppos += 1
-            ptr = ctx.next(ptr)
+            ptr += 1
 
         elif op == OPCODE_LITERAL_IGNORE:
             # match literal string, ignoring case
@@ -885,7 +692,7 @@
             if ptr >= ctx.end or ctx.lowstr(ptr) != pattern.pat(ppos):
                 return
             ppos += 1
-            ptr = ctx.next(ptr)
+            ptr += 1
 
         elif op == OPCODE_MARK:
             # set mark
@@ -900,7 +707,7 @@
             if ptr >= ctx.end or ctx.str(ptr) == pattern.pat(ppos):
                 return
             ppos += 1
-            ptr = ctx.next(ptr)
+            ptr += 1
 
         elif op == OPCODE_NOT_LITERAL_IGNORE:
             # match if it's not a literal string, ignoring case
@@ -908,7 +715,7 @@
             if ptr >= ctx.end or ctx.lowstr(ptr) == pattern.pat(ppos):
                 return
             ppos += 1
-            ptr = ctx.next(ptr)
+            ptr += 1
 
         elif op == OPCODE_REPEAT:
             # general repeat.  in this version of the re module, all the work
@@ -946,14 +753,8 @@
             # use the MAX_REPEAT operator.
             # <REPEAT_ONE> <skip> <1=min> <2=max> item <SUCCESS> tail
             start = ptr
-<<<<<<< HEAD
-            try:
-                minptr = ctx.next_n(start, ctx.pat(ppos+1), ctx.end)
-            except EndOfString:
-=======
             minptr = start + pattern.pat(ppos+1)
             if minptr > ctx.end:
->>>>>>> a8b50106
                 return    # cannot match
             ptr = find_repetition_end(ctx, pattern, ppos+3, start,
                                       pattern.pat(ppos+2),
@@ -975,24 +776,14 @@
             start = ptr
             min = pattern.pat(ppos+1)
             if min > 0:
-                try:
-                    minptr = ctx.next_n(ptr, min, ctx.end)
-                except EndOfString:
-                    return    # cannot match
+                minptr = ptr + min
+                if minptr > ctx.end:
+                    return   # cannot match
                 # count using pattern min as the maximum
                 ptr = find_repetition_end(ctx, pattern, ppos+3, ptr, min, marks)
                 if ptr < minptr:
                     return   # did not match minimum number of times
 
-<<<<<<< HEAD
-            max_count = sys.maxint
-            max = ctx.pat(ppos+2)
-            if max != rsre_char.MAXREPEAT:
-                max_count = max - min
-                assert max_count >= 0
-            nextppos = ppos + ctx.pat(ppos)
-            result = MinRepeatOneMatchResult(nextppos, ppos+3, max_count,
-=======
             maxptr = ctx.end
             max = pattern.pat(ppos+2)
             if max != rsre_char.MAXREPEAT:
@@ -1001,7 +792,6 @@
                     maxptr = maxptr1
             nextppos = ppos + pattern.pat(ppos)
             result = MinRepeatOneMatchResult(nextppos, ppos+3, maxptr,
->>>>>>> a8b50106
                                              ptr, marks)
             return result.find_first_result(ctx, pattern)
 
@@ -1009,44 +799,40 @@
             raise Error("bad pattern code %d" % op)
 
 
-def get_group_ref(ctx, marks, groupnum):
+def get_group_ref(marks, groupnum):
     gid = groupnum * 2
     startptr = find_mark(marks, gid)
-    if startptr < ctx.ZERO:
+    if startptr < 0:
         return 0, -1
     endptr = find_mark(marks, gid + 1)
-    length_bytes = ctx.bytes_difference(endptr, startptr)
-    #        < 0 if endptr < startptr (or if endptr=-1)
-    return startptr, length_bytes
-
-@specializectx
-def match_repeated(ctx, ptr, oldptr, length_bytes):
-    if ctx.bytes_difference(ctx.end, ptr) < length_bytes:
+    length = endptr - startptr     # < 0 if endptr < startptr (or if endptr=-1)
+    return startptr, length
+
+@specializectx
+def match_repeated(ctx, ptr, oldptr, length):
+    if ptr + length > ctx.end:
         return False
-    for i in range(length_bytes):
-        if ctx.get_single_byte(ptr, i) != ctx.get_single_byte(oldptr, i):
+    for i in range(length):
+        if ctx.str(ptr + i) != ctx.str(oldptr + i):
             return False
     return True
 
 @specializectx
-def match_repeated_ignore(ctx, ptr, oldptr, length_bytes):
-    oldend = ctx.go_forward_by_bytes(oldptr, length_bytes)
-    while oldptr < oldend:
-        if ptr >= ctx.end:
-            return -1
-        if ctx.lowstr(ptr) != ctx.lowstr(oldptr):
-            return -1
-        ptr = ctx.next(ptr)
-        oldptr = ctx.next(oldptr)
-    return ptr
+def match_repeated_ignore(ctx, ptr, oldptr, length):
+    if ptr + length > ctx.end:
+        return False
+    for i in range(length):
+        if ctx.lowstr(ptr + i) != ctx.lowstr(oldptr + i):
+            return False
+    return True
 
 @specializectx
 def find_repetition_end(ctx, pattern, ppos, ptr, maxcount, marks):
     end = ctx.end
+    ptrp1 = ptr + 1
     # First get rid of the cases where we don't have room for any match.
-    if maxcount <= 0 or ptr >= end:
+    if maxcount <= 0 or ptrp1 > end:
         return ptr
-    ptrp1 = ctx.next(ptr)
     # Check the first character directly.  If it doesn't match, we are done.
     # The idea is to be fast for cases like re.search("b+"), where we expect
     # the common case to be a non-match.  It's much faster with the JIT to
@@ -1068,18 +854,10 @@
     # Else we really need to count how many times it matches.
     if maxcount != rsre_char.MAXREPEAT:
         # adjust end
-<<<<<<< HEAD
-        try:
-            end = ctx.next_n(ptr, maxcount, end)
-        except EndOfString:
-            pass
-    op = ctx.pat(ppos)
-=======
         end1 = ptr + maxcount
         if end1 <= end:
             end = end1
     op = pattern.pat(ppos)
->>>>>>> a8b50106
     for op1, fre in unroll_fre_checker:
         if op1 == op:
             return fre(ctx, pattern, ptrp1, end, ppos)
@@ -1094,13 +872,8 @@
         end1 = ptr + maxcount
         if end1 <= end:
             end = end1
-<<<<<<< HEAD
-    while ptr < end and sre_match(ctx, ppos, ptr, marks) is not None:
-        ptr = ctx.next(ptr)
-=======
     while ptr < end and sre_match(ctx, patern, ppos, ptr, marks) is not None:
         ptr += 1
->>>>>>> a8b50106
     return ptr
 
 @specializectx
@@ -1140,16 +913,10 @@
         def fre(ctx, pattern, ptr, end, ppos):
             while True:
                 ctx.jitdriver_MatchIn.jit_merge_point(ctx=ctx, ptr=ptr,
-<<<<<<< HEAD
-                                                      end=end, ppos=ppos)
-                if ptr < end and checkerfn(ctx, ptr, ppos):
-                    ptr = ctx.next(ptr)
-=======
                                                       end=end, ppos=ppos,
                                                       pattern=pattern)
                 if ptr < end and checkerfn(ctx, pattern, ptr, ppos):
                     ptr += 1
->>>>>>> a8b50106
                 else:
                     return ptr
     elif checkerfn == match_IN_IGNORE:
@@ -1161,31 +928,19 @@
         def fre(ctx, pattern, ptr, end, ppos):
             while True:
                 ctx.jitdriver_MatchInIgnore.jit_merge_point(ctx=ctx, ptr=ptr,
-<<<<<<< HEAD
-                                                            end=end, ppos=ppos)
-                if ptr < end and checkerfn(ctx, ptr, ppos):
-                    ptr = ctx.next(ptr)
-=======
                                                             end=end, ppos=ppos,
                                                             pattern=pattern)
                 if ptr < end and checkerfn(ctx, pattern, ptr, ppos):
                     ptr += 1
->>>>>>> a8b50106
                 else:
                     return ptr
     else:
         # in the other cases, the fre() function is not JITted at all
         # and is present as a residual call.
         @specializectx
-<<<<<<< HEAD
-        def fre(ctx, ptr, end, ppos):
-            while ptr < end and checkerfn(ctx, ptr, ppos):
-                ptr = ctx.next(ptr)
-=======
         def fre(ctx, pattern, ptr, end, ppos):
             while ptr < end and checkerfn(ctx, pattern, ptr, ppos):
                 ptr += 1
->>>>>>> a8b50106
             return ptr
     fre = func_with_new_name(fre, 'fre_' + checkerfn.__name__)
     return fre
@@ -1225,14 +980,11 @@
 def sre_at(ctx, atcode, ptr):
     if (atcode == AT_BEGINNING or
         atcode == AT_BEGINNING_STRING):
-        return ptr == ctx.ZERO
+        return ptr == 0
 
     elif atcode == AT_BEGINNING_LINE:
-        try:
-            prevptr = ctx.prev(ptr)
-        except EndOfString:
-            return True
-        return rsre_char.is_linebreak(ctx.str(prevptr))
+        prevptr = ptr - 1
+        return prevptr < 0 or rsre_char.is_linebreak(ctx.str(prevptr))
 
     elif atcode == AT_BOUNDARY:
         return at_boundary(ctx, ptr)
@@ -1241,8 +993,9 @@
         return at_non_boundary(ctx, ptr)
 
     elif atcode == AT_END:
-        return (ptr == ctx.end or
-            (ctx.next(ptr) == ctx.end and rsre_char.is_linebreak(ctx.str(ptr))))
+        remaining_chars = ctx.end - ptr
+        return remaining_chars <= 0 or (
+            remaining_chars == 1 and rsre_char.is_linebreak(ctx.str(ptr)))
 
     elif atcode == AT_END_LINE:
         return ptr == ctx.end or rsre_char.is_linebreak(ctx.str(ptr))
@@ -1267,26 +1020,18 @@
 def _make_boundary(word_checker):
     @specializectx
     def at_boundary(ctx, ptr):
-        if ctx.end == ctx.ZERO:
+        if ctx.end == 0:
             return False
-        try:
-            prevptr = ctx.prev(ptr)
-        except EndOfString:
-            that = False
-        else:
-            that = word_checker(ctx.str(prevptr))
+        prevptr = ptr - 1
+        that = prevptr >= 0 and word_checker(ctx.str(prevptr))
         this = ptr < ctx.end and word_checker(ctx.str(ptr))
         return this != that
     @specializectx
     def at_non_boundary(ctx, ptr):
-        if ctx.end == ctx.ZERO:
+        if ctx.end == 0:
             return False
-        try:
-            prevptr = ctx.prev(ptr)
-        except EndOfString:
-            that = False
-        else:
-            that = word_checker(ctx.str(prevptr))
+        prevptr = ptr - 1
+        that = prevptr >= 0 and word_checker(ctx.str(prevptr))
         this = ptr < ctx.end and word_checker(ctx.str(ptr))
         return this == that
     return at_boundary, at_non_boundary
@@ -1364,15 +1109,13 @@
 
 def regular_search(ctx, pattern, base):
     start = ctx.match_start
-    while True:
+    while start <= ctx.end:
         ctx.jitdriver_RegularSearch.jit_merge_point(ctx=ctx, start=start,
                                                     base=base, pattern=pattern)
         if sre_match(ctx, pattern, base, start, None) is not None:
             ctx.match_start = start
             return True
-        if start >= ctx.end:
-            break
-        start = ctx.next_indirect(start)
+        start += 1
     return False
 
 install_jitdriver_spec("LiteralSearch",
@@ -1388,19 +1131,12 @@
     start = ctx.match_start
     while start < ctx.end:
         ctx.jitdriver_LiteralSearch.jit_merge_point(ctx=ctx, start=start,
-<<<<<<< HEAD
-                                          base=base, character=character)
-        start1 = ctx.next(start)
-        if ctx.str(start) == character:
-            if sre_match(ctx, base, start1, None) is not None:
-=======
                                           base=base, character=character, pattern=pattern)
         if ctx.str(start) == character:
             if sre_match(ctx, pattern, base, start + 1, None) is not None:
->>>>>>> a8b50106
                 ctx.match_start = start
                 return True
-        start = start1
+        start += 1
     return False
 
 install_jitdriver_spec("CharsetSearch",
@@ -1418,7 +1154,7 @@
             if sre_match(ctx, pattern, base, start, None) is not None:
                 ctx.match_start = start
                 return True
-        start = ctx.next(start)
+        start += 1
     return False
 
 install_jitdriver_spec('FastSearch',
@@ -1434,13 +1170,8 @@
     string_position = ctx.match_start
     if string_position >= ctx.end:
         return False
-<<<<<<< HEAD
-    prefix_len = ctx.pat(5)
-    assert prefix_len > 0
-=======
     prefix_len = pattern.pat(5)
     assert prefix_len >= 0
->>>>>>> a8b50106
     i = 0
     while True:
         ctx.jitdriver_FastSearch.jit_merge_point(ctx=ctx,
@@ -1456,23 +1187,11 @@
             i += 1
             if i == prefix_len:
                 # found a potential match
-<<<<<<< HEAD
-                # start = string_position + 1 - prefix_len: computed later
-                ptr = string_position
-                prefix_skip = ctx.pat(6)
-                if prefix_skip == prefix_len:
-                    ptr = ctx.next(ptr)
-                else:
-                    assert prefix_skip < prefix_len
-                    ptr = ctx.prev_n(ptr, prefix_len-1 - prefix_skip, ctx.ZERO)
-                #flags = ctx.pat(2)
-=======
                 start = string_position + 1 - prefix_len
                 assert start >= 0
                 prefix_skip = pattern.pat(6)
                 ptr = start + prefix_skip
                 #flags = pattern.pat(2)
->>>>>>> a8b50106
                 #if flags & rsre_char.SRE_INFO_LITERAL:
                 #    # matched all of pure literal pattern
                 #    ctx.match_start = start
@@ -1481,21 +1200,11 @@
                 #    return True
                 pattern_offset = pattern.pat(1) + 1
                 ppos_start = pattern_offset + 2 * prefix_skip
-<<<<<<< HEAD
-                if sre_match(ctx, ppos_start, ptr, None) is not None:
-                    start = ctx.prev_n(ptr, prefix_skip, ctx.ZERO)
-                    ctx.match_start = start
-                    return True
-                overlap_offset = prefix_len + (7 - 1)
-                i = ctx.pat(overlap_offset + i)
-        string_position = ctx.next(string_position)
-=======
                 if sre_match(ctx, pattern, ppos_start, ptr, None) is not None:
                     ctx.match_start = start
                     return True
                 overlap_offset = prefix_len + (7 - 1)
                 i = pattern.pat(overlap_offset + i)
         string_position += 1
->>>>>>> a8b50106
         if string_position >= ctx.end:
             return False