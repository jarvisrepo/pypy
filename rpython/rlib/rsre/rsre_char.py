"""
Character categories and charsets.
"""
import sys
from rpython.rlib.rlocale import tolower, isalnum
from rpython.rlib.unroll import unrolling_iterable
from rpython.rlib import jit
from rpython.rlib.rarithmetic import int_between

# Note: the unicode parts of this module require you to call
# rsre_char.set_unicode_db() first, to select one of the modules
# pypy.module.unicodedata.unicodedb_x_y_z.  This allows PyPy to use sre
# with the same version of the unicodedb as it uses for
# unicodeobject.py.  If unset, the RPython program cannot use unicode
# matching.

unicodedb = None       # possibly patched by set_unicode_db()

def set_unicode_db(newunicodedb):
    global unicodedb
    unicodedb = newunicodedb


#### Constants

<<<<<<< HEAD
# Identifying as _sre from Python 2.3 and onwards (at least up to 2.7)
# UPDATE: change was necessary for Python 3.3 changes
MAGIC = 20140917

=======
>>>>>>> b7e06e13
if sys.maxint > 2**32:
    MAXREPEAT = int(2**32 - 1)
    MAXGROUPS = int(2**31 - 1)
else:
    MAXREPEAT = int(2**31 - 1)
    MAXGROUPS = int((2**31 / sys.maxint / 2) - 1)

# In _sre.c this is bytesize of the code word type of the C implementation.
# There it's 2 for normal Python builds and more for wide unicode builds (large
# enough to hold a 32-bit UCS-4 encoded character). Since here in pure Python
# we only see re bytecodes as Python longs, we shouldn't have to care about the
# codesize. But sre_compile will compile some stuff differently depending on the
# codesize (e.g., charsets).
from rpython.rlib.runicode import MAXUNICODE
if MAXUNICODE == 65535:
    CODESIZE = 2
else:
    CODESIZE = 4

copyright = "_sre.py 2.4 Copyright 2005 by Nik Haldimann"

BIG_ENDIAN = sys.byteorder == "big"

# XXX can we import those safely from sre_constants?
SRE_INFO_PREFIX = 1
SRE_INFO_LITERAL = 2
SRE_INFO_CHARSET = 4
SRE_FLAG_LOCALE = 4 # honour system locale
SRE_FLAG_UNICODE = 32 # use unicode locale


def getlower(char_ord, flags):
    if flags & SRE_FLAG_LOCALE:
        if char_ord < 256:      # cheating!  Well, CPython does too.
            char_ord = tolower(char_ord)
        return char_ord
    elif flags & SRE_FLAG_UNICODE:
        assert unicodedb is not None
        char_ord = unicodedb.tolower(char_ord)
    else:
        if int_between(ord('A'), char_ord, ord('Z') + 1):   # ASCII lower
            char_ord += ord('a') - ord('A')
    return char_ord

#### Category helpers

is_a_word = [(chr(i).isalnum() or chr(i) == '_') for i in range(256)]
linebreak = ord("\n")
underline = ord("_")

def is_digit(code):
    return int_between(48, code, 58)

def is_uni_digit(code):
    assert unicodedb is not None
    return unicodedb.isdecimal(code)

def is_space(code):
    return (code == 32) | int_between(9, code, 14)

def is_uni_space(code):
    assert unicodedb is not None
    return unicodedb.isspace(code)

def is_word(code):
    assert code >= 0
    return code < 256 and is_a_word[code]

def is_uni_word(code):
    assert unicodedb is not None
    return unicodedb.isalnum(code) or code == underline

def is_loc_alnum(code):
    return code < 256 and isalnum(code)

def is_loc_word(code):
    return code == underline or is_loc_alnum(code)

def is_linebreak(code):
    return code == linebreak

def is_uni_linebreak(code):
    assert unicodedb is not None
    return unicodedb.islinebreak(code)


#### Category dispatch

def category_dispatch(category_code, char_code):
    i = 0
    for function, negate in category_dispatch_unroll:
        if category_code == i:
            result = function(char_code)
            if negate:
                return not result # XXX this might lead to a guard
            else:
                return result
        i = i + 1
    else:
        return False

# Maps opcodes by indices to (function, negate) tuples.
category_dispatch_table = [
    (is_digit, False), (is_digit, True), (is_space, False),
    (is_space, True), (is_word, False), (is_word, True),
    (is_linebreak, False), (is_linebreak, True), (is_loc_word, False),
    (is_loc_word, True), (is_uni_digit, False), (is_uni_digit, True),
    (is_uni_space, False), (is_uni_space, True), (is_uni_word, False),
    (is_uni_word, True), (is_uni_linebreak, False),
    (is_uni_linebreak, True)
]
category_dispatch_unroll = unrolling_iterable(category_dispatch_table)

##### Charset evaluation

@jit.unroll_safe
def check_charset(pattern, ppos, char_code):
    """Checks whether a character matches set of arbitrary length.
    The set starts at pattern[ppos]."""
    negated = False
    result = False
    while True:
        opcode = pattern[ppos]
        for i, function in set_dispatch_unroll:
            if opcode == i:
                newresult, ppos = function(pattern, ppos, char_code)
                result |= newresult
                break
        else:
            if opcode == 0: # FAILURE
                break
            elif opcode == 26:   # NEGATE
                negated ^= True
                ppos += 1
            else:
                return False
    if negated:
        return not result
    return result

def set_literal(pat, index, char_code):
    # <LITERAL> <code>
    match = pat[index+1] == char_code
    return match, index + 2

def set_category(pat, index, char_code):
    # <CATEGORY> <code>
    match = category_dispatch(pat[index+1], char_code)
    return match, index + 2

def set_charset(pat, index, char_code):
    # <CHARSET> <bitmap> (16 bits per code word)
    if CODESIZE == 2:
        match = char_code < 256 and \
                (pat[index+1+(char_code >> 4)] & (1 << (char_code & 15)))
        return match, index + 17  # skip bitmap
    else:
        match = char_code < 256 and \
                (pat[index+1+(char_code >> 5)] & (1 << (char_code & 31)))
        return match, index + 9   # skip bitmap

def set_range(pat, index, char_code):
    # <RANGE> <lower> <upper>
    match = int_between(pat[index+1], char_code, pat[index+2] + 1)
    return match, index + 3

def set_bigcharset(pat, index, char_code):
    # <BIGCHARSET> <blockcount> <256 blockindices> <blocks>
    count = pat[index+1]
    index += 2

    if CODESIZE == 2:
        # One bytecode is 2 bytes, so contains 2 of the blockindices.
        # So the 256 blockindices are packed in 128 bytecodes, but
        # we need to unpack it as a byte.
        assert char_code < 65536
        shift = 4
    else:
        # One bytecode is 4 bytes, so contains 4 of the blockindices.
        # So the 256 blockindices are packed in 64 bytecodes, but
        # we need to unpack it as a byte.
        if char_code >= 65536:
            index += 256 / CODESIZE + count * (32 / CODESIZE)
            return False, index
        shift = 5

    block = pat[index + (char_code >> (shift + 5))]

    block_shift = char_code >> 5
    if BIG_ENDIAN:
        block_shift = ~block_shift
    block_shift &= (CODESIZE - 1) * 8
    block = (block >> block_shift) & 0xFF

    index += 256 / CODESIZE
    block_value = pat[index+(block * (32 / CODESIZE)
                             + ((char_code & 255) >> shift))]
    match = (block_value & (1 << (char_code & ((8 * CODESIZE) - 1))))
    index += count * (32 / CODESIZE)  # skip blocks
    return match, index

def set_unicode_general_category(pat, index, char_code):
    # Unicode "General category property code" (not used by Python).
    # A general category is two letters.  'pat[index+1]' contains both
    # the first character, and the second character shifted by 8.
    # http://en.wikipedia.org/wiki/Unicode_character_property#General_Category
    # Also supports single-character categories, if the second character is 0.
    # Negative matches are triggered by bit number 7.
    assert unicodedb is not None
    cat = unicodedb.category(char_code)
    category_code = pat[index + 1]
    first_character = category_code & 0x7F
    second_character = (category_code >> 8) & 0x7F
    negative_match = category_code & 0x80
    #
    if second_character == 0:
        # single-character match
        check = ord(cat[0])
        expected = first_character
    else:
        # two-characters match
        check = ord(cat[0]) | (ord(cat[1]) << 8)
        expected = first_character | (second_character << 8)
    #
    if negative_match:
        result = check != expected
    else:
        result = check == expected
    #
    return result, index + 2

set_dispatch_table = {
    9: set_category,
    10: set_charset,
    11: set_bigcharset,
    19: set_literal,
    27: set_range,
    70: set_unicode_general_category,
}
set_dispatch_unroll = unrolling_iterable(sorted(set_dispatch_table.items()))<|MERGE_RESOLUTION|>--- conflicted
+++ resolved
@@ -23,13 +23,6 @@
 
 #### Constants
 
-<<<<<<< HEAD
-# Identifying as _sre from Python 2.3 and onwards (at least up to 2.7)
-# UPDATE: change was necessary for Python 3.3 changes
-MAGIC = 20140917
-
-=======
->>>>>>> b7e06e13
 if sys.maxint > 2**32:
     MAXREPEAT = int(2**32 - 1)
     MAXGROUPS = int(2**31 - 1)
