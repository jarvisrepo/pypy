import py
from rpython.rlib.unicodedata import unicodedb_3_2_0, unicodedb_5_2_0

<<<<<<< HEAD
class AppTestUnicodeData:
    spaceconfig = dict(usemodules=('unicodedata',))

    def test_hangul_syllables(self):
        import unicodedata
        # Test all leading, vowel and trailing jamo
        # but not every combination of them.
        for code, name in ((0xAC00, 'HANGUL SYLLABLE GA'),
                           (0xAE69, 'HANGUL SYLLABLE GGAEG'),
                           (0xB0D2, 'HANGUL SYLLABLE NYAGG'),
                           (0xB33B, 'HANGUL SYLLABLE DYAEGS'),
                           (0xB5A4, 'HANGUL SYLLABLE DDEON'),
                           (0xB80D, 'HANGUL SYLLABLE RENJ'),
                           (0xBA76, 'HANGUL SYLLABLE MYEONH'),
                           (0xBCDF, 'HANGUL SYLLABLE BYED'),
                           (0xBF48, 'HANGUL SYLLABLE BBOL'),
                           (0xC1B1, 'HANGUL SYLLABLE SWALG'),
                           (0xC41A, 'HANGUL SYLLABLE SSWAELM'),
                           (0xC683, 'HANGUL SYLLABLE OELB'),
                           (0xC8EC, 'HANGUL SYLLABLE JYOLS'),
                           (0xCB55, 'HANGUL SYLLABLE JJULT'),
                           (0xCDBE, 'HANGUL SYLLABLE CWEOLP'),
                           (0xD027, 'HANGUL SYLLABLE KWELH'),
                           (0xD290, 'HANGUL SYLLABLE TWIM'),
                           (0xD4F9, 'HANGUL SYLLABLE PYUB'),
                           (0xD762, 'HANGUL SYLLABLE HEUBS'),
                           (0xAE27, 'HANGUL SYLLABLE GYIS'),
                           (0xB090, 'HANGUL SYLLABLE GGISS'),
                           (0xB0AD, 'HANGUL SYLLABLE NANG'),
                           (0xB316, 'HANGUL SYLLABLE DAEJ'),
                           (0xB57F, 'HANGUL SYLLABLE DDYAC'),
                           (0xB7E8, 'HANGUL SYLLABLE RYAEK'),
                           (0xBA51, 'HANGUL SYLLABLE MEOT'),
                           (0xBCBA, 'HANGUL SYLLABLE BEP'),
                           (0xBF23, 'HANGUL SYLLABLE BBYEOH'),
                           (0xD7A3, 'HANGUL SYLLABLE HIH')):
            assert unicodedata.name(chr(code)) == name
            assert unicodedata.lookup(name) == chr(code)
        # Test outside the range
        py.test.raises(ValueError, unicodedata.name, chr(0xAC00 - 1))
        py.test.raises(ValueError, unicodedata.name, chr(0xD7A3 + 1))

    def test_cjk(self):
        import sys
        import unicodedata
        cases = ((0x3400, 0x4DB5),
                 (0x4E00, 0x9FA5))
        if unicodedata.unidata_version >= "5":    # don't know the exact limit
            cases = ((0x3400, 0x4DB5),
                     (0x4E00, 0x9FCB),
                     (0x20000, 0x2A6D6),
                     (0x2A700, 0x2B734))
        elif unicodedata.unidata_version >= "4.1":
            cases = ((0x3400, 0x4DB5),
                     (0x4E00, 0x9FBB),
                     (0x20000, 0x2A6D6))
        for first, last in cases:
            # Test at and inside the boundary
            for i in (first, first + 1, last - 1, last):
                charname = 'CJK UNIFIED IDEOGRAPH-%X'%i
                char = chr(i)
                assert unicodedata.name(char) == charname
                assert unicodedata.lookup(charname) == char
            # Test outside the boundary
            for i in first - 1, last + 1:
                charname = 'CJK UNIFIED IDEOGRAPH-%X'%i
                char = chr(i)
                try:
                    unicodedata.name(char)
                except ValueError as e:
                    assert e.message == 'no such name'
                py.test.raises(KeyError, unicodedata.lookup, charname)

    def test_bug_1704793(self): # from CPython
        import unicodedata
        assert unicodedata.lookup("GOTHIC LETTER FAIHU") == '\U00010346'

    def test_normalize(self):
        import unicodedata
        py.test.raises(TypeError, unicodedata.normalize, 'x')

    def test_normalize_wide(self):
        import sys, unicodedata
        if sys.maxunicode < 0x10ffff:
            skip("requires a 'wide' python build.")
        assert unicodedata.normalize('NFC', '\U000110a5\U000110ba') == '\U000110ab'

    def test_linebreaks(self):
        linebreaks = (0x0a, 0x0b, 0x0c, 0x0d, 0x85,
                      0x1c, 0x1d, 0x1e, 0x2028, 0x2029)
        for i in linebreaks:
            for j in range(-2, 3):
                lines = (chr(i + j) + 'A').splitlines()
                if i + j in linebreaks:
                    assert len(lines) == 2
                else:
                    assert len(lines) == 1

    def test_mirrored(self):
        import unicodedata
        # For no reason, unicodedata.mirrored() returns an int, not a bool
        assert repr(unicodedata.mirrored(' ')) == '0'

=======
>>>>>>> 9906874b
class TestUnicodeData(object):
    def setup_class(cls):
        import random, unicodedata
        if unicodedata.unidata_version != '5.2.0':
            skip('Needs python with unicode 5.2.0 database.')

        seed = random.getrandbits(32)
        print "random seed: ", seed
        random.seed(seed)
        cls.charlist = charlist = []
        cls.nocharlist = nocharlist = []
        while len(charlist) < 1000 or len(nocharlist) < 1000:
            chr = unichr(random.randrange(65536))
            try:
                charlist.append((chr, unicodedata.name(chr)))
            except ValueError:
                nocharlist.append(chr)

    def test_random_charnames(self):
        for chr, name in self.charlist:
            assert unicodedb_5_2_0.name(ord(chr)) == name
            assert unicodedb_5_2_0.lookup(name) == ord(chr)

    def test_random_missing_chars(self):
        for chr in self.nocharlist:
            py.test.raises(KeyError, unicodedb_5_2_0.name, ord(chr))

    def test_isprintable(self):
        assert unicodedb_5_2_0.isprintable(ord(' '))
        assert unicodedb_5_2_0.isprintable(ord('a'))
        assert not unicodedb_5_2_0.isprintable(127)
        assert unicodedb_5_2_0.isprintable(0x00010346)  # GOTHIC LETTER FAIHU
        assert unicodedb_5_2_0.isprintable(0xfffd)  # REPLACEMENT CHARACTER
        assert unicodedb_5_2_0.isprintable(0xfffd)  # REPLACEMENT CHARACTER
        assert not unicodedb_5_2_0.isprintable(0xd800)  # SURROGATE
        assert not unicodedb_5_2_0.isprintable(0xE0020)  # TAG SPACE

    def test_compare_functions(self):
        import unicodedata # CPython implementation

        def getX(fun, code):
            try:
                return getattr(unicodedb_5_2_0, fun)(code)
            except KeyError:
                return -1
        
        for code in range(0x10000):
            char = unichr(code)
            assert unicodedata.digit(char, -1) == getX('digit', code)
            assert unicodedata.numeric(char, -1) == getX('numeric', code)
            assert unicodedata.decimal(char, -1) == getX('decimal', code)
            assert unicodedata.category(char) == unicodedb_5_2_0.category(code)
            assert unicodedata.bidirectional(char) == unicodedb_5_2_0.bidirectional(code)
            assert unicodedata.decomposition(char) == unicodedb_5_2_0.decomposition(code)
            assert unicodedata.mirrored(char) == unicodedb_5_2_0.mirrored(code)
            assert unicodedata.combining(char) == unicodedb_5_2_0.combining(code)

    def test_compare_methods(self):
        for code in range(0x10000):
            char = unichr(code)
            assert char.isalnum() == unicodedb_5_2_0.isalnum(code)
            assert char.isalpha() == unicodedb_5_2_0.isalpha(code)
            assert char.isdecimal() == unicodedb_5_2_0.isdecimal(code)
            assert char.isdigit() == unicodedb_5_2_0.isdigit(code)
            assert char.islower() == unicodedb_5_2_0.islower(code)
            assert char.isnumeric() == unicodedb_5_2_0.isnumeric(code)
            assert char.isspace() == unicodedb_5_2_0.isspace(code), hex(code)
            assert char.istitle() == (unicodedb_5_2_0.isupper(code) or unicodedb_5_2_0.istitle(code)), code
            assert char.isupper() == unicodedb_5_2_0.isupper(code)

            assert char.lower() == unichr(unicodedb_5_2_0.tolower(code))
            assert char.upper() == unichr(unicodedb_5_2_0.toupper(code))
            assert char.title() == unichr(unicodedb_5_2_0.totitle(code)), hex(code)

    def test_hangul_difference_520(self):
        assert unicodedb_5_2_0.name(40874) == 'CJK UNIFIED IDEOGRAPH-9FAA'

    def test_differences(self):
        assert unicodedb_5_2_0.name(9187) == 'BENZENE RING WITH CIRCLE'
        assert unicodedb_5_2_0.lookup('BENZENE RING WITH CIRCLE') == 9187
        py.test.raises(KeyError, unicodedb_3_2_0.lookup, 'BENZENE RING WITH CIRCLE')
        py.test.raises(KeyError, unicodedb_3_2_0.name, 9187)

<|MERGE_RESOLUTION|>--- conflicted
+++ resolved
@@ -1,112 +1,6 @@
 import py
 from rpython.rlib.unicodedata import unicodedb_3_2_0, unicodedb_5_2_0
 
-<<<<<<< HEAD
-class AppTestUnicodeData:
-    spaceconfig = dict(usemodules=('unicodedata',))
-
-    def test_hangul_syllables(self):
-        import unicodedata
-        # Test all leading, vowel and trailing jamo
-        # but not every combination of them.
-        for code, name in ((0xAC00, 'HANGUL SYLLABLE GA'),
-                           (0xAE69, 'HANGUL SYLLABLE GGAEG'),
-                           (0xB0D2, 'HANGUL SYLLABLE NYAGG'),
-                           (0xB33B, 'HANGUL SYLLABLE DYAEGS'),
-                           (0xB5A4, 'HANGUL SYLLABLE DDEON'),
-                           (0xB80D, 'HANGUL SYLLABLE RENJ'),
-                           (0xBA76, 'HANGUL SYLLABLE MYEONH'),
-                           (0xBCDF, 'HANGUL SYLLABLE BYED'),
-                           (0xBF48, 'HANGUL SYLLABLE BBOL'),
-                           (0xC1B1, 'HANGUL SYLLABLE SWALG'),
-                           (0xC41A, 'HANGUL SYLLABLE SSWAELM'),
-                           (0xC683, 'HANGUL SYLLABLE OELB'),
-                           (0xC8EC, 'HANGUL SYLLABLE JYOLS'),
-                           (0xCB55, 'HANGUL SYLLABLE JJULT'),
-                           (0xCDBE, 'HANGUL SYLLABLE CWEOLP'),
-                           (0xD027, 'HANGUL SYLLABLE KWELH'),
-                           (0xD290, 'HANGUL SYLLABLE TWIM'),
-                           (0xD4F9, 'HANGUL SYLLABLE PYUB'),
-                           (0xD762, 'HANGUL SYLLABLE HEUBS'),
-                           (0xAE27, 'HANGUL SYLLABLE GYIS'),
-                           (0xB090, 'HANGUL SYLLABLE GGISS'),
-                           (0xB0AD, 'HANGUL SYLLABLE NANG'),
-                           (0xB316, 'HANGUL SYLLABLE DAEJ'),
-                           (0xB57F, 'HANGUL SYLLABLE DDYAC'),
-                           (0xB7E8, 'HANGUL SYLLABLE RYAEK'),
-                           (0xBA51, 'HANGUL SYLLABLE MEOT'),
-                           (0xBCBA, 'HANGUL SYLLABLE BEP'),
-                           (0xBF23, 'HANGUL SYLLABLE BBYEOH'),
-                           (0xD7A3, 'HANGUL SYLLABLE HIH')):
-            assert unicodedata.name(chr(code)) == name
-            assert unicodedata.lookup(name) == chr(code)
-        # Test outside the range
-        py.test.raises(ValueError, unicodedata.name, chr(0xAC00 - 1))
-        py.test.raises(ValueError, unicodedata.name, chr(0xD7A3 + 1))
-
-    def test_cjk(self):
-        import sys
-        import unicodedata
-        cases = ((0x3400, 0x4DB5),
-                 (0x4E00, 0x9FA5))
-        if unicodedata.unidata_version >= "5":    # don't know the exact limit
-            cases = ((0x3400, 0x4DB5),
-                     (0x4E00, 0x9FCB),
-                     (0x20000, 0x2A6D6),
-                     (0x2A700, 0x2B734))
-        elif unicodedata.unidata_version >= "4.1":
-            cases = ((0x3400, 0x4DB5),
-                     (0x4E00, 0x9FBB),
-                     (0x20000, 0x2A6D6))
-        for first, last in cases:
-            # Test at and inside the boundary
-            for i in (first, first + 1, last - 1, last):
-                charname = 'CJK UNIFIED IDEOGRAPH-%X'%i
-                char = chr(i)
-                assert unicodedata.name(char) == charname
-                assert unicodedata.lookup(charname) == char
-            # Test outside the boundary
-            for i in first - 1, last + 1:
-                charname = 'CJK UNIFIED IDEOGRAPH-%X'%i
-                char = chr(i)
-                try:
-                    unicodedata.name(char)
-                except ValueError as e:
-                    assert e.message == 'no such name'
-                py.test.raises(KeyError, unicodedata.lookup, charname)
-
-    def test_bug_1704793(self): # from CPython
-        import unicodedata
-        assert unicodedata.lookup("GOTHIC LETTER FAIHU") == '\U00010346'
-
-    def test_normalize(self):
-        import unicodedata
-        py.test.raises(TypeError, unicodedata.normalize, 'x')
-
-    def test_normalize_wide(self):
-        import sys, unicodedata
-        if sys.maxunicode < 0x10ffff:
-            skip("requires a 'wide' python build.")
-        assert unicodedata.normalize('NFC', '\U000110a5\U000110ba') == '\U000110ab'
-
-    def test_linebreaks(self):
-        linebreaks = (0x0a, 0x0b, 0x0c, 0x0d, 0x85,
-                      0x1c, 0x1d, 0x1e, 0x2028, 0x2029)
-        for i in linebreaks:
-            for j in range(-2, 3):
-                lines = (chr(i + j) + 'A').splitlines()
-                if i + j in linebreaks:
-                    assert len(lines) == 2
-                else:
-                    assert len(lines) == 1
-
-    def test_mirrored(self):
-        import unicodedata
-        # For no reason, unicodedata.mirrored() returns an int, not a bool
-        assert repr(unicodedata.mirrored(' ')) == '0'
-
-=======
->>>>>>> 9906874b
 class TestUnicodeData(object):
     def setup_class(cls):
         import random, unicodedata
