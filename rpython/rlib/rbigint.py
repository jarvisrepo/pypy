--- conflicted
+++ resolved
@@ -836,11 +836,7 @@
         if self.sign == 0:
             return NULLRBIGINT
 
-<<<<<<< HEAD
-        if other.sign != 0 and other.numdigits() == 1:
-=======
         if other.numdigits() == 1:
->>>>>>> 5cb46951
             otherint = other.digit(0) * other.sign
             assert int_in_valid_range(otherint)
             return self.int_mod(otherint)
@@ -874,11 +870,7 @@
                 mod = self.int_and_(digit - 1)
             else:
                 # Perform
-<<<<<<< HEAD
                 size = UDIGIT_TYPE(self.numdigits() - 1)
-=======
-                size = self.numdigits() - 1
->>>>>>> 5cb46951
 
                 if size > 0:
                     wrem = self.widedigit(size)
@@ -891,13 +883,7 @@
 
                 if rem == 0:
                     return NULLRBIGINT
-<<<<<<< HEAD
                 mod = rbigint([rem], -1 if self.sign < 0 else 1, 1)
-        else:
-            raise ZeroDivisionError("long division or modulo by zero")
-=======
-                mod = rbigint([_store_digit(rem)], -1 if self.sign < 0 else 1, 1)
->>>>>>> 5cb46951
 
         if mod.sign * (-1 if other < 0 else 1) == -1:
             mod = mod.int_add(other)
