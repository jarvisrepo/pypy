--- conflicted
+++ resolved
@@ -698,7 +698,6 @@
         hop.exception_cannot_occur()
         hop.rtyper.custom_trace_funcs.append((TP, lambda_func()))
 
-<<<<<<< HEAD
 def register_custom_light_finalizer(TP, lambda_func):
     """ This function does not do anything, but called from any annotated
     place, will tell that "func" is used as a lightweight finalizer for TP.
@@ -706,22 +705,6 @@
     reasons.
     """
 
-class RegisterCustomLightFinalizer(ExtRegistryEntry):
-    _about_ = register_custom_light_finalizer
-
-    def compute_result_annotation(self, s_tp, s_lambda_func):
-        pass
-
-    def specialize_call(self, hop):
-        from rpython.rtyper.llannotation import SomePtr
-        TP = hop.args_s[0].const
-        lambda_func = hop.args_s[1].const
-        ll_func = lambda_func()
-        args_s = [SomePtr(lltype.Ptr(TP))]
-        funcptr = hop.rtyper.annotate_helper_fn(ll_func, args_s)
-        hop.exception_cannot_occur()
-        lltype.attachRuntimeTypeInfo(TP, destrptr=funcptr)
-=======
 @specialize.arg(0)
 def do_get_objects(callback):
     """ Get all the objects that satisfy callback(gcref) -> obj
@@ -741,6 +724,21 @@
     assert_no_more_gcflags()
     return result_w
 
+class RegisterCustomLightFinalizer(ExtRegistryEntry):
+    _about_ = register_custom_light_finalizer
+
+    def compute_result_annotation(self, s_tp, s_lambda_func):
+        pass
+
+    def specialize_call(self, hop):
+        from rpython.rtyper.llannotation import SomePtr
+        TP = hop.args_s[0].const
+        lambda_func = hop.args_s[1].const
+        ll_func = lambda_func()
+        args_s = [SomePtr(lltype.Ptr(TP))]
+        funcptr = hop.rtyper.annotate_helper_fn(ll_func, args_s)
+        hop.exception_cannot_occur()
+        lltype.attachRuntimeTypeInfo(TP, destrptr=funcptr)
 
 def clear_gcflag_extra(fromlist):
     pending = fromlist[:]
@@ -748,5 +746,4 @@
         gcref = pending.pop()
         if get_gcflag_extra(gcref):
             toggle_gcflag_extra(gcref)
-            pending.extend(get_rpy_referents(gcref))
->>>>>>> b52ba404
+            pending.extend(get_rpy_referents(gcref))