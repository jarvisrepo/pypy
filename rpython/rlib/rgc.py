--- conflicted
+++ resolved
@@ -749,23 +749,6 @@
         hop.exception_cannot_occur()
         lltype.attachRuntimeTypeInfo(TP, destrptr=funcptr)
 
-<<<<<<< HEAD
-all_typeids = {}
-        
-def get_typeid(obj):
-    raise Exception("does not work untranslated")
-
-class GetTypeidEntry(ExtRegistryEntry):
-    _about_ = get_typeid
-
-    def compute_result_annotation(self, s_obj):
-        from rpython.annotator import model as annmodel
-        return annmodel.SomeInteger()
-
-    def specialize_call(self, hop):
-        hop.exception_cannot_occur()
-        return hop.genop('gc_gettypeid', hop.args_v, resulttype=hop.r_result)
-=======
 def clear_gcflag_extra(fromlist):
     pending = fromlist[:]
     while pending:
@@ -773,4 +756,19 @@
         if get_gcflag_extra(gcref):
             toggle_gcflag_extra(gcref)
             pending.extend(get_rpy_referents(gcref))
->>>>>>> ff708498
+
+all_typeids = {}
+        
+def get_typeid(obj):
+    raise Exception("does not work untranslated")
+
+class GetTypeidEntry(ExtRegistryEntry):
+    _about_ = get_typeid
+
+    def compute_result_annotation(self, s_obj):
+        from rpython.annotator import model as annmodel
+        return annmodel.SomeInteger()
+
+    def specialize_call(self, hop):
+        hop.exception_cannot_occur()
+        return hop.genop('gc_gettypeid', hop.args_v, resulttype=hop.r_result)