""" External functions accessing the win32 api.
Common types, functions from core win32 libraries, such as kernel32
"""

import os
import errno

from rpython.rtyper.module.ll_os_environ import make_env_impls
from rpython.rtyper.tool import rffi_platform
from rpython.tool.udir import udir
from rpython.translator.tool.cbuild import ExternalCompilationInfo
from rpython.translator.platform import CompilationError
from rpython.rtyper.lltypesystem import lltype, rffi
from rpython.rlib.rarithmetic import intmask
from rpython.rlib import jit

# This module can be imported on any platform,
# but most symbols are not usable...
WIN32 = os.name == "nt"

if WIN32:
    eci = ExternalCompilationInfo(
        includes = ['windows.h', 'stdio.h', 'stdlib.h'],
        libraries = ['kernel32'],
        )
else:
    eci = ExternalCompilationInfo()

class CConfig:
    _compilation_info_ = eci

    if WIN32:
        DWORD_PTR = rffi_platform.SimpleType("DWORD_PTR", rffi.LONG)
        WORD = rffi_platform.SimpleType("WORD", rffi.UINT)
        DWORD = rffi_platform.SimpleType("DWORD", rffi.UINT)
        BOOL = rffi_platform.SimpleType("BOOL", rffi.LONG)
        BYTE = rffi_platform.SimpleType("BYTE", rffi.UCHAR)
        WCHAR = rffi_platform.SimpleType("WCHAR", rffi.UCHAR)
        INT = rffi_platform.SimpleType("INT", rffi.INT)
        LONG = rffi_platform.SimpleType("LONG", rffi.LONG)
        PLONG = rffi_platform.SimpleType("PLONG", rffi.LONGP)
        LPVOID = rffi_platform.SimpleType("LPVOID", rffi.INTP)
        LPCVOID = rffi_platform.SimpleType("LPCVOID", rffi.VOIDP)
        LPSTR = rffi_platform.SimpleType("LPSTR", rffi.CCHARP)
        LPCSTR = rffi_platform.SimpleType("LPCSTR", rffi.CCHARP)
        LPWSTR = rffi_platform.SimpleType("LPWSTR", rffi.CWCHARP)
        LPCWSTR = rffi_platform.SimpleType("LPCWSTR", rffi.CWCHARP)
        LPDWORD = rffi_platform.SimpleType("LPDWORD", rffi.UINTP)
        SIZE_T = rffi_platform.SimpleType("SIZE_T", rffi.SIZE_T)
        ULONG_PTR = rffi_platform.SimpleType("ULONG_PTR", rffi.ULONG)

        HRESULT = rffi_platform.SimpleType("HRESULT", rffi.LONG)
        HLOCAL = rffi_platform.SimpleType("HLOCAL", rffi.VOIDP)

        FILETIME = rffi_platform.Struct('FILETIME',
                                        [('dwLowDateTime', rffi.UINT),
                                         ('dwHighDateTime', rffi.UINT)])
        SYSTEMTIME = rffi_platform.Struct('SYSTEMTIME',
                                          [])

        OSVERSIONINFOEX = rffi_platform.Struct(
            'OSVERSIONINFOEX',
            [('dwOSVersionInfoSize', rffi.UINT),
             ('dwMajorVersion', rffi.UINT),
             ('dwMinorVersion', rffi.UINT),
             ('dwBuildNumber',  rffi.UINT),
             ('dwPlatformId',  rffi.UINT),
             ('szCSDVersion', rffi.CFixedArray(lltype.Char, 1)),
             ('wServicePackMajor', rffi.USHORT),
             ('wServicePackMinor', rffi.USHORT),
             ('wSuiteMask', rffi.USHORT),
             ('wProductType', rffi.UCHAR),
         ])

        LPSECURITY_ATTRIBUTES = rffi_platform.SimpleType(
            "LPSECURITY_ATTRIBUTES", rffi.CCHARP)

        DEFAULT_LANGUAGE = rffi_platform.ConstantInteger(
            "MAKELANGID(LANG_NEUTRAL, SUBLANG_DEFAULT)")

        defines = """FORMAT_MESSAGE_ALLOCATE_BUFFER FORMAT_MESSAGE_FROM_SYSTEM
                       MAX_PATH _MAX_ENV FORMAT_MESSAGE_IGNORE_INSERTS
                       WAIT_OBJECT_0 WAIT_TIMEOUT INFINITE
                       ERROR_INVALID_HANDLE
                       DELETE READ_CONTROL SYNCHRONIZE WRITE_DAC
                       WRITE_OWNER PROCESS_ALL_ACCESS
                       PROCESS_CREATE_PROCESS PROCESS_CREATE_THREAD
                       PROCESS_DUP_HANDLE PROCESS_QUERY_INFORMATION
                       PROCESS_SET_QUOTA
                       PROCESS_SUSPEND_RESUME PROCESS_TERMINATE
                       PROCESS_VM_OPERATION PROCESS_VM_READ
                       PROCESS_VM_WRITE
                       CTRL_C_EVENT CTRL_BREAK_EVENT
                       MB_ERR_INVALID_CHARS ERROR_NO_UNICODE_TRANSLATION
                       WC_NO_BEST_FIT_CHARS
                    """
        from rpython.translator.platform import host_factory
        static_platform = host_factory()
        if static_platform.name == 'msvc':
            defines += ' PROCESS_QUERY_LIMITED_INFORMATION' 
        for name in defines.split():
            locals()[name] = rffi_platform.ConstantInteger(name)

for k, v in rffi_platform.configure(CConfig).items():
    globals()[k] = v

def winexternal(name, args, result, **kwds):
    return rffi.llexternal(name, args, result, compilation_info=eci,
                           calling_conv='win', **kwds)

if WIN32:
    HANDLE = rffi.COpaquePtr(typedef='HANDLE')
    assert rffi.cast(HANDLE, -1) == rffi.cast(HANDLE, -1)

    LPHANDLE = rffi.CArrayPtr(HANDLE)
    HMODULE = HANDLE
    NULL_HANDLE = rffi.cast(HANDLE, 0)
    INVALID_HANDLE_VALUE = rffi.cast(HANDLE, -1)
    PFILETIME = rffi.CArrayPtr(FILETIME)

    _GetLastError = winexternal('GetLastError', [], DWORD,
                                _nowrapper=True, sandboxsafe=True)
    _SetLastError = winexternal('SetLastError', [DWORD], lltype.Void,
                                _nowrapper=True, sandboxsafe=True)

    def GetLastError_saved():
        """Return the value of the "saved LastError".
        The C-level GetLastError() is saved there after a call to a C
        function, if that C function was declared with the flag
        llexternal(..., save_err=rffi.RFFI_SAVE_LASTERROR).
        Functions without that flag don't change the saved LastError.
        Alternatively, if the function was declared RFFI_SAVE_WSALASTERROR,
        then the value of the C-level WSAGetLastError() is saved instead
        (into the same "saved LastError" variable).
        """
        from rpython.rlib import rthread
        return rffi.cast(lltype.Signed, rthread.tlfield_rpy_lasterror.getraw())

    def SetLastError_saved(err):
        """Set the value of the saved LastError.  This value will be used in
        a call to the C-level SetLastError() just before calling the
        following C function, provided it was declared
        llexternal(..., save_err=RFFI_READSAVED_LASTERROR).
        """
        from rpython.rlib import rthread
        rthread.tlfield_rpy_lasterror.setraw(rffi.cast(DWORD, err))

    def GetLastError_alt_saved():
        """Return the value of the "saved alt LastError".
        The C-level GetLastError() is saved there after a call to a C
        function, if that C function was declared with the flag
        llexternal(..., save_err=RFFI_SAVE_LASTERROR | RFFI_ALT_ERRNO).
        Functions without that flag don't change the saved LastError.
        Alternatively, if the function was declared 
        RFFI_SAVE_WSALASTERROR | RFFI_ALT_ERRNO,
        then the value of the C-level WSAGetLastError() is saved instead
        (into the same "saved alt LastError" variable).
        """
        from rpython.rlib import rthread
        return rffi.cast(lltype.Signed, rthread.tlfield_alt_lasterror.getraw())

    def SetLastError_alt_saved(err):
        """Set the value of the saved alt LastError.  This value will be used in
        a call to the C-level SetLastError() just before calling the
        following C function, provided it was declared
        llexternal(..., save_err=RFFI_READSAVED_LASTERROR | RFFI_ALT_ERRNO).
        """
        from rpython.rlib import rthread
        rthread.tlfield_alt_lasterror.setraw(rffi.cast(DWORD, err))

    # In tests, the first call to _GetLastError() is always wrong,
    # because error is hidden by operations in ll2ctypes.  Call it now.
    _GetLastError()

    GetModuleHandle = winexternal('GetModuleHandleA', [rffi.CCHARP], HMODULE)
    LoadLibrary = winexternal('LoadLibraryA', [rffi.CCHARP], HMODULE,
                              save_err=rffi.RFFI_SAVE_LASTERROR)
    GetProcAddress = winexternal('GetProcAddress',
                                 [HMODULE, rffi.CCHARP],
                                 rffi.VOIDP)
    FreeLibrary = winexternal('FreeLibrary', [HMODULE], BOOL, releasegil=False)

    LocalFree = winexternal('LocalFree', [HLOCAL], DWORD)
    CloseHandle = winexternal('CloseHandle', [HANDLE], BOOL, releasegil=False,
                              save_err=rffi.RFFI_SAVE_LASTERROR)
    CloseHandle_no_err = winexternal('CloseHandle', [HANDLE], BOOL,
                                     releasegil=False)

    FormatMessage = winexternal(
        'FormatMessageA',
        [DWORD, rffi.VOIDP, DWORD, DWORD, rffi.CCHARP, DWORD, rffi.VOIDP],
        DWORD)

    _get_osfhandle = rffi.llexternal('_get_osfhandle', [rffi.INT], HANDLE)

    def get_osfhandle(fd):
        from rpython.rlib.rposix import validate_fd
        validate_fd(fd)
        handle = _get_osfhandle(fd)
        if handle == INVALID_HANDLE_VALUE:
            raise WindowsError(ERROR_INVALID_HANDLE, "Invalid file handle")
        return handle

    def build_winerror_to_errno():
        """Build a dictionary mapping windows error numbers to POSIX errno.
        The function returns the dict, and the default value for codes not
        in the dict."""
        # Prior to Visual Studio 8, the MSVCRT dll doesn't export the
        # _dosmaperr() function, which is available only when compiled
        # against the static CRT library.
        from rpython.translator.platform import host_factory
        static_platform = host_factory()
        if static_platform.name == 'msvc':
            static_platform.cflags = ['/MT']  # static CRT
            static_platform.version = 0       # no manifest
        cfile = udir.join('dosmaperr.c')
        cfile.write(r'''
                #include <errno.h>
                #include <WinError.h>
                #include <stdio.h>
                #ifdef __GNUC__
                #define _dosmaperr mingw_dosmaperr
                #endif
                int main()
                {
                    int i;
                    for(i=1; i < 65000; i++) {
                        _dosmaperr(i);
                        if (errno == EINVAL) {
                            /* CPython issue #12802 */
                            if (i == ERROR_DIRECTORY)
                                errno = ENOTDIR;
                            else
                                continue;
                        }
                        printf("%d\t%d\n", i, errno);
                    }
                    return 0;
                }''')
        try:
            exename = static_platform.compile(
                [cfile], ExternalCompilationInfo(),
                outputfilename = "dosmaperr",
                standalone=True)
        except (CompilationError, WindowsError):
            # Fallback for the mingw32 compiler
            assert static_platform.name == 'mingw32'
            errors = {
                2: 2, 3: 2, 4: 24, 5: 13, 6: 9, 7: 12, 8: 12, 9: 12, 10: 7,
                11: 8, 15: 2, 16: 13, 17: 18, 18: 2, 19: 13, 20: 13, 21: 13,
                22: 13, 23: 13, 24: 13, 25: 13, 26: 13, 27: 13, 28: 13,
                29: 13, 30: 13, 31: 13, 32: 13, 33: 13, 34: 13, 35: 13,
                36: 13, 53: 2, 65: 13, 67: 2, 80: 17, 82: 13, 83: 13, 89: 11,
                108: 13, 109: 32, 112: 28, 114: 9, 128: 10, 129: 10, 130: 9,
                132: 13, 145: 41, 158: 13, 161: 2, 164: 11, 167: 13, 183: 17,
                188: 8, 189: 8, 190: 8, 191: 8, 192: 8, 193: 8, 194: 8,
                195: 8, 196: 8, 197: 8, 198: 8, 199: 8, 200: 8, 201: 8,
                202: 8, 206: 2, 215: 11, 267: 20, 1816: 12,
                }
        else:
            output = os.popen(str(exename))
            errors = dict(map(int, line.split())
                          for line in output)
        return errors, errno.EINVAL

    # A bit like strerror...
    def FormatError(code):
        return llimpl_FormatError(code)

    def llimpl_FormatError(code):
        "Return a message corresponding to the given Windows error code."
        buf = lltype.malloc(rffi.CCHARPP.TO, 1, flavor='raw')
        buf[0] = lltype.nullptr(rffi.CCHARP.TO)
        try:
            msglen = FormatMessage(FORMAT_MESSAGE_ALLOCATE_BUFFER |
                                   FORMAT_MESSAGE_FROM_SYSTEM | 
                                   FORMAT_MESSAGE_IGNORE_INSERTS,
                                   None,
                                   rffi.cast(DWORD, code),
                                   DEFAULT_LANGUAGE,
                                   rffi.cast(rffi.CCHARP, buf),
                                   0, None)
            buflen = intmask(msglen)

            # remove trailing cr/lf and dots
            s_buf = buf[0]
            while buflen > 0 and (s_buf[buflen - 1] <= ' ' or
                                  s_buf[buflen - 1] == '.'):
                buflen -= 1

            if buflen <= 0:
                result = 'Windows Error %d' % (code,)
            else:
                result = rffi.charpsize2str(s_buf, buflen)
        finally:
            LocalFree(rffi.cast(rffi.VOIDP, buf[0]))
            lltype.free(buf, flavor='raw')

        return result

<<<<<<< HEAD
    def lastWindowsError(context="Windows Error"):
        code = GetLastError()
=======
    def fake_FormatError(code):
        return 'Windows Error %d' % (code,)

    def lastSavedWindowsError(context="Windows Error"):
        code = GetLastError_saved()
>>>>>>> e918a4b7
        return WindowsError(code, context)

    def FAILED(hr):
        return rffi.cast(HRESULT, hr) < 0

    _GetModuleFileName = winexternal('GetModuleFileNameA',
                                     [HMODULE, rffi.CCHARP, DWORD],
                                     DWORD)

    def GetModuleFileName(module):
        size = MAX_PATH
        buf = lltype.malloc(rffi.CCHARP.TO, size, flavor='raw')
        try:
            res = _GetModuleFileName(module, buf, size)
            if not res:
                return ''
            else:
                return ''.join([buf[i] for i in range(res)])
        finally:
            lltype.free(buf, flavor='raw')

    _GetVersionEx = winexternal('GetVersionExA',
                                [lltype.Ptr(OSVERSIONINFOEX)],
                                DWORD,
                                save_err=rffi.RFFI_SAVE_LASTERROR)

    @jit.dont_look_inside
    def GetVersionEx():
        info = lltype.malloc(OSVERSIONINFOEX, flavor='raw')
        rffi.setintfield(info, 'c_dwOSVersionInfoSize',
                         rffi.sizeof(OSVERSIONINFOEX))
        try:
            if not _GetVersionEx(info):
                raise lastSavedWindowsError()
            return (rffi.cast(lltype.Signed, info.c_dwMajorVersion),
                    rffi.cast(lltype.Signed, info.c_dwMinorVersion),
                    rffi.cast(lltype.Signed, info.c_dwBuildNumber),
                    rffi.cast(lltype.Signed, info.c_dwPlatformId),
                    rffi.charp2str(rffi.cast(rffi.CCHARP,
                                             info.c_szCSDVersion)),
                    rffi.cast(lltype.Signed, info.c_wServicePackMajor),
                    rffi.cast(lltype.Signed, info.c_wServicePackMinor),
                    rffi.cast(lltype.Signed, info.c_wSuiteMask),
                    rffi.cast(lltype.Signed, info.c_wProductType))
        finally:
            lltype.free(info, flavor='raw')

    _WaitForSingleObject = winexternal(
        'WaitForSingleObject', [HANDLE, DWORD], DWORD,
        save_err=rffi.RFFI_SAVE_LASTERROR)

    def WaitForSingleObject(handle, timeout):
        """Return values:
        - WAIT_OBJECT_0 when the object is signaled
        - WAIT_TIMEOUT when the timeout elapsed"""
        res = _WaitForSingleObject(handle, timeout)
        if res == rffi.cast(DWORD, -1):
            raise lastSavedWindowsError("WaitForSingleObject")
        return res

    _WaitForMultipleObjects = winexternal(
        'WaitForMultipleObjects', [
            DWORD, rffi.CArrayPtr(HANDLE), BOOL, DWORD], DWORD,
            save_err=rffi.RFFI_SAVE_LASTERROR)

    def WaitForMultipleObjects(handles, waitall=False, timeout=INFINITE):
        """Return values:
        - WAIT_OBJECT_0 + index when an object is signaled
        - WAIT_TIMEOUT when the timeout elapsed"""
        nb = len(handles)
        handle_array = lltype.malloc(rffi.CArrayPtr(HANDLE).TO, nb,
                                     flavor='raw')
        try:
            for i in range(nb):
                handle_array[i] = handles[i]
            res = _WaitForMultipleObjects(nb, handle_array, waitall, timeout)
            if res == rffi.cast(DWORD, -1):
                raise lastSavedWindowsError("WaitForMultipleObjects")
            return res
        finally:
            lltype.free(handle_array, flavor='raw')

    _CreateEvent = winexternal(
        'CreateEventA', [rffi.VOIDP, BOOL, BOOL, LPCSTR], HANDLE,
        save_err=rffi.RFFI_SAVE_LASTERROR)
    def CreateEvent(*args):
        handle = _CreateEvent(*args)
        if handle == NULL_HANDLE:
            raise lastSavedWindowsError("CreateEvent")
        return handle
    SetEvent = winexternal(
        'SetEvent', [HANDLE], BOOL)
    ResetEvent = winexternal(
        'ResetEvent', [HANDLE], BOOL)
    _OpenProcess = winexternal(
        'OpenProcess', [DWORD, BOOL, DWORD], HANDLE,
        save_err=rffi.RFFI_SAVE_LASTERROR)
    def OpenProcess(*args):
        ''' OpenProcess( dwDesiredAccess, bInheritHandle, dwProcessId)
        where dwDesiredAccess is a combination of the flags:
        DELETE (0x00010000L)
        READ_CONTROL (0x00020000L)
        SYNCHRONIZE (0x00100000L)
        WRITE_DAC (0x00040000L)
        WRITE_OWNER (0x00080000L)

        PROCESS_ALL_ACCESS
        PROCESS_CREATE_PROCESS (0x0080)
        PROCESS_CREATE_THREAD (0x0002)
        PROCESS_DUP_HANDLE (0x0040)
        PROCESS_QUERY_INFORMATION (0x0400)
        PROCESS_QUERY_LIMITED_INFORMATION (0x1000)
        PROCESS_SET_QUOTA (0x0100)
        PROCESS_SUSPEND_RESUME (0x0800)
        PROCESS_TERMINATE (0x0001)
        PROCESS_VM_OPERATION (0x0008)
        PROCESS_VM_READ (0x0010)
        PROCESS_VM_WRITE (0x0020)
        SYNCHRONIZE (0x00100000L)
        '''
        handle = _OpenProcess(*args)
        if handle == NULL_HANDLE:
            raise lastSavedWindowsError("OpenProcess")
        return handle
    TerminateProcess = winexternal(
        'TerminateProcess', [HANDLE, rffi.UINT], BOOL,
        save_err=rffi.RFFI_SAVE_LASTERROR)
    GenerateConsoleCtrlEvent = winexternal(
        'GenerateConsoleCtrlEvent', [DWORD, DWORD], BOOL,
        save_err=rffi.RFFI_SAVE_LASTERROR)
    _GetCurrentProcessId = winexternal(
        'GetCurrentProcessId', [], DWORD)
    def GetCurrentProcessId():
        return rffi.cast(lltype.Signed, _GetCurrentProcessId())

    _GetConsoleCP = winexternal('GetConsoleCP', [], DWORD)
    _GetConsoleOutputCP = winexternal('GetConsoleOutputCP', [], DWORD)
    def GetConsoleCP():
        return rffi.cast(lltype.Signed, _GetConsoleCP())
    def GetConsoleOutputCP():
        return rffi.cast(lltype.Signed, _GetConsoleOutputCP())

<<<<<<< HEAD
=======
    def os_kill(pid, sig):
        if sig == CTRL_C_EVENT or sig == CTRL_BREAK_EVENT:
            if GenerateConsoleCtrlEvent(sig, pid) == 0:
                raise lastSavedWindowsError('os_kill failed generating event')
            return
        handle = OpenProcess(PROCESS_ALL_ACCESS, False, pid)
        if handle == NULL_HANDLE:
            raise lastSavedWindowsError('os_kill failed opening process')
        try:
            if TerminateProcess(handle, sig) == 0:
                raise lastSavedWindowsError(
                    'os_kill failed to terminate process')
        finally:
            CloseHandle(handle)

>>>>>>> e918a4b7
    _wenviron_items, _wgetenv, _wputenv = make_env_impls(win32=True)<|MERGE_RESOLUTION|>--- conflicted
+++ resolved
@@ -298,16 +298,8 @@
 
         return result
 
-<<<<<<< HEAD
-    def lastWindowsError(context="Windows Error"):
-        code = GetLastError()
-=======
-    def fake_FormatError(code):
-        return 'Windows Error %d' % (code,)
-
     def lastSavedWindowsError(context="Windows Error"):
         code = GetLastError_saved()
->>>>>>> e918a4b7
         return WindowsError(code, context)
 
     def FAILED(hr):
@@ -450,22 +442,4 @@
     def GetConsoleOutputCP():
         return rffi.cast(lltype.Signed, _GetConsoleOutputCP())
 
-<<<<<<< HEAD
-=======
-    def os_kill(pid, sig):
-        if sig == CTRL_C_EVENT or sig == CTRL_BREAK_EVENT:
-            if GenerateConsoleCtrlEvent(sig, pid) == 0:
-                raise lastSavedWindowsError('os_kill failed generating event')
-            return
-        handle = OpenProcess(PROCESS_ALL_ACCESS, False, pid)
-        if handle == NULL_HANDLE:
-            raise lastSavedWindowsError('os_kill failed opening process')
-        try:
-            if TerminateProcess(handle, sig) == 0:
-                raise lastSavedWindowsError(
-                    'os_kill failed to terminate process')
-        finally:
-            CloseHandle(handle)
-
->>>>>>> e918a4b7
     _wenviron_items, _wgetenv, _wputenv = make_env_impls(win32=True)