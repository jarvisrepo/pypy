import sys

import py

from rpython.rlib.nonconst import NonConstant
from rpython.rlib.objectmodel import CDefinedIntSymbolic, keepalive_until_here, specialize
from rpython.rlib.unroll import unrolling_iterable
from rpython.rtyper.extregistry import ExtRegistryEntry
from rpython.tool.sourcetools import rpython_wrapper

DEBUG_ELIDABLE_FUNCTIONS = False


def elidable(func):
    """ Decorate a function as "trace-elidable". Usually this means simply that
    the function is constant-foldable, i.e. is pure and has no side-effects.
    This also has the effect that the inside of the function will never be
    traced.

    In some situations it is ok to use this decorator if the function *has*
    side effects, as long as these side-effects are idempotent. A typical
    example for this would be a cache.

    To be totally precise:

    (1) the result of the call should not change if the arguments are
        the same (same numbers or same pointers)
    (2) it's fine to remove the call completely if we can guess the result
        according to rule 1
    (3) the function call can be moved around by optimizer,
        but only so it'll be called earlier and not later.

    Most importantly it doesn't mean that an elidable function has no observable
    side effect, but those side effects are idempotent (ie caching).
    If a particular call to this function ends up raising an exception, then it
    is handled like a normal function call (this decorator is ignored).

    Note also that this optimisation will only take effect if the arguments
    to the function are proven constant. By this we mean each argument
    is either:

      1) a constant from the RPython source code (e.g. "x = 2")
      2) easily shown to be constant by the tracer
      3) a promoted variable (see @jit.promote)

    Examples of condition 2:

      * i1 = int_eq(i0, 0), guard_true(i1)
      * i1 = getfield_pc_pure(<constant>, "immutable_field")

    In both cases, the tracer will deduce that i1 is constant.

    Failing the above conditions, the function is not traced into (as if the
    function were decorated with @jit.dont_look_inside). Generally speaking,
    it is a bad idea to liberally sprinkle @jit.elidable without a concrete
    need.
    """
    if DEBUG_ELIDABLE_FUNCTIONS:
        cache = {}
        oldfunc = func
        def func(*args):
            result = oldfunc(*args)    # if it raises, no caching
            try:
                oldresult = cache.setdefault(args, result)
            except TypeError:
                pass           # unhashable args
            else:
                assert oldresult == result
            return result
    if getattr(func, '_jit_unroll_safe_', False):
        raise TypeError("it does not make sense for %s to be both elidable and unroll_safe" % func)
    func._elidable_function_ = True
    return func

def purefunction(*args, **kwargs):
    import warnings
    warnings.warn("purefunction is deprecated, use elidable instead", DeprecationWarning)
    return elidable(*args, **kwargs)

def hint(x, **kwds):
    """ Hint for the JIT

    possible arguments are:

    * promote - promote the argument from a variable into a constant
    * promote_string - same, but promote string by *value*
    * access_directly - directly access a virtualizable, as a structure
                        and don't treat it as a virtualizable
    * fresh_virtualizable - means that virtualizable was just allocated.
                            Useful in say Frame.__init__ when we do want
                            to store things directly on it. Has to come with
                            access_directly=True
    * force_virtualizable - a performance hint to force the virtualizable early
                            (useful e.g. for python generators that are going
                            to be read later anyway)
    """
    return x

@specialize.argtype(0)
def promote(x):
    """
    Promotes a variable in a trace to a constant.

    When a variable is promoted, a guard is inserted that assumes the value
    of the variable is constant. In other words, the value of the variable
    is checked to be the same as it was at trace collection time.  Once the
    variable is assumed constant, more aggressive constant folding may be
    possible.

    If however, the guard fails frequently, a bridge will be generated
    this time assuming the constancy of the variable under its new value.
    This optimisation should be used carefully, as in extreme cases, where
    the promoted variable is not very constant at all, code explosion can
    occur. In turn this leads to poor performance.

    Overpromotion is characterised by a cascade of bridges branching from
    very similar guard_value opcodes, each guarding the same variable under
    a different value.

    Note that promoting a string with @jit.promote will promote by pointer.
    To promote a string by value, see @jit.promote_string.

    """
    return hint(x, promote=True)

def promote_string(x):
    return hint(x, promote_string=True)

def dont_look_inside(func):
    """ Make sure the JIT does not trace inside decorated function
    (it becomes a call instead)
    """
    if getattr(func, '_jit_unroll_safe_', False):
        raise TypeError("it does not make sense for %s to be both dont_look_inside and unroll_safe" % func)
    func._jit_look_inside_ = False
    return func

def look_inside(func):
    """ Make sure the JIT traces inside decorated function, even
    if the rest of the module is not visible to the JIT
    """
    import warnings
    warnings.warn("look_inside is deprecated", DeprecationWarning)
    func._jit_look_inside_ = True
    return func

def unroll_safe(func):
    """ JIT can safely unroll loops in this function and this will
    not lead to code explosion
    """
    if getattr(func, '_elidable_function_', False):
        raise TypeError("it does not make sense for %s to be both elidable and unroll_safe" % func)
    if not getattr(func, '_jit_look_inside_', True):
        raise TypeError("it does not make sense for %s to be both elidable and dont_look_inside" % func)
    func._jit_unroll_safe_ = True
    return func

def loop_invariant(func):
    """ Describes a function with no argument that returns an object that
    is always the same in a loop.

    Use it only if you know what you're doing.
    """
    dont_look_inside(func)
    func._jit_loop_invariant_ = True
    return func

def _get_args(func):
    import inspect

    args, varargs, varkw, defaults = inspect.getargspec(func)
    assert varargs is None and varkw is None
    assert not defaults
    return args

def elidable_promote(promote_args='all'):
    """ A decorator that promotes all arguments and then calls the supplied
    function
    """
    def decorator(func):
        elidable(func)
        args = _get_args(func)
        argstring = ", ".join(args)
        code = ["def f(%s):\n" % (argstring, )]
        if promote_args != 'all':
            args = [args[int(i)] for i in promote_args.split(",")]
        for arg in args:
            code.append( #use both hints, and let jtransform pick the right one
                "    %s = hint(%s, promote=True, promote_string=True)\n" %
                (arg, arg))
        code.append("    return _orig_func_unlikely_name(%s)\n" % (argstring, ))
        d = {"_orig_func_unlikely_name": func, "hint": hint}
        exec py.code.Source("\n".join(code)).compile() in d
        result = d["f"]
        result.func_name = func.func_name + "_promote"
        return result
    return decorator

def purefunction_promote(*args, **kwargs):
    import warnings
    warnings.warn("purefunction_promote is deprecated, use elidable_promote instead", DeprecationWarning)
    return elidable_promote(*args, **kwargs)

def look_inside_iff(predicate):
    """
    look inside (including unrolling loops) the target function, if and only if
    predicate(*args) returns True
    """
    def inner(func):
        func = unroll_safe(func)
        # When we return the new function, it might be specialized in some
        # way. We "propogate" this specialization by using
        # specialize:call_location on relevant functions.
        for thing in [func, predicate]:
            thing._annspecialcase_ = "specialize:call_location"

        args = _get_args(func)
        predicateargs = _get_args(predicate)
        assert len(args) == len(predicateargs), "%s and predicate %s need the same numbers of arguments" % (func, predicate)
        d = {
            "dont_look_inside": dont_look_inside,
            "predicate": predicate,
            "func": func,
            "we_are_jitted": we_are_jitted,
        }
        exec py.code.Source("""
            @dont_look_inside
            def trampoline(%(arguments)s):
                return func(%(arguments)s)
            if hasattr(func, "oopspec"):
                trampoline.oopspec = func.oopspec
                del func.oopspec
            trampoline.__name__ = func.__name__ + "_trampoline"
            trampoline._annspecialcase_ = "specialize:call_location"

            def f(%(arguments)s):
                if not we_are_jitted() or predicate(%(arguments)s):
                    return func(%(arguments)s)
                else:
                    return trampoline(%(arguments)s)
            f.__name__ = func.__name__ + "_look_inside_iff"
        """ % {"arguments": ", ".join(args)}).compile() in d
        return d["f"]
    return inner

def oopspec(spec):
    def decorator(func):
        func.oopspec = spec
        return func
    return decorator

def not_in_trace(func):
    """A decorator for a function with no return value.  It makes the
    function call disappear from the jit traces. It is still called in
    interpreted mode, and by the jit tracing and blackholing, but not
    by the final assembler."""
    func.oopspec = "jit.not_in_trace()"   # note that 'func' may take arguments
    return func

@oopspec("jit.isconstant(value)")
def isconstant(value):
    """
    While tracing, returns whether or not the value is currently known to be
    constant. This is not perfect, values can become constant later. Mostly for
    use with @look_inside_iff.

    This is for advanced usage only.
    """
    return NonConstant(False)
isconstant._annspecialcase_ = "specialize:call_location"

@oopspec("jit.isvirtual(value)")
def isvirtual(value):
    """
    Returns if this value is virtual, while tracing, it's relatively
    conservative and will miss some cases.

    This is for advanced usage only.
    """
    return NonConstant(False)
isvirtual._annspecialcase_ = "specialize:call_location"

@specialize.call_location()
def loop_unrolling_heuristic(lst, size, cutoff=2):
    """ In which cases iterating over items of lst can be unrolled
    """
    return isvirtual(lst) or (isconstant(size) and size <= cutoff)

class Entry(ExtRegistryEntry):
    _about_ = hint

    def compute_result_annotation(self, s_x, **kwds_s):
        from rpython.annotator import model as annmodel
        s_x = annmodel.not_const(s_x)
        access_directly = 's_access_directly' in kwds_s
        fresh_virtualizable = 's_fresh_virtualizable' in kwds_s
        if access_directly or fresh_virtualizable:
            assert access_directly, "lone fresh_virtualizable hint"
            if isinstance(s_x, annmodel.SomeInstance):
                from rpython.flowspace.model import Constant
                classdesc = s_x.classdef.classdesc
                virtualizable = classdesc.read_attribute('_virtualizable_',
                                                         Constant(None)).value
                if virtualizable is not None:
                    flags = s_x.flags.copy()
                    flags['access_directly'] = True
                    if fresh_virtualizable:
                        flags['fresh_virtualizable'] = True
                    s_x = annmodel.SomeInstance(s_x.classdef,
                                                s_x.can_be_None,
                                                flags)
        return s_x

    def specialize_call(self, hop, **kwds_i):
        from rpython.rtyper.lltypesystem import lltype
        hints = {}
        for key, index in kwds_i.items():
            s_value = hop.args_s[index]
            if not s_value.is_constant():
                from rpython.rtyper.error import TyperError
                raise TyperError("hint %r is not constant" % (key,))
            assert key.startswith('i_')
            hints[key[2:]] = s_value.const
        v = hop.inputarg(hop.args_r[0], arg=0)
        c_hint = hop.inputconst(lltype.Void, hints)
        hop.exception_cannot_occur()
        return hop.genop('hint', [v, c_hint], resulttype=v.concretetype)


def we_are_jitted():
    """ Considered as true during tracing and blackholing,
    so its consquences are reflected into jitted code """
    return False

_we_are_jitted = CDefinedIntSymbolic('0 /* we are not jitted here */',
                                     default=0)

def _get_virtualizable_token(frame):
    """ An obscure API to get vable token.
    Used by _vmprof
    """
    from rpython.rtyper.lltypesystem import lltype, llmemory
    
    return lltype.nullptr(llmemory.GCREF.TO)

class GetVirtualizableTokenEntry(ExtRegistryEntry):
    _about_ = _get_virtualizable_token

    def compute_result_annotation(self, s_arg):
        from rpython.rtyper.llannotation import SomePtr
        from rpython.rtyper.lltypesystem import llmemory
        return SomePtr(llmemory.GCREF)

    def specialize_call(self, hop):
        from rpython.rtyper.lltypesystem import lltype, llmemory

        hop.exception_cannot_occur()
        T = hop.args_r[0].lowleveltype.TO
        v = hop.inputarg(hop.args_r[0], arg=0)
        while not hasattr(T, 'vable_token'):
            if not hasattr(T, 'super'):
                # we're not really in a jitted build
                return hop.inputconst(llmemory.GCREF,
                                      lltype.nullptr(llmemory.GCREF.TO))
            T = T.super
        v = hop.genop('cast_pointer', [v], resulttype=lltype.Ptr(T))
        c_vable_token = hop.inputconst(lltype.Void, 'vable_token')
        return hop.genop('getfield', [v, c_vable_token],
                         resulttype=llmemory.GCREF)

class Entry(ExtRegistryEntry):
    _about_ = we_are_jitted

    def compute_result_annotation(self):
        from rpython.annotator import model as annmodel
        return annmodel.SomeInteger(nonneg=True)

    def specialize_call(self, hop):
        from rpython.rtyper.lltypesystem import lltype
        hop.exception_cannot_occur()
        return hop.inputconst(lltype.Signed, _we_are_jitted)


def current_trace_length():
    """During JIT tracing, returns the current trace length (as a constant).
    If not tracing, returns -1."""
    if NonConstant(False):
        return 73
    return -1
current_trace_length.oopspec = 'jit.current_trace_length()'

def jit_debug(string, arg1=-sys.maxint-1, arg2=-sys.maxint-1,
                      arg3=-sys.maxint-1, arg4=-sys.maxint-1):
    """When JITted, cause an extra operation JIT_DEBUG to appear in
    the graphs.  Should not be left after debugging."""
    keepalive_until_here(string) # otherwise the whole function call is removed
jit_debug.oopspec = 'jit.debug(string, arg1, arg2, arg3, arg4)'

def assert_green(value):
    """Very strong assert: checks that 'value' is a green
    (a JIT compile-time constant)."""
    keepalive_until_here(value)
assert_green._annspecialcase_ = 'specialize:argtype(0)'
assert_green.oopspec = 'jit.assert_green(value)'

class AssertGreenFailed(Exception):
    pass


def jit_callback(name):
    """Use as a decorator for C callback functions, to insert a
    jitdriver.jit_merge_point() at the start.  Only for callbacks
    that typically invoke more app-level Python code.
    """
    def decorate(func):
        from rpython.tool.sourcetools import compile2
        #
        def get_printable_location():
            return name
        jitdriver = JitDriver(get_printable_location=get_printable_location,
                              greens=[], reds='auto', name=name)
        #
        args = ','.join(['a%d' % i for i in range(func.func_code.co_argcount)])
        source = """def callback_with_jitdriver(%(args)s):
                        jitdriver.jit_merge_point()
                        return real_callback(%(args)s)""" % locals()
        miniglobals = {
            'jitdriver': jitdriver,
            'real_callback': func,
            }
        exec compile2(source) in miniglobals
        return miniglobals['callback_with_jitdriver']
    return decorate


# ____________________________________________________________
# VRefs

@specialize.argtype(0)
def virtual_ref(x):
    """Creates a 'vref' object that contains a reference to 'x'.  Calls
    to virtual_ref/virtual_ref_finish must be properly nested.  The idea
    is that the object 'x' is supposed to be JITted as a virtual between
    the calls to virtual_ref and virtual_ref_finish, but the 'vref'
    object can escape at any point in time.  If at runtime it is
    dereferenced (by the call syntax 'vref()'), it returns 'x', which is
    then forced."""
    return DirectJitVRef(x)
virtual_ref.oopspec = 'virtual_ref(x)'

@specialize.argtype(1)
def virtual_ref_finish(vref, x):
    """See docstring in virtual_ref(x)"""
    keepalive_until_here(x)   # otherwise the whole function call is removed
    _virtual_ref_finish(vref, x)
virtual_ref_finish.oopspec = 'virtual_ref_finish(x)'

def non_virtual_ref(x):
    """Creates a 'vref' that just returns x when called; nothing more special.
    Used for None or for frames outside JIT scope."""
    return DirectVRef(x)

class InvalidVirtualRef(Exception):
    """
    Raised if we try to call a non-forced virtualref after the call to
    virtual_ref_finish
    """

# ---------- implementation-specific ----------

class DirectVRef(object):
    def __init__(self, x):
        self._x = x
        self._state = 'non-forced'

    def __call__(self):
        if self._state == 'non-forced':
            self._state = 'forced'
        elif self._state == 'invalid':
            raise InvalidVirtualRef
        return self._x

    @property
    def virtual(self):
        """A property that is True if the vref contains a virtual that would
        be forced by the '()' operator."""
        return self._state == 'non-forced'

    def _finish(self):
        if self._state == 'non-forced':
            self._state = 'invalid'

class DirectJitVRef(DirectVRef):
    def __init__(self, x):
        assert x is not None, "virtual_ref(None) is not allowed"
        DirectVRef.__init__(self, x)

def _virtual_ref_finish(vref, x):
    assert vref._x is x, "Invalid call to virtual_ref_finish"
    vref._finish()

class Entry(ExtRegistryEntry):
    _about_ = (non_virtual_ref, DirectJitVRef)

    def compute_result_annotation(self, s_obj):
        from rpython.rlib import _jit_vref
        return _jit_vref.SomeVRef(s_obj)

    def specialize_call(self, hop):
        return hop.r_result.specialize_call(hop)

class Entry(ExtRegistryEntry):
    _type_ = DirectVRef

    def compute_annotation(self):
        from rpython.rlib import _jit_vref
        assert isinstance(self.instance, DirectVRef)
        s_obj = self.bookkeeper.immutablevalue(self.instance())
        return _jit_vref.SomeVRef(s_obj)

class Entry(ExtRegistryEntry):
    _about_ = _virtual_ref_finish

    def compute_result_annotation(self, s_vref, s_obj):
        pass

    def specialize_call(self, hop):
        hop.exception_cannot_occur()

vref_None = non_virtual_ref(None)

# ____________________________________________________________
# User interface for the warmspot JIT policy

class JitHintError(Exception):
    """Inconsistency in the JIT hints."""

ENABLE_ALL_OPTS = (
    'intbounds:rewrite:virtualize:string:earlyforce:pure:heap:unroll')

PARAMETER_DOCS = {
    'threshold': 'number of times a loop has to run for it to become hot',
    'function_threshold': 'number of times a function must run for it to become traced from start',
    'trace_eagerness': 'number of times a guard has to fail before we start compiling a bridge',
    'decay': 'amount to regularly decay counters by (0=none, 1000=max)',
    'trace_limit': 'number of recorded operations before we abort tracing with ABORT_TOO_LONG',
    'inlining': 'inline python functions or not (1/0)',
    'loop_longevity': 'a parameter controlling how long loops will be kept before being freed, an estimate',
    'retrace_limit': 'how many times we can try retracing before giving up',
    'max_retrace_guards': 'number of extra guards a retrace can cause',
    'max_unroll_loops': 'number of extra unrollings a loop can cause',
    'enable_opts': 'INTERNAL USE ONLY (MAY NOT WORK OR LEAD TO CRASHES): '
                   'optimizations to enable, or all = %s' % ENABLE_ALL_OPTS,
    'max_unroll_recursion': 'how many levels deep to unroll a recursive function',
    'vectorize': 'turn on the vectorization optimization. default off. requirement: (sse2)',
    }

PARAMETERS = {'threshold': 1039, # just above 1024, prime
              'function_threshold': 1619, # slightly more than one above, also prime
              'trace_eagerness': 200,
              'decay': 40,
              'trace_limit': 6000,
              'inlining': 1,
              'loop_longevity': 1000,
              'retrace_limit': 5,
              'max_retrace_guards': 15,
              'max_unroll_loops': 0,
              'enable_opts': 'all',
              'max_unroll_recursion': 7,
              'vectorize': 0,
              }
unroll_parameters = unrolling_iterable(PARAMETERS.items())

# ____________________________________________________________

class JitDriver(object):
    """Base class to declare fine-grained user control on the JIT.  So
    far, there must be a singleton instance of JitDriver.  This style
    will allow us (later) to support a single RPython program with
    several independent JITting interpreters in it.
    """

    active = True          # if set to False, this JitDriver is ignored
    virtualizables = []
    name = 'jitdriver'
    inline_jit_merge_point = False
    _store_last_enter_jit = None

    def __init__(self, greens=None, reds=None, virtualizables=None,
                 get_jitcell_at=None, set_jitcell_at=None,
                 get_printable_location=None, confirm_enter_jit=None,
                 can_never_inline=None, should_unroll_one_iteration=None,
<<<<<<< HEAD
                 name='jitdriver', check_untranslated=True, vectorize=False):
=======
                 name='jitdriver', check_untranslated=True,
                 get_unique_id=None):
>>>>>>> c5fe0a6c
        if greens is not None:
            self.greens = greens
        self.name = name
        if reds == 'auto':
            self.autoreds = True
            self.reds = []
            self.numreds = None # see warmspot.autodetect_jit_markers_redvars
            assert confirm_enter_jit is None, (
                "reds='auto' is not compatible with confirm_enter_jit")
        else:
            if reds is not None:
                self.reds = reds
            self.autoreds = False
            self.numreds = len(self.reds)
        if not hasattr(self, 'greens') or not hasattr(self, 'reds'):
            raise AttributeError("no 'greens' or 'reds' supplied")
        if virtualizables is not None:
            self.virtualizables = virtualizables
        for v in self.virtualizables:
            assert v in self.reds
        # if reds are automatic, they won't be passed to jit_merge_point, so
        # _check_arguments will receive only the green ones (i.e., the ones
        # which are listed explicitly). So, it is fine to just ignore reds
        self._somelivevars = set([name for name in
                                  self.greens + (self.reds or [])
                                  if '.' not in name])
        self._heuristic_order = {}   # check if 'reds' and 'greens' are ordered
        self._make_extregistryentries()
        assert get_jitcell_at is None, "get_jitcell_at no longer used"
        assert set_jitcell_at is None, "set_jitcell_at no longer used"
        self.get_printable_location = get_printable_location
        if get_unique_id is None:
            get_unique_id = lambda *args: 0
        self.get_unique_id = get_unique_id
        self.confirm_enter_jit = confirm_enter_jit
        self.can_never_inline = can_never_inline
        self.should_unroll_one_iteration = should_unroll_one_iteration
        self.check_untranslated = check_untranslated
        self.vectorize = vectorize

    def _freeze_(self):
        return True

    def _check_arguments(self, livevars, is_merge_point):
        assert set(livevars) == self._somelivevars
        # check heuristically that 'reds' and 'greens' are ordered as
        # the JIT will need them to be: first INTs, then REFs, then
        # FLOATs.
        if len(self._heuristic_order) < len(livevars):
            from rpython.rlib.rarithmetic import (r_singlefloat, r_longlong,
                                                  r_ulonglong, r_uint)
            added = False
            for var, value in livevars.items():
                if var not in self._heuristic_order:
                    if (r_ulonglong is not r_uint and
                            isinstance(value, (r_longlong, r_ulonglong))):
                        assert 0, ("should not pass a r_longlong argument for "
                                   "now, because on 32-bit machines it needs "
                                   "to be ordered as a FLOAT but on 64-bit "
                                   "machines as an INT")
                    elif isinstance(value, (int, long, r_singlefloat)):
                        kind = '1:INT'
                    elif isinstance(value, float):
                        kind = '3:FLOAT'
                    elif isinstance(value, (str, unicode)) and len(value) != 1:
                        kind = '2:REF'
                    elif isinstance(value, (list, dict)):
                        kind = '2:REF'
                    elif (hasattr(value, '__class__')
                          and value.__class__.__module__ != '__builtin__'):
                        if hasattr(value, '_freeze_'):
                            continue   # value._freeze_() is better not called
                        elif getattr(value, '_alloc_flavor_', 'gc') == 'gc':
                            kind = '2:REF'
                        else:
                            kind = '1:INT'
                    else:
                        continue
                    self._heuristic_order[var] = kind
                    added = True
            if added:
                for color in ('reds', 'greens'):
                    lst = getattr(self, color)
                    allkinds = [self._heuristic_order.get(name, '?')
                                for name in lst]
                    kinds = [k for k in allkinds if k != '?']
                    assert kinds == sorted(kinds), (
                        "bad order of %s variables in the jitdriver: "
                        "must be INTs, REFs, FLOATs; got %r" %
                        (color, allkinds))

        if is_merge_point:
            if self._store_last_enter_jit:
                if livevars != self._store_last_enter_jit:
                    raise JitHintError(
                        "Bad can_enter_jit() placement: there should *not* "
                        "be any code in between can_enter_jit() -> jit_merge_point()" )
                self._store_last_enter_jit = None
        else:
            self._store_last_enter_jit = livevars

    def jit_merge_point(_self, **livevars):
        # special-cased by ExtRegistryEntry
        if _self.check_untranslated:
            _self._check_arguments(livevars, True)

    def can_enter_jit(_self, **livevars):
        if _self.autoreds:
            raise TypeError("Cannot call can_enter_jit on a driver with reds='auto'")
        # special-cased by ExtRegistryEntry
        if _self.check_untranslated:
            _self._check_arguments(livevars, False)

    def loop_header(self):
        # special-cased by ExtRegistryEntry
        pass

    def inline(self, call_jit_merge_point):
        assert False, "@inline off: see skipped failures in test_warmspot."
        #
        assert self.autoreds, "@inline works only with reds='auto'"
        self.inline_jit_merge_point = True
        def decorate(func):
            template = """
                def {name}({arglist}):
                    {call_jit_merge_point}({arglist})
                    return {original}({arglist})
            """
            templateargs = {'call_jit_merge_point': call_jit_merge_point.__name__}
            globaldict = {call_jit_merge_point.__name__: call_jit_merge_point}
            result = rpython_wrapper(func, template, templateargs, **globaldict)
            result._inline_jit_merge_point_ = call_jit_merge_point
            return result

        return decorate


    def clone(self):
        assert self.inline_jit_merge_point, 'JitDriver.clone works only after @inline'
        newdriver = object.__new__(self.__class__)
        newdriver.__dict__ = self.__dict__.copy()
        return newdriver

    def _make_extregistryentries(self):
        # workaround: we cannot declare ExtRegistryEntries for functions
        # used as methods of a frozen object, but we can attach the
        # bound methods back to 'self' and make ExtRegistryEntries
        # specifically for them.
        self.jit_merge_point = self.jit_merge_point
        self.can_enter_jit = self.can_enter_jit
        self.loop_header = self.loop_header
        class Entry(ExtEnterLeaveMarker):
            _about_ = (self.jit_merge_point, self.can_enter_jit)

        class Entry(ExtLoopHeader):
            _about_ = self.loop_header

def _set_param(driver, name, value):
    # special-cased by ExtRegistryEntry
    # (internal, must receive a constant 'name')
    # if value is None, sets the default value.
    assert name in PARAMETERS

@specialize.arg(0, 1)
def set_param(driver, name, value):
    """Set one of the tunable JIT parameter. Driver can be None, then all
    drivers have this set """
    _set_param(driver, name, value)

@specialize.arg(0, 1)
def set_param_to_default(driver, name):
    """Reset one of the tunable JIT parameters to its default value."""
    _set_param(driver, name, None)

def set_user_param(driver, text):
    """Set the tunable JIT parameters from a user-supplied string
    following the format 'param=value,param=value', or 'off' to
    disable the JIT.  For programmatic setting of parameters, use
    directly JitDriver.set_param().
    """
    if text == 'off':
        set_param(driver, 'threshold', -1)
        set_param(driver, 'function_threshold', -1)
        return
    if text == 'default':
        for name1, _ in unroll_parameters:
            set_param_to_default(driver, name1)
        return
    for s in text.split(','):
        s = s.strip(' ')
        parts = s.split('=')
        if len(parts) != 2:
            raise ValueError
        name = parts[0]
        value = parts[1]
        if name == 'enable_opts':
            set_param(driver, 'enable_opts', value)
        else:
            for name1, _ in unroll_parameters:
                if name1 == name and name1 != 'enable_opts':
                    try:
                        set_param(driver, name1, int(value))
                    except ValueError:
                        raise
                    break
            else:
                raise ValueError
set_user_param._annspecialcase_ = 'specialize:arg(0)'

# ____________________________________________________________
#
# Annotation and rtyping of some of the JitDriver methods


class ExtEnterLeaveMarker(ExtRegistryEntry):
    # Replace a call to myjitdriver.jit_merge_point(**livevars)
    # with an operation jit_marker('jit_merge_point', myjitdriver, livevars...)
    # Also works with can_enter_jit.

    def compute_result_annotation(self, **kwds_s):
        from rpython.annotator import model as annmodel

        if self.instance.__name__ == 'jit_merge_point':
            self.annotate_hooks(**kwds_s)

        driver = self.instance.im_self
        keys = kwds_s.keys()
        keys.sort()
        expected = ['s_' + name for name in driver.greens + driver.reds
                                if '.' not in name]
        expected.sort()
        if keys != expected:
            raise JitHintError("%s expects the following keyword "
                               "arguments: %s" % (self.instance,
                                                  expected))

        try:
            cache = self.bookkeeper._jit_annotation_cache[driver]
        except AttributeError:
            cache = {}
            self.bookkeeper._jit_annotation_cache = {driver: cache}
        except KeyError:
            cache = {}
            self.bookkeeper._jit_annotation_cache[driver] = cache
        for key, s_value in kwds_s.items():
            s_previous = cache.get(key, annmodel.s_ImpossibleValue)
            s_value = annmodel.unionof(s_previous, s_value)  # where="mixing incompatible types in argument %s of jit_merge_point/can_enter_jit" % key[2:]
            cache[key] = s_value

        # add the attribute _dont_reach_me_in_del_ (see rpython.rtyper.rclass)
        try:
            graph = self.bookkeeper.position_key[0]
            graph.func._dont_reach_me_in_del_ = True
        except (TypeError, AttributeError):
            pass

        return annmodel.s_None

    def annotate_hooks(self, **kwds_s):
        driver = self.instance.im_self
        h = self.annotate_hook
        h(driver.get_printable_location, driver.greens, **kwds_s)

    def annotate_hook(self, func, variables, args_s=[], **kwds_s):
        if func is None:
            return
        bk = self.bookkeeper
        s_func = bk.immutablevalue(func)
        uniquekey = 'jitdriver.%s' % func.func_name
        args_s = args_s[:]
        for name in variables:
            if '.' not in name:
                s_arg = kwds_s['s_' + name]
            else:
                objname, fieldname = name.split('.')
                s_instance = kwds_s['s_' + objname]
                attrdef = s_instance.classdef.find_attribute(fieldname)
                position = self.bookkeeper.position_key
                attrdef.read_locations[position] = True
                s_arg = attrdef.getvalue()
                assert s_arg is not None
            args_s.append(s_arg)
        bk.emulate_pbc_call(uniquekey, s_func, args_s)

    def specialize_call(self, hop, **kwds_i):
        # XXX to be complete, this could also check that the concretetype
        # of the variables are the same for each of the calls.
        from rpython.rtyper.lltypesystem import lltype
        driver = self.instance.im_self
        greens_v = []
        reds_v = []
        for name in driver.greens:
            if '.' not in name:
                i = kwds_i['i_' + name]
                r_green = hop.args_r[i]
                v_green = hop.inputarg(r_green, arg=i)
            else:
                objname, fieldname = name.split('.')   # see test_green_field
                assert objname in driver.reds
                i = kwds_i['i_' + objname]
                s_red = hop.args_s[i]
                r_red = hop.args_r[i]
                while True:
                    try:
                        mangled_name, r_field = r_red._get_field(fieldname)
                        break
                    except KeyError:
                        pass
                    assert r_red.rbase is not None, (
                        "field %r not found in %r" % (name,
                                                      r_red.lowleveltype.TO))
                    r_red = r_red.rbase
                GTYPE = r_red.lowleveltype.TO
                assert GTYPE._immutable_field(mangled_name), (
                    "field %r must be declared as immutable" % name)
                if not hasattr(driver, 'll_greenfields'):
                    driver.ll_greenfields = {}
                driver.ll_greenfields[name] = GTYPE, mangled_name
                #
                v_red = hop.inputarg(r_red, arg=i)
                c_llname = hop.inputconst(lltype.Void, mangled_name)
                v_green = hop.genop('getfield', [v_red, c_llname],
                                    resulttype=r_field)
                s_green = s_red.classdef.about_attribute(fieldname)
                assert s_green is not None
                hop.rtyper.annotator.setbinding(v_green, s_green)
            greens_v.append(v_green)
        for name in driver.reds:
            i = kwds_i['i_' + name]
            r_red = hop.args_r[i]
            v_red = hop.inputarg(r_red, arg=i)
            reds_v.append(v_red)
        hop.exception_cannot_occur()
        vlist = [hop.inputconst(lltype.Void, self.instance.__name__),
                 hop.inputconst(lltype.Void, driver)]
        vlist.extend(greens_v)
        vlist.extend(reds_v)
        return hop.genop('jit_marker', vlist,
                         resulttype=lltype.Void)

class ExtLoopHeader(ExtRegistryEntry):
    # Replace a call to myjitdriver.loop_header()
    # with an operation jit_marker('loop_header', myjitdriver).

    def compute_result_annotation(self, **kwds_s):
        from rpython.annotator import model as annmodel
        return annmodel.s_None

    def specialize_call(self, hop):
        from rpython.rtyper.lltypesystem import lltype
        driver = self.instance.im_self
        hop.exception_cannot_occur()
        vlist = [hop.inputconst(lltype.Void, 'loop_header'),
                 hop.inputconst(lltype.Void, driver)]
        return hop.genop('jit_marker', vlist,
                         resulttype=lltype.Void)

class ExtSetParam(ExtRegistryEntry):
    _about_ = _set_param

    def compute_result_annotation(self, s_driver, s_name, s_value):
        from rpython.annotator import model as annmodel
        assert s_name.is_constant()
        if s_name.const == 'enable_opts':
            assert annmodel.SomeString(can_be_None=True).contains(s_value)
        else:
            assert (s_value == annmodel.s_None or
                    annmodel.SomeInteger().contains(s_value))
        return annmodel.s_None

    def specialize_call(self, hop):
        from rpython.rtyper.lltypesystem import lltype
        from rpython.rtyper.lltypesystem.rstr import string_repr
        from rpython.flowspace.model import Constant

        hop.exception_cannot_occur()
        driver = hop.inputarg(lltype.Void, arg=0)
        name = hop.args_s[1].const
        if name == 'enable_opts':
            repr = string_repr
        else:
            repr = lltype.Signed
        if (isinstance(hop.args_v[2], Constant) and
            hop.args_v[2].value is None):
            value = PARAMETERS[name]
            v_value = hop.inputconst(repr, value)
        else:
            v_value = hop.inputarg(repr, arg=2)
        vlist = [hop.inputconst(lltype.Void, "set_param"),
                 driver,
                 hop.inputconst(lltype.Void, name),
                 v_value]
        return hop.genop('jit_marker', vlist,
                         resulttype=lltype.Void)

class AsmInfo(object):
    """ An addition to JitDebugInfo concerning assembler. Attributes:

    ops_offset - dict of offsets of operations or None
    asmaddr - (int) raw address of assembler block
    asmlen - assembler block length
    """
    def __init__(self, ops_offset, asmaddr, asmlen):
        self.ops_offset = ops_offset
        self.asmaddr = asmaddr
        self.asmlen = asmlen

class JitDebugInfo(object):
    """ An object representing debug info. Attributes meanings:

    greenkey - a list of green boxes or None for bridge
    logger - an instance of jit.metainterp.logger.LogOperations
    type - either 'loop', 'entry bridge' or 'bridge'
    looptoken - description of a loop
    fail_descr - fail descr or None
    asminfo - extra assembler information
    """

    asminfo = None
    def __init__(self, jitdriver_sd, logger, looptoken, operations, type,
                 greenkey=None, fail_descr=None):
        self.jitdriver_sd = jitdriver_sd
        self.logger = logger
        self.looptoken = looptoken
        self.operations = operations
        self.type = type
        if type == 'bridge':
            assert fail_descr is not None
        else:
            assert greenkey is not None
        self.greenkey = greenkey
        self.fail_descr = fail_descr

    def get_jitdriver(self):
        """ Return where the jitdriver on which the jitting started
        """
        return self.jitdriver_sd.jitdriver

    def get_greenkey_repr(self):
        """ Return the string repr of a greenkey
        """
        return self.jitdriver_sd.warmstate.get_location_str(self.greenkey)

class JitHookInterface(object):
    """ This is the main connector between the JIT and the interpreter.
    Several methods on this class will be invoked at various stages
    of JIT running like JIT loops compiled, aborts etc.
    An instance of this class will be available as policy.jithookiface.
    """
    def on_abort(self, reason, jitdriver, greenkey, greenkey_repr, logops, operations):
        """ A hook called each time a loop is aborted with jitdriver and
        greenkey where it started, reason is a string why it got aborted
        """

    #def before_optimize(self, debug_info):
    #    """ A hook called before optimizer is run, called with instance of
    #    JitDebugInfo. Overwrite for custom behavior
    #    """
    # DISABLED

    def before_compile(self, debug_info):
        """ A hook called after a loop is optimized, before compiling assembler,
        called with JitDebugInfo instance. Overwrite for custom behavior
        """

    def after_compile(self, debug_info):
        """ A hook called after a loop has compiled assembler,
        called with JitDebugInfo instance. Overwrite for custom behavior
        """

    #def before_optimize_bridge(self, debug_info):
    #                           operations, fail_descr_no):
    #    """ A hook called before a bridge is optimized.
    #    Called with JitDebugInfo instance, overwrite for
    #    custom behavior
    #    """
    # DISABLED

    def before_compile_bridge(self, debug_info):
        """ A hook called before a bridge is compiled, but after optimizations
        are performed. Called with instance of debug_info, overwrite for
        custom behavior
        """

    def after_compile_bridge(self, debug_info):
        """ A hook called after a bridge is compiled, called with JitDebugInfo
        instance, overwrite for custom behavior
        """

def record_known_class(value, cls):
    """
    Assure the JIT that value is an instance of cls. This is not a precise
    class check, unlike a guard_class.
    """
    assert isinstance(value, cls)

class Entry(ExtRegistryEntry):
    _about_ = record_known_class

    def compute_result_annotation(self, s_inst, s_cls):
        from rpython.annotator import model as annmodel
        assert s_cls.is_constant()
        assert not s_inst.can_be_none()
        assert isinstance(s_inst, annmodel.SomeInstance)

    def specialize_call(self, hop):
        from rpython.rtyper.lltypesystem import lltype
        from rpython.rtyper import rclass

        classrepr = rclass.get_type_repr(hop.rtyper)

        hop.exception_cannot_occur()
        v_inst = hop.inputarg(hop.args_r[0], arg=0)
        v_cls = hop.inputarg(classrepr, arg=1)
        return hop.genop('jit_record_known_class', [v_inst, v_cls],
                         resulttype=lltype.Void)

def _jit_conditional_call(condition, function, *args):
    pass

@specialize.call_location()
def conditional_call(condition, function, *args):
    if we_are_jitted():
        _jit_conditional_call(condition, function, *args)
    else:
        if condition:
            function(*args)
conditional_call._always_inline_ = True

class ConditionalCallEntry(ExtRegistryEntry):
    _about_ = _jit_conditional_call

    def compute_result_annotation(self, *args_s):
        self.bookkeeper.emulate_pbc_call(self.bookkeeper.position_key,
                                         args_s[1], args_s[2:])

    def specialize_call(self, hop):
        from rpython.rtyper.lltypesystem import lltype

        args_v = hop.inputargs(lltype.Bool, lltype.Void, *hop.args_r[2:])
        args_v[1] = hop.args_r[1].get_concrete_llfn(hop.args_s[1],
                                                    hop.args_s[2:], hop.spaceop)
        hop.exception_is_here()
        return hop.genop('jit_conditional_call', args_v)

class Counters(object):
    counters="""
    TRACING
    BACKEND
    OPS
    RECORDED_OPS
    GUARDS
    OPT_OPS
    OPT_GUARDS
    OPT_FORCINGS
    ABORT_TOO_LONG
    ABORT_BRIDGE
    ABORT_BAD_LOOP
    ABORT_ESCAPE
    ABORT_FORCE_QUASIIMMUT
    NVIRTUALS
    NVHOLES
    NVREUSED
    TOTAL_COMPILED_LOOPS
    TOTAL_COMPILED_BRIDGES
    TOTAL_FREED_LOOPS
    TOTAL_FREED_BRIDGES
    """

    counter_names = []

    @staticmethod
    def _setup():
        names = Counters.counters.split()
        for i, name in enumerate(names):
            setattr(Counters, name, i)
            Counters.counter_names.append(name)
        Counters.ncounters = len(names)

Counters._setup()<|MERGE_RESOLUTION|>--- conflicted
+++ resolved
@@ -590,12 +590,8 @@
                  get_jitcell_at=None, set_jitcell_at=None,
                  get_printable_location=None, confirm_enter_jit=None,
                  can_never_inline=None, should_unroll_one_iteration=None,
-<<<<<<< HEAD
-                 name='jitdriver', check_untranslated=True, vectorize=False):
-=======
-                 name='jitdriver', check_untranslated=True,
+                 name='jitdriver', check_untranslated=True, vectorize=False,
                  get_unique_id=None):
->>>>>>> c5fe0a6c
         if greens is not None:
             self.greens = greens
         self.name = name
