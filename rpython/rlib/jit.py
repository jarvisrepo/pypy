--- conflicted
+++ resolved
@@ -605,13 +605,8 @@
                  get_jitcell_at=None, set_jitcell_at=None,
                  get_printable_location=None, confirm_enter_jit=None,
                  can_never_inline=None, should_unroll_one_iteration=None,
-<<<<<<< HEAD
-                 name='jitdriver', check_untranslated=True,
+                 name='jitdriver', check_untranslated=True, vectorize=False,
                  get_unique_id=None, stm_report_location=None):
-=======
-                 name='jitdriver', check_untranslated=True, vectorize=False,
-                 get_unique_id=None):
->>>>>>> 2d490beb
         if greens is not None:
             self.greens = greens
         self.name = name
@@ -650,12 +645,9 @@
         self.can_never_inline = can_never_inline
         self.should_unroll_one_iteration = should_unroll_one_iteration
         self.check_untranslated = check_untranslated
-<<<<<<< HEAD
+        self.vec = vectorize
         if stm_report_location is not None:
             self.stm_report_location = stm_report_location
-=======
-        self.vec = vectorize
->>>>>>> 2d490beb
 
     def _freeze_(self):
         return True
