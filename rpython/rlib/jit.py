--- conflicted
+++ resolved
@@ -605,11 +605,7 @@
                  get_printable_location=None, confirm_enter_jit=None,
                  can_never_inline=None, should_unroll_one_iteration=None,
                  name='jitdriver', check_untranslated=True, vectorize=False,
-<<<<<<< HEAD
-                 get_unique_id=None, stm_report_location=None):
-=======
-                 get_unique_id=None, is_recursive=False):
->>>>>>> 1d5fa256
+                 get_unique_id=None, is_recursive=False, stm_report_location=None):
         if greens is not None:
             self.greens = greens
         self.name = name
