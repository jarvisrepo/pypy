import py
import sys
from rpython.tool.udir import udir
from rpython.tool.version import rpythonroot
from rpython.rtyper.lltypesystem import lltype, llmemory, rffi
from rpython.translator.tool.cbuild import ExternalCompilationInfo
from rpython.rtyper.tool import rffi_platform as platform

from rpython.jit.backend import detect_cpu

class VMProfPlatformUnsupported(Exception):
    pass

def setup():
    if not detect_cpu.autodetect().startswith(detect_cpu.MODEL_X86_64):
        raise VMProfPlatformUnsupported("rvmprof only supports"
                                        " x86-64 CPUs for now")


    ROOT = py.path.local(rpythonroot).join('rpython', 'rlib', 'rvmprof')
    SRC = ROOT.join('src')


    if sys.platform.startswith('linux'):
        libs = ['dl']
    else:
        libs = []

    eci_kwds = dict(
        include_dirs = [SRC],
        includes = ['rvmprof.h'],
        libraries = libs,
        separate_module_files = [SRC.join('rvmprof.c')],
        post_include_bits=['#define RPYTHON_VMPROF\n'],
        )
    eci = ExternalCompilationInfo(**eci_kwds)

    platform.verify_eci(ExternalCompilationInfo(
        compile_extra=['-DRPYTHON_LL2CTYPES'],
        **eci_kwds))


    vmprof_init = rffi.llexternal("vmprof_init",
                                  [rffi.INT, rffi.DOUBLE, rffi.CCHARP],
                                  rffi.CCHARP, compilation_info=eci)
    vmprof_enable = rffi.llexternal("vmprof_enable", [], rffi.INT,
                                    compilation_info=eci,
                                    save_err=rffi.RFFI_SAVE_ERRNO)
    vmprof_disable = rffi.llexternal("vmprof_disable", [], rffi.INT,
                                     compilation_info=eci,
                                     save_err=rffi.RFFI_SAVE_ERRNO)
    vmprof_register_virtual_function = rffi.llexternal(
                                           "vmprof_register_virtual_function",
                                           [rffi.CCHARP, rffi.LONG, rffi.INT],
                                           rffi.INT, compilation_info=eci)
    vmprof_ignore_signals = rffi.llexternal("vmprof_ignore_signals",
                                            [rffi.INT], lltype.Void,
                                            compilation_info=eci)
    return CInterface(locals())


class CInterface(object):
    def __init__(self, namespace):
        for k, v in namespace.iteritems():
            setattr(self, k, v)

    def _freeze_(self):
        return True

def token2lltype(tok):
    if tok == 'i':
        return lltype.Signed
    if tok == 'r':
        return llmemory.GCREF
    raise NotImplementedError(repr(tok))

def make_trampoline_function(name, func, token, restok):
    from rpython.jit.backend import detect_cpu

    cont_name = 'rpyvmprof_f_%s_%s' % (name, token)
    tramp_name = 'rpyvmprof_t_%s_%s' % (name, token)
    orig_tramp_name = tramp_name

    func.c_name = cont_name
    func._dont_inline_ = True

    if sys.platform == 'darwin':
        # according to internet "At the time UNIX was written in 1974...."
        # "... all C functions are prefixed with _"
        cont_name = '_' + cont_name
        tramp_name = '_' + tramp_name
        PLT = ""
        size_decl = ""
        type_decl = ""
<<<<<<< HEAD
=======
        extra_align = ""
>>>>>>> 59be3727
    else:
        PLT = "@PLT"
        type_decl = "\t.type\t%s, @function" % (tramp_name,)
        size_decl = "\t.size\t%s, .-%s" % (
            tramp_name, tramp_name)
<<<<<<< HEAD

=======
        extra_align = "\t.cfi_def_cfa_offset 8"
>>>>>>> 59be3727

    assert detect_cpu.autodetect().startswith(detect_cpu.MODEL_X86_64), (
        "rvmprof only supports x86-64 CPUs for now")

    # mapping of argument count (not counting the final uid argument) to
    # the register that holds this uid argument
    reg = {0: '%rdi',
           1: '%rsi',
           2: '%rdx',
           3: '%rcx',
           4: '%r8',
           5: '%r9',
           }
    try:
        reg = reg[len(token)]
    except KeyError:
        raise NotImplementedError(
            "not supported: %r takes more than 5 arguments" % (func,))

    target = udir.join('module_cache')
    target.ensure(dir=1)
    target = target.join('trampoline_%s_%s.vmprof.s' % (name, token))
    # NOTE! the tabs in this file are absolutely essential, things
    #       that don't start with \t are silently ignored (<arigato>: WAT!?)
    target.write("""\
\t.text
\t.globl\t%(tramp_name)s
%(type_decl)s
%(tramp_name)s:
\t.cfi_startproc
\tpushq\t%(reg)s
\t.cfi_def_cfa_offset 16
\tcall %(cont_name)s%(PLT)s
\taddq\t$8, %%rsp
%(extra_align)s
\tret
\t.cfi_endproc
%(size_decl)s
""" % locals())

    def tok2cname(tok):
        if tok == 'i':
            return 'long'
        if tok == 'r':
            return 'void *'
        raise NotImplementedError(repr(tok))

    header = 'RPY_EXTERN %s %s(%s);\n' % (
        tok2cname(restok),
        orig_tramp_name,
        ', '.join([tok2cname(tok) for tok in token] + ['long']))

    header += """\
static int cmp_%s(void *addr) {
    if (addr == %s) return 1;
#ifdef VMPROF_ADDR_OF_TRAMPOLINE
    return VMPROF_ADDR_OF_TRAMPOLINE(addr);
#undef VMPROF_ADDR_OF_TRAMPOLINE
#else
    return 0;
#endif
#define VMPROF_ADDR_OF_TRAMPOLINE cmp_%s
}
""" % (tramp_name, orig_tramp_name, tramp_name)

    eci = ExternalCompilationInfo(
        post_include_bits = [header],
        separate_module_files = [str(target)],
    )

    return rffi.llexternal(
        orig_tramp_name,
        [token2lltype(tok) for tok in token] + [lltype.Signed],
        token2lltype(restok),
        compilation_info=eci,
        _nowrapper=True, sandboxsafe=True,
        random_effects_on_gcobjs=True)<|MERGE_RESOLUTION|>--- conflicted
+++ resolved
@@ -92,20 +92,13 @@
         PLT = ""
         size_decl = ""
         type_decl = ""
-<<<<<<< HEAD
-=======
         extra_align = ""
->>>>>>> 59be3727
     else:
         PLT = "@PLT"
         type_decl = "\t.type\t%s, @function" % (tramp_name,)
         size_decl = "\t.size\t%s, .-%s" % (
             tramp_name, tramp_name)
-<<<<<<< HEAD
-
-=======
         extra_align = "\t.cfi_def_cfa_offset 8"
->>>>>>> 59be3727
 
     assert detect_cpu.autodetect().startswith(detect_cpu.MODEL_X86_64), (
         "rvmprof only supports x86-64 CPUs for now")
