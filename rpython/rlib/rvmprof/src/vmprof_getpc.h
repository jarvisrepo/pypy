// -*- Mode: C++; c-basic-offset: 2; indent-tabs-mode: nil -*-
// Copyright (c) 2005, Google Inc.
// All rights reserved.
//
// Redistribution and use in source and binary forms, with or without
// modification, are permitted provided that the following conditions are
// met:
//
//     * Redistributions of source code must retain the above copyright
// notice, this list of conditions and the following disclaimer.
//     * Redistributions in binary form must reproduce the above
// copyright notice, this list of conditions and the following disclaimer
// in the documentation and/or other materials provided with the
// distribution.
//     * Neither the name of Google Inc. nor the names of its
// contributors may be used to endorse or promote products derived from
// this software without specific prior written permission.
//
// THIS SOFTWARE IS PROVIDED BY THE COPYRIGHT HOLDERS AND CONTRIBUTORS
// "AS IS" AND ANY EXPRESS OR IMPLIED WARRANTIES, INCLUDING, BUT NOT
// LIMITED TO, THE IMPLIED WARRANTIES OF MERCHANTABILITY AND FITNESS FOR
// A PARTICULAR PURPOSE ARE DISCLAIMED. IN NO EVENT SHALL THE COPYRIGHT
// OWNER OR CONTRIBUTORS BE LIABLE FOR ANY DIRECT, INDIRECT, INCIDENTAL,
// SPECIAL, EXEMPLARY, OR CONSEQUENTIAL DAMAGES (INCLUDING, BUT NOT
// LIMITED TO, PROCUREMENT OF SUBSTITUTE GOODS OR SERVICES; LOSS OF USE,
// DATA, OR PROFITS; OR BUSINESS INTERRUPTION) HOWEVER CAUSED AND ON ANY
// THEORY OF LIABILITY, WHETHER IN CONTRACT, STRICT LIABILITY, OR TORT
// (INCLUDING NEGLIGENCE OR OTHERWISE) ARISING IN ANY WAY OUT OF THE USE
// OF THIS SOFTWARE, EVEN IF ADVISED OF THE POSSIBILITY OF SUCH DAMAGE.

// ---
// Author: Craig Silverstein
//
// This is an internal header file used by profiler.cc.  It defines
// the single (inline) function GetPC.  GetPC is used in a signal
// handler to figure out the instruction that was being executed when
// the signal-handler was triggered.
//
// To get this, we use the ucontext_t argument to the signal-handler
// callback, which holds the full context of what was going on when
// the signal triggered.  How to get from a ucontext_t to a Program
// Counter is OS-dependent.

#ifndef BASE_GETPC_H_
#define BASE_GETPC_H_
// On many linux systems, we may need _GNU_SOURCE to get access to
// the defined constants that define the register we want to see (eg
// REG_EIP).  Note this #define must come first!
#define _GNU_SOURCE 1
// If #define _GNU_SOURCE causes problems, this might work instead.
// It will cause problems for FreeBSD though!, because it turns off
// the needed __BSD_VISIBLE.
#ifdef __APPLE__
#include <limits.h>
#define _XOPEN_SOURCE 500
#endif

#include "vmprof_config.h"

#include <string.h>         // for memcmp
#if defined(HAVE_SYS_UCONTEXT_H)
#include <sys/ucontext.h>
#elif defined(HAVE_UCONTEXT_H)
#include <ucontext.h>       // for ucontext_t (and also mcontext_t)
#elif defined(HAVE_CYGWIN_SIGNAL_H)
#include <cygwin/signal.h>
typedef ucontext ucontext_t;
<<<<<<< HEAD
#elif defined(__OpenBSD__)
#include <signal.h>
=======
#elif defined(HAVE_SIGNAL_H)
#include <signal.h>
#else
#  error "don't know how to get the pc on this platform"
>>>>>>> a2070780
#endif


// Take the example where function Foo() calls function Bar().  For
// many architectures, Bar() is responsible for setting up and tearing
// down its own stack frame.  In that case, it's possible for the
// interrupt to happen when execution is in Bar(), but the stack frame
// is not properly set up (either before it's done being set up, or
// after it's been torn down but before Bar() returns).  In those
// cases, the stack trace cannot see the caller function anymore.
//
// GetPC can try to identify this situation, on architectures where it
// might occur, and unwind the current function call in that case to
// avoid false edges in the profile graph (that is, edges that appear
// to show a call skipping over a function).  To do this, we hard-code
// in the asm instructions we might see when setting up or tearing
// down a stack frame.
//
// This is difficult to get right: the instructions depend on the
// processor, the compiler ABI, and even the optimization level.  This
// is a best effort patch -- if we fail to detect such a situation, or
// mess up the PC, nothing happens; the returned PC is not used for
// any further processing.
struct CallUnrollInfo {
  // Offset from (e)ip register where this instruction sequence
  // should be matched. Interpreted as bytes. Offset 0 is the next
  // instruction to execute. Be extra careful with negative offsets in
  // architectures of variable instruction length (like x86) - it is
  // not that easy as taking an offset to step one instruction back!
  int pc_offset;
  // The actual instruction bytes. Feel free to make it larger if you
  // need a longer sequence.
  unsigned char ins[16];
  // How many bytes to match from ins array?
  int ins_size;
  // The offset from the stack pointer (e)sp where to look for the
  // call return address. Interpreted as bytes.
  int return_sp_offset;
};


// The dereferences needed to get the PC from a struct ucontext were
// determined at configure time, and stored in the macro
// PC_FROM_UCONTEXT in config.h.  The only thing we need to do here,
// then, is to do the magic call-unrolling for systems that support it.

// Special case Windows, which has to do something totally different.
#if defined(_WIN32) || defined(__CYGWIN__) || defined(__CYGWIN32__) || defined(__MINGW32__)
// If this is ever implemented, probably the way to do it is to have
// profiler.cc use a high-precision timer via timeSetEvent:
//    http://msdn2.microsoft.com/en-us/library/ms712713.aspx
// We'd use it in mode TIME_CALLBACK_FUNCTION/TIME_PERIODIC.
// The callback function would be something like prof_handler, but
// alas the arguments are different: no ucontext_t!  I don't know
// how we'd get the PC (using StackWalk64?)
//    http://msdn2.microsoft.com/en-us/library/ms680650.aspx

#include "base/logging.h"   // for RAW_LOG
#ifndef HAVE_CYGWIN_SIGNAL_H
typedef int ucontext_t;
#endif

intptr_t GetPC(ucontext_t *signal_ucontext) {
  RAW_LOG(ERROR, "GetPC is not yet implemented on Windows\n");
  return NULL;
}

// Normal cases.  If this doesn't compile, it's probably because
// PC_FROM_UCONTEXT is the empty string.  You need to figure out
// the right value for your system, and add it to the list in
// vmrpof_config.h
#else
intptr_t GetPC(ucontext_t *signal_ucontext) {
  return signal_ucontext->PC_FROM_UCONTEXT;   // defined in config.h
}

#endif

#endif  // BASE_GETPC_H_<|MERGE_RESOLUTION|>--- conflicted
+++ resolved
@@ -65,15 +65,10 @@
 #elif defined(HAVE_CYGWIN_SIGNAL_H)
 #include <cygwin/signal.h>
 typedef ucontext ucontext_t;
-<<<<<<< HEAD
-#elif defined(__OpenBSD__)
-#include <signal.h>
-=======
 #elif defined(HAVE_SIGNAL_H)
 #include <signal.h>
 #else
 #  error "don't know how to get the pc on this platform"
->>>>>>> a2070780
 #endif
 
 
