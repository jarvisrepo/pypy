--- conflicted
+++ resolved
@@ -428,16 +428,9 @@
 
         if insert_zeroing_op:
             if normalafterblock is None:
-<<<<<<< HEAD
-                normalafterblock = insert_empty_block(None, l0)
+                normalafterblock = insert_empty_block(l0)
             if spaceop in l0.args:
                 result_i = l0.args.index(spaceop)
-=======
-                normalafterblock = insert_empty_block(l0)
-            v_result = spaceop.result
-            if v_result in l0.args:
-                result_i = l0.args.index(v_result)
->>>>>>> 095549c0
                 v_result_after = normalafterblock.inputargs[result_i]
             else:
                 v_result_after = spaceop.copy_as_var()
