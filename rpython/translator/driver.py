--- conflicted
+++ resolved
@@ -51,7 +51,6 @@
         if translator.annotator is not None:
             translator.frozen = True
 
-<<<<<<< HEAD
         if self.driver.standalone:
             from rpython.translator.c.genc import CStandaloneBuilder
             cbuilder = CStandaloneBuilder(translator, self.driver.entry_point,
@@ -142,10 +141,6 @@
 
 # TODO:
 # sanity-checks using states
-=======
-def backend_to_typesystem(backend):
-    return _BACKEND_TO_TYPESYSTEM[backend]
->>>>>>> 43b6452f
 
 # set of translation steps to profile
 PROFILE = set([])
@@ -194,56 +189,6 @@
 
         self.done = {}
 
-<<<<<<< HEAD
-=======
-        self.disable(disable)
-
-        if default_goal:
-            default_goal, = self.backend_select_goals([default_goal])
-            if default_goal in self._maybe_skip():
-                default_goal = None
-
-        self.default_goal = default_goal
-        self.extra_goals = []
-        self.exposed = []
-
-        # expose tasks
-        def expose_task(task, backend_goal=None):
-            if backend_goal is None:
-                backend_goal = task
-            def proc():
-                return self.proceed(backend_goal)
-            self.exposed.append(task)
-            setattr(self, task, proc)
-
-        backend, ts = self.get_backend_and_type_system()
-        for task in self.tasks:
-            explicit_task = task
-            if task == 'annotate':
-                expose_task(task)
-            else:
-                task, postfix = task.split('_')
-                if task in ('rtype', 'backendopt', 'llinterpret',
-                            'pyjitpl'):
-                    if ts:
-                        if ts == postfix:
-                            expose_task(task, explicit_task)
-                    else:
-                        expose_task(explicit_task)
-                elif task in ('source', 'compile', 'run'):
-                    if backend:
-                        if backend == postfix:
-                            expose_task(task, explicit_task)
-                    elif ts:
-                        if ts == backend_to_typesystem(postfix):
-                            expose_task(explicit_task)
-                    else:
-                        expose_task(explicit_task)
-
-    def set_extra_goals(self, goals):
-        self.extra_goals = goals
-
->>>>>>> 43b6452f
     def set_backend_extra_options(self, extra_options):
         self._backend_extra_options = extra_options
 
@@ -251,39 +196,6 @@
         d = {'backend': self.config.translation.backend}
         return d
 
-<<<<<<< HEAD
-=======
-    def get_backend_and_type_system(self):
-        type_system = self.config.translation.type_system
-        backend = self.config.translation.backend
-        return backend, type_system
-
-    def backend_select_goals(self, goals):
-        backend, ts = self.get_backend_and_type_system()
-        postfixes = [''] + ['_'+p for p in (backend, ts) if p]
-        l = []
-        for goal in goals:
-            for postfix in postfixes:
-                cand = "%s%s" % (goal, postfix)
-                if cand in self.tasks:
-                    new_goal = cand
-                    break
-            else:
-                raise Exception("cannot infer complete goal from: %r" % goal)
-            l.append(new_goal)
-        return l
-
-    def disable(self, to_disable):
-        self._disabled = to_disable
-
-    def _maybe_skip(self):
-        maybe_skip = []
-        if self._disabled:
-            for goal in self.backend_select_goals(self._disabled):
-                maybe_skip.extend(self._depending_on_closure(goal))
-        return dict.fromkeys(maybe_skip).keys()
-
->>>>>>> 43b6452f
     def setup(self, entry_point, inputtypes, policy=None, extra={}, empty_translator=None):
         standalone = inputtypes is None
         self.standalone = standalone
@@ -457,21 +369,11 @@
         lost = query.qoutput(query.check_methods_qgen(translator))
         assert not lost, "lost methods, something gone wrong with the annotation of method defs"
 
-<<<<<<< HEAD
     @taskdef("RTyping")
     def task_rtype(self):
         """ RTyping
         """
-        type_system = self.config.translation.type_system
-        rtyper = self.translator.buildrtyper(type_system)
-=======
-    RTYPE = 'rtype_lltype'
-    @taskdef(['annotate'], "RTyping")
-    def task_rtype_lltype(self):
-        """ RTyping - lltype version
-        """
         rtyper = self.translator.buildrtyper()
->>>>>>> 43b6452f
         rtyper.specialize(dont_simplify_again=True)
 
     @taskdef("JIT compiler generation")
@@ -491,13 +393,8 @@
         #
         self.log.info("the JIT compiler was generated")
 
-<<<<<<< HEAD
     @taskdef("test of the JIT on the llgraph backend")
     def task_jittest(self):
-=======
-    @taskdef([RTYPE], "test of the JIT on the llgraph backend")
-    def task_jittest_lltype(self):
->>>>>>> 43b6452f
         """ Run with the JIT on top of the llgraph backend
         """
         # parent process loop: spawn a child, wait for the child to finish,
@@ -509,101 +406,18 @@
         from rpython.jit.tl import jittest
         jittest.jittest(self)
 
-<<<<<<< HEAD
     @taskdef("back-end optimisations")
     def task_backendopt(self):
         """ Run all backend optimizations
-=======
-    BACKENDOPT = 'backendopt_lltype'
-    @taskdef([RTYPE, '??pyjitpl_lltype', '??jittest_lltype'], "lltype back-end optimisations")
-    def task_backendopt_lltype(self):
-        """ Run all backend optimizations - lltype version
->>>>>>> 43b6452f
         """
         from rpython.translator.backendopt.all import backend_optimizations
         backend_optimizations(self.translator)
 
-<<<<<<< HEAD
     @taskdef("inserting stack checks")
-=======
-
-    STACKCHECKINSERTION = 'stackcheckinsertion_lltype'
-    @taskdef(['?'+BACKENDOPT, RTYPE, 'annotate'], "inserting stack checks")
->>>>>>> 43b6452f
     def task_stackcheckinsertion_lltype(self):
         from rpython.translator.transform import insert_ll_stackcheck
         count = insert_ll_stackcheck(self.translator)
         self.log.info("inserted %d stack checks." % (count,))
-<<<<<<< HEAD
-=======
-
-
-    def possibly_check_for_boehm(self):
-        if self.config.translation.gc == "boehm":
-            from rpython.rtyper.tool.rffi_platform import configure_boehm
-            from rpython.translator.platform import CompilationError
-            try:
-                configure_boehm(self.translator.platform)
-            except CompilationError, e:
-                i = 'Boehm GC not installed.  Try e.g. "translate.py --gc=hybrid"'
-                raise Exception(str(e) + '\n' + i)
-
-    @taskdef([STACKCHECKINSERTION, '?'+BACKENDOPT, RTYPE, '?annotate'],
-        "Creating database for generating c source",
-        earlycheck = possibly_check_for_boehm)
-    def task_database_c(self):
-        """ Create a database for further backend generation
-        """
-        translator = self.translator
-        if translator.annotator is not None:
-            translator.frozen = True
-
-        standalone = self.standalone
-
-        if standalone:
-            from rpython.translator.c.genc import CStandaloneBuilder
-            cbuilder = CStandaloneBuilder(self.translator, self.entry_point,
-                                          config=self.config,
-                      secondary_entrypoints=self.secondary_entrypoints)
-        else:
-            from rpython.translator.c.dlltool import CLibraryBuilder
-            functions = [(self.entry_point, None)] + self.secondary_entrypoints
-            cbuilder = CLibraryBuilder(self.translator, self.entry_point,
-                                       functions=functions,
-                                       name='libtesting',
-                                       config=self.config)
-        if not standalone:     # xxx more messy
-            cbuilder.modulename = self.extmod_name
-        database = cbuilder.build_database()
-        self.log.info("database for generating C source was created")
-        self.cbuilder = cbuilder
-        self.database = database
-
-    @taskdef(['database_c'], "Generating c source")
-    def task_source_c(self):
-        """ Create C source files from the generated database
-        """
-        cbuilder = self.cbuilder
-        database = self.database
-        if self._backend_extra_options.get('c_debug_defines', False):
-            defines = cbuilder.DEBUG_DEFINES
-        else:
-            defines = {}
-        if self.exe_name is not None:
-            exe_name = self.exe_name % self.get_info()
-        else:
-            exe_name = None
-        c_source_filename = cbuilder.generate_source(database, defines,
-                                                     exe_name=exe_name)
-        self.log.info("written: %s" % (c_source_filename,))
-        if self.config.translation.dump_static_data_info:
-            from rpython.translator.tool.staticsizereport import dump_static_data_info
-            targetdir = cbuilder.targetdir
-            fname = dump_static_data_info(self.log, database, targetdir)
-            dstname = self.compute_exe_name() + '.staticdata.info'
-            shutil.copy(str(fname), str(dstname))
-            self.log.info('Static data info written to %s' % dstname)
->>>>>>> 43b6452f
 
     @taskdef("LLInterpreting")
     def task_llinterpret_lltype(self):
@@ -620,180 +434,11 @@
 
         log.llinterpret.event("result -> %s" % v)
 
-<<<<<<< HEAD
     def compute_exe_name(self):
         newexename = self.exe_name % self.get_info()
         if '/' not in newexename and '\\' not in newexename:
             newexename = './' + newexename
         return py.path.local(newexename)
-
-    @taskdef('Generating CLI source')
-    def task_source_cli(self):
-        from rpython.translator.cli.gencli import GenCli
-        from rpython.translator.cli.entrypoint import get_entrypoint
-
-        if self.entry_point is not None: # executable mode
-            entry_point_graph = self.translator.graphs[0]
-            entry_point = get_entrypoint(entry_point_graph)
-        else:
-            raise NotImplementedError
-
-        self.gen = GenCli(udir, self.translator, entry_point, config=self.config)
-        filename = self.gen.generate_source()
-        self.log.info("Wrote %s" % (filename,))
-
-    @taskdef('Compiling CLI source')
-    def task_compile_cli(self):
-        from rpython.translator.oosupport.support import unpatch_os
-        from rpython.translator.cli.test.runtest import CliFunctionWrapper
-        filename = self.gen.build_exe()
-        self.c_entryp = CliFunctionWrapper(filename)
-        # restore original os values
-        if hasattr(self, 'old_cli_defs'):
-            unpatch_os(self.old_cli_defs)
-
-        self.log.info("Compiled %s" % filename)
-        if self.standalone and self.exe_name:
-            self.copy_cli_exe()
-
-    def copy_cli_exe(self):
-        # XXX messy
-        main_exe = self.c_entryp._exe
-        usession_path, main_exe_name = os.path.split(main_exe)
-        pypylib_dll = os.path.join(usession_path, 'pypylib.dll')
-
-        basename = self.exe_name % self.get_info()
-        dirname = basename + '-data/'
-        if '/' not in dirname and '\\' not in dirname:
-            dirname = './' + dirname
-
-        if not os.path.exists(dirname):
-            os.makedirs(dirname)
-        shutil.copy(main_exe, dirname)
-        shutil.copy(pypylib_dll, dirname)
-        if bool(os.getenv('PYPY_GENCLI_COPYIL')):
-            shutil.copy(os.path.join(usession_path, 'main.il'), dirname)
-        newexename = basename
-        f = file(newexename, 'w')
-        f.write(r"""#!/bin/bash
-LEDIT=`type -p ledit`
-EXE=`readlink $0`
-if [ -z $EXE ]
-then
-    EXE=$0
-fi
-if  uname -s | grep -iq Cygwin
-then 
-    MONO=
-else 
-    MONO=mono
-    # workaround for known mono buggy versions
-    VER=`mono -V | head -1 | sed s/'Mono JIT compiler version \(.*\) (.*'/'\1/'`
-    if [[ 2.1 < "$VER" && "$VER" < 2.4.3 ]]
-    then
-        MONO="mono -O=-branch"
-    fi
-fi
-$LEDIT $MONO "$(dirname $EXE)/$(basename $EXE)-data/%s" "$@" # XXX doesn't work if it's placed in PATH
-""" % main_exe_name)
-        f.close()
-        os.chmod(newexename, 0755)
-
-    def copy_cli_dll(self):
-        dllname = self.gen.outfile
-        usession_path, dll_name = os.path.split(dllname)
-        pypylib_dll = os.path.join(usession_path, 'pypylib.dll')
-        shutil.copy(dllname, '.')
-        shutil.copy(pypylib_dll, '.')
-
-        # main.exe is a stub but is needed right now because it's
-        # referenced by pypylib.dll.  Will be removed in the future
-        translator_path, _ = os.path.split(__file__)
-        main_exe = os.path.join(translator_path, 'cli/src/main.exe')
-        shutil.copy(main_exe, '.')
-        self.log.info("Copied to %s" % os.path.join(os.getcwd(), dllname))
-
-    @taskdef('Generating JVM source')
-    def task_source_jvm(self):
-        from rpython.translator.jvm.genjvm import GenJvm
-        from rpython.translator.jvm.node import EntryPoint
-
-        entry_point_graph = self.translator.graphs[0]
-        is_func = not self.standalone
-        entry_point = EntryPoint(entry_point_graph, is_func, is_func)
-        self.gen = GenJvm(udir, self.translator, entry_point)
-        self.jvmsource = self.gen.generate_source()
-        self.log.info("Wrote JVM code")
-
-    @taskdef('Compiling JVM source')
-    def task_compile_jvm(self):
-        from rpython.translator.oosupport.support import unpatch_os
-        from rpython.translator.jvm.test.runtest import JvmGeneratedSourceWrapper
-        self.jvmsource.compile()
-        self.c_entryp = JvmGeneratedSourceWrapper(self.jvmsource)
-        # restore original os values
-        if hasattr(self, 'old_cli_defs'):
-            unpatch_os(self.old_cli_defs)
-        self.log.info("Compiled JVM source")
-        if self.standalone and self.exe_name:
-            self.copy_jvm_jar()
-
-    def copy_jvm_jar(self):
-        import subprocess
-        basename = self.exe_name % self.get_info()
-        root = udir.join('pypy')
-        manifest = self.create_manifest(root)
-        jnajar = py.path.local(__file__).dirpath('jvm', 'src', 'jna.jar')
-        classlist = self.create_classlist(root, [jnajar])
-        jarfile = py.path.local(basename + '.jar')
-        self.log.info('Creating jar file')
-        oldpath = root.chdir()
-        subprocess.call(['jar', 'cmf', str(manifest), str(jarfile), '@'+str(classlist)])
-        oldpath.chdir()
-
-        # create a convenience script
-        newexename = basename
-        f = file(newexename, 'w')
-        f.write("""#!/bin/bash
-LEDIT=`type -p ledit`
-EXE=`readlink $0`
-if [ -z $EXE ]
-then
-    EXE=$0
-fi
-$LEDIT java -Xmx256m -jar $EXE.jar "$@"
-""")
-        f.close()
-        os.chmod(newexename, 0755)
-
-    def create_manifest(self, root):
-        filename = root.join('manifest.txt')
-        manifest = filename.open('w')
-        manifest.write('Main-class: pypy.Main\n\n')
-        manifest.close()
-        return filename
-
-    def create_classlist(self, root, additional_jars=[]):
-        import subprocess
-        # first, uncompress additional jars
-        for jarfile in additional_jars:
-            oldpwd = root.chdir()
-            subprocess.call(['jar', 'xf', str(jarfile)])
-            oldpwd.chdir()
-        filename = root.join('classlist.txt')
-        classlist = filename.open('w')
-        classfiles = list(root.visit('*.class', True))
-        classfiles += root.visit('*.so', True)
-        classfiles += root.visit('*.dll', True)
-        classfiles += root.visit('*.jnilib', True)
-        for classfile in classfiles:
-            print >> classlist, classfile.relto(root)
-        classlist.close()
-        return filename
-
-    @taskdef('XXX')
-    def task_run_jvm(self):
-        pass
 
     def proceed(self, goal):
         tasks = []
@@ -814,73 +459,4 @@
 
     def prereq_checkpt_rtype(self):
         assert 'rpython.rtyper.rmodel' not in sys.modules, (
-            "cannot fork because the rtyper has already been imported")
-=======
-    def proceed(self, goals):
-        if not goals:
-            if self.default_goal:
-                goals = [self.default_goal]
-            else:
-                self.log.info("nothing to do")
-                return
-        elif isinstance(goals, str):
-            goals = [goals]
-        goals.extend(self.extra_goals)
-        goals = self.backend_select_goals(goals)
-        return self._execute(goals, task_skip = self._maybe_skip())
-
-    @staticmethod
-    def from_targetspec(targetspec_dic, config=None, args=None,
-                        empty_translator=None,
-                        disable=[],
-                        default_goal=None):
-        if args is None:
-            args = []
-
-        driver = TranslationDriver(config=config, default_goal=default_goal,
-                                   disable=disable)
-        target = targetspec_dic['target']
-        spec = target(driver, args)
-
-        try:
-            entry_point, inputtypes, policy = spec
-        except TypeError:
-            # not a tuple at all
-            entry_point = spec
-            inputtypes = policy = None
-        except ValueError:
-            policy = None
-            entry_point, inputtypes = spec
-
-
-        driver.setup(entry_point, inputtypes,
-                     policy=policy,
-                     extra=targetspec_dic,
-                     empty_translator=empty_translator)
-        return driver
-
-    def prereq_checkpt_rtype(self):
-        assert 'rpython.rtyper.rmodel' not in sys.modules, (
-            "cannot fork because the rtyper has already been imported")
-    prereq_checkpt_rtype_lltype = prereq_checkpt_rtype
-
-    # checkpointing support
-    def _event(self, kind, goal, func):
-        if kind == 'planned' and func.task_earlycheck:
-            func.task_earlycheck(self)
-        if kind == 'pre':
-            fork_before = self.config.translation.fork_before
-            if fork_before:
-                fork_before, = self.backend_select_goals([fork_before])
-                if not fork_before in self.done and fork_before == goal:
-                    prereq = getattr(self, 'prereq_checkpt_%s' % goal, None)
-                    if prereq:
-                        prereq()
-                    from rpython.translator.goal import unixcheckpoint
-                    unixcheckpoint.restartable_point(auto='run')
-
-def mkexename(name):
-    if sys.platform == 'win32':
-        name = name.new(ext='exe')
-    return name
->>>>>>> 43b6452f
+            "cannot fork because the rtyper has already been imported")