import sys, os
import os.path
import shutil

from rpython.translator.translator import TranslationContext
from rpython.translator.tool.taskengine import SimpleTaskEngine
from rpython.translator.goal import query
from rpython.translator.goal.timing import Timer
from rpython.annotator.listdef import s_list_of_strings
from rpython.annotator import policy as annpolicy
from rpython.tool.udir import udir
from rpython.rlib.debug import debug_start, debug_print, debug_stop
from rpython.rlib.entrypoint import secondary_entrypoints,\
     annotated_jit_entrypoints

import py
from rpython.tool.ansi_print import ansi_log
log = py.log.Producer("translation")
py.log.setconsumer("translation", ansi_log)


def taskdef(deps, title, new_state=None, expected_states=[],
            idemp=False, earlycheck=None):
    def decorator(taskfunc):
        taskfunc.task_deps = deps
        taskfunc.task_title = title
        taskfunc.task_newstate = None
        taskfunc.task_expected_states = expected_states
        taskfunc.task_idempotent = idemp
        taskfunc.task_earlycheck = earlycheck
        return taskfunc
    return decorator

# TODO:
# sanity-checks using states

# set of translation steps to profile
PROFILE = set([])

class Instrument(Exception):
    pass


class ProfInstrument(object):
    name = "profinstrument"
    def __init__(self, datafile, compiler):
        self.datafile = datafile
        self.compiler = compiler

    def first(self):
        return self.compiler._build()

    def probe(self, exe, args):
        env = os.environ.copy()
        env['PYPY_INSTRUMENT_COUNTERS'] = str(self.datafile)
        self.compiler.platform.execute(exe, args, env=env)

    def after(self):
        # xxx
        os._exit(0)


class TranslationDriver(SimpleTaskEngine):
    _backend_extra_options = {}

    def __init__(self, setopts=None, default_goal=None,
                 disable=[],
                 exe_name=None, extmod_name=None,
                 config=None, overrides=None):
        from rpython.config import translationoption
        self.timer = Timer()
        SimpleTaskEngine.__init__(self)

        self.log = log

        if config is None:
            config = translationoption.get_combined_translation_config(translating=True)
        # XXX patch global variable with translation config
        translationoption._GLOBAL_TRANSLATIONCONFIG = config
        self.config = config
        if overrides is not None:
            self.config.override(overrides)

        if setopts is not None:
            self.config.set(**setopts)

        self.exe_name = exe_name
        self.extmod_name = extmod_name

        self.done = {}

        self.disable(disable)

        if default_goal:
            default_goal, = self.backend_select_goals([default_goal])
            if default_goal in self._maybe_skip():
                default_goal = None

        self.default_goal = default_goal
        self.extra_goals = []
        self.exposed = []

        # expose tasks
        def expose_task(task, backend_goal=None):
            if backend_goal is None:
                backend_goal = task
            def proc():
                return self.proceed(backend_goal)
            self.exposed.append(task)
            setattr(self, task, proc)

        backend, ts = self.get_backend_and_type_system()
        for task in self.tasks:
            explicit_task = task
            if task == 'annotate':
                expose_task(task)
            else:
                task, postfix = task.split('_')
                if task in ('rtype', 'backendopt', 'llinterpret',
                            'pyjitpl'):
                    if ts:
                        if ts == postfix:
                            expose_task(task, explicit_task)
                    else:
                        expose_task(explicit_task)
                elif task in ('source', 'compile', 'run'):
                    if backend:
                        if backend == postfix:
                            expose_task(task, explicit_task)
                    elif ts:
                        if ts == 'lltype':
                            expose_task(explicit_task)
                    else:
                        expose_task(explicit_task)

    def set_extra_goals(self, goals):
        self.extra_goals = goals

    def set_backend_extra_options(self, extra_options):
        self._backend_extra_options = extra_options

    def get_info(self): # XXX more?
        d = {'backend': self.config.translation.backend}
        return d

    def get_backend_and_type_system(self):
        type_system = self.config.translation.type_system
        backend = self.config.translation.backend
        return backend, type_system

    def backend_select_goals(self, goals):
        backend, ts = self.get_backend_and_type_system()
        postfixes = [''] + ['_'+p for p in (backend, ts) if p]
        l = []
        for goal in goals:
            for postfix in postfixes:
                cand = "%s%s" % (goal, postfix)
                if cand in self.tasks:
                    new_goal = cand
                    break
            else:
                raise Exception("cannot infer complete goal from: %r" % goal)
            l.append(new_goal)
        return l

    def disable(self, to_disable):
        self._disabled = to_disable

    def _maybe_skip(self):
        maybe_skip = []
        if self._disabled:
            for goal in self.backend_select_goals(self._disabled):
                maybe_skip.extend(self._depending_on_closure(goal))
        return dict.fromkeys(maybe_skip).keys()

    def setup(self, entry_point, inputtypes, policy=None, extra={}, empty_translator=None):
        standalone = inputtypes is None
        self.standalone = standalone

        if standalone:
            # the 'argv' parameter
            inputtypes = [s_list_of_strings]
        self.inputtypes = inputtypes

        if policy is None:
            policy = annpolicy.AnnotatorPolicy()
        self.policy = policy

        self.extra = extra

        if empty_translator:
            translator = empty_translator
        else:
            translator = TranslationContext(config=self.config)

        self.entry_point = entry_point
        self.translator = translator
        self.libdef = None
        self.secondary_entrypoints = []

        if self.config.translation.secondaryentrypoints:
            for key in self.config.translation.secondaryentrypoints.split(","):
                try:
                    points = secondary_entrypoints[key]
                except KeyError:
                    raise KeyError("Entrypoint %r not found (not in %r)" %
                                   (key, secondary_entrypoints.keys()))
                self.secondary_entrypoints.extend(points)

        self.translator.driver_instrument_result = self.instrument_result

    def setup_library(self, libdef, policy=None, extra={}, empty_translator=None):
        """ Used by carbon python only. """
        self.setup(None, None, policy, extra, empty_translator)
        self.libdef = libdef
        self.secondary_entrypoints = libdef.functions

    def instrument_result(self, args):
        backend, ts = self.get_backend_and_type_system()
        if backend != 'c' or sys.platform == 'win32':
            raise Exception("instrumentation requires the c backend"
                            " and unix for now")

        datafile = udir.join('_instrument_counters')
        makeProfInstrument = lambda compiler: ProfInstrument(datafile, compiler)

        pid = os.fork()
        if pid == 0:
            # child compiling and running with instrumentation
            self.config.translation.instrument = True
            self.config.translation.instrumentctl = (makeProfInstrument,
                                                     args)
            raise Instrument
        else:
            pid, status = os.waitpid(pid, 0)
            if os.WIFEXITED(status):
                status = os.WEXITSTATUS(status)
                if status != 0:
                    raise Exception("instrumentation child failed: %d" % status)
            else:
                raise Exception("instrumentation child aborted")
            import array, struct
            n = datafile.size()//struct.calcsize('L')
            datafile = datafile.open('rb')
            counters = array.array('L')
            counters.fromfile(datafile, n)
            datafile.close()
            return counters

    def info(self, msg):
        log.info(msg)

    def _profile(self, goal, func):
        from cProfile import Profile
        from rpython.tool.lsprofcalltree import KCacheGrind
        d = {'func':func}
        prof = Profile()
        prof.runctx("res = func()", globals(), d)
        KCacheGrind(prof).output(open(goal + ".out", "w"))
        return d['res']

    def _do(self, goal, func, *args, **kwds):
        title = func.task_title
        if goal in self.done:
            self.log.info("already done: %s" % title)
            return
        else:
            self.log.info("%s..." % title)
        debug_start('translation-task')
        debug_print('starting', goal)
        self.timer.start_event(goal)
        try:
            instrument = False
            try:
                if goal in PROFILE:
                    res = self._profile(goal, func)
                else:
                    res = func()
            except Instrument:
                instrument = True
            if not func.task_idempotent:
                self.done[goal] = True
            if instrument:
                self.proceed('compile')
                assert False, 'we should not get here'
        finally:
            try:
                debug_stop('translation-task')
                self.timer.end_event(goal)
            except (KeyboardInterrupt, SystemExit):
                raise
            except:
                pass
        #import gc; gc.dump_rpy_heap('rpyheap-after-%s.dump' % goal)
        return res

    @taskdef([], "Annotating&simplifying")
    def task_annotate(self):
        """ Annotate
        """
        # includes annotation and annotatation simplifications
        translator = self.translator
        policy = self.policy
        self.log.info('with policy: %s.%s' % (policy.__class__.__module__, policy.__class__.__name__))

        annotator = translator.buildannotator(policy=policy)

        if self.secondary_entrypoints is not None:
            for func, inputtypes in self.secondary_entrypoints:
                if inputtypes == Ellipsis:
                    continue
                annotator.build_types(func, inputtypes, False)

        if self.entry_point:
            s = annotator.build_types(self.entry_point, self.inputtypes)
            translator.entry_point_graph = annotator.bookkeeper.getdesc(self.entry_point).getuniquegraph()
        else:
            s = None

        self.sanity_check_annotation()
        if self.entry_point and self.standalone and s.knowntype != int:
            raise Exception("stand-alone program entry point must return an "
                            "int (and not, e.g., None or always raise an "
                            "exception).")
        annotator.complete()
        annotator.simplify()
        return s


    def sanity_check_annotation(self):
        translator = self.translator
        irreg = query.qoutput(query.check_exceptblocks_qgen(translator))
        if irreg:
            self.log.info("Some exceptblocks seem insane")

        lost = query.qoutput(query.check_methods_qgen(translator))
        assert not lost, "lost methods, something gone wrong with the annotation of method defs"

    RTYPE = 'rtype_lltype'
    @taskdef(['annotate'], "RTyping")
    def task_rtype_lltype(self):
        """ RTyping - lltype version
        """
        rtyper = self.translator.buildrtyper()
        rtyper.specialize(dont_simplify_again=True)

    @taskdef([RTYPE], "JIT compiler generation")
    def task_pyjitpl_lltype(self):
        """ Generate bytecodes for JIT and flow the JIT helper functions
        lltype version
        """
        from rpython.jit.codewriter.policy import JitPolicy
        get_policy = self.extra.get('jitpolicy', None)
        if get_policy is None:
            self.jitpolicy = JitPolicy()
        else:
            self.jitpolicy = get_policy(self)
        #
        from rpython.jit.metainterp.warmspot import apply_jit
        apply_jit(self.translator, policy=self.jitpolicy,
                  backend_name=self.config.translation.jit_backend, inline=True)
        #
        self.log.info("the JIT compiler was generated")

    @taskdef([RTYPE], "test of the JIT on the llgraph backend")
    def task_jittest_lltype(self):
        """ Run with the JIT on top of the llgraph backend
        """
        # parent process loop: spawn a child, wait for the child to finish,
        # print a message, and restart
        from rpython.translator.goal import unixcheckpoint
        unixcheckpoint.restartable_point(auto='run')
        # load the module rpython/jit/tl/jittest.py, which you can hack at
        # and restart without needing to restart the whole translation process
        from rpython.jit.tl import jittest
        jittest.jittest(self)

    BACKENDOPT = 'backendopt_lltype'
    @taskdef([RTYPE, '??pyjitpl_lltype', '??jittest_lltype'], "lltype back-end optimisations")
    def task_backendopt_lltype(self):
        """ Run all backend optimizations - lltype version
        """
        from rpython.translator.backendopt.all import backend_optimizations
        backend_optimizations(self.translator)


    STACKCHECKINSERTION = 'stackcheckinsertion_lltype'
    @taskdef(['?'+BACKENDOPT, RTYPE, 'annotate'], "inserting stack checks")
    def task_stackcheckinsertion_lltype(self):
        from rpython.translator.transform import insert_ll_stackcheck
        count = insert_ll_stackcheck(self.translator)
        self.log.info("inserted %d stack checks." % (count,))


    def possibly_check_for_boehm(self):
        if self.config.translation.gc == "boehm":
            from rpython.rtyper.tool.rffi_platform import configure_boehm
            from rpython.translator.platform import CompilationError
            try:
                configure_boehm(self.translator.platform)
            except CompilationError, e:
                i = 'Boehm GC not installed.  Try e.g. "translate.py --gc=hybrid"'
                raise Exception(str(e) + '\n' + i)

    @taskdef([STACKCHECKINSERTION, '?'+BACKENDOPT, RTYPE, '?annotate'],
        "Creating database for generating c source",
        earlycheck = possibly_check_for_boehm)
    def task_database_c(self):
        """ Create a database for further backend generation
        """
        translator = self.translator
        if translator.annotator is not None:
            translator.frozen = True

        standalone = self.standalone

        if standalone:
            from rpython.translator.c.genc import CStandaloneBuilder
            cbuilder = CStandaloneBuilder(self.translator, self.entry_point,
                                          config=self.config,
                      secondary_entrypoints=
                      self.secondary_entrypoints + annotated_jit_entrypoints)
        else:
            from rpython.translator.c.dlltool import CLibraryBuilder
            functions = [(self.entry_point, None)] + self.secondary_entrypoints + annotated_jit_entrypoints
            cbuilder = CLibraryBuilder(self.translator, self.entry_point,
                                       functions=functions,
                                       name='libtesting',
                                       config=self.config)
        if not standalone:     # xxx more messy
            cbuilder.modulename = self.extmod_name
        database = cbuilder.build_database()
        self.log.info("database for generating C source was created")
        self.cbuilder = cbuilder
        self.database = database

    @taskdef(['database_c'], "Generating c source")
    def task_source_c(self):
        """ Create C source files from the generated database
        """
        cbuilder = self.cbuilder
        database = self.database
        if self._backend_extra_options.get('c_debug_defines', False):
            defines = cbuilder.DEBUG_DEFINES
        else:
            defines = {}
        if self.exe_name is not None:
            exe_name = self.exe_name % self.get_info()
        else:
            exe_name = None
        c_source_filename = cbuilder.generate_source(database, defines,
                                                     exe_name=exe_name)
        self.log.info("written: %s" % (c_source_filename,))
        if self.config.translation.dump_static_data_info:
            from rpython.translator.tool.staticsizereport import dump_static_data_info
            targetdir = cbuilder.targetdir
            fname = dump_static_data_info(self.log, database, targetdir)
            dstname = self.compute_exe_name() + '.staticdata.info'
            shutil_copy(str(fname), str(dstname))
            self.log.info('Static data info written to %s' % dstname)

    def compute_exe_name(self, suffix=''):
        newexename = self.exe_name % self.get_info()
        if '/' not in newexename and '\\' not in newexename:
            newexename = './' + newexename
        newname = py.path.local(newexename)
        if suffix:
            newname = newname.new(purebasename = newname.purebasename + suffix)
        return newname

    def create_exe(self):
        """ Copy the compiled executable into current directory, which is
            pypy/goal on nightly builds
        """
        if self.exe_name is not None:
            exename = self.c_entryp
            newexename = mkexename(self.compute_exe_name())
            shutil_copy(str(exename), str(newexename))
            if self.cbuilder.shared_library_name is not None:
                soname = self.cbuilder.shared_library_name
                newsoname = newexename.new(basename=soname.basename)
                shutil_copy(str(soname), str(newsoname))
                self.log.info("copied: %s" % (newsoname,))
                if sys.platform == 'win32':
                    # Copy pypyw.exe
                    newexename = mkexename(self.compute_exe_name(suffix='w'))
                    exe = py.path.local(exename)
                    exename = exe.new(purebasename=exe.purebasename + 'w')
                    shutil_copy(str(exename), str(newexename))
<<<<<<< HEAD
                    ext_to_copy = ['lib', 'pdb']
=======
                    # for pypy, the import library is renamed and moved to
                    # libs/python27.lib, according to the pragma in pyconfig.h
                    libname = self.config.translation.libname
                    libname = libname or soname.new(ext='lib').basename
                    libname = str(newsoname.dirpath().join(libname))
                    shutil.copyfile(str(soname.new(ext='lib')), libname)
                    self.log.info("copied: %s" % (libname,))
                    # the pdb file goes in the same place as pypy(w).exe
                    ext_to_copy = ['pdb',]
>>>>>>> 0f37b11f
                    for ext in ext_to_copy:
                        name = soname.new(ext=ext)
                        newname = newexename.new(basename=soname.basename)
                        shutil.copyfile(str(name), str(newname.new(ext=ext)))
                        self.log.info("copied: %s" % (newname,))
            self.c_entryp = newexename
        self.log.info("created: %s" % (self.c_entryp,))

    @taskdef(['source_c'], "Compiling c source")
    def task_compile_c(self):
        """ Compile the generated C code using either makefile or
        translator/platform
        """
        cbuilder = self.cbuilder
        kwds = {}
        if self.standalone and self.exe_name is not None:
            kwds['exe_name'] = self.compute_exe_name().basename
        cbuilder.compile(**kwds)

        if self.standalone:
            self.c_entryp = cbuilder.executable_name
            self.create_exe()
        else:
            self.c_entryp = cbuilder.get_entry_point()

    @taskdef([STACKCHECKINSERTION, '?'+BACKENDOPT, RTYPE], "LLInterpreting")
    def task_llinterpret_lltype(self):
        from rpython.rtyper.llinterp import LLInterpreter
        py.log.setconsumer("llinterp operation", None)

        translator = self.translator
        interp = LLInterpreter(translator.rtyper)
        bk = translator.annotator.bookkeeper
        graph = bk.getdesc(self.entry_point).getuniquegraph()
        v = interp.eval_graph(graph,
                              self.extra.get('get_llinterp_args',
                                             lambda: [])())

        log.llinterpret.event("result -> %s" % v)

    def proceed(self, goals):
        if not goals:
            if self.default_goal:
                goals = [self.default_goal]
            else:
                self.log.info("nothing to do")
                return
        elif isinstance(goals, str):
            goals = [goals]
        goals.extend(self.extra_goals)
        goals = self.backend_select_goals(goals)
        result = self._execute(goals, task_skip = self._maybe_skip())
        self.log.info('usession directory: %s' % (udir,))
        return result

    @staticmethod
    def from_targetspec(targetspec_dic, config=None, args=None,
                        empty_translator=None,
                        disable=[],
                        default_goal=None):
        if args is None:
            args = []

        driver = TranslationDriver(config=config, default_goal=default_goal,
                                   disable=disable)
        target = targetspec_dic['target']
        spec = target(driver, args)

        try:
            entry_point, inputtypes, policy = spec
        except TypeError:
            # not a tuple at all
            entry_point = spec
            inputtypes = policy = None
        except ValueError:
            policy = None
            entry_point, inputtypes = spec


        driver.setup(entry_point, inputtypes,
                     policy=policy,
                     extra=targetspec_dic,
                     empty_translator=empty_translator)
        return driver

    def prereq_checkpt_rtype(self):
        assert 'rpython.rtyper.rmodel' not in sys.modules, (
            "cannot fork because the rtyper has already been imported")
    prereq_checkpt_rtype_lltype = prereq_checkpt_rtype

    # checkpointing support
    def _event(self, kind, goal, func):
        if kind == 'planned' and func.task_earlycheck:
            func.task_earlycheck(self)
        if kind == 'pre':
            fork_before = self.config.translation.fork_before
            if fork_before:
                fork_before, = self.backend_select_goals([fork_before])
                if not fork_before in self.done and fork_before == goal:
                    prereq = getattr(self, 'prereq_checkpt_%s' % goal, None)
                    if prereq:
                        prereq()
                    from rpython.translator.goal import unixcheckpoint
                    unixcheckpoint.restartable_point(auto='run')

def mkexename(name):
    if sys.platform == 'win32':
        name = name.new(ext='exe')
    return name

if os.name == 'posix':
    def shutil_copy(src, dst):
        # this version handles the case where 'dst' is an executable
        # currently being executed
        shutil.copy(src, dst + '~')
        os.rename(dst + '~', dst)
else:
    shutil_copy = shutil.copy<|MERGE_RESOLUTION|>--- conflicted
+++ resolved
@@ -487,11 +487,8 @@
                     exe = py.path.local(exename)
                     exename = exe.new(purebasename=exe.purebasename + 'w')
                     shutil_copy(str(exename), str(newexename))
-<<<<<<< HEAD
-                    ext_to_copy = ['lib', 'pdb']
-=======
                     # for pypy, the import library is renamed and moved to
-                    # libs/python27.lib, according to the pragma in pyconfig.h
+                    # libs/python32.lib, according to the pragma in pyconfig.h
                     libname = self.config.translation.libname
                     libname = libname or soname.new(ext='lib').basename
                     libname = str(newsoname.dirpath().join(libname))
@@ -499,7 +496,6 @@
                     self.log.info("copied: %s" % (libname,))
                     # the pdb file goes in the same place as pypy(w).exe
                     ext_to_copy = ['pdb',]
->>>>>>> 0f37b11f
                     for ext in ext_to_copy:
                         name = soname.new(ext=ext)
                         newname = newexename.new(basename=soname.basename)
