--- conflicted
+++ resolved
@@ -464,31 +464,7 @@
 
     def prereq_checkpt_rtype(self):
         assert 'rpython.rtyper.rmodel' not in sys.modules, (
-<<<<<<< HEAD
             "cannot fork because the rtyper has already been imported")
-=======
-            "cannot fork because the rtyper has already been imported")
-    prereq_checkpt_rtype_lltype = prereq_checkpt_rtype
-
-    # checkpointing support
-    def _event(self, kind, goal, func):
-        if kind == 'planned' and func.task_earlycheck:
-            func.task_earlycheck(self)
-        if kind == 'pre':
-            fork_before = self.config.translation.fork_before
-            if fork_before:
-                fork_before, = self.backend_select_goals([fork_before])
-                if not fork_before in self.done and fork_before == goal:
-                    prereq = getattr(self, 'prereq_checkpt_%s' % goal, None)
-                    if prereq:
-                        prereq()
-                    from rpython.translator.goal import unixcheckpoint
-                    unixcheckpoint.restartable_point(auto='run')
-
-def mkexename(name):
-    if sys.platform == 'win32':
-        name = name.new(ext='exe')
-    return name
 
 if os.name == 'posix':
     def shutil_copy(src, dst):
@@ -497,5 +473,4 @@
         shutil.copy(src, dst + '~')
         os.rename(dst + '~', dst)
 else:
-    shutil_copy = shutil.copy
->>>>>>> c906af74
+    shutil_copy = shutil.copy