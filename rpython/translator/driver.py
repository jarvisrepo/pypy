import sys, os
import os.path
import shutil

from rpython.translator.translator import TranslationContext
from rpython.translator.tool.taskengine import SimpleTaskEngine
from rpython.translator.goal import query
from rpython.translator.goal.timing import Timer
from rpython.annotator.listdef import s_list_of_strings
from rpython.annotator import policy as annpolicy
from rpython.tool.udir import udir
from rpython.rlib.debug import debug_start, debug_print, debug_stop
from rpython.rlib.entrypoint import secondary_entrypoints
from rpython.rtyper.typesystem import getfunctionptr

import py
from rpython.tool.ansi_print import ansi_log
log = py.log.Producer("translation")
py.log.setconsumer("translation", ansi_log)


def taskdef(deps, title, new_state=None, expected_states=[],
            idemp=False, earlycheck=None):
    def decorator(taskfunc):
        taskfunc.task_deps = deps
        taskfunc.task_title = title
        taskfunc.task_newstate = None
        taskfunc.task_expected_states = expected_states
        taskfunc.task_idempotent = idemp
        taskfunc.task_earlycheck = earlycheck
        return taskfunc
    return decorator

# TODO:
# sanity-checks using states

<<<<<<< HEAD
_BACKEND_TO_TYPESYSTEM = {
    'c': 'lltype',
    'llvm': 'lltype'
}

def backend_to_typesystem(backend):
    return _BACKEND_TO_TYPESYSTEM[backend]

=======
>>>>>>> e0418731
# set of translation steps to profile
PROFILE = set([])

class Instrument(Exception):
    pass


class ProfInstrument(object):
    name = "profinstrument"
    def __init__(self, datafile, compiler):
        self.datafile = datafile
        self.compiler = compiler

    def first(self):
        return self.compiler._build()

    def probe(self, exe, args):
        env = os.environ.copy()
        env['PYPY_INSTRUMENT_COUNTERS'] = str(self.datafile)
        self.compiler.platform.execute(exe, args, env=env)

    def after(self):
        # xxx
        os._exit(0)


class TranslationDriver(SimpleTaskEngine):
    _backend_extra_options = {}

    def __init__(self, setopts=None, default_goal=None,
                 disable=[],
                 exe_name=None, extmod_name=None,
                 config=None, overrides=None):
        self.timer = Timer()
        SimpleTaskEngine.__init__(self)

        self.log = log

        if config is None:
            from rpython.config.translationoption import get_combined_translation_config
            config = get_combined_translation_config(translating=True)
        self.config = config
        if overrides is not None:
            self.config.override(overrides)

        if setopts is not None:
            self.config.set(**setopts)

        self.exe_name = exe_name
        self.extmod_name = extmod_name

        self.done = {}

        self.disable(disable)

        if default_goal:
            default_goal, = self.backend_select_goals([default_goal])
            if default_goal in self._maybe_skip():
                default_goal = None

        self.default_goal = default_goal
        self.extra_goals = []
        self.exposed = []

        # expose tasks
        def expose_task(task, backend_goal=None):
            if backend_goal is None:
                backend_goal = task
            def proc():
                return self.proceed(backend_goal)
            self.exposed.append(task)
            setattr(self, task, proc)

        backend, ts = self.get_backend_and_type_system()
        for task in self.tasks:
            explicit_task = task
            if task == 'annotate':
                expose_task(task)
            else:
                task, postfix = task.split('_')
                if task in ('rtype', 'backendopt', 'llinterpret',
                            'pyjitpl'):
                    if ts:
                        if ts == postfix:
                            expose_task(task, explicit_task)
                    else:
                        expose_task(explicit_task)
                elif task in ('source', 'compile', 'run'):
                    if backend:
                        if backend == postfix:
                            expose_task(task, explicit_task)
                    elif ts:
                        if ts == 'lltype':
                            expose_task(explicit_task)
                    else:
                        expose_task(explicit_task)

    def set_extra_goals(self, goals):
        self.extra_goals = goals

    def set_backend_extra_options(self, extra_options):
        self._backend_extra_options = extra_options

    def get_info(self): # XXX more?
        d = {'backend': self.config.translation.backend}
        return d

    def get_backend_and_type_system(self):
        type_system = self.config.translation.type_system
        backend = self.config.translation.backend
        return backend, type_system

    def backend_select_goals(self, goals):
        backend, ts = self.get_backend_and_type_system()
        postfixes = [''] + ['_'+p for p in (backend, ts) if p]
        l = []
        for goal in goals:
            for postfix in postfixes:
                cand = "%s%s" % (goal, postfix)
                if cand in self.tasks:
                    new_goal = cand
                    break
            else:
                raise Exception("cannot infer complete goal from: %r" % goal)
            l.append(new_goal)
        return l

    def disable(self, to_disable):
        self._disabled = to_disable

    def _maybe_skip(self):
        maybe_skip = []
        if self._disabled:
            for goal in self.backend_select_goals(self._disabled):
                maybe_skip.extend(self._depending_on_closure(goal))
        return dict.fromkeys(maybe_skip).keys()

    def setup(self, entry_point, inputtypes, policy=None, extra={}, empty_translator=None):
        standalone = inputtypes is None
        self.standalone = standalone

        if standalone:
            # the 'argv' parameter
            inputtypes = [s_list_of_strings]
        self.inputtypes = inputtypes

        if policy is None:
            policy = annpolicy.AnnotatorPolicy()
        self.policy = policy

        self.extra = extra

        if empty_translator:
            translator = empty_translator
        else:
            translator = TranslationContext(config=self.config)

        self.entry_point = entry_point
        self.translator = translator
        self.libdef = None
        self.secondary_entrypoints = []

        if self.config.translation.secondaryentrypoints:
            for key in self.config.translation.secondaryentrypoints.split(","):
                try:
                    points = secondary_entrypoints[key]
                except KeyError:
                    raise KeyError(
                        "Entrypoints not found. I only know the keys %r." %
                        (", ".join(secondary_entrypoints.keys()), ))
                self.secondary_entrypoints.extend(points)

        self.translator.driver_instrument_result = self.instrument_result

    def setup_library(self, libdef, policy=None, extra={}, empty_translator=None):
        """ Used by carbon python only. """
        self.setup(None, None, policy, extra, empty_translator)
        self.libdef = libdef
        self.secondary_entrypoints = libdef.functions

    def instrument_result(self, args):
        backend, ts = self.get_backend_and_type_system()
        if backend != 'c' or sys.platform == 'win32':
            raise Exception("instrumentation requires the c backend"
                            " and unix for now")

        datafile = udir.join('_instrument_counters')
        makeProfInstrument = lambda compiler: ProfInstrument(datafile, compiler)

        pid = os.fork()
        if pid == 0:
            # child compiling and running with instrumentation
            self.config.translation.instrument = True
            self.config.translation.instrumentctl = (makeProfInstrument,
                                                     args)
            raise Instrument
        else:
            pid, status = os.waitpid(pid, 0)
            if os.WIFEXITED(status):
                status = os.WEXITSTATUS(status)
                if status != 0:
                    raise Exception, "instrumentation child failed: %d" % status
            else:
                raise Exception, "instrumentation child aborted"
            import array, struct
            n = datafile.size()//struct.calcsize('L')
            datafile = datafile.open('rb')
            counters = array.array('L')
            counters.fromfile(datafile, n)
            datafile.close()
            return counters

    def info(self, msg):
        log.info(msg)

    def _profile(self, goal, func):
        from cProfile import Profile
        from rpython.tool.lsprofcalltree import KCacheGrind
        d = {'func':func}
        prof = Profile()
        prof.runctx("res = func()", globals(), d)
        KCacheGrind(prof).output(open(goal + ".out", "w"))
        return d['res']

    def _do(self, goal, func, *args, **kwds):
        title = func.task_title
        if goal in self.done:
            self.log.info("already done: %s" % title)
            return
        else:
            self.log.info("%s..." % title)
        debug_start('translation-task')
        debug_print('starting', goal)
        self.timer.start_event(goal)
        try:
            instrument = False
            try:
                if goal in PROFILE:
                    res = self._profile(goal, func)
                else:
                    res = func()
            except Instrument:
                instrument = True
            if not func.task_idempotent:
                self.done[goal] = True
            if instrument:
                self.proceed('compile')
                assert False, 'we should not get here'
        finally:
            try:
                debug_stop('translation-task')
                self.timer.end_event(goal)
            except (KeyboardInterrupt, SystemExit):
                raise
            except:
                pass
        #import gc; gc.dump_rpy_heap('rpyheap-after-%s.dump' % goal)
        return res

    @taskdef([], "Annotating&simplifying")
    def task_annotate(self):
        """ Annotate
        """
        # includes annotation and annotatation simplifications
        translator = self.translator
        policy = self.policy
        self.log.info('with policy: %s.%s' % (policy.__class__.__module__, policy.__class__.__name__))

        annotator = translator.buildannotator(policy=policy)

        if self.secondary_entrypoints is not None:
            for func, inputtypes in self.secondary_entrypoints:
                if inputtypes == Ellipsis:
                    continue
                annotator.build_types(func, inputtypes, False)

        if self.entry_point:
            s = annotator.build_types(self.entry_point, self.inputtypes)
            translator.entry_point_graph = annotator.bookkeeper.getdesc(self.entry_point).getuniquegraph()
        else:
            s = None

        self.sanity_check_annotation()
        if self.entry_point and self.standalone and s.knowntype != int:
            raise Exception("stand-alone program entry point must return an "
                            "int (and not, e.g., None or always raise an "
                            "exception).")
        annotator.complete()
        annotator.simplify()
        return s


    def sanity_check_annotation(self):
        translator = self.translator
        irreg = query.qoutput(query.check_exceptblocks_qgen(translator))
        if irreg:
            self.log.info("Some exceptblocks seem insane")

        lost = query.qoutput(query.check_methods_qgen(translator))
        assert not lost, "lost methods, something gone wrong with the annotation of method defs"

    RTYPE = 'rtype_lltype'
    @taskdef(['annotate'], "RTyping")
    def task_rtype_lltype(self):
        """ RTyping - lltype version
        """
        rtyper = self.translator.buildrtyper()
        rtyper.specialize(dont_simplify_again=True)

    @taskdef([RTYPE], "JIT compiler generation")
    def task_pyjitpl_lltype(self):
        """ Generate bytecodes for JIT and flow the JIT helper functions
        lltype version
        """
        from rpython.jit.codewriter.policy import JitPolicy
        get_policy = self.extra.get('jitpolicy', None)
        if get_policy is None:
            self.jitpolicy = JitPolicy()
        else:
            self.jitpolicy = get_policy(self)
        #
        from rpython.jit.metainterp.warmspot import apply_jit
        apply_jit(self.translator, policy=self.jitpolicy,
                  backend_name=self.config.translation.jit_backend, inline=True)
        #
        self.log.info("the JIT compiler was generated")

    @taskdef([RTYPE], "test of the JIT on the llgraph backend")
    def task_jittest_lltype(self):
        """ Run with the JIT on top of the llgraph backend
        """
        # parent process loop: spawn a child, wait for the child to finish,
        # print a message, and restart
        from rpython.translator.goal import unixcheckpoint
        unixcheckpoint.restartable_point(auto='run')
        # load the module rpython/jit/tl/jittest.py, which you can hack at
        # and restart without needing to restart the whole translation process
        from rpython.jit.tl import jittest
        jittest.jittest(self)

    BACKENDOPT = 'backendopt_lltype'
    @taskdef([RTYPE, '??pyjitpl_lltype', '??jittest_lltype'], "lltype back-end optimisations")
    def task_backendopt_lltype(self):
        """ Run all backend optimizations - lltype version
        """
        from rpython.translator.backendopt.all import backend_optimizations
        backend_optimizations(self.translator)


    STACKCHECKINSERTION = 'stackcheckinsertion_lltype'
    @taskdef(['?'+BACKENDOPT, RTYPE, 'annotate'], "inserting stack checks")
    def task_stackcheckinsertion_lltype(self):
        from rpython.translator.transform import insert_ll_stackcheck
        count = insert_ll_stackcheck(self.translator)
        self.log.info("inserted %d stack checks." % (count,))


    def possibly_check_for_boehm(self):
        if self.config.translation.gc == "boehm":
            from rpython.rtyper.tool.rffi_platform import configure_boehm
            from rpython.translator.platform import CompilationError
            try:
                configure_boehm(self.translator.platform)
            except CompilationError, e:
                i = 'Boehm GC not installed.  Try e.g. "translate.py --gc=hybrid"'
                raise Exception(str(e) + '\n' + i)

    @taskdef([STACKCHECKINSERTION, '?'+BACKENDOPT, RTYPE, '?annotate'],
        "Creating database for generating c source",
        earlycheck = possibly_check_for_boehm)
    def task_database_c(self):
        """ Create a database for further backend generation
        """
        translator = self.translator
        if translator.annotator is not None:
            translator.frozen = True

        standalone = self.standalone

        if standalone:
            from rpython.translator.c.genc import CStandaloneBuilder
            cbuilder = CStandaloneBuilder(self.translator, self.entry_point,
                                          config=self.config,
                      secondary_entrypoints=self.secondary_entrypoints)
        else:
            from rpython.translator.c.dlltool import CLibraryBuilder
            functions = [(self.entry_point, None)] + self.secondary_entrypoints
            cbuilder = CLibraryBuilder(self.translator, self.entry_point,
                                       functions=functions,
                                       name='libtesting',
                                       config=self.config)
        if not standalone:     # xxx more messy
            cbuilder.modulename = self.extmod_name
        database = cbuilder.build_database()
        self.log.info("database for generating C source was created")
        self.cbuilder = cbuilder
        self.database = database

    @taskdef(['database_c'], "Generating c source")
    def task_source_c(self):
        """ Create C source files from the generated database
        """
        cbuilder = self.cbuilder
        database = self.database
        if self._backend_extra_options.get('c_debug_defines', False):
            defines = cbuilder.DEBUG_DEFINES
        else:
            defines = {}
        if self.exe_name is not None:
            exe_name = self.exe_name % self.get_info()
        else:
            exe_name = None
        c_source_filename = cbuilder.generate_source(database, defines,
                                                     exe_name=exe_name)
        self.log.info("written: %s" % (c_source_filename,))
        if self.config.translation.dump_static_data_info:
            from rpython.translator.tool.staticsizereport import dump_static_data_info
            targetdir = cbuilder.targetdir
            fname = dump_static_data_info(self.log, database, targetdir)
            dstname = self.compute_exe_name() + '.staticdata.info'
            shutil_copy(str(fname), str(dstname))
            self.log.info('Static data info written to %s' % dstname)

    def compute_exe_name(self):
        newexename = self.exe_name % self.get_info()
        if '/' not in newexename and '\\' not in newexename:
            newexename = './' + newexename
        return py.path.local(newexename)

    def create_exe(self):
        """ Copy the compiled executable into current directory, which is
            pypy/goal on nightly builds
        """
        if self.exe_name is not None:
            exename = self.c_entryp
            newexename = mkexename(self.compute_exe_name())
            shutil_copy(str(exename), str(newexename))
            if (hasattr(self, 'cbuilder') and
                self.cbuilder.shared_library_name is not None):
                soname = self.cbuilder.shared_library_name
                newsoname = newexename.new(basename=soname.basename)
                shutil_copy(str(soname), str(newsoname))
                self.log.info("copied: %s" % (newsoname,))
                if sys.platform == 'win32':
                    # the import library is named python27.lib, according
                    # to the pragma in pyconfig.h
                    libname = str(newsoname.dirpath().join('python27.lib'))
                    shutil.copyfile(str(soname.new(ext='lib')), libname)
                    self.log.info("copied: %s" % (libname,))
            self.c_entryp = newexename
        self.log.info('usession directory: %s' % (udir,))
        self.log.info("created: %s" % (self.c_entryp,))

    @taskdef(['source_c'], "Compiling c source")
    def task_compile_c(self):
        """ Compile the generated C code using either makefile or
        translator/platform
        """
        cbuilder = self.cbuilder
        kwds = {}
        if self.standalone and self.exe_name is not None:
            kwds['exe_name'] = self.compute_exe_name().basename
        cbuilder.compile(**kwds)

        if self.standalone:
            self.c_entryp = cbuilder.executable_name
            self.create_exe()
        else:
            self.c_entryp = cbuilder.get_entry_point()

    @taskdef([STACKCHECKINSERTION, '?'+BACKENDOPT, RTYPE], "LLInterpreting")
    def task_llinterpret_lltype(self):
        from rpython.rtyper.llinterp import LLInterpreter
        py.log.setconsumer("llinterp operation", None)

        translator = self.translator
        interp = LLInterpreter(translator.rtyper)
        bk = translator.annotator.bookkeeper
        graph = bk.getdesc(self.entry_point).getuniquegraph()
        v = interp.eval_graph(graph,
                              self.extra.get('get_llinterp_args',
                                             lambda: [])())

        log.llinterpret.event("result -> %s" % v)

    @taskdef([STACKCHECKINSERTION, BACKENDOPT, RTYPE],
              "Doing exception and gc transformations")
    def task_prepare_llvm(self):
        translator = self.translator
        if translator.annotator is None:
            raise ValueError, "llvm requires annotation."

        from rpython.translator.llvm import genllvm
        self.llvmgen = genllvm.GenLLVM(translator)
        getdesc = translator.annotator.bookkeeper.getdesc
        secondary_entrypoints = [getfunctionptr(getdesc(func).getuniquegraph())
                                 for func, _ in self.secondary_entrypoints]
        self.llvmgen.prepare(self.entry_point, secondary_entrypoints)

    @taskdef(['prepare_llvm'], "Generating llvm source")
    def task_source_llvm(self):
        llvm_filename = self.llvmgen.gen_source()
        self.log.info("written: %s" % (llvm_filename,))

    @taskdef(['source_llvm'], "Compiling llvm source")
    def task_compile_llvm(self):
        gen = self.llvmgen
        exe_name = (self.exe_name or 'testing') % self.get_info()
        self.c_entryp = gen.compile(exe_name)
        self.create_exe()

    def proceed(self, goals):
        if not goals:
            if self.default_goal:
                goals = [self.default_goal]
            else:
                self.log.info("nothing to do")
                return
        elif isinstance(goals, str):
            goals = [goals]
        goals.extend(self.extra_goals)
        goals = self.backend_select_goals(goals)
        return self._execute(goals, task_skip = self._maybe_skip())

    @staticmethod
    def from_targetspec(targetspec_dic, config=None, args=None,
                        empty_translator=None,
                        disable=[],
                        default_goal=None):
        if args is None:
            args = []

        driver = TranslationDriver(config=config, default_goal=default_goal,
                                   disable=disable)
        target = targetspec_dic['target']
        spec = target(driver, args)

        try:
            entry_point, inputtypes, policy = spec
        except TypeError:
            # not a tuple at all
            entry_point = spec
            inputtypes = policy = None
        except ValueError:
            policy = None
            entry_point, inputtypes = spec


        driver.setup(entry_point, inputtypes,
                     policy=policy,
                     extra=targetspec_dic,
                     empty_translator=empty_translator)
        return driver

    def prereq_checkpt_rtype(self):
        assert 'rpython.rtyper.rmodel' not in sys.modules, (
            "cannot fork because the rtyper has already been imported")
    prereq_checkpt_rtype_lltype = prereq_checkpt_rtype

    # checkpointing support
    def _event(self, kind, goal, func):
        if kind == 'planned' and func.task_earlycheck:
            func.task_earlycheck(self)
        if kind == 'pre':
            fork_before = self.config.translation.fork_before
            if fork_before:
                fork_before, = self.backend_select_goals([fork_before])
                if not fork_before in self.done and fork_before == goal:
                    prereq = getattr(self, 'prereq_checkpt_%s' % goal, None)
                    if prereq:
                        prereq()
                    from rpython.translator.goal import unixcheckpoint
                    unixcheckpoint.restartable_point(auto='run')

def mkexename(name):
    if sys.platform == 'win32':
        name = name.new(ext='exe')
    return name

if os.name == 'posix':
    def shutil_copy(src, dst):
        # this version handles the case where 'dst' is an executable
        # currently being executed
        shutil.copy(src, dst + '~')
        os.rename(dst + '~', dst)
else:
    shutil_copy = shutil.copy<|MERGE_RESOLUTION|>--- conflicted
+++ resolved
@@ -34,17 +34,6 @@
 # TODO:
 # sanity-checks using states
 
-<<<<<<< HEAD
-_BACKEND_TO_TYPESYSTEM = {
-    'c': 'lltype',
-    'llvm': 'lltype'
-}
-
-def backend_to_typesystem(backend):
-    return _BACKEND_TO_TYPESYSTEM[backend]
-
-=======
->>>>>>> e0418731
 # set of translation steps to profile
 PROFILE = set([])
 
