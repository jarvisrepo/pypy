--- conflicted
+++ resolved
@@ -519,7 +519,6 @@
 
         log.llinterpret.event("result -> %s" % v)
 
-<<<<<<< HEAD
     @taskdef([STACKCHECKINSERTION, BACKENDOPT, RTYPE],
               "Doing exception and gc transformations")
     def task_prepare_llvm(self):
@@ -546,179 +545,6 @@
         self.c_entryp = gen.compile(exe_name)
         self.create_exe()
 
-    @taskdef(["?" + OOBACKENDOPT, OOTYPE], 'Generating CLI source')
-    def task_source_cli(self):
-        from rpython.translator.cli.gencli import GenCli
-        from rpython.translator.cli.entrypoint import get_entrypoint
-
-        if self.entry_point is not None: # executable mode
-            entry_point_graph = self.translator.graphs[0]
-            entry_point = get_entrypoint(entry_point_graph)
-        else:
-            # library mode
-            assert self.libdef is not None
-            bk = self.translator.annotator.bookkeeper
-            entry_point = self.libdef.get_entrypoint(bk)
-
-        self.gen = GenCli(udir, self.translator, entry_point, config=self.config)
-        filename = self.gen.generate_source()
-        self.log.info("Wrote %s" % (filename,))
-
-    @taskdef(['source_cli'], 'Compiling CLI source')
-    def task_compile_cli(self):
-        from rpython.translator.oosupport.support import unpatch_os
-        from rpython.translator.cli.test.runtest import CliFunctionWrapper
-        filename = self.gen.build_exe()
-        self.c_entryp = CliFunctionWrapper(filename)
-        # restore original os values
-        if hasattr(self, 'old_cli_defs'):
-            unpatch_os(self.old_cli_defs)
-
-        self.log.info("Compiled %s" % filename)
-        if self.standalone and self.exe_name:
-            self.copy_cli_exe()
-
-    def copy_cli_exe(self):
-        # XXX messy
-        main_exe = self.c_entryp._exe
-        usession_path, main_exe_name = os.path.split(main_exe)
-        pypylib_dll = os.path.join(usession_path, 'pypylib.dll')
-
-        basename = self.exe_name % self.get_info()
-        dirname = basename + '-data/'
-        if '/' not in dirname and '\\' not in dirname:
-            dirname = './' + dirname
-
-        if not os.path.exists(dirname):
-            os.makedirs(dirname)
-        shutil.copy(main_exe, dirname)
-        shutil.copy(pypylib_dll, dirname)
-        if bool(os.getenv('PYPY_GENCLI_COPYIL')):
-            shutil.copy(os.path.join(usession_path, 'main.il'), dirname)
-        newexename = basename
-        f = file(newexename, 'w')
-        f.write(r"""#!/bin/bash
-LEDIT=`type -p ledit`
-EXE=`readlink $0`
-if [ -z $EXE ]
-then
-    EXE=$0
-fi
-if  uname -s | grep -iq Cygwin
-then
-    MONO=
-else
-    MONO=mono
-    # workaround for known mono buggy versions
-    VER=`mono -V | head -1 | sed s/'Mono JIT compiler version \(.*\) (.*'/'\1/'`
-    if [[ 2.1 < "$VER" && "$VER" < 2.4.3 ]]
-    then
-        MONO="mono -O=-branch"
-    fi
-fi
-$LEDIT $MONO "$(dirname $EXE)/$(basename $EXE)-data/%s" "$@" # XXX doesn't work if it's placed in PATH
-""" % main_exe_name)
-        f.close()
-        os.chmod(newexename, 0755)
-
-    def copy_cli_dll(self):
-        dllname = self.gen.outfile
-        usession_path, dll_name = os.path.split(dllname)
-        pypylib_dll = os.path.join(usession_path, 'pypylib.dll')
-        shutil.copy(dllname, '.')
-        shutil.copy(pypylib_dll, '.')
-
-        # main.exe is a stub but is needed right now because it's
-        # referenced by pypylib.dll.  Will be removed in the future
-        translator_path, _ = os.path.split(__file__)
-        main_exe = os.path.join(translator_path, 'cli/src/main.exe')
-        shutil.copy(main_exe, '.')
-        self.log.info("Copied to %s" % os.path.join(os.getcwd(), dllname))
-
-    @taskdef(["?" + OOBACKENDOPT, OOTYPE], 'Generating JVM source')
-    def task_source_jvm(self):
-        from rpython.translator.jvm.genjvm import GenJvm
-        from rpython.translator.jvm.node import EntryPoint
-
-        entry_point_graph = self.translator.graphs[0]
-        is_func = not self.standalone
-        entry_point = EntryPoint(entry_point_graph, is_func, is_func)
-        self.gen = GenJvm(udir, self.translator, entry_point)
-        self.jvmsource = self.gen.generate_source()
-        self.log.info("Wrote JVM code")
-
-    @taskdef(['source_jvm'], 'Compiling JVM source')
-    def task_compile_jvm(self):
-        from rpython.translator.oosupport.support import unpatch_os
-        from rpython.translator.jvm.test.runtest import JvmGeneratedSourceWrapper
-        self.jvmsource.compile()
-        self.c_entryp = JvmGeneratedSourceWrapper(self.jvmsource)
-        # restore original os values
-        if hasattr(self, 'old_cli_defs'):
-            unpatch_os(self.old_cli_defs)
-        self.log.info("Compiled JVM source")
-        if self.standalone and self.exe_name:
-            self.copy_jvm_jar()
-
-    def copy_jvm_jar(self):
-        import subprocess
-        basename = self.exe_name % self.get_info()
-        root = udir.join('pypy')
-        manifest = self.create_manifest(root)
-        jnajar = py.path.local(__file__).dirpath('jvm', 'src', 'jna.jar')
-        classlist = self.create_classlist(root, [jnajar])
-        jarfile = py.path.local(basename + '.jar')
-        self.log.info('Creating jar file')
-        oldpath = root.chdir()
-        subprocess.call(['jar', 'cmf', str(manifest), str(jarfile), '@'+str(classlist)])
-        oldpath.chdir()
-
-        # create a convenience script
-        newexename = basename
-        f = file(newexename, 'w')
-        f.write("""#!/bin/bash
-LEDIT=`type -p ledit`
-EXE=`readlink $0`
-  if [ -z $EXE ]
-then
-    EXE=$0
-fi
-$LEDIT java -Xmx256m -jar $EXE.jar "$@"
-""")
-        f.close()
-        os.chmod(newexename, 0755)
-
-    def create_manifest(self, root):
-        filename = root.join('manifest.txt')
-        manifest = filename.open('w')
-        manifest.write('Main-class: pypy.Main\n\n')
-        manifest.close()
-        return filename
-
-    def create_classlist(self, root, additional_jars=[]):
-        import subprocess
-        # first, uncompress additional jars
-        for jarfile in additional_jars:
-            oldpwd = root.chdir()
-            subprocess.call(['jar', 'xf', str(jarfile)])
-            oldpwd.chdir()
-        filename = root.join('classlist.txt')
-        classlist = filename.open('w')
-        classfiles = list(root.visit('*.class', True))
-        classfiles += root.visit('*.so', True)
-        classfiles += root.visit('*.dll', True)
-        classfiles += root.visit('*.jnilib', True)
-        for classfile in classfiles:
-            print >> classlist, classfile.relto(root)
-        classlist.close()
-        return filename
-
-    @taskdef(['compile_jvm'], 'XXX')
-    def task_run_jvm(self):
-        pass
-
-=======
->>>>>>> 4d5b0477
     def proceed(self, goals):
         if not goals:
             if self.default_goal:
