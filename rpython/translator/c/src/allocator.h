--- conflicted
+++ resolved
@@ -14,13 +14,7 @@
 #define PyObject_Free free
 #else
 /* allocation functions prototypes */
-<<<<<<< HEAD
-void *PyObject_Malloc(size_t n);
-void *PyObject_Realloc(void *p, size_t n);
-void PyObject_Free(void *p);
-#endif
-=======
 RPY_EXTERN void *PyObject_Malloc(size_t n);
 RPY_EXTERN void *PyObject_Realloc(void *p, size_t n);
 RPY_EXTERN void PyObject_Free(void *p);
->>>>>>> c816e18a
+#endif