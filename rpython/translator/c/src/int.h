--- conflicted
+++ resolved
@@ -73,13 +73,7 @@
         r = (Signed)((Unsigned)x - y); \
         if ((r^x) < 0 && (r^~y) < 0) FAIL_OVF("integer subtraction")
 
-<<<<<<< HEAD
-#define OP_INT_MUL(x,y,r)     r = (x) * (y)
-
 #if SIZEOF_LONG * 2 <= SIZEOF_LONG_LONG
-=======
-#if SIZEOF_LONG * 2 <= SIZEOF_LONG_LONG && !defined(_WIN64)
->>>>>>> 51ab4614
 #define OP_INT_MUL_OVF(x,y,r) \
        { \
                long long _lr = (long long)x * y; \
