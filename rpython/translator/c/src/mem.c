--- conflicted
+++ resolved
@@ -7,6 +7,7 @@
 #ifdef RPY_STM
 # include "src/mem.h"
 # ifdef RPY_ASSERT
+RPY_EXTERN
 int try_pypy_debug_alloc_stop(void *);
 # else
 #  define try_pypy_debug_alloc_stop(p)  /* nothing */
@@ -59,7 +60,6 @@
 
 static struct pypy_debug_alloc_s *pypy_debug_alloc_list = NULL;
 
-<<<<<<< HEAD
 #ifdef RPY_STM
 // spinlock_acquire/spinlock_release defined in ../../stm/src_stm/stmgcintf.h
 static Signed pypy_debug_alloc_lock = 0;
@@ -68,9 +68,7 @@
 # define spinlock_release(lock)               /* nothing */
 #endif
 
-=======
 RPY_EXTERN
->>>>>>> b96b5f03
 void pypy_debug_alloc_start(void *addr, const char *funcname)
 {
   struct pypy_debug_alloc_s *p = malloc(sizeof(struct pypy_debug_alloc_s));
@@ -83,19 +81,13 @@
   spinlock_release(pypy_debug_alloc_lock);
 }
 
-<<<<<<< HEAD
+RPY_EXTERN
 int try_pypy_debug_alloc_stop(void *addr)
-{
-  struct pypy_debug_alloc_s **p;
-  spinlock_acquire(pypy_debug_alloc_lock);
-=======
-RPY_EXTERN
-void pypy_debug_alloc_stop(void *addr)
 {
   struct pypy_debug_alloc_s **p;
   if (!addr)
 	return;
->>>>>>> b96b5f03
+  spinlock_acquire(pypy_debug_alloc_lock);
   for (p = &pypy_debug_alloc_list; *p; p = &((*p)->next))
     if ((*p)->addr == addr)
       {
@@ -110,6 +102,7 @@
   return 0;
 }
 
+RPY_EXTERN
 void pypy_debug_alloc_stop(void *addr)
 {
   if (!try_pypy_debug_alloc_stop(addr))
