#include "common_header.h"
#ifdef PYPY_STANDALONE
#include "structdef.h"
#include "forwarddecl.h"
#include "preimpl.h"
#include <src/entrypoint.h>
#include <src/commondefs.h>
#include <src/mem.h>
#include <src/instrument.h>
#include <src/rtyper.h>
#include <src/exception.h>
#include <src/debug_traceback.h>
#include <src/asm.h>

#include <stdlib.h>
#include <stdio.h>

#ifdef __GNUC__
/* Hack to prevent this function from being inlined.  Helps asmgcc
   because the main() function has often a different prologue/epilogue. */
RPY_EXTERN
int pypy_main_function(int argc, char *argv[]) __attribute__((__noinline__));
#endif

# ifdef PYPY_USE_ASMGCC
#  include "structdef.h"
#  include "forwarddecl.h"
# endif

#if defined(MS_WINDOWS) && defined(RPY_SANDBOXED)
#  include <stdio.h>
#  include <fcntl.h>
#  include <io.h>
#endif

#ifdef RPY_WITH_GIL
# include <src/thread.h>
#endif


RPY_EXTERN
int pypy_main_function(int argc, char *argv[])
{
    char *errmsg;
    int i, exitcode;

#if defined(MS_WINDOWS) && defined(RPY_SANDBOXED)
    _setmode(0, _O_BINARY);
    _setmode(1, _O_BINARY);
#endif

#ifdef RPY_WITH_GIL
    /* Note that the GIL's mutexes are not automatically made; if the
       program starts threads, it needs to call rgil.gil_allocate().
       RPyGilAcquire() still works without that, but crash if it finds
       that it really needs to wait on a mutex. */
    RPyGilAcquire();
#endif

#ifdef PYPY_USE_ASMGCC
    pypy_g_rpython_rtyper_lltypesystem_rffi_StackCounter.sc_inst_stacks_counter++;
#endif
    pypy_asm_stack_bottom();
    instrument_setup();

#ifndef MS_WINDOWS
    /* this message does no longer apply to win64 :-) */
    if (sizeof(void*) != SIZEOF_LONG) {
        errmsg = "only support platforms where sizeof(void*) == sizeof(long),"
                 " for now";
        goto error;
    }
#endif

    RPython_StartupCode();

#ifdef RPY_STM
    rewind_jmp_buf rjbuf;
    stm_rewind_jmp_enterframe(&stm_thread_local, &rjbuf);
#endif

    exitcode = STANDALONE_ENTRY_POINT(argc, argv);

    pypy_debug_alloc_results();

    if (RPyExceptionOccurred()) {
        /* print the RPython traceback */
        pypy_debug_catch_fatal_exception();
    }

    pypy_malloc_counters_results();

<<<<<<< HEAD
#ifdef RPY_STM
    stm_rewind_jmp_leaveframe(&stm_thread_local, &rjbuf);
#endif

    RPython_TeardownCode();
=======
#ifdef RPY_WITH_GIL
    RPyGilRelease();
#endif

>>>>>>> 5e567397
    return exitcode;

 memory_out:
    errmsg = "out of memory";
 error:
    fprintf(stderr, "Fatal error during initialization: %s\n", errmsg);
    abort();
    return 1;
}

int PYPY_MAIN_FUNCTION(int argc, char *argv[])
{
#ifdef PYPY_X86_CHECK_SSE2_DEFINED
    pypy_x86_check_sse2();
#endif
    return pypy_main_function(argc, argv);
}

#endif  /* PYPY_STANDALONE */<|MERGE_RESOLUTION|>--- conflicted
+++ resolved
@@ -90,18 +90,15 @@
 
     pypy_malloc_counters_results();
 
-<<<<<<< HEAD
+#ifdef RPY_WITH_GIL
+    RPyGilRelease();
+#endif
+
 #ifdef RPY_STM
     stm_rewind_jmp_leaveframe(&stm_thread_local, &rjbuf);
 #endif
 
     RPython_TeardownCode();
-=======
-#ifdef RPY_WITH_GIL
-    RPyGilRelease();
-#endif
-
->>>>>>> 5e567397
     return exitcode;
 
  memory_out:
