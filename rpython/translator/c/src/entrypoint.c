#include "common_header.h"
#ifdef PYPY_STANDALONE
#include "structdef.h"
#include "forwarddecl.h"
#include "preimpl.h"
#include <src/entrypoint.h>
#include <src/commondefs.h>
#include <src/mem.h>
#include <src/instrument.h>
#include <src/rtyper.h>
#include <src/exception.h>
#include <src/debug_traceback.h>
#include <src/asm.h>

#include <stdlib.h>
#include <stdio.h>

#ifdef __GNUC__
/* Hack to prevent this function from being inlined.  Helps asmgcc
   because the main() function has often a different prologue/epilogue. */
RPY_EXTERN
int pypy_main_function(int argc, char *argv[]) __attribute__((__noinline__));
#endif

# ifdef PYPY_USE_ASMGCC
#  include "structdef.h"
#  include "forwarddecl.h"
# endif

#if defined(MS_WINDOWS)
#  include <stdio.h>
#  include <fcntl.h>
#  include <io.h>
#endif

#ifdef RPY_WITH_GIL
# include <src/thread.h>
#endif

RPY_EXPORTED
void rpython_startup_code(void)
{
#ifdef RPY_WITH_GIL
    RPyGilAcquire();
#endif
#ifdef PYPY_USE_ASMGCC
    pypy_g_rpython_rtyper_lltypesystem_rffi_StackCounter.sc_inst_stacks_counter++;
#endif
    pypy_asm_stack_bottom();
    RPython_StartupCode();
#ifdef PYPY_USE_ASMGCC
    pypy_g_rpython_rtyper_lltypesystem_rffi_StackCounter.sc_inst_stacks_counter--;
#endif
#ifdef RPY_WITH_GIL
    RPyGilRelease();
#endif
}


RPY_EXTERN
int pypy_main_function(int argc, char *argv[])
{
    char *errmsg;
    int i, exitcode;

#if defined(MS_WINDOWS)
    _setmode(0, _O_BINARY);
    _setmode(1, _O_BINARY);
    _setmode(2, _O_BINARY);
#endif

#ifdef RPY_WITH_GIL
    /* Note that the GIL's mutexes are not automatically made; if the
       program starts threads, it needs to call rgil.gil_allocate().
       RPyGilAcquire() still works without that, but crash if it finds
       that it really needs to wait on a mutex. */
    RPyGilAcquire();
#endif

#ifdef PYPY_USE_ASMGCC
    pypy_g_rpython_rtyper_lltypesystem_rffi_StackCounter.sc_inst_stacks_counter++;
#endif
    pypy_asm_stack_bottom();
    instrument_setup();

#ifndef MS_WINDOWS
    /* this message does no longer apply to win64 :-) */
    if (sizeof(void*) != SIZEOF_LONG) {
        errmsg = "only support platforms where sizeof(void*) == sizeof(long),"
                 " for now";
        goto error;
    }
#endif

    RPython_StartupCode();

<<<<<<< HEAD
#ifdef RPY_STM
    rewind_jmp_buf rjbuf;
    stm_rewind_jmp_enterframe(&stm_thread_local, &rjbuf);
#endif

=======
>>>>>>> f317d70f
    exitcode = STANDALONE_ENTRY_POINT(argc, argv);

    pypy_debug_alloc_results();

    if (RPyExceptionOccurred()) {
        /* print the RPython traceback */
        pypy_debug_catch_fatal_exception();
    }

    pypy_malloc_counters_results();

#ifdef RPY_WITH_GIL
    RPyGilRelease();
#endif

#ifdef RPY_STM
    stm_rewind_jmp_leaveframe(&stm_thread_local, &rjbuf);
#endif

    RPython_TeardownCode();
    return exitcode;

 memory_out:
    errmsg = "out of memory";
 error:
    fprintf(stderr, "Fatal error during initialization: %s\n", errmsg);
    abort();
    return 1;
}

int PYPY_MAIN_FUNCTION(int argc, char *argv[])
{
#ifdef PYPY_X86_CHECK_SSE2_DEFINED
    pypy_x86_check_sse2();
#endif
    return pypy_main_function(argc, argv);
}

#endif  /* PYPY_STANDALONE */<|MERGE_RESOLUTION|>--- conflicted
+++ resolved
@@ -94,14 +94,11 @@
 
     RPython_StartupCode();
 
-<<<<<<< HEAD
 #ifdef RPY_STM
     rewind_jmp_buf rjbuf;
     stm_rewind_jmp_enterframe(&stm_thread_local, &rjbuf);
 #endif
 
-=======
->>>>>>> f317d70f
     exitcode = STANDALONE_ENTRY_POINT(argc, argv);
 
     pypy_debug_alloc_results();
