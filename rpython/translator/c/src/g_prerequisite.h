
/**************************************************************/
/***  this is included before any code produced by genc.py  ***/


#include "src/commondefs.h"

#ifdef _WIN32
#  include <io.h>   /* needed, otherwise _lseeki64 truncates to 32-bits (??) */
#endif

#include <stddef.h>


#ifdef __GNUC__       /* other platforms too, probably */
typedef _Bool bool_t;
# define RPY_VARLENGTH   /* nothing: [RPY_VARLENGTH] => [] */
# define RPY_LENGTH0     0       /* array decl [0] are ok  */
# define RPY_DUMMY_VARLENGTH     char _dummy[0];
#else
typedef unsigned char bool_t;
# define RPY_VARLENGTH   1       /* [RPY_VARLENGTH] => [1] */
# define RPY_LENGTH0     1       /* array decl [0] are bad */
# define RPY_DUMMY_VARLENGTH     /* nothing */
<<<<<<< HEAD
#endif


#ifdef RPY_STM
#define rpy_duck()  asm("":::"memory")   // work around an llvm bug :-/

typedef TLPREFIX struct rpyobj_s {
    struct object_s lib;
    uint32_t tid;
} rpyobj_t;
typedef TLPREFIX char rpygcchar_t;

#else

#define rpy_duck()  /* nothing */
typedef char rpygcchar_t;

#endif


#include "src/threadlocal.h"
=======
#endif
>>>>>>> 024daef6
<|MERGE_RESOLUTION|>--- conflicted
+++ resolved
@@ -22,7 +22,6 @@
 # define RPY_VARLENGTH   1       /* [RPY_VARLENGTH] => [1] */
 # define RPY_LENGTH0     1       /* array decl [0] are bad */
 # define RPY_DUMMY_VARLENGTH     /* nothing */
-<<<<<<< HEAD
 #endif
 
 
@@ -40,10 +39,4 @@
 #define rpy_duck()  /* nothing */
 typedef char rpygcchar_t;
 
-#endif
-
-
-#include "src/threadlocal.h"
-=======
-#endif
->>>>>>> 024daef6
+#endif