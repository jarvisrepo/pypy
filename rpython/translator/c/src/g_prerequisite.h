
/**************************************************************/
/***  this is included before any code produced by genc.py  ***/


#include "src/commondefs.h"

#ifdef _WIN32
#  include <io.h>   /* needed, otherwise _lseeki64 truncates to 32-bits (??) */
#endif

#include <stddef.h>


#ifdef __GNUC__
# define RPY_VARLENGTH   /* nothing: [RPY_VARLENGTH] => [] */
# define RPY_LENGTH0     0       /* array decl [0] are ok  */
# define RPY_DUMMY_VARLENGTH     char _dummy[0];
#else
# define RPY_VARLENGTH   1       /* [RPY_VARLENGTH] => [1] */
# define RPY_LENGTH0     1       /* array decl [0] are bad */
# define RPY_DUMMY_VARLENGTH     /* nothing */
#endif


<<<<<<< HEAD
#ifdef RPY_STM
#define rpy_duck()  asm("":::"memory")   // work around an llvm bug :-/
#else
#define rpy_duck()  /* nothing */
#endif
=======
#include "src/threadlocal.h"
>>>>>>> 8d638d1a
<|MERGE_RESOLUTION|>--- conflicted
+++ resolved
@@ -23,12 +23,11 @@
 #endif
 
 
-<<<<<<< HEAD
 #ifdef RPY_STM
 #define rpy_duck()  asm("":::"memory")   // work around an llvm bug :-/
 #else
 #define rpy_duck()  /* nothing */
 #endif
-=======
-#include "src/threadlocal.h"
->>>>>>> 8d638d1a
+
+
+#include "src/threadlocal.h"