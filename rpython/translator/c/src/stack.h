--- conflicted
+++ resolved
@@ -47,11 +47,7 @@
 #  define PYPY_INHIBIT_TAIL_CALL()   asm("/* inhibit_tail_call */")
 #else
 #  define PYPY_INHIBIT_TAIL_CALL()   /* add hints for other compilers here */
-<<<<<<< HEAD
 #endif
 
 
-#endif  /* _RPY_STACK_H_ */
-=======
-#endif
->>>>>>> 2d490beb
+#endif  /* _RPY_STACK_H_ */