--- conflicted
+++ resolved
@@ -2,7 +2,9 @@
 /************************************************************/
 /***  C header subsection: operations on LowLevelTypes    ***/
 
-<<<<<<< HEAD
+/* used by rpython.rlib.rstack */
+#define OP_STACK_CURRENT(r)  r = (Signed)&r
+<Merge Conflict>
 #ifdef CPYEXT_BOEHM
 /* use boehm for cpyext -> redirect all calls to malloc
     - use __libc_malloc / __libc_calloc for pypy
@@ -27,12 +29,6 @@
             COUNT_MALLOC;                       \
         }                                       \
     }
-=======
-#include <string.h>
-
-/* used by rpython.rlib.rstack */
-#define OP_STACK_CURRENT(r)  r = (Signed)&r
->>>>>>> 0f88e20b
 
 #else
 
