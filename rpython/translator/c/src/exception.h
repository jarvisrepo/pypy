
/************************************************************/
/***  C header subsection: exceptions                     ***/

/* just a renaming, unless DO_LOG_EXC is set */
#define RPyExceptionOccurred RPyExceptionOccurred1
#define RPY_DEBUG_RETURN()   /* nothing */


#ifdef DO_LOG_EXC
#undef RPyExceptionOccurred
#undef RPY_DEBUG_RETURN
#define RPyExceptionOccurred()  RPyDebugException("  noticing a")
#define RPY_DEBUG_RETURN()      RPyDebugException("leaving with")
#define RPyDebugException(msg)  (                                       \
  RPyExceptionOccurred1()                                               \
    ? (RPyDebugReturnShowException(msg, __FILE__, __LINE__, __FUNCTION__), 1) \
    : 0                                                                 \
  )
#endif
/* !DO_LOG_EXC: define the function anyway, so that we can shut
   off the prints of a debug_exc by remaking only testing_1.o */
void RPyDebugReturnShowException(const char *msg, const char *filename,
                                 long lineno, const char *functionname);

/* Hint: functions and macros not defined here, like RPyRaiseException,
   come from exctransformer via the table in extfunc.py. */

<<<<<<< HEAD
#define RPyRaiseSimpleException(exc, msg)   _RPyRaiseSimpleException(R##exc)
void _RPyRaiseSimpleException(RPYTHON_EXCEPTION rexc);
=======
#define RPyFetchException(etypevar, evaluevar, type_of_evaluevar) do {  \
		etypevar = RPyFetchExceptionType();			\
		evaluevar = (type_of_evaluevar)RPyFetchExceptionValue(); \
		RPyClearException();					\
	} while (0)

/* prototypes */

void _RPyRaiseSimpleException(RPYTHON_EXCEPTION rexc);

#endif
>>>>>>> 8c5eb486
<|MERGE_RESOLUTION|>--- conflicted
+++ resolved
@@ -26,19 +26,4 @@
 /* Hint: functions and macros not defined here, like RPyRaiseException,
    come from exctransformer via the table in extfunc.py. */
 
-<<<<<<< HEAD
-#define RPyRaiseSimpleException(exc, msg)   _RPyRaiseSimpleException(R##exc)
-void _RPyRaiseSimpleException(RPYTHON_EXCEPTION rexc);
-=======
-#define RPyFetchException(etypevar, evaluevar, type_of_evaluevar) do {  \
-		etypevar = RPyFetchExceptionType();			\
-		evaluevar = (type_of_evaluevar)RPyFetchExceptionValue(); \
-		RPyClearException();					\
-	} while (0)
-
-/* prototypes */
-
-void _RPyRaiseSimpleException(RPYTHON_EXCEPTION rexc);
-
-#endif
->>>>>>> 8c5eb486
+void _RPyRaiseSimpleException(RPYTHON_EXCEPTION rexc);