--- conflicted
+++ resolved
@@ -103,15 +103,6 @@
 	    }
 	}
 #ifdef _WIN64
-<<<<<<< HEAD
-	  else if (z > 8)
-	  {
-		  /* On Win64, if a single argument takes more than 8 bytes,
-			 then it is always passed by reference. */
-		  *(void **)argp = *p_argv;
-		  z = 8;
-	  }
-=======
       else if (z != 1 && z != 2 && z != 4 && z != 8)
         {
           /* On Win64, if a single argument takes more than 8 bytes,
@@ -119,7 +110,6 @@
           *(void **)argp = *p_argv;
           z = 8;
         }
->>>>>>> 6249e322
 #endif
       else
 	{
@@ -154,17 +144,11 @@
       /* MSVC returns small structures in registers.  Put in cif->flags
          the value FFI_TYPE_STRUCT only if the structure is big enough;
          otherwise, put the 4- or 8-bytes integer type. */
-<<<<<<< HEAD
-      if (cif->rtype->size <= 4)
-        cif->flags = FFI_TYPE_INT;
-      else if (cif->rtype->size <= 8)
-=======
       if (cif->rtype->size == 1 ||
           cif->rtype->size == 2 ||
           cif->rtype->size == 4)
         cif->flags = FFI_TYPE_INT;
       else if (cif->rtype->size == 8)
->>>>>>> 6249e322
         cif->flags = FFI_TYPE_SINT64;
       else
         cif->flags = FFI_TYPE_STRUCT;
@@ -274,11 +258,7 @@
   void         **arg_area;
   unsigned short rtype;
   void          *resp = (void*)&res;
-<<<<<<< HEAD
-  void *args = argp + sizeof(void*);
-=======
   void *args = argp + sizeof(void *);
->>>>>>> 6249e322
 
   cif         = closure->cif;
   arg_area    = (void**) alloca (cif->nargs * sizeof (void*));  
