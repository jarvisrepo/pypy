--- conflicted
+++ resolved
@@ -67,25 +67,12 @@
 RPY_EXTERN pthread_key_t pypy_threadlocal_key;
 
 
-<<<<<<< HEAD
-#ifdef RPY_STM
-# define RPY_THREAD_LOCAL_TYPE   pypy_object0_t *
-#else
-# define RPY_THREAD_LOCAL_TYPE   void *
-#endif
-#define RPyThreadStaticTLS                  __thread RPY_THREAD_LOCAL_TYPE
-#define RPyThreadStaticTLS_Create(tls)      (void)0
-#define RPyThreadStaticTLS_Get(tls)         tls
-#define RPyThreadStaticTLS_Set(tls, value)  tls = (RPY_THREAD_LOCAL_TYPE)value
-#define OP_THREADLOCALREF_GETADDR(tlref, ptr)  ptr = tlref
-=======
 #define OP_THREADLOCALREF_ADDR(r)               \
     do {                                        \
         r = (char *)_RPy_ThreadLocals_Get();    \
         if (!r)                                 \
             r = _RPython_ThreadLocals_Build();  \
     } while (0)
->>>>>>> 024daef6
 
 #define RPY_THREADLOCALREF_ENSURE()             \
     if (!_RPy_ThreadLocals_Get())               \
