--- conflicted
+++ resolved
@@ -177,20 +177,7 @@
 
     def gettransformer(self, translator):
         from rpython.memory.gctransform import boehm
-<<<<<<< HEAD
-        return boehm.BoehmGCTransformer(self.db.translator)
-
-    def common_gcheader_initdata(self, defnode):
-        if defnode.db.gctransformer is not None:
-            ptr = defnode.obj._as_ptr()
-            hdr = lltype.malloc(defnode.db.gctransformer.HDR, immortal=True)
-            hdr.hash = lltype.identityhash_nocache(ptr)
-            defnode.db.gctransformer.gcheader_initdata(hdr, ptr)
-            return hdr._obj
-        return None
-=======
         return boehm.BoehmGCTransformer(translator)
->>>>>>> ba244ba7
 
     def array_setup(self, arraydefnode):
         pass
@@ -432,18 +419,9 @@
 
 class StmFrameworkGcPolicy(BasicFrameworkGcPolicy):
 
-    def gettransformer(self):
+    def gettransformer(self, translator):
         from rpython.memory.gctransform import stmframework
-        return stmframework.StmFrameworkGCTransformer(self.db.translator)
-
-    def get_prebuilt_hash(self, obj):
-        return None       # done differently with the stmgc
-
-    def get_stm_prebuilt_hash(self, obj):
-        h = BasicFrameworkGcPolicy.get_prebuilt_hash(self, obj)
-        if h is None:
-            h = lltype.identityhash(obj._as_ptr())
-        return h
+        return stmframework.StmFrameworkGCTransformer(translator)
 
 
 name_to_gcpolicy = {
@@ -453,4 +431,5 @@
     'framework+shadowstack': ShadowStackFrameworkGcPolicy,
     'framework+asmgcc': AsmGcRootFrameworkGcPolicy,
     'framework+stm': StmFrameworkGcPolicy,
-}+}
+
