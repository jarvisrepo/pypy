--- conflicted
+++ resolved
@@ -1812,7 +1812,6 @@
         res = self.run("ignore_finalizer")
         assert res == 1    # translated: x1 is removed from the list
 
-<<<<<<< HEAD
     def define_enable_disable(self):
         class Counter(object):
             val = 0
@@ -1899,7 +1898,6 @@
         deleted = self.run("collect_step")
         assert deleted == 1
 
-=======
     def define_total_gc_time(cls):
         def f():
             l = []
@@ -1910,7 +1908,6 @@
                 rgc.collect()
             return rgc.get_stats(rgc.TOTAL_GC_TIME)
         return f
->>>>>>> f6369566
 
     def test_total_gc_time(self):
         res = self.run("total_gc_time")
