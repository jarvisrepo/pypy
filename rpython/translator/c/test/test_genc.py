--- conflicted
+++ resolved
@@ -97,12 +97,7 @@
         print "THE RESULT IS:", llrepr_out(res), ";"
         return 0
 
-<<<<<<< HEAD
     kwds = {}
-=======
-    t = Translation(entry_point, None, gc=gcpolicy, backend="c",
-                    policy=annotatorpolicy, thread=thread, **kwds)
->>>>>>> c618cd34
     if not backendopt:
         kwds['backendopt.none'] = True
     t = Translation(entry_point, None, gc=gcpolicy, backend="c",
