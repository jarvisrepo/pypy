import py

from rpython.rtyper.lltypesystem import lltype
from rpython.translator.translator import TranslationContext
from rpython.translator.c.test.test_genc import compile
<<<<<<< HEAD
from rpython.rtyper.lltypesystem import lltype
from rpython.conftest import option


class TestRefcount(object):
    def compile_func(func, args):
=======


class TestRefcount(object):
    def compile_func(self, func, args):
>>>>>>> ad40a35f
        return compile(func, args, gcpolicy='ref')

    def test_something(self):
        def f():
            return 1
        fn = self.compile_func(f, [])
        assert fn() == 1

    def test_something_more(self):
        S = lltype.GcStruct("S", ('x', lltype.Signed))
        def f(x):
            s = lltype.malloc(S)
            s.x = x
            return s.x
        fn = self.compile_func(f, [int])
        assert fn(1) == 1

    def test_call_function(self):
        class C:
            pass
        def f():
            c = C()
            c.x = 1
            return c
        def g():
            return f().x
        fn = self.compile_func(g, [])
        assert fn() == 1

    def test_multiple_exits(self):
        S = lltype.GcStruct("S", ('x', lltype.Signed))
        T = lltype.GcStruct("T", ('y', lltype.Signed))
        def f(n):
            c = lltype.malloc(S)
            d = lltype.malloc(T)
            d.y = 1
            e = lltype.malloc(T)
            e.y = 2
            if n:
                x = d
            else:
                x = e
            return x.y
        fn = self.compile_func(f, [int])
        assert fn(1) == 1
        assert fn(0) == 2


    def test_cleanup_vars_on_call(self):
        S = lltype.GcStruct("S", ('x', lltype.Signed))
        def f():
            return lltype.malloc(S)
        def g():
            s1 = f()
            s1.x = 42
            s2 = f()
            s3 = f()
            return s1.x
        fn = self.compile_func(g, [])
        assert fn() == 42

    def test_multiply_passed_var(self):
        S = lltype.GcStruct("S", ('x', lltype.Signed))
        def f(x):
            if x:
                a = lltype.malloc(S)
                a.x = 1
                b = a
            else:
                a = lltype.malloc(S)
                a.x = 1
                b = lltype.malloc(S)
                b.x = 2
            return a.x + b.x
        fn = self.compile_func(f, [int])
        fn(1) == 2
        fn(0) == 3

    def test_write_barrier(self):
        S = lltype.GcStruct("S", ('x', lltype.Signed))
        T = lltype.GcStruct("T", ('s', lltype.Ptr(S)))
        def f(x):
            s = lltype.malloc(S)
            s.x = 0
            s1 = lltype.malloc(S)
            s1.x = 1
            s2 = lltype.malloc(S)
            s2.x = 2
            t = lltype.malloc(T)
            t.s = s
            if x:
                t.s = s1
            else:
                t.s = s2
            return t.s.x + s.x + s1.x + s2.x
        fn = self.compile_func(f, [int])
        assert fn(1) == 4
        assert fn(0) == 5

    def test_del_basic(self):
        py.test.skip("xxx fix or kill")
        S = lltype.GcStruct('S', ('x', lltype.Signed), rtti=True)
        TRASH = lltype.GcStruct('TRASH', ('x', lltype.Signed))
        GLOBAL = lltype.Struct('GLOBAL', ('x', lltype.Signed))
        glob = lltype.malloc(GLOBAL, immortal=True)
        def destructor(s):
            glob.x = s.x + 1
        def type_info_S(s):
            return lltype.getRuntimeTypeInfo(S)

        def g(n):
            s = lltype.malloc(S)
            s.x = n
            # now 's' should go away
        def entrypoint(n):
            g(n)
            # llop.gc__collect(lltype.Void)
            return glob.x

        t = TranslationContext()
        t.buildannotator().build_types(entrypoint, [int])
        rtyper = t.buildrtyper()
        destrptr = rtyper.annotate_helper_fn(destructor, [lltype.Ptr(S)])
        rtyper.attachRuntimeTypeInfoFunc(S, type_info_S, destrptr=destrptr)
        rtyper.specialize()
        fn = self.compile_func(entrypoint, None, t)

        res = fn(123)
        assert res == 124

    def test_del_catches(self):
        import os
        def g():
            pass
        class A(object):
            def __del__(self):
                try:
                    g()
                except:
                    os.write(1, "hallo")
        def f1(i):
            if i:
                raise TypeError
        def f(i):
            a = A()
            f1(i)
            a.b = 1
            return a.b
        fn = self.compile_func(f, [int])
        assert fn(0) == 1
        fn(1, expected_exception_name="TypeError")

    def test_del_raises(self):
        class B(object):
            def __del__(self):
                raise TypeError
        def func():
            b = B()
        fn = self.compile_func(func, [])
        # does not crash
        fn()

    def test_wrong_order_setitem(self):
<<<<<<< HEAD
        import os
=======
>>>>>>> ad40a35f
        class A(object):
            pass
        a = A()
        a.b = None
        class B(object):
            def __del__(self):
                a.freed += 1
                a.b = None
        def f(n):
            a.freed = 0
            a.b = B()
            if n:
                a.b = None
            return a.freed
        fn = self.compile_func(f, [int])
        res = fn(1)
        assert res == 1<|MERGE_RESOLUTION|>--- conflicted
+++ resolved
@@ -3,19 +3,10 @@
 from rpython.rtyper.lltypesystem import lltype
 from rpython.translator.translator import TranslationContext
 from rpython.translator.c.test.test_genc import compile
-<<<<<<< HEAD
-from rpython.rtyper.lltypesystem import lltype
-from rpython.conftest import option
-
-
-class TestRefcount(object):
-    def compile_func(func, args):
-=======
 
 
 class TestRefcount(object):
     def compile_func(self, func, args):
->>>>>>> ad40a35f
         return compile(func, args, gcpolicy='ref')
 
     def test_something(self):
@@ -179,10 +170,6 @@
         fn()
 
     def test_wrong_order_setitem(self):
-<<<<<<< HEAD
-        import os
-=======
->>>>>>> ad40a35f
         class A(object):
             pass
         a = A()
