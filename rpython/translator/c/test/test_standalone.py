--- conflicted
+++ resolved
@@ -972,7 +972,6 @@
         self.compile(entry_point)
         # assert did not explode
 
-<<<<<<< HEAD
     def test_ignore_stm_ignored(self):
         from rpython.rlib.objectmodel import stm_ignored
         def entry_point(argv):
@@ -981,7 +980,7 @@
 
         self.compile(entry_point)
         # assert did not explode
-=======
+
     def test_unicode_builder(self):
         import random
         from rpython.rlib.rstring import UnicodeBuilder
@@ -1024,7 +1023,6 @@
         t, cbuilder = self.compile(entry_point)
         out = cbuilder.cmdexec('')
         assert out.strip() == expected
->>>>>>> 8d638d1a
 
 
 class TestMaemo(TestStandalone):
