--- conflicted
+++ resolved
@@ -1033,14 +1033,11 @@
         return db.gcpolicy.rtti_node_factory()(db, T, obj)
     if T.hints.get("render_structure", False):
         return ExtType_OpaqueNode(db, T, obj)
-<<<<<<< HEAD
     if T.hints.get("is_stm_header", False):
         from rpython.translator.stm.funcgen import StmHeader_OpaqueNode
         return StmHeader_OpaqueNode(db, T, obj)
-=======
     if T.hints.get("threadlocalref", False):
         return ThreadLocalRefOpaqueNode(db, T, obj)
->>>>>>> 8d638d1a
     raise Exception("don't know about %r" % (T,))
 
 
