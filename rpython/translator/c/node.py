--- conflicted
+++ resolved
@@ -1024,14 +1024,9 @@
         return db.gcpolicy.rtti_node_factory()(db, T, obj)
     if T.hints.get("render_structure", False):
         return ExtType_OpaqueNode(db, T, obj)
-<<<<<<< HEAD
     if T.hints.get("is_stm_header", False):
         from rpython.translator.stm.funcgen import StmHeader_OpaqueNode
         return StmHeader_OpaqueNode(db, T, obj)
-    if T.hints.get("threadlocalref", False):
-        return ThreadLocalRefOpaqueNode(db, T, obj)
-=======
->>>>>>> 024daef6
     raise Exception("don't know about %r" % (T,))
 
 
