--- conflicted
+++ resolved
@@ -7,39 +7,6 @@
 from rpython.translator.c.support import cdecl
 
 
-<<<<<<< HEAD
-def find_list_of_str(rtyper):
-    r_strlist = rtyper.getrepr(s_list_of_strings)
-    rtyper.call_all_setups()
-    return r_strlist.lowleveltype.TO
-
-
-def predeclare_common_types(db, rtyper):
-    # Common types
-    yield ('RPyString', STR)
-    LIST_OF_STR = find_list_of_str(rtyper)
-    yield ('RPyListOfString', LIST_OF_STR)
-
-def predeclare_utility_functions(db, rtyper):
-    # Common utility functions
-    # (nowadays we are left with only this one function)
-    def RPyString_New(length=lltype.Signed):
-        return mallocstr(length)
-
-    for fname, f in locals().items():
-        if isinstance(f, types.FunctionType):
-            # XXX this is painful :(
-            if ("utility", fname) in db.helpers:
-                yield (fname, db.helpers["utility", fname])
-            else:
-                # hack: the defaults give the type of the arguments
-                graph = rtyper.annotate_helper(f, f.func_defaults)
-                db.helpers["utility", fname] = graph
-                yield (fname, graph)
-
-
-=======
->>>>>>> f317d70f
 def predeclare_exception_data(exctransformer, rtyper):
     # Exception-related types and constants
     exceptiondata = rtyper.exceptiondata
