import types

from rpython.flowspace.model import FunctionGraph
from rpython.annotator.listdef import s_list_of_strings
from rpython.rtyper.lltypesystem import lltype, rlist
from rpython.rtyper.lltypesystem.rstr import STR, mallocstr
from rpython.translator.c.support import cdecl


def find_list_of_str(rtyper):
    r_strlist = rtyper.getrepr(s_list_of_strings)
    rtyper.call_all_setups()
    return r_strlist.lowleveltype.TO


def predeclare_common_types(db, rtyper):
    # Common types
    yield ('RPyString', STR)
    LIST_OF_STR = find_list_of_str(rtyper)
    yield ('RPyListOfString', LIST_OF_STR)

def predeclare_utility_functions(db, rtyper):
    # Common utility functions
    # (nowadays we are left with only this one function)
    def RPyString_New(length=lltype.Signed):
        return mallocstr(length)

<<<<<<< HEAD
    for fname, f in locals().items():
        if isinstance(f, types.FunctionType):
            # XXX this is painful :(
            if ("utility", fname) in db.helper2ptr:
                yield (fname, db.helper2ptr["utility", fname])
            else:
                # hack: the defaults give the type of the arguments
                graph = rtyper.annotate_helper(f, f.func_defaults)
                db.helper2ptr["utility", fname] = graph
=======
    # !!!
    # be extremely careful passing a gc tracked object
    # from such an helper result to another one
    # as argument, this could result in leaks
    # Such result should be only from C code
    # returned directly as results

    LIST_OF_STR = find_list_of_str(rtyper)
    p = lltype.Ptr(LIST_OF_STR)

    def _RPyListOfString_New(length=lltype.Signed):
        return LIST_OF_STR.ll_newlist(length)

    def _RPyListOfString_SetItem(l=p,
                                index=lltype.Signed,
                                newstring=lltype.Ptr(STR)):
        rlist.ll_setitem_nonneg(rlist.dum_nocheck, l, index, newstring)

    def _RPyListOfString_GetItem(l=p,
                                index=lltype.Signed):
        return rlist.ll_getitem_fast(l, index)

    def _RPyListOfString_Length(l=p):
        return rlist.ll_length(l)

    for fname, f in locals().items():
        if isinstance(f, types.FunctionType):
            # XXX this is painful :(
            if fname in db.helpers:
                yield (fname, db.helpers[fname])
            else:
                # hack: the defaults give the type of the arguments
                graph = rtyper.annotate_helper(f, f.func_defaults)
                db.helpers[fname] = graph
>>>>>>> ba244ba7
                yield (fname, graph)


def predeclare_exception_data(exctransformer, rtyper):
    # Exception-related types and constants
    exceptiondata = rtyper.exceptiondata

    yield ('RPYTHON_EXCEPTION_VTABLE', exceptiondata.lltype_of_exception_type)
    yield ('RPYTHON_EXCEPTION',        exceptiondata.lltype_of_exception_value)

    yield ('RPYTHON_EXCEPTION_MATCH',  exceptiondata.fn_exception_match)
    yield ('RPYTHON_TYPE_OF_EXC_INST', exceptiondata.fn_type_of_exc_inst)

    yield ('RPyExceptionOccurred1',    exctransformer.rpyexc_occured_ptr.value)
    yield ('RPyFetchExceptionType',    exctransformer.rpyexc_fetch_type_ptr.value)
    yield ('RPyFetchExceptionValue',   exctransformer.rpyexc_fetch_value_ptr.value)
    yield ('RPyClearException',        exctransformer.rpyexc_clear_ptr.value)
    yield ('RPyRaiseException',        exctransformer.rpyexc_raise_ptr.value)

    for exccls in exceptiondata.standardexceptions:
        exc_llvalue = exceptiondata.get_standard_ll_exc_instance_by_class(
            exccls)
        # strange naming here because the macro name must be
        # a substring of PyExc_%s
        name = exccls.__name__
        if exccls.__module__ != 'exceptions':
            name = '%s_%s' % (exccls.__module__.replace('.', '__'), name)
        yield ('RPyExc_%s' % name, exc_llvalue)


def predeclare_all(db, rtyper):
    for fn in [predeclare_common_types,
               predeclare_utility_functions,
               ]:
        for t in fn(db, rtyper):
            yield t

    exctransformer = db.exctransformer
    for t in predeclare_exception_data(exctransformer, rtyper):
        yield t


def get_all(db, rtyper):
    for name, fnptr in predeclare_all(db, rtyper):
        yield fnptr


# ____________________________________________________________

def do_the_getting(db, rtyper):

    decls = list(get_all(db, rtyper))
    rtyper.specialize_more_blocks()

    for obj in decls:
        if isinstance(obj, lltype.LowLevelType):
            db.gettype(obj)
        elif isinstance(obj, FunctionGraph):
            db.get(rtyper.getcallable(obj))
        else:
            db.get(obj)


def pre_include_code_lines(db, rtyper):
    # generate some #defines that go before the #include to provide
    # predeclared well-known names for constant objects, functions and
    # types.  These names are then used by the #included files, like
    # g_exception.h.

    def predeclare(c_name, lowlevelobj):
        llname = db.get(lowlevelobj)
        assert '\n' not in llname
        return '#define\t%s\t%s' % (c_name, llname)

    def predeclaretype(c_typename, lowleveltype):
        typename = db.gettype(lowleveltype)
        return 'typedef %s;' % cdecl(typename, c_typename)

    yield '#define HAVE_RTYPER'
    decls = list(predeclare_all(db, rtyper))

    for c_name, obj in decls:
        if isinstance(obj, lltype.LowLevelType):
            yield predeclaretype(c_name, obj)
        elif isinstance(obj, FunctionGraph):
            yield predeclare(c_name, rtyper.getcallable(obj))
        else:
            yield predeclare(c_name, obj)<|MERGE_RESOLUTION|>--- conflicted
+++ resolved
@@ -25,52 +25,15 @@
     def RPyString_New(length=lltype.Signed):
         return mallocstr(length)
 
-<<<<<<< HEAD
     for fname, f in locals().items():
         if isinstance(f, types.FunctionType):
             # XXX this is painful :(
-            if ("utility", fname) in db.helper2ptr:
-                yield (fname, db.helper2ptr["utility", fname])
+            if ("utility", fname) in db.helpers:
+                yield (fname, db.helpers["utility", fname])
             else:
                 # hack: the defaults give the type of the arguments
                 graph = rtyper.annotate_helper(f, f.func_defaults)
-                db.helper2ptr["utility", fname] = graph
-=======
-    # !!!
-    # be extremely careful passing a gc tracked object
-    # from such an helper result to another one
-    # as argument, this could result in leaks
-    # Such result should be only from C code
-    # returned directly as results
-
-    LIST_OF_STR = find_list_of_str(rtyper)
-    p = lltype.Ptr(LIST_OF_STR)
-
-    def _RPyListOfString_New(length=lltype.Signed):
-        return LIST_OF_STR.ll_newlist(length)
-
-    def _RPyListOfString_SetItem(l=p,
-                                index=lltype.Signed,
-                                newstring=lltype.Ptr(STR)):
-        rlist.ll_setitem_nonneg(rlist.dum_nocheck, l, index, newstring)
-
-    def _RPyListOfString_GetItem(l=p,
-                                index=lltype.Signed):
-        return rlist.ll_getitem_fast(l, index)
-
-    def _RPyListOfString_Length(l=p):
-        return rlist.ll_length(l)
-
-    for fname, f in locals().items():
-        if isinstance(f, types.FunctionType):
-            # XXX this is painful :(
-            if fname in db.helpers:
-                yield (fname, db.helpers[fname])
-            else:
-                # hack: the defaults give the type of the arguments
-                graph = rtyper.annotate_helper(f, f.func_defaults)
-                db.helpers[fname] = graph
->>>>>>> ba244ba7
+                db.helpers["utility", fname] = graph
                 yield (fname, graph)
 
 
