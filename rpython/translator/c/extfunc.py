--- conflicted
+++ resolved
@@ -1,12 +1,7 @@
-import types
-<<<<<<< HEAD
 from rpython.annotator import model as annmodel
-=======
-
->>>>>>> d7697eb9
 from rpython.flowspace.model import FunctionGraph
-from rpython.rtyper.lltypesystem import lltype, rstr, rlist
-from rpython.rtyper.lltypesystem.rstr import STR, mallocstr
+from rpython.rtyper.lltypesystem import lltype
+from rpython.rtyper.lltypesystem.rstr import STR
 from rpython.translator.c.support import cdecl
 
 
