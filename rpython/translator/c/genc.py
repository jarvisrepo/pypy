--- conflicted
+++ resolved
@@ -460,20 +460,11 @@
             ('debug', '', '$(MAKE) CFLAGS="$(DEBUGFLAGS) -DRPY_ASSERT" debug_target'),
             ('debug_exc', '', '$(MAKE) CFLAGS="$(DEBUGFLAGS) -DRPY_ASSERT -DDO_LOG_EXC" debug_target'),
             ('debug_mem', '', '$(MAKE) CFLAGS="$(DEBUGFLAGS) -DRPY_ASSERT -DPYPY_USE_TRIVIAL_MALLOC" debug_target'),
-<<<<<<< HEAD
-            ('no_obmalloc', '', '$(MAKE) CFLAGS="-g -O2 -DRPY_ASSERT -DPYPY_NO_OBMALLOC" $(TARGET)'),
-            ('linuxmemchk', '', '$(MAKE) CFLAGS="$(DEBUGFLAGS) -DRPY_ASSERT -DPYPY_USE_LINUXMEMCHK" debug_target'),
             ('llsafer', '', '$(MAKE) CFLAGS="-O2 -DRPY_LL_ASSERT" $(TARGET)'),
             ('lldebug', '', '$(MAKE) CFLAGS="$(DEBUGFLAGS) -DRPY_ASSERT -DRPY_LL_ASSERT -DRPY_STM_ASSERT" debug_target'),
             ('lldebug0','', '$(MAKE) CFLAGS="$(DEBUGFLAGS) -O0 -DRPY_ASSERT -DRPY_LL_ASSERT -DRPY_STM_ASSERT" debug_target'),
             ('debug_stm','', '$(MAKE) CFLAGS="$(DEBUGFLAGS) -O0 -DRPY_ASSERT -DRPY_LL_ASSERT -DRPY_STM_ASSERT -DSTM_DEBUGPRINT" debug_target'),
             ('profile', '', '$(MAKE) CFLAGS="-g -O1 -pg $(CFLAGS) -fno-omit-frame-pointer" LDFLAGS="-pg $(LDFLAGS)" $(TARGET)'),
-=======
-            ('llsafer', '', '$(MAKE) CFLAGS="-O2 -DRPY_LL_ASSERT" $(DEFAULT_TARGET)'),
-            ('lldebug', '', '$(MAKE) CFLAGS="$(DEBUGFLAGS) -DRPY_ASSERT -DRPY_LL_ASSERT" debug_target'),
-            ('lldebug0','', '$(MAKE) CFLAGS="$(DEBUGFLAGS) -O0 -DRPY_ASSERT -DRPY_LL_ASSERT" debug_target'),
-            ('profile', '', '$(MAKE) CFLAGS="-g -O1 -pg $(CFLAGS) -fno-omit-frame-pointer" LDFLAGS="-pg $(LDFLAGS)" $(DEFAULT_TARGET)'),
->>>>>>> 024daef6
             ]
         if self.has_profopt():
             rules.append(
@@ -821,18 +812,16 @@
     print >> f, 'char *RPython_StartupCode(void) {'
     print >> f, '\tchar *error = NULL;'
 
-<<<<<<< HEAD
     if database.with_stm:
         print >> f, '\t/* XXX temporary workaround for late_initializations */'
         print >> f, '\tsyscall(SYS_arch_prctl, ARCH_SET_GS, (uint64_t)0);'
-=======
+
     bk = database.translator.annotator.bookkeeper
     if bk.thread_local_fields:
         print >> f, '\tRPython_ThreadLocals_ProgramInit();'
 
     for line in database.gcpolicy.gc_startup_code():
         print >> f,"\t" + line
->>>>>>> 024daef6
 
     # put float infinities in global constants, we should not have so many of them for now to make
     # a table+loop preferable
