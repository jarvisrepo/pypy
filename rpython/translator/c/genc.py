import contextlib
import py
import sys, os
from rpython.rlib import exports
from rpython.rtyper.lltypesystem.lltype import getfunctionptr
from rpython.rtyper.lltypesystem import lltype
from rpython.tool import runsubprocess
from rpython.tool.nullpath import NullPyPathLocal
from rpython.tool.udir import udir
from rpython.translator.c import gc
from rpython.translator.c.database import LowLevelDatabase
from rpython.translator.c.extfunc import pre_include_code_lines
from rpython.translator.c.support import log
from rpython.translator.gensupp import uniquemodulename, NameManager
from rpython.translator.tool.cbuild import ExternalCompilationInfo


_CYGWIN = sys.platform == 'cygwin'

_CPYTHON_RE = py.std.re.compile('^Python 2.[567]')

def get_recent_cpython_executable():

    if sys.platform == 'win32':
        python = sys.executable.replace('\\', '/')
    else:
        python = sys.executable
    # Is there a command 'python' that runs python 2.5-2.7?
    # If there is, then we can use it instead of sys.executable
    returncode, stdout, stderr = runsubprocess.run_subprocess(
        "python", "-V")
    if _CPYTHON_RE.match(stdout) or _CPYTHON_RE.match(stderr):
        python = 'python'
    return python


class CCompilerDriver(object):
    def __init__(self, platform, cfiles, eci, outputfilename=None,
                 profbased=False):
        # XXX config might contain additional link and compile options.
        #     We need to fish for it somehow.
        self.platform = platform
        self.cfiles = cfiles
        self.eci = eci
        self.outputfilename = outputfilename
        # self.profbased = profbased

    def _build(self, eci=ExternalCompilationInfo(), shared=False):
        outputfilename = self.outputfilename
        if shared:
            if outputfilename:
                basename = outputfilename
            else:
                basename = self.cfiles[0].purebasename
            outputfilename = 'lib' + basename
        return self.platform.compile(self.cfiles, self.eci.merge(eci),
                                     outputfilename=outputfilename,
                                     standalone=not shared)

class CBuilder(object):
    c_source_filename = None
    _compiled = False
    modulename = None
    split = False

    def __init__(self, translator, entrypoint, config, gcpolicy=None,
                 gchooks=None, secondary_entrypoints=()):
        self.translator = translator
        self.entrypoint = entrypoint
        self.entrypoint_name = getattr(self.entrypoint, 'func_name', None)
        self.originalentrypoint = entrypoint
        self.config = config
        self.gcpolicy = gcpolicy    # for tests only, e.g. rpython/memory/
        self.gchooks = gchooks
        self.eci = self.get_eci()
        self.secondary_entrypoints = secondary_entrypoints

    def get_eci(self):
        pypy_include_dir = py.path.local(__file__).join('..')
        include_dirs = [pypy_include_dir]
        if self.config.translation.reverse_debugger:
            include_dirs.append(pypy_include_dir.join('..', 'revdb'))
        return ExternalCompilationInfo(include_dirs=include_dirs)

    def build_database(self):
        translator = self.translator

        gcpolicyclass = self.get_gcpolicyclass()

        exctransformer = translator.getexceptiontransformer()
        db = LowLevelDatabase(translator, standalone=self.standalone,
                              gcpolicyclass=gcpolicyclass,
                              gchooks=self.gchooks,
                              exctransformer=exctransformer,
                              thread_enabled=self.config.translation.thread,
                              sandbox=self.config.translation.sandbox,
                              split_gc_address_space=
                                 self.config.translation.split_gc_address_space,
                              reverse_debugger=
                                 self.config.translation.reverse_debugger)
        self.db = db

        # give the gc a chance to register interest in the start-up functions it
        # need (we call this for its side-effects of db.get())
        list(db.gcpolicy.gc_startup_code())

        # build entrypoint and eventually other things to expose
        pf = self.getentrypointptr()
        if isinstance(pf, list):
            for one_pf in pf:
                db.get(one_pf)
            self.c_entrypoint_name = None
        else:
            pfname = db.get(pf)

            for func, _ in self.secondary_entrypoints:
                bk = translator.annotator.bookkeeper
                db.get(getfunctionptr(bk.getdesc(func).getuniquegraph()))

            self.c_entrypoint_name = pfname

        if self.config.translation.reverse_debugger:
            from rpython.translator.revdb import gencsupp
            gencsupp.prepare_database(db)

        for obj in exports.EXPORTS_obj2name.keys():
            db.getcontainernode(obj)
        exports.clear()

        for ll_func in db.translator._call_at_startup:
            db.get(ll_func)

        db.complete()

        self.collect_compilation_info(db)
        return db

    have___thread = None

    def merge_eci(self, *ecis):
        self.eci = self.eci.merge(*ecis)

    def collect_compilation_info(self, db):
        # we need a concrete gcpolicy to do this
        self.merge_eci(db.gcpolicy.compilation_info())

        all = []
        for node in self.db.globalcontainers():
            eci = node.compilation_info()
            if eci:
                all.append(eci)
        for node in self.db.getstructdeflist():
            try:
                all.append(node.STRUCT._hints['eci'])
            except (AttributeError, KeyError):
                pass
        self.merge_eci(*all)

    def get_gcpolicyclass(self):
        if self.gcpolicy is None:
            name = self.config.translation.gctransformer
            if name == "framework":
                name = "%s+%s" % (name, self.config.translation.gcrootfinder)
            return gc.name_to_gcpolicy[name]
        return self.gcpolicy

    # use generate_source(defines=DEBUG_DEFINES) to force the #definition
    # of the macros that enable debugging assertions
    DEBUG_DEFINES = {'RPY_ASSERT': 1,
                     'RPY_LL_ASSERT': 1,
                     'RPY_REVDB_PRINT_ALL': 1}

    def generate_source(self, db=None, defines={}, exe_name=None):
        assert self.c_source_filename is None
        if db is None:
            db = self.build_database()
        pf = self.getentrypointptr()
        if self.modulename is None:
            self.modulename = uniquemodulename('testing')
        modulename = self.modulename
        targetdir = udir.ensure(modulename, dir=1)
        if self.config.translation.dont_write_c_files:
            targetdir = NullPyPathLocal(targetdir)

        self.targetdir = targetdir
        defines = defines.copy()
        if self.config.translation.countmallocs:
            defines['COUNT_OP_MALLOCS'] = 1
<<<<<<< HEAD
        if self.config.translation.rrcgc == "mark":
            defines['CPYEXT_MARK'] = 1
        if self.config.translation.rrcgc == "incmark":
            defines['CPYEXT_INCMARK'] = 1
=======
        if self.config.translation.countfieldaccess:
            defines['RPY_COUNT_FIELDACCESS'] = 1
>>>>>>> 0f88e20b
        if self.config.translation.sandbox:
            defines['RPY_SANDBOXED'] = 1
        if self.config.translation.reverse_debugger:
            defines['RPY_REVERSE_DEBUGGER'] = 1
        if self.config.translation.rpython_translate:
            defines['RPY_TRANSLATE'] = 1
        if CBuilder.have___thread is None:
            CBuilder.have___thread = self.translator.platform.check___thread()
        if not self.standalone:
            assert not self.config.translation.instrument
        else:
            defines['PYPY_STANDALONE'] = db.get(pf)
            if self.config.translation.instrument:
                defines['PYPY_INSTRUMENT'] = 1
            if CBuilder.have___thread:
                if not self.config.translation.no__thread:
                    defines['USE___THREAD'] = 1
            if self.config.translation.shared:
                defines['PYPY_MAIN_FUNCTION'] = "pypy_main_startup"
        self.eci, cfile, extra, headers_to_precompile = \
                gen_source(db, modulename, targetdir,
                           self.eci, defines=defines, split=self.split)
        self.c_source_filename = py.path.local(cfile)
        self.extrafiles = self.eventually_copy(extra)
        self.gen_makefile(targetdir, exe_name=exe_name,
                          headers_to_precompile=headers_to_precompile)
        return cfile

    def eventually_copy(self, cfiles):
        extrafiles = []
        for fn in cfiles:
            fn = py.path.local(fn)
            if not fn.relto(udir):
                newname = self.targetdir.join(fn.basename)
                if newname.check(exists=True):
                    raise ValueError(
                        "Cannot have two different separate_module_sources "
                        "with the same basename, please rename one: %s" % fn.basename)
                fn.copy(newname)
                fn = newname
            extrafiles.append(fn)
        return extrafiles


class CStandaloneBuilder(CBuilder):
    standalone = True
    split = True
    executable_name = None
    shared_library_name = None
    _entrypoint_wrapper = None
    make_entrypoint_wrapper = True    # for tests


    def getentrypointptr(self):
        # XXX check that the entrypoint has the correct
        # signature:  list-of-strings -> int
        if not self.make_entrypoint_wrapper:
            bk = self.translator.annotator.bookkeeper
            return getfunctionptr(bk.getdesc(self.entrypoint).getuniquegraph())
        if self._entrypoint_wrapper is not None:
            return self._entrypoint_wrapper
        #
        from rpython.annotator import model as annmodel
        from rpython.rtyper.lltypesystem import rffi
        from rpython.rtyper.annlowlevel import MixLevelHelperAnnotator
        from rpython.rtyper.llannotation import lltype_to_annotation
        entrypoint = self.entrypoint
        #
        def entrypoint_wrapper(argc, argv):
            """This is a wrapper that takes "Signed argc" and "char **argv"
            like the C main function, and puts them inside an RPython list
            of strings before invoking the real entrypoint() function.
            """
            list = [""] * argc
            i = 0
            while i < argc:
                list[i] = rffi.charp2str(argv[i])
                i += 1
            return entrypoint(list)
        #
        mix = MixLevelHelperAnnotator(self.translator.rtyper)
        args_s = [annmodel.SomeInteger(),
                  lltype_to_annotation(rffi.CCHARPP)]
        s_result = annmodel.SomeInteger()
        graph = mix.getgraph(entrypoint_wrapper, args_s, s_result)
        mix.finish()
        res = getfunctionptr(graph)
        self._entrypoint_wrapper = res
        return res

    def cmdexec(self, args='', env=None, err=False, expect_crash=False, exe=None):
        assert self._compiled
        if sys.platform == 'win32':
            #Prevent opening a dialog box
            import ctypes
            winapi = ctypes.windll.kernel32
            SetErrorMode = winapi.SetErrorMode
            SetErrorMode.argtypes=[ctypes.c_int]

            SEM_FAILCRITICALERRORS = 1
            SEM_NOGPFAULTERRORBOX  = 2
            SEM_NOOPENFILEERRORBOX = 0x8000
            flags = SEM_FAILCRITICALERRORS | SEM_NOGPFAULTERRORBOX \
                    | SEM_NOOPENFILEERRORBOX
            #Since there is no GetErrorMode, do a double Set
            old_mode = SetErrorMode(flags)
            SetErrorMode(old_mode | flags)
        if env is None:
            envrepr = ''
        else:
            envrepr = ' [env=%r]' % (env,)
        if exe is None:
            exe = self.executable_name
        log.cmdexec('%s %s%s' % (exe, args, envrepr))
        res = self.translator.platform.execute(exe, args, env=env)
        if sys.platform == 'win32':
            SetErrorMode(old_mode)
        if res.returncode != 0:
            if expect_crash:
                if type(expect_crash) is int and expect_crash != res.returncode:
                    raise Exception("Returned %d, but expected %d" % (
                        res.returncode, expect_crash))
                return res.out, res.err
            print >> sys.stderr, res.err
            raise Exception("Returned %d" % (res.returncode,))
        if expect_crash:
            raise Exception("Program did not crash!")
        if err:
            return res.out, res.err
        return res.out

    def compile(self, exe_name=None):
        assert self.c_source_filename
        assert not self._compiled

        shared = self.config.translation.shared

        extra_opts = []
        if self.config.translation.profopt:
            extra_opts += ["profopt"]
        if self.config.translation.make_jobs != 1:
            extra_opts += ['-j', str(self.config.translation.make_jobs)]
        if self.config.translation.lldebug:
            extra_opts += ["lldebug"]
        elif self.config.translation.lldebug0:
            extra_opts += ["lldebug0"]
        self.translator.platform.execute_makefile(self.targetdir,
                                                  extra_opts)
        self._compiled = True
        return self.executable_name

    def gen_makefile(self, targetdir, exe_name=None, headers_to_precompile=[]):
        module_files = self.eventually_copy(self.eci.separate_module_files)
        self.eci.separate_module_files = []
        self.eci.compile_extra += ('-DPYPY_MAKEFILE',)
        cfiles = [self.c_source_filename] + self.extrafiles + list(module_files)
        if exe_name is not None:
            exe_name = targetdir.join(exe_name)
        mk = self.translator.platform.gen_makefile(
            cfiles, self.eci,
            path=targetdir, exe_name=exe_name,
            headers_to_precompile=headers_to_precompile,
            no_precompile_cfiles = module_files,
            shared=self.config.translation.shared,
            profopt = self.config.translation.profopt,
            config=self.config)

        if exe_name is None:
            short =  targetdir.basename
            exe_name = targetdir.join(short)

        rules = [
            ('debug', '', '$(MAKE) CFLAGS="$(DEBUGFLAGS) -DRPY_ASSERT" debug_target'),
            ('debug_exc', '', '$(MAKE) CFLAGS="$(DEBUGFLAGS) -DRPY_ASSERT -DDO_LOG_EXC" debug_target'),
            ('debug_mem', '', '$(MAKE) CFLAGS="$(DEBUGFLAGS) -DRPY_ASSERT -DPYPY_USE_TRIVIAL_MALLOC" debug_target'),
            ('llsafer', '', '$(MAKE) CFLAGS="-O2 -DRPY_LL_ASSERT" $(DEFAULT_TARGET)'),
            ('lldebug', '', '$(MAKE) CFLAGS="$(DEBUGFLAGS) -DRPY_ASSERT -DRPY_LL_ASSERT" debug_target'),
            ('profile', '', '$(MAKE) CFLAGS="-g -O1 -pg $(CFLAGS) -fno-omit-frame-pointer" LDFLAGS="-pg $(LDFLAGS)" $(DEFAULT_TARGET)'),
        ]

        # added a new target for profopt, because it requires extra args to
        # compile successfully when -shared is used as an argument
        # Also made a difference between translating with shared or not,
        # because this affects profopt's target

        if self.config.translation.profopt:
            if self.config.translation.profoptargs is None:
                raise Exception("No profoptargs specified, neither in the command line, nor in the target. If the target is not PyPy, please specify profoptargs")

            # Set the correct PGO params based on OS and CC
            profopt_gen_flag = ""
            profopt_use_flag = ""
            profopt_merger = ""
            profopt_file = ""
            llvm_profdata = ""

            cc = self.translator.platform.cc

            # Locate llvm-profdata
            if "clang" in cc:
                clang_bin = cc
                path = os.environ.get("PATH").split(":")
                profdata_found = False

                # Try to find it in $PATH (Darwin and Linux)
                for dir in path:
                    bin = "%s/llvm-profdata" % dir
                    if os.path.isfile(bin):
                        llvm_profdata = bin
                        profdata_found = True
                        break

                # If not found, try to find it where clang is actually installed (Darwin and Linux)
                if not profdata_found:
                    # If the full path is not given, find where clang is located
                    if not os.path.isfile(clang_bin):
                        for dir in path:
                            bin = "%s/%s" % (dir, cc)
                            if os.path.isfile(bin):
                                clang_bin = bin
                                break
                    # Some systems install clang elsewhere as a symlink to the real path,
                    # which is where the related llvm tools are located.
                    if os.path.islink(clang_bin):
                        clang_bin = os.path.realpath(clang_bin)  # the real clang binary
                    # llvm-profdata must be in the same directory as clang
                    llvm_profdata = "%s/llvm-profdata" % os.path.dirname(clang_bin)
                    profdata_found = os.path.isfile(llvm_profdata)

                # If not found, and Darwin is used, try to find it in the development environment
                # More: https://apple.stackexchange.com/questions/197053/
                if not profdata_found and sys.platform == 'darwin':
                    code = os.system("/usr/bin/xcrun -find llvm-profdata 2>/dev/null")
                    if code == 0:
                        llvm_profdata = "/usr/bin/xcrun llvm-profdata"
                        profdata_found = True

                # If everything failed, throw Exception, sorry
                if not profdata_found:
                    raise Exception(
                        "Error: Cannot perform profopt build because llvm-profdata was not found in PATH. "
                        "Please add it to PATH and run the translation again.")

            # Set the PGO flags
            if "clang" in cc:
                # Any changes made here should be reflected in the GCC+Darwin case below
                coverage_flag = '--coverage'
                profopt_gen_flag = "-fprofile-instr-generate"
                profopt_use_flag = "-fprofile-instr-use=code.profclangd"
                profopt_merger = "%s merge -output=code.profclangd *.profclangr" % llvm_profdata
                profopt_file = 'LLVM_PROFILE_FILE="code-%p.profclangr"'
            elif "gcc" in cc:
                if sys.platform == 'darwin':
                    coverage_flag = '--coverage'
                    profopt_gen_flag = "-fprofile-instr-generate"
                    profopt_use_flag = "-fprofile-instr-use=code.profclangd"
                    profopt_merger = "%s merge -output=code.profclangd *.profclangr" % llvm_profdata
                    profopt_file = 'LLVM_PROFILE_FILE="code-%p.profclangr"'
                else:
                    coverage_flag = '-lgcov'
                    profopt_gen_flag = "-fprofile-generate"
                    profopt_use_flag = "-fprofile-use -fprofile-correction"
                    profopt_merger = "true"
                    profopt_file = ""

            if self.config.translation.shared:
                mk.rule('$(PROFOPT_TARGET)',
                        '$(TARGET) main.o',
                        ['$(CC_LINK) $(LDFLAGS_LINK) main.o -L. -l$(SHARED_IMPORT_LIB) -o $@ $(RPATH_FLAGS) %s' % coverage_flag,
                         '$(MAKE) postcompile BIN=$(PROFOPT_TARGET)'
                        ]
                       )
            else:
                mk.definition('PROFOPT_TARGET', '$(TARGET)')

            rules.append(
                ('profopt', '', [
                    '$(MAKE) CFLAGS="%s -fPIC $(CFLAGS)"  LDFLAGS="%s $(LDFLAGS)" $(PROFOPT_TARGET)' % (profopt_gen_flag, profopt_gen_flag),
                    '%s %s %s ' % (profopt_file, exe_name, self.config.translation.profoptargs),
                    '%s' % (profopt_merger),
                    '$(MAKE) clean_noprof',
                    '$(MAKE) CFLAGS="%s -fPIC $(CFLAGS)"  LDFLAGS="%s $(LDFLAGS)" $(PROFOPT_TARGET)' % (profopt_use_flag, profopt_use_flag),
                ]))

        for rule in rules:
            mk.rule(*rule)

        if self.translator.platform.name == 'msvc':
            mk.rule('lldebug0','', '$(MAKE) CFLAGS="$(DEBUGFLAGS) -Od -DMAX_STACK_SIZE=8192000 -DRPY_ASSERT -DRPY_LL_ASSERT" debug_target'),
            wildcards = '..\*.obj ..\*.pdb ..\*.lib ..\*.dll ..\*.manifest ..\*.exp *.pch'
            cmd =  r'del /s %s $(DEFAULT_TARGET) $(TARGET) $(ASMFILES)' % wildcards
            mk.rule('clean', '',  cmd + ' *.gc?? ..\module_cache\*.gc??')
            mk.rule('clean_noprof', '', cmd)
        else:
            mk.rule('lldebug0','', '$(MAKE) CFLAGS="$(DEBUGFLAGS) -O0 -DMAX_STACK_SIZE=8192000 -DRPY_ASSERT -DRPY_LL_ASSERT" debug_target'),
            mk.rule('clean', '', 'rm -f $(OBJECTS) $(DEFAULT_TARGET) $(TARGET) $(ASMFILES) $(PRECOMPILEDHEADERS) *.gc?? ../module_cache/*.gc??')
            mk.rule('clean_noprof', '', 'rm -f $(OBJECTS) $(DEFAULT_TARGET) $(TARGET) $(ASMFILES)')

        if self.config.translation.gcrootfinder == 'asmgcc':
            raise AssertionError("asmgcc not supported any more")
        else:
            if self.translator.platform.name == 'msvc':
                mk.definition('DEBUGFLAGS', '-MD -Zi')
            else:
                if self.config.translation.shared:
                    mk.definition('DEBUGFLAGS', '-O1 -g -fPIC')
                else:
                    mk.definition('DEBUGFLAGS', '-O1 -g')
        if self.translator.platform.name == 'msvc':
            mk.rule('debug_target', '$(DEFAULT_TARGET) $(WTARGET)', 'rem')
        else:
            mk.rule('debug_target', '$(DEFAULT_TARGET)', '#')
        mk.write()
        #self.translator.platform,
        #                           ,
        #                           self.eci, profbased=self.getprofbased()
        self.executable_name = mk.exe_name
        if self.config.translation.shared:
            self.shared_library_name = mk.so_name
        if sys.platform == 'win32':
            self.executable_name_w = mk.wtarget_name

# ____________________________________________________________

SPLIT_CRITERIA = 65535 # support VC++ 7.2
#SPLIT_CRITERIA = 32767 # enable to support VC++ 6.0

MARKER = '/*/*/' # provide an easy way to split after generating

class SourceGenerator:
    one_source_file = True

    def __init__(self, database):
        self.database = database
        self.extrafiles = []
        self.headers_to_precompile = []
        self.path = None
        self.namespace = NameManager()

    def set_strategy(self, path, split=True):
        all_nodes = list(self.database.globalcontainers())
        # split off non-function nodes. We don't try to optimize these, yet.
        funcnodes = []
        othernodes = []
        for node in all_nodes:
            if node.nodekind == 'func':
                funcnodes.append(node)
            else:
                othernodes.append(node)
        if split:
            self.one_source_file = False
        self.funcnodes = funcnodes
        self.othernodes = othernodes
        self.path = path

    def uniquecname(self, name):
        assert name.endswith('.c')
        return self.namespace.uniquename(name[:-2]) + '.c'

    def makefile(self, name):
        log.writing(name)
        filepath = self.path.join(name)
        if name.endswith('.c'):
            self.extrafiles.append(filepath)
        if name.endswith('.h'):
            self.headers_to_precompile.append(filepath)
        return filepath.open('w')

    def getextrafiles(self):
        return self.extrafiles

    def getothernodes(self):
        return self.othernodes[:]

    def getbasecfilefornode(self, node, basecname):
        # For FuncNode instances, use the python source filename (relative to
        # the top directory):
        def invent_nice_name(g):
            # Lookup the filename from the function.
            # However, not all FunctionGraph objs actually have a "func":
            if hasattr(g, 'func'):
                if g.filename.endswith('.py'):
                    localpath = py.path.local(g.filename)
                    pypkgpath = localpath.pypkgpath()
                    if pypkgpath:
                        relpypath = localpath.relto(pypkgpath.dirname)
                        assert relpypath, ("%r should be relative to %r" %
                            (localpath, pypkgpath.dirname))
                        if len(relpypath.split(os.path.sep)) > 2:
                            # pypy detail to agregate the c files by directory,
                            # since the enormous number of files was causing
                            # memory issues linking on win32
                            return os.path.split(relpypath)[0] + '.c'
                        return relpypath.replace('.py', '.c')
            return None
        if hasattr(node.obj, 'graph'):
            # Regular RPython functions
            name = invent_nice_name(node.obj.graph)
            if name is not None:
                return name
        elif node._funccodegen_owner is not None:
            # Data nodes that belong to a known function
            graph = getattr(node._funccodegen_owner, 'graph', None)
            name = invent_nice_name(graph)
            if name is not None:
                return "data_" + name
        return basecname

    def splitnodesimpl(self, basecname, nodes, nextra, nbetween,
                       split_criteria=SPLIT_CRITERIA):
        # Gather nodes by some criteria:
        nodes_by_base_cfile = {}
        for node in nodes:
            c_filename = self.getbasecfilefornode(node, basecname)
            if c_filename in nodes_by_base_cfile:
                nodes_by_base_cfile[c_filename].append(node)
            else:
                nodes_by_base_cfile[c_filename] = [node]

        # produce a sequence of nodes, grouped into files
        # which have no more than SPLIT_CRITERIA lines
        for basecname in sorted(nodes_by_base_cfile):
            iternodes = iter(nodes_by_base_cfile[basecname])
            done = [False]
            def subiter():
                used = nextra
                for node in iternodes:
                    impl = '\n'.join(list(node.implementation())).split('\n')
                    if not impl:
                        continue
                    cost = len(impl) + nbetween
                    yield node, impl
                    del impl
                    if used + cost > split_criteria:
                        # split if criteria met, unless we would produce nothing.
                        raise StopIteration
                    used += cost
                done[0] = True
            while not done[0]:
                yield self.uniquecname(basecname), subiter()

    @contextlib.contextmanager
    def write_on_included_file(self, f, name):
        fi = self.makefile(name)
        print >> f, '#include "%s"' % name
        yield fi
        fi.close()

    @contextlib.contextmanager
    def write_on_maybe_separate_source(self, f, name):
        print >> f, '/* %s */' % name
        if self.one_source_file:
            yield f
        else:
            fi = self.makefile(name)
            yield fi
            fi.close()

    def gen_readable_parts_of_source(self, f):
        split_criteria_big = SPLIT_CRITERIA
        if py.std.sys.platform != "win32":
            if self.database.gcpolicy.need_no_typeptr():
                pass    # XXX gcc uses toooooons of memory???
            else:
                split_criteria_big = SPLIT_CRITERIA * 4

        #
        # All declarations
        #
        with self.write_on_included_file(f, 'structdef.h') as fi:
            gen_structdef(fi, self.database)
        with self.write_on_included_file(f, 'forwarddecl.h') as fi:
            gen_forwarddecl(fi, self.database)
        with self.write_on_included_file(f, 'preimpl.h') as fi:
            gen_preimpl(fi, self.database)

        #
        # Implementation of functions and global structures and arrays
        #
        print >> f
        print >> f, '/***********************************************************/'
        print >> f, '/***  Implementations                                    ***/'
        print >> f

        print >> f, '#define PYPY_FILE_NAME "%s"' % os.path.basename(f.name)
        print >> f, '#include "src/g_include.h"'
        if self.database.reverse_debugger:
            print >> f, '#include "revdb_def.h"'
        print >> f

        nextralines = 11 + 1
        for name, nodeiter in self.splitnodesimpl('nonfuncnodes.c',
                                                   self.othernodes,
                                                   nextralines, 1):
            with self.write_on_maybe_separate_source(f, name) as fc:
                if fc is not f:
                    print >> fc, '/***********************************************************/'
                    print >> fc, '/***  Non-function Implementations                       ***/'
                    print >> fc
                    print >> fc, '#include "singleheader.h"'
                    print >> fc, '#include "src/g_include.h"'
                    print >> fc
                print >> fc, MARKER
                for node, impl in nodeiter:
                    print >> fc, '\n'.join(impl)
                    print >> fc, MARKER
                print >> fc, '/***********************************************************/'

        nextralines = 12
        for name, nodeiter in self.splitnodesimpl('implement.c',
                                                   self.funcnodes,
                                                   nextralines, 1,
                                                   split_criteria_big):
            with self.write_on_maybe_separate_source(f, name) as fc:
                if fc is not f:
                    print >> fc, '/***********************************************************/'
                    print >> fc, '/***  Implementations                                    ***/'
                    print >> fc
                    print >> fc, '#include "singleheader.h"'
                    print >> fc, '#define PYPY_FILE_NAME "%s"' % name
                    print >> fc, '#include "src/g_include.h"'
                    if self.database.reverse_debugger:
                        print >> fc, '#include "revdb_def.h"'
                    print >> fc
                print >> fc, MARKER
                for node, impl in nodeiter:
                    print >> fc, '\n'.join(impl)
                    print >> fc, MARKER
                print >> fc, '/***********************************************************/'
        print >> f
        if self.database.all_field_names is not None:
            gen_fieldstats(f, self)


def gen_structdef(f, database):
    structdeflist = database.getstructdeflist()
    print >> f, '/***********************************************************/'
    print >> f, '/***  Structure definitions                              ***/'
    print >> f
    print >> f, "#ifndef _PYPY_STRUCTDEF_H"
    print >> f, "#define _PYPY_STRUCTDEF_H"
    for node in structdeflist:
        if hasattr(node, 'forward_decl'):
            if node.forward_decl:
                print >> f, node.forward_decl
        elif node.name is not None:
            print >> f, '%s %s;' % (node.typetag, node.name)
    print >> f
    for node in structdeflist:
        for line in node.definition():
            print >> f, line
    gen_threadlocal_structdef(f, database)
    print >> f, "#endif"

def gen_threadlocal_structdef(f, database):
    from rpython.translator.c.support import cdecl
    print >> f
    bk = database.translator.annotator.bookkeeper
    fields = list(bk.thread_local_fields)
    fields.sort(key=lambda field: field.fieldname)
    for field in fields:
        print >> f, ('#define RPY_TLOFS_%s  offsetof(' % field.fieldname +
                     'struct pypy_threadlocal_s, %s)' % field.fieldname)
    if fields:
        print >> f, '#define RPY_TLOFSFIRST  RPY_TLOFS_%s' % fields[0].fieldname
    else:
        print >> f, '#define RPY_TLOFSFIRST  sizeof(struct pypy_threadlocal_s)'
    print >> f, 'struct pypy_threadlocal_s {'
    print >> f, '\tint ready;'
    print >> f, '\tchar *stack_end;'
    print >> f, '\tstruct pypy_threadlocal_s *prev, *next;'
    # note: if the four fixed fields above are changed, you need
    # to adapt threadlocal.c's linkedlist_head declaration too
    for field in fields:
        typename = database.gettype(field.FIELDTYPE)
        print >> f, '\t%s;' % cdecl(typename, field.fieldname)
    print >> f, '};'
    print >> f

def gen_forwarddecl(f, database):
    print >> f, '/***********************************************************/'
    print >> f, '/***  Forward declarations                               ***/'
    print >> f
    print >> f, "#ifndef _PYPY_FORWARDDECL_H"
    print >> f, "#define _PYPY_FORWARDDECL_H"
    for node in database.globalcontainers():
        for line in node.forward_declaration():
            print >> f, line
    print >> f, "#endif"

def gen_preimpl(f, database):
    f.write('#ifndef _PY_PREIMPL_H\n#define _PY_PREIMPL_H\n')
    if database.translator is None or database.translator.rtyper is None:
        return
    preimplementationlines = pre_include_code_lines(
        database, database.translator.rtyper)
    for line in preimplementationlines:
        print >> f, line
    f.write('#endif /* _PY_PREIMPL_H */\n')

def gen_startupcode(f, database):
    # generate the start-up code and put it into a function
    print >> f, 'void RPython_StartupCode(void) {'

    for line in database.gcpolicy.gc_startup_code():
        print >> f,"\t" + line

    # put float infinities in global constants, we should not have so many of them for now to make
    # a table+loop preferable
    for dest, value in database.late_initializations:
        print >> f, "\t%s = %s;" % (dest, value)

    for node in database.containerlist:
        lines = list(node.startupcode())
        if lines:
            for line in lines:
                print >> f, '\t'+line

    for ll_init in database.translator._call_at_startup:
        print >> f, '\t%s();\t/* call_at_startup */' % (database.get(ll_init),)

    print >> f, '}'

def commondefs(defines):
    from rpython.rlib.rarithmetic import LONG_BIT, LONGLONG_BIT
    defines['PYPY_LONG_BIT'] = LONG_BIT
    defines['PYPY_LONGLONG_BIT'] = LONGLONG_BIT

def add_extra_files(database, eci):
    srcdir = py.path.local(__file__).join('..', 'src')
    files = [
        srcdir / 'entrypoint.c',       # ifdef PYPY_STANDALONE
        srcdir / 'mem.c',
        srcdir / 'exception.c',
        srcdir / 'rtyper.c',           # ifdef HAVE_RTYPER
        srcdir / 'support.c',
        srcdir / 'profiling.c',
        srcdir / 'debug_print.c',
        srcdir / 'debug_traceback.c',  # ifdef HAVE_RTYPER
        srcdir / 'asm.c',
        srcdir / 'instrument.c',
        srcdir / 'int.c',
        srcdir / 'stack.c',
        srcdir / 'threadlocal.c',
    ]
    if _CYGWIN:
        files.append(srcdir / 'cygwin_wait.c')
    if database.reverse_debugger:
        from rpython.translator.revdb import gencsupp
        files += gencsupp.extra_files()
    return eci.merge(ExternalCompilationInfo(separate_module_files=files))


def gen_source(database, modulename, targetdir,
               eci, defines={}, split=False):
    if isinstance(targetdir, str):
        targetdir = py.path.local(targetdir)

    filename = targetdir.join(modulename + '.c')
    f = filename.open('w')
    incfilename = targetdir.join('common_header.h')
    fi = incfilename.open('w')
    fi.write('#ifndef _PY_COMMON_HEADER_H\n#define _PY_COMMON_HEADER_H\n')

    #
    # Header
    #
    print >> f, '#include "common_header.h"'
    print >> f
    commondefs(defines)
    for key, value in defines.items():
        print >> fi, '#define %s %s' % (key, value)

    eci.write_c_header(fi)
    print >> fi, '#include "src/g_prerequisite.h"'
    fi.write('#endif /* _PY_COMMON_HEADER_H*/\n')

    fi.close()

    #
    # 1) All declarations
    # 2) Implementation of functions and global structures and arrays
    #
    sg = SourceGenerator(database)
    sg.set_strategy(targetdir, split)
    sg.gen_readable_parts_of_source(f)
    headers_to_precompile = sg.headers_to_precompile[:]
    headers_to_precompile.insert(0, incfilename)

    gen_startupcode(f, database)
    f.close()

    if 'PYPY_INSTRUMENT' in defines:
        fi = incfilename.open('a')
        n = database.instrument_ncounter
        print >>fi, "#define PYPY_INSTRUMENT_NCOUNTER %d" % n
        fi.close()
    if database.reverse_debugger:
        from rpython.translator.revdb import gencsupp
        gencsupp.write_revdb_def_file(database, targetdir.join('revdb_def.h'))

    eci = add_extra_files(database, eci)
    eci = eci.convert_sources_to_files()

    # create singleheader.h, which combines common_header.h, structdef.h,
    # forwarddecl.h and preimpl.h
    singleheader = targetdir.join('singleheader.h')
    with singleheader.open("w") as fs:
        for fn in "common_header structdef forwarddecl preimpl".split():
            fs.write("/*************** content of %s.h ***************/\n\n" % fn)
            with targetdir.join(fn + ".h").open("r") as f:
                fs.write(f.read())
            fs.write("\n\n")
    headers_to_precompile.insert(0, singleheader)

    return eci, filename, sg.getextrafiles(), headers_to_precompile

def gen_fieldstats(f, sg):
    with sg.write_on_maybe_separate_source(f, 'fieldstats.c') as fc:
        print >> fc, '#include "singleheader.h"'
        print >> fc, '#include "src/g_include.h"'
        print >> fc, "struct rpy_access_stats_type0 rpy_access_stats = {"
        print >> fc, ", ".join(["0"] * len(sg.database.all_field_names) * 2)
        print >> fc, "};"
        print >> fc, ""
        print >> fc, "void _pypy_print_field_stats() {"
        print >> fc, '\tPYPY_DEBUG_START("stats-fields", 0);'
        print >> fc, '\tif (PYPY_HAVE_DEBUG_PRINTS) {'
        for kind in "read", "write":
            for fieldname in sorted(sg.database.all_field_names):
                print >> fc, '\t\tfprintf(PYPY_DEBUG_FILE, "%s %s %%ld\\n", rpy_access_stats.%s_%s);' % (
                        kind, fieldname, fieldname, kind)
        print >> fc, '\t}'
        print >> fc, '\tPYPY_DEBUG_STOP("stats-fields", 0);'
        print >> fc, "}"

    # XXX hack, add something to structdef.h later
    filepath = sg.path.join('structdef.h')
    content = filepath.read().splitlines()
    assert content[-1] == "#endif"
    content = content[:-1]
    content.append("struct rpy_access_stats_type0 {")
    for fieldname in sorted(sg.database.all_field_names):
        content.append("\tlong %s_read;" % fieldname)
        content.append("\tlong %s_write;" % fieldname)
    content.append("};")
    # XXX should go to forwarddecl really
    content.append("RPY_EXTERN struct rpy_access_stats_type0 rpy_access_stats;")
    content.append("RPY_EXTERN void _pypy_print_field_stats();")
    content.append("#endif")
    filepath.write("\n".join(content))<|MERGE_RESOLUTION|>--- conflicted
+++ resolved
@@ -186,15 +186,12 @@
         defines = defines.copy()
         if self.config.translation.countmallocs:
             defines['COUNT_OP_MALLOCS'] = 1
-<<<<<<< HEAD
         if self.config.translation.rrcgc == "mark":
             defines['CPYEXT_MARK'] = 1
+        if self.config.translation.countfieldaccess:
+            defines['RPY_COUNT_FIELDACCESS'] = 1
         if self.config.translation.rrcgc == "incmark":
             defines['CPYEXT_INCMARK'] = 1
-=======
-        if self.config.translation.countfieldaccess:
-            defines['RPY_COUNT_FIELDACCESS'] = 1
->>>>>>> 0f88e20b
         if self.config.translation.sandbox:
             defines['RPY_SANDBOXED'] = 1
         if self.config.translation.reverse_debugger:
